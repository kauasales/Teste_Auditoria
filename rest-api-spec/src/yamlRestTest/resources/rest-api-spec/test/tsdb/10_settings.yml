enable:
  - skip:
      version: " - 7.99.99"
      reason: introduced in 8.0.0

  - do:
      indices.create:
          index: test_index
          body:
            settings:
              index:
                mode: time_series
                routing_path: [metricset, k8s.pod.uid]
                number_of_replicas: 0
                number_of_shards: 2
            mappings:
              properties:
                "@timestamp":
                  type: date
                metricset:
                  type: keyword
                  time_series_dimension: true
                k8s:
                  properties:
                    pod:
                      properties:
                        uid:
                          type: keyword
                          time_series_dimension: true
                        name:
                          type: keyword
                        ip:
                          type: ip
                        network:
                          properties:
                            tx:
                              type: long
                            rx:
                              type: long

---
no sort field:
  - skip:
      version: " - 7.99.99"
      reason: introduced in 8.0.0

  - do:
      catch: /\[index.mode=time_series\] is incompatible with \[index.sort.field\]/
      indices.create:
          index: test_index
          body:
            settings:
              index:
                mode: time_series
                sort.field: ['a']

---
no sort order:
  - skip:
      version: " - 7.99.99"
      reason: introduced in 8.0.0

  - do:
      catch: /\[index.mode=time_series\] is incompatible with \[index.sort.order\]/
      indices.create:
          index: test_index
          body:
            settings:
              index:
                mode: time_series
                sort.order: ['DESC']

---
no sort mode:
  - skip:
      version: " - 7.99.99"
      reason: introduced in 8.0.0

  - do:
      catch: /\[index.mode=time_series\] is incompatible with \[index.sort.mode\]/
      indices.create:
          index: test_index
          body:
            settings:
              index:
                mode: time_series
                sort.mode: ['MIN']

---
no sort missing:
  - skip:
      version: " - 7.99.99"
      reason: introduced in 8.0.0

  - do:
      catch: /\[index.mode=time_series\] is incompatible with \[index.sort.missing\]/
      indices.create:
          index: test_index
          body:
            settings:
              index:
                mode: time_series
                sort.missing: ['_last']

---
no partitioning:
  - skip:
      version: " - 7.99.99"
      reason: introduced in 8.0.0

  - do:
      catch: /\[index.mode=time_series\] is incompatible with \[index.routing_partition_size\]/
      indices.create:
          index: test_index
          body:
            settings:
              index:
                mode: time_series
                shards: 5
                routing_partition_size: 2

---
<<<<<<< HEAD
set start_time and end_time:
  - skip:
      version: " - 7.99.99"
      reason: introduced in 8.0.0
  - do:
      indices.create:
        index: test_index
        body:
          settings:
            index:
              mode: time_series
              time_series:
                start_time: 1632625782000
                end_time: 1632625792000

  - do:
      indices.put_settings:
        index: test_index
        body:
          index:
            time_series:
              end_time: 1632625793000

  - do:
      catch: /index.time_series.end_time must be larger than current value \[1632625793000\]/
      indices.put_settings:
        index: test_index
        body:
          index:
            time_series:
              end_time: 1632625792000

  - do:
      indices.delete:
        index: test_index

---
set start_time and end_time without timeseries mode:
  - skip:
      version: " - 7.99.99"
      reason: introduced in 8.0.0
  - do:
      catch: /index.time_series.start_time need to be used for time_series mode/
      indices.create:
        index: test_index
        body:
          settings:
            index:
              time_series:
                start_time: 1632625782000

  - do:
      catch: /index.time_series.end_time need to be used for time_series mode/
      indices.create:
        index: test_index
        body:
          settings:
            index:
              time_series:
                end_time: 1632625782000
=======
routing_path required:
  - skip:
      version: " - 7.99.99"
      reason: introduced in 8.0.0 to be backported to 7.16.0

  - do:
      catch: /\[index.mode=time_series\] requires \[index.routing_path\]/
      indices.create:
          index: test_index
          body:
            settings:
              index:
                mode: time_series
                shards: 5

---
routing_path is not allowed in standard mode:
  - skip:
      version: " - 7.99.99"
      reason: introduced in 8.0.0 to be backported to 7.16.0

  - do:
      catch: /\[index.routing_path\] requires \[index.mode=time_series\]/
      indices.create:
          index: test_index
          body:
            settings:
              index:
                routing_path: foo

---
routing required:
  - skip:
      version: " - 7.99.99"
      reason: introduced in 8.0.0 to be backported to 7.16.0

  - do:
      catch: /routing is forbidden on CRUD operations that target indices in \[index.mode=time_series\]/
      indices.create:
          index: test_index
          body:
            settings:
              index:
                mode: time_series
                routing_path: foo
            mappings:
              _routing:
                required: true
>>>>>>> fceacfef
<|MERGE_RESOLUTION|>--- conflicted
+++ resolved
@@ -120,7 +120,6 @@
                 routing_partition_size: 2
 
 ---
-<<<<<<< HEAD
 set start_time and end_time:
   - skip:
       version: " - 7.99.99"
@@ -181,7 +180,8 @@
             index:
               time_series:
                 end_time: 1632625782000
-=======
+
+---
 routing_path required:
   - skip:
       version: " - 7.99.99"
@@ -229,5 +229,4 @@
                 routing_path: foo
             mappings:
               _routing:
-                required: true
->>>>>>> fceacfef
+                required: true