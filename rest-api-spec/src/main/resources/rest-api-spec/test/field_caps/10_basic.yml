---
setup:
  - do:
        indices.create:
          index: test1
          body:
              mappings:
<<<<<<< HEAD
                t:
                  properties:
                    text:
                      type:     text
                    keyword:
                      type:     keyword
                    number:
                      type:     double
                    geo:
                      type:     geo_point
                    misc:
                      type:     text
                    object:
                      type: object
                      properties:
                        nested1 :
                          type : text
                          index: false
                        nested2:
                          type: float
                          doc_values: false
                    level1:
                      type: nested
                      properties:
                        level2:
                          type: object
                          properties:
                            leaf1:
                              type: text
                              index: false
=======
                properties:
                  text:
                    type:     text
                  keyword:
                    type:     keyword
                  number:
                    type:     double
                  geo:
                    type:     geo_point
                  date:
                    type:     date
                  object:
                    type: object
                    properties:
                      nested1 :
                        type : text
                        index: false
                      nested2:
                        type: float
                        doc_values: false
                  level1:
                    type: nested
                    properties:
                      level2:
                        type: object
                        properties:
                          leaf1:
                            type: text
                            index: false
>>>>>>> fe405bd6

  - do:
        indices.create:
          index: test2
          body:
              mappings:
                properties:
                  text:
                    type:     text
                  keyword:
                    type:     keyword
                  number:
                    type:     double
                  date:
                    type:     date
                  geo:
                    type:     geo_point
                  object:
                    type: object
                    properties:
                      nested1 :
                        type : text
                        index: true
                      nested2:
                        type: float
                        doc_values: true
                  level1:
                    type: nested
                    properties:
                      level2:
                        type: object
                        properties:
                          leaf1:
                            type: text
                            index: false
  - do:
        indices.create:
          index: test3
          body:
              mappings:
                properties:
                  text:
                    type:     text
                  keyword:
                    type:     keyword
                  number:
                    type:     long
                  date:
                    type:     date
                  geo:
                    type:     keyword
                  object:
                    type: nested
                    properties:
                      nested1 :
                        type : long
                        index: false
                      nested2:
                        type: keyword
                        doc_values: false
                  level1:
                    type: object
                    properties:
                      level2:
                        type: object
                        properties:
                          leaf1:
                            type: text
                            index: false

---
"Get simple field caps":

  - do:
      field_caps:
        index: 'test1,test2,test3'
        fields: [text, keyword, number, date, geo]

  - match: {fields.text.text.searchable:                true}
  - match: {fields.text.text.aggregatable:              false}
  - is_false: fields.text.text.indices
  - is_false: fields.text.text.non_searchable_indices
  - is_false: fields.text.text.non_aggregatable_indices
  - match: {fields.keyword.keyword.searchable:          true}
  - match: {fields.keyword.keyword.aggregatable:        true}
  - is_false: fields.text.keyword.indices
  - is_false: fields.text.keyword.non_searchable_indices
  - is_false: fields.text.keyword.non_aggregatable_indices
  - match: {fields.number.double.searchable:            true}
  - match: {fields.number.double.aggregatable:          true}
  - match: {fields.number.double.indices:               ["test1", "test2"]}
  - is_false: fields.number.double.non_searchable_indices
  - is_false: fields.number.double.non_aggregatable_indices
  - match: {fields.number.long.searchable:              true}
  - match: {fields.number.long.aggregatable:            true}
  - match: {fields.number.long.indices:                 ["test3"]}
  - is_false: fields.number.long.non_searchable_indices
  - is_false: fields.number.long.non_aggregatable_indices
  - match: {fields.date.date.searchable:                true}
  - match: {fields.date.date.aggregatable:              true}
  - is_false: fields.date.date.indices
  - is_false: fields.date.date.non_searchable_indices
  - is_false: fields.date.date.non_aggregatable_indices
  - match: {fields.geo.geo_point.searchable:            true}
  - match: {fields.geo.geo_point.aggregatable:          true}
  - match: {fields.geo.geo_point.indices:               ["test1", "test2"]}
  - is_false: fields.geo.geo_point.non_searchable_indices
  - is_false: fields.geo.geo_point.non_aggregatable_indices
  - match: {fields.geo.keyword.searchable:              true}
  - match: {fields.geo.keyword.aggregatable:            true}
  - match: {fields.geo.keyword.indices:                 ["test3"]}
  - is_false: fields.geo.keyword.non_searchable_indices
  - is_false: fields.geo.keyword.on_aggregatable_indices
---
"Get date_nanos field caps":
  - skip:
      version: " - 6.99.99"
      reason: date_nanos field mapping type has been introcued in 7.0

  - do:
        indices.create:
          include_type_name: false
          index: test_nanos
          body:
              mappings:
                properties:
                  date_nanos:
                    type:     date_nanos

  - do:
      field_caps:
        index: 'test_nanos'
        fields: [date_nanos]

  - match: {fields.date_nanos.date_nanos.searchable:                true}
  - match: {fields.date_nanos.date_nanos.aggregatable:              true}
  - is_false: fields.date_nanos.date_nanos.indices
  - is_false: fields.date_nanos.date_nanos.non_searchable_indices
  - is_false: fields.date_nanos.date_nanos.non_aggregatable_indices

---
"Get leaves field caps":

  - do:
      field_caps:
        index: 'test1,test2,test3'
        fields: object*

  - match: {fields.object\.nested1.long.searchable:                       false}
  - match: {fields.object\.nested1.long.aggregatable:                     true}
  - match: {fields.object\.nested1.long.indices:                          ["test3"]}
  - is_false: fields.object\.nested1.long.non_searchable_indices
  - is_false: fields.object\.nested1.long.non_aggregatable_indices
  - match: {fields.object\.nested1.text.searchable:                       false}
  - match: {fields.object\.nested1.text.aggregatable:                     false}
  - match: {fields.object\.nested1.text.indices:                          ["test1", "test2"]}
  - match: {fields.object\.nested1.text.non_searchable_indices:           ["test1"]}
  - is_false: fields.object\.nested1.text.non_aggregatable_indices
  - match: {fields.object\.nested2.float.searchable:                      true}
  - match: {fields.object\.nested2.float.aggregatable:                    false}
  - match: {fields.object\.nested2.float.indices:                         ["test1", "test2"]}
  - match: {fields.object\.nested2.float.non_aggregatable_indices:        ["test1"]}
  - is_false: fields.object\.nested2.float.non_searchable_indices
  - match: {fields.object\.nested2.keyword.searchable:                    true}
  - match: {fields.object\.nested2.keyword.aggregatable:                  false}
  - match: {fields.object\.nested2.keyword.indices:                       ["test3"]}
  - is_false: fields.object\.nested2.keyword.non_aggregatable_indices
  - is_false: fields.object\.nested2.keyword.non_searchable_indices
---
"Get object and nested field caps":
  - skip:
      version: " - 6.99.99"
      reason: object and nested fields are returned since 7.0

  - do:
      field_caps:
        index: 'test1,test2,test3'
        fields: object*,level1*

  - match: {fields.object.object.indices:                                 ["test1", "test2"]}
  - match: {fields.object.object.searchable:                              false}
  - match: {fields.object.object.aggregatable:                            false}
  - is_false: fields.object.object.non_aggregatable_indices
  - is_false: fields.object.object.non_searchable_indices
  - match: {fields.object.nested.indices:                                 ["test3"]}
  - match: {fields.object.nested.searchable:                              false}
  - match: {fields.object.nested.aggregatable:                            false}
  - is_false: fields.object.nested.non_aggregatable_indices
  - is_false: fields.object.nested.non_searchable_indices
  - match: {fields.level1.nested.indices:                                 ["test1", "test2"]}
  - match: {fields.level1.nested.searchable:                              false}
  - match: {fields.level1.nested.aggregatable:                            false}
  - is_false: fields.level1.nested.non_aggregatable_indices
  - is_false: fields.level1.nested.non_searchable_indices
  - match: {fields.level1.object.indices:                                 ["test3"]}
  - match: {fields.level1.object.searchable:                              false}
  - match: {fields.level1.object.aggregatable:                            false}
  - is_false: fields.level1.object.non_aggregatable_indices
  - is_false: fields.level1.object.non_searchable_indices
  - match: {fields.level1\.level2.object.searchable:                      false}
  - match: {fields.level1\.level2.object.aggregatable:                    false}
  - is_false: fields.level1\.level2.object.indices
  - is_false: fields.level1\.level2.object.non_aggregatable_indices
  - is_false: fields.level1\.level2.object.non_searchable_indices
  - match: {fields.level1\.level2\.leaf1.text.searchable:                 false}
  - match: {fields.level1\.level2\.leaf1.text.aggregatable:               false}
  - is_false: fields.level1\.level2\.leaf1.text.indices
  - is_false: fields.level1\.level2\.leaf1.text.non_aggregatable_indices
  - is_false: fields.level1\.level2\.leaf1.text..non_searchable_indices
---
"Get prefix field caps":

  - do:
      field_caps:
        index: _all
        fields: "n*"
  - match: {fields.number.double.searchable:            true}
  - match: {fields.number.double.aggregatable:          true}
  - match: {fields.number.double.indices:               ["test1", "test2"]}
  - is_false: fields.number.double.non_searchable_indices
  - is_false: fields.number.double.non_aggregatable_indices
  - match: {fields.number.long.searchable:              true}
  - match: {fields.number.long.aggregatable:            true}
  - match: {fields.number.long.indices:                 ["test3"]}
  - is_false: fields.number.long.non_searchable_indices
  - is_false: fields.number.long.non_aggregatable_indices

---
"Mix in non-existing field field caps":

  - do:
      field_caps:
        index: 'test1,test2,test3'
        fields: [text, keyword, no_such_field, number, geo]

  - match: {fields.text.text.searchable:                true}
  - match: {fields.text.text.aggregatable:              false}
  - is_false: fields.text.text.indices
  - is_false: fields.text.text.non_searchable_indices
  - is_false: fields.text.text.non_aggregatable_indices
  - match: {fields.keyword.keyword.searchable:          true}
  - match: {fields.keyword.keyword.aggregatable:        true}
  - is_false: fields.text.keyword.indices
  - is_false: fields.text.keyword.non_searchable_indices
  - is_false: fields.text.keyword.non_aggregatable_indices
  - match: {fields.number.double.searchable:            true}
  - match: {fields.number.double.aggregatable:          true}
  - match: {fields.number.double.indices:               ["test1", "test2"]}
  - is_false: fields.number.double.non_searchable_indices
  - is_false: fields.number.double.non_aggregatable_indices
  - match: {fields.number.long.searchable:              true}
  - match: {fields.number.long.aggregatable:            true}
  - match: {fields.number.long.indices:                 ["test3"]}
  - is_false: fields.number.long.non_searchable_indices
  - is_false: fields.number.long.non_aggregatable_indices
  - match: {fields.geo.geo_point.searchable:            true}
  - match: {fields.geo.geo_point.aggregatable:          true}
  - match: {fields.geo.geo_point.indices:               ["test1", "test2"]}
  - is_false: fields.geo.geo_point.non_searchable_indices
  - is_false: fields.geo.geo_point.non_aggregatable_indices
  - match: {fields.geo.keyword.searchable:              true}
  - match: {fields.geo.keyword.aggregatable:            true}
  - match: {fields.geo.keyword.indices:                 ["test3"]}
  - is_false: fields.geo.keyword.non_searchable_indices
  - is_false: fields.geo.keyword.on_aggregatable_indices

---
"Field caps with include_unmapped":
  - skip:
      version: " - 6.99.99"
      reason: include_unmapped has been added in 7.0.0

  - do:
      field_caps:
        include_unmapped: true
        index: 'test1,test2,test3'
        fields: [text, misc]

  - match: {fields.text.text.searchable:                true}
  - match: {fields.text.text.aggregatable:              false}
  - is_false: fields.text.text.indices
  - is_false: fields.text.text.non_searchable_indices
  - is_false: fields.text.text.non_aggregatable_indices
  - match: {fields.misc.text.searchable:                true}
  - match: {fields.misc.text.aggregatable:              false}
  - match: {fields.misc.text.indices:                   ["test1"]}
  - match: {fields.misc.unmapped.searchable:            false}
  - match: {fields.misc.unmapped.aggregatable:          false}
  - match: {fields.misc.unmapped.indices:               ["test2", "test3"]}
<|MERGE_RESOLUTION|>--- conflicted
+++ resolved
@@ -5,38 +5,6 @@
           index: test1
           body:
               mappings:
-<<<<<<< HEAD
-                t:
-                  properties:
-                    text:
-                      type:     text
-                    keyword:
-                      type:     keyword
-                    number:
-                      type:     double
-                    geo:
-                      type:     geo_point
-                    misc:
-                      type:     text
-                    object:
-                      type: object
-                      properties:
-                        nested1 :
-                          type : text
-                          index: false
-                        nested2:
-                          type: float
-                          doc_values: false
-                    level1:
-                      type: nested
-                      properties:
-                        level2:
-                          type: object
-                          properties:
-                            leaf1:
-                              type: text
-                              index: false
-=======
                 properties:
                   text:
                     type:     text
@@ -46,8 +14,8 @@
                     type:     double
                   geo:
                     type:     geo_point
-                  date:
-                    type:     date
+                  misc:
+                    type:     text
                   object:
                     type: object
                     properties:
@@ -66,7 +34,6 @@
                           leaf1:
                             type: text
                             index: false
->>>>>>> fe405bd6
 
   - do:
         indices.create:
