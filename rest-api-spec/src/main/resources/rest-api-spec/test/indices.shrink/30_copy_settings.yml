--- conflicted
+++ resolved
@@ -1,13 +1,7 @@
 ---
 "Copy settings during shrink index":
   - skip:
-<<<<<<< HEAD
-      features: "warnings"
-=======
-      version: " - 6.9.99"
-      reason: expects warnings that pre-7.0.0 will not send
-      features: [warnings, arbitrary_key]
->>>>>>> 1f019eba
+      features: "arbitrary_key"
 
   - do:
       nodes.info:
