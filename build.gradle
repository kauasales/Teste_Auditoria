--- conflicted
+++ resolved
@@ -19,9 +19,7 @@
 
 import com.github.jengelman.gradle.plugins.shadow.ShadowPlugin
 import org.apache.tools.ant.taskdefs.condition.Os
-import org.apache.tools.ant.filters.ReplaceTokens
 import org.elasticsearch.gradle.BuildPlugin
-import org.elasticsearch.gradle.LoggedExec
 import org.elasticsearch.gradle.Version
 import org.elasticsearch.gradle.VersionCollection
 import org.elasticsearch.gradle.VersionProperties
@@ -34,11 +32,6 @@
 
 import java.util.function.Predicate
 
-<<<<<<< HEAD
-import java.nio.file.Files
-import java.nio.file.Path
-import java.security.MessageDigest
-=======
 plugins {
     id 'com.gradle.build-scan' version '2.0.2'
     id 'base'
@@ -49,20 +42,14 @@
         termsOfServiceAgree = 'yes'
     }
 }
->>>>>>> 0c7f6570
 
 // common maven publishing configuration
 allprojects {
   group = 'org.elasticsearch'
-  version = VersionProperties.elasticsearch.toString()
+  version = VersionProperties.elasticsearch
   description = "Elasticsearch subproject ${project.path}"
 }
 
-<<<<<<< HEAD
-subprojects {
-  project.ext.licenseName = 'The Apache Software License, Version 2.0'
-  project.ext.licenseUrl = 'http://www.apache.org/licenses/LICENSE-2.0.txt'
-=======
 apply plugin: 'nebula.info-scm'
 String licenseCommit
 if (VersionProperties.elasticsearch.toString().endsWith('-SNAPSHOT')) {
@@ -80,7 +67,6 @@
   // But stick the Elastic license url in project.ext so we can get it if we need to switch to it
   project.ext.elasticLicenseUrl = elasticLicenseUrl
 
->>>>>>> 0c7f6570
   // we only use maven publish to add tasks for pom generation
   plugins.withType(MavenPublishPlugin).whenPluginAdded {
     publishing {
@@ -124,13 +110,6 @@
  * in a branch if there are only betas and rcs in the branch so we have
  * *something* to test against. */
 VersionCollection versions = new VersionCollection(file('server/src/main/java/org/elasticsearch/Version.java').readLines('UTF-8'))
-<<<<<<< HEAD
-if (versions.currentVersion != VersionProperties.elasticsearch) {
-  throw new GradleException("The last version in Versions.java [${versions.currentVersion}] does not match " +
-          "VersionProperties.elasticsearch [${VersionProperties.elasticsearch}]")
-}
-=======
->>>>>>> 0c7f6570
 
 // build metadata from previous build, contains eg hashes for bwc builds
 String buildMetadataValue = System.getenv('BUILD_METADATA')
@@ -238,13 +217,8 @@
     "org.elasticsearch.gradle:build-tools:${version}": ':build-tools',
     "org.elasticsearch:rest-api-spec:${version}": ':rest-api-spec',
     "org.elasticsearch:elasticsearch:${version}": ':server',
-<<<<<<< HEAD
-    "org.elasticsearch:elasticsearch-cli:${version}": ':server:cli',
-    "org.elasticsearch:elasticsearch-core:${version}": ':libs:elasticsearch-core',
-=======
     "org.elasticsearch:elasticsearch-cli:${version}": ':libs:cli',
     "org.elasticsearch:elasticsearch-core:${version}": ':libs:core',
->>>>>>> 0c7f6570
     "org.elasticsearch:elasticsearch-x-content:${version}": ':libs:x-content',
     "org.elasticsearch:elasticsearch-secure-sm:${version}": ':libs:secure-sm',
     "org.elasticsearch.client:elasticsearch-rest-client:${version}": ':client:rest',
@@ -288,25 +262,6 @@
     }
   }
 
-<<<<<<< HEAD
-  bwcVersions.snapshotProjectNames.each { snapshotName ->
-    Version snapshot = bwcVersions.getSnapshotForProject(snapshotName)
-    if (snapshot != null ) {
-      String snapshotProject = ":distribution:bwc:${snapshotName}"
-      project(snapshotProject).ext.bwcVersion = snapshot
-      ext.projectSubstitutions["org.elasticsearch.distribution.deb:elasticsearch:${snapshot}"] = snapshotProject
-      ext.projectSubstitutions["org.elasticsearch.distribution.rpm:elasticsearch:${snapshot}"] = snapshotProject
-      ext.projectSubstitutions["org.elasticsearch.distribution.zip:elasticsearch:${snapshot}"] = snapshotProject
-      if (snapshot.onOrAfter('6.3.0')) {
-        ext.projectSubstitutions["org.elasticsearch.distribution.deb:elasticsearch-oss:${snapshot}"] = snapshotProject
-        ext.projectSubstitutions["org.elasticsearch.distribution.rpm:elasticsearch-oss:${snapshot}"] = snapshotProject
-        ext.projectSubstitutions["org.elasticsearch.distribution.zip:elasticsearch-oss:${snapshot}"] = snapshotProject
-      }
-    }
-  }
-
-=======
->>>>>>> 0c7f6570
   /*
    * Gradle only resolve project substitutions during dependency resolution but
    * we sometimes want to do the resolution at other times. This creates a
@@ -337,19 +292,6 @@
     // org.elasticsearch:elasticsearch must be the last one or all the links for the
     // other packages (e.g org.elasticsearch.client) will point to server rather than
     // their own artifacts.
-<<<<<<< HEAD
-    if (project.plugins.hasPlugin(BuildPlugin)) {
-      String artifactsHost = VersionProperties.elasticsearch.isSnapshot() ? "https://snapshots.elastic.co" : "https://artifacts.elastic.co"
-      Closure sortClosure = { a, b -> b.group <=> a.group }
-      Closure depJavadocClosure = { dep ->
-        if (dep.group != null && dep.group.startsWith('org.elasticsearch')) {
-          Project upstreamProject = dependencyToProject(dep)
-          if (upstreamProject != null) {
-            project.javadoc.dependsOn "${upstreamProject.path}:javadoc"
-            String artifactPath = dep.group.replaceAll('\\.', '/') + '/' + dep.name.replaceAll('\\.', '/') + '/' + dep.version
-            project.javadoc.options.linksOffline artifactsHost + "/javadoc/" + artifactPath, "${upstreamProject.buildDir}/docs/javadoc/"
-          }
-=======
     if (project.plugins.hasPlugin(BuildPlugin) || project.plugins.hasPlugin(PluginBuildPlugin)) {
       String artifactsHost = VersionProperties.elasticsearch.endsWith("-SNAPSHOT") ? "https://snapshots.elastic.co" : "https://artifacts.elastic.co"
       Closure sortClosure = { a, b -> b.group <=> a.group }
@@ -378,7 +320,6 @@
           project.javadoc.dependsOn "${upstreamProject.path}:javadoc"
           String artifactPath = dep.group.replaceAll('\\.', '/') + '/' + dep.name.replaceAll('\\.', '/') + '/' + dep.version
           project.javadoc.options.linksOffline artifactsHost + "/javadoc/" + artifactPath, "${upstreamProject.buildDir}/docs/javadoc/"
->>>>>>> 0c7f6570
         }
       }
       boolean hasShadow = project.plugins.hasPlugin(ShadowPlugin)
@@ -532,27 +473,19 @@
   }
 
   File licenseHeaderFile;
-<<<<<<< HEAD
-  if (eclipse.project.name.startsWith(':x-pack')) {
-=======
   String prefix = ':x-pack';
 
   if (Os.isFamily(Os.FAMILY_WINDOWS)) {
     prefix = prefix.replace(':', '_')
   }
   if (eclipse.project.name.startsWith(prefix)) {
->>>>>>> 0c7f6570
       licenseHeaderFile = new File(project.rootDir, 'buildSrc/src/main/resources/license-headers/elastic-license-header.txt')
   } else {
       licenseHeaderFile = new File(project.rootDir, 'buildSrc/src/main/resources/license-headers/oss-license-header.txt')
   }
-<<<<<<< HEAD
-  String licenseHeader = licenseHeaderFile.getText('UTF-8').replace('\n', '\\\\n')
-=======
 
   String lineSeparator = Os.isFamily(Os.FAMILY_WINDOWS) ? '\\\\r\\\\n' : '\\\\n'
   String licenseHeader = licenseHeaderFile.getText('UTF-8').replace(System.lineSeparator(), lineSeparator)
->>>>>>> 0c7f6570
   task copyEclipseSettings(type: Copy) {
     // TODO: "package this up" for external builds
     from new File(project.rootDir, 'buildSrc/src/main/resources/eclipse.settings')
@@ -633,64 +566,6 @@
     }
 }
 
-<<<<<<< HEAD
-static void assertLinesInFile(final Path path, final List<String> expectedLines) {
-  final List<String> actualLines = Files.readAllLines(path)
-  int line = 0
-  for (final String expectedLine : expectedLines) {
-    final String actualLine = actualLines.get(line)
-    if (expectedLine != actualLine) {
-      throw new GradleException("expected line [${line + 1}] in [${path}] to be [${expectedLine}] but was [${actualLine}]")
-    }
-    line++
-  }
-}
-
-/*
- * Check that all generated JARs have our NOTICE.txt and an appropriate
- * LICENSE.txt in them. We configurate this in gradle but we'd like to
- * be extra paranoid.
- */
-subprojects { project ->
-  project.tasks.withType(Jar).whenTaskAdded { jarTask ->
-    final Task extract = project.task("extract${jarTask.name.capitalize()}", type: LoggedExec) {
-      dependsOn jarTask
-      ext.destination = project.buildDir.toPath().resolve("jar-extracted/${jarTask.name}")
-      commandLine "${->new File(rootProject.compilerJavaHome, 'bin/jar')}",
-          'xf', "${-> jarTask.outputs.files.singleFile}", 'META-INF/LICENSE.txt', 'META-INF/NOTICE.txt'
-      workingDir destination
-      doFirst {
-        project.delete(destination)
-        Files.createDirectories(destination)
-      }
-    }
-
-    final Task checkNotice = project.task("verify${jarTask.name.capitalize()}Notice") {
-      dependsOn extract
-      doLast {
-        final List<String> noticeLines = Files.readAllLines(project.noticeFile.toPath())
-        final Path noticePath = extract.destination.resolve('META-INF/NOTICE.txt')
-        assertLinesInFile(noticePath, noticeLines)
-      }
-    }
-    project.check.dependsOn checkNotice
-
-    final Task checkLicense = project.task("verify${jarTask.name.capitalize()}License") {
-      dependsOn extract
-      doLast {
-        final List<String> licenseLines = Files.readAllLines(project.licenseFile.toPath())
-        final Path licensePath = extract.destination.resolve('META-INF/LICENSE.txt')
-        assertLinesInFile(licensePath, licenseLines)
-      }
-    }
-    project.check.dependsOn checkLicense
-  }
-}
-
-/* Remove assemble on all qa projects because we don't need to publish
- * artifacts for them. */
-=======
->>>>>>> 0c7f6570
 gradle.projectsEvaluated {
   subprojects {
     /*
