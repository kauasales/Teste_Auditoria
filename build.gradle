--- conflicted
+++ resolved
@@ -175,11 +175,7 @@
  */
 
 boolean bwc_tests_enabled = true
-<<<<<<< HEAD
-final String bwc_tests_disabled_issue = "https://github.com/elastic/elasticsearch/pull/58299" /* place a PR link here when committing bwc changes */
-=======
 final String bwc_tests_disabled_issue = "" /* place a PR link here when committing bwc changes */
->>>>>>> f739b31f
 if (bwc_tests_enabled == false) {
   if (bwc_tests_disabled_issue.isEmpty()) {
     throw new GradleException("bwc_tests_disabled_issue must be set when bwc_tests_enabled == false")
