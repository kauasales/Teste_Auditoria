--- conflicted
+++ resolved
@@ -572,65 +572,6 @@
     }
 }
 
-<<<<<<< HEAD
-static void assertLinesInFile(final Path path, final List<String> expectedLines) {
-  final List<String> actualLines = Files.readAllLines(path)
-  int line = 0
-  for (final String expectedLine : expectedLines) {
-    final String actualLine = actualLines.get(line)
-    if (expectedLine != actualLine) {
-      throw new GradleException("expected line [${line + 1}] in [${path}] to be [${expectedLine}] but was [${actualLine}]")
-    }
-    line++
-  }
-}
-
-/*
- * Check that all generated JARs have our NOTICE.txt and an appropriate
- * LICENSE.txt in them. We configure this in gradle but we'd like to
- * be extra paranoid.
- */
-subprojects { project ->
-  project.tasks.withType(Jar).whenTaskAdded { jarTask ->
-    final Task extract = project.task("extract${jarTask.name.capitalize()}", type: LoggedExec) {
-      dependsOn jarTask
-      ext.destination = project.buildDir.toPath().resolve("jar-extracted/${jarTask.name}")
-      commandLine "${->new File(rootProject.compilerJavaHome, 'bin/jar')}",
-          'xf', "${-> jarTask.outputs.files.singleFile}", 'META-INF/LICENSE.txt', 'META-INF/NOTICE.txt'
-      workingDir destination
-      onlyIf {jarTask.enabled}
-      doFirst {
-        project.delete(destination)
-        Files.createDirectories(destination)
-      }
-    }
-
-    final Task checkNotice = project.task("verify${jarTask.name.capitalize()}Notice") {
-      dependsOn extract
-      onlyIf {jarTask.enabled}
-      doLast {
-        final List<String> noticeLines = Files.readAllLines(project.noticeFile.toPath())
-        final Path noticePath = extract.destination.resolve('META-INF/NOTICE.txt')
-        assertLinesInFile(noticePath, noticeLines)
-      }
-    }
-    project.check.dependsOn checkNotice
-
-    final Task checkLicense = project.task("verify${jarTask.name.capitalize()}License") {
-      dependsOn extract
-      onlyIf {jarTask.enabled}
-      doLast {
-        final List<String> licenseLines = Files.readAllLines(project.licenseFile.toPath())
-        final Path licensePath = extract.destination.resolve('META-INF/LICENSE.txt')
-        assertLinesInFile(licensePath, licenseLines)
-      }
-    }
-    project.check.dependsOn checkLicense
-  }
-}
-
-=======
->>>>>>> d7893fd1
 /* Remove assemble/dependenciesInfo on all qa projects because we don't need to publish
  * artifacts for them. */
 gradle.projectsEvaluated {
