/*
 * Licensed to Elasticsearch under one or more contributor
 * license agreements. See the NOTICE file distributed with
 * this work for additional information regarding copyright
 * ownership. Elasticsearch licenses this file to you under
 * the Apache License, Version 2.0 (the "License"); you may
 * not use this file except in compliance with the License.
 * You may obtain a copy of the License at
 *
 *    http://www.apache.org/licenses/LICENSE-2.0
 *
 * Unless required by applicable law or agreed to in writing,
 * software distributed under the License is distributed on an
 * "AS IS" BASIS, WITHOUT WARRANTIES OR CONDITIONS OF ANY
 * KIND, either express or implied.  See the License for the
 * specific language governing permissions and limitations
 * under the License.
 */


import com.github.jengelman.gradle.plugins.shadow.ShadowPlugin
import org.apache.tools.ant.taskdefs.condition.Os
import org.elasticsearch.gradle.BuildPlugin
import org.elasticsearch.gradle.BwcVersions
import org.elasticsearch.gradle.Version
import org.elasticsearch.gradle.VersionProperties
import org.elasticsearch.gradle.plugin.PluginBuildPlugin
import org.gradle.plugins.ide.eclipse.model.SourceFolder
import org.gradle.util.DistributionLocator
import org.gradle.util.GradleVersion

import static org.elasticsearch.gradle.tool.Boilerplate.maybeConfigure

plugins {
    id 'com.gradle.build-scan' version '2.4'
    id 'lifecycle-base'
    id 'elasticsearch.global-build-info'
    id "com.diffplug.gradle.spotless" version "3.24.2" apply false
}

apply plugin: 'nebula.info-scm'
apply from: 'gradle/build-scan.gradle'

// common maven publishing configuration
allprojects {
  group = 'org.elasticsearch'
  version = VersionProperties.elasticsearch
  description = "Elasticsearch subproject ${project.path}"
}

BuildPlugin.configureRepositories(project)

String licenseCommit
if (VersionProperties.elasticsearch.toString().endsWith('-SNAPSHOT')) {
  licenseCommit = scminfo.change ?: "master" // leniency for non git builds
} else {
  licenseCommit = "v${version}"
}
String elasticLicenseUrl = "https://raw.githubusercontent.com/elastic/elasticsearch/${licenseCommit}/licenses/ELASTIC-LICENSE.txt"

subprojects {
  // Default to the apache license
  project.ext.licenseName = 'The Apache Software License, Version 2.0'
  project.ext.licenseUrl = 'http://www.apache.org/licenses/LICENSE-2.0.txt'

  // But stick the Elastic license url in project.ext so we can get it if we need to switch to it
  project.ext.elasticLicenseUrl = elasticLicenseUrl

  // we only use maven publish to add tasks for pom generation
  plugins.withType(MavenPublishPlugin).whenPluginAdded {
    publishing {
      publications {
        // add license information to generated poms
        all {
          pom.withXml { XmlProvider xml ->
            Node node = xml.asNode()
            node.appendNode('inceptionYear', '2009')

            Node license = node.appendNode('licenses').appendNode('license')
            license.appendNode('name', project.licenseName)
            license.appendNode('url', project.licenseUrl)
            license.appendNode('distribution', 'repo')

            Node developer = node.appendNode('developers').appendNode('developer')
            developer.appendNode('name', 'Elastic')
            developer.appendNode('url', 'http://www.elastic.co')
          }
        }
      }
      repositories {
        maven {
          name = 'test'
          url = "${rootProject.buildDir}/local-test-repo"
        }
      }
    }
  }

  plugins.withType(BuildPlugin).whenPluginAdded {
    project.licenseFile = project.rootProject.file('licenses/APACHE-LICENSE-2.0.txt')
    project.noticeFile = project.rootProject.file('NOTICE.txt')

    // Projects that should be formatted and checked with Spotless are
    // listed here, by project path. Once the number of formatted projects
    // is greater than the number of unformatted projects, this can be
    // switched to an exclude list, and eventualy removed completely.
    def projectPathsToFormat = [
      // ':build-tools'
    ]

    if (projectPathsToFormat.contains(project.path)) {
      project.apply plugin: "com.diffplug.gradle.spotless"

      spotless {
        java {

          removeUnusedImports()
          eclipse().configFile rootProject.file('.eclipseformat.xml')
          trimTrailingWhitespace()

          // See CONTRIBUTING.md for details of when to enabled this.
          if (System.getProperty('spotless.paddedcell') != null) {
            paddedCell()
          }
        }
      }

      precommit.dependsOn 'spotlessJavaCheck'
    }
  }
}

/* Introspect all versions of ES that may be tested against for backwards
 * compatibility. It is *super* important that this logic is the same as the
 * logic in VersionUtils.java. */
BwcVersions versions = new BwcVersions(file('server/src/main/java/org/elasticsearch/Version.java').readLines('UTF-8'))

task updateCIBwcVersions() {
    doLast {
        File yml = file(".ci/bwcVersions")
        yml.text = ""
        yml << "BWC_VERSION:\n"
        versions.indexCompatible.each {
            yml << "  - \"$it\"\n"
        }
    }
}

// build metadata from previous build, contains eg hashes for bwc builds
String buildMetadataValue = System.getenv('BUILD_METADATA')
if (buildMetadataValue == null) {
  buildMetadataValue = ''
}
Map<String, String> buildMetadataMap = buildMetadataValue.tokenize(';').collectEntries {
  def (String key, String value) = it.split('=')
  return [key, value]
}

// injecting groovy property variables into all projects
allprojects {
  project.ext {
    // for ide hacks...
    isEclipse = System.getProperty("eclipse.launcher") != null ||   // Detects gradle launched from Eclipse's IDE
            System.getProperty("eclipse.application") != null ||    // Detects gradle launched from the Eclipse compiler server
            gradle.startParameter.taskNames.contains('eclipse') ||  // Detects gradle launched from the command line to do eclipse stuff
            gradle.startParameter.taskNames.contains('cleanEclipse')
    isIdea = System.getProperty("idea.active") != null || gradle.startParameter.taskNames.contains('idea') || gradle.startParameter.taskNames.contains('cleanIdea')

    // for BWC testing
    bwcVersions = versions

    buildMetadata = buildMetadataMap
  }
}

task verifyVersions {
  doLast {
    if (gradle.startParameter.isOffline()) {
      throw new GradleException("Must run in online mode to verify versions")
    }
    // Read the list from maven central. 
    // Fetch the metadata an parse the xml into Version instances because it's more straight forward here 
    // rather than bwcVersion ( VersionCollection ).
    new URL('https://repo1.maven.org/maven2/org/elasticsearch/elasticsearch/maven-metadata.xml').openStream().withStream { s ->
      bwcVersions.compareToAuthoritative(
              new XmlParser().parse(s)
                      .versioning.versions.version
                      .collect { it.text() }.findAll { it ==~ /\d+\.\d+\.\d+/ }
                      .collect { Version.fromString(it) }
      )
    }
    String ciYml = file(".ci/bwcVersions").text
    bwcVersions.indexCompatible.each {
        if (ciYml.contains("\"$it\"\n") == false) {
            throw new Exception(".ci/bwcVersions is outdated, run `./gradlew updateCIBwcVersions` and check in the results");
        }
    }
  }
}

/*
 * When adding backcompat behavior that spans major versions, temporarily
 * disabling the backcompat tests is necessary. This flag controls
 * the enabled state of every bwc task. It should be set back to true
 * after the backport of the backcompat code is complete.
 */

boolean bwc_tests_enabled = false
<<<<<<< HEAD
final String bwc_tests_disabled_issue = "https://github.com/elastic/elasticsearch/pull/47278"
=======
final String bwc_tests_disabled_issue = "https://github.com/elastic/elasticsearch/pull/47549" /* place a PR link here when committing bwc changes */
>>>>>>> 4ac25f30
if (bwc_tests_enabled == false) {
  if (bwc_tests_disabled_issue.isEmpty()) {
    throw new GradleException("bwc_tests_disabled_issue must be set when bwc_tests_enabled == false")
  }
  println "========================= WARNING ========================="
  println "         Backwards compatibility tests are disabled!"
  println "See ${bwc_tests_disabled_issue}"
  println "==========================================================="
}
if (project.gradle.startParameter.taskNames.find { it.startsWith("checkPart") } != null) {
  // Disable BWC tests for checkPart* tasks as it's expected that this will run un it's own check
  bwc_tests_enabled = false
}

subprojects {
  ext.bwc_tests_enabled = bwc_tests_enabled
}

task verifyBwcTestsEnabled {
  doLast {
    if (bwc_tests_enabled == false) {
      throw new GradleException('Bwc tests are disabled. They must be re-enabled after completing backcompat behavior backporting.')
    }
  }
}

task branchConsistency {
  description 'Ensures this branch is internally consistent. For example, that versions constants match released versions.'
  group 'Verification'
  dependsOn verifyVersions, verifyBwcTestsEnabled
}

allprojects {
  // ignore missing javadocs
  tasks.withType(Javadoc).configureEach { Javadoc javadoc ->
    // the -quiet here is because of a bug in gradle, in that adding a string option
    // by itself is not added to the options. By adding quiet, both this option and
    // the "value" -quiet is added, separated by a space. This is ok since the javadoc
    // command already adds -quiet, so we are just duplicating it
    // see https://discuss.gradle.org/t/add-custom-javadoc-option-that-does-not-take-an-argument/5959
    javadoc.options.encoding='UTF8'
    javadoc.options.addStringOption('Xdoclint:all,-missing', '-quiet')
  }

  project.afterEvaluate {
    // Handle javadoc dependencies across projects. Order matters: the linksOffline for
    // org.elasticsearch:elasticsearch must be the last one or all the links for the
    // other packages (e.g org.elasticsearch.client) will point to server rather than
    // their own artifacts.
    if (project.plugins.hasPlugin(BuildPlugin) || project.plugins.hasPlugin(PluginBuildPlugin)) {
      String artifactsHost = VersionProperties.elasticsearch.endsWith("-SNAPSHOT") ? "https://snapshots.elastic.co" : "https://artifacts.elastic.co"
      Closure sortClosure = { a, b -> b.group <=> a.group }
      Closure depJavadocClosure = { shadowed, dep ->
        if ((dep instanceof ProjectDependency) == false) {
          return
        }
        Project upstreamProject = dep.dependencyProject
        if (upstreamProject == null) {
          return
        }
        if (shadowed) {
          /*
           * Include the source of shadowed upstream projects so we don't
           * have to publish their javadoc.
           */
          project.evaluationDependsOn(upstreamProject.path)
          project.javadoc.source += upstreamProject.javadoc.source
          /*
           * Instead we need the upstream project's javadoc classpath so
           * we don't barf on the classes that it references.
           */
          project.javadoc.classpath += upstreamProject.javadoc.classpath
        } else {
          // Link to non-shadowed dependant projects
          project.javadoc.dependsOn "${upstreamProject.path}:javadoc"
          String artifactPath = dep.group.replaceAll('\\.', '/') + '/' + dep.name.replaceAll('\\.', '/') + '/' + dep.version
          project.javadoc.options.linksOffline artifactsHost + "/javadoc/" + artifactPath, "${upstreamProject.buildDir}/docs/javadoc/"
        }
      }
      boolean hasShadow = project.plugins.hasPlugin(ShadowPlugin)
      project.configurations.compile.dependencies
          .findAll()
          .toSorted(sortClosure)
          .each({ c -> depJavadocClosure(false, c) })
      project.configurations.compileOnly.dependencies
          .findAll()
          .toSorted(sortClosure)
          .each({ c -> depJavadocClosure(false, c) })
      if (hasShadow) {
        project.configurations.bundle.dependencies
            .findAll()
            .toSorted(sortClosure)
            .each({ c -> depJavadocClosure(true, c) })
      }
    }
  }
}

// Ensure similar tasks in dependent projects run first. The projectsEvaluated here is
// important because, while dependencies.all will pickup future dependencies,
// it is not necessarily true that the task exists in both projects at the time
// the dependency is added.
gradle.projectsEvaluated {
  allprojects {
    if (project.path == ':test:framework') {
      // :test:framework:test cannot run before and after :server:test
      return
    }
    if (tasks.findByPath('test') != null && tasks.findByPath('integTest') != null) {
      integTest.mustRunAfter test
    }
    configurations.matching { it.canBeResolved }.all { Configuration configuration ->
      dependencies.matching { it instanceof ProjectDependency }.all { ProjectDependency dep ->
        Project upstreamProject = dep.dependencyProject
        if (upstreamProject != null) {
          if (project.path == upstreamProject.path) {
            // TODO: distribution integ tests depend on themselves (!), fix that
            return
          }
          for (String taskName : ['test', 'integTest']) {
            Task task = project.tasks.findByName(taskName)
            Task upstreamTask = upstreamProject.tasks.findByName(taskName)
            if (task != null && upstreamTask != null) {
              task.shouldRunAfter(upstreamTask)
            }
          }
        }
      }
    }
  }
}

// intellij configuration
allprojects {
  apply plugin: 'idea'

  if (isIdea) {
    project.buildDir = file('build-idea')
  }
  idea {
    module {
      inheritOutputDirs = false
      outputDir = file('build-idea/classes/main')
      testOutputDir = file('build-idea/classes/test')

      // also ignore other possible build dirs
      excludeDirs += file('build')
      excludeDirs += file('build-eclipse')
    }
  }

  tasks.named('cleanIdea') {
      delete 'build-idea'
  }
}

idea {
  project {
    vcs = 'Git'
  }
}

// eclipse configuration
allprojects {
  apply plugin: 'eclipse'
  // Name all the non-root projects after their path so that paths get grouped together when imported into eclipse.
  if (path != ':') {
    eclipse.project.name = path
    if (Os.isFamily(Os.FAMILY_WINDOWS)) {
      eclipse.project.name = eclipse.project.name.replace(':', '_')
    }
  }

  plugins.withType(JavaBasePlugin) {
    eclipse.classpath.defaultOutputDir = file('build-eclipse')
    eclipse.classpath.file.whenMerged { classpath ->
      // give each source folder a unique corresponding output folder
      int i = 0;
      classpath.entries.findAll { it instanceof SourceFolder }.each { folder ->
        i++;
        folder.output = "build-eclipse/" + i
      }
    }
  }

  File licenseHeaderFile
  String prefix = ':x-pack'
  if (Os.isFamily(Os.FAMILY_WINDOWS)) {
    prefix = prefix.replace(':', '_')
  }
  if (eclipse.project.name.startsWith(prefix)) {
      licenseHeaderFile = new File(project.rootDir, 'buildSrc/src/main/resources/license-headers/elastic-license-header.txt')
  } else {
      licenseHeaderFile = new File(project.rootDir, 'buildSrc/src/main/resources/license-headers/oss-license-header.txt')
  }

  String lineSeparator = Os.isFamily(Os.FAMILY_WINDOWS) ? '\\\\r\\\\n' : '\\\\n'
  String licenseHeader = licenseHeaderFile.getText('UTF-8').replace(System.lineSeparator(), lineSeparator)
  tasks.register('copyEclipseSettings', Copy) {
    mustRunAfter 'wipeEclipseSettings'
    // TODO: "package this up" for external builds
    from new File(project.rootDir, 'buildSrc/src/main/resources/eclipse.settings')
    into '.settings'
    filter{ it.replaceAll('@@LICENSE_HEADER_TEXT@@', licenseHeader)}
  }
  // otherwise .settings is not nuked entirely
  tasks.register('wipeEclipseSettings', Delete) {
    delete '.settings'
  }
  tasks.named('cleanEclipse') { dependsOn 'wipeEclipseSettings' }
  // otherwise the eclipse merging is *super confusing*
  tasks.named('eclipse') { dependsOn 'cleanEclipse', 'copyEclipseSettings' }
}

allprojects {
  /*
   * IntelliJ and Eclipse don't know about the shadow plugin so when we're
   * in "IntelliJ mode" or "Eclipse mode" switch "bundle" dependencies into
   * regular "compile" dependencies. This isn't needed for the project
   * itself because the IDE configuration is done by SourceSets but it is
   * *is* needed for projects that depends on the project doing the shadowing.
   * Without this they won't properly depend on the shadowed project.
   */
  if (isEclipse || isIdea) {
    project.plugins.withType(ShadowPlugin).whenPluginAdded {
      project.afterEvaluate {
        project.configurations.compile.extendsFrom project.configurations.bundle
      }
    }
  }
}

// we need to add the same --debug-jvm option as
// the real RunTask has, so we can pass it through
class Run extends DefaultTask {
  boolean debug = false

  @Option(
        option = "debug-jvm",
        description = "Enable debugging configuration, to allow attaching a debugger to elasticsearch."
  )
  public void setDebug(boolean enabled) {
    project.project(':distribution').run.debug = enabled
  }
}
task run(type: Run) {
  dependsOn ':distribution:run'
  description = 'Runs elasticsearch in the foreground'
  group = 'Verification'
  impliesSubProjects = true
}

wrapper {
    distributionType = 'ALL'
    doLast {
        final DistributionLocator locator = new DistributionLocator()
        final GradleVersion version = GradleVersion.version(wrapper.gradleVersion)
        final URI distributionUri = locator.getDistributionFor(version, wrapper.distributionType.name().toLowerCase(Locale.ENGLISH))
        final URI sha256Uri = new URI(distributionUri.toString() + ".sha256")
        final String sha256Sum = new String(sha256Uri.toURL().bytes)
        wrapper.getPropertiesFile() << "distributionSha256Sum=${sha256Sum}\n"
        println "Added checksum to wrapper properties"
        // Update build-tools to reflect the Gradle upgrade
        // TODO: we can remove this once we have tests to make sure older versions work.
        project(':build-tools').file('src/main/resources/minimumGradleVersion').text = gradleVersion
        println "Updated minimum Gradle Version"
    }
}

gradle.projectsEvaluated {
  subprojects {
    /*
     * Remove assemble/dependenciesInfo on all qa projects because we don't
     * need to publish artifacts for them.
     */
    if (project.name.equals('qa') || project.path.contains(':qa:')) {
      maybeConfigure(project.tasks, 'assemble') {
        it.enabled = false
      }
      maybeConfigure(project.tasks, 'dependenciesInfo') {
        it.enabled = false
      }
    }
  }
  // Having the same group and name for distinct projects causes Gradle to consider them equal when resolving
  // dependencies leading to hard to debug failures. Run a check across all project to prevent this from happening.
  // see: https://github.com/gradle/gradle/issues/847
  Map coordsToProject = [:]
  project.allprojects.forEach { p ->
    String coords = "${p.group}:${p.name}"
    if (false == coordsToProject.putIfAbsent(coords, p)) {
      throw new GradleException(
              "Detected that two projects: ${p.path} and ${coordsToProject[coords].path} " +
                      "have the same name and group: ${coords}. " +
                      "This doesn't currently work correctly in Gradle, see: " +
                      "https://github.com/gradle/gradle/issues/847"
      )
    }
  }
}

allprojects {
  tasks.register('resolveAllDependencies') {
      dependsOn tasks.matching { it.name == "pullFixture"}
      doLast {
        configurations.findAll { it.isCanBeResolved() }.each { it.resolve() }
      }
  }

  // helper task to print direct dependencies of a single task
  project.tasks.addRule("Pattern: <taskName>Dependencies") { String taskName ->
    if (taskName.endsWith("Dependencies") == false) {
      return
    }
    if (project.tasks.findByName(taskName) != null) {
      return
    }
    String realTaskName = taskName.substring(0, taskName.length() - "Dependencies".length())
    Task realTask = project.tasks.findByName(realTaskName)
    if (realTask == null) {
      return
    }
    project.tasks.create(taskName) {
      doLast {
        println("${realTask.path} dependencies:")
        for (Task dep : realTask.getTaskDependencies().getDependencies(realTask)) {
          println("  - ${dep.path}")
        }
      }
    }
  }

  def checkPart1 = tasks.register('checkPart1')
  def checkPart2 = tasks.register('checkPart2')
  plugins.withId('lifecycle-base') {
      if (project.path.startsWith(":x-pack:")) {
          checkPart2.configure { dependsOn 'check' }
      } else {
          checkPart1.configure { dependsOn 'check' }
      }
  }
}<|MERGE_RESOLUTION|>--- conflicted
+++ resolved
@@ -206,11 +206,7 @@
  */
 
 boolean bwc_tests_enabled = false
-<<<<<<< HEAD
-final String bwc_tests_disabled_issue = "https://github.com/elastic/elasticsearch/pull/47278"
-=======
 final String bwc_tests_disabled_issue = "https://github.com/elastic/elasticsearch/pull/47549" /* place a PR link here when committing bwc changes */
->>>>>>> 4ac25f30
 if (bwc_tests_enabled == false) {
   if (bwc_tests_disabled_issue.isEmpty()) {
     throw new GradleException("bwc_tests_disabled_issue must be set when bwc_tests_enabled == false")
