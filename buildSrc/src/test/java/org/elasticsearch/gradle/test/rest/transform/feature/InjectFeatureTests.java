--- conflicted
+++ resolved
@@ -99,8 +99,4 @@
         printTest(testName, transformedTests);
         validateSetupAndTearDown(transformedTests);
     }
-<<<<<<< HEAD
-
-=======
->>>>>>> 3884c3db
 }