/*
 * Licensed to Elasticsearch under one or more contributor
 * license agreements. See the NOTICE file distributed with
 * this work for additional information regarding copyright
 * ownership. Elasticsearch licenses this file to you under
 * the Apache License, Version 2.0 (the "License"); you may
 * not use this file except in compliance with the License.
 * You may obtain a copy of the License at
 *
 *    http://www.apache.org/licenses/LICENSE-2.0
 *
 * Unless required by applicable law or agreed to in writing,
 * software distributed under the License is distributed on an
 * "AS IS" BASIS, WITHOUT WARRANTIES OR CONDITIONS OF ANY
 * KIND, either express or implied.  See the License for the
 * specific language governing permissions and limitations
 * under the License.
 */

package org.elasticsearch.gradle.test;

import org.gradle.api.DefaultTask;
import org.gradle.api.file.Directory;
import org.gradle.api.tasks.Input;
import org.gradle.api.tasks.InputDirectory;
import org.gradle.api.tasks.Optional;
import org.gradle.api.tasks.TaskAction;

import java.util.ArrayList;
import java.util.List;
import java.util.stream.Collectors;

public class BatsTestTask extends DefaultTask {

    private Directory testsDir;
    private Directory utilsDir;
<<<<<<< HEAD
    private Directory archivesDir;
    private Directory pluginsDir;
    private Directory upgradeDir;
=======
    private Directory distributionsDir;
>>>>>>> 120c3931
    private String packageName;

    @InputDirectory
    public Directory getTestsDir() {
        return testsDir;
    }

    public void setTestsDir(Directory testsDir) {
        this.testsDir = testsDir;
    }

    @InputDirectory
    public Directory getUtilsDir() {
        return utilsDir;
    }

    public void setUtilsDir(Directory utilsDir) {
        this.utilsDir = utilsDir;
    }

    @InputDirectory
    public Directory getDistributionsDir() {
        return distributionsDir;
    }

    public void setDistributionsDir(Directory distributionsDir) {
        this.distributionsDir = distributionsDir;
    }

    @InputDirectory
    @Optional
    public Directory getPluginsDir() {
        return pluginsDir;
    }

    public void setPluginsDir(Directory pluginsDir) {
        this.pluginsDir = pluginsDir;
    }

    @InputDirectory
    @Optional
    public Directory getUpgradeDir() {
        return upgradeDir;
    }

    public void setUpgradeDir(Directory upgradeDir) {
        this.upgradeDir = upgradeDir;
    }

    @Input
    public String getPackageName() {
        return packageName;
    }

    public void setPackageName(String packageName) {
        this.packageName = packageName;
    }

    @TaskAction
    public void runBats() {
        List<Object> command = new ArrayList<>();
        command.add("bats");
        command.add("--tap");
        command.addAll(testsDir.getAsFileTree().getFiles().stream()
            .filter(f -> f.getName().endsWith(".bats"))
            .sorted().collect(Collectors.toList()));
        getProject().exec(spec -> {
            spec.setWorkingDir(distributionsDir.getAsFile());
            spec.environment(System.getenv());
            spec.environment("BATS_TESTS", testsDir.getAsFile().toString());
            spec.environment("BATS_UTILS", utilsDir.getAsFile().toString());
            if (pluginsDir != null) {
                spec.environment("BATS_PLUGINS", pluginsDir.getAsFile().toString());
            }
            if (upgradeDir != null) {
                spec.environment("BATS_UPGRADE", upgradeDir.getAsFile().toString());
            }
            spec.environment("PACKAGE_NAME", packageName);
            spec.setCommandLine(command);
        });
    }
}<|MERGE_RESOLUTION|>--- conflicted
+++ resolved
@@ -34,13 +34,10 @@
 
     private Directory testsDir;
     private Directory utilsDir;
-<<<<<<< HEAD
-    private Directory archivesDir;
+    private Directory distributionsDir;
     private Directory pluginsDir;
     private Directory upgradeDir;
-=======
-    private Directory distributionsDir;
->>>>>>> 120c3931
+
     private String packageName;
 
     @InputDirectory
