--- conflicted
+++ resolved
@@ -29,13 +29,10 @@
         return null;
     }
 
-<<<<<<< HEAD
-=======
     /**
      * @param child a node on which the transformation will be applied.
      * @return true if the transformation should be applied on child node, otherwise false.
      */
->>>>>>> e025272b
     default boolean matches(JsonNode child) {
         return child.has(requiredChildKey());
     }
