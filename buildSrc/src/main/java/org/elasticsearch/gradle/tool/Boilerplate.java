--- conflicted
+++ resolved
@@ -52,7 +52,6 @@
 
     }
 
-<<<<<<< HEAD
     public static <T extends Task> TaskProvider<T> maybeRegister(TaskContainer tasks, String name, Class<T> clazz, Action<T> action) {
         try {
             return tasks.named(name, clazz);
@@ -61,7 +60,6 @@
         }
     }
 
-=======
     public static void maybeConfigure(TaskContainer tasks, String name, Action<? super Task> config) {
         TaskProvider<?> task;
         try {
@@ -95,5 +93,4 @@
 
         return task;
     }
->>>>>>> 4d4552c6
 }