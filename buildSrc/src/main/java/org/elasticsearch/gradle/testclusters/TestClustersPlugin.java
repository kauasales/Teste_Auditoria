--- conflicted
+++ resolved
@@ -22,6 +22,7 @@
 import org.elasticsearch.gradle.BwcVersions;
 import org.elasticsearch.gradle.Distribution;
 import org.elasticsearch.gradle.Version;
+import org.gradle.api.Action;
 import org.gradle.api.NamedDomainObjectContainer;
 import org.gradle.api.Plugin;
 import org.gradle.api.Project;
@@ -97,25 +98,6 @@
             // the build.
             rootProject.getTasks().create(SYNC_ARTIFACTS_TASK_NAME, sync -> {
                 sync.getInputs().files((Callable<FileCollection>) helperConfiguration::getAsFileTree);
-<<<<<<< HEAD
-                sync.getOutputs().dir(getTestClustersConfigurationExtractDir(project));
-                sync.doFirst(task -> project.delete(getTestClustersConfigurationExtractDir(project)));
-                sync.doLast(task -> project.sync(spec ->
-                    helperConfiguration.getResolvedConfiguration().getResolvedArtifacts().forEach(resolvedArtifact -> {
-                        final FileTree files;
-                        File file = resolvedArtifact.getFile();
-                        if (file.getName().endsWith(".zip")) {
-                            files = project.zipTree(file);
-                        } else if (file.getName().endsWith("tar.gz")) {
-                            files = project.tarTree(file);
-                        } else {
-                            throw new IllegalArgumentException("Can't extract " + file + " unknown file extension");
-                        }
-                        spec.from(files).into(getTestClustersConfigurationExtractDir(project) + "/" +
-                            resolvedArtifact.getModuleVersion().getId().getGroup()
-                        );
-                    })));
-=======
                 sync.getOutputs().dir(new File(project.getRootProject().getBuildDir(), "testclusters/extract"));
                 // NOTE: Gradle doesn't allow a lambda here ( fails at runtime )
                 sync.doLast(new Action<Task>() {
@@ -138,7 +120,6 @@
                             }));
                     }
                 });
->>>>>>> 97a584e5
             });
         }
 
@@ -154,14 +135,8 @@
         // After each task we determine if there are clusters that are no longer needed.
         configureStopClustersHook(project);
 
-<<<<<<< HEAD
-            // configure hooks to make sure no test cluster processes survive the build
-            configureCleanupHooks(project);
-        }
-=======
         // configure hooks to make sure no test cluster processes survive the build
         configureCleanupHooks(project);
->>>>>>> 97a584e5
 
         // Since we have everything modeled in the DSL, add all the required dependencies e.x. the distribution to the
         // configuration so the user doesn't have to repeat this.
