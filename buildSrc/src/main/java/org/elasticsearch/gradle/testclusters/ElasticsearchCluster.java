/*
 * Licensed to Elasticsearch under one or more contributor
 * license agreements. See the NOTICE file distributed with
 * this work for additional information regarding copyright
 * ownership. Elasticsearch licenses this file to you under
 * the Apache License, Version 2.0 (the "License"); you may
 * not use this file except in compliance with the License.
 * You may obtain a copy of the License at
 *
 *    http://www.apache.org/licenses/LICENSE-2.0
 *
 * Unless required by applicable law or agreed to in writing,
 * software distributed under the License is distributed on an
 * "AS IS" BASIS, WITHOUT WARRANTIES OR CONDITIONS OF ANY
 * KIND, either express or implied.  See the License for the
 * specific language governing permissions and limitations
 * under the License.
 */
package org.elasticsearch.gradle.testclusters;

import org.elasticsearch.GradleServicesAdapter;
import org.elasticsearch.gradle.Distribution;
import org.elasticsearch.gradle.FileSupplier;
import org.elasticsearch.gradle.Version;
import org.elasticsearch.gradle.http.WaitForHttpResource;
import org.gradle.api.NamedDomainObjectContainer;
import org.gradle.api.Project;
import org.gradle.api.logging.Logger;
import org.gradle.api.logging.Logging;

import java.io.File;
import java.io.IOException;
import java.io.UncheckedIOException;
import java.net.URI;
import java.nio.charset.StandardCharsets;
import java.nio.file.Files;
import java.security.GeneralSecurityException;
import java.util.LinkedHashMap;
import java.util.List;
import java.util.Map;
import java.util.Objects;
import java.util.concurrent.TimeUnit;
import java.util.concurrent.atomic.AtomicBoolean;
import java.util.function.BiConsumer;
import java.util.function.Function;
import java.util.function.Predicate;
import java.util.function.Supplier;
import java.util.stream.Collectors;

public class ElasticsearchCluster implements TestClusterConfiguration {

    private static final Logger LOGGER = Logging.getLogger(ElasticsearchNode.class);
    private static final int CLUSTER_UP_TIMEOUT = 40;
    private static final TimeUnit CLUSTER_UP_TIMEOUT_UNIT = TimeUnit.SECONDS;

    private final AtomicBoolean configurationFrozen = new AtomicBoolean(false);
    private final String path;
    private final String clusterName;
    private final NamedDomainObjectContainer<ElasticsearchNode> nodes;
    private final File workingDirBase;
    private final File artifactsExtractDir;
    private final LinkedHashMap<String, Predicate<TestClusterConfiguration>> waitConditions = new LinkedHashMap<>();
    private final GradleServicesAdapter services;

    public ElasticsearchCluster(String path, String clusterName, Project project, File artifactsExtractDir, File workingDirBase) {
        this.path = path;
        this.clusterName = clusterName;
        this.workingDirBase = workingDirBase;
        this.artifactsExtractDir = artifactsExtractDir;
        this.services = GradleServicesAdapter.getInstance(project);
        this.nodes = project.container(ElasticsearchNode.class);
        this.nodes.add(
            new ElasticsearchNode(
                path, clusterName + "-0",
                services, artifactsExtractDir, workingDirBase
            )
        );
        // configure the cluster name eagerly so nodes know about it
        this.nodes.all((node) -> node.defaultConfig.put("cluster.name", safeName(clusterName)));

        addWaitForClusterHealth();
    }

    public void setNumberOfNodes(int numberOfNodes) {
        checkFrozen();

        if (numberOfNodes < 1) {
            throw new IllegalArgumentException("Number of nodes should be >= 1 but was " + numberOfNodes + " for " + this);
        }

        if (numberOfNodes <= nodes.size()) {
            throw new IllegalArgumentException(
                "Cannot shrink " + this + " to have " + numberOfNodes + " nodes as it already has " + getNumberOfNodes()
            );
        }

        for (int i = nodes.size() ; i < numberOfNodes; i++) {
            this.nodes.add(new ElasticsearchNode(
                path, clusterName + "-" + i, services, artifactsExtractDir, workingDirBase
            ));
        }
    }

    private ElasticsearchNode getFirstNode() {
        return nodes.getAt(clusterName + "-0");
    }

    public int getNumberOfNodes() {
        return nodes.size();
    }

    public String getName() {
        return clusterName;
    }

    @Override
    public void setVersion(String version) {
        nodes.all(each -> each.setVersion(version));
    }

    @Override
    public void setDistribution(Distribution distribution) {
        nodes.all(each -> each.setDistribution(distribution));
    }

    @Override
    public void plugin(URI plugin) {
        nodes.all(each -> each.plugin(plugin));
    }

    @Override
    public void plugin(File plugin) {
        nodes.all(each -> each.plugin(plugin));
    }

    @Override
    public void module(File module) {
        nodes.all(each -> each.module(module));
    }

    @Override
    public void keystore(String key, String value) {
        nodes.all(each -> each.keystore(key, value));
    }

    @Override
    public void keystore(String key, Supplier<CharSequence> valueSupplier) {
        nodes.all(each -> each.keystore(key, valueSupplier));
    }

    @Override
    public void keystore(String key, File value) {
        nodes.all(each -> each.keystore(key, value));
    }

    @Override
    public void keystore(String key, FileSupplier valueSupplier) {
        nodes.all(each -> each.keystore(key, valueSupplier));
    }

    @Override
    public void setting(String key, String value) {
        nodes.all(each -> each.setting(key, value));
    }

    @Override
    public void setting(String key, Supplier<CharSequence> valueSupplier) {
        nodes.all(each -> each.setting(key, valueSupplier));
    }

    @Override
    public void systemProperty(String key, String value) {
        nodes.all(each -> each.systemProperty(key, value));
    }

    @Override
    public void systemProperty(String key, Supplier<CharSequence> valueSupplier) {
        nodes.all(each -> each.systemProperty(key, valueSupplier));
    }

    @Override
    public void environment(String key, String value) {
        nodes.all(each -> each.environment(key, value));
    }

    @Override
    public void environment(String key, Supplier<CharSequence> valueSupplier) {
        nodes.all(each -> each.environment(key, valueSupplier));
    }

    @Override
    public void jvmArgs(String... values) {
        nodes.all(each -> each.jvmArgs(values));
    }

    @Override
    public void jvmArgs(Supplier<String[]> valueSupplier) {
        nodes.all(each -> each.jvmArgs(valueSupplier));
    }

    @Override
    public void freeze() {
        nodes.forEach(ElasticsearchNode::freeze);
        configurationFrozen.set(true);
    }

    private void checkFrozen() {
        if (configurationFrozen.get()) {
            throw new IllegalStateException("Configuration for " + this + " can not be altered, already locked");
        }
    }

    @Override
    public void setJavaHome(File javaHome) {
        nodes.all(each -> each.setJavaHome(javaHome));
    }

    @Override
    public void start() {
        final String nodeNames;
        if (nodes.stream().map(ElasticsearchNode::getName).anyMatch( name -> name == null)) {
            nodeNames = null;
        } else {
            nodeNames = nodes.stream().map(ElasticsearchNode::getName).collect(Collectors.joining(","));
        };
        for (ElasticsearchNode node : nodes) {
<<<<<<< HEAD
            node.defaultConfig.put("cluster.name", safeName(clusterName));
            if (nodeNames != null) {
                // Can only configure master nodes if we have node names defined
                if (Version.fromString(node.getVersion()).getMajor() >= 7) {
                    node.defaultConfig.put("cluster.initial_master_nodes", "[" + nodeNames + "]");
                    node.defaultConfig.put("discovery.seed_providers", "file");
                }
=======
            if (Version.fromString(node.getVersion()).getMajor() >= 7) {
                node.defaultConfig.put("cluster.initial_master_nodes", "[" + nodeNames + "]");
                node.defaultConfig.put("discovery.seed_providers", "file");
>>>>>>> c6b3546b
            }
            node.start();
        }
    }

    @Override
    public void restart() {
        nodes.forEach(ElasticsearchNode::restart);
    }

    @Override
    public void extraConfigFile(String destination, File from) {
        nodes.all(node -> node.extraConfigFile(destination, from));
    }

    @Override
    public void user(Map<String, String> userSpec) {
        nodes.all(node -> node.user(userSpec));
    }

    private void writeUnicastHostsFiles() {
        String unicastUris = nodes.stream().flatMap(node -> node.getAllTransportPortURI().stream()).collect(Collectors.joining("\n"));
        nodes.forEach(node -> {
            try {
                Files.write(node.getConfigDir().resolve("unicast_hosts.txt"), unicastUris.getBytes(StandardCharsets.UTF_8));
            } catch (IOException e) {
                throw new UncheckedIOException("Failed to write unicast_hosts for " + this, e);
            }
        });
    }

    @Override
    public String getHttpSocketURI() {
        waitForAllConditions();
        return getFirstNode().getHttpSocketURI();
    }

    @Override
    public String getTransportPortURI() {
        waitForAllConditions();
        return getFirstNode().getTransportPortURI();
    }

    @Override
    public List<String> getAllHttpSocketURI() {
        waitForAllConditions();
        return nodes.stream().flatMap(each -> each.getAllHttpSocketURI().stream()).collect(Collectors.toList());
    }

    @Override
    public List<String> getAllTransportPortURI() {
        waitForAllConditions();
        return nodes.stream().flatMap(each -> each.getAllTransportPortURI().stream()).collect(Collectors.toList());
    }

    public void waitForAllConditions() {
        long startedAt = System.currentTimeMillis();
        LOGGER.info("Waiting for nodes");
        nodes.forEach(ElasticsearchNode::waitForAllConditions);

        writeUnicastHostsFiles();

        LOGGER.info("Starting to wait for cluster to form");
        waitForConditions(waitConditions, startedAt, CLUSTER_UP_TIMEOUT, CLUSTER_UP_TIMEOUT_UNIT, this);
    }

    @Override
    public void stop(boolean tailLogs) {
        nodes.forEach(each -> each.stop(tailLogs));
    }

    @Override
    public void setNameCustomization(Function<String, String> nameCustomization) {
        nodes.all(each -> each.setNameCustomization(nameCustomization));
    }

    @Override
    public boolean isProcessAlive() {
        return nodes.stream().noneMatch(node -> node.isProcessAlive() == false);
    }

    void eachVersionedDistribution(BiConsumer<String, Distribution> consumer) {
        nodes.forEach(each -> {
            consumer.accept(each.getVersion(), each.getDistribution());
        });
    }

    public ElasticsearchNode singleNode() {
        if (nodes.size() != 1) {
            throw new IllegalStateException(
                "Can't treat " + this + " as single node as it has " + nodes.size() + " nodes"
            );
        }
        return getFirstNode();
    }

    private void addWaitForClusterHealth() {
        waitConditions.put("cluster health yellow", (node) -> {

            try {
                boolean httpSslEnabled = getFirstNode().isHttpSslEnabled();
                WaitForHttpResource wait = new WaitForHttpResource(
                    httpSslEnabled ? "https" : "http",
                    getFirstNode().getHttpSocketURI(),
                    nodes.size()
                );
                if (httpSslEnabled) {

                    getFirstNode().configureHttpWait(wait);
                }
                List<Map<String, String>> credentials = getFirstNode().getCredentials();
                if (getFirstNode().getCredentials().isEmpty() == false) {
                    wait.setUsername(credentials.get(0).get("useradd"));
                    wait.setPassword(credentials.get(0).get("-p"));
                }
                return wait.wait(500);
            } catch (IOException e) {
                throw new IllegalStateException("Connection attempt to " + this + " failed", e);
            } catch (InterruptedException e) {
                Thread.currentThread().interrupt();
                throw new TestClustersException("Interrupted while waiting for " + this, e);
            } catch (GeneralSecurityException e) {
                throw new RuntimeException("security exception", e);
            }
        });
    }

    @Override
    public boolean equals(Object o) {
        if (this == o) return true;
        if (o == null || getClass() != o.getClass()) return false;
        ElasticsearchCluster that = (ElasticsearchCluster) o;
        return Objects.equals(clusterName, that.clusterName) &&
            Objects.equals(path, that.path);
    }

    @Override
    public int hashCode() {
        return Objects.hash(clusterName, path);
    }

    @Override
    public String toString() {
        return "cluster{" + path + ":" + clusterName + "}";
    }
}<|MERGE_RESOLUTION|>--- conflicted
+++ resolved
@@ -224,19 +224,12 @@
             nodeNames = nodes.stream().map(ElasticsearchNode::getName).collect(Collectors.joining(","));
         };
         for (ElasticsearchNode node : nodes) {
-<<<<<<< HEAD
-            node.defaultConfig.put("cluster.name", safeName(clusterName));
             if (nodeNames != null) {
                 // Can only configure master nodes if we have node names defined
                 if (Version.fromString(node.getVersion()).getMajor() >= 7) {
                     node.defaultConfig.put("cluster.initial_master_nodes", "[" + nodeNames + "]");
                     node.defaultConfig.put("discovery.seed_providers", "file");
                 }
-=======
-            if (Version.fromString(node.getVersion()).getMajor() >= 7) {
-                node.defaultConfig.put("cluster.initial_master_nodes", "[" + nodeNames + "]");
-                node.defaultConfig.put("discovery.seed_providers", "file");
->>>>>>> c6b3546b
             }
             node.start();
         }
