/*
 * Licensed to Elasticsearch under one or more contributor
 * license agreements. See the NOTICE file distributed with
 * this work for additional information regarding copyright
 * ownership. Elasticsearch licenses this file to you under
 * the Apache License, Version 2.0 (the "License"); you may
 * not use this file except in compliance with the License.
 * You may obtain a copy of the License at
 *
 *    http://www.apache.org/licenses/LICENSE-2.0
 *
 * Unless required by applicable law or agreed to in writing,
 * software distributed under the License is distributed on an
 * "AS IS" BASIS, WITHOUT WARRANTIES OR CONDITIONS OF ANY
 * KIND, either express or implied.  See the License for the
 * specific language governing permissions and limitations
 * under the License.
 */
package org.elasticsearch.gradle.testclusters;

import org.elasticsearch.gradle.Distribution;
import org.elasticsearch.gradle.FileSupplier;
import org.elasticsearch.gradle.LazyPropertyList;
import org.elasticsearch.gradle.LazyPropertyMap;
import org.elasticsearch.gradle.LoggedExec;
import org.elasticsearch.gradle.OS;
import org.elasticsearch.gradle.PropertyNormalization;
import org.elasticsearch.gradle.Version;
import org.elasticsearch.gradle.http.WaitForHttpResource;
import org.gradle.api.Action;
import org.gradle.api.Named;
import org.gradle.api.Project;
import org.gradle.api.file.FileCollection;
import org.gradle.api.logging.Logger;
import org.gradle.api.logging.Logging;
import org.gradle.api.tasks.Classpath;
import org.gradle.api.tasks.Input;
import org.gradle.api.tasks.InputFile;
import org.gradle.api.tasks.InputFiles;
import org.gradle.api.tasks.Nested;
import org.gradle.api.tasks.PathSensitive;
import org.gradle.api.tasks.PathSensitivity;
import org.gradle.api.tasks.util.PatternFilterable;

import java.io.ByteArrayInputStream;
import java.io.File;
import java.io.IOException;
import java.io.InputStream;
import java.io.LineNumberReader;

import java.io.UncheckedIOException;
import java.net.URI;
import java.nio.charset.StandardCharsets;
import java.nio.file.Files;
import java.nio.file.Path;
import java.nio.file.StandardCopyOption;
import java.nio.file.StandardOpenOption;
import java.time.Instant;
import java.util.ArrayList;
import java.util.Arrays;
import java.util.Collections;
import java.util.Comparator;
import java.util.HashMap;
import java.util.HashSet;
import java.util.LinkedHashMap;
import java.util.LinkedList;
import java.util.List;
import java.util.Map;
import java.util.Objects;
import java.util.Set;
import java.util.concurrent.ExecutionException;
import java.util.concurrent.TimeUnit;
import java.util.concurrent.TimeoutException;
import java.util.concurrent.atomic.AtomicBoolean;
import java.util.function.Function;
import java.util.function.Predicate;
import java.util.function.Supplier;
import java.util.stream.Collectors;
import java.util.stream.Stream;

import static java.util.Objects.requireNonNull;

public class ElasticsearchNode implements TestClusterConfiguration {

    private static final Logger LOGGER = Logging.getLogger(ElasticsearchNode.class);
    private static final int ES_DESTROY_TIMEOUT = 20;
    private static final TimeUnit ES_DESTROY_TIMEOUT_UNIT = TimeUnit.SECONDS;
<<<<<<< HEAD
    private static final int NODE_UP_TIMEOUT = 60;
    private static final TimeUnit NODE_UP_TIMEOUT_UNIT = TimeUnit.SECONDS;
    private static final int TAIL_LOG_MESSAGES_COUNT = 40;
    private static final List<String> MESSAGES_WE_DONT_CARE_ABOUT = Arrays.asList(
        "Option UseConcMarkSweepGC was deprecated",
        "is a pre-release version of Elasticsearch",
        "max virtual memory areas vm.max_map_count"
    );
    private static final List<String> OVERRIDABLE_SETTINGS = Arrays.asList(
        "path.repo"

=======
    private static final int NODE_UP_TIMEOUT = 2;
    private static final TimeUnit NODE_UP_TIMEOUT_UNIT = TimeUnit.MINUTES;
    private static final int ADDITIONAL_CONFIG_TIMEOUT = 15;
    private static final TimeUnit ADDITIONAL_CONFIG_TIMEOUT_UNIT = TimeUnit.SECONDS;
    private static final List<String> OVERRIDABLE_SETTINGS = Arrays.asList(
        "path.repo",
        "discovery.seed_providers"
>>>>>>> d0782bcb
    );

    private final String path;
    private final String name;
    private final Project project;
    private final AtomicBoolean configurationFrozen = new AtomicBoolean(false);
    private final Path artifactsExtractDir;
    private final Path workingDir;

    private final LinkedHashMap<String, Predicate<TestClusterConfiguration>> waitConditions = new LinkedHashMap<>();
    private final List<URI> plugins = new ArrayList<>();
    private final List<File> modules = new ArrayList<>();
    private final LazyPropertyMap<String, CharSequence> settings = new LazyPropertyMap<>("Settings", this);
    private final LazyPropertyMap<String, CharSequence> keystoreSettings = new LazyPropertyMap<>("Keystore", this);
    private final LazyPropertyMap<String, File> keystoreFiles = new LazyPropertyMap<>("Keystore files", this, FileEntry::new);
    private final LazyPropertyMap<String, CharSequence> systemProperties = new LazyPropertyMap<>("System properties", this);
    private final LazyPropertyMap<String, CharSequence> environment = new LazyPropertyMap<>("Environment", this);
    private final LazyPropertyList<CharSequence> jvmArgs = new LazyPropertyList<>("JVM arguments", this);
    private final LazyPropertyMap<String, File> extraConfigFiles = new LazyPropertyMap<>("Extra config files", this, FileEntry::new);
    private final List<Map<String, String>> credentials = new ArrayList<>();
    final LinkedHashMap<String, String> defaultConfig = new LinkedHashMap<>();

    private final Path confPathRepo;
    private final Path configFile;
    private final Path confPathData;
    private final Path confPathLogs;
    private final Path transportPortFile;
    private final Path httpPortsFile;
    private final Path esStdoutFile;
    private final Path esStderrFile;
    private final Path tmpDir;

    private Distribution distribution;
    private String version;
    private File javaHome;
    private volatile Process esProcess;
    private Function<String, String> nameCustomization = Function.identity();
    private boolean isWorkingDirConfigured = false;

    ElasticsearchNode(String path, String name, Project project, File artifactsExtractDir, File workingDirBase) {
        this.path = path;
        this.name = name;
        this.project = project;
        this.artifactsExtractDir = artifactsExtractDir.toPath();
        this.workingDir = workingDirBase.toPath().resolve(safeName(name)).toAbsolutePath();
        confPathRepo = workingDir.resolve("repo");
        configFile = workingDir.resolve("config/elasticsearch.yml");
        confPathData = workingDir.resolve("data");
        confPathLogs = workingDir.resolve("logs");
        transportPortFile = confPathLogs.resolve("transport.ports");
        httpPortsFile = confPathLogs.resolve("http.ports");
        esStdoutFile = confPathLogs.resolve("es.stdout.log");
        esStderrFile = confPathLogs.resolve("es.stderr.log");
        tmpDir = workingDir.resolve("tmp");
        waitConditions.put("ports files", this::checkPortsFilesExistWithDelay);
    }

    public String getName() {
        return nameCustomization.apply(name);
    }

    @Input
    public String getVersion() {
        return version;
    }

    @Override
    public void setVersion(String version) {
        requireNonNull(version, "null version passed when configuring test cluster `" + this + "`");
        checkFrozen();
        this.version = version;
    }

    @Input
    public Distribution getDistribution() {
        return distribution;
    }

    @Override
    public void setDistribution(Distribution distribution) {
        requireNonNull(distribution, "null distribution passed when configuring test cluster `" + this + "`");
        checkFrozen();
        this.distribution = distribution;
    }

    @Override
    public void plugin(URI plugin) {
        requireNonNull(plugin, "Plugin name can't be null");
        checkFrozen();
        this.plugins.add(plugin);
    }

    @Override
    public void plugin(File plugin) {
        plugin(plugin.toURI());
    }

    @Override
    public void module(File module) {
        this.modules.add(module);
    }

    @Override
    public void keystore(String key, String value) {
        keystoreSettings.put(key, value);
    }

    @Override
    public void keystore(String key, Supplier<CharSequence> valueSupplier) {
        keystoreSettings.put(key, valueSupplier);
    }

    @Override
    public void keystore(String key, File value) {
        keystoreFiles.put(key, value);
    }

    @Override
    public void keystore(String key, File value, PropertyNormalization normalization) {
        keystoreFiles.put(key, value, normalization);
    }

    @Override
    public void keystore(String key, FileSupplier valueSupplier) {
        keystoreFiles.put(key, valueSupplier);
    }

    @Override
    public void setting(String key, String value) {
        settings.put(key, value);
    }

    @Override
    public void setting(String key, String value, PropertyNormalization normalization) {
        settings.put(key, value, normalization);
    }

    @Override
    public void setting(String key, Supplier<CharSequence> valueSupplier) {
        settings.put(key, valueSupplier);
    }

    @Override
    public void setting(String key, Supplier<CharSequence> valueSupplier, PropertyNormalization normalization) {
        settings.put(key, valueSupplier, normalization);
    }

    @Override
    public void systemProperty(String key, String value) {
        systemProperties.put(key, value);
    }

    @Override
    public void systemProperty(String key, Supplier<CharSequence> valueSupplier) {
        systemProperties.put(key, valueSupplier);
    }

    @Override
    public void systemProperty(String key, Supplier<CharSequence> valueSupplier, PropertyNormalization normalization) {
        systemProperties.put(key, valueSupplier, normalization);
    }

    @Override
    public void environment(String key, String value) {
        environment.put(key, value);
    }

    @Override
    public void environment(String key, Supplier<CharSequence> valueSupplier) {
        environment.put(key, valueSupplier);
    }

    @Override
    public void environment(String key, Supplier<CharSequence> valueSupplier, PropertyNormalization normalization) {
        environment.put(key, valueSupplier, normalization);
    }

    public void jvmArgs(String... values) {
        jvmArgs.addAll(Arrays.asList(values));
    }

    public Path getConfigDir() {
        return configFile.getParent();
    }

    @Override
    public void freeze() {
        requireNonNull(distribution, "null distribution passed when configuring test cluster `" + this + "`");
        requireNonNull(version, "null version passed when configuring test cluster `" + this + "`");
        requireNonNull(javaHome, "null javaHome passed when configuring test cluster `" + this + "`");
        LOGGER.info("Locking configuration of `{}`", this);
        configurationFrozen.set(true);
    }

    @Override
    public void setJavaHome(File javaHome) {
        requireNonNull(javaHome, "null javaHome passed when configuring test cluster `" + this + "`");
        checkFrozen();
        if (javaHome.exists() == false) {
            throw new TestClustersException("java home for `" + this + "` does not exists: `" + javaHome + "`");
        }
        this.javaHome = javaHome;
    }

    public File getJavaHome() {
        return javaHome;
    }

    /**
     * Returns a stream of lines in the generated logs similar to Files.lines
     *
     * @return stream of log lines
     */
    public Stream<String> logLines() throws IOException {
        return Files.lines(esStdoutFile, StandardCharsets.UTF_8);
    }

    @Override
    public synchronized void start() {
        LOGGER.info("Starting `{}`", this);

        if (Files.exists(getExtractedDistributionDir()) == false) {
            throw new TestClustersException("Can not start " + this + ", missing: " + getExtractedDistributionDir());
        }
        if (Files.isDirectory(getExtractedDistributionDir()) == false) {
            throw new TestClustersException("Can not start " + this + ", is not a directory: " + getExtractedDistributionDir());
        }

        try {
            if (isWorkingDirConfigured == false) {
                logToProcessStdout("Configuring working directory: " + workingDir);
                // Only configure working dir once so we don't loose data on restarts
                isWorkingDirConfigured = true;
                createWorkingDir(getExtractedDistributionDir());
            }
        } catch (IOException e) {
            throw new UncheckedIOException("Failed to create working directory for " + this, e);
        }
        createConfiguration();

        if (plugins.isEmpty() == false) {
            logToProcessStdout("Installing " + plugins.size() + " plugins");
            plugins.forEach(plugin -> runElaticsearchBinScript(
                "elasticsearch-plugin",
                "install", "--batch", plugin.toString())
            );
        }

        if (keystoreSettings.isEmpty() == false || keystoreFiles.isEmpty() == false) {
            logToProcessStdout("Adding " + keystoreSettings.size() + " keystore settings and " + keystoreFiles.size() + " keystore files");
            runElaticsearchBinScript("elasticsearch-keystore", "create");

            keystoreSettings.forEach((key, value) ->
                runElaticsearchBinScriptWithInput(value.toString(), "elasticsearch-keystore", "add", "-x", key)
            );

            for (Map.Entry<String, File> entry : keystoreFiles.entrySet()) {
                File file = entry.getValue();
                requireNonNull(file, "supplied keystoreFile was null when configuring " + this);
                if (file.exists() == false) {
                    throw new TestClustersException("supplied keystore file " + file + " does not exist, require for " + this);
                }
                runElaticsearchBinScript("elasticsearch-keystore", "add-file", entry.getKey(), file.getAbsolutePath());
            }
        }

        installModules();

        copyExtraConfigFiles();

        if (isSettingMissingOrTrue("xpack.security.enabled")) {
            logToProcessStdout("Setting up " + credentials.size() + " users");
            if (credentials.isEmpty()) {
                user(Collections.emptyMap());
            }
            credentials.forEach(paramMap -> runElaticsearchBinScript(
                "elasticsearch-users",
                paramMap.entrySet().stream()
                    .flatMap(entry -> Stream.of(entry.getKey(), entry.getValue()))
                    .toArray(String[]::new)
            ));
        }

        logToProcessStdout("Starting Elasticsearch process");
        startElasticsearchProcess();
    }

    private void logToProcessStdout(String message) {
        try {
            if (Files.exists(esStdoutFile.getParent()) == false) {
                Files.createDirectories(esStdoutFile.getParent());
            }
            Files.write(
                esStdoutFile,
                ("[" + Instant.now().toString() + "] [BUILD] " + message + "\n").getBytes(StandardCharsets.UTF_8),
                StandardOpenOption.CREATE, StandardOpenOption.APPEND
            );
        } catch (IOException e) {
            throw new UncheckedIOException(e);
        }
    }

    @Override
    public void restart() {
        LOGGER.info("Restarting {}", this);
        stop(false);
        try {
            Files.delete(httpPortsFile);
            Files.delete(transportPortFile);
        } catch (IOException e) {
            throw new UncheckedIOException(e);
        }

        start();
    }

    private boolean isSettingMissingOrTrue(String name) {
        return Boolean.valueOf(settings.getOrDefault(name, "false").toString());
    }

    private void copyExtraConfigFiles() {
        if (extraConfigFiles.isEmpty() == false) {
            logToProcessStdout("Setting up " + extraConfigFiles.size() + " additional config files");
        }
        extraConfigFiles.forEach((destination, from) -> {
            if (Files.exists(from.toPath()) == false) {
                throw new TestClustersException("Can't create extra config file from " + from + " for " + this +
                    " as it does not exist");
            }
            Path dst = configFile.getParent().resolve(destination);
            try {
                Files.createDirectories(dst.getParent());
                Files.copy(from.toPath(), dst, StandardCopyOption.REPLACE_EXISTING);
                LOGGER.info("Added extra config file {} for {}", destination, this);
            } catch (IOException e) {
                throw new UncheckedIOException("Can't create extra config file for", e);
            }
        });
    }

    private void installModules() {
        if (distribution == Distribution.INTEG_TEST) {
            logToProcessStdout("Installing " + modules.size() + "modules");
            for (File module : modules) {
                Path destination = workingDir.resolve("modules").resolve(module.getName().replace(".zip", "").replace("-" + version, ""));

                // only install modules that are not already bundled with the integ-test distribution
                if (Files.exists(destination) == false) {
                    project.copy(spec -> {
                        if (module.getName().toLowerCase().endsWith(".zip")) {
                            spec.from(project.zipTree(module));
                        } else if (module.isDirectory()) {
                            spec.from(module);
                        } else {
                            throw new IllegalArgumentException("Not a valid module " + module + " for " + this);
                        }
                        spec.into(destination);
                    });
                }
            }
        } else {
            LOGGER.info("Not installing " + modules.size() + "(s) since the " + distribution + " distribution already " +
                "has them");
        }
    }

    @Override
    public void extraConfigFile(String destination, File from) {
        if (destination.contains("..")) {
            throw new IllegalArgumentException("extra config file destination can't be relative, was " + destination +
                " for " + this);
        }
        extraConfigFiles.put(destination, from);
    }

    @Override
    public void extraConfigFile(String destination, File from, PropertyNormalization normalization) {
        if (destination.contains("..")) {
            throw new IllegalArgumentException("extra config file destination can't be relative, was " + destination +
                " for " + this);
        }
        extraConfigFiles.put(destination, from, normalization);
    }

    @Override
    public void user(Map<String, String> userSpec) {
        Set<String> keys = new HashSet<>(userSpec.keySet());
        keys.remove("username");
        keys.remove("password");
        keys.remove("role");
        if (keys.isEmpty() == false) {
            throw new TestClustersException("Unknown keys in user definition " + keys + " for " + this);
        }
        Map<String, String> cred = new LinkedHashMap<>();
        cred.put("useradd", userSpec.getOrDefault("username", "test_user"));
        cred.put("-p", userSpec.getOrDefault("password", "x-pack-test-password"));
        cred.put("-r", userSpec.getOrDefault("role", "superuser"));
        credentials.add(cred);
    }

    private void runElaticsearchBinScriptWithInput(String input, String tool, String... args) {
        if (
            Files.exists(workingDir.resolve("bin").resolve(tool)) == false &&
                Files.exists(workingDir.resolve("bin").resolve(tool + ".bat")) == false
        ) {
            throw new TestClustersException("Can't run bin script: `" + tool + "` does not exist. " +
                "Is this the distribution you expect it to be ?");
        }
        try (InputStream byteArrayInputStream = new ByteArrayInputStream(input.getBytes(StandardCharsets.UTF_8))) {
            LoggedExec.exec(project, spec -> {
                spec.setEnvironment(getESEnvironment());
                spec.workingDir(workingDir);
                spec.executable(
                    OS.conditionalString()
                        .onUnix(() -> "./bin/" + tool)
                        .onWindows(() -> "cmd")
                        .supply()
                );
                spec.args(
                    OS.<List<String>>conditional()
                        .onWindows(() -> {
                            ArrayList<String> result = new ArrayList<>();
                            result.add("/c");
                            result.add("bin\\" + tool + ".bat");
                            for (String arg : args) {
                                result.add(arg);
                            }
                            return result;
                        })
                        .onUnix(() -> Arrays.asList(args))
                        .supply()
                );
                spec.setStandardInput(byteArrayInputStream);

            });
        } catch (IOException e) {
            throw new UncheckedIOException("Failed to run " + tool + " for " + this, e);
        }
    }

    private void runElaticsearchBinScript(String tool, String... args) {
        runElaticsearchBinScriptWithInput("", tool, args);
    }

    private Map<String, String> getESEnvironment() {
        Map<String, String> defaultEnv = new HashMap<>();
        defaultEnv.put("JAVA_HOME", getJavaHome().getAbsolutePath());
        defaultEnv.put("ES_PATH_CONF", configFile.getParent().toString());
        String systemPropertiesString = "";
        if (systemProperties.isEmpty() == false) {
            systemPropertiesString = " " + systemProperties.entrySet().stream()
                .map(entry -> "-D" + entry.getKey() + "=" + entry.getValue())
                .collect(Collectors.joining(" "));
        }
        String jvmArgsString = "";
        if (jvmArgs.isEmpty() == false) {
            jvmArgsString = " " + jvmArgs.stream()
                .peek(argument -> {
                    if (argument.toString().startsWith("-D")) {
                        throw new TestClustersException("Invalid jvm argument `" + argument +
                            "` configure as systemProperty instead for " + this
                        );
                    }
                })
                .collect(Collectors.joining(" "));
        }
        defaultEnv.put("ES_JAVA_OPTS", "-Xms512m -Xmx512m -ea -esa" +
            systemPropertiesString + jvmArgsString
        );
        defaultEnv.put("ES_TMPDIR", tmpDir.toString());
        // Windows requires this as it defaults to `c:\windows` despite ES_TMPDIR
        defaultEnv.put("TMP", tmpDir.toString());

        Set<String> commonKeys = new HashSet<>(environment.keySet());
        commonKeys.retainAll(defaultEnv.keySet());
        if (commonKeys.isEmpty() == false) {
            throw new IllegalStateException(
                "testcluster does not allow overwriting the following env vars " + commonKeys + " for " + this
            );
        }

        environment.forEach((key, value) -> defaultEnv.put(key, value.toString()));
        return defaultEnv;
    }

    private void startElasticsearchProcess() {
        final ProcessBuilder processBuilder = new ProcessBuilder();

        List<String> command = OS.<List<String>>conditional()
            .onUnix(() -> Arrays.asList("./bin/elasticsearch"))
            .onWindows(() -> Arrays.asList("cmd", "/c", "bin\\elasticsearch.bat"))
            .supply();
        processBuilder.command(command);
        processBuilder.directory(workingDir.toFile());
        Map<String, String> environment = processBuilder.environment();
        // Don't inherit anything from the environment for as that would  lack reproducibility
        environment.clear();
        environment.putAll(getESEnvironment());
        // don't buffer all in memory, make sure we don't block on the default pipes
        processBuilder.redirectError(ProcessBuilder.Redirect.appendTo(esStderrFile.toFile()));
        processBuilder.redirectOutput(ProcessBuilder.Redirect.appendTo(esStdoutFile.toFile()));
        LOGGER.info("Running `{}` in `{}` for {} env: {}", command, workingDir, this, environment);
        try {
            esProcess = processBuilder.start();
        } catch (IOException e) {
            throw new TestClustersException("Failed to start ES process for " + this, e);
        }
    }

    @Override
    public String getHttpSocketURI() {
        return getHttpPortInternal().get(0);
    }

    @Override
    public String getTransportPortURI() {
        return getTransportPortInternal().get(0);
    }

    @Override
    public List<String> getAllHttpSocketURI() {
        return getHttpPortInternal();
    }

    @Override
    public List<String> getAllTransportPortURI() {
        return getTransportPortInternal();
    }

    public File getServerLog() {
        return confPathLogs.resolve(defaultConfig.get("cluster.name") + "_server.json").toFile();
    }

    public File getAuditLog() {
        return confPathLogs.resolve(defaultConfig.get("cluster.name") + "_audit.json").toFile();
    }

    @Override
    public synchronized void stop(boolean tailLogs) {
        if (esProcess == null && tailLogs) {
            // This is a special case. If start() throws an exception the plugin will still call stop
            // Another exception here would eat the orriginal.
            return;
        }
        LOGGER.info("Stopping `{}`, tailLogs: {}", this, tailLogs);
        requireNonNull(esProcess, "Can't stop `" + this + "` as it was not started or already stopped.");
        // Test clusters are not reused, don't spend time on a graceful shutdown
        stopHandle(esProcess.toHandle(), true);
        if (tailLogs) {
            logFileContents("Standard output of node", esStdoutFile);
            logFileContents("Standard error of node", esStderrFile);
        }
        esProcess = null;
    }

    @Override
    public void setNameCustomization(Function<String, String> nameCustomizer) {
        this.nameCustomization = nameCustomizer;
    }

    private void stopHandle(ProcessHandle processHandle, boolean forcibly) {
        // Stop all children first, ES could actually be a child when there's some wrapper process like on Windows.
        if (processHandle.isAlive() == false) {
            LOGGER.info("Process was not running when we tried to terminate it.");
            return;
        }

        // Stop all children first, ES could actually be a child when there's some wrapper process like on Windows.
        processHandle.children().forEach(each -> stopHandle(each, forcibly));

        logProcessInfo(
            "Terminating elasticsearch process" + (forcibly ? " forcibly " : "gracefully") + ":",
            processHandle.info()
        );

        if (forcibly) {
            processHandle.destroyForcibly();
        } else {
            processHandle.destroy();
            waitForProcessToExit(processHandle);
            if (processHandle.isAlive() == false) {
                return;
            }
            LOGGER.info("process did not terminate after {} {}, stopping it forcefully",
                ES_DESTROY_TIMEOUT, ES_DESTROY_TIMEOUT_UNIT);
            processHandle.destroyForcibly();
        }

        waitForProcessToExit(processHandle);
        if (processHandle.isAlive()) {
            throw new TestClustersException("Was not able to terminate elasticsearch process for " + this);
        }
    }

    private void logProcessInfo(String prefix, ProcessHandle.Info info) {
        LOGGER.info(prefix + " commandLine:`{}` command:`{}` args:`{}`",
            info.commandLine().orElse("-"), info.command().orElse("-"),
            Arrays.stream(info.arguments().orElse(new String[]{}))
                .map(each -> "'" + each + "'")
                .collect(Collectors.joining(" "))
        );
    }

    private void logFileContents(String description, Path from) {
<<<<<<< HEAD
        final Map<String, Integer> errorsAndWarnings = new LinkedHashMap<>();
        LinkedList<String> ring = new LinkedList<>();
        try (LineNumberReader reader = new LineNumberReader(Files.newBufferedReader(from))) {
            for (String line = reader.readLine(); line != null ; line = reader.readLine()) {
                final String lineToAdd;
                if (ring.isEmpty()) {
                    lineToAdd = line;
                } else {
                    if (line.startsWith("[")) {
                        lineToAdd = line;

                        // check to see if the previous message (possibly combined from multiple lines) was an error or
                        // warning as we want to show all of them
                        String previousMessage = normalizeLogLine(ring.getLast());
                        if (MESSAGES_WE_DONT_CARE_ABOUT.stream().noneMatch(previousMessage::contains) &&
                            (previousMessage.contains("ERROR") || previousMessage.contains("WARN"))) {
                            errorsAndWarnings.put(
                                previousMessage,
                                errorsAndWarnings.getOrDefault(previousMessage, 0) + 1
                            );
                        }
                    } else {
                        // We combine multi line log messages to make sure we never break exceptions apart
                        lineToAdd = ring.removeLast() + "\n" + line;
                    }
                }
                ring.add(lineToAdd);
                if (ring.size() >= TAIL_LOG_MESSAGES_COUNT) {
                    ring.removeFirst();
                }
            }
=======
        LOGGER.error("{} `{}`", description, this);
        try (Stream<String> lines = Files.lines(from, StandardCharsets.UTF_8)) {
            lines
                .map(line -> "  " + line)
                .forEach(LOGGER::error);
>>>>>>> d0782bcb
        } catch (IOException e) {
            throw new UncheckedIOException("Failed to tail log " + this, e);
        }

        if (errorsAndWarnings.isEmpty() == false || ring.isEmpty() == false) {
            LOGGER.error("\n=== {} `{}` ===", description, this);
        }
        if (errorsAndWarnings.isEmpty() == false) {
            LOGGER.lifecycle("\n»    ↓ errors and warnings from " + from + " ↓");
            errorsAndWarnings.forEach((message, count) -> {
                LOGGER.lifecycle("» " + message.replace("\n", "\n»  "));
                if (count > 1) {
                    LOGGER.lifecycle("»   ↑ repeated " + count + " times ↑");
                }
            });
        }

        ring.removeIf(line -> MESSAGES_WE_DONT_CARE_ABOUT.stream().anyMatch(line::contains));

        if (ring.isEmpty() == false) {
            LOGGER.lifecycle("»   ↓ last " + TAIL_LOG_MESSAGES_COUNT + " non error or warning messages from " + from + " ↓");
            ring.forEach(message -> {
                if (errorsAndWarnings.containsKey(normalizeLogLine(message)) == false) {
                    LOGGER.lifecycle("» " + message.replace("\n", "\n»  "));
                }
            });
        }
    }

    private String normalizeLogLine(String line) {
        if (line.contains("ERROR")) {
            return line.substring(line.indexOf("ERROR"));
        }
        if (line.contains("WARN")) {
            return line.substring(line.indexOf("WARN"));
        }
        return line;
    }

    private void waitForProcessToExit(ProcessHandle processHandle) {
        try {
            processHandle.onExit().get(ES_DESTROY_TIMEOUT, ES_DESTROY_TIMEOUT_UNIT);
        } catch (InterruptedException e) {
            LOGGER.info("Interrupted while waiting for ES process", e);
            Thread.currentThread().interrupt();
        } catch (ExecutionException e) {
            LOGGER.info("Failure while waiting for process to exist", e);
        } catch (TimeoutException e) {
            LOGGER.info("Timed out waiting for process to exit", e);
        }
    }

    private void createWorkingDir(Path distroExtractDir) throws IOException {
        syncWithLinks(distroExtractDir, workingDir);
        Files.createDirectories(configFile.getParent());
        Files.createDirectories(confPathRepo);
        Files.createDirectories(confPathData);
        Files.createDirectories(confPathLogs);
        Files.createDirectories(tmpDir);
    }

    /**
     * Does the equivalent of `cp -lr` and `chmod -r a-w` to save space and improve speed.
     * We remove write permissions to make sure files are note mistakenly edited ( e.x. the config file ) and changes
     * reflected across all copies. Permissions are retained to be able to replace the links.
     *
     * @param sourceRoot      where to copy from
     * @param destinationRoot destination to link to
     */
    private void syncWithLinks(Path sourceRoot, Path destinationRoot) {
        if (Files.exists(destinationRoot)) {
            project.delete(destinationRoot);
        }

        try (Stream<Path> stream = Files.walk(sourceRoot)) {
            stream.forEach(source -> {
                Path destination = destinationRoot.resolve(sourceRoot.relativize(source));
                if (Files.isDirectory(source)) {
                    try {
                        Files.createDirectories(destination);
                    } catch (IOException e) {
                        throw new UncheckedIOException("Can't create directory " + destination.getParent(), e);
                    }
                } else {
                    try {
                        Files.createDirectories(destination.getParent());
                    } catch (IOException e) {
                        throw new UncheckedIOException("Can't create directory " + destination.getParent(), e);
                    }
                    try {
                        Files.createLink(destination, source);
                    } catch (IOException e) {
                        // Note does not work for network drives, e.g. Vagrant
                        throw new UncheckedIOException(
                            "Failed to create hard link " + destination + " pointing to " + source, e
                        );
                    }
                }
            });
        } catch (IOException e) {
            throw new UncheckedIOException("Can't walk source " + sourceRoot, e);
        }
    }

    private void createConfiguration() {
        String nodeName = nameCustomization.apply(safeName(name));
        if (nodeName != null) {
            defaultConfig.put("node.name", nodeName);
        }
        defaultConfig.put("path.repo", confPathRepo.toAbsolutePath().toString());
        defaultConfig.put("path.data", confPathData.toAbsolutePath().toString());
        defaultConfig.put("path.logs", confPathLogs.toAbsolutePath().toString());
        defaultConfig.put("path.shared_data", workingDir.resolve("sharedData").toString());
        defaultConfig.put("node.attr.testattr", "test");
        defaultConfig.put("node.portsfile", "true");
        defaultConfig.put("http.port", "0");
        if (Version.fromString(version).onOrAfter(Version.fromString("6.7.0"))) {
            defaultConfig.put("transport.port", "0");
        } else {
            defaultConfig.put("transport.tcp.port", "0");
        }
        // Default the watermarks to absurdly low to prevent the tests from failing on nodes without enough disk space
        defaultConfig.put("cluster.routing.allocation.disk.watermark.low", "1b");
        defaultConfig.put("cluster.routing.allocation.disk.watermark.high", "1b");
        // increase script compilation limit since tests can rapid-fire script compilations
        defaultConfig.put("script.max_compilations_rate", "2048/1m");
        if (Version.fromString(version).getMajor() >= 6) {
            defaultConfig.put("cluster.routing.allocation.disk.watermark.flood_stage", "1b");
        }
        // Temporarily disable the real memory usage circuit breaker. It depends on real memory usage which we have no full control
        // over and the REST client will not retry on circuit breaking exceptions yet (see #31986 for details). Once the REST client
        // can retry on circuit breaking exceptions, we can revert again to the default configuration.
        if (Version.fromString(version).getMajor() >= 7) {
            defaultConfig.put("indices.breaker.total.use_real_memory", "false");
        }
        // Don't wait for state, just start up quickly. This will also allow new and old nodes in the BWC case to become the master
        defaultConfig.put("discovery.initial_state_timeout", "0s");

        HashSet<String> overriden = new HashSet<>(defaultConfig.keySet());
        overriden.retainAll(settings.keySet());
        overriden.removeAll(OVERRIDABLE_SETTINGS);
        if (overriden.isEmpty() == false) {
            throw new IllegalArgumentException(
                "Testclusters does not allow the following settings to be changed:" + overriden + " for " + this
            );
        }
        // Make sure no duplicate config keys
        settings.keySet().stream()
            .filter(OVERRIDABLE_SETTINGS::contains)
            .forEach(defaultConfig::remove);

        try {
            // We create hard links  for the distribution, so we need to remove the config file before writing it
            // to prevent the changes to reflect across all copies.
            Files.delete(configFile);
            Files.write(
                configFile,
                Stream.concat(
                    settings.entrySet().stream(),
                    defaultConfig.entrySet().stream()
                )
                    .map(entry -> entry.getKey() + ": " + entry.getValue())
                    .collect(Collectors.joining("\n"))
                    .getBytes(StandardCharsets.UTF_8)
            );
        } catch (IOException e) {
            throw new UncheckedIOException("Could not write config file: " + configFile, e);
        }
        LOGGER.info("Written config file:{} for {}", configFile, this);
    }

    private void checkFrozen() {
        if (configurationFrozen.get()) {
            throw new IllegalStateException("Configuration for " + this + " can not be altered, already locked");
        }
    }

    private List<String> getTransportPortInternal() {
        try {
            return readPortsFile(transportPortFile);
        } catch (IOException e) {
            throw new UncheckedIOException(
                "Failed to read transport ports file: " + transportPortFile + " for " + this, e
            );
        }
    }

    private List<String> getHttpPortInternal() {
        try {
            return readPortsFile(httpPortsFile);
        } catch (IOException e) {
            throw new UncheckedIOException(
                "Failed to read http ports file: " + httpPortsFile + " for " + this, e
            );
        }
    }

    private List<String> readPortsFile(Path file) throws IOException {
        try (Stream<String> lines = Files.lines(file, StandardCharsets.UTF_8)) {
            return lines.map(String::trim).collect(Collectors.toList());
        }
    }

    private Path getExtractedDistributionDir() {
        return artifactsExtractDir.resolve(distribution.getGroup()).resolve("elasticsearch-" + getVersion());
    }

    private List<File> getInstalledFileSet(Action<? super PatternFilterable> filter) {
        return Stream.concat(
            plugins.stream().filter(uri -> uri.getScheme().equalsIgnoreCase("file")).map(File::new),
            modules.stream()
        )
            .filter(File::exists)
            // TODO: We may be able to simplify this with Gradle 5.6
            // https://docs.gradle.org/nightly/release-notes.html#improved-handling-of-zip-archives-on-classpaths
            .map(zipFile -> project.zipTree(zipFile).matching(filter))
            .flatMap(tree -> tree.getFiles().stream())
            .sorted(Comparator.comparing(File::getName))
            .collect(Collectors.toList());
    }

    @Input
    private Set<URI> getRemotePlugins() {
        Set<URI> file = plugins.stream().filter(uri -> uri.getScheme().equalsIgnoreCase("file") == false).collect(Collectors.toSet());
        return file;
    }

    @Classpath
    private List<File> getInstalledClasspath() {
        return getInstalledFileSet(filter -> filter.include("**/*.jar"));
    }

    @InputFiles
    @PathSensitive(PathSensitivity.RELATIVE)
    private List<File> getInstalledFiles() {
        return getInstalledFileSet(filter -> filter.exclude("**/*.jar"));
    }

    @Classpath
    private List<File> getDistributionClasspath() {
        ArrayList<File> files = new ArrayList<>(project.fileTree(getExtractedDistributionDir())
            .matching(filter -> filter.include("**/*.jar"))
            .getFiles());
        files.sort(Comparator.comparing(File::getName));

        return files;
    }

    @InputFiles
    @PathSensitive(PathSensitivity.RELATIVE)
    private FileCollection getDistributionFiles() {
        return project.fileTree(getExtractedDistributionDir()).minus(project.files(getDistributionClasspath()));
    }

    @Nested
    private Map<String, CharSequence> getKeystoreSettings() {
        return keystoreSettings;
    }

    @Nested
    private Map<String, File> getKeystoreFiles() {
        return keystoreFiles;
    }

    @Nested
    private Map<String, CharSequence> getSettings() {
        return settings;
    }

    @Nested
    private Map<String, CharSequence> getSystemProperties() {
        return systemProperties;
    }

    @Nested
    private Map<String, CharSequence> getEnvironment() {
        return environment;
    }

    @Nested
    private List<CharSequence> getJvmArgs() {
        return jvmArgs;
    }

    @Nested
    private Map<String, File> getExtraConfigFiles() {
        return extraConfigFiles;
    }

    @Override
    public boolean isProcessAlive() {
        requireNonNull(
            esProcess,
            "Can't wait for `" + this + "` as it's not started. Does the task have `useCluster` ?"
        );
        return esProcess.isAlive();
    }

    void waitForAllConditions() {
        waitForConditions(
            waitConditions,
            System.currentTimeMillis(),
            NODE_UP_TIMEOUT_UNIT.toMillis(NODE_UP_TIMEOUT) +
                // Installing plugins at config time and loading them when nods start requires additional time we need to
                // account for
                ADDITIONAL_CONFIG_TIMEOUT_UNIT.toMillis(ADDITIONAL_CONFIG_TIMEOUT *
                    (
                        plugins.size() +
                            keystoreFiles.size() +
                            keystoreSettings.size() +
                            credentials.size()
                    )
                ),
            TimeUnit.MILLISECONDS,
            this
        );
    }

    @Override
    public boolean equals(Object o) {
        if (this == o) return true;
        if (o == null || getClass() != o.getClass()) return false;
        ElasticsearchNode that = (ElasticsearchNode) o;
        return Objects.equals(name, that.name) &&
            Objects.equals(path, that.path);
    }

    @Override
    public int hashCode() {
        return Objects.hash(name, path);
    }

    @Override
    public String toString() {
        return "node{" + path + ":" + name + "}";
    }

    @Input
    List<Map<String, String>> getCredentials() {
        return credentials;
    }

    private boolean checkPortsFilesExistWithDelay(TestClusterConfiguration node) {
        if (Files.exists(httpPortsFile) && Files.exists(transportPortFile)) {
            return true;
        }
        try {
            Thread.sleep(500);
        } catch (InterruptedException e) {
            Thread.currentThread().interrupt();
            throw new TestClustersException("Interrupted while waiting for ports files", e);
        }
        return Files.exists(httpPortsFile) && Files.exists(transportPortFile);
    }

    public boolean isHttpSslEnabled() {
        return Boolean.valueOf(
            settings.getOrDefault("xpack.security.http.ssl.enabled", "false").toString()
        );
    }

    void configureHttpWait(WaitForHttpResource wait) {
        if (settings.containsKey("xpack.security.http.ssl.certificate_authorities")) {
            wait.setCertificateAuthorities(
                getConfigDir()
                    .resolve(settings.get("xpack.security.http.ssl.certificate_authorities").toString())
                    .toFile()
            );
        }
        if (settings.containsKey("xpack.security.http.ssl.certificate")) {
            wait.setCertificateAuthorities(
                getConfigDir()
                    .resolve(settings.get("xpack.security.http.ssl.certificate").toString())
                    .toFile()
            );
        }
        if (settings.containsKey("xpack.security.http.ssl.keystore.path")) {
            wait.setTrustStoreFile(
                getConfigDir()
                    .resolve(settings.get("xpack.security.http.ssl.keystore.path").toString())
                    .toFile()
            );
        }
        if (keystoreSettings.containsKey("xpack.security.http.ssl.keystore.secure_password")) {
            wait.setTrustStorePassword(
                keystoreSettings.get("xpack.security.http.ssl.keystore.secure_password").toString()
            );
        }
    }

    private static class FileEntry implements Named {
        private String name;
        private File file;

        FileEntry(String name, File file) {
            this.name = name;
            this.file = file;
        }

        @Input
        @Override
        public String getName() {
            return name;
        }

        @InputFile
        @PathSensitive(PathSensitivity.NONE)
        public File getFile() {
            return file;
        }
    }
}<|MERGE_RESOLUTION|>--- conflicted
+++ resolved
@@ -85,19 +85,7 @@
     private static final Logger LOGGER = Logging.getLogger(ElasticsearchNode.class);
     private static final int ES_DESTROY_TIMEOUT = 20;
     private static final TimeUnit ES_DESTROY_TIMEOUT_UNIT = TimeUnit.SECONDS;
-<<<<<<< HEAD
-    private static final int NODE_UP_TIMEOUT = 60;
-    private static final TimeUnit NODE_UP_TIMEOUT_UNIT = TimeUnit.SECONDS;
-    private static final int TAIL_LOG_MESSAGES_COUNT = 40;
-    private static final List<String> MESSAGES_WE_DONT_CARE_ABOUT = Arrays.asList(
-        "Option UseConcMarkSweepGC was deprecated",
-        "is a pre-release version of Elasticsearch",
-        "max virtual memory areas vm.max_map_count"
-    );
-    private static final List<String> OVERRIDABLE_SETTINGS = Arrays.asList(
-        "path.repo"
-
-=======
+
     private static final int NODE_UP_TIMEOUT = 2;
     private static final TimeUnit NODE_UP_TIMEOUT_UNIT = TimeUnit.MINUTES;
     private static final int ADDITIONAL_CONFIG_TIMEOUT = 15;
@@ -105,7 +93,14 @@
     private static final List<String> OVERRIDABLE_SETTINGS = Arrays.asList(
         "path.repo",
         "discovery.seed_providers"
->>>>>>> d0782bcb
+
+    );
+
+    private static final int TAIL_LOG_MESSAGES_COUNT = 40;
+    private static final List<String> MESSAGES_WE_DONT_CARE_ABOUT = Arrays.asList(
+        "Option UseConcMarkSweepGC was deprecated",
+        "is a pre-release version of Elasticsearch",
+        "max virtual memory areas vm.max_map_count"
     );
 
     private final String path;
@@ -710,7 +705,6 @@
     }
 
     private void logFileContents(String description, Path from) {
-<<<<<<< HEAD
         final Map<String, Integer> errorsAndWarnings = new LinkedHashMap<>();
         LinkedList<String> ring = new LinkedList<>();
         try (LineNumberReader reader = new LineNumberReader(Files.newBufferedReader(from))) {
@@ -721,7 +715,6 @@
                 } else {
                     if (line.startsWith("[")) {
                         lineToAdd = line;
-
                         // check to see if the previous message (possibly combined from multiple lines) was an error or
                         // warning as we want to show all of them
                         String previousMessage = normalizeLogLine(ring.getLast());
@@ -742,13 +735,6 @@
                     ring.removeFirst();
                 }
             }
-=======
-        LOGGER.error("{} `{}`", description, this);
-        try (Stream<String> lines = Files.lines(from, StandardCharsets.UTF_8)) {
-            lines
-                .map(line -> "  " + line)
-                .forEach(LOGGER::error);
->>>>>>> d0782bcb
         } catch (IOException e) {
             throw new UncheckedIOException("Failed to tail log " + this, e);
         }
