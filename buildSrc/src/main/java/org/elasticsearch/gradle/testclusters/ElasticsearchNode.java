/*
 * Licensed to Elasticsearch under one or more contributor
 * license agreements. See the NOTICE file distributed with
 * this work for additional information regarding copyright
 * ownership. Elasticsearch licenses this file to you under
 * the Apache License, Version 2.0 (the "License"); you may
 * not use this file except in compliance with the License.
 * You may obtain a copy of the License at
 *
 *    http://www.apache.org/licenses/LICENSE-2.0
 *
 * Unless required by applicable law or agreed to in writing,
 * software distributed under the License is distributed on an
 * "AS IS" BASIS, WITHOUT WARRANTIES OR CONDITIONS OF ANY
 * KIND, either express or implied.  See the License for the
 * specific language governing permissions and limitations
 * under the License.
 */
package org.elasticsearch.gradle.testclusters;

import org.elasticsearch.GradleServicesAdapter;
import org.elasticsearch.gradle.Distribution;
import org.elasticsearch.gradle.Version;
import org.gradle.api.logging.Logger;
import org.gradle.api.logging.Logging;
import org.gradle.internal.os.OperatingSystem;

import java.io.BufferedReader;
import java.io.File;
import java.io.FileReader;
import java.io.IOException;
import java.io.InputStreamReader;
import java.net.HttpURLConnection;
import java.net.URL;
import java.nio.charset.StandardCharsets;
import java.nio.file.Files;
import java.util.Arrays;
import java.util.LinkedHashMap;
import java.util.List;
import java.util.Map;
import java.util.Objects;
import java.util.concurrent.ExecutionException;
import java.util.concurrent.TimeUnit;
import java.util.concurrent.TimeoutException;
import java.util.concurrent.atomic.AtomicBoolean;
import java.util.function.Predicate;
import java.util.stream.Collectors;

import static java.util.Objects.requireNonNull;
import static java.util.concurrent.TimeUnit.MILLISECONDS;
import static java.util.concurrent.TimeUnit.SECONDS;

public class ElasticsearchNode {

    private final Logger logger = Logging.getLogger(ElasticsearchNode.class);
    private final String name;
    private final GradleServicesAdapter services;
    private final AtomicBoolean configurationFrozen = new AtomicBoolean(false);
    private final File artifactsExtractDir;
    private final File workingDir;

    private static final int ES_DESTROY_TIMEOUT = 20;
    private static final TimeUnit ES_DESTROY_TIMEOUT_UNIT = TimeUnit.SECONDS;
    private static final int NODE_UP_TIMEOUT = 30;
    private static final TimeUnit NODE_UP_TIMEOUT_UNIT = TimeUnit.SECONDS;
    private final LinkedHashMap<String, Predicate<ElasticsearchNode>> waitConditions;

    private Distribution distribution;
    private String version;
    private File javaHome;
    private volatile Process esProcess;
    private final String path;

    ElasticsearchNode(String path, String name, GradleServicesAdapter services, File artifactsExtractDir, File workingDirBase) {
        this.path = path;
        this.name = name;
        this.services = services;
        this.artifactsExtractDir = artifactsExtractDir;
        this.workingDir = new File(workingDirBase, safeName(name));
        this.waitConditions = new LinkedHashMap<>();
        waitConditions.put("http ports file", node -> node.getHttpPortsFile().exists());
        waitConditions.put("transport ports file", node -> node.getTransportPortFile().exists());
        waitForUri("cluster health yellow", "/_cluster/health?wait_for_nodes=>=1&wait_for_status=yellow");
    }

    public String getName() {
        return name;
    }

    public String getVersion() {
        return version;
    }

    public void setVersion(String version) {
        requireNonNull(version, "null version passed when configuring test cluster `" + this + "`");
        checkFrozen();
        this.version = version;
    }

    public Distribution getDistribution() {
        return distribution;
    }

    public void setDistribution(Distribution distribution) {
        requireNonNull(distribution, "null distribution passed when configuring test cluster `" + this + "`");
        checkFrozen();
        this.distribution = distribution;
    }

    public void freeze() {
        requireNonNull(distribution, "null distribution passed when configuring test cluster `" + this + "`");
        requireNonNull(version, "null version passed when configuring test cluster `" + this + "`");
        logger.info("Locking configuration of `{}`", this);
        configurationFrozen.set(true);
    }

    public void setJavaHome(File javaHome) {
        requireNonNull(javaHome, "null javaHome passed when configuring test cluster `" + this + "`");
        checkFrozen();
        if (javaHome.exists() == false) {
            throw new TestClustersException("java home for `" + this + "` does not exists: `" + javaHome + "`");
        }
        this.javaHome = javaHome;
    }

    public File getJavaHome() {
        return javaHome;
    }

    private void waitForUri(String description, String uri) {
        waitConditions.put(description, (node) -> {
            try {
                URL url = new URL("http://" + this.getHttpPortInternal().get(0) + uri);
                HttpURLConnection con = (HttpURLConnection) url.openConnection();
                con.setRequestMethod("GET");
                con.setConnectTimeout(500);
                con.setReadTimeout(500);
                try (BufferedReader reader = new BufferedReader(new InputStreamReader(con.getInputStream()))) {
                    String response = reader.lines().collect(Collectors.joining("\n"));
                    logger.info("{} -> {} ->\n{}", this, uri, response);
                }
                return true;
            } catch (IOException e) {
                throw new IllegalStateException("Connection attempt to " + this + " failed", e);
            }
        });
    }

    synchronized void start() {
        logger.info("Starting `{}`", this);

        File distroArtifact = new File(
            new File(artifactsExtractDir, distribution.getFileExtension()),
            distribution.getFileName() + "-" + getVersion()
        );
        if (distroArtifact.exists() == false) {
            throw new TestClustersException("Can not start " + this + ", missing: " + distroArtifact);
        }
        if (distroArtifact.isDirectory() == false) {
            throw new TestClustersException("Can not start " + this + ", is not a directory: " + distroArtifact);
        }
        services.sync(spec -> {
            spec.from(new File(distroArtifact, "config"));
            spec.into(getConfigFile().getParent());
        });
        configure();
        startElasticsearchProcess(distroArtifact);
    }

    private void startElasticsearchProcess(File distroArtifact) {
        logger.info("Running `bin/elasticsearch` in `{}` for {}", workingDir, this);
        final ProcessBuilder processBuilder = new ProcessBuilder();
        if (OperatingSystem.current().isWindows()) {
            processBuilder.command(
                "cmd", "/c",
                new File(distroArtifact, "\\bin\\elasticsearch.bat").getAbsolutePath()
            );
        } else {
            processBuilder.command(
                new File(distroArtifact.getAbsolutePath(), "bin/elasticsearch").getAbsolutePath()
            );
        }
        try {
            processBuilder.directory(workingDir);
            Map<String, String> environment = processBuilder.environment();
            // Don't inherit anything from the environment for as that would  lack reproductability
            environment.clear();
            if (javaHome != null) {
                environment.put("JAVA_HOME", getJavaHome().getAbsolutePath());
            } else if (System.getenv().get("JAVA_HOME") != null) {
                logger.warn("{}: No java home configured will use it from environment: {}",
                    this, System.getenv().get("JAVA_HOME")
                );
                environment.put("JAVA_HOME", System.getenv().get("JAVA_HOME"));
            } else {
                logger.warn("{}: No javaHome configured, will rely on default java detection", this);
            }
            environment.put("ES_PATH_CONF", getConfigFile().getParentFile().getAbsolutePath());
            environment.put("ES_JAVA_OPTIONS", "-Xms512m -Xmx512m");
            // don't buffer all in memory, make sure we don't block on the default pipes
            processBuilder.redirectError(ProcessBuilder.Redirect.appendTo(getStdErrFile()));
            processBuilder.redirectOutput(ProcessBuilder.Redirect.appendTo(getStdoutFile()));
            esProcess = processBuilder.start();
        } catch (IOException e) {
            throw new TestClustersException("Failed to start ES process for " + this, e);
        }
    }

    public String getHttpSocketURI() {
        waitForAllConditions();
        return getHttpPortInternal().get(0);
    }

    public String getTransportPortURI() {
        waitForAllConditions();
        return getTransportPortInternal().get(0);
    }

    synchronized void stop(boolean tailLogs) {
        if (esProcess == null && tailLogs) {
            // This is a special case. If start() throws an exception the plugin will still call stop
            // Another exception here would eat the orriginal.
            return;
        }
        logger.info("Stopping `{}`, tailLogs: {}", this, tailLogs);
        requireNonNull(esProcess, "Can't stop `" + this + "` as it was not started or already stopped.");
        stopHandle(esProcess.toHandle());
        if (tailLogs) {
            logFileContents("Standard output of node", getStdoutFile());
            logFileContents("Standard error of node", getStdErrFile());
        }
        esProcess = null;
    }

    private void stopHandle(ProcessHandle processHandle) {
        // Stop all children first, ES could actually be a child when there's some wrapper process like on Windows.
        if (processHandle.isAlive()) {
            processHandle.children().forEach(this::stopHandle);
        }
        logProcessInfo("Terminating elasticsearch process:", processHandle.info());
        if (processHandle.isAlive()) {
            processHandle.destroy();
        } else {
            logger.info("Process was not running when we tried to terminate it.");
        }
        waitForProcessToExit(processHandle);
        if (processHandle.isAlive()) {
            logger.info("process did not terminate after {} {}, stopping it forcefully",
                ES_DESTROY_TIMEOUT, ES_DESTROY_TIMEOUT_UNIT
            );
            processHandle.destroyForcibly();
        }
        waitForProcessToExit(processHandle);
        if (processHandle.isAlive()) {
            throw new TestClustersException("Was not able to terminate es process");
        }
    }

    private void logProcessInfo(String prefix, ProcessHandle.Info info) {
        logger.info(prefix + " commandLine:`{}` command:`{}` args:`{}`",
            info.commandLine().orElse("-"), info.command().orElse("-"),
            Arrays.stream(info.arguments().orElse(new String[]{}))
                .map(each -> "'" + each + "'")
                .collect(Collectors.joining(" "))
        );
    }

    private void logFileContents(String description, File from) {
        logger.error("{} `{}`", description, this);
        try (BufferedReader reader = new BufferedReader(new FileReader(from))) {
            reader.lines()
                .map(line -> "  " + line)
                .forEach(logger::error);
        } catch (IOException e) {
            throw new TestClustersException("Error reading " + description, e);
        }
    }

    private void waitForProcessToExit(ProcessHandle processHandle) {
        try {
            processHandle.onExit().get(ES_DESTROY_TIMEOUT, ES_DESTROY_TIMEOUT_UNIT);
        } catch (InterruptedException e) {
            logger.info("Interrupted while waiting for ES process", e);
            Thread.currentThread().interrupt();
        } catch (ExecutionException e) {
            logger.info("Failure while waiting for process to exist", e);
        } catch (TimeoutException e) {
            logger.info("Timed out waiting for process to exit", e);
        }
    }

    private File getConfigFile() {
        return new File(workingDir, "config/elasticsearch.yml");
    }

    private File getConfPathData() {
        return new File(workingDir, "data");
    }

    private File getConfPathSharedData() {
        return new File(workingDir, "sharedData");
    }

    private File getConfPathRepo() {
        return new File(workingDir, "repo");
    }

    private File getConfPathLogs() {
        return new File(workingDir, "logs");
    }

    private File getStdoutFile() {
        return new File(getConfPathLogs(), "es.stdout.log");
    }

    private File getStdErrFile() {
        return new File(getConfPathLogs(), "es.stderr.log");
    }

    private void configure() {
        getConfigFile().getParentFile().mkdirs();
        getConfPathRepo().mkdirs();
        getConfPathData().mkdirs();
        getConfPathSharedData().mkdirs();
        getConfPathLogs().mkdirs();
        LinkedHashMap<String, String> config = new LinkedHashMap<>();
<<<<<<< HEAD
        String name = safeName((path.equals(":") ? "" : path + ":") + this.name);
        config.put("cluster.name", name);
        config.put("node.name", name);
=======
        String nodeName = safeName(name);
        config.put("cluster.name",nodeName);
        config.put("node.name", nodeName);
>>>>>>> 3f272336
        config.put("path.repo", getConfPathRepo().getAbsolutePath());
        config.put("path.data", getConfPathData().getAbsolutePath());
        config.put("path.logs", getConfPathLogs().getAbsolutePath());
        config.put("path.shared_data", getConfPathSharedData().getAbsolutePath());
        config.put("node.attr.testattr", "test");
        config.put("node.portsfile", "true");
        config.put("http.port", "0");
        config.put("transport.tcp.port", "0");
        // Default the watermarks to absurdly low to prevent the tests from failing on nodes without enough disk space
        config.put("cluster.routing.allocation.disk.watermark.low", "1b");
        config.put("cluster.routing.allocation.disk.watermark.high", "1b");
        // increase script compilation limit since tests can rapid-fire script compilations
        config.put("script.max_compilations_rate", "2048/1m");
        if (Version.fromString(version).getMajor() >= 6) {
            config.put("cluster.routing.allocation.disk.watermark.flood_stage", "1b");
        }
        if (Version.fromString(version).getMajor() >= 7) {
            config.put("cluster.initial_master_nodes", "[" + nodeName + "]");
        }
        try {
            Files.write(
                getConfigFile().toPath(),
                config.entrySet().stream()
                    .map(entry -> entry.getKey() + ": " + entry.getValue())
                    .collect(Collectors.joining("\n"))
                    .getBytes(StandardCharsets.UTF_8)
            );
        } catch (IOException e) {
            throw new TestClustersException("Could not write config file: " + getConfigFile(), e);
        }
        logger.info("Written config file:{} for {}", getConfigFile(), this);
    }

    private void checkFrozen() {
        if (configurationFrozen.get()) {
            throw new IllegalStateException("Configuration can not be altered, already locked");
        }
    }

    private static String safeName(String name) {
        return name
            .replaceAll("^[^a-zA-Z0-9]+", "")
            .replaceAll("[^a-zA-Z0-9]+", "-");
    }

    private File getHttpPortsFile() {
        return new File(getConfPathLogs(), "http.ports");
    }

    private File getTransportPortFile() {
        return new File(getConfPathLogs(), "transport.ports");
    }

    private List<String> getTransportPortInternal() {
        File transportPortFile = getTransportPortFile();
        try {
            return readPortsFile(getTransportPortFile());
        } catch (IOException e) {
            throw new TestClustersException(
                "Failed to read transport ports file: " + transportPortFile + " for " + this, e
            );
        }
    }

    private List<String> getHttpPortInternal() {
        File httpPortsFile = getHttpPortsFile();
        try {
            return readPortsFile(getHttpPortsFile());
        } catch (IOException e) {
            throw new TestClustersException(
                "Failed to read http ports file: " + httpPortsFile + " for " + this, e
            );
        }
    }

    private List<String> readPortsFile(File file) throws IOException {
        try (BufferedReader reader = new BufferedReader(new FileReader(file))) {
            return reader.lines()
                .map(String::trim)
                .collect(Collectors.toList());
        }
    }

    private void waitForAllConditions() {
        requireNonNull(esProcess, "Can't wait for `" + this + "` as it was stopped.");
        long startedAt = System.currentTimeMillis();
        logger.info("Starting to wait for cluster to come up");
        waitConditions.forEach((description, predicate) -> {
            long thisConditionStartedAt = System.currentTimeMillis();
            boolean conditionMet = false;
            Throwable lastException = null;
            while (
                System.currentTimeMillis() - startedAt < MILLISECONDS.convert(NODE_UP_TIMEOUT, NODE_UP_TIMEOUT_UNIT)
            ) {
                if (esProcess.isAlive() == false) {
                    throw new TestClustersException(
                        "process was found dead while waiting for " + description + ", " + this
                    );
                }
                try {
                    if(predicate.test(this)) {
                        conditionMet = true;
                        break;
                    }
                } catch (TestClustersException e) {
                    throw new TestClustersException(e);
                } catch (Exception e) {
                    if (lastException == null) {
                        lastException = e;
                    } else {
                        e.addSuppressed(lastException);
                        lastException = e;
                    }
                }
                try {
                    Thread.sleep(500);
                }
                catch (InterruptedException e) {
                    Thread.currentThread().interrupt();
                }
            }
            if (conditionMet == false) {
                String message = "`" + this + "` failed to wait for " + description + " after " +
                    NODE_UP_TIMEOUT + " " + NODE_UP_TIMEOUT_UNIT;
                if (lastException == null) {
                    throw new TestClustersException(message);
                } else {
                    throw new TestClustersException(message, lastException);
                }
            }
            logger.info(
                "{}: {} took {} seconds",
                this,  description,
                SECONDS.convert(System.currentTimeMillis() - thisConditionStartedAt, MILLISECONDS)
            );
        });
    }

    @Override
    public boolean equals(Object o) {
        if (this == o) return true;
        if (o == null || getClass() != o.getClass()) return false;
        ElasticsearchNode that = (ElasticsearchNode) o;
        return Objects.equals(name, that.name) &&
            Objects.equals(path, that.path);
    }

    @Override
    public int hashCode() {
        return Objects.hash(name, path);
    }

    @Override
    public String toString() {
        return "node{" + path + ":" + name + "}";
    }
}<|MERGE_RESOLUTION|>--- conflicted
+++ resolved
@@ -324,15 +324,9 @@
         getConfPathSharedData().mkdirs();
         getConfPathLogs().mkdirs();
         LinkedHashMap<String, String> config = new LinkedHashMap<>();
-<<<<<<< HEAD
-        String name = safeName((path.equals(":") ? "" : path + ":") + this.name);
-        config.put("cluster.name", name);
-        config.put("node.name", name);
-=======
         String nodeName = safeName(name);
         config.put("cluster.name",nodeName);
         config.put("node.name", nodeName);
->>>>>>> 3f272336
         config.put("path.repo", getConfPathRepo().getAbsolutePath());
         config.put("path.data", getConfPathData().getAbsolutePath());
         config.put("path.logs", getConfPathLogs().getAbsolutePath());
