--- conflicted
+++ resolved
@@ -286,15 +286,9 @@
 
     private void logFileContents(String description, Path from) {
         logger.error("{} `{}`", description, this);
-<<<<<<< HEAD
-        try (BufferedReader reader = new BufferedReader(new FileReader(from))) {
-            reader.lines()
-                .map(line -> "  " + line)
-=======
         try(Stream<String> lines = Files.lines(from, StandardCharsets.UTF_8)) {
             lines
-                .map(line -> "  [" + name + "]" + line)
->>>>>>> f6b6f927
+                .map(line -> "  " + line)
                 .forEach(logger::error);
         } catch (IOException e) {
             throw new UncheckedIOException(e);
