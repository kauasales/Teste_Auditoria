/*
 * Licensed to Elasticsearch under one or more contributor
 * license agreements. See the NOTICE file distributed with
 * this work for additional information regarding copyright
 * ownership. Elasticsearch licenses this file to you under
 * the Apache License, Version 2.0 (the "License"); you may
 * not use this file except in compliance with the License.
 * You may obtain a copy of the License at
 *
 *    http://www.apache.org/licenses/LICENSE-2.0
 *
 * Unless required by applicable law or agreed to in writing,
 * software distributed under the License is distributed on an
 * "AS IS" BASIS, WITHOUT WARRANTIES OR CONDITIONS OF ANY
 * KIND, either express or implied.  See the License for the
 * specific language governing permissions and limitations
 * under the License.
 */

package org.elasticsearch.gradle;

<<<<<<< HEAD
import java.io.File;
import java.util.Arrays;
import java.util.HashMap;
import java.util.Locale;
import java.util.Map;
import java.util.concurrent.Callable;
import java.util.function.Supplier;
import java.util.regex.Matcher;
=======
import org.elasticsearch.gradle.tar.SymbolicLinkPreservingUntarTask;
>>>>>>> 20c4e456
import org.gradle.api.Action;
import org.gradle.api.NamedDomainObjectContainer;
import org.gradle.api.Plugin;
import org.gradle.api.Project;
import org.gradle.api.Task;
import org.gradle.api.UnknownTaskException;
import org.gradle.api.artifacts.Configuration;
import org.gradle.api.artifacts.ConfigurationContainer;
import org.gradle.api.artifacts.dsl.DependencyHandler;
import org.gradle.api.artifacts.dsl.RepositoryHandler;
import org.gradle.api.artifacts.repositories.IvyArtifactRepository;
import org.gradle.api.file.CopySpec;
import org.gradle.api.file.Directory;
import org.gradle.api.file.FileTree;
import org.gradle.api.file.RelativePath;
import org.gradle.api.provider.Provider;
import org.gradle.api.tasks.Copy;

<<<<<<< HEAD
=======
import java.io.File;
import java.nio.file.Path;
import java.nio.file.Paths;
import java.util.Arrays;
import java.util.HashMap;
import java.util.Locale;
import java.util.Map;
import java.util.concurrent.Callable;
import java.util.function.Supplier;
import java.util.regex.Matcher;

>>>>>>> 20c4e456
public class JdkDownloadPlugin implements Plugin<Project> {

    private static final String REPO_NAME_PREFIX = "jdk_repo_";
    private static final String CONTAINER_NAME = "jdks";

    @Override
    public void apply(Project project) {
        NamedDomainObjectContainer<Jdk> jdksContainer =
                project.container(Jdk.class, name -> new Jdk(name, project));
        project.getExtensions().add(CONTAINER_NAME, jdksContainer);

<<<<<<< HEAD
        project.afterEvaluate(
                p -> {
                    for (Jdk jdk : jdksContainer) {
                        jdk.finalizeValues();
                        String version = jdk.getVersion();
                        String platform = jdk.getPlatform();

                        // depend on the jdk directory "artifact" from the root project
                        DependencyHandler dependencies = project.getDependencies();
                        Map<String, Object> depConfig = new HashMap<>();
                        depConfig.put("path", ":"); // root project
                        depConfig.put(
                                "configuration", configName("extracted_jdk", version, platform));
                        dependencies.add(
                                jdk.getConfiguration().getName(), dependencies.project(depConfig));

                        // ensure a root level jdk download task exists
                        setupRootJdkDownload(project.getRootProject(), platform, version);
                    }
                });

        // all other repos should ignore the special jdk artifacts
        project.getRootProject()
                .getRepositories()
                .all(
                        repo -> {
                            if (repo.getName().startsWith(REPO_NAME_PREFIX) == false) {
                                repo.content(content -> content.excludeGroup("jdk"));
                            }
                        });
=======
        project.afterEvaluate(p -> {
            for (Jdk jdk : jdksContainer) {
                jdk.finalizeValues();
                String vendor = jdk.getVendor();
                String version = jdk.getVersion();
                String platform = jdk.getPlatform();

                // depend on the jdk directory "artifact" from the root project
                DependencyHandler dependencies = project.getDependencies();
                Map<String, Object> depConfig = new HashMap<>();
                depConfig.put("path", ":"); // root project
                depConfig.put("configuration", configName("extracted_jdk", vendor, version, platform));
                dependencies.add(jdk.getConfiguration().getName(), dependencies.project(depConfig));

                // ensure a root level jdk download task exists
                setupRootJdkDownload(project.getRootProject(), platform, vendor, version);
            }
        });

        // all other repos should ignore the special jdk artifacts
        project.getRootProject().getRepositories().all(repo -> {
            if (repo.getName().startsWith(REPO_NAME_PREFIX) == false) {
                repo.content(content -> {
                    content.excludeGroup("adoptopenjdk");
                    content.excludeGroup("openjdk");
                });
            }
        });
>>>>>>> 20c4e456
    }

    @SuppressWarnings("unchecked")
    public static NamedDomainObjectContainer<Jdk> getContainer(Project project) {
        return (NamedDomainObjectContainer<Jdk>) project.getExtensions().getByName(CONTAINER_NAME);
    }

<<<<<<< HEAD
    private static void setupRootJdkDownload(Project rootProject, String platform, String version) {
        String extractTaskName = "extract" + capitalize(platform) + "Jdk" + version;
        // NOTE: this is *horrendous*, but seems to be the only way to check for the existence of a
        // registered task
=======
    private static void setupRootJdkDownload(Project rootProject, String platform, String vendor, String version) {
        String extractTaskName = "extract" + capitalize(platform) + "Jdk-" + vendor + "-" + version;
        // NOTE: this is *horrendous*, but seems to be the only way to check for the existence of a registered task
>>>>>>> 20c4e456
        try {
            rootProject.getTasks().named(extractTaskName);
            // already setup this version
            return;
        } catch (UnknownTaskException e) {
            // fall through: register the task
        }

        // decompose the bundled jdk version, broken into elements as: [feature, interim, update,
        // build]
        // Note the "patch" version is not yet handled here, as it has not yet been used by java.
        Matcher jdkVersionMatcher = Jdk.VERSION_PATTERN.matcher(version);
        if (jdkVersionMatcher.matches() == false) {
            throw new IllegalArgumentException("Malformed jdk version [" + version + "]");
        }
        String jdkVersion =
                jdkVersionMatcher.group(1)
                        + (jdkVersionMatcher.group(2) != null ? (jdkVersionMatcher.group(2)) : "");
        String jdkMajor = jdkVersionMatcher.group(1);
        String jdkBuild = jdkVersionMatcher.group(3);
        String hash = jdkVersionMatcher.group(5);

        // add fake ivy repo for jdk url
        String repoName = REPO_NAME_PREFIX + vendor + "_" + version;
        RepositoryHandler repositories = rootProject.getRepositories();
        if (rootProject.getRepositories().findByName(repoName) == null) {
<<<<<<< HEAD
            if (hash != null) {
                // current pattern since 12.0.1
                repositories.ivy(
                        ivyRepo -> {
                            ivyRepo.setName(repoName);
                            ivyRepo.setUrl("https://download.oracle.com");
                            ivyRepo.metadataSources(
                                    IvyArtifactRepository.MetadataSources::artifact);
                            ivyRepo.patternLayout(
                                    layout ->
                                            layout.artifact(
                                                    "java/GA/jdk"
                                                            + jdkVersion
                                                            + "/"
                                                            + hash
                                                            + "/"
                                                            + jdkBuild
                                                            + "/GPL/openjdk-[revision]_[module]-x64_bin.[ext]"));
                            ivyRepo.content(content -> content.includeGroup("jdk"));
                        });
            } else {
                // simpler legacy pattern from JDK 9 to JDK 12 that we are advocating to Oracle to
                // bring back
                repositories.ivy(
                        ivyRepo -> {
                            ivyRepo.setName(repoName);
                            ivyRepo.setUrl("https://download.oracle.com");
                            ivyRepo.metadataSources(
                                    IvyArtifactRepository.MetadataSources::artifact);
                            ivyRepo.patternLayout(
                                    layout ->
                                            layout.artifact(
                                                    "java/GA/jdk"
                                                            + jdkMajor
                                                            + "/"
                                                            + jdkBuild
                                                            + "/GPL/openjdk-[revision]_[module]-x64_bin.[ext]"));
                            ivyRepo.content(content -> content.includeGroup("jdk"));
                        });
=======
            if (vendor.equals("adoptopenjdk")) {
                if (hash != null) {
                    throw new IllegalArgumentException("adoptopenjdk versions do not have hashes but was [" + version + "]");
                }
                repositories.ivy(ivyRepo -> {
                    ivyRepo.setName(repoName);
                    ivyRepo.setUrl("https://artifactory.elstc.co/artifactory/oss-jdk-local/");
                    ivyRepo.metadataSources(IvyArtifactRepository.MetadataSources::artifact);
                    final String pattern = String.format(
                        Locale.ROOT,
                        "adoptopenjdk/OpenJDK%sU-jdk_x64_[module]_hotspot_[revision]_%s.[ext]",
                        jdkMajor,
                        jdkBuild);
                    ivyRepo.patternLayout(layout -> layout.artifact(pattern));
                    ivyRepo.content(content -> content.includeGroup("adoptopenjdk"));
                });
            } else {
                assert vendor.equals("openjdk") : vendor;
                if (hash != null) {
                    // current pattern since 12.0.1
                    repositories.ivy(ivyRepo -> {
                        ivyRepo.setName(repoName);
                        ivyRepo.setUrl("https://download.oracle.com");
                        ivyRepo.metadataSources(IvyArtifactRepository.MetadataSources::artifact);
                        ivyRepo.patternLayout(layout -> layout.artifact(
                            "java/GA/jdk" + jdkVersion + "/" + hash + "/" + jdkBuild + "/GPL/openjdk-[revision]_[module]-x64_bin.[ext]"));
                        ivyRepo.content(content -> content.includeGroup("openjdk"));
                    });
                } else {
                    // simpler legacy pattern from JDK 9 to JDK 12 that we are advocating to Oracle to bring back
                    repositories.ivy(ivyRepo -> {
                        ivyRepo.setName(repoName);
                        ivyRepo.setUrl("https://download.oracle.com");
                        ivyRepo.metadataSources(IvyArtifactRepository.MetadataSources::artifact);
                        ivyRepo.patternLayout(layout ->
                            layout.artifact("java/GA/jdk" + jdkMajor + "/" + jdkBuild + "/GPL/openjdk-[revision]_[module]-x64_bin.[ext]"));
                        ivyRepo.content(content -> content.includeGroup("openjdk"));
                    });
                }
>>>>>>> 20c4e456
            }
        }

        // add the jdk as a "dependency"
        final ConfigurationContainer configurations = rootProject.getConfigurations();
        String remoteConfigName = configName(vendor, version, platform);
        String localConfigName = configName("extracted_jdk", vendor, version, platform);
        Configuration jdkConfig = configurations.findByName(remoteConfigName);
        if (jdkConfig == null) {
            jdkConfig = configurations.create(remoteConfigName);
            configurations.create(localConfigName);
        }
        String platformDep = platform.equals("darwin") ? (vendor.equals("adoptopenjdk") ? "mac" : "osx") : platform;
        String extension = platform.equals("windows") ? "zip" : "tar.gz";
<<<<<<< HEAD
        String jdkDep =
                "jdk:"
                        + (platform.equals("darwin") ? "osx" : platform)
                        + ":"
                        + jdkVersion
                        + "@"
                        + extension;
        rootProject.getDependencies().add(configName("openjdk", version, platform), jdkDep);

        // add task for extraction
        // TODO: look into doing this as an artifact transform, which are cacheable starting in
        // gradle 5.3
        int rootNdx = platform.equals("darwin") ? 2 : 1;
        Action<CopySpec> removeRootDir =
                copy -> {
                    // remove extra unnecessary directory levels
                    copy.eachFile(
                            details -> {
                                String[] pathSegments = details.getRelativePath().getSegments();
                                String[] newPathSegments =
                                        Arrays.copyOfRange(
                                                pathSegments, rootNdx, pathSegments.length);
                                details.setRelativePath(new RelativePath(true, newPathSegments));
                            });
                    copy.setIncludeEmptyDirs(false);
                };
=======
        String jdkDep = vendor + ":" + platformDep + ":" + jdkVersion + "@" + extension;
        rootProject.getDependencies().add(configName(vendor, version, platform), jdkDep);

        // add task for extraction
        final Provider<Directory> extractPath =
            rootProject.getLayout().getBuildDirectory().dir("jdks/" + vendor + "-" + jdkVersion + "_" + platform);

>>>>>>> 20c4e456
        // delay resolving jdkConfig until runtime
        Supplier<File> jdkArchiveGetter = jdkConfig::getSingleFile;
        final Object extractTask;
        if (extension.equals("zip")) {
            final Callable<FileTree> fileGetter = () -> rootProject.zipTree(jdkArchiveGetter.get());
            // TODO: look into doing this as an artifact transform, which are cacheable starting in gradle 5.3
            Action<CopySpec> removeRootDir = copy -> {
                // remove extra unnecessary directory levels
                copy.eachFile(details -> {
                    /*
                     * We want to remove up to the and including the jdk-.* relative paths. That is a JDK archive is structured as:
                     *   jdk-12.0.1/
                     *   jdk-12.0.1/Contents
                     *   ...
                     *
                     * and we want to remove the leading jdk-12.0.1. Note however that there could also be a leading ./ as in
                     *   ./
                     *   ./jdk-12.0.1/
                     *   ./jdk-12.0.1/Contents
                     *
                     * so we account for this and search the path components until we find the jdk-12.0.1, and strip the leading components.
                     */
                    String[] pathSegments = details.getRelativePath().getSegments();
                    int index = 0;
                    for (; index < pathSegments.length; index++) {
                        if (pathSegments[index].matches("jdk-.*")) break;
                    }
                    assert index + 1 <= pathSegments.length;
                    String[] newPathSegments = Arrays.copyOfRange(pathSegments, index + 1, pathSegments.length);
                    details.setRelativePath(new RelativePath(true, newPathSegments));
                });
                copy.setIncludeEmptyDirs(false);
            };
            extractTask = rootProject.getTasks().register(extractTaskName, Copy.class, copyTask -> {
                copyTask.doFirst(new Action<Task>() {
                    @Override
                    public void execute(Task t) {
                        rootProject.delete(extractPath);
                    }
                });
                copyTask.into(extractPath);
                copyTask.from(fileGetter, removeRootDir);
            });
        } else {
<<<<<<< HEAD
            fileGetter =
                    () ->
                            rootProject.tarTree(
                                    rootProject.getResources().gzip(jdkArchiveGetter.get()));
        }
        String extractDir =
                rootProject
                        .getBuildDir()
                        .toPath()
                        .resolve("jdks/openjdk-" + jdkVersion + "_" + platform)
                        .toString();
        TaskProvider<Copy> extractTask =
                rootProject
                        .getTasks()
                        .register(
                                extractTaskName,
                                Copy.class,
                                copyTask -> {
                                    copyTask.doFirst(
                                            new Action<Task>() {
                                                @Override
                                                public void execute(Task t) {
                                                    rootProject.delete(extractDir);
                                                }
                                            });
                                    copyTask.into(extractDir);
                                    copyTask.from(fileGetter, removeRootDir);
                                });
        rootProject
                .getArtifacts()
                .add(
                        localConfigName,
                        rootProject.getLayout().getProjectDirectory().dir(extractDir),
                        artifact -> artifact.builtBy(extractTask));
=======
            /*
             * Gradle TarFileTree does not resolve symlinks, so we have to manually extract and preserve the symlinks.
             * cf. https://github.com/gradle/gradle/issues/3982 and https://discuss.gradle.org/t/tar-and-untar-losing-symbolic-links/2039
             */
            final Configuration jdkConfiguration = jdkConfig;
            extractTask = rootProject.getTasks().register(extractTaskName, SymbolicLinkPreservingUntarTask.class, task -> {
                task.getTarFile().set(jdkConfiguration.getSingleFile());
                task.getExtractPath().set(extractPath);
                task.setTransform(
                    name -> {
                        /*
                         * We want to remove up to the and including the jdk-.* relative paths. That is a JDK archive is structured as:
                         *   jdk-12.0.1/
                         *   jdk-12.0.1/Contents
                         *   ...
                         *
                         * and we want to remove the leading jdk-12.0.1. Note however that there could also be a leading ./ as in
                         *   ./
                         *   ./jdk-12.0.1/
                         *   ./jdk-12.0.1/Contents
                         *
                         * so we account for this and search the path components until we find the jdk-12.0.1, and strip the leading
                         * components.
                         */
                        final Path entryName = Paths.get(name);
                        int index = 0;
                        for (; index < entryName.getNameCount(); index++) {
                            if (entryName.getName(index).toString().matches("jdk-.*")) break;
                        }
                        if (index + 1 >= entryName.getNameCount()) {
                            // this happens on the top-level directories in the archive, which we are removing
                            return null;
                        }
                        // finally remove the top-level directories from the output path
                        return entryName.subpath(index + 1, entryName.getNameCount());
                    });
            });
        }
        rootProject.getArtifacts().add(localConfigName,
            extractPath,
            artifact -> artifact.builtBy(extractTask));
>>>>>>> 20c4e456
    }

    private static String configName(String vendor, String version, String platform) {
        return vendor + "_" + version + "_" + platform;
    }

    private static String configName(String prefix, String vendor, String version, String platform) {
        return prefix + "_" + vendor + "_" + version + "_" + platform;
    }

    private static String capitalize(String s) {
        return s.substring(0, 1).toUpperCase(Locale.ROOT) + s.substring(1);
    }
}<|MERGE_RESOLUTION|>--- conflicted
+++ resolved
@@ -19,18 +19,7 @@
 
 package org.elasticsearch.gradle;
 
-<<<<<<< HEAD
-import java.io.File;
-import java.util.Arrays;
-import java.util.HashMap;
-import java.util.Locale;
-import java.util.Map;
-import java.util.concurrent.Callable;
-import java.util.function.Supplier;
-import java.util.regex.Matcher;
-=======
 import org.elasticsearch.gradle.tar.SymbolicLinkPreservingUntarTask;
->>>>>>> 20c4e456
 import org.gradle.api.Action;
 import org.gradle.api.NamedDomainObjectContainer;
 import org.gradle.api.Plugin;
@@ -49,8 +38,6 @@
 import org.gradle.api.provider.Provider;
 import org.gradle.api.tasks.Copy;
 
-<<<<<<< HEAD
-=======
 import java.io.File;
 import java.nio.file.Path;
 import java.nio.file.Paths;
@@ -62,7 +49,6 @@
 import java.util.function.Supplier;
 import java.util.regex.Matcher;
 
->>>>>>> 20c4e456
 public class JdkDownloadPlugin implements Plugin<Project> {
 
     private static final String REPO_NAME_PREFIX = "jdk_repo_";
@@ -74,38 +60,6 @@
                 project.container(Jdk.class, name -> new Jdk(name, project));
         project.getExtensions().add(CONTAINER_NAME, jdksContainer);
 
-<<<<<<< HEAD
-        project.afterEvaluate(
-                p -> {
-                    for (Jdk jdk : jdksContainer) {
-                        jdk.finalizeValues();
-                        String version = jdk.getVersion();
-                        String platform = jdk.getPlatform();
-
-                        // depend on the jdk directory "artifact" from the root project
-                        DependencyHandler dependencies = project.getDependencies();
-                        Map<String, Object> depConfig = new HashMap<>();
-                        depConfig.put("path", ":"); // root project
-                        depConfig.put(
-                                "configuration", configName("extracted_jdk", version, platform));
-                        dependencies.add(
-                                jdk.getConfiguration().getName(), dependencies.project(depConfig));
-
-                        // ensure a root level jdk download task exists
-                        setupRootJdkDownload(project.getRootProject(), platform, version);
-                    }
-                });
-
-        // all other repos should ignore the special jdk artifacts
-        project.getRootProject()
-                .getRepositories()
-                .all(
-                        repo -> {
-                            if (repo.getName().startsWith(REPO_NAME_PREFIX) == false) {
-                                repo.content(content -> content.excludeGroup("jdk"));
-                            }
-                        });
-=======
         project.afterEvaluate(p -> {
             for (Jdk jdk : jdksContainer) {
                 jdk.finalizeValues();
@@ -134,7 +88,6 @@
                 });
             }
         });
->>>>>>> 20c4e456
     }
 
     @SuppressWarnings("unchecked")
@@ -142,16 +95,9 @@
         return (NamedDomainObjectContainer<Jdk>) project.getExtensions().getByName(CONTAINER_NAME);
     }
 
-<<<<<<< HEAD
-    private static void setupRootJdkDownload(Project rootProject, String platform, String version) {
-        String extractTaskName = "extract" + capitalize(platform) + "Jdk" + version;
-        // NOTE: this is *horrendous*, but seems to be the only way to check for the existence of a
-        // registered task
-=======
     private static void setupRootJdkDownload(Project rootProject, String platform, String vendor, String version) {
         String extractTaskName = "extract" + capitalize(platform) + "Jdk-" + vendor + "-" + version;
         // NOTE: this is *horrendous*, but seems to be the only way to check for the existence of a registered task
->>>>>>> 20c4e456
         try {
             rootProject.getTasks().named(extractTaskName);
             // already setup this version
@@ -178,47 +124,6 @@
         String repoName = REPO_NAME_PREFIX + vendor + "_" + version;
         RepositoryHandler repositories = rootProject.getRepositories();
         if (rootProject.getRepositories().findByName(repoName) == null) {
-<<<<<<< HEAD
-            if (hash != null) {
-                // current pattern since 12.0.1
-                repositories.ivy(
-                        ivyRepo -> {
-                            ivyRepo.setName(repoName);
-                            ivyRepo.setUrl("https://download.oracle.com");
-                            ivyRepo.metadataSources(
-                                    IvyArtifactRepository.MetadataSources::artifact);
-                            ivyRepo.patternLayout(
-                                    layout ->
-                                            layout.artifact(
-                                                    "java/GA/jdk"
-                                                            + jdkVersion
-                                                            + "/"
-                                                            + hash
-                                                            + "/"
-                                                            + jdkBuild
-                                                            + "/GPL/openjdk-[revision]_[module]-x64_bin.[ext]"));
-                            ivyRepo.content(content -> content.includeGroup("jdk"));
-                        });
-            } else {
-                // simpler legacy pattern from JDK 9 to JDK 12 that we are advocating to Oracle to
-                // bring back
-                repositories.ivy(
-                        ivyRepo -> {
-                            ivyRepo.setName(repoName);
-                            ivyRepo.setUrl("https://download.oracle.com");
-                            ivyRepo.metadataSources(
-                                    IvyArtifactRepository.MetadataSources::artifact);
-                            ivyRepo.patternLayout(
-                                    layout ->
-                                            layout.artifact(
-                                                    "java/GA/jdk"
-                                                            + jdkMajor
-                                                            + "/"
-                                                            + jdkBuild
-                                                            + "/GPL/openjdk-[revision]_[module]-x64_bin.[ext]"));
-                            ivyRepo.content(content -> content.includeGroup("jdk"));
-                        });
-=======
             if (vendor.equals("adoptopenjdk")) {
                 if (hash != null) {
                     throw new IllegalArgumentException("adoptopenjdk versions do not have hashes but was [" + version + "]");
@@ -258,7 +163,6 @@
                         ivyRepo.content(content -> content.includeGroup("openjdk"));
                     });
                 }
->>>>>>> 20c4e456
             }
         }
 
@@ -273,34 +177,6 @@
         }
         String platformDep = platform.equals("darwin") ? (vendor.equals("adoptopenjdk") ? "mac" : "osx") : platform;
         String extension = platform.equals("windows") ? "zip" : "tar.gz";
-<<<<<<< HEAD
-        String jdkDep =
-                "jdk:"
-                        + (platform.equals("darwin") ? "osx" : platform)
-                        + ":"
-                        + jdkVersion
-                        + "@"
-                        + extension;
-        rootProject.getDependencies().add(configName("openjdk", version, platform), jdkDep);
-
-        // add task for extraction
-        // TODO: look into doing this as an artifact transform, which are cacheable starting in
-        // gradle 5.3
-        int rootNdx = platform.equals("darwin") ? 2 : 1;
-        Action<CopySpec> removeRootDir =
-                copy -> {
-                    // remove extra unnecessary directory levels
-                    copy.eachFile(
-                            details -> {
-                                String[] pathSegments = details.getRelativePath().getSegments();
-                                String[] newPathSegments =
-                                        Arrays.copyOfRange(
-                                                pathSegments, rootNdx, pathSegments.length);
-                                details.setRelativePath(new RelativePath(true, newPathSegments));
-                            });
-                    copy.setIncludeEmptyDirs(false);
-                };
-=======
         String jdkDep = vendor + ":" + platformDep + ":" + jdkVersion + "@" + extension;
         rootProject.getDependencies().add(configName(vendor, version, platform), jdkDep);
 
@@ -308,7 +184,6 @@
         final Provider<Directory> extractPath =
             rootProject.getLayout().getBuildDirectory().dir("jdks/" + vendor + "-" + jdkVersion + "_" + platform);
 
->>>>>>> 20c4e456
         // delay resolving jdkConfig until runtime
         Supplier<File> jdkArchiveGetter = jdkConfig::getSingleFile;
         final Object extractTask;
@@ -353,42 +228,6 @@
                 copyTask.from(fileGetter, removeRootDir);
             });
         } else {
-<<<<<<< HEAD
-            fileGetter =
-                    () ->
-                            rootProject.tarTree(
-                                    rootProject.getResources().gzip(jdkArchiveGetter.get()));
-        }
-        String extractDir =
-                rootProject
-                        .getBuildDir()
-                        .toPath()
-                        .resolve("jdks/openjdk-" + jdkVersion + "_" + platform)
-                        .toString();
-        TaskProvider<Copy> extractTask =
-                rootProject
-                        .getTasks()
-                        .register(
-                                extractTaskName,
-                                Copy.class,
-                                copyTask -> {
-                                    copyTask.doFirst(
-                                            new Action<Task>() {
-                                                @Override
-                                                public void execute(Task t) {
-                                                    rootProject.delete(extractDir);
-                                                }
-                                            });
-                                    copyTask.into(extractDir);
-                                    copyTask.from(fileGetter, removeRootDir);
-                                });
-        rootProject
-                .getArtifacts()
-                .add(
-                        localConfigName,
-                        rootProject.getLayout().getProjectDirectory().dir(extractDir),
-                        artifact -> artifact.builtBy(extractTask));
-=======
             /*
              * Gradle TarFileTree does not resolve symlinks, so we have to manually extract and preserve the symlinks.
              * cf. https://github.com/gradle/gradle/issues/3982 and https://discuss.gradle.org/t/tar-and-untar-losing-symbolic-links/2039
@@ -430,7 +269,6 @@
         rootProject.getArtifacts().add(localConfigName,
             extractPath,
             artifact -> artifact.builtBy(extractTask));
->>>>>>> 20c4e456
     }
 
     private static String configName(String vendor, String version, String platform) {
