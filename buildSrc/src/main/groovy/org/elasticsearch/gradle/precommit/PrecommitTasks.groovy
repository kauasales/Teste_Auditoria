--- conflicted
+++ resolved
@@ -31,31 +31,20 @@
 
     /** Adds a precommit task, which depends on non-test verification tasks. */
     public static Task create(Project project, boolean includeDependencyLicenses) {
-        Configuration forbiddenApisConfiguration = project.configurations.create("forbiddenApisCliJar")
+        project.configurations.create("forbiddenApisCliJar")
         project.dependencies {
             forbiddenApisCliJar ('de.thetaphi:forbiddenapis:2.5')
         }
 
         List<Task> precommitTasks = [
-<<<<<<< HEAD
-                configureForbiddenApis(project),
-                configureCheckstyle(project),
-                configureNamingConventions(project),
-                project.tasks.create('forbiddenPatterns', ForbiddenPatternsTask.class),
-                project.tasks.create('licenseHeaders', LicenseHeadersTask.class),
-                project.tasks.create('filepermissions', FilePermissionsTask.class),
-                configureJarHell(project),
-                project.tasks.create('thirdPartyAudit', ThirdPartyAuditTask.class)
-=======
             configureCheckstyle(project),
             configureForbiddenApisCli(project),
             configureNamingConventions(project),
             project.tasks.create('forbiddenPatterns', ForbiddenPatternsTask.class),
             project.tasks.create('licenseHeaders', LicenseHeadersTask.class),
             project.tasks.create('filepermissions', FilePermissionsTask.class),
-            project.tasks.create('jarHell', JarHellTask.class),
+            configureJarHell(project),
             configureThirdPartyAudit(project)
->>>>>>> 8c57d4af
         ]
 
         // tasks with just tests don't need dependency licenses, so this flag makes adding
@@ -91,37 +80,12 @@
         return project.tasks.create(precommitOptions)
     }
 
-<<<<<<< HEAD
     private static Task configureJarHell(Project project) {
         Task task = project.tasks.create('jarHell', JarHellTask.class)
         task.classpath = project.sourceSets.test.runtimeClasspath
         return task
     }
 
-    private static Task configureForbiddenApis(Project project) {
-        project.pluginManager.apply(ForbiddenApisPlugin.class)
-        project.forbiddenApis {
-            failOnUnsupportedJava = false
-            bundledSignatures = ['jdk-unsafe', 'jdk-deprecated', 'jdk-non-portable', 'jdk-system-out']
-            signaturesURLs = [getClass().getResource('/forbidden/jdk-signatures.txt'),
-                              getClass().getResource('/forbidden/es-all-signatures.txt')]
-            suppressAnnotations = ['**.SuppressForbidden']
-        }
-        project.tasks.withType(CheckForbiddenApis) {
-            // we do not use the += operator to add signatures, as conventionMappings of Gradle do not work when it's configured using withType:
-            if (name.endsWith('Test')) {
-                signaturesURLs = project.forbiddenApis.signaturesURLs +
-                    [ getClass().getResource('/forbidden/es-test-signatures.txt'), getClass().getResource('/forbidden/http-signatures.txt') ]
-            } else {
-                signaturesURLs = project.forbiddenApis.signaturesURLs +
-                    [ getClass().getResource('/forbidden/es-server-signatures.txt') ]
-            }
-            // forbidden apis doesn't support Java 11, so stop at 10
-            String targetMajorVersion = (project.compilerJavaVersion.compareTo(JavaVersion.VERSION_1_10) > 0 ?
-                    JavaVersion.VERSION_1_10 :
-                    project.compilerJavaVersion).getMajorVersion()
-            targetCompatibility = Integer.parseInt(targetMajorVersion) >= 9 ?targetMajorVersion : "1.${targetMajorVersion}"
-=======
     private static Task configureThirdPartyAudit(Project project) {
         ThirdPartyAuditTask thirdPartyAuditTask = project.tasks.create('thirdPartyAudit', ThirdPartyAuditTask.class)
         ExportElasticsearchBuildResourcesTask buildResources = project.tasks.getByName('buildResources')
@@ -130,7 +94,6 @@
             signatureFile = buildResources.copy("forbidden/third-party-audit.txt")
             javaHome = project.runtimeJavaHome
             targetCompatibility = project.runtimeJavaVersion
->>>>>>> 8c57d4af
         }
         return thirdPartyAuditTask
     }
