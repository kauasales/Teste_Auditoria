--- conflicted
+++ resolved
@@ -43,14 +43,11 @@
     public JarHellTask() {
         successMarker = new File(project.buildDir, 'markers/jarHell-' + getName())
         project.afterEvaluate {
-<<<<<<< HEAD
-=======
             FileCollection classpath = project.sourceSets.test.runtimeClasspath
             if (project.plugins.hasPlugin(ShadowPlugin)) {
                 classpath += project.configurations.bundle
             }
             inputs.files(classpath)
->>>>>>> 8c57d4af
             dependsOn(classpath)
             description = "Runs CheckJarHell on ${classpath}"
             executable = new File(project.runtimeJavaHome, 'bin/java')
