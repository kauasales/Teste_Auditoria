--- conflicted
+++ resolved
@@ -82,38 +82,6 @@
         runner.include('**/*IT.class')
         runner.systemProperty('tests.rest.load_packaged', 'false')
 
-<<<<<<< HEAD
-        /*
-         * We use lazy-evaluated strings in order to configure system properties whose value will not be known until
-         * execution time (e.g. cluster port numbers). Adding these via the normal DSL doesn't work as these get treated
-         * as task inputs and therefore Gradle attempts to snapshot them before/after task execution. This fails due
-         * to the GStrings containing references to non-serializable objects.
-         *
-         * We bypass this by instead passing this system properties vi a CommandLineArgumentProvider. This has the added
-         * side-effect that these properties are NOT treated as inputs, therefore they don't influence things like the
-         * build cache key or up to date checking.
-         *
-         * TODO: replace with ESTest.systemProperty
-         */
-        def nonInputProperties = new CommandLineArgumentProvider() {
-            private final Map<String, Object> systemProperties = [:]
-
-            void systemProperty(String key, Object value) {
-                systemProperties.put(key, value)
-            }
-
-            @Override
-            Iterable<String> asArguments() {
-                return systemProperties.collect { key, value ->
-                    "-D${key}=${value.toString()}".toString()
-                }
-            }
-        }
-        runner.jvmArgumentProviders.add(nonInputProperties)
-        runner.ext.nonInputProperties = nonInputProperties
-
-=======
->>>>>>> 70b4f677
         if (System.getProperty("tests.rest.cluster") == null) {
             if (System.getProperty("tests.cluster") != null || System.getProperty("tests.clustername") != null) {
                 throw new IllegalArgumentException("tests.rest.cluster, tests.cluster, and tests.clustername must all be null or non-null")
