/*
 * Licensed to Elasticsearch under one or more contributor
 * license agreements. See the NOTICE file distributed with
 * this work for additional information regarding copyright
 * ownership. Elasticsearch licenses this file to you under
 * the Apache License, Version 2.0 (the "License"); you may
 * not use this file except in compliance with the License.
 * You may obtain a copy of the License at
 *
 *    http://www.apache.org/licenses/LICENSE-2.0
 *
 * Unless required by applicable law or agreed to in writing,
 * software distributed under the License is distributed on an
 * "AS IS" BASIS, WITHOUT WARRANTIES OR CONDITIONS OF ANY
 * KIND, either express or implied.  See the License for the
 * specific language governing permissions and limitations
 * under the License.
 */

package org.elasticsearch.gradle.test

import org.apache.tools.ant.taskdefs.condition.Os
import org.elasticsearch.gradle.AntTask
import org.elasticsearch.gradle.LoggedExec
import org.gradle.api.GradleException
import org.gradle.api.Task
import org.gradle.api.tasks.Exec
import org.gradle.api.tasks.Input

/**
 * A fixture for integration tests which runs in a separate process launched by Ant.
 */
public class AntFixture extends AntTask implements Fixture {

    /** The path to the executable that starts the fixture. */
    @Input
    String executable

    private final List<Object> arguments = new ArrayList<>()

    @Input
    public void args(Object... args) {
        arguments.addAll(args)
    }

    /**
     * Environment variables for the fixture process. The value can be any object, which
     * will have toString() called at execution time.
     */
    private final Map<String, Object> environment = new HashMap<>()

    @Input
    public void env(String key, Object value) {
        environment.put(key, value)
    }

    /** A flag to indicate whether the command should be executed from a shell. */
    @Input
    boolean useShell = false

    /**
     * A flag to indicate whether the fixture should be run in the foreground, or spawned.
     * It is protected so subclasses can override (eg RunTask).
     */
    protected boolean spawn = true

    /**
     * A closure to call before the fixture is considered ready. The closure is passed the fixture object,
     * as well as a groovy AntBuilder, to enable running ant condition checks. The default wait
     * condition is for http on the http port.
     */
    Closure waitCondition = { AntFixture fixture, AntBuilder ant ->
        File tmpFile = new File(fixture.cwd, 'wait.success')
        ant.get(src: "http://${fixture.addressAndPort}",
                dest: tmpFile.toString(),
                ignoreerrors: true, // do not fail on error, so logging information can be flushed
                retries: 10)
        return tmpFile.exists()
    }

    private final Task stopTask

    public AntFixture() {
        stopTask = createStopTask()
        finalizedBy(stopTask)
    }

    @Override
    public Task getStopTask() {
        return stopTask
    }

    @Override
    protected void runAnt(AntBuilder ant) {
        project.delete(baseDir) // reset everything
        cwd.mkdirs()
        final String realExecutable
        final List<Object> realArgs = new ArrayList<>()
        final Map<String, Object> realEnv = environment
        // We need to choose which executable we are using. In shell mode, or when we
        // are spawning and thus using the wrapper script, the executable is the shell.
        if (useShell || spawn) {
            if (Os.isFamily(Os.FAMILY_WINDOWS)) {
                realExecutable = 'cmd'
                realArgs.add('/C')
                realArgs.add('"') // quote the entire command
            } else {
                realExecutable = 'sh'
            }
        } else {
            realExecutable = executable
            realArgs.addAll(arguments)
        }
        if (spawn) {
            writeWrapperScript(executable)
            realArgs.add(wrapperScript)
            realArgs.addAll(arguments)
        }
        if (Os.isFamily(Os.FAMILY_WINDOWS) && (useShell || spawn)) {
            realArgs.add('"')
        }
        commandString.eachLine { line -> logger.info(line) }

        ant.exec(executable: realExecutable, spawn: spawn, dir: cwd, taskname: name) {
            realEnv.each { key, value -> env(key: key, value: value) }
            realArgs.each { arg(value: it) }
        }

        String failedProp = "failed${name}"
        // first wait for resources, or the failure marker from the wrapper script
        ant.waitfor(maxwait: '30', maxwaitunit: 'second', checkevery: '500', checkeveryunit: 'millisecond', timeoutproperty: failedProp) {
            or {
                resourceexists {
                    file(file: failureMarker.toString())
                }
                and {
                    resourceexists {
                        file(file: pidFile.toString())
                    }
                    resourceexists {
                        file(file: portsFile.toString())
                    }
                }
            }
        }

        if (ant.project.getProperty(failedProp) || failureMarker.exists()) {
            fail("Failed to start ${name}")
        }

        // the process is started (has a pid) and is bound to a network interface
<<<<<<< HEAD
        // so now wait until the waitCondition has been met
=======
        // so now evaluates if the waitCondition is successful
>>>>>>> 66f7dd2c
        // TODO: change this to a loop?
        boolean success
        try {
            success = waitCondition(this, ant)
        } catch (Exception e) {
            String msg = "Wait condition caught exception for ${name}"
            logger.error(msg, e)
            fail(msg, e)
        }
        if (success == false) {
            fail("Wait condition failed for ${name}")
        }
    }

    /** Returns a debug string used to log information about how the fixture was run. */
    protected String getCommandString() {
        String commandString = "\n${name} configuration:\n"
        commandString += "-----------------------------------------\n"
        commandString += "  cwd: ${cwd}\n"
        commandString += "  command: ${executable} ${arguments.join(' ')}\n"
        commandString += '  environment:\n'
        environment.each { k, v -> commandString += "    ${k}: ${v}\n" }
        if (spawn) {
            commandString += "\n  [${wrapperScript.name}]\n"
            wrapperScript.eachLine('UTF-8', { line -> commandString += "    ${line}\n"})
        }
        return commandString
    }

    /**
     * Writes a script to run the real executable, so that stdout/stderr can be captured.
     * TODO: this could be removed if we do use our own ProcessBuilder and pump output from the process
     */
    private void writeWrapperScript(String executable) {
        wrapperScript.parentFile.mkdirs()
        String argsPasser = '"$@"'
        String exitMarker = "; if [ \$? != 0 ]; then touch run.failed; fi"
        if (Os.isFamily(Os.FAMILY_WINDOWS)) {
            argsPasser = '%*'
            exitMarker = "\r\n if \"%errorlevel%\" neq \"0\" ( type nul >> run.failed )"
        }
        wrapperScript.setText("\"${executable}\" ${argsPasser} > run.log 2>&1 ${exitMarker}", 'UTF-8')
    }

    /** Fail the build with the given message, and logging relevant info*/
    private void fail(String msg, Exception... suppressed) {
        if (logger.isInfoEnabled() == false) {
            // We already log the command at info level. No need to do it twice.
            commandString.eachLine { line -> logger.error(line) }
        }
        logger.error("${name} output:")
        logger.error("-----------------------------------------")
        logger.error("  failure marker exists: ${failureMarker.exists()}")
        logger.error("  pid file exists: ${pidFile.exists()}")
        logger.error("  ports file exists: ${portsFile.exists()}")
        // also dump the log file for the startup script (which will include ES logging output to stdout)
        if (runLog.exists()) {
            logger.error("\n  [log]")
            runLog.eachLine { line -> logger.error("    ${line}") }
        }
        logger.error("-----------------------------------------")
        GradleException toThrow = new GradleException(msg)
        for (Exception e : suppressed) {
            toThrow.addSuppressed(e)
        }
        throw toThrow
    }

    /** Adds a task to kill an elasticsearch node with the given pidfile */
    private Task createStopTask() {
        final AntFixture fixture = this
        final Object pid = "${ -> fixture.pid }"
        Exec stop = project.tasks.create(name: "${name}#stop", type: LoggedExec)
        stop.onlyIf { fixture.pidFile.exists() }
        stop.doFirst {
            logger.info("Shutting down ${fixture.name} with pid ${pid}")
        }
        if (Os.isFamily(Os.FAMILY_WINDOWS)) {
            stop.executable = 'Taskkill'
            stop.args('/PID', pid, '/F')
        } else {
            stop.executable = 'kill'
            stop.args('-9', pid)
        }
        stop.doLast {
            project.delete(fixture.pidFile)
        }
        return stop
    }

    /**
     * A path relative to the build dir that all configuration and runtime files
     * will live in for this fixture
     */
    protected File getBaseDir() {
        return new File(project.buildDir, "fixtures/${name}")
    }

    /** Returns the working directory for the process. Defaults to "cwd" inside baseDir. */
    protected File getCwd() {
        return new File(baseDir, 'cwd')
    }

    /** Returns the file the process writes its pid to. Defaults to "pid" inside baseDir. */
    protected File getPidFile() {
        return new File(baseDir, 'pid')
    }

    /** Reads the pid file and returns the process' pid */
    public int getPid() {
        return Integer.parseInt(pidFile.getText('UTF-8').trim())
    }

    /** Returns the file the process writes its bound ports to. Defaults to "ports" inside baseDir. */
    protected File getPortsFile() {
        return new File(baseDir, 'ports')
    }

    /** Returns an address and port suitable for a uri to connect to this node over http */
    public String getAddressAndPort() {
        return portsFile.readLines("UTF-8").get(0)
    }

    /** Returns a file that wraps around the actual command when {@code spawn == true}. */
    protected File getWrapperScript() {
        return new File(cwd, Os.isFamily(Os.FAMILY_WINDOWS) ? 'run.bat' : 'run')
    }

    /** Returns a file that the wrapper script writes when the command failed. */
    protected File getFailureMarker() {
        return new File(cwd, 'run.failed')
    }

    /** Returns a file that the wrapper script writes when the command failed. */
    protected File getRunLog() {
        return new File(cwd, 'run.log')
    }
}<|MERGE_RESOLUTION|>--- conflicted
+++ resolved
@@ -149,11 +149,7 @@
         }
 
         // the process is started (has a pid) and is bound to a network interface
-<<<<<<< HEAD
-        // so now wait until the waitCondition has been met
-=======
         // so now evaluates if the waitCondition is successful
->>>>>>> 66f7dd2c
         // TODO: change this to a loop?
         boolean success
         try {
