/*
 * Licensed to Elasticsearch under one or more contributor
 * license agreements. See the NOTICE file distributed with
 * this work for additional information regarding copyright
 * ownership. Elasticsearch licenses this file to you under
 * the Apache License, Version 2.0 (the "License"); you may
 * not use this file except in compliance with the License.
 * You may obtain a copy of the License at
 *
 *    http://www.apache.org/licenses/LICENSE-2.0
 *
 * Unless required by applicable law or agreed to in writing,
 * software distributed under the License is distributed on an
 * "AS IS" BASIS, WITHOUT WARRANTIES OR CONDITIONS OF ANY
 * KIND, either express or implied.  See the License for the
 * specific language governing permissions and limitations
 * under the License.
 */
package org.elasticsearch.gradle

import com.github.jengelman.gradle.plugins.shadow.ShadowExtension
import com.github.jengelman.gradle.plugins.shadow.ShadowPlugin
import com.github.jengelman.gradle.plugins.shadow.tasks.ShadowJar
import groovy.transform.CompileDynamic
import groovy.transform.CompileStatic
import org.apache.commons.io.IOUtils
import org.eclipse.jgit.lib.Constants
import org.eclipse.jgit.lib.RepositoryBuilder
import org.elasticsearch.gradle.info.GlobalBuildInfoPlugin
import org.elasticsearch.gradle.info.GlobalInfoExtension
import org.elasticsearch.gradle.info.JavaHome
import org.elasticsearch.gradle.precommit.DependencyLicensesTask
import org.elasticsearch.gradle.precommit.PrecommitTasks
import org.elasticsearch.gradle.test.ErrorReportingTestListener
import org.elasticsearch.gradle.testclusters.ElasticsearchCluster
import org.gradle.api.Action
import org.gradle.api.GradleException
import org.gradle.api.InvalidUserDataException
import org.gradle.api.JavaVersion
import org.gradle.api.NamedDomainObjectContainer
import org.gradle.api.Plugin
import org.gradle.api.Project
import org.gradle.api.Task
import org.gradle.api.XmlProvider
import org.gradle.api.artifacts.Configuration
import org.gradle.api.artifacts.Dependency
import org.gradle.api.artifacts.ModuleDependency
import org.gradle.api.artifacts.ModuleVersionIdentifier
import org.gradle.api.artifacts.ProjectDependency
import org.gradle.api.artifacts.ResolvedArtifact
import org.gradle.api.artifacts.dsl.RepositoryHandler
import org.gradle.api.artifacts.repositories.ArtifactRepository
import org.gradle.api.artifacts.repositories.IvyArtifactRepository
import org.gradle.api.artifacts.repositories.IvyPatternRepositoryLayout
import org.gradle.api.artifacts.repositories.MavenArtifactRepository
import org.gradle.api.credentials.HttpHeaderCredentials
import org.gradle.api.execution.TaskActionListener
import org.gradle.api.execution.TaskExecutionGraph
import org.gradle.api.file.CopySpec
import org.gradle.api.plugins.BasePlugin
import org.gradle.api.plugins.BasePluginConvention
import org.gradle.api.plugins.ExtraPropertiesExtension
import org.gradle.api.plugins.JavaPlugin
import org.gradle.api.plugins.JavaPluginExtension
import org.gradle.api.publish.PublishingExtension
import org.gradle.api.publish.maven.MavenPublication
import org.gradle.api.publish.maven.plugins.MavenPublishPlugin
import org.gradle.api.publish.maven.tasks.GenerateMavenPom
import org.gradle.api.tasks.SourceSet
import org.gradle.api.tasks.SourceSetContainer
import org.gradle.api.tasks.bundling.Jar
import org.gradle.api.tasks.compile.GroovyCompile
import org.gradle.api.tasks.compile.JavaCompile
import org.gradle.api.tasks.javadoc.Javadoc
import org.gradle.api.tasks.testing.Test
import org.gradle.api.tasks.testing.logging.TestLoggingContainer
import org.gradle.authentication.http.HttpHeaderAuthentication
import org.gradle.external.javadoc.CoreJavadocOptions
import org.gradle.internal.jvm.Jvm
import org.gradle.language.base.plugins.LifecycleBasePlugin
import org.gradle.process.ExecResult
import org.gradle.process.ExecSpec
import org.gradle.util.GradleVersion

import java.nio.charset.StandardCharsets
import java.time.ZoneOffset
import java.time.ZonedDateTime
import java.util.regex.Matcher

/**
 * Encapsulates build configuration for elasticsearch projects.
 */
@CompileStatic
class BuildPlugin implements Plugin<Project> {

    @Override
    void apply(Project project) {
        // make sure the global build info plugin is applied to the root project
        project.rootProject.pluginManager.apply(GlobalBuildInfoPlugin)

        if (project.pluginManager.hasPlugin('elasticsearch.standalone-rest-test')) {
              throw new InvalidUserDataException('elasticsearch.standalone-test, '
                + 'elasticsearch.standalone-rest-test, and elasticsearch.build '
                + 'are mutually exclusive')
        }
        String minimumGradleVersion = null
        InputStream is = getClass().getResourceAsStream("/minimumGradleVersion")
        try { minimumGradleVersion = IOUtils.toString(is, StandardCharsets.UTF_8.toString()) } finally { is.close() }
        if (GradleVersion.current() < GradleVersion.version(minimumGradleVersion.trim())) {
            throw new GradleException(
                    "Gradle ${minimumGradleVersion}+ is required to use elasticsearch.build plugin"
            )
        }
        project.pluginManager.apply('java')
        configureConfigurations(project)
        configureJars(project) // jar config must be added before info broker
        // these plugins add lots of info to our jars
        project.pluginManager.apply('nebula.info-broker')
        project.pluginManager.apply('nebula.info-basic')
        project.pluginManager.apply('nebula.info-java')
        project.pluginManager.apply('nebula.info-scm')
        project.pluginManager.apply('nebula.info-jar')

        // apply global test task failure listener
        project.rootProject.pluginManager.apply(TestFailureReportingPlugin)

        project.getTasks().create("buildResources", ExportElasticsearchBuildResourcesTask)

        setupSeed(project)
        configureRepositories(project)
        project.extensions.getByType(ExtraPropertiesExtension).set('versions', VersionProperties.versions)
        configureInputNormalization(project)
        configureSourceSets(project)
        configureCompile(project)
        configureJavadoc(project)
        configureSourcesJar(project)
        configurePomGeneration(project)
        configureTestTasks(project)
        configurePrecommit(project)
        configureDependenciesInfo(project)

        // Common config when running with a FIPS-140 runtime JVM
        // Need to do it here to support external plugins
        if (project == project.rootProject) {
            GlobalInfoExtension globalInfo = project.extensions.getByType(GlobalInfoExtension)

            // wait until global info is populated because we don't know if we are running in a fips jvm until execution time
            globalInfo.ready {
                project.subprojects { Project subproject ->
                    ExtraPropertiesExtension ext = subproject.extensions.getByType(ExtraPropertiesExtension)
                    // Common config when running with a FIPS-140 runtime JVM
                    if (ext.has('inFipsJvm') && ext.get('inFipsJvm')) {
                        subproject.tasks.withType(Test) { Test task ->
                            task.systemProperty 'javax.net.ssl.trustStorePassword', 'password'
                            task.systemProperty 'javax.net.ssl.keyStorePassword', 'password'
                        }
                        project.pluginManager.withPlugin("elasticsearch.testclusters") {
                            NamedDomainObjectContainer<ElasticsearchCluster> testClusters = subproject.extensions.getByName('testClusters') as NamedDomainObjectContainer<ElasticsearchCluster>
                            testClusters.all { ElasticsearchCluster cluster ->
                                cluster.systemProperty 'javax.net.ssl.trustStorePassword', 'password'
                                cluster.systemProperty 'javax.net.ssl.keyStorePassword', 'password'
                            }
                        }
                    }
                }
            }
        }
    }

    static void requireDocker(final Task task) {
        final Project rootProject = task.project.rootProject
        ExtraPropertiesExtension ext = rootProject.extensions.getByType(ExtraPropertiesExtension)

        if (rootProject.hasProperty('requiresDocker') == false) {
            /*
             * This is our first time encountering a task that requires Docker. We will add an extension that will let us track the tasks
             * that register as requiring Docker. We will add a delayed execution that when the task graph is ready if any such tasks are
             * in the task graph, then we check two things:
             *  - the Docker binary is available
             *  - we can execute a Docker command that requires privileges
             *
             *  If either of these fail, we fail the build.
             */

            // check if the Docker binary exists and record its path
            final List<String> maybeDockerBinaries = ['/usr/bin/docker', '/usr/local/bin/docker']
            final String dockerBinary = maybeDockerBinaries.find { it -> new File(it).exists() }

            final boolean buildDocker
            final String buildDockerProperty = System.getProperty("build.docker")
            if (buildDockerProperty == null) {
                buildDocker = dockerBinary != null
            } else if (buildDockerProperty == "true") {
                buildDocker = true
            } else if (buildDockerProperty == "false") {
                buildDocker = false
            } else {
                throw new IllegalArgumentException(
                        "expected build.docker to be unset or one of \"true\" or \"false\" but was [" + buildDockerProperty + "]")
            }

            ext.set('buildDocker', buildDocker)
            ext.set('requiresDocker', [])
            rootProject.gradle.taskGraph.whenReady { TaskExecutionGraph taskGraph ->
                final List<String> tasks = taskGraph.allTasks.intersect(ext.get('requiresDocker') as List<Task>).collect { "  ${it.path}".toString()}
                if (tasks.isEmpty() == false) {
                    /*
                     * There are tasks in the task graph that require Docker. Now we are failing because either the Docker binary does not
                     * exist or because execution of a privileged Docker command failed.
                     */
                    if (dockerBinary == null) {
                        final String message = String.format(
                                Locale.ROOT,
                                "Docker (checked [%s]) is required to run the following task%s: \n%s",
                                maybeDockerBinaries.join(","),
                                tasks.size() > 1 ? "s" : "",
                                tasks.join('\n'))
                        throwDockerRequiredException(message)
                    }

                    // we use a multi-stage Docker build, check the Docker version since 17.05
                    final ByteArrayOutputStream dockerVersionOutput = new ByteArrayOutputStream()
                    LoggedExec.exec(
                            rootProject,
                            { ExecSpec it ->
                                it.commandLine = [dockerBinary, '--version']
                                it.standardOutput = dockerVersionOutput
                            })
                    final String dockerVersion = dockerVersionOutput.toString().trim()
                    checkDockerVersionRecent(dockerVersion)

                    final ByteArrayOutputStream dockerImagesErrorOutput = new ByteArrayOutputStream()
                    // the Docker binary executes, check that we can execute a privileged command
                    final ExecResult dockerImagesResult = LoggedExec.exec(
                            rootProject,
                            { ExecSpec it ->
                                it.commandLine = [dockerBinary, "images"]
                                it.errorOutput = dockerImagesErrorOutput
                                it.ignoreExitValue = true
                            })

                    if (dockerImagesResult.exitValue != 0) {
                        final String message = String.format(
                                Locale.ROOT,
                                "a problem occurred running Docker from [%s] yet it is required to run the following task%s: \n%s\n" +
                                        "the problem is that Docker exited with exit code [%d] with standard error output [%s]",
                                dockerBinary,
                                tasks.size() > 1 ? "s" : "",
                                tasks.join('\n'),
                                dockerImagesResult.exitValue,
                                dockerImagesErrorOutput.toString().trim())
                        throwDockerRequiredException(message)
                    }

                }
            }
        }

<<<<<<< HEAD

        (ext.get('requiresDocker') as List<Task>).add(task)

=======
        if (ext.get('buildDocker')) {
            (ext.get('requiresDocker') as List<Task>).add(task)
        } else {
            task.onlyIf { false }
        }
>>>>>>> 561b8d73
    }

    protected static void checkDockerVersionRecent(String dockerVersion) {
        final Matcher matcher = dockerVersion =~ /Docker version (\d+\.\d+)\.\d+(?:-ce)?, build [0-9a-f]{7,40}/
        assert matcher.matches(): dockerVersion
        final dockerMajorMinorVersion = matcher.group(1)
        final String[] majorMinor = dockerMajorMinorVersion.split("\\.")
        if (Integer.parseInt(majorMinor[0]) < 17
                || (Integer.parseInt(majorMinor[0]) == 17 && Integer.parseInt(majorMinor[1]) < 5)) {
            final String message = String.format(
                    Locale.ROOT,
                    "building Docker images requires Docker version 17.05+ due to use of multi-stage builds yet was [%s]",
                    dockerVersion)
            throwDockerRequiredException(message)
        }
    }

    private static void throwDockerRequiredException(final String message) {
        throw new GradleException(
                message + "\nyou can address this by attending to the reported issue, "
                        + "removing the offending tasks from being executed, "
                        + "or by passing -Dbuild.docker=false")
    }

    /** Add a check before gradle execution phase which ensures java home for the given java version is set. */
    static void requireJavaHome(Task task, int version) {
        // use root project for global accounting
        Project rootProject = task.project.rootProject
        ExtraPropertiesExtension ext = rootProject.extensions.getByType(ExtraPropertiesExtension)

        if (rootProject.hasProperty('requiredJavaVersions') == false) {
            ext.set('requiredJavaVersions', [:])
            rootProject.gradle.taskGraph.whenReady({ TaskExecutionGraph taskGraph ->
                List<String> messages = []
                Map<Integer, List<Task>> requiredJavaVersions = (Map<Integer, List<Task>>) ext.get('requiredJavaVersions')
                for (Map.Entry<Integer, List<Task>> entry : requiredJavaVersions) {
                    List<JavaHome> javaVersions = ext.get('javaVersions') as List<JavaHome>
                    if (javaVersions.find { it.version == entry.key } != null) {
                        continue
                    }
                    List<String> tasks = entry.value.findAll { taskGraph.hasTask(it) }.collect { "  ${it.path}".toString() }
                    if (tasks.isEmpty() == false) {
                        messages.add("JAVA${entry.key}_HOME required to run tasks:\n${tasks.join('\n')}".toString())
                    }
                }
                if (messages.isEmpty() == false) {
                    throw new GradleException(messages.join('\n'))
                }
                ext.set('requiredJavaVersions', null) // reset to null to indicate the pre-execution checks have executed
            })
        } else if (ext.has('requiredJavaVersions') == false || ext.get('requiredJavaVersions') == null) {
            // check directly if the version is present since we are already executing
            List<JavaHome> javaVersions = ext.get('javaVersions') as List<JavaHome>
            if (javaVersions.find { it.version == version } == null) {
                throw new GradleException("JAVA${version}_HOME required to run task:\n${task}")
            }
        } else {
            (ext.get('requiredJavaVersions') as Map<Integer, List<Task>>).getOrDefault(version, []).add(task)
        }
    }

    /** A convenience method for getting java home for a version of java and requiring that version for the given task to execute */
    static String getJavaHome(final Task task, final int version) {
        requireJavaHome(task, version)
        List<JavaHome> javaVersions = task.project.property('javaVersions') as List<JavaHome>
        return javaVersions.find { it.version == version }.javaHome.absolutePath
    }

    /** Return the configuration name used for finding transitive deps of the given dependency. */
    private static String transitiveDepConfigName(String groupId, String artifactId, String version) {
        return "_transitive_${groupId}_${artifactId}_${version}"
    }

    /**
     * Makes dependencies non-transitive.
     *
     * Gradle allows setting all dependencies as non-transitive very easily.
     * Sadly this mechanism does not translate into maven pom generation. In order
     * to effectively make the pom act as if it has no transitive dependencies,
     * we must exclude each transitive dependency of each direct dependency.
     *
     * Determining the transitive deps of a dependency which has been resolved as
     * non-transitive is difficult because the process of resolving removes the
     * transitive deps. To sidestep this issue, we create a configuration per
     * direct dependency version. This specially named and unique configuration
     * will contain all of the transitive dependencies of this particular
     * dependency. We can then use this configuration during pom generation
     * to iterate the transitive dependencies and add excludes.
     */
    static void configureConfigurations(Project project) {
        // we want to test compileOnly deps!
        project.configurations.getByName(JavaPlugin.TEST_COMPILE_CONFIGURATION_NAME).extendsFrom(project.configurations.getByName(JavaPlugin.COMPILE_ONLY_CONFIGURATION_NAME))

        // we are not shipping these jars, we act like dumb consumers of these things
        if (project.path.startsWith(':test:fixtures') || project.path == ':build-tools') {
            return
        }
        // fail on any conflicting dependency versions
        project.configurations.all({ Configuration configuration ->
            if (configuration.name.startsWith('_transitive_')) {
                // don't force transitive configurations to not conflict with themselves, since
                // we just have them to find *what* transitive deps exist
                return
            }
            if (configuration.name.endsWith('Fixture')) {
                // just a self contained test-fixture configuration, likely transitive and hellacious
                return
            }
            configuration.resolutionStrategy {
                failOnVersionConflict()
            }
        })

        // force all dependencies added directly to compile/testCompile to be non-transitive, except for ES itself
        Closure disableTransitiveDeps = { Dependency dep ->
            if (dep instanceof ModuleDependency && !(dep instanceof ProjectDependency)
                    && dep.group.startsWith('org.elasticsearch') == false) {
                dep.transitive = false

                // also create a configuration just for this dependency version, so that later
                // we can determine which transitive dependencies it has
                String depConfig = transitiveDepConfigName(dep.group, dep.name, dep.version)
                if (project.configurations.findByName(depConfig) == null) {
                    project.configurations.create(depConfig)
                    project.dependencies.add(depConfig, "${dep.group}:${dep.name}:${dep.version}")
                }
            }
        }

        project.configurations.getByName(JavaPlugin.COMPILE_CONFIGURATION_NAME).dependencies.all(disableTransitiveDeps)
        project.configurations.getByName(JavaPlugin.TEST_COMPILE_CONFIGURATION_NAME).dependencies.all(disableTransitiveDeps)
        project.configurations.getByName(JavaPlugin.COMPILE_ONLY_CONFIGURATION_NAME).dependencies.all(disableTransitiveDeps)

        project.plugins.withType(ShadowPlugin).whenPluginAdded {
            Configuration bundle = project.configurations.create('bundle')
            bundle.dependencies.all(disableTransitiveDeps)
        }
    }

    /** Adds repositories used by ES dependencies */
    static void configureRepositories(Project project) {
        project.getRepositories().all { repository ->
            if (repository instanceof MavenArtifactRepository) {
                final MavenArtifactRepository maven = (MavenArtifactRepository) repository
                assertRepositoryURIUsesHttps(maven, project, maven.getUrl())
                repository.getArtifactUrls().each { uri -> assertRepositoryURIUsesHttps(maven, project, uri) }
            } else if (repository instanceof IvyArtifactRepository) {
                final IvyArtifactRepository ivy = (IvyArtifactRepository) repository
                assertRepositoryURIUsesHttps(ivy, project, ivy.getUrl())
            }
        }
        RepositoryHandler repos = project.repositories
        if (System.getProperty('repos.mavenLocal') != null) {
            // with -Drepos.mavenLocal=true we can force checking the local .m2 repo which is
            // useful for development ie. bwc tests where we install stuff in the local repository
            // such that we don't have to pass hardcoded files to gradle
            repos.mavenLocal()
        }
        repos.jcenter()
        repos.ivy { IvyArtifactRepository repo ->
            repo.name = 'elasticsearch'
            repo.url = 'https://artifacts.elastic.co/downloads'
            repo.patternLayout { IvyPatternRepositoryLayout layout ->
                layout.artifact 'elasticsearch/[module]-[revision](-[classifier]).[ext]'
            }
            // this header is not a credential but we hack the capability to send this header to avoid polluting our download stats
            repo.credentials(HttpHeaderCredentials, { HttpHeaderCredentials creds ->
                creds.name = 'X-Elastic-No-KPI'
                creds.value = '1'
            } as Action<HttpHeaderCredentials>)
            repo.authentication.create('header', HttpHeaderAuthentication)
        }
        repos.maven { MavenArtifactRepository repo ->
            repo.name = 'elastic'
            repo.url = 'https://artifacts.elastic.co/maven'
        }
        String luceneVersion = VersionProperties.lucene
        if (luceneVersion.contains('-snapshot')) {
            // extract the revision number from the version with a regex matcher
            List<String> matches = (luceneVersion =~ /\w+-snapshot-([a-z0-9]+)/).getAt(0) as List<String>
            String revision = matches.get(1)
            repos.maven { MavenArtifactRepository repo ->
                repo.name = 'lucene-snapshots'
                repo.url = "https://s3.amazonaws.com/download.elasticsearch.org/lucenesnapshots/${revision}"
            }
        }
    }

    private static void assertRepositoryURIUsesHttps(final ArtifactRepository repository, final Project project, final URI uri) {
        if (uri != null && uri.toURL().getProtocol().equals("http")) {
            throw new GradleException("repository [${repository.name}] on project with path [${project.path}] is using http for artifacts on [${uri.toURL()}]")
        }
    }

    /**
     * Returns a closure which can be used with a MavenPom for fixing problems with gradle generated poms.
     *
     * <ul>
     *     <li>Remove transitive dependencies. We currently exclude all artifacts explicitly instead of using wildcards
     *         as Ivy incorrectly translates POMs with * excludes to Ivy XML with * excludes which results in the main artifact
     *         being excluded as well (see https://issues.apache.org/jira/browse/IVY-1531). Note that Gradle 2.14+ automatically
     *         translates non-transitive dependencies to * excludes. We should revisit this when upgrading Gradle.</li>
     *     <li>Set compile time deps back to compile from runtime (known issue with maven-publish plugin)</li>
     * </ul>
     */
    @CompileDynamic
    private static Closure fixupDependencies(Project project) {
        return { XmlProvider xml ->
            // first find if we have dependencies at all, and grab the node
            NodeList depsNodes = xml.asNode().get('dependencies')
            if (depsNodes.isEmpty()) {
                return
            }

            // check each dependency for any transitive deps
            for (Node depNode : depsNodes.get(0).children()) {
                String groupId = depNode.get('groupId').get(0).text()
                String artifactId = depNode.get('artifactId').get(0).text()
                String version = depNode.get('version').get(0).text()

                // fix deps incorrectly marked as runtime back to compile time deps
                // see https://discuss.gradle.org/t/maven-publish-plugin-generated-pom-making-dependency-scope-runtime/7494/4
                boolean isCompileDep = project.configurations.compile.allDependencies.find { dep ->
                    dep.name == depNode.artifactId.text()
                }
                if (depNode.scope.text() == 'runtime' && isCompileDep) {
                    depNode.scope*.value = 'compile'
                }

                // remove any exclusions added by gradle, they contain wildcards and systems like ivy have bugs with wildcards
                // see https://github.com/elastic/elasticsearch/issues/24490
                NodeList exclusionsNode = depNode.get('exclusions')
                if (exclusionsNode.size() > 0) {
                    depNode.remove(exclusionsNode.get(0))
                }

                // collect the transitive deps now that we know what this dependency is
                String depConfig = transitiveDepConfigName(groupId, artifactId, version)
                Configuration configuration = project.configurations.findByName(depConfig)
                if (configuration == null) {
                    continue // we did not make this dep non-transitive
                }
                Set<ResolvedArtifact> artifacts = configuration.resolvedConfiguration.resolvedArtifacts
                if (artifacts.size() <= 1) {
                    // this dep has no transitive deps (or the only artifact is itself)
                    continue
                }

                // we now know we have something to exclude, so add exclusions for all artifacts except the main one
                Node exclusions = depNode.appendNode('exclusions')
                for (ResolvedArtifact artifact : artifacts) {
                    ModuleVersionIdentifier moduleVersionIdentifier = artifact.moduleVersion.id;
                    String depGroupId = moduleVersionIdentifier.group
                    String depArtifactId = moduleVersionIdentifier.name
                    // add exclusions for all artifacts except the main one
                    if (depGroupId != groupId || depArtifactId != artifactId) {
                        Node exclusion = exclusions.appendNode('exclusion')
                        exclusion.appendNode('groupId', depGroupId)
                        exclusion.appendNode('artifactId', depArtifactId)
                    }
                }
            }
        }
    }

    /**Configuration generation of maven poms. */
    static void configurePomGeneration(Project project) {
        // Only works with  `enableFeaturePreview('STABLE_PUBLISHING')`
        // https://github.com/gradle/gradle/issues/5696#issuecomment-396965185
        // dummy task to depend on the real pom generation
        project.plugins.withType(MavenPublishPlugin).whenPluginAdded {
            Task generatePomTask = project.tasks.create("generatePom")
            Task assemble = project.tasks.findByName('assemble')
            if (assemble) {
                assemble.dependsOn(generatePomTask)
            }
            project.tasks.withType(GenerateMavenPom.class) { GenerateMavenPom pomTask ->
                // The GenerateMavenPom task is aggressive about setting the destination, instead of fighting it,
                // just make a copy.
                ExtraPropertiesExtension ext = pomTask.extensions.getByType(ExtraPropertiesExtension)
                ext.set('pomFileName', null)
                pomTask.doLast {
                    project.copy { CopySpec spec ->
                        spec.from pomTask.destination
                        spec.into "${project.buildDir}/distributions"
                        spec.rename {
                            ext.has('pomFileName') && ext.get('pomFileName') == null ?
                                    "${project.convention.getPlugin(BasePluginConvention).archivesBaseName}-${project.version}.pom" :
                                    ext.get('pomFileName')
                        }
                    }
                }
            }
            generatePomTask.dependsOn = ['generatePomFileForNebulaPublication']
            PublishingExtension publishing = project.extensions.getByType(PublishingExtension)
            publishing.publications.all { MavenPublication publication -> // we only deal with maven
                // add exclusions to the pom directly, for each of the transitive deps of this project's deps
                publication.pom.withXml(fixupDependencies(project))
            }
            project.plugins.withType(ShadowPlugin).whenPluginAdded {
                MavenPublication publication = publishing.publications.maybeCreate('shadow', MavenPublication)
                publication.with {
                    ShadowExtension shadow = project.extensions.getByType(ShadowExtension)
                    shadow.component(publication)
                }
                generatePomTask.dependsOn = ['generatePomFileForShadowPublication']
            }
        }
    }

    /**
     * Add dependencies that we are going to bundle to the compile classpath.
     */
    static void configureSourceSets(Project project) {
        project.plugins.withType(ShadowPlugin).whenPluginAdded {
            ['main', 'test'].each {name ->
                SourceSet sourceSet = project.extensions.getByType(SourceSetContainer).findByName(name)
                if (sourceSet != null) {
                    sourceSet.compileClasspath += project.configurations.getByName('bundle')
                }
            }
        }
    }

    /**
     * Apply runtime classpath input normalization so that changes in JAR manifests don't break build cacheability
     */
    static void configureInputNormalization(Project project) {
        project.normalization.runtimeClasspath.ignore('META-INF/MANIFEST.MF')
    }

    /** Adds compiler settings to the project */
    static void configureCompile(Project project) {
        ExtraPropertiesExtension ext = project.extensions.getByType(ExtraPropertiesExtension)
        ext.set('compactProfile', 'full')

        project.extensions.getByType(JavaPluginExtension).sourceCompatibility = ext.get('minimumRuntimeVersion') as JavaVersion
        project.extensions.getByType(JavaPluginExtension).targetCompatibility = ext.get('minimumRuntimeVersion') as JavaVersion

        project.afterEvaluate {
            File compilerJavaHome = ext.get('compilerJavaHome') as File

            project.tasks.withType(JavaCompile) { JavaCompile compileTask ->
                final JavaVersion targetCompatibilityVersion = JavaVersion.toVersion(compileTask.targetCompatibility)
                // we only fork if the Gradle JDK is not the same as the compiler JDK
                if (compilerJavaHome.canonicalPath == Jvm.current().javaHome.canonicalPath) {
                    compileTask.options.fork = false
                } else {
                    compileTask.options.fork = true
                    compileTask.options.forkOptions.javaHome = compilerJavaHome
                }
                /*
                 * -path because gradle will send in paths that don't always exist.
                 * -missing because we have tons of missing @returns and @param.
                 * -serial because we don't use java serialization.
                 */
                // don't even think about passing args with -J-xxx, oracle will ask you to submit a bug report :)
                // fail on all javac warnings
                compileTask.options.compilerArgs << '-Werror' << '-Xlint:all,-path,-serial,-options,-deprecation,-try' << '-Xdoclint:all' << '-Xdoclint:-missing'

                // either disable annotation processor completely (default) or allow to enable them if an annotation processor is explicitly defined
                if (compileTask.options.compilerArgs.contains("-processor") == false) {
                    compileTask.options.compilerArgs << '-proc:none'
                }

                compileTask.options.encoding = 'UTF-8'
                compileTask.options.incremental = true

                // TODO: use native Gradle support for --release when available (cf. https://github.com/gradle/gradle/issues/2510)
                compileTask.options.compilerArgs << '--release' << targetCompatibilityVersion.majorVersion
            }
            // also apply release flag to groovy, which is used in build-tools
            project.tasks.withType(GroovyCompile) { GroovyCompile compileTask ->
                // we only fork if the Gradle JDK is not the same as the compiler JDK
                if (compilerJavaHome.canonicalPath == Jvm.current().javaHome.canonicalPath) {
                    compileTask.options.fork = false
                } else {
                    compileTask.options.fork = true
                    compileTask.options.forkOptions.javaHome = compilerJavaHome
                    compileTask.options.compilerArgs << '--release' << JavaVersion.toVersion(compileTask.targetCompatibility).majorVersion
                }
            }
        }
    }

    static void configureJavadoc(Project project) {
        // remove compiled classes from the Javadoc classpath: http://mail.openjdk.java.net/pipermail/javadoc-dev/2018-January/000400.html
        final List<File> classes = new ArrayList<>()
        project.tasks.withType(JavaCompile) { JavaCompile javaCompile ->
            classes.add(javaCompile.destinationDir)
        }
        project.tasks.withType(Javadoc) { Javadoc javadoc ->
            File compilerJavaHome = project.extensions.getByType(ExtraPropertiesExtension).get('compilerJavaHome') as File
            javadoc.executable = new File(compilerJavaHome, 'bin/javadoc')
            javadoc.classpath = javadoc.getClasspath().filter { f ->
                return classes.contains(f) == false
            }
            /*
             * Generate docs using html5 to suppress a warning from `javadoc`
             * that the default will change to html5 in the future.
             */
            (javadoc.options as CoreJavadocOptions).addBooleanOption('html5', true)
        }
        configureJavadocJar(project)
    }

    /** Adds a javadocJar task to generate a jar containing javadocs. */
    static void configureJavadocJar(Project project) {
        Jar javadocJarTask = project.tasks.create('javadocJar', Jar)
        javadocJarTask.classifier = 'javadoc'
        javadocJarTask.group = 'build'
        javadocJarTask.description = 'Assembles a jar containing javadocs.'
        javadocJarTask.from(project.tasks.getByName(JavaPlugin.JAVADOC_TASK_NAME))
        project.tasks.getByName(BasePlugin.ASSEMBLE_TASK_NAME).dependsOn(javadocJarTask)
    }

    static void configureSourcesJar(Project project) {
        Jar sourcesJarTask = project.tasks.create('sourcesJar', Jar)
        sourcesJarTask.classifier = 'sources'
        sourcesJarTask.group = 'build'
        sourcesJarTask.description = 'Assembles a jar containing source files.'
        sourcesJarTask.from(project.extensions.getByType(SourceSetContainer).getByName(SourceSet.MAIN_SOURCE_SET_NAME).allSource)
        project.tasks.getByName(BasePlugin.ASSEMBLE_TASK_NAME).dependsOn(sourcesJarTask)
    }

    /** Adds additional manifest info to jars */
    static void configureJars(Project project) {
        ExtraPropertiesExtension ext = project.extensions.getByType(ExtraPropertiesExtension)
        ext.set('licenseFile',  null)
        ext.set('noticeFile', null)
        project.tasks.withType(Jar) { Jar jarTask ->
            // we put all our distributable files under distributions
            jarTask.destinationDir = new File(project.buildDir, 'distributions')
            project.plugins.withType(ShadowPlugin).whenPluginAdded {
                /*
                 * Ensure the original jar task places its output in 'libs' so that we don't overwrite it with the shadow jar. We only do
                 * this for tasks named jar to exclude javadoc and sources jars.
                 */
                if (jarTask instanceof ShadowJar == false && jarTask.name == JavaPlugin.JAR_TASK_NAME) {
                    jarTask.destinationDir = new File(project.buildDir, 'libs')
                }
            }
            // fixup the jar manifest
            jarTask.doFirst {
                // this doFirst is added before the info plugin, therefore it will run
                // after the doFirst added by the info plugin, and we can override attributes
                JavaVersion compilerJavaVersion = ext.get('compilerJavaVersion') as JavaVersion
                jarTask.manifest.attributes(
                        'X-Compile-Elasticsearch-Version': VersionProperties.elasticsearch,
                        'X-Compile-Lucene-Version': VersionProperties.lucene,
                        'X-Compile-Elasticsearch-Snapshot': VersionProperties.isElasticsearchSnapshot(),
                        'Build-Date': ZonedDateTime.now(ZoneOffset.UTC),
                        'Build-Java-Version': compilerJavaVersion)
                if (jarTask.manifest.attributes.containsKey('Change') == false) {
                    jarTask.logger.warn('Building without git revision id.')
                    jarTask.manifest.attributes('Change': 'Unknown')
                } else {
                    /*
                     * The info-scm plugin assumes that if GIT_COMMIT is set it was set by Jenkins to the commit hash for this build.
                     * However, that assumption is wrong as this build could be a sub-build of another Jenkins build for which GIT_COMMIT
                     * is the commit hash for that build. Therefore, if GIT_COMMIT is set we calculate the commit hash ourselves.
                     */
                    if (System.getenv("GIT_COMMIT") != null) {
                        final String hash = new RepositoryBuilder().findGitDir(project.buildDir).build().resolve(Constants.HEAD).name
                        final String shortHash = hash?.substring(0, 7)
                        jarTask.manifest.attributes('Change': shortHash)
                    }
                }
            }

            // add license/notice files
            project.afterEvaluate {
                if (ext.has('licenseFile') == false || ext.get('licenseFile') == null || ext.has('noticeFile') == false || ext.get('noticeFile') == null) {
                    throw new GradleException("Must specify license and notice file for project ${project.path}")
                }

                File licenseFile = ext.get('licenseFile') as File
                File noticeFile = ext.get('noticeFile') as File

                jarTask.metaInf { CopySpec spec ->
                    spec.from(licenseFile.parent) { CopySpec from ->
                        from.include licenseFile.name
                        from.rename { 'LICENSE.txt' }
                    }
                    spec.from(noticeFile.parent) { CopySpec from ->
                        from.include noticeFile.name
                        from.rename { 'NOTICE.txt' }
                    }
                }
            }
        }
        project.plugins.withType(ShadowPlugin).whenPluginAdded {
            project.tasks.getByName('shadowJar').configure { ShadowJar shadowJar ->
                /*
                 * Replace the default "shadow" classifier with null
                 * which will leave the classifier off of the file name.
                 */
                shadowJar.classifier = null
                /*
                 * Not all cases need service files merged but it is
                 * better to be safe
                 */
                shadowJar.mergeServiceFiles()
                /*
                 * Bundle dependencies of the "bundled" configuration.
                 */
                shadowJar.configurations = [project.configurations.getByName('bundle')]
            }
            // Make sure we assemble the shadow jar
            project.tasks.getByName(BasePlugin.ASSEMBLE_TASK_NAME).dependsOn project.tasks.getByName('shadowJar')
        }
    }

    static void configureTestTasks(Project project) {
        ExtraPropertiesExtension ext = project.extensions.getByType(ExtraPropertiesExtension)

        // Default test task should run only unit tests
        project.tasks.withType(Test).matching { Test task -> task.name == 'test' }.all { Test task ->
            task.include '**/*Tests.class'
        }

        // none of this stuff is applicable to the `:buildSrc` project tests
        if (project.path != ':build-tools') {
            File heapdumpDir = new File(project.buildDir, 'heapdump')

            project.tasks.withType(Test) { Test test ->
                File testOutputDir = new File(test.reports.junitXml.getDestination(), "output")

                ErrorReportingTestListener listener = new ErrorReportingTestListener(test.testLogging, testOutputDir)
                test.extensions.add(ErrorReportingTestListener, 'errorReportingTestListener', listener)
                test.addTestOutputListener(listener)
                test.addTestListener(listener)

                /*
                 * We use lazy-evaluated strings in order to configure system properties whose value will not be known until
                 * execution time (e.g. cluster port numbers). Adding these via the normal DSL doesn't work as these get treated
                 * as task inputs and therefore Gradle attempts to snapshot them before/after task execution. This fails due
                 * to the GStrings containing references to non-serializable objects.
                 *
                 * We bypass this by instead passing this system properties vi a CommandLineArgumentProvider. This has the added
                 * side-effect that these properties are NOT treated as inputs, therefore they don't influence things like the
                 * build cache key or up to date checking.
                 */
                SystemPropertyCommandLineArgumentProvider nonInputProperties = new SystemPropertyCommandLineArgumentProvider()

                test.doFirst {
                    project.mkdir(testOutputDir)
                    project.mkdir(heapdumpDir)
                    project.mkdir(test.workingDir)

                    if (project.property('inFipsJvm')) {
                        nonInputProperties.systemProperty('runtime.java', "${-> (ext.get('runtimeJavaVersion') as JavaVersion).getMajorVersion()}FIPS")
                    } else {
                        nonInputProperties.systemProperty('runtime.java', "${-> (ext.get('runtimeJavaVersion') as JavaVersion).getMajorVersion()}")
                    }
                }

                test.jvmArgumentProviders.add(nonInputProperties)
                test.extensions.add('nonInputProperties', nonInputProperties)

                test.executable = "${ext.get('runtimeJavaHome')}/bin/java"
                test.workingDir = project.file("${project.buildDir}/testrun/${test.name}")
                test.maxParallelForks = project.rootProject.extensions.getByType(ExtraPropertiesExtension).get('defaultParallel') as Integer

                test.exclude '**/*$*.class'

                test.jvmArgs "-Xmx${System.getProperty('tests.heap.size', '512m')}",
                        "-Xms${System.getProperty('tests.heap.size', '512m')}",
                        '-XX:+HeapDumpOnOutOfMemoryError',
                        "-XX:HeapDumpPath=$heapdumpDir",
                        '--illegal-access=warn'


                if (System.getProperty('tests.jvm.argline')) {
                    test.jvmArgs System.getProperty('tests.jvm.argline').split(" ")
                }

                if (Boolean.parseBoolean(System.getProperty('tests.asserts', 'true'))) {
                    test.jvmArgs '-ea', '-esa'
                }

                // we use './temp' since this is per JVM and tests are forbidden from writing to CWD
                test.systemProperties 'gradle.dist.lib': new File(project.class.location.toURI()).parent,
                        'java.io.tmpdir': './temp',
                        'java.awt.headless': 'true',
                        'tests.gradle': 'true',
                        'tests.artifact': project.name,
                        'tests.task': test.path,
                        'tests.security.manager': 'true',
                        'jna.nosys': 'true'

                // ignore changing test seed when build is passed -Dignore.tests.seed for cacheability experimentation
                if (System.getProperty('ignore.tests.seed') != null) {
                    nonInputProperties.systemProperty('tests.seed', project.property('testSeed'))
                } else {
                    test.systemProperty('tests.seed', project.property('testSeed'))
                }

                // don't track these as inputs since they contain absolute paths and break cache relocatability
                nonInputProperties.systemProperty('gradle.worker.jar', "${project.gradle.getGradleUserHomeDir()}/caches/${project.gradle.gradleVersion}/workerMain/gradle-worker.jar")
                nonInputProperties.systemProperty('gradle.user.home', project.gradle.getGradleUserHomeDir())

                nonInputProperties.systemProperty('compiler.java', "${-> (ext.get('compilerJavaVersion') as JavaVersion).getMajorVersion()}")

                // TODO: remove setting logging level via system property
                test.systemProperty 'tests.logger.level', 'WARN'
                System.getProperties().each { key, value ->
                    if ((key.toString().startsWith('tests.') || key.toString().startsWith('es.'))) {
                        test.systemProperty key.toString(), value
                    }
                }

                // TODO: remove this once ctx isn't added to update script params in 7.0
                test.systemProperty 'es.scripting.update.ctx_in_params', 'false'

                test.testLogging { TestLoggingContainer logging ->
                    logging.showExceptions = true
                    logging.showCauses = true
                    logging.exceptionFormat = 'full'
                }

                project.plugins.withType(ShadowPlugin).whenPluginAdded {
                    // Test against a shadow jar if we made one
                    test.classpath -= project.configurations.getByName('bundle')
                    test.classpath -= project.tasks.getByName('compileJava').outputs.files
                    test.classpath += project.tasks.getByName('shadowJar').outputs.files

                    test.dependsOn project.tasks.getByName('shadowJar')
                }
            }
        }
    }

    private static configurePrecommit(Project project) {
        Task precommit = PrecommitTasks.create(project, true)
        project.tasks.getByName(LifecycleBasePlugin.CHECK_TASK_NAME).dependsOn(precommit)
        project.tasks.getByName(JavaPlugin.TEST_TASK_NAME).mustRunAfter(precommit)
        // only require dependency licenses for non-elasticsearch deps
        (project.tasks.getByName('dependencyLicenses') as DependencyLicensesTask).dependencies = project.configurations.getByName(JavaPlugin.RUNTIME_CONFIGURATION_NAME).fileCollection { Dependency dependency ->
            dependency.group.startsWith('org.elasticsearch') == false
        } - project.configurations.getByName(JavaPlugin.COMPILE_ONLY_CONFIGURATION_NAME)
        project.plugins.withType(ShadowPlugin).whenPluginAdded {
            (project.tasks.getByName('dependencyLicenses') as DependencyLicensesTask).dependencies += project.configurations.getByName('bundle').fileCollection { Dependency dependency ->
                dependency.group.startsWith('org.elasticsearch') == false
            }
        }
    }

    private static configureDependenciesInfo(Project project) {
        DependenciesInfoTask deps = project.tasks.create("dependenciesInfo", DependenciesInfoTask)
        deps.runtimeConfiguration = project.configurations.getByName(JavaPlugin.RUNTIME_CONFIGURATION_NAME)
        project.plugins.withType(ShadowPlugin).whenPluginAdded {
            deps.runtimeConfiguration = project.configurations.create('infoDeps')
            deps.runtimeConfiguration.extendsFrom(project.configurations.getByName(JavaPlugin.RUNTIME_CONFIGURATION_NAME), project.configurations.getByName('bundle'))
        }
        deps.compileOnlyConfiguration = project.configurations.getByName(JavaPlugin.COMPILE_ONLY_CONFIGURATION_NAME)
        project.afterEvaluate {
            deps.mappings = (project.tasks.getByName('dependencyLicenses') as DependencyLicensesTask).mappings
        }
    }

    /**
     * Pins the test seed at configuration time so it isn't different on every
     * {@link Test} execution. This is useful if random
     * decisions in one run of {@linkplain Test} influence the
     * outcome of subsequent runs. Pinning the seed up front like this makes
     * the reproduction line from one run be useful on another run.
     */
    static String setupSeed(Project project) {
        ExtraPropertiesExtension ext = project.rootProject.extensions.getByType(ExtraPropertiesExtension)
        if (ext.has('testSeed')) {
            /* Skip this if we've already pinned the testSeed. It is important
             * that this checks the rootProject so that we know we've only ever
             * initialized one time. */
            return ext.get('testSeed')
        }

        String testSeed = System.getProperty('tests.seed')
        if (testSeed == null) {
            long seed = new Random(System.currentTimeMillis()).nextLong()
            testSeed = Long.toUnsignedString(seed, 16).toUpperCase(Locale.ROOT)
        }

        ext.set('testSeed', testSeed)
        return testSeed
    }

    private static class TestFailureReportingPlugin implements Plugin<Project> {
        @Override
        void apply(Project project) {
            if (project != project.rootProject) {
                throw new IllegalStateException("${this.class.getName()} can only be applied to the root project.")
            }

            project.gradle.addListener(new TaskActionListener() {
                @Override
                void beforeActions(Task task) {

                }

                @Override
                void afterActions(Task task) {
                    if (task instanceof Test) {
                        ErrorReportingTestListener listener = task.extensions.findByType(ErrorReportingTestListener)
                        if (listener != null && listener.getFailedTests().size() > 0) {
                            task.logger.lifecycle("\nTests with failures:")
                            listener.getFailedTests().each {
                                task.logger.lifecycle(" - ${it.getFullName()}")
                            }
                        }
                    }
                }
            })
        }
    }
}<|MERGE_RESOLUTION|>--- conflicted
+++ resolved
@@ -256,17 +256,7 @@
             }
         }
 
-<<<<<<< HEAD
-
         (ext.get('requiresDocker') as List<Task>).add(task)
-
-=======
-        if (ext.get('buildDocker')) {
-            (ext.get('requiresDocker') as List<Task>).add(task)
-        } else {
-            task.onlyIf { false }
-        }
->>>>>>> 561b8d73
     }
 
     protected static void checkDockerVersionRecent(String dockerVersion) {
