/*
 * Licensed to Elasticsearch under one or more contributor
 * license agreements. See the NOTICE file distributed with
 * this work for additional information regarding copyright
 * ownership. Elasticsearch licenses this file to you under
 * the Apache License, Version 2.0 (the "License"); you may
 * not use this file except in compliance with the License.
 * You may obtain a copy of the License at
 *
 *    http://www.apache.org/licenses/LICENSE-2.0
 *
 * Unless required by applicable law or agreed to in writing,
 * software distributed under the License is distributed on an
 * "AS IS" BASIS, WITHOUT WARRANTIES OR CONDITIONS OF ANY
 * KIND, either express or implied.  See the License for the
 * specific language governing permissions and limitations
 * under the License.
 */
package org.elasticsearch.gradle

import com.carrotsearch.gradle.junit4.RandomizedTestingTask
import nebula.plugin.extraconfigurations.ProvidedBasePlugin
import org.apache.tools.ant.taskdefs.condition.Os
import org.eclipse.jgit.lib.Constants
import org.eclipse.jgit.lib.RepositoryBuilder
import org.elasticsearch.gradle.precommit.PrecommitTasks
import org.gradle.api.GradleException
import org.gradle.api.InvalidUserDataException
import org.gradle.api.JavaVersion
import org.gradle.api.Plugin
import org.gradle.api.Project
import org.gradle.api.Task
import org.gradle.api.XmlProvider
import org.gradle.api.artifacts.Configuration
import org.gradle.api.artifacts.Dependency
import org.gradle.api.artifacts.ModuleDependency
import org.gradle.api.artifacts.ModuleVersionIdentifier
import org.gradle.api.artifacts.ProjectDependency
import org.gradle.api.artifacts.ResolvedArtifact
import org.gradle.api.artifacts.dsl.RepositoryHandler
import org.gradle.api.execution.TaskExecutionGraph
import org.gradle.api.plugins.JavaPlugin
import org.gradle.api.publish.maven.MavenPublication
import org.gradle.api.publish.maven.plugins.MavenPublishPlugin
import org.gradle.api.publish.maven.tasks.GenerateMavenPom
import org.gradle.api.tasks.bundling.Jar
import org.gradle.api.tasks.compile.GroovyCompile
import org.gradle.api.tasks.compile.JavaCompile
import org.gradle.api.tasks.javadoc.Javadoc
import org.gradle.internal.jvm.Jvm
import org.gradle.process.ExecResult
import org.gradle.util.GradleVersion

import java.time.ZoneOffset
import java.time.ZonedDateTime
/**
 * Encapsulates build configuration for elasticsearch projects.
 */
class BuildPlugin implements Plugin<Project> {

    static final JavaVersion minimumRuntimeVersion = JavaVersion.VERSION_1_8
    static final JavaVersion minimumCompilerVersion = JavaVersion.VERSION_1_10

    @Override
    void apply(Project project) {
        if (project.pluginManager.hasPlugin('elasticsearch.standalone-rest-test')) {
              throw new InvalidUserDataException('elasticsearch.standalone-test, '
                + 'elasticearch.standalone-rest-test, and elasticsearch.build '
                + 'are mutually exclusive')
        }
        project.pluginManager.apply('java')
        project.pluginManager.apply('carrotsearch.randomized-testing')
        // these plugins add lots of info to our jars
        configureJars(project) // jar config must be added before info broker
        project.pluginManager.apply('nebula.info-broker')
        project.pluginManager.apply('nebula.info-basic')
        project.pluginManager.apply('nebula.info-java')
        project.pluginManager.apply('nebula.info-scm')
        project.pluginManager.apply('nebula.info-jar')

        globalBuildInfo(project)
        configureRepositories(project)
        configureConfigurations(project)
        project.ext.versions = VersionProperties.versions
        configureCompile(project)
        configureJavadoc(project)
        configureSourcesJar(project)
        configurePomGeneration(project)

        configureTest(project)
        configurePrecommit(project)
        configureDependenciesInfo(project)
    }

    /** Performs checks on the build environment and prints information about the build environment. */
    static void globalBuildInfo(Project project) {
        if (project.rootProject.ext.has('buildChecksDone') == false) {
            String compilerJavaHome = findCompilerJavaHome()
            String runtimeJavaHome = findRuntimeJavaHome(compilerJavaHome)
            File gradleJavaHome = Jvm.current().javaHome

            final Map<Integer, String> javaVersions = [:]
            for (int version = 7; version <= Integer.parseInt(minimumCompilerVersion.majorVersion); version++) {
                javaVersions.put(version, findJavaHome(version));
            }

            String javaVendor = System.getProperty('java.vendor')
            String javaVersion = System.getProperty('java.version')
            String gradleJavaVersionDetails = "${javaVendor} ${javaVersion}" +
                " [${System.getProperty('java.vm.name')} ${System.getProperty('java.vm.version')}]"

            String compilerJavaVersionDetails = gradleJavaVersionDetails
            JavaVersion compilerJavaVersionEnum = JavaVersion.current()
            if (new File(compilerJavaHome).canonicalPath != gradleJavaHome.canonicalPath) {
                compilerJavaVersionDetails = findJavaVersionDetails(project, compilerJavaHome)
                compilerJavaVersionEnum = JavaVersion.toVersion(findJavaSpecificationVersion(project, compilerJavaHome))
            }

            String runtimeJavaVersionDetails = gradleJavaVersionDetails
            JavaVersion runtimeJavaVersionEnum = JavaVersion.current()
            if (new File(runtimeJavaHome).canonicalPath != gradleJavaHome.canonicalPath) {
                runtimeJavaVersionDetails = findJavaVersionDetails(project, runtimeJavaHome)
                runtimeJavaVersionEnum = JavaVersion.toVersion(findJavaSpecificationVersion(project, runtimeJavaHome))
            }

            // Build debugging info
            println '======================================='
            println 'Elasticsearch Build Hamster says Hello!'
            println '======================================='
            println "  Gradle Version        : ${project.gradle.gradleVersion}"
            println "  OS Info               : ${System.getProperty('os.name')} ${System.getProperty('os.version')} (${System.getProperty('os.arch')})"
            if (gradleJavaVersionDetails != compilerJavaVersionDetails || gradleJavaVersionDetails != runtimeJavaVersionDetails) {
                println "  JDK Version (gradle)  : ${gradleJavaVersionDetails}"
                println "  JAVA_HOME (gradle)    : ${gradleJavaHome}"
                println "  JDK Version (compile) : ${compilerJavaVersionDetails}"
                println "  JAVA_HOME (compile)   : ${compilerJavaHome}"
                println "  JDK Version (runtime) : ${runtimeJavaVersionDetails}"
                println "  JAVA_HOME (runtime)   : ${runtimeJavaHome}"
            } else {
                println "  JDK Version           : ${gradleJavaVersionDetails}"
                println "  JAVA_HOME             : ${gradleJavaHome}"
            }
            println "  Random Testing Seed   : ${project.testSeed}"

            // enforce Gradle version
            final GradleVersion currentGradleVersion = GradleVersion.current();

            final GradleVersion minGradle = GradleVersion.version('4.3')
            if (currentGradleVersion < minGradle) {
                throw new GradleException("${minGradle} or above is required to build Elasticsearch")
            }

            // enforce Java version
            if (compilerJavaVersionEnum < minimumCompilerVersion) {
                final String message =
                        "the environment variable JAVA_HOME must be set to a JDK installation directory for Java ${minimumCompilerVersion}" +
                                " but is [${compilerJavaHome}] corresponding to [${compilerJavaVersionEnum}]"
                throw new GradleException(message)
            }

            if (runtimeJavaVersionEnum < minimumRuntimeVersion) {
                final String message =
                        "the environment variable RUNTIME_JAVA_HOME must be set to a JDK installation directory for Java ${minimumRuntimeVersion}" +
                                " but is [${runtimeJavaHome}] corresponding to [${runtimeJavaVersionEnum}]"
                throw new GradleException(message)
            }

            for (final Map.Entry<Integer, String> javaVersionEntry : javaVersions.entrySet()) {
                final String javaHome = javaVersionEntry.getValue()
                if (javaHome == null) {
                    continue
                }
                JavaVersion javaVersionEnum = JavaVersion.toVersion(findJavaSpecificationVersion(project, javaHome))
                final JavaVersion expectedJavaVersionEnum
                final int version = javaVersionEntry.getKey()
                if (version < 9) {
                    expectedJavaVersionEnum = JavaVersion.toVersion("1." + version)
                } else {
                    expectedJavaVersionEnum = JavaVersion.toVersion(Integer.toString(version))
                }
                if (javaVersionEnum != expectedJavaVersionEnum) {
                    final String message =
                            "the environment variable JAVA" + version + "_HOME must be set to a JDK installation directory for Java" +
                                    " ${expectedJavaVersionEnum} but is [${javaHome}] corresponding to [${javaVersionEnum}]"
                    throw new GradleException(message)
                }
            }

            project.rootProject.ext.compilerJavaHome = compilerJavaHome
            project.rootProject.ext.runtimeJavaHome = runtimeJavaHome
            project.rootProject.ext.compilerJavaVersion = compilerJavaVersionEnum
            project.rootProject.ext.runtimeJavaVersion = runtimeJavaVersionEnum
            project.rootProject.ext.javaVersions = javaVersions
            project.rootProject.ext.buildChecksDone = true
        }

        project.targetCompatibility = minimumRuntimeVersion
        project.sourceCompatibility = minimumRuntimeVersion

        // set java home for each project, so they dont have to find it in the root project
        project.ext.compilerJavaHome = project.rootProject.ext.compilerJavaHome
        project.ext.runtimeJavaHome = project.rootProject.ext.runtimeJavaHome
        project.ext.compilerJavaVersion = project.rootProject.ext.compilerJavaVersion
        project.ext.runtimeJavaVersion = project.rootProject.ext.runtimeJavaVersion
        project.ext.javaVersions = project.rootProject.ext.javaVersions
    }

    private static String findCompilerJavaHome() {
        final String javaHome = System.getenv('JAVA_HOME')
        if (javaHome == null) {
            if (System.getProperty("idea.active") != null || System.getProperty("eclipse.launcher") != null) {
                // IntelliJ does not set JAVA_HOME, so we use the JDK that Gradle was run with
                return Jvm.current().javaHome
            } else {
                throw new GradleException("JAVA_HOME must be set to build Elasticsearch")
            }
        }
        return javaHome
    }

    private static String findJavaHome(int version) {
        return System.getenv('JAVA' + version + '_HOME')
    }

    /** Add a check before gradle execution phase which ensures java home for the given java version is set. */
    static void requireJavaHome(Task task, int version) {
        Project rootProject = task.project.rootProject // use root project for global accounting
        if (rootProject.hasProperty('requiredJavaVersions') == false) {
            rootProject.rootProject.ext.requiredJavaVersions = [:].withDefault{key -> return []}
            rootProject.gradle.taskGraph.whenReady { TaskExecutionGraph taskGraph ->
                List<String> messages = []
                for (entry in rootProject.requiredJavaVersions) {
                    if (rootProject.javaVersions.get(entry.key) != null) {
                        continue
                    }
                    List<String> tasks = entry.value.findAll { taskGraph.hasTask(it) }.collect { "  ${it.path}" }
                    if (tasks.isEmpty() == false) {
                        messages.add("JAVA${entry.key}_HOME required to run tasks:\n${tasks.join('\n')}")
                    }
                }
                if (messages.isEmpty() == false) {
                    throw new GradleException(messages.join('\n'))
                }
            }
        }
        rootProject.requiredJavaVersions.get(version).add(task)
    }

    /** A convenience method for getting java home for a version of java and requiring that version for the given task to execute */
    static String getJavaHome(final Task task, final int version) {
        requireJavaHome(task, version)
        return task.project.javaVersions.get(version)
    }

    private static String findRuntimeJavaHome(final String compilerJavaHome) {
        assert compilerJavaHome != null
        return System.getenv('RUNTIME_JAVA_HOME') ?: compilerJavaHome
    }

    /** Finds printable java version of the given JAVA_HOME */
    private static String findJavaVersionDetails(Project project, String javaHome) {
        String versionInfoScript = 'print(' +
            'java.lang.System.getProperty("java.vendor") + " " + java.lang.System.getProperty("java.version") + ' +
            '" [" + java.lang.System.getProperty("java.vm.name") + " " + java.lang.System.getProperty("java.vm.version") + "]");'
        return runJavascript(project, javaHome, versionInfoScript).trim()
    }

    /** Finds the parsable java specification version */
    private static String findJavaSpecificationVersion(Project project, String javaHome) {
        String versionScript = 'print(java.lang.System.getProperty("java.specification.version"));'
        return runJavascript(project, javaHome, versionScript)
    }

    private static String findJavaVendor(Project project, String javaHome) {
        String vendorScript = 'print(java.lang.System.getProperty("java.vendor"));'
        return runJavascript(project, javaHome, vendorScript)
    }

    /** Finds the parsable java specification version */
    private static String findJavaVersion(Project project, String javaHome) {
        String versionScript = 'print(java.lang.System.getProperty("java.version"));'
        return runJavascript(project, javaHome, versionScript)
    }

    /** Runs the given javascript using jjs from the jdk, and returns the output */
    private static String runJavascript(Project project, String javaHome, String script) {
        ByteArrayOutputStream stdout = new ByteArrayOutputStream()
        ByteArrayOutputStream stderr = new ByteArrayOutputStream()
        if (Os.isFamily(Os.FAMILY_WINDOWS)) {
            // gradle/groovy does not properly escape the double quote for windows
            script = script.replace('"', '\\"')
        }
        File jrunscriptPath = new File(javaHome, 'bin/jrunscript')
        ExecResult result = project.exec {
            executable = jrunscriptPath
            args '-e', script
            standardOutput = stdout
            errorOutput = stderr
            ignoreExitValue = true
        }
        if (result.exitValue != 0) {
            project.logger.error("STDOUT:")
            stdout.toString('UTF-8').eachLine { line -> project.logger.error(line) }
            project.logger.error("STDERR:")
            stderr.toString('UTF-8').eachLine { line -> project.logger.error(line) }
            result.rethrowFailure()
        }
        return stdout.toString('UTF-8').trim()
    }

    /** Return the configuration name used for finding transitive deps of the given dependency. */
    private static String transitiveDepConfigName(String groupId, String artifactId, String version) {
        return "_transitive_${groupId}_${artifactId}_${version}"
    }

    /**
     * Makes dependencies non-transitive.
     *
     * Gradle allows setting all dependencies as non-transitive very easily.
     * Sadly this mechanism does not translate into maven pom generation. In order
     * to effectively make the pom act as if it has no transitive dependencies,
     * we must exclude each transitive dependency of each direct dependency.
     *
     * Determining the transitive deps of a dependency which has been resolved as
     * non-transitive is difficult because the process of resolving removes the
     * transitive deps. To sidestep this issue, we create a configuration per
     * direct dependency version. This specially named and unique configuration
     * will contain all of the transitive dependencies of this particular
     * dependency. We can then use this configuration during pom generation
     * to iterate the transitive dependencies and add excludes.
     */
    static void configureConfigurations(Project project) {
        // we want to test compileOnly deps!
        project.configurations.testCompile.extendsFrom(project.configurations.compileOnly)

        // we are not shipping these jars, we act like dumb consumers of these things
        if (project.path.startsWith(':test:fixtures') || project.path == ':build-tools') {
            return
        }
        // fail on any conflicting dependency versions
        project.configurations.all({ Configuration configuration ->
            if (configuration.name.startsWith('_transitive_')) {
                // don't force transitive configurations to not conflict with themselves, since
                // we just have them to find *what* transitive deps exist
                return
            }
            if (configuration.name.endsWith('Fixture')) {
                // just a self contained test-fixture configuration, likely transitive and hellacious
                return
            }
            configuration.resolutionStrategy { 
                failOnVersionConflict()
<<<<<<< HEAD
=======
                // work around https://github.com/gradle/gradle/issues/5692
>>>>>>> 09c92de0
                preferProjectModules()
            }
        })

        // force all dependencies added directly to compile/testCompile to be non-transitive, except for ES itself
        Closure disableTransitiveDeps = { Dependency dep ->
            if (dep instanceof ModuleDependency && !(dep instanceof ProjectDependency)
                    && dep.group.startsWith('org.elasticsearch') == false) {
                dep.transitive = false

                // also create a configuration just for this dependency version, so that later
                // we can determine which transitive dependencies it has
                String depConfig = transitiveDepConfigName(dep.group, dep.name, dep.version)
                if (project.configurations.findByName(depConfig) == null) {
                    project.configurations.create(depConfig)
                    project.dependencies.add(depConfig, "${dep.group}:${dep.name}:${dep.version}")
                }
            }
        }

        project.configurations.compile.dependencies.all(disableTransitiveDeps)
        project.configurations.testCompile.dependencies.all(disableTransitiveDeps)
        project.configurations.compileOnly.dependencies.all(disableTransitiveDeps)
    }

    /** Adds repositories used by ES dependencies */
    static void configureRepositories(Project project) {
        RepositoryHandler repos = project.repositories
        if (System.getProperty("repos.mavenLocal") != null) {
            // with -Drepos.mavenLocal=true we can force checking the local .m2 repo which is
            // useful for development ie. bwc tests where we install stuff in the local repository
            // such that we don't have to pass hardcoded files to gradle
            repos.mavenLocal()
        }
        repos.mavenCentral()
        String luceneVersion = VersionProperties.lucene
        if (luceneVersion.contains('-snapshot')) {
            // extract the revision number from the version with a regex matcher
            String revision = (luceneVersion =~ /\w+-snapshot-([a-z0-9]+)/)[0][1]
            repos.maven {
                name 'lucene-snapshots'
                url "http://s3.amazonaws.com/download.elasticsearch.org/lucenesnapshots/${revision}"
            }
        }
    }

    /**
     * Returns a closure which can be used with a MavenPom for fixing problems with gradle generated poms.
     *
     * <ul>
     *     <li>Remove transitive dependencies. We currently exclude all artifacts explicitly instead of using wildcards
     *         as Ivy incorrectly translates POMs with * excludes to Ivy XML with * excludes which results in the main artifact
     *         being excluded as well (see https://issues.apache.org/jira/browse/IVY-1531). Note that Gradle 2.14+ automatically
     *         translates non-transitive dependencies to * excludes. We should revisit this when upgrading Gradle.</li>
     *     <li>Set compile time deps back to compile from runtime (known issue with maven-publish plugin)</li>
     * </ul>
     */
    private static Closure fixupDependencies(Project project) {
        return { XmlProvider xml ->
            // first find if we have dependencies at all, and grab the node
            NodeList depsNodes = xml.asNode().get('dependencies')
            if (depsNodes.isEmpty()) {
                return
            }

            // check each dependency for any transitive deps
            for (Node depNode : depsNodes.get(0).children()) {
                String groupId = depNode.get('groupId').get(0).text()
                String artifactId = depNode.get('artifactId').get(0).text()
                String version = depNode.get('version').get(0).text()

                // fix deps incorrectly marked as runtime back to compile time deps
                // see https://discuss.gradle.org/t/maven-publish-plugin-generated-pom-making-dependency-scope-runtime/7494/4
                boolean isCompileDep = project.configurations.compile.allDependencies.find { dep ->
                    dep.name == depNode.artifactId.text()
                }
                if (depNode.scope.text() == 'runtime' && isCompileDep) {
                    depNode.scope*.value = 'compile'
                }

                // remove any exclusions added by gradle, they contain wildcards and systems like ivy have bugs with wildcards
                // see https://github.com/elastic/elasticsearch/issues/24490
                NodeList exclusionsNode = depNode.get('exclusions')
                if (exclusionsNode.size() > 0) {
                    depNode.remove(exclusionsNode.get(0))
                }

                // collect the transitive deps now that we know what this dependency is
                String depConfig = transitiveDepConfigName(groupId, artifactId, version)
                Configuration configuration = project.configurations.findByName(depConfig)
                if (configuration == null) {
                    continue // we did not make this dep non-transitive
                }
                Set<ResolvedArtifact> artifacts = configuration.resolvedConfiguration.resolvedArtifacts
                if (artifacts.size() <= 1) {
                    // this dep has no transitive deps (or the only artifact is itself)
                    continue
                }

                // we now know we have something to exclude, so add exclusions for all artifacts except the main one
                Node exclusions = depNode.appendNode('exclusions')
                for (ResolvedArtifact artifact : artifacts) {
                    ModuleVersionIdentifier moduleVersionIdentifier = artifact.moduleVersion.id;
                    String depGroupId = moduleVersionIdentifier.group
                    String depArtifactId = moduleVersionIdentifier.name
                    // add exclusions for all artifacts except the main one
                    if (depGroupId != groupId || depArtifactId != artifactId) {
                        Node exclusion = exclusions.appendNode('exclusion')
                        exclusion.appendNode('groupId', depGroupId)
                        exclusion.appendNode('artifactId', depArtifactId)
                    }
                }
            }
        }
    }

    /**Configuration generation of maven poms. */
    public static void configurePomGeneration(Project project) {
        project.plugins.withType(MavenPublishPlugin.class).whenPluginAdded {
            project.publishing {
                publications {
                    all { MavenPublication publication -> // we only deal with maven
                        // add exclusions to the pom directly, for each of the transitive deps of this project's deps
                        publication.pom.withXml(fixupDependencies(project))
                    }
                }
            }

<<<<<<< HEAD
=======
            // Work around Gradle 4.8 issue until we `enableFeaturePreview('STABLE_PUBLISHING')`
            // https://github.com/gradle/gradle/issues/5696#issuecomment-396965185
>>>>>>> 09c92de0
            project.getGradle().getTaskGraph().whenReady {
                project.tasks.withType(GenerateMavenPom.class) { GenerateMavenPom t ->
                    // place the pom next to the jar it is for
                    t.destination = new File(project.buildDir, "distributions/${project.archivesBaseName}-${project.version}.pom")
                    // build poms with assemble (if the assemble task exists)
                    Task assemble = project.tasks.findByName('assemble')
                    if (assemble) {
                        assemble.dependsOn(t)
                    }
                }
            }
        }
    }

    /** Adds compiler settings to the project */
    static void configureCompile(Project project) {
        if (project.compilerJavaVersion < JavaVersion.VERSION_1_10) {
            project.ext.compactProfile = 'compact3'
        } else {
            project.ext.compactProfile = 'full'
        }
        project.afterEvaluate {
            project.tasks.withType(JavaCompile) {
                final JavaVersion targetCompatibilityVersion = JavaVersion.toVersion(it.targetCompatibility)
                final compilerJavaHomeFile = new File(project.compilerJavaHome)
                // we only fork if the Gradle JDK is not the same as the compiler JDK
                if (compilerJavaHomeFile.canonicalPath == Jvm.current().javaHome.canonicalPath) {
                    options.fork = false
                } else {
                    options.fork = true
                    options.forkOptions.javaHome = compilerJavaHomeFile
                    options.forkOptions.memoryMaximumSize = "512m"
                }
                if (targetCompatibilityVersion == JavaVersion.VERSION_1_8) {
                    // compile with compact 3 profile by default
                    // NOTE: this is just a compile time check: does not replace testing with a compact3 JRE
                    if (project.compactProfile != 'full') {
                        options.compilerArgs << '-profile' << project.compactProfile
                    }
                }
                /*
                 * -path because gradle will send in paths that don't always exist.
                 * -missing because we have tons of missing @returns and @param.
                 * -serial because we don't use java serialization.
                 */
                // don't even think about passing args with -J-xxx, oracle will ask you to submit a bug report :)
                // fail on all javac warnings
                options.compilerArgs << '-Werror' << '-Xlint:all,-path,-serial,-options,-deprecation' << '-Xdoclint:all' << '-Xdoclint:-missing'

                // either disable annotation processor completely (default) or allow to enable them if an annotation processor is explicitly defined
                if (options.compilerArgs.contains("-processor") == false) {
                    options.compilerArgs << '-proc:none'
                }

                options.encoding = 'UTF-8'
                options.incremental = true

                // TODO: use native Gradle support for --release when available (cf. https://github.com/gradle/gradle/issues/2510)
                options.compilerArgs << '--release' << targetCompatibilityVersion.majorVersion
            }
            // also apply release flag to groovy, which is used in build-tools
            project.tasks.withType(GroovyCompile) {
                final compilerJavaHomeFile = new File(project.compilerJavaHome)
                // we only fork if the Gradle JDK is not the same as the compiler JDK
                if (compilerJavaHomeFile.canonicalPath == Jvm.current().javaHome.canonicalPath) {
                    options.fork = false
                } else {
                    options.fork = true
                    options.forkOptions.javaHome = compilerJavaHomeFile
                    options.compilerArgs << '--release' << JavaVersion.toVersion(it.targetCompatibility).majorVersion
                }
            }
        }
    }

    static void configureJavadoc(Project project) {
        // remove compiled classes from the Javadoc classpath: http://mail.openjdk.java.net/pipermail/javadoc-dev/2018-January/000400.html
        final List<File> classes = new ArrayList<>()
        project.tasks.withType(JavaCompile) { javaCompile ->
            classes.add(javaCompile.destinationDir)
        }
        project.tasks.withType(Javadoc) { javadoc ->
            javadoc.executable = new File(project.compilerJavaHome, 'bin/javadoc')
            javadoc.classpath = javadoc.getClasspath().filter { f ->
                return classes.contains(f) == false
            }
            /*
             * Generate docs using html5 to suppress a warning from `javadoc`
             * that the default will change to html5 in the future.
             */
            javadoc.options.addBooleanOption('html5', true)
        }
        configureJavadocJar(project)
    }

    /** Adds a javadocJar task to generate a jar containing javadocs. */
    static void configureJavadocJar(Project project) {
        Jar javadocJarTask = project.task('javadocJar', type: Jar)
        javadocJarTask.classifier = 'javadoc'
        javadocJarTask.group = 'build'
        javadocJarTask.description = 'Assembles a jar containing javadocs.'
        javadocJarTask.from(project.tasks.getByName(JavaPlugin.JAVADOC_TASK_NAME))
        project.assemble.dependsOn(javadocJarTask)
    }

    static void configureSourcesJar(Project project) {
        Jar sourcesJarTask = project.task('sourcesJar', type: Jar)
        sourcesJarTask.classifier = 'sources'
        sourcesJarTask.group = 'build'
        sourcesJarTask.description = 'Assembles a jar containing source files.'
        sourcesJarTask.from(project.sourceSets.main.allSource)
        project.assemble.dependsOn(sourcesJarTask)
    }

    /** Adds additional manifest info to jars */
    static void configureJars(Project project) {
        project.ext.licenseFile = null
        project.ext.noticeFile = null
        project.tasks.withType(Jar) { Jar jarTask ->
            // we put all our distributable files under distributions
            jarTask.destinationDir = new File(project.buildDir, 'distributions')
            // fixup the jar manifest
            jarTask.doFirst {
                final Version versionWithoutSnapshot = new Version(
                        VersionProperties.elasticsearch.major,
                        VersionProperties.elasticsearch.minor,
                        VersionProperties.elasticsearch.revision,
                        VersionProperties.elasticsearch.suffix,
                        false)
                // this doFirst is added before the info plugin, therefore it will run
                // after the doFirst added by the info plugin, and we can override attributes
                jarTask.manifest.attributes(
                        'X-Compile-Elasticsearch-Version': versionWithoutSnapshot,
                        'X-Compile-Lucene-Version': VersionProperties.lucene,
                        'X-Compile-Elasticsearch-Snapshot': VersionProperties.elasticsearch.isSnapshot(),
                        'Build-Date': ZonedDateTime.now(ZoneOffset.UTC),
                        'Build-Java-Version': project.compilerJavaVersion)
                if (jarTask.manifest.attributes.containsKey('Change') == false) {
                    logger.warn('Building without git revision id.')
                    jarTask.manifest.attributes('Change': 'Unknown')
                } else {
                    /*
                     * The info-scm plugin assumes that if GIT_COMMIT is set it was set by Jenkins to the commit hash for this build.
                     * However, that assumption is wrong as this build could be a sub-build of another Jenkins build for which GIT_COMMIT
                     * is the commit hash for that build. Therefore, if GIT_COMMIT is set we calculate the commit hash ourselves.
                     */
                    if (System.getenv("GIT_COMMIT") != null) {
                        final String hash = new RepositoryBuilder().findGitDir(project.buildDir).build().resolve(Constants.HEAD).name
                        final String shortHash = hash?.substring(0, 7)
                        jarTask.manifest.attributes('Change': shortHash)
                    }
                }
                // Force manifest entries that change by nature to a constant to be able to compare builds more effectively
                if (System.properties.getProperty("build.compare_friendly", "false") == "true") {
                    jarTask.manifest.getAttributes().clear()
                }
            }
            // add license/notice files
            project.afterEvaluate {
                if (project.licenseFile == null || project.noticeFile == null) {
                    throw new GradleException("Must specify license and notice file for project ${project.path}")
                }
                jarTask.metaInf {
                    from(project.licenseFile.parent) {
                        include project.licenseFile.name
                        rename { 'LICENSE.txt' }
                    }
                    from(project.noticeFile.parent) {
                        include project.noticeFile.name
                    }
                }
            }
        }
    }

    /** Returns a closure of common configuration shared by unit and integration tests. */
    static Closure commonTestConfig(Project project) {
        return {
            jvm "${project.runtimeJavaHome}/bin/java"
            parallelism System.getProperty('tests.jvms', 'auto')
            ifNoTests System.getProperty('tests.ifNoTests', 'fail')
            onNonEmptyWorkDirectory 'wipe'
            leaveTemporary true

            // TODO: why are we not passing maxmemory to junit4?
            jvmArg '-Xmx' + System.getProperty('tests.heap.size', '512m')
            jvmArg '-Xms' + System.getProperty('tests.heap.size', '512m')
            jvmArg '-XX:+HeapDumpOnOutOfMemoryError'
            File heapdumpDir = new File(project.buildDir, 'heapdump')
            heapdumpDir.mkdirs()
            jvmArg '-XX:HeapDumpPath=' + heapdumpDir
            if (project.runtimeJavaVersion >= JavaVersion.VERSION_1_9) {
                jvmArg '--illegal-access=warn'
            }
            argLine System.getProperty('tests.jvm.argline')

            // we use './temp' since this is per JVM and tests are forbidden from writing to CWD
            systemProperty 'java.io.tmpdir', './temp'
            systemProperty 'java.awt.headless', 'true'
            systemProperty 'tests.gradle', 'true'
            systemProperty 'tests.artifact', project.name
            systemProperty 'tests.task', path
            systemProperty 'tests.security.manager', 'true'
            systemProperty 'jna.nosys', 'true'
            // TODO: remove setting logging level via system property
            systemProperty 'tests.logger.level', 'WARN'
            for (Map.Entry<String, String> property : System.properties.entrySet()) {
                if (property.getKey().startsWith('tests.') ||
                        property.getKey().startsWith('es.')) {
                    if (property.getKey().equals('tests.seed')) {
                        /* The seed is already set on the project so we
                         * shouldn't attempt to override it. */
                        continue;
                    }
                    systemProperty property.getKey(), property.getValue()
                }
            }

            boolean assertionsEnabled = Boolean.parseBoolean(System.getProperty('tests.asserts', 'true'))
            enableSystemAssertions assertionsEnabled
            enableAssertions assertionsEnabled

            testLogging {
                showNumFailuresAtEnd 25
                slowTests {
                    heartbeat 10
                    summarySize 5
                }
                stackTraceFilters {
                    // custom filters: we carefully only omit test infra noise here
                    contains '.SlaveMain.'
                    regex(/^(\s+at )(org\.junit\.)/)
                    // also includes anonymous classes inside these two:
                    regex(/^(\s+at )(com\.carrotsearch\.randomizedtesting\.RandomizedRunner)/)
                    regex(/^(\s+at )(com\.carrotsearch\.randomizedtesting\.ThreadLeakControl)/)
                    regex(/^(\s+at )(com\.carrotsearch\.randomizedtesting\.rules\.)/)
                    regex(/^(\s+at )(org\.apache\.lucene\.util\.TestRule)/)
                    regex(/^(\s+at )(org\.apache\.lucene\.util\.AbstractBeforeAfterRule)/)
                }
                if (System.getProperty('tests.class') != null && System.getProperty('tests.output') == null) {
                    // if you are debugging, you want to see the output!
                    outputMode 'always'
                } else {
                    outputMode System.getProperty('tests.output', 'onerror')
                }
            }

            balancers {
                executionTime cacheFilename: ".local-${project.version}-${name}-execution-times.log"
            }

            listeners {
                junitReport()
            }

            exclude '**/*$*.class'
        }
    }

    /** Configures the test task */
    static Task configureTest(Project project) {
        RandomizedTestingTask test = project.tasks.getByName('test')
        test.configure(commonTestConfig(project))
        test.configure {
            include '**/*Tests.class'
        }

        // Add a method to create additional unit tests for a project, which will share the same
        // randomized testing setup, but by default run no tests.
        project.extensions.add('additionalTest', { String name, Closure config ->
            RandomizedTestingTask additionalTest = project.tasks.create(name, RandomizedTestingTask.class)
            additionalTest.classpath = test.classpath
            additionalTest.testClassesDir = test.testClassesDir
            additionalTest.configure(commonTestConfig(project))
            additionalTest.configure(config)
            additionalTest.dependsOn(project.tasks.testClasses)
            test.dependsOn(additionalTest)
        });
        return test
    }

    private static configurePrecommit(Project project) {
        Task precommit = PrecommitTasks.create(project, true)
        project.check.dependsOn(precommit)
        project.test.mustRunAfter(precommit)
        // only require dependency licenses for non-elasticsearch deps
        project.dependencyLicenses.dependencies = project.configurations.runtime.fileCollection {
            it.group.startsWith('org.elasticsearch') == false
        } - project.configurations.compileOnly
    }

    private static configureDependenciesInfo(Project project) {
        Task deps = project.tasks.create("dependenciesInfo", DependenciesInfoTask.class)
        deps.runtimeConfiguration = project.configurations.runtime
        deps.compileOnlyConfiguration = project.configurations.compileOnly
        project.afterEvaluate {
            deps.mappings = project.dependencyLicenses.mappings
        }
    }
}<|MERGE_RESOLUTION|>--- conflicted
+++ resolved
@@ -350,10 +350,7 @@
             }
             configuration.resolutionStrategy { 
                 failOnVersionConflict()
-<<<<<<< HEAD
-=======
                 // work around https://github.com/gradle/gradle/issues/5692
->>>>>>> 09c92de0
                 preferProjectModules()
             }
         })
@@ -482,11 +479,8 @@
                 }
             }
 
-<<<<<<< HEAD
-=======
             // Work around Gradle 4.8 issue until we `enableFeaturePreview('STABLE_PUBLISHING')`
             // https://github.com/gradle/gradle/issues/5696#issuecomment-396965185
->>>>>>> 09c92de0
             project.getGradle().getTaskGraph().whenReady {
                 project.tasks.withType(GenerateMavenPom.class) { GenerateMavenPom t ->
                     // place the pom next to the jar it is for
