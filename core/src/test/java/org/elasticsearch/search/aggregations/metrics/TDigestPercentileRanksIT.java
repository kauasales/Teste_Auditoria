/*
 * Licensed to Elasticsearch under one or more contributor
 * license agreements. See the NOTICE file distributed with
 * this work for additional information regarding copyright
 * ownership. Elasticsearch licenses this file to you under
 * the Apache License, Version 2.0 (the "License"); you may
 * not use this file except in compliance with the License.
 * You may obtain a copy of the License at
 *
 *    http://www.apache.org/licenses/LICENSE-2.0
 *
 * Unless required by applicable law or agreed to in writing,
 * software distributed under the License is distributed on an
 * "AS IS" BASIS, WITHOUT WARRANTIES OR CONDITIONS OF ANY
 * KIND, either express or implied.  See the License for the
 * specific language governing permissions and limitations
 * under the License.
 */
package org.elasticsearch.search.aggregations.metrics;

import org.elasticsearch.action.search.SearchResponse;
import org.elasticsearch.common.logging.Loggers;
import org.elasticsearch.common.settings.Settings;
import org.elasticsearch.common.util.CollectionUtils;
import org.elasticsearch.plugins.Plugin;
import org.elasticsearch.script.Script;
import org.elasticsearch.script.Script.ScriptInput;
import org.elasticsearch.search.aggregations.AggregationTestScriptsPlugin;
import org.elasticsearch.search.aggregations.bucket.filter.Filter;
import org.elasticsearch.search.aggregations.bucket.global.Global;
import org.elasticsearch.search.aggregations.bucket.histogram.Histogram;
import org.elasticsearch.search.aggregations.bucket.histogram.Histogram.Order;
import org.elasticsearch.search.aggregations.bucket.terms.Terms;
import org.elasticsearch.search.aggregations.metrics.percentiles.Percentile;
import org.elasticsearch.search.aggregations.metrics.percentiles.PercentileRanks;
import org.elasticsearch.search.aggregations.metrics.percentiles.PercentileRanksAggregationBuilder;
import org.elasticsearch.search.aggregations.metrics.percentiles.PercentilesMethod;

import java.util.Arrays;
import java.util.Collection;
import java.util.Collections;
import java.util.HashMap;
import java.util.List;
import java.util.Map;
<<<<<<< HEAD

=======
>>>>>>> e874dee3
import static java.util.Collections.emptyMap;
import static org.elasticsearch.index.query.QueryBuilders.matchAllQuery;
import static org.elasticsearch.index.query.QueryBuilders.termQuery;
import static org.elasticsearch.search.aggregations.AggregationBuilders.filter;
import static org.elasticsearch.search.aggregations.AggregationBuilders.global;
import static org.elasticsearch.search.aggregations.AggregationBuilders.histogram;
import static org.elasticsearch.search.aggregations.AggregationBuilders.percentileRanks;
import static org.elasticsearch.search.aggregations.AggregationBuilders.terms;
import static org.elasticsearch.test.hamcrest.ElasticsearchAssertions.assertAcked;
import static org.elasticsearch.test.hamcrest.ElasticsearchAssertions.assertHitCount;
import static org.elasticsearch.test.hamcrest.ElasticsearchAssertions.assertSearchResponse;
import static org.hamcrest.Matchers.equalTo;
import static org.hamcrest.Matchers.greaterThanOrEqualTo;
import static org.hamcrest.Matchers.lessThanOrEqualTo;
import static org.hamcrest.Matchers.notNullValue;
import static org.hamcrest.Matchers.sameInstance;

public class TDigestPercentileRanksIT extends AbstractNumericTestCase {

    @Override
    protected Collection<Class<? extends Plugin>> nodePlugins() {
        return Collections.singleton(AggregationTestScriptsPlugin.class);
    }

    private static double[] randomPercents(long minValue, long maxValue) {

        final int length = randomIntBetween(1, 20);
        final double[] percents = new double[length];
        for (int i = 0; i < percents.length; ++i) {
            switch (randomInt(20)) {
            case 0:
                percents[i] = minValue;
                break;
            case 1:
                percents[i] = maxValue;
                break;
            default:
                percents[i] = (randomDouble() * (maxValue - minValue)) + minValue;
                break;
            }
        }
        Arrays.sort(percents);
        Loggers.getLogger(TDigestPercentileRanksIT.class).info("Using values={}", Arrays.toString(percents));
        return percents;
    }

    private static PercentileRanksAggregationBuilder randomCompression(PercentileRanksAggregationBuilder builder) {
        if (randomBoolean()) {
            builder.compression(randomIntBetween(20, 120) + randomDouble());
        }
        return builder;
    }

    private void assertConsistent(double[] pcts, PercentileRanks values, long minValue, long maxValue) {
        final List<Percentile> percentileList = CollectionUtils.iterableAsArrayList(values);
        assertEquals(pcts.length, percentileList.size());
        for (int i = 0; i < pcts.length; ++i) {
            final Percentile percentile = percentileList.get(i);
            assertThat(percentile.getValue(), equalTo(pcts[i]));
            assertThat(percentile.getPercent(), greaterThanOrEqualTo(0.0));
            assertThat(percentile.getPercent(), lessThanOrEqualTo(100.0));

            if (percentile.getPercent() == 0) {
                assertThat(percentile.getValue(), lessThanOrEqualTo((double) minValue));
            }
            if (percentile.getPercent() == 100) {
                assertThat(percentile.getValue(), greaterThanOrEqualTo((double) maxValue));
            }
        }

        for (int i = 1; i < percentileList.size(); ++i) {
            assertThat(percentileList.get(i).getValue(), greaterThanOrEqualTo(percentileList.get(i - 1).getValue()));
        }
    }

    @Override
    public void testEmptyAggregation() throws Exception {
        SearchResponse searchResponse = client().prepareSearch("empty_bucket_idx")
                .setQuery(matchAllQuery())
                .addAggregation(histogram("histo").field("value").interval(1L).minDocCount(0)
                        .subAggregation(randomCompression(percentileRanks("percentile_ranks").field("value"))
                                .values(10, 15)))
                .execute().actionGet();

        assertThat(searchResponse.getHits().getTotalHits(), equalTo(2L));
        Histogram histo = searchResponse.getAggregations().get("histo");
        assertThat(histo, notNullValue());
        Histogram.Bucket bucket = histo.getBuckets().get(1);
        assertThat(bucket, notNullValue());

        PercentileRanks reversePercentiles = bucket.getAggregations().get("percentile_ranks");
        assertThat(reversePercentiles, notNullValue());
        assertThat(reversePercentiles.getName(), equalTo("percentile_ranks"));
        assertThat(reversePercentiles.percent(10), equalTo(Double.NaN));
        assertThat(reversePercentiles.percent(15), equalTo(Double.NaN));
    }

    @Override
    public void testUnmapped() throws Exception {
        SearchResponse searchResponse = client().prepareSearch("idx_unmapped")
                .setQuery(matchAllQuery())
                .addAggregation(randomCompression(percentileRanks("percentile_ranks"))
                        .field("value")
                        .values(0, 10, 15, 100))
                .execute().actionGet();

        assertThat(searchResponse.getHits().getTotalHits(), equalTo(0L));

        PercentileRanks reversePercentiles = searchResponse.getAggregations().get("percentile_ranks");
        assertThat(reversePercentiles, notNullValue());
        assertThat(reversePercentiles.getName(), equalTo("percentile_ranks"));
        assertThat(reversePercentiles.percent(0), equalTo(Double.NaN));
        assertThat(reversePercentiles.percent(10), equalTo(Double.NaN));
        assertThat(reversePercentiles.percent(15), equalTo(Double.NaN));
        assertThat(reversePercentiles.percent(100), equalTo(Double.NaN));
    }

    @Override
    public void testSingleValuedField() throws Exception {
        final double[] pcts = randomPercents(minValue, maxValue);
        SearchResponse searchResponse = client().prepareSearch("idx")
                .setQuery(matchAllQuery())
                .addAggregation(randomCompression(percentileRanks("percentile_ranks"))
                        .field("value")
                        .values(pcts))
                .execute().actionGet();

        assertHitCount(searchResponse, 10);

        final PercentileRanks values = searchResponse.getAggregations().get("percentile_ranks");
        assertConsistent(pcts, values, minValue, maxValue);
    }

    @Override
    public void testSingleValuedFieldGetProperty() throws Exception {
        final double[] pcts = randomPercents(minValue, maxValue);
        SearchResponse searchResponse = client()
                .prepareSearch("idx")
                .setQuery(matchAllQuery())
                .addAggregation(
                        global("global").subAggregation(
                                randomCompression(percentileRanks("percentile_ranks")).field("value").values(pcts))).execute()
                .actionGet();

        assertHitCount(searchResponse, 10);

        Global global = searchResponse.getAggregations().get("global");
        assertThat(global, notNullValue());
        assertThat(global.getName(), equalTo("global"));
        assertThat(global.getDocCount(), equalTo(10L));
        assertThat(global.getAggregations(), notNullValue());
        assertThat(global.getAggregations().asMap().size(), equalTo(1));

        PercentileRanks values = global.getAggregations().get("percentile_ranks");
        assertThat(values, notNullValue());
        assertThat(values.getName(), equalTo("percentile_ranks"));
        assertThat(global.getProperty("percentile_ranks"), sameInstance(values));
    }

    public void testSingleValuedFieldOutsideRange() throws Exception {
        final double[] pcts = new double[] {minValue - 1, maxValue + 1};
        SearchResponse searchResponse = client().prepareSearch("idx")
                .setQuery(matchAllQuery())
                .addAggregation(randomCompression(percentileRanks("percentile_ranks"))
                        .field("value")
                        .values(pcts))
                .execute().actionGet();

        assertHitCount(searchResponse, 10);

        final PercentileRanks values = searchResponse.getAggregations().get("percentile_ranks");
        assertConsistent(pcts, values, minValue, maxValue);
    }

    @Override
    public void testSingleValuedFieldPartiallyUnmapped() throws Exception {
        final double[] pcts = randomPercents(minValue, maxValue);
        SearchResponse searchResponse = client().prepareSearch("idx", "idx_unmapped")
                .setQuery(matchAllQuery())
                .addAggregation(randomCompression(percentileRanks("percentile_ranks"))
                        .field("value")
                        .values(pcts))
                .execute().actionGet();

        assertHitCount(searchResponse, 10);

        final PercentileRanks values = searchResponse.getAggregations().get("percentile_ranks");
        assertConsistent(pcts, values, minValue, maxValue);
    }

    @Override
    public void testSingleValuedFieldWithValueScript() throws Exception {
        final double[] pcts = randomPercents(minValue - 1, maxValue - 1);
        SearchResponse searchResponse = client().prepareSearch("idx")
                .setQuery(matchAllQuery())
                .addAggregation(
                        randomCompression(
                                percentileRanks("percentile_ranks"))
                                .field("value")
                                .script(ScriptInput.inline( AggregationTestScriptsPlugin.NAME, "_value - 1", emptyMap()))
                                .values(pcts))
                .execute().actionGet();

        assertHitCount(searchResponse, 10);

        final PercentileRanks values = searchResponse.getAggregations().get("percentile_ranks");
        assertConsistent(pcts, values, minValue - 1, maxValue - 1);
    }

    @Override
    public void testSingleValuedFieldWithValueScriptWithParams() throws Exception {
        Map<String, Object> params = new HashMap<>();
        params.put("dec", 1);
        final double[] pcts = randomPercents(minValue - 1, maxValue - 1);
        SearchResponse searchResponse = client().prepareSearch("idx")
                .setQuery(matchAllQuery())
                .addAggregation(
                        randomCompression(
                                percentileRanks("percentile_ranks"))
                                .field("value")
                                .script(ScriptInput.inline(AggregationTestScriptsPlugin.NAME, "_value - dec", params))
                                .values(pcts))
                .execute().actionGet();

        assertHitCount(searchResponse, 10);

        final PercentileRanks values = searchResponse.getAggregations().get("percentile_ranks");
        assertConsistent(pcts, values, minValue - 1, maxValue - 1);
    }

    @Override
    public void testMultiValuedField() throws Exception {
        final double[] pcts = randomPercents(minValues, maxValues);
        SearchResponse searchResponse = client().prepareSearch("idx")
                .setQuery(matchAllQuery())
                .addAggregation(randomCompression(percentileRanks("percentile_ranks"))
                        .field("values")
                        .values(pcts))
                .execute().actionGet();

        assertHitCount(searchResponse, 10);

        final PercentileRanks values = searchResponse.getAggregations().get("percentile_ranks");
        assertConsistent(pcts, values, minValues, maxValues);
    }

    @Override
    public void testMultiValuedFieldWithValueScript() throws Exception {
        final double[] pcts = randomPercents(minValues - 1, maxValues - 1);
        SearchResponse searchResponse = client().prepareSearch("idx")
                .setQuery(matchAllQuery())
                .addAggregation(
                        randomCompression(
                                percentileRanks("percentile_ranks"))
                                .field("values")
                                .script(ScriptInput.inline(AggregationTestScriptsPlugin.NAME, "_value - 1", emptyMap()))
                                .values(pcts))
                .execute().actionGet();

        assertHitCount(searchResponse, 10);

        final PercentileRanks values = searchResponse.getAggregations().get("percentile_ranks");
        assertConsistent(pcts, values, minValues - 1, maxValues - 1);
    }

    public void testMultiValuedFieldWithValueScriptReverse() throws Exception {
        final double[] pcts = randomPercents(-maxValues, -minValues);
        SearchResponse searchResponse = client().prepareSearch("idx")
                .setQuery(matchAllQuery())
                .addAggregation(
                        randomCompression(
                                percentileRanks("percentile_ranks"))
                                .field("values")
                                .script(ScriptInput.inline(AggregationTestScriptsPlugin.NAME, "_value * -1", emptyMap()))
                                .values(pcts))
                .execute().actionGet();

        assertHitCount(searchResponse, 10);

        final PercentileRanks values = searchResponse.getAggregations().get("percentile_ranks");
        assertConsistent(pcts, values, -maxValues, -minValues);
    }

    @Override
    public void testMultiValuedFieldWithValueScriptWithParams() throws Exception {
        Map<String, Object> params = new HashMap<>();
        params.put("dec", 1);
        final double[] pcts = randomPercents(minValues - 1, maxValues - 1);
        SearchResponse searchResponse = client().prepareSearch("idx")
                .setQuery(matchAllQuery())
                .addAggregation(
                        randomCompression(
                                percentileRanks("percentile_ranks"))
                                .field("values")
                                .script(ScriptInput.inline(AggregationTestScriptsPlugin.NAME, "_value - dec", params))
                                .values(pcts))
                .execute().actionGet();

        assertHitCount(searchResponse, 10);

        final PercentileRanks values = searchResponse.getAggregations().get("percentile_ranks");
        assertConsistent(pcts, values, minValues - 1, maxValues - 1);
    }

    @Override
    public void testScriptSingleValued() throws Exception {
        final double[] pcts = randomPercents(minValue, maxValue);
        SearchResponse searchResponse = client().prepareSearch("idx")
                .setQuery(matchAllQuery())
                .addAggregation(
                        randomCompression(
                                percentileRanks("percentile_ranks"))
                                .script(ScriptInput.inline(AggregationTestScriptsPlugin.NAME, "doc['value'].value", emptyMap()))
                                .values(pcts))
                .execute().actionGet();

        assertHitCount(searchResponse, 10);

        final PercentileRanks values = searchResponse.getAggregations().get("percentile_ranks");
        assertConsistent(pcts, values, minValue, maxValue);
    }

    @Override
    public void testScriptSingleValuedWithParams() throws Exception {
        Map<String, Object> params = new HashMap<>();
        params.put("dec", 1);

        ScriptInput script = ScriptInput.inline( AggregationTestScriptsPlugin.NAME, "doc['value'].value - dec", params);

        final double[] pcts = randomPercents(minValue - 1, maxValue - 1);
        SearchResponse searchResponse = client().prepareSearch("idx")
                .setQuery(matchAllQuery())
                .addAggregation(
                        randomCompression(
                                percentileRanks("percentile_ranks"))
                                .script(script)
                                .values(pcts))
                .execute().actionGet();

        assertHitCount(searchResponse, 10);

        final PercentileRanks values = searchResponse.getAggregations().get("percentile_ranks");
        assertConsistent(pcts, values, minValue - 1, maxValue - 1);
    }

    @Override
    public void testScriptMultiValued() throws Exception {
        final double[] pcts = randomPercents(minValues, maxValues);
        ScriptInput script = ScriptInput.inline(AggregationTestScriptsPlugin.NAME, "doc['values'].values", emptyMap());
        SearchResponse searchResponse = client().prepareSearch("idx")
                .setQuery(matchAllQuery())
                .addAggregation(
                        randomCompression(
                                percentileRanks("percentile_ranks"))
                                .script(script)
                                .values(pcts))
                .execute().actionGet();

        assertHitCount(searchResponse, 10);

        final PercentileRanks values = searchResponse.getAggregations().get("percentile_ranks");
        assertConsistent(pcts, values, minValues, maxValues);
    }

    @Override
    public void testScriptMultiValuedWithParams() throws Exception {
        ScriptInput script = AggregationTestScriptsPlugin.DECREMENT_ALL_VALUES;

        final double[] pcts = randomPercents(minValues - 1, maxValues - 1);
        SearchResponse searchResponse = client().prepareSearch("idx")
                .setQuery(matchAllQuery())
                .addAggregation(
                        randomCompression(
                                percentileRanks("percentile_ranks"))
                                .script(script)
                                .values(pcts))
                .execute().actionGet();

        assertHitCount(searchResponse, 10);

        final PercentileRanks values = searchResponse.getAggregations().get("percentile_ranks");
        assertConsistent(pcts, values, minValues - 1, maxValues - 1);
    }

    public void testOrderBySubAggregation() {
        boolean asc = randomBoolean();
        SearchResponse searchResponse = client().prepareSearch("idx")
                .setQuery(matchAllQuery())
                .addAggregation(
                        histogram("histo").field("value").interval(2L)
                            .subAggregation(randomCompression(percentileRanks("percentile_ranks").field("value").values(99)))
                            .order(Order.aggregation("percentile_ranks", "99", asc)))
                .execute().actionGet();

        assertHitCount(searchResponse, 10);

        Histogram histo = searchResponse.getAggregations().get("histo");
        double previous = asc ? Double.NEGATIVE_INFINITY : Double.POSITIVE_INFINITY;
        for (Histogram.Bucket bucket : histo.getBuckets()) {
            PercentileRanks values = bucket.getAggregations().get("percentile_ranks");
            double p99 = values.percent(99);
            if (asc) {
                assertThat(p99, greaterThanOrEqualTo(previous));
            } else {
                assertThat(p99, lessThanOrEqualTo(previous));
            }
            previous = p99;
        }
    }

    @Override
    public void testOrderByEmptyAggregation() throws Exception {
        SearchResponse searchResponse = client().prepareSearch("idx").setQuery(matchAllQuery())
                .addAggregation(terms("terms").field("value").order(Terms.Order.compound(Terms.Order.aggregation("filter>ranks.99", true)))
                        .subAggregation(filter("filter", termQuery("value", 100))
                                .subAggregation(percentileRanks("ranks").method(PercentilesMethod.TDIGEST).values(99).field("value"))))
                .get();

        assertHitCount(searchResponse, 10);

        Terms terms = searchResponse.getAggregations().get("terms");
        assertThat(terms, notNullValue());
        List<Terms.Bucket> buckets = terms.getBuckets();
        assertThat(buckets, notNullValue());
        assertThat(buckets.size(), equalTo(10));

        for (int i = 0; i < 10; i++) {
            Terms.Bucket bucket = buckets.get(i);
            assertThat(bucket, notNullValue());
            assertThat(bucket.getKeyAsNumber(), equalTo((long) i + 1));
            assertThat(bucket.getDocCount(), equalTo(1L));
            Filter filter = bucket.getAggregations().get("filter");
            assertThat(filter, notNullValue());
            assertThat(filter.getDocCount(), equalTo(0L));
            PercentileRanks ranks = filter.getAggregations().get("ranks");
            assertThat(ranks, notNullValue());
            assertThat(ranks.percent(99), equalTo(Double.NaN));

        }
    }

    /**
     * Make sure that a request using a script does not get cached and a request
     * not using a script does get cached.
     */
    public void testDontCacheScripts() throws Exception {
        assertAcked(prepareCreate("cache_test_idx").addMapping("type", "d", "type=long")
                .setSettings(Settings.builder().put("requests.cache.enable", true).put("number_of_shards", 1).put("number_of_replicas", 1))
                .get());
        indexRandom(true, client().prepareIndex("cache_test_idx", "type", "1").setSource("s", 1),
                client().prepareIndex("cache_test_idx", "type", "2").setSource("s", 2));

        // Make sure we are starting with a clear cache
        assertThat(client().admin().indices().prepareStats("cache_test_idx").setRequestCache(true).get().getTotal().getRequestCache()
                .getHitCount(), equalTo(0L));
        assertThat(client().admin().indices().prepareStats("cache_test_idx").setRequestCache(true).get().getTotal().getRequestCache()
                .getMissCount(), equalTo(0L));

        // Test that a request using a script does not get cached
        SearchResponse r = client().prepareSearch("cache_test_idx").setSize(0).addAggregation(percentileRanks("foo").field("d").values(50.0)
                .script(new Script("_value - 1", ScriptType.INLINE, AggregationTestScriptsPlugin.NAME, emptyMap()))).get();
        assertSearchResponse(r);

        assertThat(client().admin().indices().prepareStats("cache_test_idx").setRequestCache(true).get().getTotal().getRequestCache()
                .getHitCount(), equalTo(0L));
        assertThat(client().admin().indices().prepareStats("cache_test_idx").setRequestCache(true).get().getTotal().getRequestCache()
                .getMissCount(), equalTo(0L));

        // To make sure that the cache is working test that a request not using
        // a script is cached
        r = client().prepareSearch("cache_test_idx").setSize(0).addAggregation(percentileRanks("foo").field("d").values(50.0)).get();
        assertSearchResponse(r);

        assertThat(client().admin().indices().prepareStats("cache_test_idx").setRequestCache(true).get().getTotal().getRequestCache()
                .getHitCount(), equalTo(0L));
        assertThat(client().admin().indices().prepareStats("cache_test_idx").setRequestCache(true).get().getTotal().getRequestCache()
                .getMissCount(), equalTo(1L));
    }

}<|MERGE_RESOLUTION|>--- conflicted
+++ resolved
@@ -42,10 +42,7 @@
 import java.util.HashMap;
 import java.util.List;
 import java.util.Map;
-<<<<<<< HEAD
-
-=======
->>>>>>> e874dee3
+
 import static java.util.Collections.emptyMap;
 import static org.elasticsearch.index.query.QueryBuilders.matchAllQuery;
 import static org.elasticsearch.index.query.QueryBuilders.termQuery;
@@ -506,7 +503,7 @@
 
         // Test that a request using a script does not get cached
         SearchResponse r = client().prepareSearch("cache_test_idx").setSize(0).addAggregation(percentileRanks("foo").field("d").values(50.0)
-                .script(new Script("_value - 1", ScriptType.INLINE, AggregationTestScriptsPlugin.NAME, emptyMap()))).get();
+                .script(ScriptInput.inline(AggregationTestScriptsPlugin.NAME, "_value - 1", emptyMap()))).get();
         assertSearchResponse(r);
 
         assertThat(client().admin().indices().prepareStats("cache_test_idx").setRequestCache(true).get().getTotal().getRequestCache()
