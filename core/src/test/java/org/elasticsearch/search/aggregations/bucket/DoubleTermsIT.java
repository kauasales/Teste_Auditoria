/*
 * Licensed to Elasticsearch under one or more contributor
 * license agreements. See the NOTICE file distributed with
 * this work for additional information regarding copyright
 * ownership. Elasticsearch licenses this file to you under
 * the Apache License, Version 2.0 (the "License"); you may
 * not use this file except in compliance with the License.
 * You may obtain a copy of the License at
 *
 *    http://www.apache.org/licenses/LICENSE-2.0
 *
 * Unless required by applicable law or agreed to in writing,
 * software distributed under the License is distributed on an
 * "AS IS" BASIS, WITHOUT WARRANTIES OR CONDITIONS OF ANY
 * KIND, either express or implied.  See the License for the
 * specific language governing permissions and limitations
 * under the License.
 */
package org.elasticsearch.search.aggregations.bucket;

import org.elasticsearch.ElasticsearchException;
import org.elasticsearch.action.index.IndexRequestBuilder;
import org.elasticsearch.action.search.SearchResponse;
import org.elasticsearch.common.settings.Settings;
import org.elasticsearch.index.fielddata.ScriptDocValues;
import org.elasticsearch.index.query.QueryBuilders;
import org.elasticsearch.plugins.Plugin;
import org.elasticsearch.script.ScoreAccessor;
import org.elasticsearch.script.Script;
<<<<<<< HEAD
import org.elasticsearch.script.Script.ScriptInput;
=======
import org.elasticsearch.script.ScriptService.ScriptType;
>>>>>>> e874dee3
import org.elasticsearch.search.aggregations.AggregationTestScriptsPlugin;
import org.elasticsearch.search.aggregations.Aggregator.SubAggCollectionMode;
import org.elasticsearch.search.aggregations.bucket.LongTermsIT.CustomScriptPlugin;
import org.elasticsearch.search.aggregations.bucket.filter.Filter;
import org.elasticsearch.search.aggregations.bucket.histogram.Histogram;
import org.elasticsearch.search.aggregations.bucket.terms.Terms;
import org.elasticsearch.search.aggregations.bucket.terms.support.IncludeExclude;
import org.elasticsearch.search.aggregations.metrics.avg.Avg;
import org.elasticsearch.search.aggregations.metrics.max.Max;
import org.elasticsearch.search.aggregations.metrics.stats.Stats;
import org.elasticsearch.search.aggregations.metrics.stats.extended.ExtendedStats;
import org.elasticsearch.search.aggregations.metrics.sum.Sum;
import org.elasticsearch.test.ESIntegTestCase;
import org.hamcrest.Matchers;

import java.io.IOException;
import java.util.ArrayList;
import java.util.Arrays;
import java.util.Collection;
import java.util.Collections;
import java.util.HashMap;
import java.util.Iterator;
import java.util.List;
import java.util.Locale;
import java.util.Map;
import java.util.function.Function;

import static org.elasticsearch.common.xcontent.XContentFactory.jsonBuilder;
import static org.elasticsearch.index.query.QueryBuilders.functionScoreQuery;
import static org.elasticsearch.index.query.QueryBuilders.matchAllQuery;
import static org.elasticsearch.index.query.functionscore.ScoreFunctionBuilders.scriptFunction;
<<<<<<< HEAD
import static org.elasticsearch.script.Script.ScriptType;
=======
>>>>>>> e874dee3
import static org.elasticsearch.search.aggregations.AggregationBuilders.avg;
import static org.elasticsearch.search.aggregations.AggregationBuilders.extendedStats;
import static org.elasticsearch.search.aggregations.AggregationBuilders.filter;
import static org.elasticsearch.search.aggregations.AggregationBuilders.histogram;
import static org.elasticsearch.search.aggregations.AggregationBuilders.max;
import static org.elasticsearch.search.aggregations.AggregationBuilders.stats;
import static org.elasticsearch.search.aggregations.AggregationBuilders.sum;
import static org.elasticsearch.search.aggregations.AggregationBuilders.terms;
import static org.elasticsearch.test.hamcrest.ElasticsearchAssertions.assertAcked;
import static org.elasticsearch.test.hamcrest.ElasticsearchAssertions.assertSearchResponse;
import static org.hamcrest.Matchers.containsString;
import static org.hamcrest.Matchers.equalTo;
import static org.hamcrest.Matchers.is;
import static org.hamcrest.core.IsNull.notNullValue;

@ESIntegTestCase.SuiteScopeTestCase
public class DoubleTermsIT extends AbstractTermsTestCase {

    @Override
    protected Collection<Class<? extends Plugin>> nodePlugins() {
        return Collections.singleton(CustomScriptPlugin.class);
    }

    public static class CustomScriptPlugin extends AggregationTestScriptsPlugin {

        @Override
        @SuppressWarnings("unchecked")
        protected Map<String, Function<Map<String, Object>, Object>> pluginScripts() {
            Map<String, Function<Map<String, Object>, Object>> scripts = super.pluginScripts();

            scripts.put("(long) (_value / 1000 + 1)", vars -> (long) ((double) vars.get("_value") / 1000 + 1));

            scripts.put("doc['" + MULTI_VALUED_FIELD_NAME + "']", vars -> {
                Map<?, ?> doc = (Map) vars.get("doc");
                return doc.get(MULTI_VALUED_FIELD_NAME);
            });

            scripts.put("doc['" + MULTI_VALUED_FIELD_NAME + "'].value", vars -> {
                Map<?, ?> doc = (Map) vars.get("doc");
                ScriptDocValues.Doubles value = (ScriptDocValues.Doubles) doc.get(MULTI_VALUED_FIELD_NAME);
                return value.getValue();
            });

            scripts.put("doc['" + SINGLE_VALUED_FIELD_NAME + "'].value", vars -> {
                Map<?, ?> doc = (Map) vars.get("doc");
                ScriptDocValues.Doubles value = (ScriptDocValues.Doubles) doc.get(SINGLE_VALUED_FIELD_NAME);
                return value.getValue();
            });

            scripts.put("ceil(_score.doubleValue()/3)", vars -> {
                ScoreAccessor score = (ScoreAccessor) vars.get("_score");
                return Math.ceil(score.doubleValue() / 3);
            });

            return scripts;
        }
    }

    private static final int NUM_DOCS = 5; // TODO: randomize the size?
    private static final String SINGLE_VALUED_FIELD_NAME = "d_value";
    private static final String MULTI_VALUED_FIELD_NAME = "d_values";
    private static HashMap<Double, Map<String, Object>> expectedMultiSortBuckets;

    @Override
    public void setupSuiteScopeCluster() throws Exception {
        createIndex("idx");
        List<IndexRequestBuilder> builders = new ArrayList<>();
        for (int i = 0; i < NUM_DOCS; i++) {
            builders.add(client().prepareIndex("idx", "type").setSource(jsonBuilder()
                    .startObject()
                    .field(SINGLE_VALUED_FIELD_NAME, (double) i)
                    .field("num_tag", i < NUM_DOCS/2 + 1 ? 1 : 0) // used to test order by single-bucket sub agg
                    .startArray(MULTI_VALUED_FIELD_NAME).value((double) i).value(i + 1d).endArray()
                    .endObject()));

        }
        for (int i = 0; i < 100; i++) {
            builders.add(client().prepareIndex("idx", "high_card_type").setSource(jsonBuilder()
                    .startObject()
                    .field(SINGLE_VALUED_FIELD_NAME, (double) i)
                    .startArray(MULTI_VALUED_FIELD_NAME).value((double)i).value(i + 1d).endArray()
                    .endObject()));
        }

        createIndex("idx_unmapped");
        assertAcked(prepareCreate("empty_bucket_idx").addMapping("type", SINGLE_VALUED_FIELD_NAME, "type=integer"));
        for (int i = 0; i < 2; i++) {
            builders.add(client().prepareIndex("empty_bucket_idx", "type", ""+i).setSource(jsonBuilder()
                    .startObject()
                    .field(SINGLE_VALUED_FIELD_NAME, i*2)
                    .endObject()));
        }

        getMultiSortDocs(builders);

        indexRandom(true, builders);
        ensureSearchable();
    }

    private void getMultiSortDocs(List<IndexRequestBuilder> builders) throws IOException {
        expectedMultiSortBuckets = new HashMap<>();
        Map<String, Object> bucketProps = new HashMap<>();
        bucketProps.put("_term", 1d);
        bucketProps.put("_count", 3L);
        bucketProps.put("avg_l", 1d);
        bucketProps.put("sum_d", 6d);
        expectedMultiSortBuckets.put((Double) bucketProps.get("_term"), bucketProps);
        bucketProps = new HashMap<>();
        bucketProps.put("_term", 2d);
        bucketProps.put("_count", 3L);
        bucketProps.put("avg_l", 2d);
        bucketProps.put("sum_d", 6d);
        expectedMultiSortBuckets.put((Double) bucketProps.get("_term"), bucketProps);
        bucketProps = new HashMap<>();
        bucketProps.put("_term", 3d);
        bucketProps.put("_count", 2L);
        bucketProps.put("avg_l", 3d);
        bucketProps.put("sum_d", 3d);
        expectedMultiSortBuckets.put((Double) bucketProps.get("_term"), bucketProps);
        bucketProps = new HashMap<>();
        bucketProps.put("_term", 4d);
        bucketProps.put("_count", 2L);
        bucketProps.put("avg_l", 3d);
        bucketProps.put("sum_d", 4d);
        expectedMultiSortBuckets.put((Double) bucketProps.get("_term"), bucketProps);
        bucketProps = new HashMap<>();
        bucketProps.put("_term", 5d);
        bucketProps.put("_count", 2L);
        bucketProps.put("avg_l", 5d);
        bucketProps.put("sum_d", 3d);
        expectedMultiSortBuckets.put((Double) bucketProps.get("_term"), bucketProps);
        bucketProps = new HashMap<>();
        bucketProps.put("_term", 6d);
        bucketProps.put("_count", 1L);
        bucketProps.put("avg_l", 5d);
        bucketProps.put("sum_d", 1d);
        expectedMultiSortBuckets.put((Double) bucketProps.get("_term"), bucketProps);
        bucketProps = new HashMap<>();
        bucketProps.put("_term", 7d);
        bucketProps.put("_count", 1L);
        bucketProps.put("avg_l", 5d);
        bucketProps.put("sum_d", 1d);
        expectedMultiSortBuckets.put((Double) bucketProps.get("_term"), bucketProps);

        assertAcked(prepareCreate("sort_idx").addMapping("multi_sort_type", SINGLE_VALUED_FIELD_NAME, "type=double"));
        for (int i = 1; i <= 3; i++) {
            builders.add(client().prepareIndex("sort_idx", "multi_sort_type").setSource(jsonBuilder()
                    .startObject()
                    .field(SINGLE_VALUED_FIELD_NAME, 1)
                    .field("l", 1)
                    .field("d", i)
                    .endObject()));
            builders.add(client().prepareIndex("sort_idx", "multi_sort_type").setSource(jsonBuilder()
                    .startObject()
                    .field(SINGLE_VALUED_FIELD_NAME, 2)
                    .field("l", 2)
                    .field("d", i)
                    .endObject()));
        }
        builders.add(client().prepareIndex("sort_idx", "multi_sort_type").setSource(jsonBuilder()
                .startObject()
                .field(SINGLE_VALUED_FIELD_NAME, 3)
                .field("l", 3)
                .field("d", 1)
                .endObject()));
        builders.add(client().prepareIndex("sort_idx", "multi_sort_type").setSource(jsonBuilder()
                .startObject()
                .field(SINGLE_VALUED_FIELD_NAME, 3)
                .field("l", 3)
                .field("d", 2)
                .endObject()));
        builders.add(client().prepareIndex("sort_idx", "multi_sort_type").setSource(jsonBuilder()
                .startObject()
                .field(SINGLE_VALUED_FIELD_NAME, 4)
                .field("l", 3)
                .field("d", 1)
                .endObject()));
        builders.add(client().prepareIndex("sort_idx", "multi_sort_type").setSource(jsonBuilder()
                .startObject()
                .field(SINGLE_VALUED_FIELD_NAME, 4)
                .field("l", 3)
                .field("d", 3)
                .endObject()));
        builders.add(client().prepareIndex("sort_idx", "multi_sort_type").setSource(jsonBuilder()
                .startObject()
                .field(SINGLE_VALUED_FIELD_NAME, 5)
                .field("l", 5)
                .field("d", 1)
                .endObject()));
        builders.add(client().prepareIndex("sort_idx", "multi_sort_type").setSource(jsonBuilder()
                .startObject()
                .field(SINGLE_VALUED_FIELD_NAME, 5)
                .field("l", 5)
                .field("d", 2)
                .endObject()));
        builders.add(client().prepareIndex("sort_idx", "multi_sort_type").setSource(jsonBuilder()
                .startObject()
                .field(SINGLE_VALUED_FIELD_NAME, 6)
                .field("l", 5)
                .field("d", 1)
                .endObject()));
        builders.add(client().prepareIndex("sort_idx", "multi_sort_type").setSource(jsonBuilder()
                .startObject()
                .field(SINGLE_VALUED_FIELD_NAME, 7)
                .field("l", 5)
                .field("d", 1)
                .endObject()));
    }

    private String key(Terms.Bucket bucket) {
        return bucket.getKeyAsString();
    }

    // the main purpose of this test is to make sure we're not allocating 2GB of memory per shard
    public void testSizeIsZero() {
        IllegalArgumentException exception = expectThrows(IllegalArgumentException.class,
                () -> client()
                        .prepareSearch("idx").setTypes("high_card_type").addAggregation(terms("terms").field(SINGLE_VALUED_FIELD_NAME)
                                .minDocCount(randomInt(1)).size(0).collectMode(randomFrom(SubAggCollectionMode.values())))
                        .execute().actionGet());
        assertThat(exception.getMessage(), containsString("[size] must be greater than 0. Found [0] in [terms]"));
    }

    public void testSingleValueField() throws Exception {
        SearchResponse response = client().prepareSearch("idx").setTypes("type")
                .addAggregation(terms("terms")
                        .field(SINGLE_VALUED_FIELD_NAME)
                        .collectMode(randomFrom(SubAggCollectionMode.values())))
                .execute().actionGet();

        assertSearchResponse(response);


        Terms terms = response.getAggregations().get("terms");
        assertThat(terms, notNullValue());
        assertThat(terms.getName(), equalTo("terms"));
        assertThat(terms.getBuckets().size(), equalTo(5));

        for (int i = 0; i < 5; i++) {
            Terms.Bucket bucket = terms.getBucketByKey("" + (double) i);
            assertThat(bucket, notNullValue());
            assertThat(key(bucket), equalTo("" + (double)i));
            assertThat(bucket.getKeyAsNumber().intValue(), equalTo(i));
            assertThat(bucket.getDocCount(), equalTo(1L));
        }
    }

    public void testSingleValueFieldWithMaxSize() throws Exception {
        SearchResponse response = client().prepareSearch("idx").setTypes("high_card_type")
                .addAggregation(terms("terms")
                        .field(SINGLE_VALUED_FIELD_NAME)
                        .size(20)
                        .collectMode(randomFrom(SubAggCollectionMode.values()))
                        .order(Terms.Order.term(true))) // we need to sort by terms cause we're checking the first 20 values
                .execute().actionGet();

        assertSearchResponse(response);


        Terms terms = response.getAggregations().get("terms");
        assertThat(terms, notNullValue());
        assertThat(terms.getName(), equalTo("terms"));
        assertThat(terms.getBuckets().size(), equalTo(20));

        for (int i = 0; i < 20; i++) {
            Terms.Bucket bucket = terms.getBucketByKey("" + (double) i);
            assertThat(bucket, notNullValue());
            assertThat(key(bucket), equalTo("" + (double) i));
            assertThat(bucket.getKeyAsNumber().intValue(), equalTo(i));
            assertThat(bucket.getDocCount(), equalTo(1L));
        }
    }

    public void testSingleValueFieldWithFiltering() throws Exception {
        double includes[] = { 1, 2, 3, 98.2 };
        double excludes[] = { 2, 4, 99 };
        double empty[] = {};
        testIncludeExcludeResults(includes, empty, new double[] { 1, 2, 3 });
        testIncludeExcludeResults(includes, excludes, new double[] { 1, 3 });
        testIncludeExcludeResults(empty, excludes, new double[] { 0, 1, 3 });
    }

    private void testIncludeExcludeResults(double[] includes, double[] excludes, double[] expecteds) {
        SearchResponse response = client().prepareSearch("idx").setTypes("type")
                .addAggregation(terms("terms")
                        .field(SINGLE_VALUED_FIELD_NAME)
                        .includeExclude(new IncludeExclude(includes, excludes))
                        .collectMode(randomFrom(SubAggCollectionMode.values())))
                .execute().actionGet();
        assertSearchResponse(response);
        Terms terms = response.getAggregations().get("terms");
        assertThat(terms, notNullValue());
        assertThat(terms.getName(), equalTo("terms"));
        assertThat(terms.getBuckets().size(), equalTo(expecteds.length));

        for (int i = 0; i < expecteds.length; i++) {
            Terms.Bucket bucket = terms.getBucketByKey("" + expecteds[i]);
            assertThat(bucket, notNullValue());
            assertThat(bucket.getDocCount(), equalTo(1L));
        }
    }

    public void testSingleValueFieldOrderedByTermAsc() throws Exception {
        SearchResponse response = client().prepareSearch("idx").setTypes("type")
                .addAggregation(terms("terms")
                        .field(SINGLE_VALUED_FIELD_NAME)
                        .collectMode(randomFrom(SubAggCollectionMode.values()))
                        .order(Terms.Order.term(true)))
                .execute().actionGet();

        assertSearchResponse(response);


        Terms terms = response.getAggregations().get("terms");
        assertThat(terms, notNullValue());
        assertThat(terms.getName(), equalTo("terms"));
        assertThat(terms.getBuckets().size(), equalTo(5));

        int i = 0;
        for (Terms.Bucket bucket : terms.getBuckets()) {
            assertThat(bucket, notNullValue());
            assertThat(key(bucket), equalTo("" + (double)i));
            assertThat(bucket.getKeyAsNumber().intValue(), equalTo(i));
            assertThat(bucket.getDocCount(), equalTo(1L));
            i++;
        }
    }

    public void testSingleValueFieldOrderedByTermDesc() throws Exception {
        SearchResponse response = client().prepareSearch("idx").setTypes("type")
                .addAggregation(terms("terms")
                        .field(SINGLE_VALUED_FIELD_NAME)
                        .collectMode(randomFrom(SubAggCollectionMode.values()))
                        .order(Terms.Order.term(false)))
                .execute().actionGet();

        assertSearchResponse(response);


        Terms terms = response.getAggregations().get("terms");
        assertThat(terms, notNullValue());
        assertThat(terms.getName(), equalTo("terms"));
        assertThat(terms.getBuckets().size(), equalTo(5));

        int i = 4;
        for (Terms.Bucket bucket : terms.getBuckets()) {
            assertThat(bucket, notNullValue());
            assertThat(key(bucket), equalTo("" + (double) i));
            assertThat(bucket.getKeyAsNumber().intValue(), equalTo(i));
            assertThat(bucket.getDocCount(), equalTo(1L));
            i--;
        }
    }

    public void testSingleValuedFieldWithSubAggregation() throws Exception {
        SearchResponse response = client().prepareSearch("idx").setTypes("type")
                .addAggregation(terms("terms")
                        .field(SINGLE_VALUED_FIELD_NAME)
                        .collectMode(randomFrom(SubAggCollectionMode.values()))
                        .subAggregation(sum("sum").field(MULTI_VALUED_FIELD_NAME)))
                .execute().actionGet();

        assertSearchResponse(response);


        Terms terms = response.getAggregations().get("terms");
        assertThat(terms, notNullValue());
        assertThat(terms.getName(), equalTo("terms"));
        assertThat(terms.getBuckets().size(), equalTo(5));
        assertThat(terms.getProperty("_bucket_count"), equalTo(5));
        Object[] propertiesKeys = (Object[]) terms.getProperty("_key");
        Object[] propertiesDocCounts = (Object[]) terms.getProperty("_count");
        Object[] propertiesCounts = (Object[]) terms.getProperty("sum.value");

        for (int i = 0; i < 5; i++) {
            Terms.Bucket bucket = terms.getBucketByKey("" + (double) i);
            assertThat(bucket, notNullValue());
            assertThat(key(bucket), equalTo("" + (double) i));
            assertThat(bucket.getKeyAsNumber().intValue(), equalTo(i));
            assertThat(bucket.getDocCount(), equalTo(1L));
            Sum sum = bucket.getAggregations().get("sum");
            assertThat(sum, notNullValue());
            assertThat((long) sum.getValue(), equalTo(i+i+1L));
            assertThat((double) propertiesKeys[i], equalTo((double) i));
            assertThat((long) propertiesDocCounts[i], equalTo(1L));
            assertThat((double) propertiesCounts[i], equalTo((double) i + i + 1L));
        }
    }

    public void testSingleValuedFieldWithValueScript() throws Exception {
        SearchResponse response = client().prepareSearch("idx").setTypes("type")
                .addAggregation(terms("terms")
                        .field(SINGLE_VALUED_FIELD_NAME)
                        .collectMode(randomFrom(SubAggCollectionMode.values()))
                                .script(ScriptInput.inline(CustomScriptPlugin.NAME, "_value + 1", Collections.emptyMap())))
                .get();

        assertSearchResponse(response);


        Terms terms = response.getAggregations().get("terms");
        assertThat(terms, notNullValue());
        assertThat(terms.getName(), equalTo("terms"));
        assertThat(terms.getBuckets().size(), equalTo(5));

        for (int i = 0; i < 5; i++) {
            Terms.Bucket bucket = terms.getBucketByKey("" + (i + 1d));
            assertThat(bucket, notNullValue());
            assertThat(key(bucket), equalTo("" + (i+1d)));
            assertThat(bucket.getKeyAsNumber().intValue(), equalTo(i + 1));
            assertThat(bucket.getDocCount(), equalTo(1L));
        }
    }

    public void testMultiValuedField() throws Exception {
        SearchResponse response = client().prepareSearch("idx").setTypes("type")
                .addAggregation(terms("terms")
                        .field(MULTI_VALUED_FIELD_NAME)
                        .collectMode(randomFrom(SubAggCollectionMode.values())))
                .execute().actionGet();

        assertSearchResponse(response);


        Terms terms = response.getAggregations().get("terms");
        assertThat(terms, notNullValue());
        assertThat(terms.getName(), equalTo("terms"));
        assertThat(terms.getBuckets().size(), equalTo(6));

        for (int i = 0; i < 6; i++) {
            Terms.Bucket bucket = terms.getBucketByKey("" + (double) i);
            assertThat(bucket, notNullValue());
            assertThat(key(bucket), equalTo("" + (double) i));
            assertThat(bucket.getKeyAsNumber().intValue(), equalTo(i));
            if (i == 0 || i == 5) {
                assertThat(bucket.getDocCount(), equalTo(1L));
            } else {
                assertThat(bucket.getDocCount(), equalTo(2L));
            }
        }
    }

    public void testMultiValuedFieldWithValueScript() throws Exception {
        SearchResponse response = client().prepareSearch("idx").setTypes("type")
                .addAggregation(terms("terms")
                        .field(MULTI_VALUED_FIELD_NAME)
                        .collectMode(randomFrom(SubAggCollectionMode.values()))
                                .script(ScriptInput.inline(CustomScriptPlugin.NAME, "_value + 1", Collections.emptyMap())))
                .get();

        assertSearchResponse(response);


        Terms terms = response.getAggregations().get("terms");
        assertThat(terms, notNullValue());
        assertThat(terms.getName(), equalTo("terms"));
        assertThat(terms.getBuckets().size(), equalTo(6));

        for (int i = 0; i < 6; i++) {
            Terms.Bucket bucket = terms.getBucketByKey("" + (i + 1d));
            assertThat(bucket, notNullValue());
            assertThat(key(bucket), equalTo("" + (i+1d)));
            assertThat(bucket.getKeyAsNumber().intValue(), equalTo(i + 1));
            if (i == 0 || i == 5) {
                assertThat(bucket.getDocCount(), equalTo(1L));
            } else {
                assertThat(bucket.getDocCount(), equalTo(2L));
            }
        }
    }

    public void testMultiValuedFieldWithValueScriptNotUnique() throws Exception {
        SearchResponse response = client().prepareSearch("idx").setTypes("type")
                .addAggregation(terms("terms")
                        .field(MULTI_VALUED_FIELD_NAME)
                        .collectMode(randomFrom(SubAggCollectionMode.values()))
                        .script(ScriptInput.inline(CustomScriptPlugin.NAME, "(long) (_value / 1000 + 1)", Collections.emptyMap())))
                .get();

        assertSearchResponse(response);


        Terms terms = response.getAggregations().get("terms");
        assertThat(terms, notNullValue());
        assertThat(terms.getName(), equalTo("terms"));
        assertThat(terms.getBuckets().size(), equalTo(1));

        Terms.Bucket bucket = terms.getBucketByKey("1.0");
        assertThat(bucket, notNullValue());
        assertThat(key(bucket), equalTo("1.0"));
        assertThat(bucket.getKeyAsNumber().intValue(), equalTo(1));
        assertThat(bucket.getDocCount(), equalTo(5L));
    }

    /*

    [1, 2]
    [2, 3]
    [3, 4]
    [4, 5]
    [5, 6]

    1 - count: 1 - sum: 1
    2 - count: 2 - sum: 4
    3 - count: 2 - sum: 6
    4 - count: 2 - sum: 8
    5 - count: 2 - sum: 10
    6 - count: 1 - sum: 6

    */

    public void testScriptSingleValue() throws Exception {
        SearchResponse response = client()
                .prepareSearch("idx")
                .setTypes("type")
                .addAggregation(
                        terms("terms")
                                .collectMode(randomFrom(SubAggCollectionMode.values()))
                                .script(ScriptInput.inline(
                                    CustomScriptPlugin.NAME, "doc['" + MULTI_VALUED_FIELD_NAME + "'].value", Collections.emptyMap())))
                .get();

        assertSearchResponse(response);

        Terms terms = response.getAggregations().get("terms");
        assertThat(terms, notNullValue());
        assertThat(terms.getName(), equalTo("terms"));
        assertThat(terms.getBuckets().size(), equalTo(5));

        for (int i = 0; i < 5; i++) {
            Terms.Bucket bucket = terms.getBucketByKey("" + (double) i);
            assertThat(bucket, notNullValue());
            assertThat(key(bucket), equalTo("" + (double) i));
            assertThat(bucket.getKeyAsNumber().intValue(), equalTo(i));
            assertThat(bucket.getDocCount(), equalTo(1L));
        }
    }

    public void testScriptMultiValued() throws Exception {
        SearchResponse response = client()
                .prepareSearch("idx")
                .setTypes("type")
                .addAggregation(
                        terms("terms")
                                .collectMode(randomFrom(SubAggCollectionMode.values()))
                                .script(ScriptInput.inline(
                                    CustomScriptPlugin.NAME, "doc['" + MULTI_VALUED_FIELD_NAME + "']", Collections.emptyMap())))
                .get();

        assertSearchResponse(response);

        Terms terms = response.getAggregations().get("terms");
        assertThat(terms, notNullValue());
        assertThat(terms.getName(), equalTo("terms"));
        assertThat(terms.getBuckets().size(), equalTo(6));

        for (int i = 0; i < 6; i++) {
            Terms.Bucket bucket = terms.getBucketByKey("" + (double) i);
            assertThat(bucket, notNullValue());
            assertThat(key(bucket), equalTo("" + (double) i));
            assertThat(bucket.getKeyAsNumber().intValue(), equalTo(i));
            if (i == 0 || i == 5) {
                assertThat(bucket.getDocCount(), equalTo(1L));
            } else {
                assertThat(bucket.getDocCount(), equalTo(2L));
            }
        }
    }

    public void testUnmapped() throws Exception {
        SearchResponse response = client().prepareSearch("idx_unmapped").setTypes("type")
                .addAggregation(terms("terms")
                        .field(SINGLE_VALUED_FIELD_NAME)
                        .size(randomIntBetween(1, 5))
                        .collectMode(randomFrom(SubAggCollectionMode.values())))
                .execute().actionGet();

        assertSearchResponse(response);


        Terms terms = response.getAggregations().get("terms");
        assertThat(terms, notNullValue());
        assertThat(terms.getName(), equalTo("terms"));
        assertThat(terms.getBuckets().size(), equalTo(0));
    }

    public void testPartiallyUnmapped() throws Exception {
        SearchResponse response = client().prepareSearch("idx_unmapped", "idx").setTypes("type")
                .addAggregation(terms("terms")
                        .field(SINGLE_VALUED_FIELD_NAME)
                        .collectMode(randomFrom(SubAggCollectionMode.values())))
                .execute().actionGet();

        assertSearchResponse(response);


        Terms terms = response.getAggregations().get("terms");
        assertThat(terms, notNullValue());
        assertThat(terms.getName(), equalTo("terms"));
        assertThat(terms.getBuckets().size(), equalTo(5));

        for (int i = 0; i < 5; i++) {
            Terms.Bucket bucket = terms.getBucketByKey("" + (double) i);
            assertThat(bucket, notNullValue());
            assertThat(key(bucket), equalTo("" + (double) i));
            assertThat(bucket.getKeyAsNumber().intValue(), equalTo(i));
            assertThat(bucket.getDocCount(), equalTo(1L));
        }
    }

    public void testPartiallyUnmappedWithFormat() throws Exception {
        SearchResponse response = client().prepareSearch("idx_unmapped", "idx").setTypes("type")
                .addAggregation(terms("terms")
                        .field(SINGLE_VALUED_FIELD_NAME)
                        .collectMode(randomFrom(SubAggCollectionMode.values()))
                        .format("0000.00"))
                .execute().actionGet();

        assertSearchResponse(response);


        Terms terms = response.getAggregations().get("terms");
        assertThat(terms, notNullValue());
        assertThat(terms.getName(), equalTo("terms"));
        assertThat(terms.getBuckets().size(), equalTo(5));

        for (int i = 0; i < 5; i++) {
            String key = String.format(Locale.ROOT, "%07.2f", (double) i);
            Terms.Bucket bucket = terms.getBucketByKey(key);
            assertThat(bucket, notNullValue());
            assertThat(key(bucket), equalTo(key));
            assertThat(bucket.getKeyAsNumber().intValue(), equalTo(i));
            assertThat(bucket.getDocCount(), equalTo(1L));
        }
    }

    public void testEmptyAggregation() throws Exception {
        SearchResponse searchResponse = client().prepareSearch("empty_bucket_idx")
                .setQuery(matchAllQuery())
                .addAggregation(histogram("histo").field(SINGLE_VALUED_FIELD_NAME).interval(1L).minDocCount(0)
                        .subAggregation(terms("terms").field(SINGLE_VALUED_FIELD_NAME)))
                .execute().actionGet();

        assertThat(searchResponse.getHits().getTotalHits(), equalTo(2L));
        Histogram histo = searchResponse.getAggregations().get("histo");
        assertThat(histo, Matchers.notNullValue());
        Histogram.Bucket bucket = histo.getBuckets().get(1);
        assertThat(bucket, Matchers.notNullValue());

        Terms terms = bucket.getAggregations().get("terms");
        assertThat(terms, Matchers.notNullValue());
        assertThat(terms.getName(), equalTo("terms"));
        assertThat(terms.getBuckets().isEmpty(), is(true));
    }

    public void testSingleValuedFieldOrderedBySingleValueSubAggregationAsc() throws Exception {
        boolean asc = true;
        SearchResponse response = client()
                .prepareSearch("idx")
                .setTypes("type")
                .addAggregation(
                        terms("terms").field(SINGLE_VALUED_FIELD_NAME).collectMode(randomFrom(SubAggCollectionMode.values()))
                                .order(Terms.Order.aggregation("avg_i", asc)).subAggregation(avg("avg_i").field(SINGLE_VALUED_FIELD_NAME)))
                .execute().actionGet();


        assertSearchResponse(response);

        Terms terms = response.getAggregations().get("terms");
        assertThat(terms, notNullValue());
        assertThat(terms.getName(), equalTo("terms"));
        assertThat(terms.getBuckets().size(), equalTo(5));

        for (int i = 0; i < 5; i++) {
            Terms.Bucket bucket = terms.getBucketByKey("" + (double) i);
            assertThat(bucket, notNullValue());
            assertThat(key(bucket), equalTo("" + (double)i));
            assertThat(bucket.getDocCount(), equalTo(1L));
            Avg avg = bucket.getAggregations().get("avg_i");
            assertThat(avg, notNullValue());
            assertThat(avg.getValue(), equalTo((double) i));
        }
    }

    public void testSingleValuedFieldOrderedBySingleValueSubAggregationAscWithSubTermsAgg() throws Exception {
        boolean asc = true;
        SearchResponse response = client()
                .prepareSearch("idx")
                .setTypes("type")
                .addAggregation(
                        terms("terms")
                                .field(SINGLE_VALUED_FIELD_NAME)
                                .collectMode(randomFrom(SubAggCollectionMode.values()))
                                .order(Terms.Order.aggregation("avg_i", asc))
                                .subAggregation(avg("avg_i").field(SINGLE_VALUED_FIELD_NAME))
                                .subAggregation(
                                        terms("subTerms").field(MULTI_VALUED_FIELD_NAME).collectMode(
                                                randomFrom(SubAggCollectionMode.values())))).execute().actionGet();

        assertSearchResponse(response);

        Terms terms = response.getAggregations().get("terms");
        assertThat(terms, notNullValue());
        assertThat(terms.getName(), equalTo("terms"));
        assertThat(terms.getBuckets().size(), equalTo(5));

        for (int i = 0; i < 5; i++) {
            Terms.Bucket bucket = terms.getBucketByKey("" + (double) i);
            assertThat(bucket, notNullValue());
            assertThat(key(bucket), equalTo("" + (double)i));
            assertThat(bucket.getDocCount(), equalTo(1L));

            Avg avg = bucket.getAggregations().get("avg_i");
            assertThat(avg, notNullValue());
            assertThat(avg.getValue(), equalTo((double) i));

            Terms subTermsAgg = bucket.getAggregations().get("subTerms");
            assertThat(subTermsAgg, notNullValue());
            assertThat(subTermsAgg.getBuckets().size(), equalTo(2));
            double j = i;
            for (Terms.Bucket subBucket : subTermsAgg.getBuckets()) {
                assertThat(subBucket, notNullValue());
                assertThat(key(subBucket), equalTo(String.valueOf(j)));
                assertThat(subBucket.getDocCount(), equalTo(1L));
                j++;
            }
        }
    }

    public void testSingleValuedFieldOrderedBySingleBucketSubAggregationAsc() throws Exception {
        boolean asc = randomBoolean();
        SearchResponse response = client()
                .prepareSearch("idx")
                .setTypes("type")
                .addAggregation(
                        terms("num_tags").field("num_tag").collectMode(randomFrom(SubAggCollectionMode.values()))
                                .order(Terms.Order.aggregation("filter", asc))
                                .subAggregation(filter("filter", QueryBuilders.matchAllQuery()))).execute().actionGet();


        assertSearchResponse(response);

        Terms tags = response.getAggregations().get("num_tags");
        assertThat(tags, notNullValue());
        assertThat(tags.getName(), equalTo("num_tags"));
        assertThat(tags.getBuckets().size(), equalTo(2));

        Iterator<Terms.Bucket> iters = tags.getBuckets().iterator();

        Terms.Bucket tag = iters.next();
        assertThat(tag, notNullValue());
        assertThat(key(tag), equalTo(asc ? "0" : "1"));
        assertThat(tag.getDocCount(), equalTo(asc ? 2L : 3L));
        Filter filter = tag.getAggregations().get("filter");
        assertThat(filter, notNullValue());
        assertThat(filter.getDocCount(), equalTo(asc ? 2L : 3L));

        tag = iters.next();
        assertThat(tag, notNullValue());
        assertThat(key(tag), equalTo(asc ? "1" : "0"));
        assertThat(tag.getDocCount(), equalTo(asc ? 3L : 2L));
        filter = tag.getAggregations().get("filter");
        assertThat(filter, notNullValue());
        assertThat(filter.getDocCount(), equalTo(asc ? 3L : 2L));
    }

    public void testSingleValuedFieldOrderedBySubAggregationAscMultiHierarchyLevels() throws Exception {
        boolean asc = randomBoolean();
        SearchResponse response = client()
                .prepareSearch("idx")
                .setTypes("type")
                .addAggregation(
                        terms("tags")
                                .field("num_tag")
                                .collectMode(randomFrom(SubAggCollectionMode.values()))
                                .order(Terms.Order.aggregation("filter1>filter2>max", asc))
                                .subAggregation(
                                        filter("filter1", QueryBuilders.matchAllQuery()).subAggregation(
                                                filter("filter2", QueryBuilders.matchAllQuery()).subAggregation(
                                                        max("max").field(SINGLE_VALUED_FIELD_NAME))))).execute().actionGet();


        assertSearchResponse(response);

        Terms tags = response.getAggregations().get("tags");
        assertThat(tags, notNullValue());
        assertThat(tags.getName(), equalTo("tags"));
        assertThat(tags.getBuckets().size(), equalTo(2));

        Iterator<Terms.Bucket> iters = tags.getBuckets().iterator();

        // the max for "1" is 2
        // the max for "0" is 4

        Terms.Bucket tag = iters.next();
        assertThat(tag, notNullValue());
        assertThat(key(tag), equalTo(asc ? "1" : "0"));
        assertThat(tag.getDocCount(), equalTo(asc ? 3L : 2L));
        Filter filter1 = tag.getAggregations().get("filter1");
        assertThat(filter1, notNullValue());
        assertThat(filter1.getDocCount(), equalTo(asc ? 3L : 2L));
        Filter filter2 = filter1.getAggregations().get("filter2");
        assertThat(filter2, notNullValue());
        assertThat(filter2.getDocCount(), equalTo(asc ? 3L : 2L));
        Max max = filter2.getAggregations().get("max");
        assertThat(max, notNullValue());
        assertThat(max.getValue(), equalTo(asc ? 2.0 : 4.0));

        tag = iters.next();
        assertThat(tag, notNullValue());
        assertThat(key(tag), equalTo(asc ? "0" : "1"));
        assertThat(tag.getDocCount(), equalTo(asc ? 2L : 3L));
        filter1 = tag.getAggregations().get("filter1");
        assertThat(filter1, notNullValue());
        assertThat(filter1.getDocCount(), equalTo(asc ? 2L : 3L));
        filter2 = filter1.getAggregations().get("filter2");
        assertThat(filter2, notNullValue());
        assertThat(filter2.getDocCount(), equalTo(asc ? 2L : 3L));
        max = filter2.getAggregations().get("max");
        assertThat(max, notNullValue());
        assertThat(max.getValue(), equalTo(asc ? 4.0 : 2.0));
    }

    public void testSingleValuedFieldOrderedByMissingSubAggregation() throws Exception {
        for (String index : Arrays.asList("idx", "idx_unmapped")) {
            try {
                client().prepareSearch(index)
                        .setTypes("type")
                        .addAggregation(
                                terms("terms").field(SINGLE_VALUED_FIELD_NAME).collectMode(randomFrom(SubAggCollectionMode.values()))
                                        .order(Terms.Order.aggregation("avg_i", true))).execute().actionGet();

                fail("Expected search to fail when trying to sort terms aggregation by sug-aggregation that doesn't exist");

            } catch (ElasticsearchException e) {
                // expected
            }
        }
    }

    public void testSingleValuedFieldOrderedByNonMetricsOrMultiBucketSubAggregation() throws Exception {
        for (String index : Arrays.asList("idx", "idx_unmapped")) {
            try {
                client().prepareSearch(index)
                        .setTypes("type")
                        .addAggregation(
                                terms("terms")
                                        .field(SINGLE_VALUED_FIELD_NAME)
                                        .collectMode(randomFrom(SubAggCollectionMode.values()))
                                        .order(Terms.Order.aggregation("num_tags", true))
                                        .subAggregation(
                                                terms("num_tags").field("num_tags").collectMode(randomFrom(SubAggCollectionMode.values()))))
                        .execute().actionGet();

                fail("Expected search to fail when trying to sort terms aggregation by sug-aggregation which is not of a metrics type");

            } catch (ElasticsearchException e) {
                // expected
            }
        }
    }

    public void testSingleValuedFieldOrderedByMultiValuedSubAggregationWithUknownMetric() throws Exception {
        for (String index : Arrays.asList("idx", "idx_unmapped")) {
            try {
                client().prepareSearch(index)
                        .setTypes("type")
                        .addAggregation(
                                terms("terms").field(SINGLE_VALUED_FIELD_NAME + "2").collectMode(randomFrom(SubAggCollectionMode.values()))
                                        .order(Terms.Order.aggregation("stats.foo", true))
                                        .subAggregation(stats("stats").field(SINGLE_VALUED_FIELD_NAME))).execute().actionGet();

                fail("Expected search to fail when trying to sort terms aggregation by multi-valued sug-aggregation " +
                        "with an unknown specified metric to order by");

            } catch (ElasticsearchException e) {
                // expected
            }
        }
    }

    public void testSingleValuedFieldOrderedByMultiValuedSubAggregationWithoutMetric() throws Exception {
        for (String index : Arrays.asList("idx", "idx_unmapped")) {
            try {
                client().prepareSearch(index)
                        .setTypes("type")
                        .addAggregation(
                                terms("terms").field(SINGLE_VALUED_FIELD_NAME).collectMode(randomFrom(SubAggCollectionMode.values()))
                                        .order(Terms.Order.aggregation("stats", true))
                                        .subAggregation(stats("stats").field(SINGLE_VALUED_FIELD_NAME))).execute().actionGet();

                fail("Expected search to fail when trying to sort terms aggregation by multi-valued sug-aggregation " +
                        "where the metric name is not specified");

            } catch (ElasticsearchException e) {
                // expected
            }
        }
    }

    public void testSingleValuedFieldOrderedBySingleValueSubAggregationDesc() throws Exception {
        boolean asc = false;
        SearchResponse response = client()
                .prepareSearch("idx")
                .setTypes("type")
                .addAggregation(
                        terms("terms").field(SINGLE_VALUED_FIELD_NAME).collectMode(randomFrom(SubAggCollectionMode.values()))
                                .order(Terms.Order.aggregation("avg_i", asc)).subAggregation(avg("avg_i").field(SINGLE_VALUED_FIELD_NAME)))
                .execute().actionGet();


        assertSearchResponse(response);

        Terms terms = response.getAggregations().get("terms");
        assertThat(terms, notNullValue());
        assertThat(terms.getName(), equalTo("terms"));
        assertThat(terms.getBuckets().size(), equalTo(5));

        for (int i = 4; i >= 0; i--) {

            Terms.Bucket bucket = terms.getBucketByKey("" + (double) i);
            assertThat(bucket, notNullValue());
            assertThat(key(bucket), equalTo("" + (double)i));
            assertThat(bucket.getDocCount(), equalTo(1L));

            Avg avg = bucket.getAggregations().get("avg_i");
            assertThat(avg, notNullValue());
            assertThat(avg.getValue(), equalTo((double) i));
        }
    }

    public void testSingleValuedFieldOrderedByMultiValueSubAggregationAsc() throws Exception {
        boolean asc = true;
        SearchResponse response = client()
                .prepareSearch("idx")
                .setTypes("type")
                .addAggregation(
                        terms("terms").field(SINGLE_VALUED_FIELD_NAME).collectMode(randomFrom(SubAggCollectionMode.values()))
                                .order(Terms.Order.aggregation("stats.avg", asc))
                                .subAggregation(stats("stats").field(SINGLE_VALUED_FIELD_NAME))).execute().actionGet();

        assertSearchResponse(response);

        Terms terms = response.getAggregations().get("terms");
        assertThat(terms, notNullValue());
        assertThat(terms.getName(), equalTo("terms"));
        assertThat(terms.getBuckets().size(), equalTo(5));

        for (int i = 0; i < 5; i++) {
            Terms.Bucket bucket = terms.getBucketByKey("" + (double) i);
            assertThat(bucket, notNullValue());
            assertThat(key(bucket), equalTo("" + (double)i));
            assertThat(bucket.getDocCount(), equalTo(1L));

            Stats stats = bucket.getAggregations().get("stats");
            assertThat(stats, notNullValue());
            assertThat(stats.getMax(), equalTo((double) i));
        }
    }

    public void testSingleValuedFieldOrderedByMultiValueSubAggregationDesc() throws Exception {
        boolean asc = false;
        SearchResponse response = client()
                .prepareSearch("idx")
                .setTypes("type")
                .addAggregation(
                        terms("terms").field(SINGLE_VALUED_FIELD_NAME).collectMode(randomFrom(SubAggCollectionMode.values()))
                                .order(Terms.Order.aggregation("stats.avg", asc))
                                .subAggregation(stats("stats").field(SINGLE_VALUED_FIELD_NAME))).execute().actionGet();

        assertSearchResponse(response);

        Terms terms = response.getAggregations().get("terms");
        assertThat(terms, notNullValue());
        assertThat(terms.getName(), equalTo("terms"));
        assertThat(terms.getBuckets().size(), equalTo(5));

        for (int i = 4; i >= 0; i--) {
            Terms.Bucket bucket = terms.getBucketByKey("" + (double) i);
            assertThat(bucket, notNullValue());
            assertThat(key(bucket), equalTo("" + (double)i));
            assertThat(bucket.getDocCount(), equalTo(1L));

            Stats stats = bucket.getAggregations().get("stats");
            assertThat(stats, notNullValue());
            assertThat(stats.getMax(), equalTo((double) i));
        }
    }

    public void testSingleValuedFieldOrderedByMultiValueExtendedStatsAsc() throws Exception {
        boolean asc = true;
        SearchResponse response = client()
                .prepareSearch("idx")
                .setTypes("type")
                .addAggregation(
                        terms("terms").field(SINGLE_VALUED_FIELD_NAME).collectMode(randomFrom(SubAggCollectionMode.values()))
                                .order(Terms.Order.aggregation("stats.variance", asc))
                                .subAggregation(extendedStats("stats").field(SINGLE_VALUED_FIELD_NAME))).execute().actionGet();

        assertSearchResponse(response);

        Terms terms = response.getAggregations().get("terms");
        assertThat(terms, notNullValue());
        assertThat(terms.getName(), equalTo("terms"));
        assertThat(terms.getBuckets().size(), equalTo(5));

        for (int i = 0; i < 5; i++) {
            Terms.Bucket bucket = terms.getBucketByKey("" + (double) i);
            assertThat(bucket, notNullValue());
            assertThat(key(bucket), equalTo("" + (double)i));
            assertThat(bucket.getDocCount(), equalTo(1L));

            ExtendedStats stats = bucket.getAggregations().get("stats");
            assertThat(stats, notNullValue());
            assertThat(stats.getMax(), equalTo((double) i));
        }

    }

    public void testScriptScore() {
        ScriptInput scoringScript = ScriptInput.inline(
            CustomScriptPlugin.NAME, "doc['" + SINGLE_VALUED_FIELD_NAME + "'].value", Collections.emptyMap());

        ScriptInput aggregationScript = ScriptInput.inline(CustomScriptPlugin.NAME, "ceil(_score.doubleValue()/3)", Collections.emptyMap());

        SearchResponse response = client()
                .prepareSearch("idx")
                .setTypes("type")
                .setQuery(functionScoreQuery(scriptFunction(scoringScript)))
                .addAggregation(
                        terms("terms")
                                .collectMode(randomFrom(SubAggCollectionMode.values()))
                                .script(aggregationScript))
                .get();

        assertSearchResponse(response);

        Terms terms = response.getAggregations().get("terms");
        assertThat(terms, notNullValue());
        assertThat(terms.getName(), equalTo("terms"));
        assertThat(terms.getBuckets().size(), equalTo(3));

        for (int i = 0; i < 3; i++) {
            Terms.Bucket bucket = terms.getBucketByKey("" + (double) i);
            assertThat(bucket, notNullValue());
            assertThat(key(bucket), equalTo("" + (double)i));
            assertThat(bucket.getKeyAsNumber().intValue(), equalTo(i));
            assertThat(bucket.getDocCount(), equalTo(i == 1 ? 3L : 1L));
        }
    }

    public void testSingleValuedFieldOrderedBySingleValueSubAggregationAscAndTermsDesc() throws Exception {
        double[] expectedKeys = new double[] { 1, 2, 4, 3, 7, 6, 5 };
        assertMultiSortResponse(expectedKeys, Terms.Order.aggregation("avg_l", true), Terms.Order.term(false));
    }

    public void testSingleValuedFieldOrderedBySingleValueSubAggregationAscAndTermsAsc() throws Exception {
        double[] expectedKeys = new double[] { 1, 2, 3, 4, 5, 6, 7 };
        assertMultiSortResponse(expectedKeys, Terms.Order.aggregation("avg_l", true), Terms.Order.term(true));
    }

    public void testSingleValuedFieldOrderedBySingleValueSubAggregationDescAndTermsAsc() throws Exception {
        double[] expectedKeys = new double[] { 5, 6, 7, 3, 4, 2, 1 };
        assertMultiSortResponse(expectedKeys, Terms.Order.aggregation("avg_l", false), Terms.Order.term(true));
    }

    public void testSingleValuedFieldOrderedByCountAscAndSingleValueSubAggregationAsc() throws Exception {
        double[] expectedKeys = new double[] { 6, 7, 3, 4, 5, 1, 2 };
        assertMultiSortResponse(expectedKeys, Terms.Order.count(true), Terms.Order.aggregation("avg_l", true));
    }

    public void testSingleValuedFieldOrderedBySingleValueSubAggregationAscSingleValueSubAggregationAsc() throws Exception {
        double[] expectedKeys = new double[] { 6, 7, 3, 5, 4, 1, 2 };
        assertMultiSortResponse(expectedKeys, Terms.Order.aggregation("sum_d", true), Terms.Order.aggregation("avg_l", true));
    }

    public void testSingleValuedFieldOrderedByThreeCriteria() throws Exception {
        double[] expectedKeys = new double[] { 2, 1, 4, 5, 3, 6, 7 };
        assertMultiSortResponse(expectedKeys, Terms.Order.count(false),
                Terms.Order.aggregation("sum_d", false),
                Terms.Order.aggregation("avg_l", false));
    }

    public void testSingleValuedFieldOrderedBySingleValueSubAggregationAscAsCompound() throws Exception {
        double[] expectedKeys = new double[] { 1, 2, 3, 4, 5, 6, 7 };
        assertMultiSortResponse(expectedKeys, Terms.Order.aggregation("avg_l", true));
    }

    private void assertMultiSortResponse(double[] expectedKeys, Terms.Order... order) {
        SearchResponse response = client()
                .prepareSearch("sort_idx")
                .setTypes("multi_sort_type")
                .addAggregation(
                        terms("terms").field(SINGLE_VALUED_FIELD_NAME).collectMode(randomFrom(SubAggCollectionMode.values()))
                                .order(Terms.Order.compound(order)).subAggregation(avg("avg_l").field("l"))
                                .subAggregation(sum("sum_d").field("d"))).execute().actionGet();

        assertSearchResponse(response);

        Terms terms = response.getAggregations().get("terms");
        assertThat(terms, notNullValue());
        assertThat(terms.getName(), equalTo("terms"));
        assertThat(terms.getBuckets().size(), equalTo(expectedKeys.length));

        int i = 0;
        for (Terms.Bucket bucket : terms.getBuckets()) {
            assertThat(bucket, notNullValue());
            assertThat(key(bucket), equalTo(String.valueOf(expectedKeys[i])));
            assertThat(bucket.getDocCount(), equalTo(expectedMultiSortBuckets.get(expectedKeys[i]).get("_count")));
            Avg avg = bucket.getAggregations().get("avg_l");
            assertThat(avg, notNullValue());
            assertThat(avg.getValue(), equalTo(expectedMultiSortBuckets.get(expectedKeys[i]).get("avg_l")));
            Sum sum = bucket.getAggregations().get("sum_d");
            assertThat(sum, notNullValue());
            assertThat(sum.getValue(), equalTo(expectedMultiSortBuckets.get(expectedKeys[i]).get("sum_d")));
            i++;
        }
    }

    public void testOtherDocCount() {
        testOtherDocCount(SINGLE_VALUED_FIELD_NAME, MULTI_VALUED_FIELD_NAME);
    }

    /**
     * Make sure that a request using a script does not get cached and a request
     * not using a script does get cached.
     */
    public void testDontCacheScripts() throws Exception {
        assertAcked(prepareCreate("cache_test_idx").addMapping("type", "d", "type=float")
                .setSettings(Settings.builder().put("requests.cache.enable", true).put("number_of_shards", 1).put("number_of_replicas", 1))
                .get());
        indexRandom(true, client().prepareIndex("cache_test_idx", "type", "1").setSource("s", 1.5),
                client().prepareIndex("cache_test_idx", "type", "2").setSource("s", 2.5));

        // Make sure we are starting with a clear cache
        assertThat(client().admin().indices().prepareStats("cache_test_idx").setRequestCache(true).get().getTotal().getRequestCache()
                .getHitCount(), equalTo(0L));
        assertThat(client().admin().indices().prepareStats("cache_test_idx").setRequestCache(true).get().getTotal().getRequestCache()
                .getMissCount(), equalTo(0L));

        // Test that a request using a script does not get cached
        SearchResponse r = client().prepareSearch("cache_test_idx").setSize(0).addAggregation(
                terms("terms").field("d").script(new Script("_value + 1", ScriptType.INLINE, CustomScriptPlugin.NAME, null))).get();
        assertSearchResponse(r);

        assertThat(client().admin().indices().prepareStats("cache_test_idx").setRequestCache(true).get().getTotal().getRequestCache()
                .getHitCount(), equalTo(0L));
        assertThat(client().admin().indices().prepareStats("cache_test_idx").setRequestCache(true).get().getTotal().getRequestCache()
                .getMissCount(), equalTo(0L));

        // To make sure that the cache is working test that a request not using
        // a script is cached
        r = client().prepareSearch("cache_test_idx").setSize(0).addAggregation(terms("terms").field("d")).get();
        assertSearchResponse(r);

        assertThat(client().admin().indices().prepareStats("cache_test_idx").setRequestCache(true).get().getTotal().getRequestCache()
                .getHitCount(), equalTo(0L));
        assertThat(client().admin().indices().prepareStats("cache_test_idx").setRequestCache(true).get().getTotal().getRequestCache()
                .getMissCount(), equalTo(1L));
    }
}<|MERGE_RESOLUTION|>--- conflicted
+++ resolved
@@ -27,11 +27,7 @@
 import org.elasticsearch.plugins.Plugin;
 import org.elasticsearch.script.ScoreAccessor;
 import org.elasticsearch.script.Script;
-<<<<<<< HEAD
 import org.elasticsearch.script.Script.ScriptInput;
-=======
-import org.elasticsearch.script.ScriptService.ScriptType;
->>>>>>> e874dee3
 import org.elasticsearch.search.aggregations.AggregationTestScriptsPlugin;
 import org.elasticsearch.search.aggregations.Aggregator.SubAggCollectionMode;
 import org.elasticsearch.search.aggregations.bucket.LongTermsIT.CustomScriptPlugin;
@@ -59,14 +55,12 @@
 import java.util.Map;
 import java.util.function.Function;
 
+import static java.util.Collections.emptyMap;
 import static org.elasticsearch.common.xcontent.XContentFactory.jsonBuilder;
 import static org.elasticsearch.index.query.QueryBuilders.functionScoreQuery;
 import static org.elasticsearch.index.query.QueryBuilders.matchAllQuery;
 import static org.elasticsearch.index.query.functionscore.ScoreFunctionBuilders.scriptFunction;
-<<<<<<< HEAD
 import static org.elasticsearch.script.Script.ScriptType;
-=======
->>>>>>> e874dee3
 import static org.elasticsearch.search.aggregations.AggregationBuilders.avg;
 import static org.elasticsearch.search.aggregations.AggregationBuilders.extendedStats;
 import static org.elasticsearch.search.aggregations.AggregationBuilders.filter;
@@ -461,7 +455,7 @@
                 .addAggregation(terms("terms")
                         .field(SINGLE_VALUED_FIELD_NAME)
                         .collectMode(randomFrom(SubAggCollectionMode.values()))
-                                .script(ScriptInput.inline(CustomScriptPlugin.NAME, "_value + 1", Collections.emptyMap())))
+                                .script(ScriptInput.inline(CustomScriptPlugin.NAME, "_value + 1", emptyMap())))
                 .get();
 
         assertSearchResponse(response);
@@ -514,7 +508,7 @@
                 .addAggregation(terms("terms")
                         .field(MULTI_VALUED_FIELD_NAME)
                         .collectMode(randomFrom(SubAggCollectionMode.values()))
-                                .script(ScriptInput.inline(CustomScriptPlugin.NAME, "_value + 1", Collections.emptyMap())))
+                                .script(ScriptInput.inline(CustomScriptPlugin.NAME, "_value + 1", emptyMap())))
                 .get();
 
         assertSearchResponse(response);
@@ -543,7 +537,7 @@
                 .addAggregation(terms("terms")
                         .field(MULTI_VALUED_FIELD_NAME)
                         .collectMode(randomFrom(SubAggCollectionMode.values()))
-                        .script(ScriptInput.inline(CustomScriptPlugin.NAME, "(long) (_value / 1000 + 1)", Collections.emptyMap())))
+                        .script(ScriptInput.inline(CustomScriptPlugin.NAME, "(long) (_value / 1000 + 1)", emptyMap())))
                 .get();
 
         assertSearchResponse(response);
@@ -586,7 +580,7 @@
                         terms("terms")
                                 .collectMode(randomFrom(SubAggCollectionMode.values()))
                                 .script(ScriptInput.inline(
-                                    CustomScriptPlugin.NAME, "doc['" + MULTI_VALUED_FIELD_NAME + "'].value", Collections.emptyMap())))
+                                    CustomScriptPlugin.NAME, "doc['" + MULTI_VALUED_FIELD_NAME + "'].value", emptyMap())))
                 .get();
 
         assertSearchResponse(response);
@@ -613,7 +607,7 @@
                         terms("terms")
                                 .collectMode(randomFrom(SubAggCollectionMode.values()))
                                 .script(ScriptInput.inline(
-                                    CustomScriptPlugin.NAME, "doc['" + MULTI_VALUED_FIELD_NAME + "']", Collections.emptyMap())))
+                                    CustomScriptPlugin.NAME, "doc['" + MULTI_VALUED_FIELD_NAME + "']", emptyMap())))
                 .get();
 
         assertSearchResponse(response);
@@ -1088,9 +1082,9 @@
 
     public void testScriptScore() {
         ScriptInput scoringScript = ScriptInput.inline(
-            CustomScriptPlugin.NAME, "doc['" + SINGLE_VALUED_FIELD_NAME + "'].value", Collections.emptyMap());
-
-        ScriptInput aggregationScript = ScriptInput.inline(CustomScriptPlugin.NAME, "ceil(_score.doubleValue()/3)", Collections.emptyMap());
+            CustomScriptPlugin.NAME, "doc['" + SINGLE_VALUED_FIELD_NAME + "'].value", emptyMap());
+
+        ScriptInput aggregationScript = ScriptInput.inline(CustomScriptPlugin.NAME, "ceil(_score.doubleValue()/3)", emptyMap());
 
         SearchResponse response = client()
                 .prepareSearch("idx")
@@ -1209,7 +1203,7 @@
 
         // Test that a request using a script does not get cached
         SearchResponse r = client().prepareSearch("cache_test_idx").setSize(0).addAggregation(
-                terms("terms").field("d").script(new Script("_value + 1", ScriptType.INLINE, CustomScriptPlugin.NAME, null))).get();
+                terms("terms").field("d").script(ScriptInput.inline(CustomScriptPlugin.NAME, "_value + 1", emptyMap()))).get();
         assertSearchResponse(r);
 
         assertThat(client().admin().indices().prepareStats("cache_test_idx").setRequestCache(true).get().getTotal().getRequestCache()
