/*
 * Licensed to Elasticsearch under one or more contributor
 * license agreements. See the NOTICE file distributed with
 * this work for additional information regarding copyright
 * ownership. Elasticsearch licenses this file to you under
 * the Apache License, Version 2.0 (the "License"); you may
 * not use this file except in compliance with the License.
 * You may obtain a copy of the License at
 *
 *    http://www.apache.org/licenses/LICENSE-2.0
 *
 * Unless required by applicable law or agreed to in writing,
 * software distributed under the License is distributed on an
 * "AS IS" BASIS, WITHOUT WARRANTIES OR CONDITIONS OF ANY
 * KIND, either express or implied.  See the License for the
 * specific language governing permissions and limitations
 * under the License.
 */

package org.elasticsearch.search.aggregations.bucket;

import org.elasticsearch.action.index.IndexRequestBuilder;
import org.elasticsearch.action.search.SearchResponse;
import org.elasticsearch.common.ParseFieldMatcher;
import org.elasticsearch.common.io.stream.StreamInput;
import org.elasticsearch.common.io.stream.StreamOutput;
import org.elasticsearch.common.settings.Settings;
import org.elasticsearch.common.xcontent.XContentBuilder;
import org.elasticsearch.common.xcontent.XContentFactory;
import org.elasticsearch.common.xcontent.XContentParser;
import org.elasticsearch.index.query.QueryBuilders;
<<<<<<< HEAD
import org.elasticsearch.index.query.QueryShardException;
import org.elasticsearch.plugins.AbstractPlugin;
=======
import org.elasticsearch.index.query.QueryParsingException;
import org.elasticsearch.plugins.Plugin;
>>>>>>> 833f8211
import org.elasticsearch.script.Script;
import org.elasticsearch.script.ScriptModule;
import org.elasticsearch.script.ScriptService;
import org.elasticsearch.script.ScriptService.ScriptType;
import org.elasticsearch.search.SearchModule;
import org.elasticsearch.search.aggregations.Aggregation;
import org.elasticsearch.search.aggregations.bucket.filter.FilterAggregationBuilder;
import org.elasticsearch.search.aggregations.bucket.filter.InternalFilter;
import org.elasticsearch.search.aggregations.bucket.script.NativeSignificanceScoreScriptNoParams;
import org.elasticsearch.search.aggregations.bucket.script.NativeSignificanceScoreScriptWithParams;
import org.elasticsearch.search.aggregations.bucket.significant.SignificantStringTerms;
import org.elasticsearch.search.aggregations.bucket.significant.SignificantTerms;
import org.elasticsearch.search.aggregations.bucket.significant.SignificantTermsAggregatorFactory;
import org.elasticsearch.search.aggregations.bucket.significant.SignificantTermsBuilder;
import org.elasticsearch.search.aggregations.bucket.significant.heuristics.ChiSquare;
import org.elasticsearch.search.aggregations.bucket.significant.heuristics.GND;
import org.elasticsearch.search.aggregations.bucket.significant.heuristics.MutualInformation;
import org.elasticsearch.search.aggregations.bucket.significant.heuristics.ScriptHeuristic;
import org.elasticsearch.search.aggregations.bucket.significant.heuristics.SignificanceHeuristic;
import org.elasticsearch.search.aggregations.bucket.significant.heuristics.SignificanceHeuristicBuilder;
import org.elasticsearch.search.aggregations.bucket.significant.heuristics.SignificanceHeuristicParser;
import org.elasticsearch.search.aggregations.bucket.significant.heuristics.SignificanceHeuristicStreams;
import org.elasticsearch.search.aggregations.bucket.terms.StringTerms;
import org.elasticsearch.search.aggregations.bucket.terms.Terms;
import org.elasticsearch.search.aggregations.bucket.terms.TermsBuilder;
import org.elasticsearch.test.ESIntegTestCase;
import org.junit.Test;

import java.io.IOException;
import java.util.ArrayList;
import java.util.Collection;
import java.util.HashMap;
import java.util.Iterator;
import java.util.List;
import java.util.Map;
import java.util.concurrent.ExecutionException;

import static org.elasticsearch.cluster.metadata.IndexMetaData.SETTING_NUMBER_OF_REPLICAS;
import static org.elasticsearch.cluster.metadata.IndexMetaData.SETTING_NUMBER_OF_SHARDS;
import static org.elasticsearch.common.settings.Settings.settingsBuilder;
import static org.elasticsearch.test.hamcrest.ElasticsearchAssertions.assertAcked;
import static org.elasticsearch.test.hamcrest.ElasticsearchAssertions.assertSearchResponse;
import static org.hamcrest.Matchers.closeTo;
import static org.hamcrest.Matchers.equalTo;
import static org.hamcrest.Matchers.greaterThan;
import static org.hamcrest.Matchers.is;

/**
 *
 */
@ESIntegTestCase.ClusterScope(scope = ESIntegTestCase.Scope.SUITE)
public class SignificantTermsSignificanceScoreIT extends ESIntegTestCase {

    static final String INDEX_NAME = "testidx";
    static final String DOC_TYPE = "doc";
    static final String TEXT_FIELD = "text";
    static final String CLASS_FIELD = "class";

    @Override
    public Settings nodeSettings(int nodeOrdinal) {
        return settingsBuilder()
                .put(super.nodeSettings(nodeOrdinal))
                .put("plugin.types", CustomSignificanceHeuristicPlugin.class.getName())
                .put("path.conf", this.getDataPath("config"))
                .build();
    }

    public String randomExecutionHint() {
        return randomBoolean() ? null : randomFrom(SignificantTermsAggregatorFactory.ExecutionMode.values()).toString();
    }

    @Test
    public void testPlugin() throws Exception {
        String type = randomBoolean() ? "string" : "long";
        String settings = "{\"index.number_of_shards\": 1, \"index.number_of_replicas\": 0}";
        index01Docs(type, settings);
        SearchResponse response = client().prepareSearch(INDEX_NAME).setTypes(DOC_TYPE)
                .addAggregation(new TermsBuilder("class")
                        .field(CLASS_FIELD)
                        .subAggregation((new SignificantTermsBuilder("sig_terms"))
                                .field(TEXT_FIELD)
                                .significanceHeuristic(new SimpleHeuristic.SimpleHeuristicBuilder())
                                .minDocCount(1)
                        )
                )
                .execute()
                .actionGet();
        assertSearchResponse(response);
        StringTerms classes = (StringTerms) response.getAggregations().get("class");
        assertThat(classes.getBuckets().size(), equalTo(2));
        for (Terms.Bucket classBucket : classes.getBuckets()) {
            Map<String, Aggregation> aggs = classBucket.getAggregations().asMap();
            assertTrue(aggs.containsKey("sig_terms"));
            SignificantTerms agg = (SignificantTerms) aggs.get("sig_terms");
            assertThat(agg.getBuckets().size(), equalTo(2));
            Iterator<SignificantTerms.Bucket> bucketIterator = agg.iterator();
            SignificantTerms.Bucket sigBucket = bucketIterator.next();
            String term = sigBucket.getKeyAsString();
            String classTerm = classBucket.getKeyAsString();
            assertTrue(term.equals(classTerm));
            assertThat(sigBucket.getSignificanceScore(), closeTo(2.0, 1.e-8));
            sigBucket = bucketIterator.next();
            assertThat(sigBucket.getSignificanceScore(), closeTo(1.0, 1.e-8));
        }

        // we run the same test again but this time we do not call assertSearchResponse() before the assertions
        // the reason is that this would trigger toXContent and we would like to check that this has no potential side effects

        response = client().prepareSearch(INDEX_NAME).setTypes(DOC_TYPE)
                .addAggregation(new TermsBuilder("class")
                        .field(CLASS_FIELD)
                        .subAggregation((new SignificantTermsBuilder("sig_terms"))
                                .field(TEXT_FIELD)
                                .significanceHeuristic(new SimpleHeuristic.SimpleHeuristicBuilder())
                                .minDocCount(1)
                        )
                )
                .execute()
                .actionGet();

        classes = (StringTerms) response.getAggregations().get("class");
        assertThat(classes.getBuckets().size(), equalTo(2));
        for (Terms.Bucket classBucket : classes.getBuckets()) {
            Map<String, Aggregation> aggs = classBucket.getAggregations().asMap();
            assertTrue(aggs.containsKey("sig_terms"));
            SignificantTerms agg = (SignificantTerms) aggs.get("sig_terms");
            assertThat(agg.getBuckets().size(), equalTo(2));
            Iterator<SignificantTerms.Bucket> bucketIterator = agg.iterator();
            SignificantTerms.Bucket sigBucket = bucketIterator.next();
            String term = sigBucket.getKeyAsString();
            String classTerm = classBucket.getKeyAsString();
            assertTrue(term.equals(classTerm));
            assertThat(sigBucket.getSignificanceScore(), closeTo(2.0, 1.e-8));
            sigBucket = bucketIterator.next();
            assertThat(sigBucket.getSignificanceScore(), closeTo(1.0, 1.e-8));
        }
    }

    public static class CustomSignificanceHeuristicPlugin extends Plugin {

        @Override
        public String name() {
            return "test-plugin-significance-heuristic";
        }

        @Override
        public String description() {
            return "Significance heuristic plugin";
        }

        public void onModule(SearchModule significanceModule) {
            significanceModule.registerHeuristicParser(SimpleHeuristic.SimpleHeuristicParser.class);
            significanceModule.registerStream(SimpleHeuristic.STREAM);
        }
        public void onModule(ScriptModule module) {
            module.registerScript(NativeSignificanceScoreScriptNoParams.NATIVE_SIGNIFICANCE_SCORE_SCRIPT_NO_PARAMS, NativeSignificanceScoreScriptNoParams.Factory.class);
            module.registerScript(NativeSignificanceScoreScriptWithParams.NATIVE_SIGNIFICANCE_SCORE_SCRIPT_WITH_PARAMS, NativeSignificanceScoreScriptWithParams.Factory.class);
        }
    }

    public static class SimpleHeuristic extends SignificanceHeuristic {

        protected static final String[] NAMES = {"simple"};

        public static final SignificanceHeuristicStreams.Stream STREAM = new SignificanceHeuristicStreams.Stream() {
            @Override
            public SignificanceHeuristic readResult(StreamInput in) throws IOException {
                return readFrom(in);
            }

            @Override
            public String getName() {
                return NAMES[0];
            }
        };

        public static SignificanceHeuristic readFrom(StreamInput in) throws IOException {
            return new SimpleHeuristic();
        }

        /**
         * @param subsetFreq   The frequency of the term in the selected sample
         * @param subsetSize   The size of the selected sample (typically number of docs)
         * @param supersetFreq The frequency of the term in the superset from which the sample was taken
         * @param supersetSize The size of the superset from which the sample was taken  (typically number of docs)
         * @return a "significance" score
         */
        @Override
        public double getScore(long subsetFreq, long subsetSize, long supersetFreq, long supersetSize) {
            return subsetFreq / subsetSize > supersetFreq / supersetSize ? 2.0 : 1.0;
        }

        @Override
        public void writeTo(StreamOutput out) throws IOException {
            out.writeString(STREAM.getName());
        }

        public static class SimpleHeuristicParser implements SignificanceHeuristicParser {

            @Override
            public SignificanceHeuristic parse(XContentParser parser, ParseFieldMatcher parseFieldMatcher) throws IOException, QueryShardException {
                parser.nextToken();
                return new SimpleHeuristic();
            }

            @Override
            public String[] getNames() {
                return NAMES;
            }
        }

        public static class SimpleHeuristicBuilder implements SignificanceHeuristicBuilder {

            @Override
            public XContentBuilder toXContent(XContentBuilder builder, Params params) throws IOException {
                builder.startObject(STREAM.getName()).endObject();
                return builder;
            }
        }
    }


    @Test
    public void testXContentResponse() throws Exception {

        String type = randomBoolean() ? "string" : "long";
        String settings = "{\"index.number_of_shards\": 1, \"index.number_of_replicas\": 0}";
        index01Docs(type, settings);
        SearchResponse response = client().prepareSearch(INDEX_NAME).setTypes(DOC_TYPE)
                .addAggregation(new TermsBuilder("class").field(CLASS_FIELD).subAggregation(new SignificantTermsBuilder("sig_terms").field(TEXT_FIELD)))
                .execute()
                .actionGet();
        assertSearchResponse(response);
        StringTerms classes = (StringTerms) response.getAggregations().get("class");
        assertThat(classes.getBuckets().size(), equalTo(2));
        for (Terms.Bucket classBucket : classes.getBuckets()) {
            Map<String, Aggregation> aggs = classBucket.getAggregations().asMap();
            assertTrue(aggs.containsKey("sig_terms"));
            SignificantTerms agg = (SignificantTerms) aggs.get("sig_terms");
            assertThat(agg.getBuckets().size(), equalTo(1));
            String term = agg.iterator().next().getKeyAsString();
            String classTerm = classBucket.getKeyAsString();
            assertTrue(term.equals(classTerm));
        }

        XContentBuilder responseBuilder = XContentFactory.jsonBuilder();
        classes.toXContent(responseBuilder, null);
        String result = null;
        if (type.equals("long")) {
            result = "\"class\"{\"doc_count_error_upper_bound\":0,\"sum_other_doc_count\":0,\"buckets\":[{\"key\":\"0\",\"doc_count\":4,\"sig_terms\":{\"doc_count\":4,\"buckets\":[{\"key\":0,\"key_as_string\":\"0\",\"doc_count\":4,\"score\":0.39999999999999997,\"bg_count\":5}]}},{\"key\":\"1\",\"doc_count\":3,\"sig_terms\":{\"doc_count\":3,\"buckets\":[{\"key\":1,\"key_as_string\":\"1\",\"doc_count\":3,\"score\":0.75,\"bg_count\":4}]}}]}";
        } else {
            result = "\"class\"{\"doc_count_error_upper_bound\":0,\"sum_other_doc_count\":0,\"buckets\":[{\"key\":\"0\",\"doc_count\":4,\"sig_terms\":{\"doc_count\":4,\"buckets\":[{\"key\":\"0\",\"doc_count\":4,\"score\":0.39999999999999997,\"bg_count\":5}]}},{\"key\":\"1\",\"doc_count\":3,\"sig_terms\":{\"doc_count\":3,\"buckets\":[{\"key\":\"1\",\"doc_count\":3,\"score\":0.75,\"bg_count\":4}]}}]}";
        }
        assertThat(responseBuilder.string(), equalTo(result));

    }
    
    @Test
    public void testDeletesIssue7951() throws Exception {
        String settings = "{\"index.number_of_shards\": 1, \"index.number_of_replicas\": 0}";
        String mappings = "{\"doc\": {\"properties\":{\"text\": {\"type\":\"string\",\"index\":\"not_analyzed\"}}}}";
        assertAcked(prepareCreate(INDEX_NAME).setSettings(settings).addMapping("doc", mappings));
        String[] cat1v1 = {"constant", "one"};
        String[] cat1v2 = {"constant", "uno"};
        String[] cat2v1 = {"constant", "two"};
        String[] cat2v2 = {"constant", "duo"};
        List<IndexRequestBuilder> indexRequestBuilderList = new ArrayList<>();
        indexRequestBuilderList.add(client().prepareIndex(INDEX_NAME, DOC_TYPE, "1")
                .setSource(TEXT_FIELD, cat1v1, CLASS_FIELD, "1"));
        indexRequestBuilderList.add(client().prepareIndex(INDEX_NAME, DOC_TYPE, "2")
                .setSource(TEXT_FIELD, cat1v2, CLASS_FIELD, "1"));
        indexRequestBuilderList.add(client().prepareIndex(INDEX_NAME, DOC_TYPE, "3")
                .setSource(TEXT_FIELD, cat2v1, CLASS_FIELD, "2"));
        indexRequestBuilderList.add(client().prepareIndex(INDEX_NAME, DOC_TYPE, "4")
                .setSource(TEXT_FIELD, cat2v2, CLASS_FIELD, "2"));
        indexRandom(true, false, indexRequestBuilderList);
        
        // Now create some holes in the index with selective deletes caused by updates.
        // This is the scenario that caused this issue https://github.com/elasticsearch/elasticsearch/issues/7951
        // Scoring algorithms throw exceptions if term docFreqs exceed the reported size of the index 
        // from which they are taken so need to make sure this doesn't happen.
        String[] text = cat1v1;
        indexRequestBuilderList.clear();
        for (int i = 0; i < 50; i++) {
            text = text == cat1v2 ? cat1v1 : cat1v2;
            indexRequestBuilderList.add(client().prepareIndex(INDEX_NAME, DOC_TYPE, "1").setSource(TEXT_FIELD, text, CLASS_FIELD, "1"));
        }
        indexRandom(true, false, indexRequestBuilderList);
        
        SearchResponse response1 = client().prepareSearch(INDEX_NAME).setTypes(DOC_TYPE)
                .addAggregation(new TermsBuilder("class")
                        .field(CLASS_FIELD)
                        .subAggregation(
                                new SignificantTermsBuilder("sig_terms")
                                        .field(TEXT_FIELD)
                                        .minDocCount(1)))
                .execute()
                .actionGet();
    }    

    @Test
    public void testBackgroundVsSeparateSet() throws Exception {
        String type = randomBoolean() ? "string" : "long";
        String settings = "{\"index.number_of_shards\": 1, \"index.number_of_replicas\": 0}";
        index01Docs(type, settings);
        testBackgroundVsSeparateSet(new MutualInformation.MutualInformationBuilder(true, true), new MutualInformation.MutualInformationBuilder(true, false));
        testBackgroundVsSeparateSet(new ChiSquare.ChiSquareBuilder(true, true), new ChiSquare.ChiSquareBuilder(true, false));
        testBackgroundVsSeparateSet(new GND.GNDBuilder(true), new GND.GNDBuilder(false));
    }

    // compute significance score by
    // 1. terms agg on class and significant terms
    // 2. filter buckets and set the background to the other class and set is_background false
    // both should yield exact same result
    public void testBackgroundVsSeparateSet(SignificanceHeuristicBuilder significanceHeuristicExpectingSuperset, SignificanceHeuristicBuilder significanceHeuristicExpectingSeparateSets) throws Exception {

        SearchResponse response1 = client().prepareSearch(INDEX_NAME).setTypes(DOC_TYPE)
                .addAggregation(new TermsBuilder("class")
                        .field(CLASS_FIELD)
                        .subAggregation(
                                new SignificantTermsBuilder("sig_terms")
                                        .field(TEXT_FIELD)
                                        .minDocCount(1)
                                        .significanceHeuristic(
                                                significanceHeuristicExpectingSuperset)))
                .execute()
                .actionGet();
        assertSearchResponse(response1);
        SearchResponse response2 = client().prepareSearch(INDEX_NAME).setTypes(DOC_TYPE)
                .addAggregation((new FilterAggregationBuilder("0"))
                        .filter(QueryBuilders.termQuery(CLASS_FIELD, "0"))
                        .subAggregation(new SignificantTermsBuilder("sig_terms")
                                .field(TEXT_FIELD)
                                .minDocCount(1)
                                .backgroundFilter(QueryBuilders.termQuery(CLASS_FIELD, "1"))
                                .significanceHeuristic(significanceHeuristicExpectingSeparateSets)))
                .addAggregation((new FilterAggregationBuilder("1"))
                        .filter(QueryBuilders.termQuery(CLASS_FIELD, "1"))
                        .subAggregation(new SignificantTermsBuilder("sig_terms")
                                .field(TEXT_FIELD)
                                .minDocCount(1)
                                .backgroundFilter(QueryBuilders.termQuery(CLASS_FIELD, "0"))
                                .significanceHeuristic(significanceHeuristicExpectingSeparateSets)))
                .execute()
                .actionGet();

        SignificantTerms sigTerms0 = ((SignificantTerms) (((StringTerms) response1.getAggregations().get("class")).getBucketByKey("0").getAggregations().asMap().get("sig_terms")));
        assertThat(sigTerms0.getBuckets().size(), equalTo(2));
        double score00Background = sigTerms0.getBucketByKey("0").getSignificanceScore();
        double score01Background = sigTerms0.getBucketByKey("1").getSignificanceScore();
        SignificantTerms sigTerms1 = ((SignificantTerms) (((StringTerms) response1.getAggregations().get("class")).getBucketByKey("1").getAggregations().asMap().get("sig_terms")));
        double score10Background = sigTerms1.getBucketByKey("0").getSignificanceScore();
        double score11Background = sigTerms1.getBucketByKey("1").getSignificanceScore();

        double score00SeparateSets = ((SignificantTerms) ((InternalFilter) response2.getAggregations().get("0")).getAggregations().getAsMap().get("sig_terms")).getBucketByKey("0").getSignificanceScore();
        double score01SeparateSets = ((SignificantTerms) ((InternalFilter) response2.getAggregations().get("0")).getAggregations().getAsMap().get("sig_terms")).getBucketByKey("1").getSignificanceScore();
        double score10SeparateSets = ((SignificantTerms) ((InternalFilter) response2.getAggregations().get("1")).getAggregations().getAsMap().get("sig_terms")).getBucketByKey("0").getSignificanceScore();
        double score11SeparateSets = ((SignificantTerms) ((InternalFilter) response2.getAggregations().get("1")).getAggregations().getAsMap().get("sig_terms")).getBucketByKey("1").getSignificanceScore();

        assertThat(score00Background, equalTo(score00SeparateSets));
        assertThat(score01Background, equalTo(score01SeparateSets));
        assertThat(score10Background, equalTo(score10SeparateSets));
        assertThat(score11Background, equalTo(score11SeparateSets));
    }

    private void index01Docs(String type, String settings) throws ExecutionException, InterruptedException {
        String mappings = "{\"doc\": {\"properties\":{\"text\": {\"type\":\"" + type + "\"}}}}";
        assertAcked(prepareCreate(INDEX_NAME).setSettings(settings).addMapping("doc", mappings));
        String[] gb = {"0", "1"};
        List<IndexRequestBuilder> indexRequestBuilderList = new ArrayList<>();
        indexRequestBuilderList.add(client().prepareIndex(INDEX_NAME, DOC_TYPE, "1")
                .setSource(TEXT_FIELD, "1", CLASS_FIELD, "1"));
        indexRequestBuilderList.add(client().prepareIndex(INDEX_NAME, DOC_TYPE, "2")
                .setSource(TEXT_FIELD, "1", CLASS_FIELD, "1"));
        indexRequestBuilderList.add(client().prepareIndex(INDEX_NAME, DOC_TYPE, "3")
                .setSource(TEXT_FIELD, "0", CLASS_FIELD, "0"));
        indexRequestBuilderList.add(client().prepareIndex(INDEX_NAME, DOC_TYPE, "4")
                .setSource(TEXT_FIELD, "0", CLASS_FIELD, "0"));
        indexRequestBuilderList.add(client().prepareIndex(INDEX_NAME, DOC_TYPE, "5")
                .setSource(TEXT_FIELD, gb, CLASS_FIELD, "1"));
        indexRequestBuilderList.add(client().prepareIndex(INDEX_NAME, DOC_TYPE, "6")
                .setSource(TEXT_FIELD, gb, CLASS_FIELD, "0"));
        indexRequestBuilderList.add(client().prepareIndex(INDEX_NAME, DOC_TYPE, "7")
                .setSource(TEXT_FIELD, "0", CLASS_FIELD, "0"));
        indexRandom(true, false, indexRequestBuilderList);
    }

    @Test
    public void testScoresEqualForPositiveAndNegative() throws Exception {
        indexEqualTestData();
        testScoresEqualForPositiveAndNegative(new MutualInformation.MutualInformationBuilder(true, true));
        testScoresEqualForPositiveAndNegative(new ChiSquare.ChiSquareBuilder(true, true));
    }

    public void testScoresEqualForPositiveAndNegative(SignificanceHeuristicBuilder heuristic) throws Exception {

        //check that results for both classes are the same with exclude negatives = false and classes are routing ids
        SearchResponse response = client().prepareSearch("test")
                .addAggregation(new TermsBuilder("class").field("class").subAggregation(new SignificantTermsBuilder("mySignificantTerms")
                        .field("text")
                        .executionHint(randomExecutionHint())
                        .significanceHeuristic(heuristic)
                        .minDocCount(1).shardSize(1000).size(1000)))
                .execute()
                .actionGet();
        assertSearchResponse(response);
        StringTerms classes = (StringTerms) response.getAggregations().get("class");
        assertThat(classes.getBuckets().size(), equalTo(2));
        Iterator<Terms.Bucket> classBuckets = classes.getBuckets().iterator();
        Collection<SignificantTerms.Bucket> classA = ((SignificantTerms) classBuckets.next().getAggregations().get("mySignificantTerms")).getBuckets();
        Iterator<SignificantTerms.Bucket> classBBucketIterator = ((SignificantTerms) classBuckets.next().getAggregations().get("mySignificantTerms")).getBuckets().iterator();
        assertThat(classA.size(), greaterThan(0));
        for (SignificantTerms.Bucket classABucket : classA) {
            SignificantTerms.Bucket classBBucket = classBBucketIterator.next();
            assertThat(classABucket.getKey(), equalTo(classBBucket.getKey()));
            assertThat(classABucket.getSignificanceScore(), closeTo(classBBucket.getSignificanceScore(), 1.e-5));
        }
    }

    private void indexEqualTestData() throws ExecutionException, InterruptedException {
        assertAcked(prepareCreate("test").setSettings(SETTING_NUMBER_OF_SHARDS, 1, SETTING_NUMBER_OF_REPLICAS, 0).addMapping("doc",
                "text", "type=string", "class", "type=string"));
        createIndex("idx_unmapped");

        ensureGreen();
        String data[] = {
                "A\ta",
                "A\ta",
                "A\tb",
                "A\tb",
                "A\tb",
                "B\tc",
                "B\tc",
                "B\tc",
                "B\tc",
                "B\td",
                "B\td",
                "B\td",
                "B\td",
                "B\td",
                "A\tc d",
                "B\ta b"
        };

        List<IndexRequestBuilder> indexRequestBuilders = new ArrayList<>();
        for (int i = 0; i < data.length; i++) {
            String[] parts = data[i].split("\t");
            indexRequestBuilders.add(client().prepareIndex("test", "doc", "" + i)
                    .setSource("class", parts[0], "text", parts[1]));
        }
        indexRandom(true, false, indexRequestBuilders);
    }

    @Test
    public void testScriptScore() throws ExecutionException, InterruptedException, IOException {
        indexRandomFrequencies01(randomBoolean() ? "string" : "long");
        ScriptHeuristic.ScriptHeuristicBuilder scriptHeuristicBuilder = getScriptSignificanceHeuristicBuilder();
        ensureYellow();
        SearchResponse response = client().prepareSearch(INDEX_NAME)
                .addAggregation(new TermsBuilder("class").field(CLASS_FIELD).subAggregation(new SignificantTermsBuilder("mySignificantTerms")
                        .field(TEXT_FIELD)
                        .executionHint(randomExecutionHint())
                        .significanceHeuristic(scriptHeuristicBuilder)
                        .minDocCount(1).shardSize(2).size(2)))
                .execute()
                .actionGet();
        assertSearchResponse(response);
        for (Terms.Bucket classBucket : ((Terms) response.getAggregations().get("class")).getBuckets()) {
            for (SignificantTerms.Bucket bucket : ((SignificantTerms) classBucket.getAggregations().get("mySignificantTerms")).getBuckets()) {
                assertThat(bucket.getSignificanceScore(), is((double) bucket.getSubsetDf() + bucket.getSubsetSize() + bucket.getSupersetDf() + bucket.getSupersetSize()));
            }
        }
    }

    @Test
    public void testNoNumberFormatExceptionWithDefaultScriptingEngine() throws ExecutionException, InterruptedException, IOException {
        assertAcked(client().admin().indices().prepareCreate("test").setSettings(Settings.builder().put("index.number_of_shards", 1)));
        index("test", "doc", "1", "{\"field\":\"a\"}");
        index("test", "doc", "11", "{\"field\":\"a\"}");
        index("test", "doc", "2", "{\"field\":\"b\"}");
        index("test", "doc", "22", "{\"field\":\"b\"}");
        index("test", "doc", "3", "{\"field\":\"a b\"}");
        index("test", "doc", "33", "{\"field\":\"a b\"}");
        ScriptHeuristic.ScriptHeuristicBuilder scriptHeuristicBuilder = new ScriptHeuristic.ScriptHeuristicBuilder();
        scriptHeuristicBuilder.setScript(new Script("_subset_freq/(_superset_freq - _subset_freq + 1)"));
        ensureYellow();
        refresh();
        SearchResponse response = client()
                .prepareSearch("test")
                .addAggregation(
                        new TermsBuilder("letters").field("field").subAggregation(
                                new SignificantTermsBuilder("mySignificantTerms").field("field").executionHint(randomExecutionHint())
                                        .significanceHeuristic(scriptHeuristicBuilder).minDocCount(1).shardSize(2).size(2))).execute()
                .actionGet();
        assertSearchResponse(response);
        assertThat(((Terms) response.getAggregations().get("letters")).getBuckets().size(), equalTo(2));
        for (Terms.Bucket classBucket : ((Terms) response.getAggregations().get("letters")).getBuckets()) {
            assertThat(((SignificantStringTerms) classBucket.getAggregations().get("mySignificantTerms")).getBuckets().size(), equalTo(2));
            for (SignificantTerms.Bucket bucket : ((SignificantTerms) classBucket.getAggregations().get("mySignificantTerms")).getBuckets()) {
                assertThat(bucket.getSignificanceScore(),
                        closeTo((double) bucket.getSubsetDf() / (bucket.getSupersetDf() - bucket.getSubsetDf() + 1), 1.e-6));
            }
        }
    }

    private ScriptHeuristic.ScriptHeuristicBuilder getScriptSignificanceHeuristicBuilder() throws IOException {
        Map<String, Object> params = null;
        Script script = null;
        String lang = null;
        if (randomBoolean()) {
            params = new HashMap<>();
            params.put("param", randomIntBetween(1, 100));
        }
        int randomScriptKind = randomIntBetween(0, 3);
        if (randomBoolean()) {
            lang = "groovy";
        }
        switch (randomScriptKind) {
        case 0: {
            if (params == null) {
                script = new Script("return _subset_freq + _subset_size + _superset_freq + _superset_size");
            } else {
                script = new Script("return param*(_subset_freq + _subset_size + _superset_freq + _superset_size)/param",
                        ScriptType.INLINE, lang, params);
            }
            break;
        }
        case 1: {
            String scriptString;
            if (params == null) {
                scriptString = "return _subset_freq + _subset_size + _superset_freq + _superset_size";
            } else {
                scriptString = "return param*(_subset_freq + _subset_size + _superset_freq + _superset_size)/param";
            }
            client().prepareIndex().setIndex(ScriptService.SCRIPT_INDEX).setType(ScriptService.DEFAULT_LANG).setId("my_script")
                    .setSource(XContentFactory.jsonBuilder().startObject().field("script", scriptString).endObject()).get();
            refresh();
            script = new Script("my_script", ScriptType.INDEXED, lang, params);
            break;
        }
        case 2: {
            if (params == null) {
                script = new Script("significance_script_no_params", ScriptType.FILE, lang, null);
            } else {
                script = new Script("significance_script_with_params", ScriptType.FILE, lang, params);
            }
            break;
        }
        case 3: {
            logger.info("NATIVE SCRIPT");
            if (params == null) {
                script = new Script("native_significance_score_script_no_params", ScriptType.INLINE, "native", null);
            } else {
                script = new Script("native_significance_score_script_with_params", ScriptType.INLINE, "native", params);
            }
            lang = "native";
            if (randomBoolean()) {
            }
            break;
        }
        }
        ScriptHeuristic.ScriptHeuristicBuilder builder = new ScriptHeuristic.ScriptHeuristicBuilder().setScript(script);

        return builder;
    }

    private void indexRandomFrequencies01(String type) throws ExecutionException, InterruptedException {
        String mappings = "{\"" + DOC_TYPE + "\": {\"properties\":{\"" + TEXT_FIELD + "\": {\"type\":\"" + type + "\"}}}}";
        assertAcked(prepareCreate(INDEX_NAME).addMapping(DOC_TYPE, mappings));
        String[] gb = {"0", "1"};
        List<IndexRequestBuilder> indexRequestBuilderList = new ArrayList<>();
        for (int i = 0; i < randomInt(20); i++) {
            int randNum = randomInt(2);
            String[] text = new String[1];
            if (randNum == 2) {
                text = gb;
            } else {
                text[0] = gb[randNum];
            }
            indexRequestBuilderList.add(client().prepareIndex(INDEX_NAME, DOC_TYPE)
                    .setSource(TEXT_FIELD, text, CLASS_FIELD, randomBoolean() ? "one" : "zero"));
        }
        indexRandom(true, indexRequestBuilderList);
    }
}<|MERGE_RESOLUTION|>--- conflicted
+++ resolved
@@ -29,13 +29,8 @@
 import org.elasticsearch.common.xcontent.XContentFactory;
 import org.elasticsearch.common.xcontent.XContentParser;
 import org.elasticsearch.index.query.QueryBuilders;
-<<<<<<< HEAD
 import org.elasticsearch.index.query.QueryShardException;
-import org.elasticsearch.plugins.AbstractPlugin;
-=======
-import org.elasticsearch.index.query.QueryParsingException;
 import org.elasticsearch.plugins.Plugin;
->>>>>>> 833f8211
 import org.elasticsearch.script.Script;
 import org.elasticsearch.script.ScriptModule;
 import org.elasticsearch.script.ScriptService;
@@ -292,7 +287,7 @@
         assertThat(responseBuilder.string(), equalTo(result));
 
     }
-    
+
     @Test
     public void testDeletesIssue7951() throws Exception {
         String settings = "{\"index.number_of_shards\": 1, \"index.number_of_replicas\": 0}";
@@ -312,10 +307,10 @@
         indexRequestBuilderList.add(client().prepareIndex(INDEX_NAME, DOC_TYPE, "4")
                 .setSource(TEXT_FIELD, cat2v2, CLASS_FIELD, "2"));
         indexRandom(true, false, indexRequestBuilderList);
-        
+
         // Now create some holes in the index with selective deletes caused by updates.
         // This is the scenario that caused this issue https://github.com/elasticsearch/elasticsearch/issues/7951
-        // Scoring algorithms throw exceptions if term docFreqs exceed the reported size of the index 
+        // Scoring algorithms throw exceptions if term docFreqs exceed the reported size of the index
         // from which they are taken so need to make sure this doesn't happen.
         String[] text = cat1v1;
         indexRequestBuilderList.clear();
@@ -324,7 +319,7 @@
             indexRequestBuilderList.add(client().prepareIndex(INDEX_NAME, DOC_TYPE, "1").setSource(TEXT_FIELD, text, CLASS_FIELD, "1"));
         }
         indexRandom(true, false, indexRequestBuilderList);
-        
+
         SearchResponse response1 = client().prepareSearch(INDEX_NAME).setTypes(DOC_TYPE)
                 .addAggregation(new TermsBuilder("class")
                         .field(CLASS_FIELD)
@@ -334,7 +329,7 @@
                                         .minDocCount(1)))
                 .execute()
                 .actionGet();
-    }    
+    }
 
     @Test
     public void testBackgroundVsSeparateSet() throws Exception {
