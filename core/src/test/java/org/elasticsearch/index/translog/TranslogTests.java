--- conflicted
+++ resolved
@@ -742,15 +742,11 @@
                             translog.ensureSynced(location);
                         }
                         if (id % flushEveryOps == 0) {
-<<<<<<< HEAD
-                            rollAndCommit(translog);
-=======
                             synchronized (flushMutex) {
                                 // we need not do this concurrently as we need to make sure that the generation
-                                // we're committing - translog.currentFileGeneration() - is still present when we're committing
-                                translog.commit(translog.currentFileGeneration());
+                                // we're committing - is still present when we're committing
+                                rollAndCommit(translog);
                             }
->>>>>>> efcbfb7c
                         }
                         if (id % 7 == 0) {
                             synchronized (signalReaderSomeDataWasIndexed) {
