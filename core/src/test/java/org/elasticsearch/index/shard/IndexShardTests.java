--- conflicted
+++ resolved
@@ -80,11 +80,7 @@
 import org.elasticsearch.index.mapper.ParsedDocument;
 import org.elasticsearch.index.mapper.SeqNoFieldMapper;
 import org.elasticsearch.index.mapper.SourceToParse;
-<<<<<<< HEAD
-=======
 import org.elasticsearch.index.mapper.Uid;
-import org.elasticsearch.index.seqno.SequenceNumbers;
->>>>>>> baa87db5
 import org.elasticsearch.index.seqno.SequenceNumbersService;
 import org.elasticsearch.index.snapshots.IndexShardSnapshotStatus;
 import org.elasticsearch.index.store.Store;
@@ -748,6 +744,7 @@
                 (s, r) -> resyncLatch.countDown(),
                 1L,
                 Collections.singleton(newRouting.allocationId().getId()),
+                Collections.emptySet(),
                 Collections.emptySet());
         resyncLatch.await();
         assertThat(indexShard.getLocalCheckpoint(), equalTo(maxSeqNo));
