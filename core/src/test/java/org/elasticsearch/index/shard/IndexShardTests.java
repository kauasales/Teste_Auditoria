--- conflicted
+++ resolved
@@ -308,16 +308,7 @@
         switch (randomInt(2)) {
             case 0:
                 // started replica
-<<<<<<< HEAD
-                ShardRouting init = TestShardRouting.newShardRouting(temp.shardId(), temp.currentNodeId(), null,
-                    false, ShardRoutingState.INITIALIZING, AllocationId.newRelocation(temp.allocationId()));
-                indexService.removeShard(0, "b/c simon says so");
-                indexShard = indexService.createShard(init);
-                newShardRouting = init.moveToStarted();
-                indexShard.updateRoutingEntry(newShardRouting);
-=======
                 indexShard = newStartedShard(false);
->>>>>>> 567093cf
                 break;
             case 1: {
                 // initializing replica / primary
@@ -326,30 +317,17 @@
                     relocating ? "sourceNode" : null,
                     relocating ? randomBoolean() : false,
                     ShardRoutingState.INITIALIZING,
-<<<<<<< HEAD
-                    relocating ? AllocationId.newRelocation(temp.allocationId()) : temp.allocationId());
-                indexService.removeShard(0, "b/c simon says so");
-                indexShard = indexService.createShard(newShardRouting);
-                indexShard.updateRoutingEntry(newShardRouting);
-=======
                     relocating ? AllocationId.newRelocation(AllocationId.newInitializing()) : AllocationId.newInitializing());
                 indexShard = newShard(routing);
->>>>>>> 567093cf
                 break;
             }
             case 2: {
                 // relocation source
-<<<<<<< HEAD
-                newShardRouting = TestShardRouting.newShardRouting(temp.shardId(), temp.currentNodeId(), "otherNode",
-                    true, ShardRoutingState.RELOCATING, AllocationId.newRelocation(temp.allocationId()));
-                indexShard.updateRoutingEntry(newShardRouting);
-=======
                 indexShard = newStartedShard(false);
                 ShardRouting routing = indexShard.routingEntry();
                 routing = TestShardRouting.newShardRouting(routing.shardId(), routing.currentNodeId(), "otherNode",
                     false, ShardRoutingState.RELOCATING, AllocationId.newRelocation(routing.allocationId()));
                 indexShard.updateRoutingEntry(routing);
->>>>>>> 567093cf
                 indexShard.relocated("test");
                 break;
             }
@@ -1249,49 +1227,22 @@
         DiscoveryNode localNode = new DiscoveryNode("foo", LocalTransportAddress.buildUnique(), emptyMap(), emptySet(), Version.CURRENT);
         Map<String, MappingMetaData> requestedMappingUpdates = ConcurrentCollections.newConcurrentMap();
         {
-<<<<<<< HEAD
-            final IndexShard mergeShard = test.createShard(routing);
-            mergeShard.markAsRecovering("store", new RecoveryState(routing, localNode, null));
-
-            BiConsumer<String, MappingMetaData> mappingConsumer = (type, mapping) -> {
-                try {
-                    client().admin().indices().preparePutMapping().setConcreteIndex(mergeShard.indexSettings().getIndex())
-                        .setType(type)
-                        .setSource(mapping.source().string())
-                        .get();
-                } catch (IOException ex) {
-                    throw new ElasticsearchException("failed to stringify mapping source", ex);
-                }
-=======
             targetShard = newShard(targetRouting);
             targetShard.markAsRecovering("store", new RecoveryState(targetShard.routingEntry(), localNode, null));
 
             BiConsumer<String, MappingMetaData> mappingConsumer = (type, mapping) -> {
                 assertNull(requestedMappingUpdates.put(type, mapping));
->>>>>>> 567093cf
             };
 
             final IndexShard differentIndex = newShard(new ShardId("index_2", "index_2", 0), true);
             recoveryShardFromStore(differentIndex);
             expectThrows(IllegalArgumentException.class, () -> {
-<<<<<<< HEAD
-                IndexService index = indicesService.indexService(resolveIndex("index"));
-                IndexService index_2 = indicesService.indexService(resolveIndex("index_2"));
-                mergeShard.recoverFromLocalShards(mappingConsumer, Arrays.asList(index.getShard(0), index_2.getShard(0)));
-=======
                 targetShard.recoverFromLocalShards(mappingConsumer, Arrays.asList(sourceShard, differentIndex));
->>>>>>> 567093cf
             });
             closeShards(differentIndex);
 
-<<<<<<< HEAD
-            IndexService indexService = indicesService.indexService(resolveIndex("index"));
-            assertTrue(mergeShard.recoverFromLocalShards(mappingConsumer, Arrays.asList(indexService.getShard(0))));
-            RecoveryState recoveryState = mergeShard.recoveryState();
-=======
             assertTrue(targetShard.recoverFromLocalShards(mappingConsumer, Arrays.asList(sourceShard)));
             RecoveryState recoveryState = targetShard.recoveryState();
->>>>>>> 567093cf
             assertEquals(RecoveryState.Stage.DONE, recoveryState.getStage());
             assertTrue(recoveryState.getIndex().fileDetails().size() > 0);
             for (RecoveryState.File file : recoveryState.getIndex().fileDetails()) {
@@ -1301,14 +1252,8 @@
                     assertEquals(file.recovered(), file.length());
                 }
             }
-<<<<<<< HEAD
-            routing = ShardRoutingHelper.moveToStarted(routing);
-            mergeShard.updateRoutingEntry(routing);
-            assertHitCount(client().prepareSearch("index_1").get(), 2);
-=======
             targetShard.updateRoutingEntry(ShardRoutingHelper.moveToStarted(targetShard.routingEntry()));
             assertDocCount(targetShard, 2);
->>>>>>> 567093cf
         }
         // now check that it's persistent ie. that the added shards are committed
         {
