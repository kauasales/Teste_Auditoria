--- conflicted
+++ resolved
@@ -122,11 +122,8 @@
         EngineConfig config = new EngineConfig(EngineConfig.OpenMode.CREATE_INDEX_AND_TRANSLOG, shardId, allocationId, threadPool,
                 indexSettings, null, store, newMergePolicy(), iwc.getAnalyzer(), iwc.getSimilarity(), new CodecService(null, logger),
                 eventListener, IndexSearcher.getDefaultQueryCache(), IndexSearcher.getDefaultQueryCachingPolicy(), false, translogConfig,
-<<<<<<< HEAD
-                TimeValue.timeValueMinutes(5), Collections.singletonList(listeners), Collections.emptyList(), null, null);
-=======
-                TimeValue.timeValueMinutes(5), Collections.singletonList(listeners), null, null, new NoneCircuitBreakerService());
->>>>>>> 2900e3f3
+                TimeValue.timeValueMinutes(5), Collections.singletonList(listeners), Collections.emptyList(), null, null,
+                new NoneCircuitBreakerService());
         engine = new InternalEngine(config);
         listeners.setTranslog(engine.getTranslog());
     }
