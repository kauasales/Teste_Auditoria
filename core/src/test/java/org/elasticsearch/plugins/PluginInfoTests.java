--- conflicted
+++ resolved
@@ -168,7 +168,7 @@
 
     public void testExtendedPluginsSingleExtension() throws Exception {
         Path pluginDir = createTempDir().resolve("fake-plugin");
-        PluginTestUtil.writeProperties(pluginDir,
+        PluginTestUtil.writePluginProperties(pluginDir,
             "description", "fake desc",
             "name", "my_plugin",
             "version", "1.0",
@@ -182,7 +182,7 @@
 
     public void testExtendedPluginsMultipleExtensions() throws Exception {
         Path pluginDir = createTempDir().resolve("fake-plugin");
-        PluginTestUtil.writeProperties(pluginDir,
+        PluginTestUtil.writePluginProperties(pluginDir,
             "description", "fake desc",
             "name", "my_plugin",
             "version", "1.0",
@@ -196,7 +196,7 @@
 
     public void testExtendedPluginsEmpty() throws Exception {
         Path pluginDir = createTempDir().resolve("fake-plugin");
-        PluginTestUtil.writeProperties(pluginDir,
+        PluginTestUtil.writePluginProperties(pluginDir,
             "description", "fake desc",
             "name", "my_plugin",
             "version", "1.0",
@@ -222,19 +222,11 @@
 
     public void testPluginListSorted() {
         List<PluginInfo> plugins = new ArrayList<>();
-<<<<<<< HEAD
-        plugins.add(new PluginInfo(null, "c", "foo", "dummy", "dummyclass", randomBoolean(), randomBoolean()));
-        plugins.add(new PluginInfo(null, "b", "foo", "dummy", "dummyclass", randomBoolean(), randomBoolean()));
-        plugins.add(new PluginInfo(null, "e", "foo", "dummy", "dummyclass", randomBoolean(), randomBoolean()));
-        plugins.add(new PluginInfo(null, "a", "foo", "dummy", "dummyclass", randomBoolean(), randomBoolean()));
-        plugins.add(new PluginInfo(null, "d", "foo", "dummy", "dummyclass", randomBoolean(), randomBoolean()));
-=======
         plugins.add(new PluginInfo("c", "foo", "dummy", "dummyclass", Collections.emptyList(), randomBoolean(), randomBoolean()));
         plugins.add(new PluginInfo("b", "foo", "dummy", "dummyclass", Collections.emptyList(),randomBoolean(), randomBoolean()));
-        plugins.add(new PluginInfo("e", "foo", "dummy", "dummyclass", Collections.emptyList(),randomBoolean(), randomBoolean()));
+        plugins.add(new PluginInfo( "e", "foo", "dummy", "dummyclass", Collections.emptyList(),randomBoolean(), randomBoolean()));
         plugins.add(new PluginInfo("a", "foo", "dummy", "dummyclass", Collections.emptyList(),randomBoolean(), randomBoolean()));
         plugins.add(new PluginInfo("d", "foo", "dummy", "dummyclass", Collections.emptyList(),randomBoolean(), randomBoolean()));
->>>>>>> eaa636d4
         PluginsAndModules pluginsInfo = new PluginsAndModules(plugins, Collections.emptyList());
 
         final List<PluginInfo> infos = pluginsInfo.getPluginInfos();
