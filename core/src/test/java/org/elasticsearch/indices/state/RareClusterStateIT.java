/*
 * Licensed to Elasticsearch under one or more contributor
 * license agreements. See the NOTICE file distributed with
 * this work for additional information regarding copyright
 * ownership. Elasticsearch licenses this file to you under
 * the Apache License, Version 2.0 (the "License"); you may
 * not use this file except in compliance with the License.
 * You may obtain a copy of the License at
 *
 *    http://www.apache.org/licenses/LICENSE-2.0
 *
 * Unless required by applicable law or agreed to in writing,
 * software distributed under the License is distributed on an
 * "AS IS" BASIS, WITHOUT WARRANTIES OR CONDITIONS OF ANY
 * KIND, either express or implied.  See the License for the
 * specific language governing permissions and limitations
 * under the License.
 */

package org.elasticsearch.indices.state;

import org.elasticsearch.Version;
import org.elasticsearch.action.ActionListener;
import org.elasticsearch.action.admin.indices.mapping.put.PutMappingResponse;
import org.elasticsearch.action.index.IndexResponse;
import org.elasticsearch.cluster.ClusterInfo;
import org.elasticsearch.cluster.ClusterState;
import org.elasticsearch.cluster.ClusterStateUpdateTask;
import org.elasticsearch.cluster.block.ClusterBlocks;
import org.elasticsearch.cluster.metadata.IndexMetaData;
import org.elasticsearch.cluster.metadata.MappingMetaData;
import org.elasticsearch.cluster.metadata.MetaData;
import org.elasticsearch.cluster.node.DiscoveryNode;
import org.elasticsearch.cluster.node.DiscoveryNodes;
import org.elasticsearch.cluster.routing.RoutingNodes;
import org.elasticsearch.cluster.routing.RoutingTable;
import org.elasticsearch.cluster.routing.ShardRouting;
import org.elasticsearch.cluster.routing.allocation.AllocationService;
import org.elasticsearch.cluster.routing.allocation.RoutingAllocation;
import org.elasticsearch.cluster.routing.allocation.decider.AllocationDeciders;
import org.elasticsearch.cluster.service.ClusterService;
import org.elasticsearch.common.collect.ImmutableOpenMap;
import org.elasticsearch.common.settings.Settings;
import org.elasticsearch.common.unit.TimeValue;
import org.elasticsearch.discovery.DiscoverySettings;
import org.elasticsearch.discovery.zen.ElectMasterService;
import org.elasticsearch.gateway.GatewayAllocator;
import org.elasticsearch.index.Index;
import org.elasticsearch.index.IndexService;
import org.elasticsearch.index.mapper.DocumentMapper;
import org.elasticsearch.index.mapper.MapperService;
import org.elasticsearch.indices.IndicesService;
import org.elasticsearch.test.ESIntegTestCase;
import org.elasticsearch.test.discovery.TestZenDiscovery;
import org.elasticsearch.test.disruption.BlockClusterStateProcessing;
import org.elasticsearch.test.junit.annotations.TestLogging;

import java.io.IOException;
import java.util.Arrays;
import java.util.Collections;
import java.util.HashSet;
import java.util.List;
import java.util.Map;
import java.util.Set;
import java.util.concurrent.atomic.AtomicReference;

import static java.util.Collections.emptyMap;
import static java.util.Collections.emptySet;
import static org.elasticsearch.test.hamcrest.ElasticsearchAssertions.assertAcked;
import static org.elasticsearch.test.hamcrest.ElasticsearchAssertions.assertHitCount;
import static org.hamcrest.Matchers.equalTo;
import static org.hamcrest.Matchers.hasItem;
import static org.hamcrest.Matchers.hasSize;
import static org.hamcrest.Matchers.instanceOf;

@ESIntegTestCase.ClusterScope(scope = ESIntegTestCase.Scope.TEST, numDataNodes = 0, numClientNodes = 0, transportClientRatio = 0)
@TestLogging("_root:DEBUG")
public class RareClusterStateIT extends ESIntegTestCase {

    @Override
    protected Settings nodeSettings(int nodeOrdinal) {
        return Settings.builder().put(super.nodeSettings(nodeOrdinal))
            .put(TestZenDiscovery.USE_MOCK_PINGS.getKey(), false).build();
    }

    @Override
    protected int numberOfShards() {
        return 1;
    }

    @Override
    protected int numberOfReplicas() {
        return 0;
    }

    public void testUnassignedShardAndEmptyNodesInRoutingTable() throws Exception {
        internalCluster().startNode();
        createIndex("a");
        ensureSearchable("a");
        ClusterState current = clusterService().state();
        GatewayAllocator allocator = internalCluster().getInstance(GatewayAllocator.class);

        AllocationDeciders allocationDeciders = new AllocationDeciders(Settings.EMPTY, Collections.emptyList());
        RoutingNodes routingNodes = new RoutingNodes(
                ClusterState.builder(current)
                        .routingTable(RoutingTable.builder(current.routingTable()).remove("a").addAsRecovery(current.metaData().index("a")).build())
                        .nodes(DiscoveryNodes.EMPTY_NODES)
                        .build(), false
        );
        RoutingAllocation routingAllocation = new RoutingAllocation(allocationDeciders, routingNodes, current, ClusterInfo.EMPTY, System.nanoTime(), false);
        allocator.allocateUnassigned(routingAllocation);
    }

    public void testAssignmentWithJustAddedNodes() throws Exception {
        internalCluster().startNode();
        final String index = "index";
        prepareCreate(index).setSettings(IndexMetaData.SETTING_NUMBER_OF_SHARDS, 1, IndexMetaData.SETTING_NUMBER_OF_REPLICAS, 0).get();
        ensureGreen(index);

        // close to have some unassigned started shards shards..
        client().admin().indices().prepareClose(index).get();


        final String masterName = internalCluster().getMasterName();
        final ClusterService clusterService = internalCluster().clusterService(masterName);
        final AllocationService allocationService = internalCluster().getInstance(AllocationService.class, masterName);
        clusterService.submitStateUpdateTask("test-inject-node-and-reroute", new ClusterStateUpdateTask() {
            @Override
            public ClusterState execute(ClusterState currentState) throws Exception {
                // inject a node
                ClusterState.Builder builder = ClusterState.builder(currentState);
                builder.nodes(DiscoveryNodes.builder(currentState.nodes()).add(new DiscoveryNode("_non_existent",
                        buildNewFakeTransportAddress(), emptyMap(), emptySet(), Version.CURRENT)));

                // open index
                final IndexMetaData indexMetaData = IndexMetaData.builder(currentState.metaData().index(index)).state(IndexMetaData.State.OPEN).build();

                builder.metaData(MetaData.builder(currentState.metaData()).put(indexMetaData, true));
                builder.blocks(ClusterBlocks.builder().blocks(currentState.blocks()).removeIndexBlocks(index));
                ClusterState updatedState = builder.build();

                RoutingTable.Builder routingTable = RoutingTable.builder(updatedState.routingTable());
                routingTable.addAsRecovery(updatedState.metaData().index(index));
                updatedState = ClusterState.builder(updatedState).routingTable(routingTable.build()).build();

                return allocationService.reroute(updatedState, "reroute");

            }

            @Override
            public void onFailure(String source, Exception e) {

            }
        });
        ensureGreen(index);
        // remove the extra node
        clusterService.submitStateUpdateTask("test-remove-injected-node", new ClusterStateUpdateTask() {
            @Override
            public ClusterState execute(ClusterState currentState) throws Exception {
                ClusterState.Builder builder = ClusterState.builder(currentState);
                builder.nodes(DiscoveryNodes.builder(currentState.nodes()).remove("_non_existent"));

                currentState = builder.build();
                return allocationService.deassociateDeadNodes(currentState, true, "reroute");

            }

            @Override
            public void onFailure(String source, Exception e) {

            }
        });
    }

    @AwaitsFix(bugUrl = "https://github.com/elastic/elasticsearch/issues/14932")
    public void testDeleteCreateInOneBulk() throws Exception {
        internalCluster().startNodesAsync(2).get();
        assertFalse(client().admin().cluster().prepareHealth().setWaitForNodes("2").get().isTimedOut());
        prepareCreate("test").setSettings(IndexMetaData.SETTING_AUTO_EXPAND_REPLICAS, true).addMapping("type").get();
        ensureGreen("test");

        // now that the cluster is stable, remove publishing timeout
        assertAcked(client().admin().cluster().prepareUpdateSettings().setTransientSettings(Settings.builder().put(DiscoverySettings.PUBLISH_TIMEOUT_SETTING.getKey(), "0")));

        Set<String> nodes = new HashSet<>(Arrays.asList(internalCluster().getNodeNames()));
        nodes.remove(internalCluster().getMasterName());

        // block none master node.
        BlockClusterStateProcessing disruption = new BlockClusterStateProcessing(nodes.iterator().next(), random());
        internalCluster().setDisruptionScheme(disruption);
        logger.info("--> indexing a doc");
        index("test", "type", "1");
        refresh();
        disruption.startDisrupting();
        logger.info("--> delete index and recreate it");
        assertFalse(client().admin().indices().prepareDelete("test").setTimeout("200ms").get().isAcknowledged());
        assertFalse(prepareCreate("test").setTimeout("200ms").setSettings(IndexMetaData.SETTING_AUTO_EXPAND_REPLICAS, true).get().isAcknowledged());
        logger.info("--> letting cluster proceed");
        disruption.stopDisrupting();
        ensureGreen(TimeValue.timeValueMinutes(30), "test");
        assertHitCount(client().prepareSearch("test").get(), 0);
    }

    public void testDelayedMappingPropagationOnPrimary() throws Exception {
        // Here we want to test that things go well if there is a first request
        // that adds mappings but before mappings are propagated to all nodes
        // another index request introduces the same mapping. The master node
        // will reply immediately since it did not change the cluster state
        // but the change might not be on the node that performed the indexing
        // operation yet

        Settings settings = Settings.builder()
            .put(DiscoverySettings.COMMIT_TIMEOUT_SETTING.getKey(), "30s") // explicitly set so it won't default to publish timeout
            .put(DiscoverySettings.PUBLISH_TIMEOUT_SETTING.getKey(), "0s") // don't wait post commit as we are blocking things by design
            .build();
        final List<String> nodeNames = internalCluster().startNodesAsync(2, settings).get();
        assertFalse(client().admin().cluster().prepareHealth().setWaitForNodes("2").get().isTimedOut());

        final String master = internalCluster().getMasterName();
        assertThat(nodeNames, hasItem(master));
        String otherNode = null;
        for (String node : nodeNames) {
            if (node.equals(master) == false) {
                otherNode = node;
                break;
            }
        }
        assertNotNull(otherNode);

        // Don't allocate the shard on the master node
        assertAcked(prepareCreate("index").setSettings(Settings.builder()
                .put(IndexMetaData.SETTING_NUMBER_OF_SHARDS, 1)
                .put(IndexMetaData.SETTING_NUMBER_OF_REPLICAS, 0)
                .put("index.routing.allocation.exclude._name", master)).get());
        ensureGreen();

        // Check routing tables
        ClusterState state = client().admin().cluster().prepareState().get().getState();
        assertEquals(master, state.nodes().getMasterNode().getName());
        List<ShardRouting> shards = state.routingTable().allShards("index");
        assertThat(shards, hasSize(1));
        for (ShardRouting shard : shards) {
            if (shard.primary()) {
                // primary must not be on the master node
                assertFalse(state.nodes().getMasterNodeId().equals(shard.currentNodeId()));
            } else {
                fail(); // only primaries
            }
        }

        // Block cluster state processing where our shard is
        BlockClusterStateProcessing disruption = new BlockClusterStateProcessing(otherNode, random());
        internalCluster().setDisruptionScheme(disruption);
        disruption.startDisrupting();

        // Add a new mapping...
        final AtomicReference<Object> putMappingResponse = new AtomicReference<>();
        client().admin().indices().preparePutMapping("index").setType("type").setSource("field", "type=long").execute(new ActionListener<PutMappingResponse>() {
            @Override
            public void onResponse(PutMappingResponse response) {
                putMappingResponse.set(response);
            }

            @Override
            public void onFailure(Exception e) {
                putMappingResponse.set(e);
            }
        });
        // ...and wait for mappings to be available on master
        assertBusy(new Runnable() {
            @Override
            public void run() {
                ImmutableOpenMap<String, MappingMetaData> indexMappings = client().admin().indices().prepareGetMappings("index").get().getMappings().get("index");
                assertNotNull(indexMappings);
                MappingMetaData typeMappings = indexMappings.get("type");
                assertNotNull(typeMappings);
                Object properties;
                try {
                    properties = typeMappings.getSourceAsMap().get("properties");
                } catch (IOException e) {
                    throw new AssertionError(e);
                }
                assertNotNull(properties);
                Object fieldMapping = ((Map<String, Object>) properties).get("field");
                assertNotNull(fieldMapping);
            }
        });

        final AtomicReference<Object> docIndexResponse = new AtomicReference<>();
        client().prepareIndex("index", "type", "1").setSource("field", 42).execute(new ActionListener<IndexResponse>() {
            @Override
            public void onResponse(IndexResponse response) {
                docIndexResponse.set(response);
            }

            @Override
            public void onFailure(Exception e) {
                docIndexResponse.set(e);
            }
        });

        // Wait a bit to make sure that the reason why we did not get a response
        // is that cluster state processing is blocked and not just that it takes
        // time to process the indexing request
        Thread.sleep(100);
        assertThat(putMappingResponse.get(), equalTo(null));
        assertThat(docIndexResponse.get(), equalTo(null));

        // Now make sure the indexing request finishes successfully
        disruption.stopDisrupting();
        assertBusy(new Runnable() {
            @Override
            public void run() {
                assertThat(putMappingResponse.get(), instanceOf(PutMappingResponse.class));
                PutMappingResponse resp = (PutMappingResponse) putMappingResponse.get();
                assertTrue(resp.isAcknowledged());
                assertThat(docIndexResponse.get(), instanceOf(IndexResponse.class));
                IndexResponse docResp = (IndexResponse) docIndexResponse.get();
                assertEquals(Arrays.toString(docResp.getShardInfo().getFailures()),
                        1, docResp.getShardInfo().getTotal());
            }
        });
    }

    public void testDelayedMappingPropagationOnReplica() throws Exception {
        // This is essentially the same thing as testDelayedMappingPropagationOnPrimary
        // but for replicas
        // Here we want to test that everything goes well if the mappings that
        // are needed for a document are not available on the replica at the
        // time of indexing it
<<<<<<< HEAD

        final List<String> nodeNames = internalCluster().startNodesAsync(2,
            Settings.builder()
=======
        final List<String> nodeNames = internalCluster().startNodesAsync(2,
            Settings.builder()
                .put(ElectMasterService.DISCOVERY_ZEN_MINIMUM_MASTER_NODES_SETTING.getKey(), 2)
>>>>>>> e53405f4
                .put(DiscoverySettings.COMMIT_TIMEOUT_SETTING.getKey(), "30s") // explicitly set so it won't default to publish timeout
                .put(DiscoverySettings.PUBLISH_TIMEOUT_SETTING.getKey(), "0s") // don't wait post commit as we are blocking things by design
                .build()).get();
        assertFalse(client().admin().cluster().prepareHealth().setWaitForNodes("2").get().isTimedOut());

        final String master = internalCluster().getMasterName();
        assertThat(nodeNames, hasItem(master));
        String otherNode = null;
        for (String node : nodeNames) {
            if (node.equals(master) == false) {
                otherNode = node;
                break;
            }
        }
        assertNotNull(otherNode);

        // Force allocation of the primary on the master node by first only allocating on the master
        // and then allowing all nodes so that the replica gets allocated on the other node
        assertAcked(prepareCreate("index").setSettings(Settings.builder()
                .put(IndexMetaData.SETTING_NUMBER_OF_SHARDS, 1)
                .put(IndexMetaData.SETTING_NUMBER_OF_REPLICAS, 1)
                .put("index.routing.allocation.include._name", master)).get());
        assertAcked(client().admin().indices().prepareUpdateSettings("index").setSettings(Settings.builder()
                .put("index.routing.allocation.include._name", "")).get());
        ensureGreen();

        // Check routing tables
        ClusterState state = client().admin().cluster().prepareState().get().getState();
        assertEquals(master, state.nodes().getMasterNode().getName());
        List<ShardRouting> shards = state.routingTable().allShards("index");
        assertThat(shards, hasSize(2));
        for (ShardRouting shard : shards) {
            if (shard.primary()) {
                // primary must be on the master
                assertEquals(state.nodes().getMasterNodeId(), shard.currentNodeId());
            } else {
                assertTrue(shard.active());
            }
        }

        // Block cluster state processing on the replica
        BlockClusterStateProcessing disruption = new BlockClusterStateProcessing(otherNode, random());
        internalCluster().setDisruptionScheme(disruption);
        disruption.startDisrupting();
        final AtomicReference<Object> putMappingResponse = new AtomicReference<>();
        client().admin().indices().preparePutMapping("index").setType("type").setSource("field", "type=long").execute(new ActionListener<PutMappingResponse>() {
            @Override
            public void onResponse(PutMappingResponse response) {
                putMappingResponse.set(response);
            }

            @Override
            public void onFailure(Exception e) {
                putMappingResponse.set(e);
            }
        });
        final Index index = resolveIndex("index");
        // Wait for mappings to be available on master
        assertBusy(new Runnable() {
            @Override
            public void run() {
                final IndicesService indicesService = internalCluster().getInstance(IndicesService.class, master);
                final IndexService indexService = indicesService.indexServiceSafe(index);
                assertNotNull(indexService);
                final MapperService mapperService = indexService.mapperService();
                DocumentMapper mapper = mapperService.documentMapper("type");
                assertNotNull(mapper);
                assertNotNull(mapper.mappers().getMapper("field"));
            }
        });

        final AtomicReference<Object> docIndexResponse = new AtomicReference<>();
        client().prepareIndex("index", "type", "1").setSource("field", 42).execute(new ActionListener<IndexResponse>() {
            @Override
            public void onResponse(IndexResponse response) {
                docIndexResponse.set(response);
            }

            @Override
            public void onFailure(Exception e) {
                docIndexResponse.set(e);
            }
        });

        // Wait for document to be indexed on primary
        assertBusy(new Runnable() {
            @Override
            public void run() {
                assertTrue(client().prepareGet("index", "type", "1").setPreference("_primary").get().isExists());
            }
        });

        // The mappings have not been propagated to the replica yet as a consequence the document count not be indexed
        // We wait on purpose to make sure that the document is not indexed because the shard operation is stalled
        // and not just because it takes time to replicate the indexing request to the replica
        Thread.sleep(100);
        assertThat(putMappingResponse.get(), equalTo(null));
        assertThat(docIndexResponse.get(), equalTo(null));

        // Now make sure the indexing request finishes successfully
        disruption.stopDisrupting();
        assertBusy(new Runnable() {
            @Override
            public void run() {
                assertThat(putMappingResponse.get(), instanceOf(PutMappingResponse.class));
                PutMappingResponse resp = (PutMappingResponse) putMappingResponse.get();
                assertTrue(resp.isAcknowledged());
                assertThat(docIndexResponse.get(), instanceOf(IndexResponse.class));
                IndexResponse docResp = (IndexResponse) docIndexResponse.get();
                assertEquals(Arrays.toString(docResp.getShardInfo().getFailures()),
                        2, docResp.getShardInfo().getTotal()); // both shards should have succeeded
            }
        });
    }

}<|MERGE_RESOLUTION|>--- conflicted
+++ resolved
@@ -328,15 +328,8 @@
         // Here we want to test that everything goes well if the mappings that
         // are needed for a document are not available on the replica at the
         // time of indexing it
-<<<<<<< HEAD
-
         final List<String> nodeNames = internalCluster().startNodesAsync(2,
             Settings.builder()
-=======
-        final List<String> nodeNames = internalCluster().startNodesAsync(2,
-            Settings.builder()
-                .put(ElectMasterService.DISCOVERY_ZEN_MINIMUM_MASTER_NODES_SETTING.getKey(), 2)
->>>>>>> e53405f4
                 .put(DiscoverySettings.COMMIT_TIMEOUT_SETTING.getKey(), "30s") // explicitly set so it won't default to publish timeout
                 .put(DiscoverySettings.PUBLISH_TIMEOUT_SETTING.getKey(), "0s") // don't wait post commit as we are blocking things by design
                 .build()).get();
