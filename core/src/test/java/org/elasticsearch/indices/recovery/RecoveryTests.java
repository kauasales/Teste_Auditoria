--- conflicted
+++ resolved
@@ -249,7 +249,30 @@
         }
     }
 
-<<<<<<< HEAD
+    public void testPeerRecoverySendSafeCommitInFileBased() throws Exception {
+        IndexShard primaryShard = newStartedShard(true);
+        int numDocs = between(1, 100);
+        long globalCheckpoint = 0;
+        for (int i = 0; i < numDocs; i++) {
+            primaryShard.applyIndexOperationOnPrimary(Versions.MATCH_ANY, VersionType.INTERNAL,
+                SourceToParse.source(primaryShard.shardId().getIndexName(), "test", Integer.toString(i), new BytesArray("{}"),
+                    XContentType.JSON), IndexRequest.UNSET_AUTO_GENERATED_TIMESTAMP, false, getMappingUpdater(primaryShard, "test"));
+            if (randomBoolean()) {
+                globalCheckpoint = randomLongBetween(globalCheckpoint, i);
+                primaryShard.updateLocalCheckpointForShard(primaryShard.routingEntry().allocationId().getId(), globalCheckpoint);
+                primaryShard.updateGlobalCheckpointForShard(primaryShard.routingEntry().allocationId().getId(), globalCheckpoint);
+                primaryShard.flush(new FlushRequest());
+            }
+        }
+        IndexShard replicaShard = newShard(primaryShard.shardId(), false);
+        updateMappings(replicaShard, primaryShard.indexSettings().getIndexMetaData());
+        recoverReplica(replicaShard, primaryShard);
+        List<IndexCommit> commits = DirectoryReader.listCommits(replicaShard.store().directory());
+        long maxSeqNo = Long.parseLong(commits.get(0).getUserData().get(SequenceNumbers.MAX_SEQ_NO));
+        assertThat(maxSeqNo, lessThanOrEqualTo(globalCheckpoint));
+        closeShards(primaryShard, replicaShard);
+    }
+
     public void testSequenceBasedRecoveryKeepsTranslog() throws Exception {
         try (ReplicationGroup shards = createGroup(1)) {
             shards.startAll();
@@ -283,29 +306,4 @@
         }
     }
 
-=======
-    public void testPeerRecoverySendSafeCommitInFileBased() throws Exception {
-        IndexShard primaryShard = newStartedShard(true);
-        int numDocs = between(1, 100);
-        long globalCheckpoint = 0;
-        for (int i = 0; i < numDocs; i++) {
-            primaryShard.applyIndexOperationOnPrimary(Versions.MATCH_ANY, VersionType.INTERNAL,
-                SourceToParse.source(primaryShard.shardId().getIndexName(), "test", Integer.toString(i), new BytesArray("{}"),
-                    XContentType.JSON), IndexRequest.UNSET_AUTO_GENERATED_TIMESTAMP, false, getMappingUpdater(primaryShard, "test"));
-            if (randomBoolean()) {
-                globalCheckpoint = randomLongBetween(globalCheckpoint, i);
-                primaryShard.updateLocalCheckpointForShard(primaryShard.routingEntry().allocationId().getId(), globalCheckpoint);
-                primaryShard.updateGlobalCheckpointForShard(primaryShard.routingEntry().allocationId().getId(), globalCheckpoint);
-                primaryShard.flush(new FlushRequest());
-            }
-        }
-        IndexShard replicaShard = newShard(primaryShard.shardId(), false);
-        updateMappings(replicaShard, primaryShard.indexSettings().getIndexMetaData());
-        recoverReplica(replicaShard, primaryShard);
-        List<IndexCommit> commits = DirectoryReader.listCommits(replicaShard.store().directory());
-        long maxSeqNo = Long.parseLong(commits.get(0).getUserData().get(SequenceNumbers.MAX_SEQ_NO));
-        assertThat(maxSeqNo, lessThanOrEqualTo(globalCheckpoint));
-        closeShards(primaryShard, replicaShard);
-    }
->>>>>>> 7d0eb329
 }