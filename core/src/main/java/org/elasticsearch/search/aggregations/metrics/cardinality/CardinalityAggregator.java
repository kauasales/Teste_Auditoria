/*
 * Licensed to Elasticsearch under one or more contributor
 * license agreements. See the NOTICE file distributed with
 * this work for additional information regarding copyright
 * ownership. Elasticsearch licenses this file to you under
 * the Apache License, Version 2.0 (the "License"); you may
 * not use this file except in compliance with the License.
 * You may obtain a copy of the License at
 *
 *    http://www.apache.org/licenses/LICENSE-2.0
 *
 * Unless required by applicable law or agreed to in writing,
 * software distributed under the License is distributed on an
 * "AS IS" BASIS, WITHOUT WARRANTIES OR CONDITIONS OF ANY
 * KIND, either express or implied.  See the License for the
 * specific language governing permissions and limitations
 * under the License.
 */

package org.elasticsearch.search.aggregations.metrics.cardinality;

import com.carrotsearch.hppc.BitMixer;
import org.apache.lucene.index.LeafReaderContext;
import org.apache.lucene.index.RandomAccessOrds;
import org.apache.lucene.index.SortedNumericDocValues;
import org.apache.lucene.search.DocIdSetIterator;
import org.apache.lucene.util.BytesRef;
import org.apache.lucene.util.FixedBitSet;
import org.apache.lucene.util.RamUsageEstimator;
import org.elasticsearch.common.Nullable;
import org.elasticsearch.common.lease.Releasable;
import org.elasticsearch.common.lease.Releasables;
import org.elasticsearch.common.util.BigArrays;
import org.elasticsearch.common.util.LongArray;
import org.elasticsearch.common.util.ObjectArray;
import org.elasticsearch.index.fielddata.SortedBinaryDocValues;
import org.elasticsearch.index.fielddata.SortedNumericDoubleValues;
import org.elasticsearch.search.DocValueFormat;
import org.elasticsearch.search.aggregations.Aggregator;
import org.elasticsearch.search.aggregations.InternalAggregation;
import org.elasticsearch.search.aggregations.LeafBucketCollector;
import org.elasticsearch.search.aggregations.metrics.NumericMetricsAggregator;
import org.elasticsearch.search.aggregations.pipeline.PipelineAggregator;
import org.elasticsearch.search.aggregations.support.AggregationContext;
import org.elasticsearch.search.aggregations.support.ValuesSource;

import java.io.IOException;
import java.util.List;
import java.util.Map;

/**
 * An aggregator that computes approximate counts of unique values.
 */
public class CardinalityAggregator extends NumericMetricsAggregator.SingleValue {

    private final int precision;
    private final ValuesSource valuesSource;

    // Expensive to initialize, so we only initialize it when we have an actual value source
    @Nullable
    private HyperLogLogPlusPlus counts;

    private Collector collector;
<<<<<<< HEAD
    private ValueFormatter formatter;
    private boolean sumDirectly;
=======
>>>>>>> a581d7cc

    public CardinalityAggregator(String name, ValuesSource valuesSource, int precision,
            AggregationContext context, Aggregator parent, List<PipelineAggregator> pipelineAggregators, Map<String, Object> metaData) throws IOException {
        super(name, context, parent, pipelineAggregators, metaData);
        this.valuesSource = valuesSource;
        this.precision = precision;
        this.counts = valuesSource == null ? null : new HyperLogLogPlusPlus(precision, context.bigArrays(), 1);
    }

    public boolean isSumDirectly() {
        return sumDirectly;
    }

    public void setSumDirectly(boolean sumDirectly) {
        this.sumDirectly = sumDirectly;
    }

    @Override
    public boolean needsScores() {
        return valuesSource != null && valuesSource.needsScores();
    }

    private Collector pickCollector(LeafReaderContext ctx) throws IOException {
        if (valuesSource == null) {
            return new EmptyCollector();
        }

        if (valuesSource instanceof ValuesSource.Numeric) {
            ValuesSource.Numeric source = (ValuesSource.Numeric) valuesSource;
            MurmurHash3Values hashValues = source.isFloatingPoint() ? MurmurHash3Values.hash(source.doubleValues(ctx)) : MurmurHash3Values.hash(source.longValues(ctx));
            return new DirectCollector(counts, hashValues);
        }

        if (valuesSource instanceof ValuesSource.Bytes.WithOrdinals) {
            ValuesSource.Bytes.WithOrdinals source = (ValuesSource.Bytes.WithOrdinals) valuesSource;
            final RandomAccessOrds ordinalValues = source.ordinalsValues(ctx);
            final long maxOrd = ordinalValues.getValueCount();
            if (maxOrd == 0) {
                return new EmptyCollector();
            }

            final long ordinalsMemoryUsage = OrdinalsCollector.memoryOverhead(maxOrd);
            final long countsMemoryUsage = HyperLogLogPlusPlus.memoryUsage(precision);
            // only use ordinals if they don't increase memory usage by more than 25%
            if (ordinalsMemoryUsage < countsMemoryUsage / 4) {
                return new OrdinalsCollector(counts, ordinalValues, context.bigArrays());
            }
        }

        return new DirectCollector(counts, MurmurHash3Values.hash(valuesSource.bytesValues(ctx)));
    }

    @Override
    public LeafBucketCollector getLeafCollector(LeafReaderContext ctx,
            final LeafBucketCollector sub) throws IOException {
        postCollectLastCollector();

        collector = pickCollector(ctx);
        return collector;
    }

    private void postCollectLastCollector() {
        if (collector != null) {
            try {
                collector.postCollect();
                collector.close();
            } finally {
                collector = null;
            }
        }
    }

    @Override
    protected void doPostCollection() {
        postCollectLastCollector();
    }

    @Override
    public double metric(long owningBucketOrd) {
        return counts == null ? 0 : counts.cardinality(owningBucketOrd);
    }

    @Override
    public InternalAggregation buildAggregation(long owningBucketOrdinal) {
        if (counts == null || owningBucketOrdinal >= counts.maxBucket() || counts.cardinality(owningBucketOrdinal) == 0) {
            return buildEmptyAggregation();
        }
        // We need to build a copy because the returned Aggregation needs remain usable after
        // this Aggregator (and its HLL++ counters) is released.
        HyperLogLogPlusPlus copy = new HyperLogLogPlusPlus(precision, BigArrays.NON_RECYCLING_INSTANCE, 1);
        copy.merge(0, counts, owningBucketOrdinal);
<<<<<<< HEAD
        final InternalCardinality internalCardinality = new InternalCardinality(name, copy, formatter, pipelineAggregators(), metaData());
        internalCardinality.setSumDirectly(sumDirectly);
        return internalCardinality;
=======
        return new InternalCardinality(name, copy, pipelineAggregators(), metaData());
>>>>>>> a581d7cc
    }

    @Override
    public InternalAggregation buildEmptyAggregation() {
<<<<<<< HEAD
        final InternalCardinality internalCardinality = new InternalCardinality(name, null, formatter, pipelineAggregators(), metaData());
        internalCardinality.setSumDirectly(sumDirectly);
        return internalCardinality;
=======
        return new InternalCardinality(name, null, pipelineAggregators(), metaData());
>>>>>>> a581d7cc
    }

    @Override
    protected void doClose() {
        Releasables.close(counts, collector);
    }

    private static abstract class Collector extends LeafBucketCollector implements Releasable {

        public abstract void postCollect();

    }

    private static class EmptyCollector extends Collector {

        @Override
        public void collect(int doc, long bucketOrd) {
            // no-op
        }

        @Override
        public void postCollect() {
            // no-op
        }

        @Override
        public void close() {
            // no-op
        }
    }

    private static class DirectCollector extends Collector {

        private final MurmurHash3Values hashes;
        private final HyperLogLogPlusPlus counts;

        DirectCollector(HyperLogLogPlusPlus counts, MurmurHash3Values values) {
            this.counts = counts;
            this.hashes = values;
        }

        @Override
        public void collect(int doc, long bucketOrd) {
            hashes.setDocument(doc);
            final int valueCount = hashes.count();
            for (int i = 0; i < valueCount; ++i) {
                counts.collect(bucketOrd, hashes.valueAt(i));
            }
        }

        @Override
        public void postCollect() {
            // no-op
        }

        @Override
        public void close() {
            // no-op
        }

    }

    private static class OrdinalsCollector extends Collector {

        private static final long SHALLOW_FIXEDBITSET_SIZE = RamUsageEstimator.shallowSizeOfInstance(FixedBitSet.class);

        /**
         * Return an approximate memory overhead per bucket for this collector.
         */
        public static long memoryOverhead(long maxOrd) {
            return RamUsageEstimator.NUM_BYTES_OBJECT_REF + SHALLOW_FIXEDBITSET_SIZE + (maxOrd + 7) / 8; // 1 bit per ord
        }

        private final BigArrays bigArrays;
        private final RandomAccessOrds values;
        private final int maxOrd;
        private final HyperLogLogPlusPlus counts;
        private ObjectArray<FixedBitSet> visitedOrds;

        OrdinalsCollector(HyperLogLogPlusPlus counts, RandomAccessOrds values, BigArrays bigArrays) {
            if (values.getValueCount() > Integer.MAX_VALUE) {
                throw new IllegalArgumentException();
            }
            maxOrd = (int) values.getValueCount();
            this.bigArrays = bigArrays;
            this.counts = counts;
            this.values = values;
            visitedOrds = bigArrays.newObjectArray(1);
        }

        @Override
        public void collect(int doc, long bucketOrd) {
            visitedOrds = bigArrays.grow(visitedOrds, bucketOrd + 1);
            FixedBitSet bits = visitedOrds.get(bucketOrd);
            if (bits == null) {
                bits = new FixedBitSet(maxOrd);
                visitedOrds.set(bucketOrd, bits);
            }
            values.setDocument(doc);
            final int valueCount = values.cardinality();
            for (int i = 0; i < valueCount; ++i) {
                bits.set((int) values.ordAt(i));
            }
        }

        @Override
        public void postCollect() {
            final FixedBitSet allVisitedOrds = new FixedBitSet(maxOrd);
            for (long bucket = visitedOrds.size() - 1; bucket >= 0; --bucket) {
                final FixedBitSet bits = visitedOrds.get(bucket);
                if (bits != null) {
                    allVisitedOrds.or(bits);
                }
            }

            final org.elasticsearch.common.hash.MurmurHash3.Hash128 hash = new org.elasticsearch.common.hash.MurmurHash3.Hash128();
            try (LongArray hashes = bigArrays.newLongArray(maxOrd, false)) {
                for (int ord = allVisitedOrds.nextSetBit(0); ord < DocIdSetIterator.NO_MORE_DOCS; ord = ord + 1 < maxOrd ? allVisitedOrds.nextSetBit(ord + 1) : DocIdSetIterator.NO_MORE_DOCS) {
                    final BytesRef value = values.lookupOrd(ord);
                    org.elasticsearch.common.hash.MurmurHash3.hash128(value.bytes, value.offset, value.length, 0, hash);
                    hashes.set(ord, hash.h1);
                }

                for (long bucket = visitedOrds.size() - 1; bucket >= 0; --bucket) {
                    final FixedBitSet bits = visitedOrds.get(bucket);
                    if (bits != null) {
                        for (int ord = bits.nextSetBit(0); ord < DocIdSetIterator.NO_MORE_DOCS; ord = ord + 1 < maxOrd ? bits.nextSetBit(ord + 1) : DocIdSetIterator.NO_MORE_DOCS) {
                            counts.collect(bucket, hashes.get(ord));
                        }
                    }
                }
            }
        }

        @Override
        public void close() {
            Releasables.close(visitedOrds);
        }

    }

    /**
     * Representation of a list of hash values. There might be dups and there is no guarantee on the order.
     */
    static abstract class MurmurHash3Values {

        public abstract void setDocument(int docId);

        public abstract int count();

        public abstract long valueAt(int index);

        /**
         * Return a {@link MurmurHash3Values} instance that returns each value as its hash.
         */
        public static MurmurHash3Values cast(final SortedNumericDocValues values) {
            return new MurmurHash3Values() {
                @Override
                public void setDocument(int docId) {
                    values.setDocument(docId);
                }
                @Override
                public int count() {
                    return values.count();
                }
                @Override
                public long valueAt(int index) {
                    return values.valueAt(index);
                }
            };
        }

        /**
         * Return a {@link MurmurHash3Values} instance that computes hashes on the fly for each double value.
         */
        public static MurmurHash3Values hash(SortedNumericDoubleValues values) {
            return new Double(values);
        }

        /**
         * Return a {@link MurmurHash3Values} instance that computes hashes on the fly for each long value.
         */
        public static MurmurHash3Values hash(SortedNumericDocValues values) {
            return new Long(values);
        }

        /**
         * Return a {@link MurmurHash3Values} instance that computes hashes on the fly for each binary value.
         */
        public static MurmurHash3Values hash(SortedBinaryDocValues values) {
            return new Bytes(values);
        }

        private static class Long extends MurmurHash3Values {

            private final SortedNumericDocValues values;

            public Long(SortedNumericDocValues values) {
                this.values = values;
            }

            @Override
            public void setDocument(int docId) {
                values.setDocument(docId);
            }

            @Override
            public int count() {
                return values.count();
            }

            @Override
            public long valueAt(int index) {
                return BitMixer.mix64(values.valueAt(index));
            }
        }

        private static class Double extends MurmurHash3Values {

            private final SortedNumericDoubleValues values;

            public Double(SortedNumericDoubleValues values) {
                this.values = values;
            }

            @Override
            public void setDocument(int docId) {
                values.setDocument(docId);
            }

            @Override
            public int count() {
                return values.count();
            }

            @Override
            public long valueAt(int index) {
                return BitMixer.mix64(java.lang.Double.doubleToLongBits(values.valueAt(index)));
            }
        }

        private static class Bytes extends MurmurHash3Values {

            private final org.elasticsearch.common.hash.MurmurHash3.Hash128 hash = new org.elasticsearch.common.hash.MurmurHash3.Hash128();

            private final SortedBinaryDocValues values;

            public Bytes(SortedBinaryDocValues values) {
                this.values = values;
            }

            @Override
            public void setDocument(int docId) {
                values.setDocument(docId);
            }

            @Override
            public int count() {
                return values.count();
            }

            @Override
            public long valueAt(int index) {
                final BytesRef bytes = values.valueAt(index);
                org.elasticsearch.common.hash.MurmurHash3.hash128(bytes.bytes, bytes.offset, bytes.length, 0, hash);
                return hash.h1;
            }
        }
    }
}<|MERGE_RESOLUTION|>--- conflicted
+++ resolved
@@ -61,11 +61,8 @@
     private HyperLogLogPlusPlus counts;
 
     private Collector collector;
-<<<<<<< HEAD
     private ValueFormatter formatter;
     private boolean sumDirectly;
-=======
->>>>>>> a581d7cc
 
     public CardinalityAggregator(String name, ValuesSource valuesSource, int precision,
             AggregationContext context, Aggregator parent, List<PipelineAggregator> pipelineAggregators, Map<String, Object> metaData) throws IOException {
@@ -157,24 +154,16 @@
         // this Aggregator (and its HLL++ counters) is released.
         HyperLogLogPlusPlus copy = new HyperLogLogPlusPlus(precision, BigArrays.NON_RECYCLING_INSTANCE, 1);
         copy.merge(0, counts, owningBucketOrdinal);
-<<<<<<< HEAD
         final InternalCardinality internalCardinality = new InternalCardinality(name, copy, formatter, pipelineAggregators(), metaData());
         internalCardinality.setSumDirectly(sumDirectly);
         return internalCardinality;
-=======
-        return new InternalCardinality(name, copy, pipelineAggregators(), metaData());
->>>>>>> a581d7cc
     }
 
     @Override
     public InternalAggregation buildEmptyAggregation() {
-<<<<<<< HEAD
         final InternalCardinality internalCardinality = new InternalCardinality(name, null, formatter, pipelineAggregators(), metaData());
         internalCardinality.setSumDirectly(sumDirectly);
         return internalCardinality;
-=======
-        return new InternalCardinality(name, null, pipelineAggregators(), metaData());
->>>>>>> a581d7cc
     }
 
     @Override
