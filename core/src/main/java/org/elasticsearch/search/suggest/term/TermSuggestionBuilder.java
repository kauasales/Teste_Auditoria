--- conflicted
+++ resolved
@@ -78,11 +78,7 @@
     private int prefixLength = DEFAULT_PREFIX_LENGTH;
     private int minWordLength = DEFAULT_MIN_WORD_LENGTH;
     private float minDocFreq = DEFAULT_MIN_DOC_FREQ;
-<<<<<<< HEAD
-    private Boolean exactMatch;
-=======
     private boolean exactMatch = DEFAULT_EXACT_MATCH;
->>>>>>> 43711d91
 
     public TermSuggestionBuilder(String field) {
         super(field);
@@ -441,11 +437,7 @@
                 } else if (MIN_DOC_FREQ_FIELD.match(currentFieldName)) {
                     tmpSuggestion.minDocFreq(parser.floatValue());
                 } else if (parseFieldMatcher.match(currentFieldName, EXACT_MATCH)) {
-<<<<<<< HEAD
-                   tmpSuggestion.exactMatch(parser.booleanValue());
-=======
                     tmpSuggestion.exactMatch(parser.booleanValue());
->>>>>>> 43711d91
                 } else {
                     throw new ParsingException(parser.getTokenLocation(),
                                                   "suggester[term] doesn't support field [" + currentFieldName + "]");
