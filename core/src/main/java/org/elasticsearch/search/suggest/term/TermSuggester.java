/*
 * Licensed to Elasticsearch under one or more contributor
 * license agreements. See the NOTICE file distributed with
 * this work for additional information regarding copyright
 * ownership. Elasticsearch licenses this file to you under
 * the Apache License, Version 2.0 (the "License"); you may
 * not use this file except in compliance with the License.
 * You may obtain a copy of the License at
 *
 *    http://www.apache.org/licenses/LICENSE-2.0
 *
 * Unless required by applicable law or agreed to in writing,
 * software distributed under the License is distributed on an
 * "AS IS" BASIS, WITHOUT WARRANTIES OR CONDITIONS OF ANY
 * KIND, either express or implied.  See the License for the
 * specific language governing permissions and limitations
 * under the License.
 */
package org.elasticsearch.search.suggest.term;

import org.apache.lucene.index.IndexReader;
import org.apache.lucene.index.MultiFields;
import org.apache.lucene.index.Term;
import org.apache.lucene.index.Terms;
import org.apache.lucene.index.TermsEnum;
import org.apache.lucene.search.IndexSearcher;
import org.apache.lucene.search.spell.DirectSpellChecker;
import org.apache.lucene.search.spell.SuggestWord;
import org.apache.lucene.util.BytesRef;
import org.apache.lucene.util.BytesRefBuilder;
import org.apache.lucene.util.CharsRefBuilder;
import org.elasticsearch.common.bytes.BytesArray;
import org.elasticsearch.common.text.Text;
import org.elasticsearch.search.suggest.Suggester;
import org.elasticsearch.search.suggest.SuggestionSearchContext.SuggestionContext;
import org.elasticsearch.search.suggest.phrase.DirectCandidateGenerator;

import java.io.IOException;
import java.util.ArrayList;
import java.util.List;

public final class TermSuggester extends Suggester<TermSuggestionContext> {

    public static final TermSuggester INSTANCE = new TermSuggester();

    private TermSuggester() {}

    @Override
    public TermSuggestion innerExecute(String name, TermSuggestionContext suggestion, IndexSearcher searcher, CharsRefBuilder spare)
            throws IOException {
        DirectSpellChecker directSpellChecker = suggestion.getDirectSpellCheckerSettings().createDirectSpellChecker();
        final IndexReader indexReader = searcher.getIndexReader();
        TermSuggestion response = new TermSuggestion(
                name, suggestion.getSize(), suggestion.getDirectSpellCheckerSettings().sort()
        );
        List<Token> tokens = queryTerms(suggestion, spare);
        for (Token token : tokens) {
            // TODO: Extend DirectSpellChecker in 4.1, to get the raw suggested words as BytesRef
            SuggestWord[] suggestedWords = directSpellChecker.suggestSimilar(
                    token.term, suggestion.getShardSize(), indexReader, suggestion.getDirectSpellCheckerSettings().suggestMode()
            );
            Text key = new Text(new BytesArray(token.term.bytes()));
            TermSuggestion.Entry resultEntry = new TermSuggestion.Entry(key, token.startOffset, token.endOffset - token.startOffset);
            if (suggestion.getDirectSpellCheckerSettings().exactMatch()){
                final TermsEnum termsEnum = MultiFields.getTerms(indexReader, token.term.field()).iterator();
<<<<<<< HEAD
 			    if (termsEnum.seekExact(token.term.bytes())) {
 				    Text word = new Text(token.term.text());
 				    resultEntry.addOption(new TermSuggestion.Entry.Option(word, termsEnum.docFreq(), 1f));
 			    }
=======
				if (termsEnum.seekExact(token.term.bytes())) {
					Text word = new Text(token.term.text());
					resultEntry.addOption(new TermSuggestion.Entry.Option(word, termsEnum.docFreq(), 1f));
				}
>>>>>>> 43711d91
            }
            for (SuggestWord suggestWord : suggestedWords) {
                Text word = new Text(suggestWord.string);
                resultEntry.addOption(new TermSuggestion.Entry.Option(word, suggestWord.freq, suggestWord.score));
            }
            response.addTerm(resultEntry);
        }
        return response;
    }

    private static List<Token> queryTerms(SuggestionContext suggestion, CharsRefBuilder spare) throws IOException {
        final List<Token> result = new ArrayList<>();
        final String field = suggestion.getField();
        DirectCandidateGenerator.analyze(suggestion.getAnalyzer(), suggestion.getText(), field,
                new DirectCandidateGenerator.TokenConsumer() {
            @Override
            public void nextToken() {
                Term term = new Term(field, BytesRef.deepCopyOf(fillBytesRef(new BytesRefBuilder())));
                result.add(new Token(term, offsetAttr.startOffset(), offsetAttr.endOffset()));
            }
        }, spare);
       return result;
    }
	
    private static class Token {

        public final Term term;
        public final int startOffset;
        public final int endOffset;

        private Token(Term term, int startOffset, int endOffset) {
            this.term = term;
            this.startOffset = startOffset;
            this.endOffset = endOffset;
        }

    }
	
	private void addExactMatch(TermSuggestionContext suggestion, IndexReader indexReader, Token token, TermSuggestion.Entry resultEntry) throws IOException{
         //If token is spelled correctly, add to results with a score of 1
         Terms terms = MultiFields.getTerms(indexReader, token.term.field());
         TermsEnum e = terms.iterator();
         CharsRefBuilder crb = new CharsRefBuilder();
         BytesRef candidateTerm;
         String termAsString;
         //token that will be compared
         String tokenAsString = token.term.text();
         boolean foundToken = false;
         //iterate through terms in index
         while ((candidateTerm = e.next()) != null && !foundToken) {
             crb.copyUTF8Bytes(candidateTerm);
             //get the term
             termAsString = crb.toString();
             //exact match found
             if(termAsString.equals(tokenAsString)){
                 SuggestWord exactMatch = new SuggestWord();
                 exactMatch.string = termAsString;
                 //as it is an exact match its score is 1, differentiating it from suggestions
                 exactMatch.score = 1;
                 exactMatch.freq = e.docFreq();
                 //we found it
                 foundToken = true;
                 //add to results
                 Text word = new StringText(exactMatch.string);
                 resultEntry.addOption(new TermSuggestion.Entry.Option(word, exactMatch.freq, exactMatch.score));
             }
         }
    }
}<|MERGE_RESOLUTION|>--- conflicted
+++ resolved
@@ -63,17 +63,10 @@
             TermSuggestion.Entry resultEntry = new TermSuggestion.Entry(key, token.startOffset, token.endOffset - token.startOffset);
             if (suggestion.getDirectSpellCheckerSettings().exactMatch()){
                 final TermsEnum termsEnum = MultiFields.getTerms(indexReader, token.term.field()).iterator();
-<<<<<<< HEAD
- 			    if (termsEnum.seekExact(token.term.bytes())) {
- 				    Text word = new Text(token.term.text());
- 				    resultEntry.addOption(new TermSuggestion.Entry.Option(word, termsEnum.docFreq(), 1f));
- 			    }
-=======
 				if (termsEnum.seekExact(token.term.bytes())) {
 					Text word = new Text(token.term.text());
 					resultEntry.addOption(new TermSuggestion.Entry.Option(word, termsEnum.docFreq(), 1f));
 				}
->>>>>>> 43711d91
             }
             for (SuggestWord suggestWord : suggestedWords) {
                 Text word = new Text(suggestWord.string);
