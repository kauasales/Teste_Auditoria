--- conflicted
+++ resolved
@@ -245,21 +245,6 @@
                 return handler;
             }
 
-<<<<<<< HEAD
-=======
-            private RecoverySourceHandler createRecoverySourceHandler(StartRecoveryRequest request, String targetAllocationId,
-                                                                      IndexShard shard) {
-                RecoverySourceHandler handler;
-                final RemoteRecoveryTargetHandler recoveryTarget =
-                    new RemoteRecoveryTargetHandler(request.recoveryId(), request.shardId(), targetAllocationId, transportService,
-                        request.targetNode(), recoverySettings, throttleTime -> shard.recoveryStats().addThrottleTime(throttleTime));
-                Supplier<Long> currentClusterStateVersionSupplier = () -> clusterService.state().getVersion();
-                handler = new RecoverySourceHandler(shard, recoveryTarget, request, currentClusterStateVersionSupplier,
-                        this::delayNewRecoveries, recoverySettings.getChunkSize().bytesAsInt(), settings);
-                return handler;
-            }
-
->>>>>>> 99e0268e
             /**
              * Makes new recoveries throw a {@link DelayRecoveryException} with the provided message.
              *
@@ -298,17 +283,10 @@
                             request.targetNode(),
                             recoverySettings,
                             throttleTime -> shard.recoveryStats().addThrottleTime(throttleTime));
-                    Supplier<Long> currentClusterStateVersionSupplier =
-                        () -> clusterService.state().getVersion();
-                    if (shard.indexSettings().isOnSharedFilesystem()) {
-                        handler = new SharedFSRecoverySourceHandler(shard, recoveryTarget,
-                            fullRequest, currentClusterStateVersionSupplier,
-                            this::delayNewRecoveries, settings, targetRouting.primary());
-                    } else {
-                        handler = new FileRecoverySourceHandler(shard, recoveryTarget, fullRequest,
-                            currentClusterStateVersionSupplier, this::delayNewRecoveries,
-                            recoverySettings.getChunkSize().bytesAsInt(), settings);
-                    }
+                    Supplier<Long> currentClusterStateVersionSupplier = () -> clusterService.state().getVersion();
+                    handler = new FileRecoverySourceHandler(shard, recoveryTarget, fullRequest,
+                        currentClusterStateVersionSupplier, this::delayNewRecoveries,
+                        recoverySettings.getChunkSize().bytesAsInt(), settings);
                 } else if (request instanceof StartPrimaryHandoffRequest) {
                     RemotePrimaryHandoffRecoveryTarget recoveryTarget =
                         new RemotePrimaryHandoffRecoveryTarget(request.recoveryId(),
