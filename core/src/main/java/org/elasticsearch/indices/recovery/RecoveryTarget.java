/*
 * Licensed to Elasticsearch under one or more contributor
 * license agreements. See the NOTICE file distributed with
 * this work for additional information regarding copyright
 * ownership. Elasticsearch licenses this file to you under
 * the Apache License, Version 2.0 (the "License"); you may
 * not use this file except in compliance with the License.
 * You may obtain a copy of the License at
 *
 *    http://www.apache.org/licenses/LICENSE-2.0
 *
 * Unless required by applicable law or agreed to in writing,
 * software distributed under the License is distributed on an
 * "AS IS" BASIS, WITHOUT WARRANTIES OR CONDITIONS OF ANY
 * KIND, either express or implied.  See the License for the
 * specific language governing permissions and limitations
 * under the License.
 */

package org.elasticsearch.indices.recovery;

import org.apache.logging.log4j.Logger;
import org.apache.logging.log4j.message.ParameterizedMessage;
import org.apache.logging.log4j.util.Supplier;
import org.apache.lucene.index.CorruptIndexException;
import org.apache.lucene.index.IndexFormatTooNewException;
import org.apache.lucene.index.IndexFormatTooOldException;
import org.apache.lucene.store.IOContext;
import org.apache.lucene.store.IndexOutput;
import org.apache.lucene.util.BytesRef;
import org.apache.lucene.util.BytesRefIterator;
import org.elasticsearch.ElasticsearchException;
import org.elasticsearch.ExceptionsHelper;
import org.elasticsearch.cluster.node.DiscoveryNode;
import org.elasticsearch.common.UUIDs;
import org.elasticsearch.common.bytes.BytesReference;
import org.elasticsearch.common.logging.Loggers;
import org.elasticsearch.common.lucene.Lucene;
import org.elasticsearch.common.util.CancellableThreads;
import org.elasticsearch.common.util.concurrent.AbstractRefCounted;
import org.elasticsearch.common.util.concurrent.ConcurrentCollections;
import org.elasticsearch.index.engine.Engine;
import org.elasticsearch.index.mapper.MapperException;
<<<<<<< HEAD
import org.elasticsearch.index.shard.PrimaryContext;
=======
import org.elasticsearch.index.mapper.MapperParsingException;
>>>>>>> 8dcb1f5c
import org.elasticsearch.index.shard.IndexShard;
import org.elasticsearch.index.shard.IndexShardNotRecoveringException;
import org.elasticsearch.index.shard.IndexShardState;
import org.elasticsearch.index.shard.ShardId;
import org.elasticsearch.index.store.Store;
import org.elasticsearch.index.store.StoreFileMetaData;
import org.elasticsearch.index.translog.Translog;

import java.io.IOException;
import java.nio.file.Path;
import java.util.Arrays;
import java.util.Collections;
import java.util.Iterator;
import java.util.List;
import java.util.Map;
import java.util.Map.Entry;
import java.util.concurrent.ConcurrentMap;
import java.util.concurrent.CountDownLatch;
import java.util.concurrent.atomic.AtomicBoolean;
import java.util.concurrent.atomic.AtomicLong;
import java.util.function.LongConsumer;
import java.util.stream.Collectors;

/**
 * Represents a recovery where the current node is the target node of the recovery. To track recoveries in a central place, instances of
 * this class are created through {@link RecoveriesCollection}.
 */
public class RecoveryTarget extends AbstractRefCounted implements RecoveryTargetHandler {

    private final Logger logger;

    private static final AtomicLong idGenerator = new AtomicLong();

    private static final String RECOVERY_PREFIX = "recovery.";

    private final ShardId shardId;
    private final long recoveryId;
    private final IndexShard indexShard;
    private final DiscoveryNode sourceNode;
    private final String tempFilePrefix;
    private final Store store;
    private final PeerRecoveryTargetService.RecoveryListener listener;
    private final LongConsumer ensureClusterStateVersionCallback;

    private final AtomicBoolean finished = new AtomicBoolean();

    private final ConcurrentMap<String, IndexOutput> openIndexOutputs = ConcurrentCollections.newConcurrentMap();
    private final CancellableThreads cancellableThreads;

    // last time this status was accessed
    private volatile long lastAccessTime = System.nanoTime();

    // latch that can be used to blockingly wait for RecoveryTarget to be closed
    private final CountDownLatch closedLatch = new CountDownLatch(1);

    private final Map<String, String> tempFileNames = ConcurrentCollections.newConcurrentMap();

    /**
     * Creates a new recovery target object that represents a recovery to the provided shard.
     *
     * @param indexShard                        local shard where we want to recover to
     * @param sourceNode                        source node of the recovery where we recover from
     * @param listener                          called when recovery is completed/failed
     * @param ensureClusterStateVersionCallback callback to ensure that the current node is at least on a cluster state with the provided
     *                                          version; necessary for primary relocation so that new primary knows about all other ongoing
     *                                          replica recoveries when replicating documents (see {@link RecoverySourceHandler})
     */
    public RecoveryTarget(final IndexShard indexShard,
                   final DiscoveryNode sourceNode,
                   final PeerRecoveryTargetService.RecoveryListener listener,
                   final LongConsumer ensureClusterStateVersionCallback) {
        super("recovery_status");
        this.cancellableThreads = new CancellableThreads();
        this.recoveryId = idGenerator.incrementAndGet();
        this.listener = listener;
        this.logger = Loggers.getLogger(getClass(), indexShard.indexSettings().getSettings(), indexShard.shardId());
        this.indexShard = indexShard;
        this.sourceNode = sourceNode;
        this.shardId = indexShard.shardId();
        this.tempFilePrefix = RECOVERY_PREFIX + UUIDs.base64UUID() + ".";
        this.store = indexShard.store();
        this.ensureClusterStateVersionCallback = ensureClusterStateVersionCallback;
        // make sure the store is not released until we are done.
        store.incRef();
        indexShard.recoveryStats().incCurrentAsTarget();
    }

    /**
     * Returns a fresh recovery target to retry recovery from the same source node onto the same shard and using the same listener.
     *
     * @return a copy of this recovery target
     */
    public RecoveryTarget retryCopy() {
        return new RecoveryTarget(indexShard, sourceNode, listener, ensureClusterStateVersionCallback);
    }

    public long recoveryId() {
        return recoveryId;
    }

    public ShardId shardId() {
        return shardId;
    }

    public IndexShard indexShard() {
        ensureRefCount();
        return indexShard;
    }

    public DiscoveryNode sourceNode() {
        return this.sourceNode;
    }

    public RecoveryState state() {
        return indexShard.recoveryState();
    }

    public CancellableThreads cancellableThreads() {
        return cancellableThreads;
    }

    /** return the last time this RecoveryStatus was used (based on System.nanoTime() */
    public long lastAccessTime() {
        return lastAccessTime;
    }

    /** sets the lasAccessTime flag to now */
    public void setLastAccessTime() {
        lastAccessTime = System.nanoTime();
    }

    public Store store() {
        ensureRefCount();
        return store;
    }

    public RecoveryState.Stage stage() {
        return state().getStage();
    }

    /** renames all temporary files to their true name, potentially overriding existing files */
    public void renameAllTempFiles() throws IOException {
        ensureRefCount();
        store.renameTempFilesSafe(tempFileNames);
    }

    /**
     * Closes the current recovery target and waits up to a certain timeout for resources to be freed.
     * Returns true if resetting the recovery was successful, false if the recovery target is already cancelled / failed or marked as done.
     */
    boolean resetRecovery(CancellableThreads newTargetCancellableThreads) throws IOException {
        if (finished.compareAndSet(false, true)) {
            try {
                logger.debug("reset of recovery with shard {} and id [{}]", shardId, recoveryId);
            } finally {
                // release the initial reference. recovery files will be cleaned as soon as ref count goes to zero, potentially now.
                decRef();
            }
            try {
                newTargetCancellableThreads.execute(closedLatch::await);
            } catch (CancellableThreads.ExecutionCancelledException e) {
                logger.trace("new recovery target cancelled for shard {} while waiting on old recovery target with id [{}] to close",
                    shardId, recoveryId);
                return false;
            }
            RecoveryState.Stage stage = indexShard.recoveryState().getStage();
            if (indexShard.recoveryState().getPrimary() && (stage == RecoveryState.Stage.FINALIZE || stage == RecoveryState.Stage.DONE)) {
                // once primary relocation has moved past the finalization step, the relocation source can be moved to RELOCATED state
                // and start indexing as primary into the target shard (see TransportReplicationAction). Resetting the target shard in this
                // state could mean that indexing is halted until the recovery retry attempt is completed and could also destroy existing
                // documents indexed and acknowledged before the reset.
                assert stage != RecoveryState.Stage.DONE : "recovery should not have completed when it's being reset";
                throw new IllegalStateException("cannot reset recovery as previous attempt made it past finalization step");
            }
            indexShard.performRecoveryRestart();
            return true;
        }
        return false;
    }

    /**
     * cancel the recovery. calling this method will clean temporary files and release the store
     * unless this object is in use (in which case it will be cleaned once all ongoing users call
     * {@link #decRef()}
     * <p>
     * if {@link #cancellableThreads()} was used, the threads will be interrupted.
     */
    public void cancel(String reason) {
        if (finished.compareAndSet(false, true)) {
            try {
                logger.debug("recovery canceled (reason: [{}])", reason);
                cancellableThreads.cancel(reason);
            } finally {
                // release the initial reference. recovery files will be cleaned as soon as ref count goes to zero, potentially now
                decRef();
            }
        }
    }

    /**
     * fail the recovery and call listener
     *
     * @param e                exception that encapsulating the failure
     * @param sendShardFailure indicates whether to notify the master of the shard failure
     */
    public void fail(RecoveryFailedException e, boolean sendShardFailure) {
        if (finished.compareAndSet(false, true)) {
            try {
                notifyListener(e, sendShardFailure);
            } finally {
                try {
                    cancellableThreads.cancel("failed recovery [" + ExceptionsHelper.stackTrace(e) + "]");
                } finally {
                    // release the initial reference. recovery files will be cleaned as soon as ref count goes to zero, potentially now
                    decRef();
                }
            }
        }
    }

    public void notifyListener(RecoveryFailedException e, boolean sendShardFailure) {
        listener.onRecoveryFailure(state(), e, sendShardFailure);
    }

    /** mark the current recovery as done */
    public void markAsDone() {
        if (finished.compareAndSet(false, true)) {
            assert tempFileNames.isEmpty() : "not all temporary files are renamed";
            try {
                // this might still throw an exception ie. if the shard is CLOSED due to some other event.
                // it's safer to decrement the reference in a try finally here.
                indexShard.postRecovery("peer recovery done");
            } finally {
                // release the initial reference. recovery files will be cleaned as soon as ref count goes to zero, potentially now
                decRef();
            }
            listener.onRecoveryDone(state());
        }
    }

    /** Get a temporary name for the provided file name. */
    public String getTempNameForFile(String origFile) {
        return tempFilePrefix + origFile;
    }

    public IndexOutput getOpenIndexOutput(String key) {
        ensureRefCount();
        return openIndexOutputs.get(key);
    }

    /** remove and {@link org.apache.lucene.store.IndexOutput} for a given file. It is the caller's responsibility to close it */
    public IndexOutput removeOpenIndexOutputs(String name) {
        ensureRefCount();
        return openIndexOutputs.remove(name);
    }

    /**
     * Creates an {@link org.apache.lucene.store.IndexOutput} for the given file name. Note that the
     * IndexOutput actually point at a temporary file.
     * <p>
     * Note: You can use {@link #getOpenIndexOutput(String)} with the same filename to retrieve the same IndexOutput
     * at a later stage
     */
    public IndexOutput openAndPutIndexOutput(String fileName, StoreFileMetaData metaData, Store store) throws IOException {
        ensureRefCount();
        String tempFileName = getTempNameForFile(fileName);
        if (tempFileNames.containsKey(tempFileName)) {
            throw new IllegalStateException("output for file [" + fileName + "] has already been created");
        }
        // add first, before it's created
        tempFileNames.put(tempFileName, fileName);
        IndexOutput indexOutput = store.createVerifyingOutput(tempFileName, metaData, IOContext.DEFAULT);
        openIndexOutputs.put(fileName, indexOutput);
        return indexOutput;
    }

    @Override
    protected void closeInternal() {
        try {
            // clean open index outputs
            Iterator<Entry<String, IndexOutput>> iterator = openIndexOutputs.entrySet().iterator();
            while (iterator.hasNext()) {
                Map.Entry<String, IndexOutput> entry = iterator.next();
                logger.trace("closing IndexOutput file [{}]", entry.getValue());
                try {
                    entry.getValue().close();
                } catch (Exception e) {
                    logger.debug(
                        (Supplier<?>) () -> new ParameterizedMessage("error while closing recovery output [{}]", entry.getValue()), e);
                }
                iterator.remove();
            }
            // trash temporary files
            for (String file : tempFileNames.keySet()) {
                logger.trace("cleaning temporary file [{}]", file);
                store.deleteQuiet(file);
            }
        } finally {
            // free store. increment happens in constructor
            store.decRef();
            indexShard.recoveryStats().decCurrentAsTarget();
            closedLatch.countDown();
        }
    }

    @Override
    public String toString() {
        return shardId + " [" + recoveryId + "]";
    }

    private void ensureRefCount() {
        if (refCount() <= 0) {
            throw new ElasticsearchException("RecoveryStatus is used but it's refcount is 0. Probably a mismatch between incRef/decRef " +
                    "calls");
        }
    }

    /*** Implementation of {@link RecoveryTargetHandler } */

    @Override
    public void prepareForTranslogOperations(int totalTranslogOps) throws IOException {
        state().getTranslog().totalOperations(totalTranslogOps);
        indexShard().skipTranslogRecovery();
    }

    @Override
    public void finalizeRecovery(final long globalCheckpoint) {
        indexShard().updateGlobalCheckpointOnReplica(globalCheckpoint);
        final IndexShard indexShard = indexShard();
        indexShard.finalizeRecovery();
    }

    @Override
    public void ensureClusterStateVersion(long clusterStateVersion) {
        ensureClusterStateVersionCallback.accept(clusterStateVersion);
    }

    @Override
<<<<<<< HEAD
    public void handoffPrimaryContext(final PrimaryContext primaryContext) {
        indexShard.updateAllocationIdsFromPrimaryContext(primaryContext);
    }

    @Override
    public long indexTranslogOperations(List<Translog.Operation> operations, int totalTranslogOps) throws MapperException, IOException {
=======
    public long indexTranslogOperations(List<Translog.Operation> operations, int totalTranslogOps) throws IOException {
>>>>>>> 8dcb1f5c
        final RecoveryState.Translog translog = state().getTranslog();
        translog.totalOperations(totalTranslogOps);
        assert indexShard().recoveryState() == state();
        if (indexShard().state() != IndexShardState.RECOVERING) {
            throw new IndexShardNotRecoveringException(shardId, indexShard().state());
        }
        for (Translog.Operation operation : operations) {
            Engine.Result result = indexShard().applyTranslogOperation(operation, Engine.Operation.Origin.PEER_RECOVERY, update -> {
                throw new MapperException("mapping updates are not allowed [" + operation + "]");
            });
            assert result.hasFailure() == false : "unexpected failure while replicating translog entry: " + result.getFailure();
            ExceptionsHelper.reThrowIfNotNull(result.getFailure());
        }
        // update stats only after all operations completed (to ensure that mapping updates don't mess with stats)
        translog.incrementRecoveredOperations(operations.size());
        indexShard().sync();
        // roll over / flush / trim if needed
        indexShard().afterWriteOperation();
        return indexShard().getLocalCheckpoint();
    }

    @Override
    public void receiveFileInfo(List<String> phase1FileNames,
                                List<Long> phase1FileSizes,
                                List<String> phase1ExistingFileNames,
                                List<Long> phase1ExistingFileSizes,
                                int totalTranslogOps) {
        final RecoveryState.Index index = state().getIndex();
        for (int i = 0; i < phase1ExistingFileNames.size(); i++) {
            index.addFileDetail(phase1ExistingFileNames.get(i), phase1ExistingFileSizes.get(i), true);
        }
        for (int i = 0; i < phase1FileNames.size(); i++) {
            index.addFileDetail(phase1FileNames.get(i), phase1FileSizes.get(i), false);
        }
        state().getTranslog().totalOperations(totalTranslogOps);
        state().getTranslog().totalOperationsOnStart(totalTranslogOps);

    }

    @Override
    public void cleanFiles(int totalTranslogOps, Store.MetadataSnapshot sourceMetaData) throws IOException {
        state().getTranslog().totalOperations(totalTranslogOps);
        // first, we go and move files that were created with the recovery id suffix to
        // the actual names, its ok if we have a corrupted index here, since we have replicas
        // to recover from in case of a full cluster shutdown just when this code executes...
        renameAllTempFiles();
        final Store store = store();
        try {
            store.cleanupAndVerify("recovery CleanFilesRequestHandler", sourceMetaData);
        } catch (CorruptIndexException | IndexFormatTooNewException | IndexFormatTooOldException ex) {
            // this is a fatal exception at this stage.
            // this means we transferred files from the remote that have not be checksummed and they are
            // broken. We have to clean up this shard entirely, remove all files and bubble it up to the
            // source shard since this index might be broken there as well? The Source can handle this and checks
            // its content on disk if possible.
            try {
                try {
                    store.removeCorruptionMarker();
                } finally {
                    Lucene.cleanLuceneIndex(store.directory()); // clean up and delete all files
                }
            } catch (Exception e) {
                logger.debug("Failed to clean lucene index", e);
                ex.addSuppressed(e);
            }
            RecoveryFailedException rfe = new RecoveryFailedException(state(), "failed to clean after recovery", ex);
            fail(rfe, true);
            throw rfe;
        } catch (Exception ex) {
            RecoveryFailedException rfe = new RecoveryFailedException(state(), "failed to clean after recovery", ex);
            fail(rfe, true);
            throw rfe;
        }
    }

    @Override
    public void writeFileChunk(StoreFileMetaData fileMetaData, long position, BytesReference content,
                               boolean lastChunk, int totalTranslogOps) throws IOException {
        final Store store = store();
        final String name = fileMetaData.name();
        state().getTranslog().totalOperations(totalTranslogOps);
        final RecoveryState.Index indexState = state().getIndex();
        IndexOutput indexOutput;
        if (position == 0) {
            indexOutput = openAndPutIndexOutput(name, fileMetaData, store);
        } else {
            indexOutput = getOpenIndexOutput(name);
        }
        BytesRefIterator iterator = content.iterator();
        BytesRef scratch;
        while((scratch = iterator.next()) != null) { // we iterate over all pages - this is a 0-copy for all core impls
            indexOutput.writeBytes(scratch.bytes, scratch.offset, scratch.length);
        }
        indexState.addRecoveredBytesToFile(name, content.length());
        if (indexOutput.getFilePointer() >= fileMetaData.length() || lastChunk) {
            try {
                Store.verify(indexOutput);
            } finally {
                // we are done
                indexOutput.close();
            }
            final String temporaryFileName = getTempNameForFile(name);
            assert Arrays.asList(store.directory().listAll()).contains(temporaryFileName) :
                "expected: [" + temporaryFileName + "] in " + Arrays.toString(store.directory().listAll());
            store.directory().sync(Collections.singleton(temporaryFileName));
            IndexOutput remove = removeOpenIndexOutputs(name);
            assert remove == null || remove == indexOutput; // remove maybe null if we got finished
        }
    }

    Path translogLocation() {
        return indexShard().shardPath().resolveTranslog();
    }
}<|MERGE_RESOLUTION|>--- conflicted
+++ resolved
@@ -41,14 +41,10 @@
 import org.elasticsearch.common.util.concurrent.ConcurrentCollections;
 import org.elasticsearch.index.engine.Engine;
 import org.elasticsearch.index.mapper.MapperException;
-<<<<<<< HEAD
-import org.elasticsearch.index.shard.PrimaryContext;
-=======
-import org.elasticsearch.index.mapper.MapperParsingException;
->>>>>>> 8dcb1f5c
 import org.elasticsearch.index.shard.IndexShard;
 import org.elasticsearch.index.shard.IndexShardNotRecoveringException;
 import org.elasticsearch.index.shard.IndexShardState;
+import org.elasticsearch.index.shard.PrimaryContext;
 import org.elasticsearch.index.shard.ShardId;
 import org.elasticsearch.index.store.Store;
 import org.elasticsearch.index.store.StoreFileMetaData;
@@ -67,7 +63,6 @@
 import java.util.concurrent.atomic.AtomicBoolean;
 import java.util.concurrent.atomic.AtomicLong;
 import java.util.function.LongConsumer;
-import java.util.stream.Collectors;
 
 /**
  * Represents a recovery where the current node is the target node of the recovery. To track recoveries in a central place, instances of
@@ -384,16 +379,12 @@
     }
 
     @Override
-<<<<<<< HEAD
     public void handoffPrimaryContext(final PrimaryContext primaryContext) {
         indexShard.updateAllocationIdsFromPrimaryContext(primaryContext);
     }
 
     @Override
-    public long indexTranslogOperations(List<Translog.Operation> operations, int totalTranslogOps) throws MapperException, IOException {
-=======
     public long indexTranslogOperations(List<Translog.Operation> operations, int totalTranslogOps) throws IOException {
->>>>>>> 8dcb1f5c
         final RecoveryState.Translog translog = state().getTranslog();
         translog.totalOperations(totalTranslogOps);
         assert indexShard().recoveryState() == state();
