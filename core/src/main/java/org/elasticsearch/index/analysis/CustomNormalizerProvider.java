/*
 * Licensed to Elasticsearch under one or more contributor
 * license agreements. See the NOTICE file distributed with
 * this work for additional information regarding copyright
 * ownership. Elasticsearch licenses this file to you under
 * the Apache License, Version 2.0 (the "License"); you may
 * not use this file except in compliance with the License.
 * You may obtain a copy of the License at
 *
 *    http://www.apache.org/licenses/LICENSE-2.0
 *
 * Unless required by applicable law or agreed to in writing,
 * software distributed under the License is distributed on an
 * "AS IS" BASIS, WITHOUT WARRANTIES OR CONDITIONS OF ANY
 * KIND, either express or implied.  See the License for the
 * specific language governing permissions and limitations
 * under the License.
 */

package org.elasticsearch.index.analysis;

import org.elasticsearch.common.settings.Settings;
import org.elasticsearch.index.IndexSettings;

import java.util.ArrayList;
import java.util.List;
import java.util.Map;

/**
 * A custom normalizer that is built out of a char and token filters. On the
 * contrary to analyzers, it does not support tokenizers and only supports a
 * subset of char and token filters.
 */
public final class CustomNormalizerProvider extends AbstractIndexAnalyzerProvider<CustomAnalyzer> {

    private final Settings analyzerSettings;

    private CustomAnalyzer customAnalyzer;

    public CustomNormalizerProvider(IndexSettings indexSettings,
                                  String name, Settings settings) {
        super(indexSettings, name, settings);
        this.analyzerSettings = settings;
    }

<<<<<<< HEAD
    public void build(String name, final Map<String, CharFilterFactory> charFilters, final Map<String, TokenFilterFactory> tokenFilters) {
=======
    public void build(final TokenizerFactory keywordTokenizerFactory, final Map<String, CharFilterFactory> charFilters,
            final Map<String, TokenFilterFactory> tokenFilters) {
>>>>>>> 7e76b2a8
        String tokenizerName = analyzerSettings.get("tokenizer");
        if (tokenizerName != null) {
            throw new IllegalArgumentException("Custom normalizer [" + name + "] cannot configure a tokenizer");
        }

        String[] charFilterNames = analyzerSettings.getAsArray("char_filter");
        List<CharFilterFactory> charFiltersList = new ArrayList<>(charFilterNames.length);
        for (String charFilterName : charFilterNames) {
            CharFilterFactory charFilter = charFilters.get(charFilterName);
            if (charFilter == null) {
                throw new IllegalArgumentException("Custom normalizer [" + name + "] failed to find char_filter under name ["
                        + charFilterName + "]");
            }
            if (charFilter instanceof MultiTermAwareComponent == false) {
                throw new IllegalArgumentException("Custom normalizer [" + name + "] may not use char filter ["
                        + charFilterName + "]");
            }
            charFilter = (CharFilterFactory) ((MultiTermAwareComponent) charFilter).getMultiTermComponent();
            charFiltersList.add(charFilter);
        }

        String[] tokenFilterNames = analyzerSettings.getAsArray("filter");
        List<TokenFilterFactory> tokenFilterList = new ArrayList<>(tokenFilterNames.length);
        for (String tokenFilterName : tokenFilterNames) {
            TokenFilterFactory tokenFilter = tokenFilters.get(tokenFilterName);
            if (tokenFilter == null) {
                throw new IllegalArgumentException("Custom Analyzer [" + name + "] failed to find filter under name ["
                        + tokenFilterName + "]");
            }
            if (tokenFilter instanceof MultiTermAwareComponent == false) {
                throw new IllegalArgumentException("Custom normalizer [" + name + "] may not use filter [" + tokenFilterName + "]");
            }
            tokenFilter = (TokenFilterFactory) ((MultiTermAwareComponent) tokenFilter).getMultiTermComponent();
            tokenFilterList.add(tokenFilter);
        }

        this.customAnalyzer = new CustomAnalyzer(
                "keyword",
<<<<<<< HEAD
                PreBuiltTokenizers.KEYWORD.getTokenizerFactory(indexSettings.getIndexVersionCreated()),
                charFilterNames, charFiltersList.toArray(new CharFilterFactory[charFiltersList.size()]),
                tokenFilterNames, tokenFilterList.toArray(new TokenFilterFactory[tokenFilterList.size()])
=======
                keywordTokenizerFactory,
                charFiltersList.toArray(new CharFilterFactory[charFiltersList.size()]),
                tokenFilterList.toArray(new TokenFilterFactory[tokenFilterList.size()])
>>>>>>> 7e76b2a8
        );
    }

    @Override
    public CustomAnalyzer get() {
        return this.customAnalyzer;
    }
}<|MERGE_RESOLUTION|>--- conflicted
+++ resolved
@@ -43,12 +43,8 @@
         this.analyzerSettings = settings;
     }
 
-<<<<<<< HEAD
-    public void build(String name, final Map<String, CharFilterFactory> charFilters, final Map<String, TokenFilterFactory> tokenFilters) {
-=======
-    public void build(final TokenizerFactory keywordTokenizerFactory, final Map<String, CharFilterFactory> charFilters,
-            final Map<String, TokenFilterFactory> tokenFilters) {
->>>>>>> 7e76b2a8
+    public void build(final String name, final TokenizerFactory keywordTokenizerFactory,
+            final Map<String, CharFilterFactory> charFilters, final Map<String, TokenFilterFactory> tokenFilters) {
         String tokenizerName = analyzerSettings.get("tokenizer");
         if (tokenizerName != null) {
             throw new IllegalArgumentException("Custom normalizer [" + name + "] cannot configure a tokenizer");
@@ -87,15 +83,9 @@
 
         this.customAnalyzer = new CustomAnalyzer(
                 "keyword",
-<<<<<<< HEAD
-                PreBuiltTokenizers.KEYWORD.getTokenizerFactory(indexSettings.getIndexVersionCreated()),
+                keywordTokenizerFactory,
                 charFilterNames, charFiltersList.toArray(new CharFilterFactory[charFiltersList.size()]),
                 tokenFilterNames, tokenFilterList.toArray(new TokenFilterFactory[tokenFilterList.size()])
-=======
-                keywordTokenizerFactory,
-                charFiltersList.toArray(new CharFilterFactory[charFiltersList.size()]),
-                tokenFilterList.toArray(new TokenFilterFactory[tokenFilterList.size()])
->>>>>>> 7e76b2a8
         );
     }
 
