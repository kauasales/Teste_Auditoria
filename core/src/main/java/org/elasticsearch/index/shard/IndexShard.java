/*
 * Licensed to Elasticsearch under one or more contributor
 * license agreements. See the NOTICE file distributed with
 * this work for additional information regarding copyright
 * ownership. Elasticsearch licenses this file to you under
 * the Apache License, Version 2.0 (the "License"); you may
 * not use this file except in compliance with the License.
 * You may obtain a copy of the License at
 *
 *    http://www.apache.org/licenses/LICENSE-2.0
 *
 * Unless required by applicable law or agreed to in writing,
 * software distributed under the License is distributed on an
 * "AS IS" BASIS, WITHOUT WARRANTIES OR CONDITIONS OF ANY
 * KIND, either express or implied.  See the License for the
 * specific language governing permissions and limitations
 * under the License.
 */

package org.elasticsearch.index.shard;

import com.carrotsearch.hppc.ObjectLongMap;
import org.apache.logging.log4j.Logger;
import org.apache.logging.log4j.message.ParameterizedMessage;
import org.apache.lucene.index.CheckIndex;
import org.apache.lucene.index.IndexCommit;
import org.apache.lucene.index.IndexOptions;
import org.apache.lucene.index.LeafReaderContext;
import org.apache.lucene.index.SegmentCommitInfo;
import org.apache.lucene.index.SegmentInfos;
import org.apache.lucene.index.SegmentReader;
import org.apache.lucene.index.Term;
import org.apache.lucene.search.QueryCachingPolicy;
import org.apache.lucene.search.ReferenceManager;
import org.apache.lucene.search.Sort;
import org.apache.lucene.search.UsageTrackingQueryCachingPolicy;
import org.apache.lucene.store.AlreadyClosedException;
import org.apache.lucene.util.BytesRef;
import org.apache.lucene.util.IOUtils;
import org.apache.lucene.util.ThreadInterruptedException;
import org.elasticsearch.Assertions;
import org.elasticsearch.ElasticsearchException;
import org.elasticsearch.ExceptionsHelper;
import org.elasticsearch.Version;
import org.elasticsearch.action.ActionListener;
import org.elasticsearch.action.admin.indices.flush.FlushRequest;
import org.elasticsearch.action.admin.indices.forcemerge.ForceMergeRequest;
import org.elasticsearch.action.admin.indices.upgrade.post.UpgradeRequest;
import org.elasticsearch.cluster.metadata.IndexMetaData;
import org.elasticsearch.cluster.metadata.MappingMetaData;
import org.elasticsearch.cluster.routing.IndexShardRoutingTable;
import org.elasticsearch.cluster.routing.RecoverySource;
import org.elasticsearch.cluster.routing.RecoverySource.SnapshotRecoverySource;
import org.elasticsearch.cluster.routing.ShardRouting;
import org.elasticsearch.common.Booleans;
import org.elasticsearch.common.Nullable;
import org.elasticsearch.common.collect.Tuple;
import org.elasticsearch.common.io.stream.BytesStreamOutput;
import org.elasticsearch.common.lease.Releasable;
import org.elasticsearch.common.lease.Releasables;
import org.elasticsearch.common.lucene.Lucene;
import org.elasticsearch.common.metrics.MeanMetric;
import org.elasticsearch.common.settings.Settings;
import org.elasticsearch.common.unit.TimeValue;
import org.elasticsearch.common.util.BigArrays;
import org.elasticsearch.common.util.concurrent.AbstractRunnable;
import org.elasticsearch.common.util.concurrent.AsyncIOProcessor;
import org.elasticsearch.common.xcontent.XContentFactory;
import org.elasticsearch.index.Index;
import org.elasticsearch.index.IndexModule;
import org.elasticsearch.index.IndexNotFoundException;
import org.elasticsearch.index.IndexService;
import org.elasticsearch.index.IndexSettings;
import org.elasticsearch.index.VersionType;
import org.elasticsearch.index.cache.IndexCache;
import org.elasticsearch.index.cache.bitset.ShardBitsetFilterCache;
import org.elasticsearch.index.cache.request.ShardRequestCache;
import org.elasticsearch.index.codec.CodecService;
import org.elasticsearch.index.engine.CommitStats;
import org.elasticsearch.index.engine.Engine;
import org.elasticsearch.index.engine.EngineConfig;
import org.elasticsearch.index.engine.EngineException;
import org.elasticsearch.index.engine.EngineFactory;
import org.elasticsearch.index.engine.InternalEngine;
import org.elasticsearch.index.engine.InternalEngineFactory;
import org.elasticsearch.index.engine.RefreshFailedEngineException;
import org.elasticsearch.index.engine.Segment;
import org.elasticsearch.index.engine.SegmentsStats;
import org.elasticsearch.index.fielddata.FieldDataStats;
import org.elasticsearch.index.fielddata.ShardFieldData;
import org.elasticsearch.index.flush.FlushStats;
import org.elasticsearch.index.get.GetStats;
import org.elasticsearch.index.get.ShardGetService;
import org.elasticsearch.index.mapper.DocumentMapperForType;
import org.elasticsearch.index.mapper.IdFieldMapper;
import org.elasticsearch.index.mapper.MapperParsingException;
import org.elasticsearch.index.mapper.MapperService;
import org.elasticsearch.index.mapper.Mapping;
import org.elasticsearch.index.mapper.ParsedDocument;
import org.elasticsearch.index.mapper.SourceToParse;
import org.elasticsearch.index.mapper.Uid;
import org.elasticsearch.index.mapper.UidFieldMapper;
import org.elasticsearch.index.merge.MergeStats;
import org.elasticsearch.index.recovery.RecoveryStats;
import org.elasticsearch.index.refresh.RefreshStats;
import org.elasticsearch.index.search.stats.SearchStats;
import org.elasticsearch.index.search.stats.ShardSearchStats;
import org.elasticsearch.index.seqno.GlobalCheckpointTracker;
import org.elasticsearch.index.seqno.SeqNoStats;
import org.elasticsearch.index.seqno.SequenceNumbers;
import org.elasticsearch.index.seqno.SequenceNumbersService;
import org.elasticsearch.index.shard.PrimaryReplicaSyncer.ResyncTask;
import org.elasticsearch.index.similarity.SimilarityService;
import org.elasticsearch.index.store.Store;
import org.elasticsearch.index.store.Store.MetadataSnapshot;
import org.elasticsearch.index.store.StoreFileMetaData;
import org.elasticsearch.index.store.StoreStats;
import org.elasticsearch.index.translog.Translog;
import org.elasticsearch.index.translog.TranslogConfig;
import org.elasticsearch.index.translog.TranslogStats;
import org.elasticsearch.index.warmer.ShardIndexWarmerService;
import org.elasticsearch.index.warmer.WarmerStats;
import org.elasticsearch.indices.IndexingMemoryController;
import org.elasticsearch.indices.IndicesService;
import org.elasticsearch.indices.TypeMissingException;
import org.elasticsearch.indices.breaker.CircuitBreakerService;
import org.elasticsearch.indices.cluster.IndicesClusterStateService;
import org.elasticsearch.indices.recovery.PeerRecoveryTargetService;
import org.elasticsearch.indices.recovery.RecoveryFailedException;
import org.elasticsearch.indices.recovery.RecoveryState;
import org.elasticsearch.repositories.RepositoriesService;
import org.elasticsearch.repositories.Repository;
import org.elasticsearch.rest.RestStatus;
import org.elasticsearch.search.suggest.completion.CompletionFieldStats;
import org.elasticsearch.search.suggest.completion.CompletionStats;
import org.elasticsearch.threadpool.ThreadPool;

import java.io.Closeable;
import java.io.IOException;
import java.io.PrintStream;
import java.nio.channels.ClosedByInterruptException;
import java.nio.charset.StandardCharsets;
import java.util.ArrayList;
import java.util.Arrays;
import java.util.Collections;
import java.util.EnumSet;
import java.util.List;
import java.util.Locale;
import java.util.Map;
import java.util.Objects;
import java.util.Set;
import java.util.concurrent.CopyOnWriteArrayList;
import java.util.concurrent.CountDownLatch;
import java.util.concurrent.TimeUnit;
import java.util.concurrent.TimeoutException;
import java.util.concurrent.atomic.AtomicBoolean;
import java.util.concurrent.atomic.AtomicLong;
import java.util.concurrent.atomic.AtomicReference;
import java.util.function.BiConsumer;
import java.util.function.Consumer;
import java.util.function.Supplier;
import java.util.stream.Collectors;
import java.util.stream.StreamSupport;

import static org.elasticsearch.index.mapper.SourceToParse.source;

public class IndexShard extends AbstractIndexShardComponent implements IndicesClusterStateService.Shard {

    private final ThreadPool threadPool;
    private final MapperService mapperService;
    private final IndexCache indexCache;
    private final Store store;
    private final InternalIndexingStats internalIndexingStats;
    private final ShardSearchStats searchStats = new ShardSearchStats();
    private final ShardGetService getService;
    private final ShardIndexWarmerService shardWarmerService;
    private final ShardRequestCache requestCacheStats;
    private final ShardFieldData shardFieldData;
    private final ShardBitsetFilterCache shardBitsetFilterCache;
    private final Object mutex = new Object();
    private final String checkIndexOnStartup;
    private final CodecService codecService;
    private final Engine.Warmer warmer;
    private final SimilarityService similarityService;
    private final TranslogConfig translogConfig;
    private final IndexEventListener indexEventListener;
    private final QueryCachingPolicy cachingPolicy;
    private final Supplier<Sort> indexSortSupplier;
    // Package visible for testing
    final CircuitBreakerService circuitBreakerService;

    private final SearchOperationListener searchOperationListener;

    protected volatile ShardRouting shardRouting;
    protected volatile IndexShardState state;
    protected volatile long primaryTerm;
    protected final AtomicReference<Engine> currentEngineReference = new AtomicReference<>();
    protected final EngineFactory engineFactory;

    private final IndexingOperationListener indexingOperationListeners;
    private final Runnable globalCheckpointSyncer;

    Runnable getGlobalCheckpointSyncer() {
        return globalCheckpointSyncer;
    }

    @Nullable
    private RecoveryState recoveryState;

    private final RecoveryStats recoveryStats = new RecoveryStats();
    private final MeanMetric refreshMetric = new MeanMetric();
    private final MeanMetric flushMetric = new MeanMetric();

    private final ShardEventListener shardEventListener = new ShardEventListener();

    private final ShardPath path;

    private final IndexShardOperationPermits indexShardOperationPermits;

    private static final EnumSet<IndexShardState> readAllowedStates = EnumSet.of(IndexShardState.STARTED, IndexShardState.RELOCATED, IndexShardState.POST_RECOVERY);
    // for primaries, we only allow to write when actually started (so the cluster has decided we started)
    // in case we have a relocation of a primary, we also allow to write after phase 2 completed, where the shard may be
    // in state RECOVERING or POST_RECOVERY. After a primary has been marked as RELOCATED, we only allow writes to the relocation target
    // which can be either in POST_RECOVERY or already STARTED (this prevents writing concurrently to two primaries).
    public static final EnumSet<IndexShardState> writeAllowedStatesForPrimary = EnumSet.of(IndexShardState.RECOVERING, IndexShardState.POST_RECOVERY, IndexShardState.STARTED);
    // replication is also allowed while recovering, since we index also during recovery to replicas and rely on version checks to make sure its consistent
    // a relocated shard can also be target of a replication if the relocation target has not been marked as active yet and is syncing it's changes back to the relocation source
    private static final EnumSet<IndexShardState> writeAllowedStatesForReplica = EnumSet.of(IndexShardState.RECOVERING, IndexShardState.POST_RECOVERY, IndexShardState.STARTED, IndexShardState.RELOCATED);

    private final IndexSearcherWrapper searcherWrapper;

    /**
     * True if this shard is still indexing (recently) and false if we've been idle for long enough (as periodically checked by {@link
     * IndexingMemoryController}).
     */
    private final AtomicBoolean active = new AtomicBoolean();
    /**
     * Allows for the registration of listeners that are called when a change becomes visible for search.
     */
    private final RefreshListeners refreshListeners;

    private final AtomicLong lastSearcherAccess = new AtomicLong();
    private final AtomicReference<Translog.Location> pendingRefreshLocation = new AtomicReference<>();

    public IndexShard(
            ShardRouting shardRouting,
            IndexSettings indexSettings,
            ShardPath path,
            Store store,
            Supplier<Sort> indexSortSupplier,
            IndexCache indexCache,
            MapperService mapperService,
            SimilarityService similarityService,
            @Nullable EngineFactory engineFactory,
            IndexEventListener indexEventListener,
            IndexSearcherWrapper indexSearcherWrapper,
            ThreadPool threadPool,
            BigArrays bigArrays,
            Engine.Warmer warmer,
            List<SearchOperationListener> searchOperationListener,
            List<IndexingOperationListener> listeners,
            Runnable globalCheckpointSyncer,
            CircuitBreakerService circuitBreakerService) throws IOException {
        super(shardRouting.shardId(), indexSettings);
        assert shardRouting.initializing();
        this.shardRouting = shardRouting;
        final Settings settings = indexSettings.getSettings();
        this.codecService = new CodecService(mapperService, logger);
        this.warmer = warmer;
        this.similarityService = similarityService;
        Objects.requireNonNull(store, "Store must be provided to the index shard");
        this.engineFactory = engineFactory == null ? new InternalEngineFactory() : engineFactory;
        this.store = store;
        this.indexSortSupplier = indexSortSupplier;
        this.indexEventListener = indexEventListener;
        this.threadPool = threadPool;
        this.mapperService = mapperService;
        this.indexCache = indexCache;
        this.internalIndexingStats = new InternalIndexingStats();
        final List<IndexingOperationListener> listenersList = new ArrayList<>(listeners);
        listenersList.add(internalIndexingStats);
        this.indexingOperationListeners = new IndexingOperationListener.CompositeListener(listenersList, logger);
        this.globalCheckpointSyncer = globalCheckpointSyncer;
        final List<SearchOperationListener> searchListenersList = new ArrayList<>(searchOperationListener);
        searchListenersList.add(searchStats);
        this.searchOperationListener = new SearchOperationListener.CompositeListener(searchListenersList, logger);
        this.getService = new ShardGetService(indexSettings, this, mapperService);
        this.shardWarmerService = new ShardIndexWarmerService(shardId, indexSettings);
        this.requestCacheStats = new ShardRequestCache();
        this.shardFieldData = new ShardFieldData();
        this.shardBitsetFilterCache = new ShardBitsetFilterCache(shardId, indexSettings);
        state = IndexShardState.CREATED;
        this.path = path;
        this.circuitBreakerService = circuitBreakerService;
        /* create engine config */
        logger.debug("state: [CREATED]");

        this.checkIndexOnStartup = indexSettings.getValue(IndexSettings.INDEX_CHECK_ON_STARTUP);
        this.translogConfig = new TranslogConfig(shardId, shardPath().resolveTranslog(), indexSettings, bigArrays);
        // the query cache is a node-level thing, however we want the most popular filters
        // to be computed on a per-shard basis
        if (IndexModule.INDEX_QUERY_CACHE_EVERYTHING_SETTING.get(settings)) {
            cachingPolicy = QueryCachingPolicy.ALWAYS_CACHE;
        } else {
            cachingPolicy = new UsageTrackingQueryCachingPolicy();
        }
        indexShardOperationPermits = new IndexShardOperationPermits(shardId, logger, threadPool);
        searcherWrapper = indexSearcherWrapper;
        primaryTerm = indexSettings.getIndexMetaData().primaryTerm(shardId.id());
        refreshListeners = buildRefreshListeners();
        lastSearcherAccess.set(threadPool.relativeTimeInMillis());
        persistMetadata(path, indexSettings, shardRouting, null, logger);
    }

    public ThreadPool getThreadPool() {
        return this.threadPool;
    }

    public Store store() {
        return this.store;
    }

    /**
     * Return the sort order of this index, or null if the index has no sort.
     */
    public Sort getIndexSort() {
        return indexSortSupplier.get();
    }

    public ShardGetService getService() {
        return this.getService;
    }

    public ShardBitsetFilterCache shardBitsetFilterCache() {
        return shardBitsetFilterCache;
    }

    public MapperService mapperService() {
        return mapperService;
    }

    public SearchOperationListener getSearchOperationListener() {
        return this.searchOperationListener;
    }

    public ShardIndexWarmerService warmerService() {
        return this.shardWarmerService;
    }

    public ShardRequestCache requestCache() {
        return this.requestCacheStats;
    }

    public ShardFieldData fieldData() {
        return this.shardFieldData;
    }

    /**
     * Returns the primary term the index shard is on. See {@link org.elasticsearch.cluster.metadata.IndexMetaData#primaryTerm(int)}
     */
    public long getPrimaryTerm() {
        return this.primaryTerm;
    }

    /**
     * Returns the latest cluster routing entry received with this shard.
     */
    @Override
    public ShardRouting routingEntry() {
        return this.shardRouting;
    }

    public QueryCachingPolicy getQueryCachingPolicy() {
        return cachingPolicy;
    }


    @Override
    public void updateShardState(final ShardRouting newRouting,
                                 final long newPrimaryTerm,
                                 final BiConsumer<IndexShard, ActionListener<ResyncTask>> primaryReplicaSyncer,
                                 final long applyingClusterStateVersion,
                                 final Set<String> inSyncAllocationIds,
                                 final IndexShardRoutingTable routingTable,
                                 final Set<String> pre60AllocationIds) throws IOException {
        final ShardRouting currentRouting;
        synchronized (mutex) {
            currentRouting = this.shardRouting;

            if (!newRouting.shardId().equals(shardId())) {
                throw new IllegalArgumentException("Trying to set a routing entry with shardId " + newRouting.shardId() + " on a shard with shardId " + shardId());
            }
            if ((currentRouting == null || newRouting.isSameAllocation(currentRouting)) == false) {
                throw new IllegalArgumentException("Trying to set a routing entry with a different allocation. Current " + currentRouting + ", new " + newRouting);
            }
            if (currentRouting != null && currentRouting.primary() && newRouting.primary() == false) {
                throw new IllegalArgumentException("illegal state: trying to move shard from primary mode to replica mode. Current "
                    + currentRouting + ", new " + newRouting);
            }

            if (newRouting.primary()) {
                final Engine engine = getEngineOrNull();
                if (engine != null) {
                    engine.seqNoService().updateAllocationIdsFromMaster(applyingClusterStateVersion, inSyncAllocationIds, routingTable, pre60AllocationIds);
                }
            }

            if (state == IndexShardState.POST_RECOVERY && newRouting.active()) {
                assert currentRouting.active() == false : "we are in POST_RECOVERY, but our shard routing is active " + currentRouting;
                // we want to refresh *before* we move to internal STARTED state
                try {
                    getEngine().refresh("cluster_state_started");
                } catch (Exception e) {
                    logger.debug("failed to refresh due to move to cluster wide started", e);
                }

                if (newRouting.primary() && currentRouting.isRelocationTarget() == false) {
                    // there was no primary context hand-off in < 6.0.0, need to manually activate the shard
                    getEngine().seqNoService().activatePrimaryMode(getEngine().seqNoService().getLocalCheckpoint());
                }

                changeState(IndexShardState.STARTED, "global state is [" + newRouting.state() + "]");
            } else if (state == IndexShardState.RELOCATED &&
                (newRouting.relocating() == false || newRouting.equalsIgnoringMetaData(currentRouting) == false)) {
                // if the shard is marked as RELOCATED we have to fail when any changes in shard routing occur (e.g. due to recovery
                // failure / cancellation). The reason is that at the moment we cannot safely move back to STARTED without risking two
                // active primaries.
                throw new IndexShardRelocatedException(shardId(), "Shard is marked as relocated, cannot safely move to state " + newRouting.state());
            }
            assert newRouting.active() == false || state == IndexShardState.STARTED || state == IndexShardState.RELOCATED ||
                state == IndexShardState.CLOSED :
                "routing is active, but local shard state isn't. routing: " + newRouting + ", local state: " + state;
            persistMetadata(path, indexSettings, newRouting, currentRouting, logger);
            final CountDownLatch shardStateUpdated = new CountDownLatch(1);

            if (newRouting.primary()) {
                if (newPrimaryTerm != primaryTerm) {
                    assert currentRouting.primary() == false : "term is only increased as part of primary promotion";
                    /* Note that due to cluster state batching an initializing primary shard term can failed and re-assigned
                     * in one state causing it's term to be incremented. Note that if both current shard state and new
                     * shard state are initializing, we could replace the current shard and reinitialize it. It is however
                     * possible that this shard is being started. This can happen if:
                     * 1) Shard is post recovery and sends shard started to the master
                     * 2) Node gets disconnected and rejoins
                     * 3) Master assigns the shard back to the node
                     * 4) Master processes the shard started and starts the shard
                     * 5) The node process the cluster state where the shard is both started and primary term is incremented.
                     *
                     * We could fail the shard in that case, but this will cause it to be removed from the insync allocations list
                     * potentially preventing re-allocation.
                     */
                    assert newRouting.initializing() == false :
                        "a started primary shard should never update its term; "
                            + "shard " + newRouting + ", "
                            + "current term [" + primaryTerm + "], "
                            + "new term [" + newPrimaryTerm + "]";
                    assert newPrimaryTerm > primaryTerm :
                        "primary terms can only go up; current term [" + primaryTerm + "], new term [" + newPrimaryTerm + "]";
                    /*
                     * Before this call returns, we are guaranteed that all future operations are delayed and so this happens before we
                     * increment the primary term. The latch is needed to ensure that we do not unblock operations before the primary term is
                     * incremented.
                     */
                    // to prevent primary relocation handoff while resync is not completed
                    boolean resyncStarted = primaryReplicaResyncInProgress.compareAndSet(false, true);
                    if (resyncStarted == false) {
                        throw new IllegalStateException("cannot start resync while it's already in progress");
                    }
                    indexShardOperationPermits.asyncBlockOperations(
                        30,
                        TimeUnit.MINUTES,
                        () -> {
                            shardStateUpdated.await();
                            try {
                                /*
                                 * If this shard was serving as a replica shard when another shard was promoted to primary then the state of
                                 * its local checkpoint tracker was reset during the primary term transition. In particular, the local
                                 * checkpoint on this shard was thrown back to the global checkpoint and the state of the local checkpoint
                                 * tracker above the local checkpoint was destroyed. If the other shard that was promoted to primary
                                 * subsequently fails before the primary/replica re-sync completes successfully and we are now being
                                 * promoted, the local checkpoint tracker here could be left in a state where it would re-issue sequence
                                 * numbers. To ensure that this is not the case, we restore the state of the local checkpoint tracker by
                                 * replaying the translog and marking any operations there are completed.
                                 */
                                final Engine engine = getEngine();
                                engine.restoreLocalCheckpointFromTranslog();
                                /* Rolling the translog generation is not strictly needed here (as we will never have collisions between
                                 * sequence numbers in a translog generation in a new primary as it takes the last known sequence number
                                 * as a starting point), but it simplifies reasoning about the relationship between primary terms and
                                 * translog generations.
                                 */
                                engine.rollTranslogGeneration();
                                engine.fillSeqNoGaps(newPrimaryTerm);
                                engine.seqNoService().updateLocalCheckpointForShard(currentRouting.allocationId().getId(),
                                    getEngine().seqNoService().getLocalCheckpoint());
                                primaryReplicaSyncer.accept(this, new ActionListener<ResyncTask>() {
                                    @Override
                                    public void onResponse(ResyncTask resyncTask) {
                                        logger.info("primary-replica resync completed with {} operations",
                                            resyncTask.getResyncedOperations());
                                        boolean resyncCompleted = primaryReplicaResyncInProgress.compareAndSet(true, false);
                                        assert resyncCompleted : "primary-replica resync finished but was not started";
                                    }

                                    @Override
                                    public void onFailure(Exception e) {
                                        boolean resyncCompleted = primaryReplicaResyncInProgress.compareAndSet(true, false);
                                        assert resyncCompleted : "primary-replica resync finished but was not started";
                                        if (state == IndexShardState.CLOSED) {
                                            // ignore, shutting down
                                        } else {
                                            failShard("exception during primary-replica resync", e);
                                        }
                                    }
                                });
                            } catch (final AlreadyClosedException e) {
                                // okay, the index was deleted
                            }
                        },
                        e -> failShard("exception during primary term transition", e));
                    getEngine().seqNoService().activatePrimaryMode(getEngine().seqNoService().getLocalCheckpoint());
                    primaryTerm = newPrimaryTerm;
                }
            }
            // set this last, once we finished updating all internal state.
            this.shardRouting = newRouting;
            shardStateUpdated.countDown();
        }
        if (currentRouting != null && currentRouting.active() == false && newRouting.active()) {
            indexEventListener.afterIndexShardStarted(this);
        }
        if (newRouting.equals(currentRouting) == false) {
            indexEventListener.shardRoutingChanged(this, currentRouting, newRouting);
        }
    }

    /**
     * Marks the shard as recovering based on a recovery state, fails with exception is recovering is not allowed to be set.
     */
    public IndexShardState markAsRecovering(String reason, RecoveryState recoveryState) throws IndexShardStartedException,
        IndexShardRelocatedException, IndexShardRecoveringException, IndexShardClosedException {
        synchronized (mutex) {
            if (state == IndexShardState.CLOSED) {
                throw new IndexShardClosedException(shardId);
            }
            if (state == IndexShardState.STARTED) {
                throw new IndexShardStartedException(shardId);
            }
            if (state == IndexShardState.RELOCATED) {
                throw new IndexShardRelocatedException(shardId);
            }
            if (state == IndexShardState.RECOVERING) {
                throw new IndexShardRecoveringException(shardId);
            }
            if (state == IndexShardState.POST_RECOVERY) {
                throw new IndexShardRecoveringException(shardId);
            }
            this.recoveryState = recoveryState;
            return changeState(IndexShardState.RECOVERING, reason);
        }
    }

    private final AtomicBoolean primaryReplicaResyncInProgress = new AtomicBoolean();

    /**
     * Completes the relocation. Operations are blocked and current operations are drained before changing state to relocated. The provided
     * {@link Runnable} is executed after all operations are successfully blocked.
     *
     * @param reason    the reason for the relocation
     * @param consumer a {@link Runnable} that is executed after operations are blocked
     * @throws IllegalIndexShardStateException if the shard is not relocating due to concurrent cancellation
     * @throws InterruptedException            if blocking operations is interrupted
     */
    public void relocated(
            final String reason, final Consumer<GlobalCheckpointTracker.PrimaryContext> consumer) throws IllegalIndexShardStateException, InterruptedException {
        assert shardRouting.primary() : "only primaries can be marked as relocated: " + shardRouting;
        try {
            indexShardOperationPermits.blockOperations(30, TimeUnit.MINUTES, () -> {
                // no shard operation permits are being held here, move state from started to relocated
                assert indexShardOperationPermits.getActiveOperationsCount() == 0 :
                        "in-flight operations in progress while moving shard state to relocated";
                /*
                 * We should not invoke the runnable under the mutex as the expected implementation is to handoff the primary context via a
                 * network operation. Doing this under the mutex can implicitly block the cluster state update thread on network operations.
                 */
                verifyRelocatingState();
                final GlobalCheckpointTracker.PrimaryContext primaryContext = getEngine().seqNoService().startRelocationHandoff();
                try {
                    consumer.accept(primaryContext);
                    synchronized (mutex) {
                        verifyRelocatingState();
                        changeState(IndexShardState.RELOCATED, reason);
                    }
                    getEngine().seqNoService().completeRelocationHandoff();
                } catch (final Exception e) {
                    try {
                        getEngine().seqNoService().abortRelocationHandoff();
                    } catch (final Exception inner) {
                        e.addSuppressed(inner);
                    }
                    throw e;
                }
            });
        } catch (TimeoutException e) {
            logger.warn("timed out waiting for relocation hand-off to complete");
            // This is really bad as ongoing replication operations are preventing this shard from completing relocation hand-off.
            // Fail primary relocation source and target shards.
            failShard("timed out waiting for relocation hand-off to complete", null);
            throw new IndexShardClosedException(shardId(), "timed out waiting for relocation hand-off to complete");
        }
    }

    private void verifyRelocatingState() {
        if (state != IndexShardState.STARTED) {
            throw new IndexShardNotStartedException(shardId, state);
        }
        /*
         * If the master cancelled recovery, the target will be removed and the recovery will be cancelled. However, it is still possible
         * that we concurrently end up here and therefore have to protect that we do not mark the shard as relocated when its shard routing
         * says otherwise.
         */

        if (shardRouting.relocating() == false) {
            throw new IllegalIndexShardStateException(shardId, IndexShardState.STARTED,
                ": shard is no longer relocating " + shardRouting);
        }

        if (primaryReplicaResyncInProgress.get()) {
            throw new IllegalIndexShardStateException(shardId, IndexShardState.STARTED,
                ": primary relocation is forbidden while primary-replica resync is in progress " + shardRouting);
        }
    }

    @Override
    public IndexShardState state() {
        return state;
    }

    /**
     * Changes the state of the current shard
     *
     * @param newState the new shard state
     * @param reason   the reason for the state change
     * @return the previous shard state
     */
    private IndexShardState changeState(IndexShardState newState, String reason) {
        assert Thread.holdsLock(mutex);
        logger.debug("state: [{}]->[{}], reason [{}]", state, newState, reason);
        IndexShardState previousState = state;
        state = newState;
        this.indexEventListener.indexShardStateChanged(this, previousState, newState, reason);
        return previousState;
    }

    public Engine.IndexResult applyIndexOperationOnPrimary(long version, VersionType versionType, SourceToParse sourceToParse,
                                                           long autoGeneratedTimestamp, boolean isRetry,
                                                           Consumer<Mapping> onMappingUpdate) throws IOException {
        return applyIndexOperation(SequenceNumbers.UNASSIGNED_SEQ_NO, primaryTerm, version, versionType, autoGeneratedTimestamp,
            isRetry, Engine.Operation.Origin.PRIMARY, sourceToParse, onMappingUpdate);
    }

    public Engine.IndexResult applyIndexOperationOnReplica(long seqNo, long version, VersionType versionType,
                                                           long autoGeneratedTimeStamp, boolean isRetry, SourceToParse sourceToParse,
                                                           Consumer<Mapping> onMappingUpdate) throws IOException {
        return applyIndexOperation(seqNo, primaryTerm, version, versionType, autoGeneratedTimeStamp, isRetry,
            Engine.Operation.Origin.REPLICA, sourceToParse, onMappingUpdate);
    }

    private Engine.IndexResult applyIndexOperation(long seqNo, long opPrimaryTerm, long version, VersionType versionType,
                                                   long autoGeneratedTimeStamp, boolean isRetry, Engine.Operation.Origin origin,
                                                   SourceToParse sourceToParse, Consumer<Mapping> onMappingUpdate) throws IOException {
        assert opPrimaryTerm <= this.primaryTerm : "op term [ " + opPrimaryTerm + " ] > shard term [" + this.primaryTerm + "]";
        assert versionType.validateVersionForWrites(version);
        ensureWriteAllowed(origin);
        Engine.Index operation;
        try {
            operation = prepareIndex(docMapper(sourceToParse.type()), indexSettings.getIndexVersionCreated(), sourceToParse, seqNo,
                    opPrimaryTerm, version, versionType, origin,
                autoGeneratedTimeStamp, isRetry);
            Mapping update = operation.parsedDoc().dynamicMappingsUpdate();
            if (update != null) {
                // wrap this in the outer catch block, as the master might also throw a MapperParsingException when updating the mapping
                onMappingUpdate.accept(update);
            }
        } catch (MapperParsingException | IllegalArgumentException | TypeMissingException e) {
            return new Engine.IndexResult(e, version, seqNo);
        } catch (Exception e) {
            verifyNotClosed(e);
            throw e;
        }

        return index(getEngine(), operation);
    }

    public static Engine.Index prepareIndex(DocumentMapperForType docMapper, Version indexCreatedVersion, SourceToParse source, long seqNo,
            long primaryTerm, long version, VersionType versionType, Engine.Operation.Origin origin, long autoGeneratedIdTimestamp,
            boolean isRetry) {
        long startTime = System.nanoTime();
        ParsedDocument doc = docMapper.getDocumentMapper().parse(source);
        if (docMapper.getMapping() != null) {
            doc.addDynamicMappingsUpdate(docMapper.getMapping());
        }
        Term uid;
        if (indexCreatedVersion.onOrAfter(Version.V_6_0_0_beta1)) {
            uid = new Term(IdFieldMapper.NAME, Uid.encodeId(doc.id()));
        } else if (docMapper.getDocumentMapper().idFieldMapper().fieldType().indexOptions() != IndexOptions.NONE) {
            uid = new Term(IdFieldMapper.NAME, doc.id());
        } else {
            uid = new Term(UidFieldMapper.NAME, Uid.createUidAsBytes(doc.type(), doc.id()));
        }
        return new Engine.Index(uid, doc, seqNo, primaryTerm, version, versionType, origin, startTime, autoGeneratedIdTimestamp, isRetry);
    }

    private Engine.IndexResult index(Engine engine, Engine.Index index) throws IOException {
        active.set(true);
        final Engine.IndexResult result;
        index = indexingOperationListeners.preIndex(shardId, index);
        try {
            if (logger.isTraceEnabled()) {
                // don't use index.source().utf8ToString() here source might not be valid UTF-8
                logger.trace("index [{}][{}] (seq# [{}])",  index.type(), index.id(), index.seqNo());
            }
            result = engine.index(index);
        } catch (Exception e) {
            indexingOperationListeners.postIndex(shardId, index, e);
            throw e;
        }
        indexingOperationListeners.postIndex(shardId, index, result);
        return result;
    }

    public Engine.NoOpResult markSeqNoAsNoop(long seqNo, String reason) throws IOException {
        return markSeqNoAsNoop(seqNo, primaryTerm, reason, Engine.Operation.Origin.REPLICA);
    }

    private Engine.NoOpResult markSeqNoAsNoop(long seqNo, long opPrimaryTerm, String reason,
                                              Engine.Operation.Origin origin) throws IOException {
        assert opPrimaryTerm <= this.primaryTerm : "op term [ " + opPrimaryTerm + " ] > shard term [" + this.primaryTerm + "]";
        long startTime = System.nanoTime();
        ensureWriteAllowed(origin);
        final Engine.NoOp noOp = new Engine.NoOp(seqNo, opPrimaryTerm, origin, startTime, reason);
        return noOp(getEngine(), noOp);
    }

    private Engine.NoOpResult noOp(Engine engine, Engine.NoOp noOp) {
        active.set(true);
        if (logger.isTraceEnabled()) {
            logger.trace("noop (seq# [{}])", noOp.seqNo());
        }
        return engine.noOp(noOp);
    }

    public Engine.DeleteResult applyDeleteOperationOnPrimary(long version, String type, String id, VersionType versionType,
                                                             Consumer<Mapping> onMappingUpdate) throws IOException {
        return applyDeleteOperation(SequenceNumbers.UNASSIGNED_SEQ_NO, primaryTerm, version, type, id, versionType,
            Engine.Operation.Origin.PRIMARY, onMappingUpdate);
    }

    public Engine.DeleteResult applyDeleteOperationOnReplica(long seqNo, long version, String type, String id,
                                                             VersionType versionType,
                                                             Consumer<Mapping> onMappingUpdate) throws IOException {
        return applyDeleteOperation(seqNo, primaryTerm, version, type, id, versionType, Engine.Operation.Origin.REPLICA, onMappingUpdate);
    }

    private Engine.DeleteResult applyDeleteOperation(long seqNo, long opPrimaryTerm, long version, String type, String id,
                                                     VersionType versionType, Engine.Operation.Origin origin,
                                                     Consumer<Mapping> onMappingUpdate) throws IOException {
        assert opPrimaryTerm <= this.primaryTerm : "op term [ " + opPrimaryTerm + " ] > shard term [" + this.primaryTerm + "]";
        assert versionType.validateVersionForWrites(version);
        ensureWriteAllowed(origin);
        if (indexSettings().isSingleType()) {
            // When there is a single type, the unique identifier is only composed of the _id,
            // so there is no way to differenciate foo#1 from bar#1. This is especially an issue
            // if a user first deletes foo#1 and then indexes bar#1: since we do not encode the
            // _type in the uid it might look like we are reindexing the same document, which
            // would fail if bar#1 is indexed with a lower version than foo#1 was deleted with.
            // In order to work around this issue, we make deletions create types. This way, we
            // fail if index and delete operations do not use the same type.
            try {
                Mapping update = docMapper(type).getMapping();
                if (update != null) {
                    onMappingUpdate.accept(update);
                }
            } catch (MapperParsingException | IllegalArgumentException | TypeMissingException e) {
                return new Engine.DeleteResult(e, version, seqNo, false);
            }
        }
        final Term uid = extractUidForDelete(type, id);
        final Engine.Delete delete = prepareDelete(type, id, uid, seqNo, opPrimaryTerm, version,
            versionType, origin);
        return delete(getEngine(), delete);
    }

    private static Engine.Delete prepareDelete(String type, String id, Term uid, long seqNo, long primaryTerm, long version,
                                               VersionType versionType, Engine.Operation.Origin origin) {
        long startTime = System.nanoTime();
        return new Engine.Delete(type, id, uid, seqNo, primaryTerm, version, versionType, origin, startTime);
    }

    private Term extractUidForDelete(String type, String id) {
        if (indexSettings.getIndexVersionCreated().onOrAfter(Version.V_6_0_0_beta1)) {
            assert indexSettings.isSingleType();
            // This is only correct because we create types dynamically on delete operations
            // otherwise this could match the same _id from a different type
            BytesRef idBytes = Uid.encodeId(id);
            return new Term(IdFieldMapper.NAME, idBytes);
        } else if (indexSettings.isSingleType()) {
            // This is only correct because we create types dynamically on delete operations
            // otherwise this could match the same _id from a different type
            return new Term(IdFieldMapper.NAME, id);
        } else {
            return new Term(UidFieldMapper.NAME, Uid.createUidAsBytes(type, id));
        }
    }

    private Engine.DeleteResult delete(Engine engine, Engine.Delete delete) throws IOException {
        active.set(true);
        final Engine.DeleteResult result;
        delete = indexingOperationListeners.preDelete(shardId, delete);
        try {
            if (logger.isTraceEnabled()) {
                logger.trace("delete [{}] (seq no [{}])", delete.uid().text(), delete.seqNo());
            }
            result = engine.delete(delete);
        } catch (Exception e) {
            indexingOperationListeners.postDelete(shardId, delete, e);
            throw e;
        }
        indexingOperationListeners.postDelete(shardId, delete, result);
        return result;
    }

    public Engine.GetResult get(Engine.Get get) {
        readAllowed();
        return getEngine().get(get, this::acquireSearcher);
    }

    /**
     * Writes all indexing changes to disk and opens a new searcher reflecting all changes.  This can throw {@link AlreadyClosedException}.
     */
    public void refresh(String source) {
        verifyNotClosed();
        if (logger.isTraceEnabled()) {
            logger.trace("refresh with source [{}]", source);
        }
        getEngine().refresh(source);
    }

    /**
     * Returns how many bytes we are currently moving from heap to disk
     */
    public long getWritingBytes() {
        Engine engine = getEngineOrNull();
        if (engine == null) {
            return 0;
        }
        return engine.getWritingBytes();
    }

    public RefreshStats refreshStats() {
        int listeners = refreshListeners.pendingCount();
        return new RefreshStats(refreshMetric.count(), TimeUnit.NANOSECONDS.toMillis(refreshMetric.sum()), listeners);
    }

    public FlushStats flushStats() {
        return new FlushStats(flushMetric.count(), TimeUnit.NANOSECONDS.toMillis(flushMetric.sum()));
    }

    public DocsStats docStats() {
        // we calculate the doc stats based on the internal reader that is more up-to-date and not subject
        // to external refreshes. For instance we don't refresh an external reader if we flush and indices with
        // index.refresh_interval=-1 won't see any doc stats updates at all. This change will give more accurate statistics
        // when indexing but not refreshing in general. Yet, if a refresh happens the internal reader is refresh as well so we are
        // safe here.
        long numDocs = 0;
        long numDeletedDocs = 0;
        long sizeInBytes = 0;
        try (Engine.Searcher searcher = acquireSearcher("docStats", Engine.SearcherScope.INTERNAL)) {
            // we don't wait for a pending refreshes here since it's a stats call instead we mark it as accessed only which will cause
            // the next scheduled refresh to go through and refresh the stats as well
            markSearcherAccessed();
            for (LeafReaderContext reader : searcher.reader().leaves()) {
                // we go on the segment level here to get accurate numbers
                final SegmentReader segmentReader = Lucene.segmentReader(reader.reader());
                SegmentCommitInfo info = segmentReader.getSegmentInfo();
                numDocs += reader.reader().numDocs();
                numDeletedDocs += reader.reader().numDeletedDocs();
                try {
                    sizeInBytes += info.sizeInBytes();
                } catch (IOException e) {
                    logger.trace((org.apache.logging.log4j.util.Supplier<?>)
                        () -> new ParameterizedMessage("failed to get size for [{}]", info.info.name), e);
                }
            }
        }
        return new DocsStats(numDocs, numDeletedDocs, sizeInBytes);
    }

    /**
     * @return {@link CommitStats} if engine is open, otherwise null
     */
    @Nullable
    public CommitStats commitStats() {
        Engine engine = getEngineOrNull();
        return engine == null ? null : engine.commitStats();
    }

    /**
     * @return {@link SeqNoStats} if engine is open, otherwise null
     */
    @Nullable
    public SeqNoStats seqNoStats() {
        Engine engine = getEngineOrNull();
        return engine == null ? null : engine.seqNoService().stats();
    }

    public IndexingStats indexingStats(String... types) {
        Engine engine = getEngineOrNull();
        final boolean throttled;
        final long throttleTimeInMillis;
        if (engine == null) {
            throttled = false;
            throttleTimeInMillis = 0;
        } else {
            throttled = engine.isThrottled();
            throttleTimeInMillis = engine.getIndexThrottleTimeInMillis();
        }
        return internalIndexingStats.stats(throttled, throttleTimeInMillis, types);
    }

    public SearchStats searchStats(String... groups) {
        return searchStats.stats(groups);
    }

    public GetStats getStats() {
        return getService.stats();
    }

    public StoreStats storeStats() {
        try {
            return store.stats();
        } catch (IOException e) {
            throw new ElasticsearchException("io exception while building 'store stats'", e);
        } catch (AlreadyClosedException ex) {
            return null; // already closed
        }
    }

    public MergeStats mergeStats() {
        final Engine engine = getEngineOrNull();
        if (engine == null) {
            return new MergeStats();
        }
        return engine.getMergeStats();
    }

    public SegmentsStats segmentStats(boolean includeSegmentFileSizes) {
        SegmentsStats segmentsStats = getEngine().segmentsStats(includeSegmentFileSizes);
        segmentsStats.addBitsetMemoryInBytes(shardBitsetFilterCache.getMemorySizeInBytes());
        return segmentsStats;
    }

    public WarmerStats warmerStats() {
        return shardWarmerService.stats();
    }

    public FieldDataStats fieldDataStats(String... fields) {
        return shardFieldData.stats(fields);
    }

    public TranslogStats translogStats() {
        return getEngine().getTranslog().stats();
    }

    public CompletionStats completionStats(String... fields) {
        CompletionStats completionStats = new CompletionStats();
        try (Engine.Searcher currentSearcher = acquireSearcher("completion_stats")) {
            // we don't wait for a pending refreshes here since it's a stats call instead we mark it as accessed only which will cause
            // the next scheduled refresh to go through and refresh the stats as well
            markSearcherAccessed();
            completionStats.add(CompletionFieldStats.completionStats(currentSearcher.reader(), fields));
        }
        return completionStats;
    }

    public Engine.SyncedFlushResult syncFlush(String syncId, Engine.CommitId expectedCommitId) {
        verifyNotClosed();
        logger.trace("trying to sync flush. sync id [{}]. expected commit id [{}]]", syncId, expectedCommitId);
        Engine engine = getEngine();
        if (engine.isRecovering()) {
            throw new IllegalIndexShardStateException(shardId(), state, "syncFlush is only allowed if the engine is not recovery" +
                " from translog");
        }
        return engine.syncFlush(syncId, expectedCommitId);
    }

    /**
     * Executes the given flush request against the engine.
     *
     * @param request the flush request
     * @return the commit ID
     */
    public Engine.CommitId flush(FlushRequest request) {
        final boolean waitIfOngoing = request.waitIfOngoing();
        final boolean force = request.force();
        logger.trace("flush with {}", request);
        /*
         * We allow flushes while recovery since we allow operations to happen while recovering and we want to keep the translog under
         * control (up to deletes, which we do not GC). Yet, we do not use flush internally to clear deletes and flush the index writer
         * since we use Engine#writeIndexingBuffer for this now.
         */
        verifyNotClosed();
        final Engine engine = getEngine();
        if (engine.isRecovering()) {
            throw new IllegalIndexShardStateException(
                    shardId(),
                    state,
                    "flush is only allowed if the engine is not recovery from translog");
        }
        final long time = System.nanoTime();
        final Engine.CommitId commitId = engine.flush(force, waitIfOngoing);
        flushMetric.inc(System.nanoTime() - time);
        return commitId;
    }

    /**
     * checks and removes translog files that no longer need to be retained. See
     * {@link org.elasticsearch.index.translog.TranslogDeletionPolicy} for details
     */
    public void trimTranslog() {
        verifyNotClosed();
        final Engine engine = getEngine();
        engine.trimTranslog();
    }

    /**
     * Rolls the tranlog generation and cleans unneeded.
     */
    private void rollTranslogGeneration() {
        final Engine engine = getEngine();
        engine.rollTranslogGeneration();
    }

    public void forceMerge(ForceMergeRequest forceMerge) throws IOException {
        verifyActive();
        if (logger.isTraceEnabled()) {
            logger.trace("force merge with {}", forceMerge);
        }
        Engine engine = getEngine();
        engine.forceMerge(forceMerge.flush(), forceMerge.maxNumSegments(),
            forceMerge.onlyExpungeDeletes(), false, false);
    }

    /**
     * Upgrades the shard to the current version of Lucene and returns the minimum segment version
     */
    public org.apache.lucene.util.Version upgrade(UpgradeRequest upgrade) throws IOException {
        verifyActive();
        if (logger.isTraceEnabled()) {
            logger.trace("upgrade with {}", upgrade);
        }
        org.apache.lucene.util.Version previousVersion = minimumCompatibleVersion();
        // we just want to upgrade the segments, not actually forge merge to a single segment
        final Engine engine = getEngine();
        engine.forceMerge(true,  // we need to flush at the end to make sure the upgrade is durable
            Integer.MAX_VALUE, // we just want to upgrade the segments, not actually optimize to a single segment
            false, true, upgrade.upgradeOnlyAncientSegments());
        org.apache.lucene.util.Version version = minimumCompatibleVersion();
        if (logger.isTraceEnabled()) {
            logger.trace("upgraded segments for {} from version {} to version {}", shardId, previousVersion, version);
        }

        return version;
    }

    public org.apache.lucene.util.Version minimumCompatibleVersion() {
        org.apache.lucene.util.Version luceneVersion = null;
        for (Segment segment : getEngine().segments(false)) {
            if (luceneVersion == null || luceneVersion.onOrAfter(segment.getVersion())) {
                luceneVersion = segment.getVersion();
            }
        }
        return luceneVersion == null ? indexSettings.getIndexVersionCreated().luceneVersion : luceneVersion;
    }

    /**
     * Creates a new {@link IndexCommit} snapshot form the currently running engine. All resources referenced by this
     * commit won't be freed until the commit / snapshot is closed.
     *
     * @param flushFirst <code>true</code> if the index should first be flushed to disk / a low level lucene commit should be executed
     */
    public Engine.IndexCommitRef acquireIndexCommit(boolean flushFirst) throws EngineException {
        IndexShardState state = this.state; // one time volatile read
        // we allow snapshot on closed index shard, since we want to do one after we close the shard and before we close the engine
        if (state == IndexShardState.STARTED || state == IndexShardState.RELOCATED || state == IndexShardState.CLOSED) {
            return getEngine().acquireIndexCommit(flushFirst);
        } else {
            throw new IllegalIndexShardStateException(shardId, state, "snapshot is not allowed");
        }
    }


    /**
     * gets a {@link Store.MetadataSnapshot} for the current directory. This method is safe to call in all lifecycle of the index shard,
     * without having to worry about the current state of the engine and concurrent flushes.
     *
     * @throws org.apache.lucene.index.IndexNotFoundException     if no index is found in the current directory
     * @throws org.apache.lucene.index.CorruptIndexException      if the lucene index is corrupted. This can be caused by a checksum
     *                                                            mismatch or an unexpected exception when opening the index reading the
     *                                                            segments file.
     * @throws org.apache.lucene.index.IndexFormatTooOldException if the lucene index is too old to be opened.
     * @throws org.apache.lucene.index.IndexFormatTooNewException if the lucene index is too new to be opened.
     * @throws java.io.FileNotFoundException                      if one or more files referenced by a commit are not present.
     * @throws java.nio.file.NoSuchFileException                  if one or more files referenced by a commit are not present.
     */
    public Store.MetadataSnapshot snapshotStoreMetadata() throws IOException {
        Engine.IndexCommitRef indexCommit = null;
        store.incRef();
        try {
            Engine engine;
            synchronized (mutex) {
                // if the engine is not running, we can access the store directly, but we need to make sure no one starts
                // the engine on us. If the engine is running, we can get a snapshot via the deletion policy which is initialized.
                // That can be done out of mutex, since the engine can be closed half way.
                engine = getEngineOrNull();
                if (engine == null) {
                    return store.getMetadata(null, true);
                }
            }
            indexCommit = engine.acquireIndexCommit(false);
            return store.getMetadata(indexCommit.getIndexCommit());
        } finally {
            store.decRef();
            IOUtils.close(indexCommit);
        }
    }

    /**
     * Fails the shard and marks the shard store as corrupted if
     * <code>e</code> is caused by index corruption
     */
    public void failShard(String reason, @Nullable Exception e) {
        // fail the engine. This will cause this shard to also be removed from the node's index service.
        getEngine().failEngine(reason, e);
    }
    public Engine.Searcher acquireSearcher(String source) {
        return acquireSearcher(source, Engine.SearcherScope.EXTERNAL);
    }

    private void markSearcherAccessed() {
        lastSearcherAccess.lazySet(threadPool.relativeTimeInMillis());
    }

    private Engine.Searcher acquireSearcher(String source, Engine.SearcherScope scope) {
        readAllowed();
        final Engine engine = getEngine();
        final Engine.Searcher searcher = engine.acquireSearcher(source, scope);
        boolean success = false;
        try {
            final Engine.Searcher wrappedSearcher = searcherWrapper == null ? searcher : searcherWrapper.wrap(searcher);
            assert wrappedSearcher != null;
            success = true;
            return wrappedSearcher;
        } catch (IOException ex) {
            throw new ElasticsearchException("failed to wrap searcher", ex);
        } finally {
            if (success == false) {
                Releasables.close(success, searcher);
            }
        }
    }

    public void close(String reason, boolean flushEngine) throws IOException {
        synchronized (mutex) {
            try {
                changeState(IndexShardState.CLOSED, reason);
            } finally {
                final Engine engine = this.currentEngineReference.getAndSet(null);
                try {
                    if (engine != null && flushEngine) {
                        engine.flushAndClose();
                    }
                } finally {
                    // playing safe here and close the engine even if the above succeeds - close can be called multiple times
                    // Also closing refreshListeners to prevent us from accumulating any more listeners
                    IOUtils.close(engine, refreshListeners);
                    indexShardOperationPermits.close();
                }
            }
        }
    }

    public IndexShard postRecovery(String reason) throws IndexShardStartedException, IndexShardRelocatedException, IndexShardClosedException {
        synchronized (mutex) {
            if (state == IndexShardState.CLOSED) {
                throw new IndexShardClosedException(shardId);
            }
            if (state == IndexShardState.STARTED) {
                throw new IndexShardStartedException(shardId);
            }
            if (state == IndexShardState.RELOCATED) {
                throw new IndexShardRelocatedException(shardId);
            }
            // we need to refresh again to expose all operations that were index until now. Otherwise
            // we may not expose operations that were indexed with a refresh listener that was immediately
            // responded to in addRefreshListener.
            getEngine().refresh("post_recovery");
            recoveryState.setStage(RecoveryState.Stage.DONE);
            changeState(IndexShardState.POST_RECOVERY, reason);
        }
        return this;
    }

    /**
     * called before starting to copy index files over
     */
    public void prepareForIndexRecovery() {
        if (state != IndexShardState.RECOVERING) {
            throw new IndexShardNotRecoveringException(shardId, state);
        }
        recoveryState.setStage(RecoveryState.Stage.INDEX);
        assert currentEngineReference.get() == null;
    }

    public Engine.Result applyTranslogOperation(Translog.Operation operation, Engine.Operation.Origin origin,
                                                Consumer<Mapping> onMappingUpdate) throws IOException {
        final Engine.Result result;
        switch (operation.opType()) {
            case INDEX:
                final Translog.Index index = (Translog.Index) operation;
                // we set canHaveDuplicates to true all the time such that we de-optimze the translog case and ensure that all
                // autoGeneratedID docs that are coming from the primary are updated correctly.
                result = applyIndexOperation(index.seqNo(), index.primaryTerm(), index.version(),
                    index.versionType().versionTypeForReplicationAndRecovery(), index.getAutoGeneratedIdTimestamp(), true, origin,
                    source(shardId.getIndexName(), index.type(), index.id(), index.source(), XContentFactory.xContentType(index.source()))
                        .routing(index.routing()).parent(index.parent()), onMappingUpdate);
                break;
            case DELETE:
                final Translog.Delete delete = (Translog.Delete) operation;
                result = applyDeleteOperation(delete.seqNo(), delete.primaryTerm(), delete.version(), delete.type(), delete.id(),
                    delete.versionType().versionTypeForReplicationAndRecovery(), origin, onMappingUpdate);
                break;
            case NO_OP:
                final Translog.NoOp noOp = (Translog.NoOp) operation;
                result = markSeqNoAsNoop(noOp.seqNo(), noOp.primaryTerm(), noOp.reason(), origin);
                break;
            default:
                throw new IllegalStateException("No operation defined for [" + operation + "]");
        }
        return result;
    }

    // package-private for testing
    int runTranslogRecovery(Engine engine, Translog.Snapshot snapshot) throws IOException {
        recoveryState.getTranslog().totalOperations(snapshot.totalOperations());
        recoveryState.getTranslog().totalOperationsOnStart(snapshot.totalOperations());
        int opsRecovered = 0;
        Translog.Operation operation;
        while ((operation = snapshot.next()) != null) {
            try {
                logger.trace("[translog] recover op {}", operation);
                Engine.Result result = applyTranslogOperation(operation, Engine.Operation.Origin.LOCAL_TRANSLOG_RECOVERY, update -> {
                    throw new IllegalArgumentException("unexpected mapping update: " + update);
                });
                ExceptionsHelper.reThrowIfNotNull(result.getFailure());
                opsRecovered++;
                recoveryState.getTranslog().incrementRecoveredOperations();
            } catch (Exception e) {
                if (ExceptionsHelper.status(e) == RestStatus.BAD_REQUEST) {
                    // mainly for MapperParsingException and Failure to detect xcontent
                    logger.info("ignoring recovery of a corrupt translog entry", e);
                } else {
                    throw e;
                }
            }
        }
        return opsRecovered;
    }

    /**
     * After the store has been recovered, we need to start the engine in order to apply operations
     */
    public void performTranslogRecovery(boolean indexExists) throws IOException {
        if (indexExists == false) {
            // note: these are set when recovering from the translog
            final RecoveryState.Translog translogStats = recoveryState().getTranslog();
            translogStats.totalOperations(0);
            translogStats.totalOperationsOnStart(0);
        }
        internalPerformTranslogRecovery(false, indexExists);
        assert recoveryState.getStage() == RecoveryState.Stage.TRANSLOG : "TRANSLOG stage expected but was: " + recoveryState.getStage();
    }

    private void internalPerformTranslogRecovery(boolean skipTranslogRecovery, boolean indexExists) throws IOException {
        if (state != IndexShardState.RECOVERING) {
            throw new IndexShardNotRecoveringException(shardId, state);
        }
        recoveryState.setStage(RecoveryState.Stage.VERIFY_INDEX);
        // also check here, before we apply the translog
        if (Booleans.isTrue(checkIndexOnStartup)) {
            try {
                checkIndex();
            } catch (IOException ex) {
                throw new RecoveryFailedException(recoveryState, "check index failed", ex);
            }
        }
        recoveryState.setStage(RecoveryState.Stage.TRANSLOG);
        final EngineConfig.OpenMode openMode;
        /* by default we recover and index and replay the translog but if the index
         * doesn't exist we create everything from the scratch. Yet, if the index
         * doesn't exist we don't need to worry about the skipTranslogRecovery since
         * there is no translog on a non-existing index.
         * The skipTranslogRecovery invariant is used if we do remote recovery since
         * there the translog isn't local but on the remote host, hence we can skip it.
         */
        if (indexExists == false) {
            openMode = EngineConfig.OpenMode.CREATE_INDEX_AND_TRANSLOG;
        } else if (skipTranslogRecovery) {
            openMode = EngineConfig.OpenMode.OPEN_INDEX_CREATE_TRANSLOG;
        } else {
            openMode = EngineConfig.OpenMode.OPEN_INDEX_AND_TRANSLOG;
        }

        assert indexExists == false || assertMaxUnsafeAutoIdInCommit();

        final EngineConfig config = newEngineConfig(openMode);
        // we disable deletes since we allow for operations to be executed against the shard while recovering
        // but we need to make sure we don't loose deletes until we are done recovering
        config.setEnableGcDeletes(false);
        Engine newEngine = createNewEngine(config);
        verifyNotClosed();
        if (openMode == EngineConfig.OpenMode.OPEN_INDEX_AND_TRANSLOG) {
            // We set active because we are now writing operations to the engine; this way, if we go idle after some time and become inactive,
            // we still give sync'd flush a chance to run:
            active.set(true);
            newEngine.recoverFromTranslog();
        }
        assertSequenceNumbersInCommit();
    }

    private boolean assertSequenceNumbersInCommit() throws IOException {
        final Map<String, String> userData = SegmentInfos.readLatestCommit(store.directory()).getUserData();
        assert userData.containsKey(SequenceNumbers.LOCAL_CHECKPOINT_KEY) : "commit point doesn't contains a local checkpoint";
        assert userData.containsKey(SequenceNumbers.MAX_SEQ_NO) : "commit point doesn't contains a maximum sequence number";
        assert userData.containsKey(Engine.HISTORY_UUID_KEY) : "commit point doesn't contains a history uuid";
        assert userData.get(Engine.HISTORY_UUID_KEY).equals(getHistoryUUID()) : "commit point history uuid ["
            + userData.get(Engine.HISTORY_UUID_KEY) + "] is different than engine [" + getHistoryUUID() + "]";
        return true;
    }

    private boolean assertMaxUnsafeAutoIdInCommit() throws IOException {
        final Map<String, String> userData = SegmentInfos.readLatestCommit(store.directory()).getUserData();
        if (indexSettings.getIndexVersionCreated().onOrAfter(Version.V_5_5_0) &&
            // TODO: LOCAL_SHARDS need to transfer this information
            recoveryState().getRecoverySource().getType() != RecoverySource.Type.LOCAL_SHARDS) {
            // as of 5.5.0, the engine stores the maxUnsafeAutoIdTimestamp in the commit point.
            // This should have baked into the commit by the primary we recover from, regardless of the index age.
            assert userData.containsKey(InternalEngine.MAX_UNSAFE_AUTO_ID_TIMESTAMP_COMMIT_ID) :
                "opening index which was created post 5.5.0 but " + InternalEngine.MAX_UNSAFE_AUTO_ID_TIMESTAMP_COMMIT_ID
                    + " is not found in commit";
        }
        return true;
    }

    protected void onNewEngine(Engine newEngine) {
        refreshListeners.setTranslog(newEngine.getTranslog());
    }

    /**
     * After the store has been recovered, we need to start the engine. This method starts a new engine but skips
     * the replay of the transaction log which is required in cases where we restore a previous index or recover from
     * a remote peer.
     */
    public void skipTranslogRecovery() throws IOException {
        assert getEngineOrNull() == null : "engine was already created";
        internalPerformTranslogRecovery(true, true);
        assert recoveryState.getTranslog().recoveredOperations() == 0;
    }

    /**
     * called if recovery has to be restarted after network error / delay **
     */
    public void performRecoveryRestart() throws IOException {
        synchronized (mutex) {
            if (state != IndexShardState.RECOVERING) {
                throw new IndexShardNotRecoveringException(shardId, state);
            }
            assert refreshListeners.pendingCount() == 0 : "we can't restart with pending listeners";
            final Engine engine = this.currentEngineReference.getAndSet(null);
            IOUtils.close(engine);
            recoveryState().setStage(RecoveryState.Stage.INIT);
        }
    }

    /**
     * returns stats about ongoing recoveries, both source and target
     */
    public RecoveryStats recoveryStats() {
        return recoveryStats;
    }

    /**
     * Returns the current {@link RecoveryState} if this shard is recovering or has been recovering.
     * Returns null if the recovery has not yet started or shard was not recovered (created via an API).
     */
    @Override
    public RecoveryState recoveryState() {
        return this.recoveryState;
    }

    /**
     * perform the last stages of recovery once all translog operations are done.
     * note that you should still call {@link #postRecovery(String)}.
     */
    public void finalizeRecovery() {
        recoveryState().setStage(RecoveryState.Stage.FINALIZE);
        Engine engine = getEngine();
        engine.refresh("recovery_finalization");
        engine.config().setEnableGcDeletes(true);
    }

    /**
     * Returns <tt>true</tt> if this shard can ignore a recovery attempt made to it (since the already doing/done it)
     */
    public boolean ignoreRecoveryAttempt() {
        IndexShardState state = state(); // one time volatile read
        return state == IndexShardState.POST_RECOVERY || state == IndexShardState.RECOVERING || state == IndexShardState.STARTED ||
            state == IndexShardState.RELOCATED || state == IndexShardState.CLOSED;
    }

    public void readAllowed() throws IllegalIndexShardStateException {
        IndexShardState state = this.state; // one time volatile read
        if (readAllowedStates.contains(state) == false) {
            throw new IllegalIndexShardStateException(shardId, state, "operations only allowed when shard state is one of " + readAllowedStates.toString());
        }
    }

    /** returns true if the {@link IndexShardState} allows reading */
    public boolean isReadAllowed() {
        return readAllowedStates.contains(state);
    }

    private void ensureWriteAllowed(Engine.Operation.Origin origin) throws IllegalIndexShardStateException {
        IndexShardState state = this.state; // one time volatile read

        if (origin == Engine.Operation.Origin.PRIMARY) {
            verifyPrimary();
            if (writeAllowedStatesForPrimary.contains(state) == false) {
                throw new IllegalIndexShardStateException(shardId, state, "operation only allowed when shard state is one of " + writeAllowedStatesForPrimary + ", origin [" + origin + "]");
            }
        } else if (origin.isRecovery()) {
            if (state != IndexShardState.RECOVERING) {
                throw new IllegalIndexShardStateException(shardId, state, "operation only allowed when recovering, origin [" + origin + "]");
            }
        } else {
            assert origin == Engine.Operation.Origin.REPLICA;
            verifyReplicationTarget();
            if (writeAllowedStatesForReplica.contains(state) == false) {
                throw new IllegalIndexShardStateException(shardId, state, "operation only allowed when shard state is one of " + writeAllowedStatesForReplica + ", origin [" + origin + "]");
            }
        }
    }

    private void verifyPrimary() {
        if (shardRouting.primary() == false) {
            throw new IllegalStateException("shard " + shardRouting + " is not a primary");
        }
    }

    private void verifyReplicationTarget() {
        final IndexShardState state = state();
        if (shardRouting.primary() && shardRouting.active() && state != IndexShardState.RELOCATED) {
            // must use exception that is not ignored by replication logic. See TransportActions.isShardNotAvailableException
            throw new IllegalStateException("active primary shard " + shardRouting + " cannot be a replication target before " +
                "relocation hand off, state is [" + state + "]");
        }
    }

    private void verifyNotClosed() throws IllegalIndexShardStateException {
        verifyNotClosed(null);
    }

    private void verifyNotClosed(Exception suppressed) throws IllegalIndexShardStateException {
        IndexShardState state = this.state; // one time volatile read
        if (state == IndexShardState.CLOSED) {
            final IllegalIndexShardStateException exc = new IndexShardClosedException(shardId, "operation only allowed when not closed");
            if (suppressed != null) {
                exc.addSuppressed(suppressed);
            }
            throw exc;
        }
    }

    protected final void verifyActive() throws IllegalIndexShardStateException {
        IndexShardState state = this.state; // one time volatile read
        if (state != IndexShardState.STARTED && state != IndexShardState.RELOCATED) {
            throw new IllegalIndexShardStateException(shardId, state, "operation only allowed when shard is active");
        }
    }

    /**
     * Returns number of heap bytes used by the indexing buffer for this shard, or 0 if the shard is closed
     */
    public long getIndexBufferRAMBytesUsed() {
        Engine engine = getEngineOrNull();
        if (engine == null) {
            return 0;
        }
        try {
            return engine.getIndexBufferRAMBytesUsed();
        } catch (AlreadyClosedException ex) {
            return 0;
        }
    }

    public void addShardFailureCallback(Consumer<ShardFailure> onShardFailure) {
        this.shardEventListener.delegates.add(onShardFailure);
    }

    /**
     * Called by {@link IndexingMemoryController} to check whether more than {@code inactiveTimeNS} has passed since the last
     * indexing operation, and notify listeners that we are now inactive so e.g. sync'd flush can happen.
     */
    public void checkIdle(long inactiveTimeNS) {
        Engine engineOrNull = getEngineOrNull();
        if (engineOrNull != null && System.nanoTime() - engineOrNull.getLastWriteNanos() >= inactiveTimeNS) {
            boolean wasActive = active.getAndSet(false);
            if (wasActive) {
                logger.debug("shard is now inactive");
                try {
                    indexEventListener.onShardInactive(this);
                } catch (Exception e) {
                    logger.warn("failed to notify index event listener", e);
                }
            }
        }
    }

    public boolean isActive() {
        return active.get();
    }

    public ShardPath shardPath() {
        return path;
    }

    public boolean recoverFromLocalShards(BiConsumer<String, MappingMetaData> mappingUpdateConsumer, List<IndexShard> localShards) throws IOException {
        assert shardRouting.primary() : "recover from local shards only makes sense if the shard is a primary shard";
        assert recoveryState.getRecoverySource().getType() == RecoverySource.Type.LOCAL_SHARDS : "invalid recovery type: " + recoveryState.getRecoverySource();
        final List<LocalShardSnapshot> snapshots = new ArrayList<>();
        try {
            for (IndexShard shard : localShards) {
                snapshots.add(new LocalShardSnapshot(shard));
            }

            // we are the first primary, recover from the gateway
            // if its post api allocation, the index should exists
            assert shardRouting.primary() : "recover from local shards only makes sense if the shard is a primary shard";
            StoreRecovery storeRecovery = new StoreRecovery(shardId, logger);
            return storeRecovery.recoverFromLocalShards(mappingUpdateConsumer, this, snapshots);
        } finally {
            IOUtils.close(snapshots);
        }
    }

    public boolean recoverFromStore() {
        // we are the first primary, recover from the gateway
        // if its post api allocation, the index should exists
        assert shardRouting.primary() : "recover from store only makes sense if the shard is a primary shard";
        assert shardRouting.initializing() : "can only start recovery on initializing shard";
        StoreRecovery storeRecovery = new StoreRecovery(shardId, logger);
        return storeRecovery.recoverFromStore(this);
    }

    public boolean restoreFromRepository(Repository repository) {
        assert shardRouting.primary() : "recover from store only makes sense if the shard is a primary shard";
        assert recoveryState.getRecoverySource().getType() == RecoverySource.Type.SNAPSHOT : "invalid recovery type: " + recoveryState.getRecoverySource();
        StoreRecovery storeRecovery = new StoreRecovery(shardId, logger);
        return storeRecovery.recoverFromRepository(this, repository);
    }

    /**
     * Tests whether or not the translog should be flushed. This test is based on the current size of the translog comparted to the
     * configured flush threshold size.
     *
     * @return {@code true} if the translog should be flushed
     */
    boolean shouldFlush() {
        final Engine engine = getEngineOrNull();
        if (engine != null) {
            try {
                final Translog translog = engine.getTranslog();
                return translog.shouldFlush();
            } catch (final AlreadyClosedException e) {
                // we are already closed, no need to flush or roll
            }
        }
        return false;
    }

    /**
     * Tests whether or not the translog generation should be rolled to a new generation. This test is based on the size of the current
     * generation compared to the configured generation threshold size.
     *
     * @return {@code true} if the current generation should be rolled to a new generation
     */
    boolean shouldRollTranslogGeneration() {
        final Engine engine = getEngineOrNull();
        if (engine != null) {
            try {
                final Translog translog = engine.getTranslog();
                return translog.shouldRollGeneration();
            } catch (final AlreadyClosedException e) {
                // we are already closed, no need to flush or roll
            }
        }
        return false;
    }

    public void onSettingsChanged() {
        Engine engineOrNull = getEngineOrNull();
        if (engineOrNull != null) {
            engineOrNull.onSettingsChanged();
        }
    }

    public Closeable acquireTranslogRetentionLock() {
        Engine engine = getEngine();
        return engine.getTranslog().acquireRetentionLock();
    }

    public List<Segment> segments(boolean verbose) {
        return getEngine().segments(verbose);
    }

    public void flushAndCloseEngine() throws IOException {
        getEngine().flushAndClose();
    }

    public Translog getTranslog() {
        return getEngine().getTranslog();
    }

    public String getHistoryUUID() {
        return getEngine().getHistoryUUID();
    }

    public IndexEventListener getIndexEventListener() {
        return indexEventListener;
    }

    public void activateThrottling() {
        try {
            getEngine().activateThrottling();
        } catch (AlreadyClosedException ex) {
            // ignore
        }
    }

    public void deactivateThrottling() {
        try {
            getEngine().deactivateThrottling();
        } catch (AlreadyClosedException ex) {
            // ignore
        }
    }

    private void handleRefreshException(Exception e) {
        if (e instanceof AlreadyClosedException) {
            // ignore
        } else if (e instanceof RefreshFailedEngineException) {
            RefreshFailedEngineException rfee = (RefreshFailedEngineException) e;
            if (rfee.getCause() instanceof InterruptedException) {
                // ignore, we are being shutdown
            } else if (rfee.getCause() instanceof ClosedByInterruptException) {
                // ignore, we are being shutdown
            } else if (rfee.getCause() instanceof ThreadInterruptedException) {
                // ignore, we are being shutdown
            } else {
                if (state != IndexShardState.CLOSED) {
                    logger.warn("Failed to perform engine refresh", e);
                }
            }
        } else {
            if (state != IndexShardState.CLOSED) {
                logger.warn("Failed to perform engine refresh", e);
            }
        }
    }

    /**
     * Called when our shard is using too much heap and should move buffered indexed/deleted documents to disk.
     */
    public void writeIndexingBuffer() {
        try {
            Engine engine = getEngine();
            engine.writeIndexingBuffer();
        } catch (Exception e) {
            handleRefreshException(e);
        }
    }

    /**
     * Notifies the service to update the local checkpoint for the shard with the provided allocation ID. See
     * {@link org.elasticsearch.index.seqno.GlobalCheckpointTracker#updateLocalCheckpoint(String, long)} for
     * details.
     *
     * @param allocationId the allocation ID of the shard to update the local checkpoint for
     * @param checkpoint   the local checkpoint for the shard
     */
    public void updateLocalCheckpointForShard(final String allocationId, final long checkpoint) {
        verifyPrimary();
        verifyNotClosed();
        getEngine().seqNoService().updateLocalCheckpointForShard(allocationId, checkpoint);
    }

    /**
     * Update the local knowledge of the global checkpoint for the specified allocation ID.
     *
     * @param allocationId     the allocation ID to update the global checkpoint for
     * @param globalCheckpoint the global checkpoint
     */
    public void updateGlobalCheckpointForShard(final String allocationId, final long globalCheckpoint) {
        verifyPrimary();
        verifyNotClosed();
        getEngine().seqNoService().updateGlobalCheckpointForShard(allocationId, globalCheckpoint);
    }

    /**
     * Waits for all operations up to the provided sequence number to complete.
     *
     * @param seqNo the sequence number that the checkpoint must advance to before this method returns
     * @throws InterruptedException if the thread was interrupted while blocking on the condition
     */
    public void waitForOpsToComplete(final long seqNo) throws InterruptedException {
        getEngine().seqNoService().waitForOpsToComplete(seqNo);
    }

    /**
     * Called when the recovery process for a shard is ready to open the engine on the target shard.
     * See {@link GlobalCheckpointTracker#initiateTracking(String)} for details.
     *
     * @param allocationId  the allocation ID of the shard for which recovery was initiated
     */
    public void initiateTracking(final String allocationId) {
        verifyPrimary();
        getEngine().seqNoService().initiateTracking(allocationId);
        /*
         * We could have blocked so long waiting for the replica to catch up that we fell idle and there will not be a background sync to
         * the replica; mark our self as active to force a future background sync.
         */
        active.compareAndSet(false, true);
    }

    /**
     * Marks the shard with the provided allocation ID as in-sync with the primary shard. See
     * {@link org.elasticsearch.index.seqno.GlobalCheckpointTracker#markAllocationIdAsInSync(String, long)}
     * for additional details.
     *
     * @param allocationId    the allocation ID of the shard to mark as in-sync
     * @param localCheckpoint the current local checkpoint on the shard
     */
    public void markAllocationIdAsInSync(final String allocationId, final long localCheckpoint) throws InterruptedException {
        verifyPrimary();
        getEngine().seqNoService().markAllocationIdAsInSync(allocationId, localCheckpoint);
    }

    /**
     * Returns the local checkpoint for the shard.
     *
     * @return the local checkpoint
     */
    public long getLocalCheckpoint() {
        return getEngine().seqNoService().getLocalCheckpoint();
    }

    /**
     * Returns the global checkpoint for the shard.
     *
     * @return the global checkpoint
     */
    public long getGlobalCheckpoint() {
        return getEngine().seqNoService().getGlobalCheckpoint();
    }

    /**
     * Get the local knowledge of the global checkpoints for all in-sync allocation IDs.
     *
     * @return a map from allocation ID to the local knowledge of the global checkpoint for that allocation ID
     */
    public ObjectLongMap<String> getInSyncGlobalCheckpoints() {
        verifyPrimary();
        verifyNotClosed();
        return getEngine().seqNoService().getInSyncGlobalCheckpoints();
    }

    /**
     * Syncs the global checkpoint to the replicas if the global checkpoint on at least one replica is behind the global checkpoint on the
     * primary.
     */
    public void maybeSyncGlobalCheckpoint(final String reason) {
        verifyPrimary();
        verifyNotClosed();
        if (state == IndexShardState.RELOCATED) {
            return;
        }
        // only sync if there are not operations in flight
        final SeqNoStats stats = getEngine().seqNoService().stats();
        if (stats.getMaxSeqNo() == stats.getGlobalCheckpoint()) {
            final ObjectLongMap<String> globalCheckpoints = getInSyncGlobalCheckpoints();
            final String allocationId = routingEntry().allocationId().getId();
            assert globalCheckpoints.containsKey(allocationId);
            final long globalCheckpoint = globalCheckpoints.get(allocationId);
            final boolean syncNeeded =
                    StreamSupport
                            .stream(globalCheckpoints.values().spliterator(), false)
                            .anyMatch(v -> v.value < globalCheckpoint);
            // only sync if there is a shard lagging the primary
            if (syncNeeded) {
                logger.trace("syncing global checkpoint for [{}]", reason);
                globalCheckpointSyncer.run();
            }
        }
    }

    /**
     * Returns the current replication group for the shard.
     *
     * @return the replication group
     */
    public ReplicationGroup getReplicationGroup() {
        verifyPrimary();
        verifyNotClosed();
        return getEngine().seqNoService().getReplicationGroup();
    }

    /**
     * Updates the global checkpoint on a replica shard after it has been updated by the primary.
     *
     * @param globalCheckpoint the global checkpoint
     * @param reason           the reason the global checkpoint was updated
     */
    public void updateGlobalCheckpointOnReplica(final long globalCheckpoint, final String reason) {
        verifyReplicationTarget();
        final SequenceNumbersService seqNoService = getEngine().seqNoService();
        final long localCheckpoint = seqNoService.getLocalCheckpoint();
        if (globalCheckpoint > localCheckpoint) {
            /*
             * This can happen during recovery when the shard has started its engine but recovery is not finalized and is receiving global
             * checkpoint updates. However, since this shard is not yet contributing to calculating the global checkpoint, it can be the
             * case that the global checkpoint update from the primary is ahead of the local checkpoint on this shard. In this case, we
             * ignore the global checkpoint update. This can happen if we are in the translog stage of recovery. Prior to this, the engine
             * is not opened and this shard will not receive global checkpoint updates, and after this the shard will be contributing to
             * calculations of the global checkpoint. However, we can not assert that we are in the translog stage of recovery here as
             * while the global checkpoint update may have emanated from the primary when we were in that state, we could subsequently move
             * to recovery finalization, or even finished recovery before the update arrives here.
             */
            assert state() != IndexShardState.POST_RECOVERY && state() != IndexShardState.STARTED && state() != IndexShardState.RELOCATED :
                "supposedly in-sync shard copy received a global checkpoint [" + globalCheckpoint + "] " +
                    "that is higher than its local checkpoint [" + localCheckpoint + "]";
            return;
        }
        seqNoService.updateGlobalCheckpointOnReplica(globalCheckpoint, reason);
    }

    /**
     * Updates the known allocation IDs and the local checkpoints for the corresponding allocations from a primary relocation source.
     *
     * @param primaryContext the sequence number context
     */
    public void activateWithPrimaryContext(final GlobalCheckpointTracker.PrimaryContext primaryContext) {
        verifyPrimary();
        assert shardRouting.isRelocationTarget() : "only relocation target can update allocation IDs from primary context: " + shardRouting;
        assert primaryContext.getCheckpointStates().containsKey(routingEntry().allocationId().getId()) &&
            getEngine().seqNoService().getLocalCheckpoint() ==
                primaryContext.getCheckpointStates().get(routingEntry().allocationId().getId()).getLocalCheckpoint();
        getEngine().seqNoService().activateWithPrimaryContext(primaryContext);
    }

    /**
     * Check if there are any recoveries pending in-sync.
     *
     * @return {@code true} if there is at least one shard pending in-sync, otherwise false
     */
    public boolean pendingInSync() {
        verifyPrimary();
        return getEngine().seqNoService().pendingInSync();
    }

    /**
     * Should be called for each no-op update operation to increment relevant statistics.
     *
     * @param type the doc type of the update
     */
    public void noopUpdate(String type) {
        internalIndexingStats.noopUpdate(type);
    }

    private void checkIndex() throws IOException {
        if (store.tryIncRef()) {
            try {
                doCheckIndex();
            } finally {
                store.decRef();
            }
        }
    }

    private void doCheckIndex() throws IOException {
        long timeNS = System.nanoTime();
        if (!Lucene.indexExists(store.directory())) {
            return;
        }
        BytesStreamOutput os = new BytesStreamOutput();
        PrintStream out = new PrintStream(os, false, StandardCharsets.UTF_8.name());

        if ("checksum".equals(checkIndexOnStartup)) {
            // physical verification only: verify all checksums for the latest commit
            IOException corrupt = null;
            MetadataSnapshot metadata = snapshotStoreMetadata();
            for (Map.Entry<String, StoreFileMetaData> entry : metadata.asMap().entrySet()) {
                try {
                    Store.checkIntegrity(entry.getValue(), store.directory());
                    out.println("checksum passed: " + entry.getKey());
                } catch (IOException exc) {
                    out.println("checksum failed: " + entry.getKey());
                    exc.printStackTrace(out);
                    corrupt = exc;
                }
            }
            out.flush();
            if (corrupt != null) {
                logger.warn("check index [failure]\n{}", os.bytes().utf8ToString());
                throw corrupt;
            }
        } else {
            // full checkindex
            try (CheckIndex checkIndex = new CheckIndex(store.directory())) {
                checkIndex.setInfoStream(out);
                CheckIndex.Status status = checkIndex.checkIndex();
                out.flush();

                if (!status.clean) {
                    if (state == IndexShardState.CLOSED) {
                        // ignore if closed....
                        return;
                    }
                    logger.warn("check index [failure]\n{}", os.bytes().utf8ToString());
                    if ("fix".equals(checkIndexOnStartup)) {
                        if (logger.isDebugEnabled()) {
                            logger.debug("fixing index, writing new segments file ...");
                        }
                        checkIndex.exorciseIndex(status);
                        if (logger.isDebugEnabled()) {
                            logger.debug("index fixed, wrote new segments file \"{}\"", status.segmentsFileName);
                        }
                    } else {
                        // only throw a failure if we are not going to fix the index
                        throw new IllegalStateException("index check failure but can't fix it");
                    }
                }
            }
        }

        if (logger.isDebugEnabled()) {
            logger.debug("check index [success]\n{}", os.bytes().utf8ToString());
        }

        recoveryState.getVerifyIndex().checkIndexTime(Math.max(0, TimeValue.nsecToMSec(System.nanoTime() - timeNS)));
    }

    Engine getEngine() {
        Engine engine = getEngineOrNull();
        if (engine == null) {
            throw new AlreadyClosedException("engine is closed");
        }
        return engine;
    }

    /**
     * NOTE: returns null if engine is not yet started (e.g. recovery phase 1, copying over index files, is still running), or if engine is
     * closed.
     */
    protected Engine getEngineOrNull() {
        return this.currentEngineReference.get();
    }

    public void startRecovery(RecoveryState recoveryState, PeerRecoveryTargetService recoveryTargetService,
                              PeerRecoveryTargetService.RecoveryListener recoveryListener, RepositoriesService repositoriesService,
                              BiConsumer<String, MappingMetaData> mappingUpdateConsumer,
                              IndicesService indicesService) {
        // TODO: Create a proper object to encapsulate the recovery context
        // all of the current methods here follow a pattern of:
        // resolve context which isn't really dependent on the local shards and then async
        // call some external method with this pointer.
        // with a proper recovery context object we can simply change this to:
        // startRecovery(RecoveryState recoveryState, ShardRecoverySource source ) {
        //     markAsRecovery("from " + source.getShortDescription(), recoveryState);
        //     threadPool.generic().execute()  {
        //           onFailure () { listener.failure() };
        //           doRun() {
        //                if (source.recover(this)) {
        //                  recoveryListener.onRecoveryDone(recoveryState);
        //                }
        //           }
        //     }}
        // }
        assert recoveryState.getRecoverySource().equals(shardRouting.recoverySource());
        switch (recoveryState.getRecoverySource().getType()) {
            case EMPTY_STORE:
            case EXISTING_STORE:
                markAsRecovering("from store", recoveryState); // mark the shard as recovering on the cluster state thread
                threadPool.generic().execute(() -> {
                    try {
                        if (recoverFromStore()) {
                            recoveryListener.onRecoveryDone(recoveryState);
                        }
                    } catch (Exception e) {
                        recoveryListener.onRecoveryFailure(recoveryState, new RecoveryFailedException(recoveryState, null, e), true);
                    }
                });
                break;
            case PEER:
                try {
                    markAsRecovering("from " + recoveryState.getSourceNode(), recoveryState);
                    recoveryTargetService.startRecovery(this, recoveryState.getSourceNode(), recoveryListener);
                } catch (Exception e) {
                    failShard("corrupted preexisting index", e);
                    recoveryListener.onRecoveryFailure(recoveryState, new RecoveryFailedException(recoveryState, null, e), true);
                }
                break;
            case SNAPSHOT:
                markAsRecovering("from snapshot", recoveryState); // mark the shard as recovering on the cluster state thread
                SnapshotRecoverySource recoverySource = (SnapshotRecoverySource) recoveryState.getRecoverySource();
                threadPool.generic().execute(() -> {
                    try {
                        final Repository repository = repositoriesService.repository(recoverySource.snapshot().getRepository());
                        if (restoreFromRepository(repository)) {
                            recoveryListener.onRecoveryDone(recoveryState);
                        }
                    } catch (Exception e) {
                        recoveryListener.onRecoveryFailure(recoveryState, new RecoveryFailedException(recoveryState, null, e), true);
                    }
                });
                break;
            case LOCAL_SHARDS:
                final IndexMetaData indexMetaData = indexSettings().getIndexMetaData();
                final Index resizeSourceIndex = indexMetaData.getResizeSourceIndex();
                final List<IndexShard> startedShards = new ArrayList<>();
                final IndexService sourceIndexService = indicesService.indexService(resizeSourceIndex);
                final Set<ShardId> requiredShards;
                final int numShards;
                if (sourceIndexService != null) {
                    requiredShards = IndexMetaData.selectRecoverFromShards(shardId().id(),
                        sourceIndexService.getMetaData(), indexMetaData.getNumberOfShards());
                    for (IndexShard shard : sourceIndexService) {
                        if (shard.state() == IndexShardState.STARTED && requiredShards.contains(shard.shardId())) {
                            startedShards.add(shard);
                        }
                    }
                    numShards = requiredShards.size();
                } else {
                    numShards = -1;
                    requiredShards = Collections.emptySet();
                }

                if (numShards == startedShards.size()) {
                    assert requiredShards.isEmpty() == false;
                    markAsRecovering("from local shards", recoveryState); // mark the shard as recovering on the cluster state thread
                    threadPool.generic().execute(() -> {
                        try {
                            if (recoverFromLocalShards(mappingUpdateConsumer, startedShards.stream()
                                .filter((s) -> requiredShards.contains(s.shardId())).collect(Collectors.toList()))) {
                                recoveryListener.onRecoveryDone(recoveryState);
                            }
                        } catch (Exception e) {
                            recoveryListener.onRecoveryFailure(recoveryState,
                                new RecoveryFailedException(recoveryState, null, e), true);
                        }
                    });
                } else {
                    final RuntimeException e;
                    if (numShards == -1) {
                        e = new IndexNotFoundException(resizeSourceIndex);
                    } else {
                        e = new IllegalStateException("not all required shards of index " + resizeSourceIndex
                            + " are started yet, expected " + numShards + " found " + startedShards.size() + " can't recover shard "
                            + shardId());
                    }
                    throw e;
                }
                break;
            default:
                throw new IllegalArgumentException("Unknown recovery source " + recoveryState.getRecoverySource());
        }
    }

    class ShardEventListener implements Engine.EventListener {
        private final CopyOnWriteArrayList<Consumer<ShardFailure>> delegates = new CopyOnWriteArrayList<>();

        // called by the current engine
        @Override
        public void onFailedEngine(String reason, @Nullable Exception failure) {
            final ShardFailure shardFailure = new ShardFailure(shardRouting, reason, failure);
            for (Consumer<ShardFailure> listener : delegates) {
                try {
                    listener.accept(shardFailure);
                } catch (Exception inner) {
                    inner.addSuppressed(failure);
                    logger.warn("exception while notifying engine failure", inner);
                }
            }
        }
    }

    private Engine createNewEngine(EngineConfig config) {
        synchronized (mutex) {
            if (state == IndexShardState.CLOSED) {
                throw new AlreadyClosedException(shardId + " can't create engine - shard is closed");
            }
            assert this.currentEngineReference.get() == null;
            Engine engine = newEngine(config);
            onNewEngine(engine); // call this before we pass the memory barrier otherwise actions that happen
            // inside the callback are not visible. This one enforces happens-before
            this.currentEngineReference.set(engine);
        }

        // time elapses after the engine is created above (pulling the config settings) until we set the engine reference, during which
        // settings changes could possibly have happened, so here we forcefully push any config changes to the new engine:
        Engine engine = getEngineOrNull();

        // engine could perhaps be null if we were e.g. concurrently closed:
        if (engine != null) {
            engine.onSettingsChanged();
        }
        return engine;
    }

    protected Engine newEngine(EngineConfig config) {
        return engineFactory.newReadWriteEngine(config);
    }

    private static void persistMetadata(
            final ShardPath shardPath,
            final IndexSettings indexSettings,
            final ShardRouting newRouting,
            final @Nullable ShardRouting currentRouting,
            final Logger logger) throws IOException {
        assert newRouting != null : "newRouting must not be null";

        // only persist metadata if routing information that is persisted in shard state metadata actually changed
        final ShardId shardId = newRouting.shardId();
        if (currentRouting == null
            || currentRouting.primary() != newRouting.primary()
            || currentRouting.allocationId().equals(newRouting.allocationId()) == false) {
            assert currentRouting == null || currentRouting.isSameAllocation(newRouting);
            final String writeReason;
            if (currentRouting == null) {
                writeReason = "initial state with allocation id [" + newRouting.allocationId() + "]";
            } else {
                writeReason = "routing changed from " + currentRouting + " to " + newRouting;
            }
            logger.trace("{} writing shard state, reason [{}]", shardId, writeReason);
            final ShardStateMetaData newShardStateMetadata =
                    new ShardStateMetaData(newRouting.primary(), indexSettings.getUUID(), newRouting.allocationId());
            ShardStateMetaData.FORMAT.write(newShardStateMetadata, shardPath.getShardStatePath());
        } else {
            logger.trace("{} skip writing shard state, has been written before", shardId);
        }
    }

    private DocumentMapperForType docMapper(String type) {
        return mapperService.documentMapperWithAutoCreate(type);
    }

    private EngineConfig newEngineConfig(EngineConfig.OpenMode openMode) {
        Sort indexSort = indexSortSupplier.get();
        final boolean forceNewHistoryUUID;
        switch (shardRouting.recoverySource().getType()) {
            case EXISTING_STORE:
            case PEER:
                forceNewHistoryUUID = false;
                break;
            case EMPTY_STORE:
            case SNAPSHOT:
            case LOCAL_SHARDS:
                forceNewHistoryUUID = true;
                break;
            default:
                throw new AssertionError("unknown recovery type: [" + shardRouting.recoverySource().getType() + "]");
        }
        return new EngineConfig(openMode, shardId, shardRouting.allocationId().getId(),
            threadPool, indexSettings, warmer, store, indexSettings.getMergePolicy(),
            mapperService.indexAnalyzer(), similarityService.similarity(mapperService), codecService, shardEventListener,
            indexCache.query(), cachingPolicy, forceNewHistoryUUID, translogConfig,
            IndexingMemoryController.SHARD_INACTIVE_TIME_SETTING.get(indexSettings.getSettings()),
<<<<<<< HEAD
            Collections.singletonList(refreshListeners),
            Collections.singletonList(new RefreshMetricUpdater(refreshMetric)),
            indexSort, this::runTranslogRecovery);
=======
            Arrays.asList(refreshListeners, new RefreshMetricUpdater(refreshMetric)), indexSort,
            this::runTranslogRecovery, circuitBreakerService);
>>>>>>> 2900e3f3
    }

    /**
     * Acquire a primary operation permit whenever the shard is ready for indexing. If a permit is directly available, the provided
     * ActionListener will be called on the calling thread. During relocation hand-off, permit acquisition can be delayed. The provided
     * ActionListener will then be called using the provided executor.
     */
    public void acquirePrimaryOperationPermit(ActionListener<Releasable> onPermitAcquired, String executorOnDelay) {
        verifyNotClosed();
        verifyPrimary();

        indexShardOperationPermits.acquire(onPermitAcquired, executorOnDelay, false);
    }

    private final Object primaryTermMutex = new Object();

    /**
     * Acquire a replica operation permit whenever the shard is ready for indexing (see
     * {@link #acquirePrimaryOperationPermit(ActionListener, String)}). If the given primary term is lower than then one in
     * {@link #shardRouting}, the {@link ActionListener#onFailure(Exception)} method of the provided listener is invoked with an
     * {@link IllegalStateException}. If permit acquisition is delayed, the listener will be invoked on the executor with the specified
     * name.
     *
     * @param operationPrimaryTerm the operation primary term
     * @param globalCheckpoint     the global checkpoint associated with the request
     * @param onPermitAcquired     the listener for permit acquisition
     * @param executorOnDelay      the name of the executor to invoke the listener on if permit acquisition is delayed
     */
    public void acquireReplicaOperationPermit(final long operationPrimaryTerm, final long globalCheckpoint,
                                              final ActionListener<Releasable> onPermitAcquired, final String executorOnDelay) {
        verifyNotClosed();
        verifyReplicationTarget();
        final boolean globalCheckpointUpdated;
        if (operationPrimaryTerm > primaryTerm) {
            synchronized (primaryTermMutex) {
                if (operationPrimaryTerm > primaryTerm) {
                    IndexShardState shardState = state();
                    // only roll translog and update primary term if shard has made it past recovery
                    // Having a new primary term here means that the old primary failed and that there is a new primary, which again
                    // means that the master will fail this shard as all initializing shards are failed when a primary is selected
                    // We abort early here to prevent an ongoing recovery from the failed primary to mess with the global / local checkpoint
                    if (shardState != IndexShardState.POST_RECOVERY &&
                        shardState != IndexShardState.STARTED &&
                        shardState != IndexShardState.RELOCATED) {
                        throw new IndexShardNotStartedException(shardId, shardState);
                    }
                    try {
                        indexShardOperationPermits.blockOperations(30, TimeUnit.MINUTES, () -> {
                            assert operationPrimaryTerm > primaryTerm :
                                "shard term already update.  op term [" + operationPrimaryTerm + "], shardTerm [" + primaryTerm + "]";
                            primaryTerm = operationPrimaryTerm;
                            updateGlobalCheckpointOnReplica(globalCheckpoint, "primary term transition");
                            final long currentGlobalCheckpoint = getGlobalCheckpoint();
                            final long localCheckpoint;
                            if (currentGlobalCheckpoint == SequenceNumbers.UNASSIGNED_SEQ_NO) {
                                localCheckpoint = SequenceNumbers.NO_OPS_PERFORMED;
                            } else {
                                localCheckpoint = currentGlobalCheckpoint;
                            }
                            logger.trace(
                                    "detected new primary with primary term [{}], resetting local checkpoint from [{}] to [{}]",
                                    operationPrimaryTerm,
                                    getLocalCheckpoint(),
                                    localCheckpoint);
                            getEngine().seqNoService().resetLocalCheckpoint(localCheckpoint);
                            getEngine().getTranslog().rollGeneration();
                        });
                        globalCheckpointUpdated = true;
                    } catch (final Exception e) {
                        onPermitAcquired.onFailure(e);
                        return;
                    }
                } else {
                    globalCheckpointUpdated = false;
                }
            }
        } else {
            globalCheckpointUpdated = false;
        }

        assert operationPrimaryTerm <= primaryTerm
                : "operation primary term [" + operationPrimaryTerm + "] should be at most [" + primaryTerm + "]";
        indexShardOperationPermits.acquire(
                new ActionListener<Releasable>() {
                    @Override
                    public void onResponse(final Releasable releasable) {
                        if (operationPrimaryTerm < primaryTerm) {
                            releasable.close();
                            final String message = String.format(
                                    Locale.ROOT,
                                    "%s operation primary term [%d] is too old (current [%d])",
                                    shardId,
                                    operationPrimaryTerm,
                                    primaryTerm);
                            onPermitAcquired.onFailure(new IllegalStateException(message));
                        } else {
                            if (globalCheckpointUpdated == false) {
                                try {
                                    updateGlobalCheckpointOnReplica(globalCheckpoint, "operation");
                                } catch (Exception e) {
                                    releasable.close();
                                    onPermitAcquired.onFailure(e);
                                    return;
                                }
                            }
                            onPermitAcquired.onResponse(releasable);
                        }
                    }

                    @Override
                    public void onFailure(final Exception e) {
                        onPermitAcquired.onFailure(e);
                    }
                },
                executorOnDelay,
                true);
    }

    public int getActiveOperationsCount() {
        return indexShardOperationPermits.getActiveOperationsCount(); // refCount is incremented on successful acquire and decremented on close
    }

    private final AsyncIOProcessor<Translog.Location> translogSyncProcessor = new AsyncIOProcessor<Translog.Location>(logger, 1024) {
        @Override
        protected void write(List<Tuple<Translog.Location, Consumer<Exception>>> candidates) throws IOException {
            try {
                final Engine engine = getEngine();
                engine.getTranslog().ensureSynced(candidates.stream().map(Tuple::v1));
            } catch (AlreadyClosedException ex) {
                // that's fine since we already synced everything on engine close - this also is conform with the methods
                // documentation
            } catch (IOException ex) { // if this fails we are in deep shit - fail the request
                logger.debug("failed to sync translog", ex);
                throw ex;
            }
        }
    };

    /**
     * Syncs the given location with the underlying storage unless already synced. This method might return immediately without
     * actually fsyncing the location until the sync listener is called. Yet, unless there is already another thread fsyncing
     * the transaction log the caller thread will be hijacked to run the fsync for all pending fsync operations.
     * This method allows indexing threads to continue indexing without blocking on fsync calls. We ensure that there is only
     * one thread blocking on the sync an all others can continue indexing.
     * NOTE: if the syncListener throws an exception when it's processed the exception will only be logged. Users should make sure that the
     * listener handles all exception cases internally.
     */
    public final void sync(Translog.Location location, Consumer<Exception> syncListener) {
        verifyNotClosed();
        translogSyncProcessor.put(location, syncListener);
    }

    public final void sync() throws IOException {
        verifyNotClosed();
        getEngine().getTranslog().sync();
    }

    /**
     * Returns the current translog durability mode
     */
    public Translog.Durability getTranslogDurability() {
        return indexSettings.getTranslogDurability();
    }

    // we can not protect with a lock since we "release" on a different thread
    private final AtomicBoolean flushOrRollRunning = new AtomicBoolean();

    /**
     * Schedules a flush or translog generation roll if needed but will not schedule more than one concurrently. The operation will be
     * executed asynchronously on the flush thread pool.
     */
    public void afterWriteOperation() {
        if (shouldFlush() || shouldRollTranslogGeneration()) {
            if (flushOrRollRunning.compareAndSet(false, true)) {
                /*
                 * We have to check again since otherwise there is a race when a thread passes the first check next to another thread which
                 * performs the operation quickly enough to  finish before the current thread could flip the flag. In that situation, we
                 * have an extra operation.
                 *
                 * Additionally, a flush implicitly executes a translog generation roll so if we execute a flush then we do not need to
                 * check if we should roll the translog generation.
                 */
                if (shouldFlush()) {
                    logger.debug("submitting async flush request");
                    final AbstractRunnable flush = new AbstractRunnable() {
                        @Override
                        public void onFailure(final Exception e) {
                            if (state != IndexShardState.CLOSED) {
                                logger.warn("failed to flush index", e);
                            }
                        }

                        @Override
                        protected void doRun() throws IOException {
                            flush(new FlushRequest());
                        }

                        @Override
                        public void onAfter() {
                            flushOrRollRunning.compareAndSet(true, false);
                            afterWriteOperation();
                        }
                    };
                    threadPool.executor(ThreadPool.Names.FLUSH).execute(flush);
                } else if (shouldRollTranslogGeneration()) {
                    logger.debug("submitting async roll translog generation request");
                    final AbstractRunnable roll = new AbstractRunnable() {
                        @Override
                        public void onFailure(final Exception e) {
                            if (state != IndexShardState.CLOSED) {
                                logger.warn("failed to roll translog generation", e);
                            }
                        }

                        @Override
                        protected void doRun() throws Exception {
                            rollTranslogGeneration();
                        }

                        @Override
                        public void onAfter() {
                            flushOrRollRunning.compareAndSet(true, false);
                            afterWriteOperation();
                        }
                    };
                    threadPool.executor(ThreadPool.Names.FLUSH).execute(roll);
                } else {
                    flushOrRollRunning.compareAndSet(true, false);
                }
            }
        }
    }

    /**
     * Build {@linkplain RefreshListeners} for this shard.
     */
    private RefreshListeners buildRefreshListeners() {
        return new RefreshListeners(
            indexSettings::getMaxRefreshListeners,
            () -> refresh("too_many_listeners"),
            threadPool.executor(ThreadPool.Names.LISTENER)::execute,
            logger, threadPool.getThreadContext());
    }

    /**
     * Simple struct encapsulating a shard failure
     *
     * @see IndexShard#addShardFailureCallback(Consumer)
     */
    public static final class ShardFailure {
        public final ShardRouting routing;
        public final String reason;
        @Nullable
        public final Exception cause;

        public ShardFailure(ShardRouting routing, String reason, @Nullable Exception cause) {
            this.routing = routing;
            this.reason = reason;
            this.cause = cause;
        }
    }

    EngineFactory getEngineFactory() {
        return engineFactory;
    }

    /**
     * Executes a scheduled refresh if necessary.
     *
     * @return <code>true</code> iff the engine got refreshed otherwise <code>false</code>
     */
    public boolean scheduledRefresh() {
        boolean listenerNeedsRefresh = refreshListeners.refreshNeeded();
        if (isReadAllowed() && (listenerNeedsRefresh || getEngine().refreshNeeded())) {
            if (listenerNeedsRefresh == false // if we have a listener that is waiting for a refresh we need to force it
                && isSearchIdle()
                && indexSettings.isExplicitRefresh() == false
                && active.get()) { // it must be active otherwise we might not free up segment memory once the shard became inactive
                // lets skip this refresh since we are search idle and
                // don't necessarily need to refresh. the next searcher access will register a refreshListener and that will
                // cause the next schedule to refresh.
                setRefreshPending();
                return false;
            } else {
                refresh("schedule");
                return true;
            }
        }
        return false;
    }

    /**
     * Returns true if this shards is search idle
     */
    final boolean isSearchIdle() {
        return (threadPool.relativeTimeInMillis() - lastSearcherAccess.get()) >= indexSettings.getSearchIdleAfter().getMillis();
    }

    /**
     * Returns the last timestamp the searcher was accessed. This is a relative timestamp in milliseconds.
     */
    final long getLastSearcherAccess() {
        return lastSearcherAccess.get();
    }

    private void setRefreshPending() {
        Engine engine = getEngine();
        Translog.Location lastWriteLocation = engine.getTranslog().getLastWriteLocation();
        Translog.Location location;
        do {
            location = this.pendingRefreshLocation.get();
            if (location != null && lastWriteLocation.compareTo(location) <= 0) {
                break;
            }
        } while (pendingRefreshLocation.compareAndSet(location, lastWriteLocation) == false);
    }

    /**
     * Registers the given listener and invokes it once the shard is active again and all
     * pending refresh translog location has been refreshed. If there is no pending refresh location registered the listener will be
     * invoked immediately.
     * @param listener the listener to invoke once the pending refresh location is visible. The listener will be called with
     *                 <code>true</code> if the listener was registered to wait for a refresh.
     */
    public final void awaitShardSearchActive(Consumer<Boolean> listener) {
        if (isSearchIdle()) {
            markSearcherAccessed(); // move the shard into non-search idle
        }
        final Translog.Location location = pendingRefreshLocation.get();
        if (location != null) {
            addRefreshListener(location, (b) -> {
                pendingRefreshLocation.compareAndSet(location, null);
                listener.accept(true);
            });
        } else {
            listener.accept(false);
        }
    }

    /**
     * Add a listener for refreshes.
     *
     * @param location the location to listen for
     * @param listener for the refresh. Called with true if registering the listener ran it out of slots and forced a refresh. Called with
     *        false otherwise.
     */
    public void addRefreshListener(Translog.Location location, Consumer<Boolean> listener) {
        final boolean readAllowed;
        if (isReadAllowed()) {
            readAllowed = true;
        } else {
            // check again under mutex. this is important to create a happens before relationship
            // between the switch to POST_RECOVERY + associated refresh. Otherwise we may respond
            // to a listener before a refresh actually happened that contained that operation.
            synchronized (mutex) {
                readAllowed = isReadAllowed();
            }
        }
        if (readAllowed) {
            refreshListeners.addOrNotify(location, listener);
        } else {
            // we're not yet ready fo ready for reads, just ignore refresh cycles
            listener.accept(false);
        }
    }

    private static class RefreshMetricUpdater implements ReferenceManager.RefreshListener {

        private final MeanMetric refreshMetric;
        private long currentRefreshStartTime;
        private Thread callingThread = null;

        private RefreshMetricUpdater(MeanMetric refreshMetric) {
            this.refreshMetric = refreshMetric;
        }

        @Override
        public void beforeRefresh() throws IOException {
            if (Assertions.ENABLED) {
                assert callingThread == null : "beforeRefresh was called by " + callingThread.getName() +
                    " without a corresponding call to afterRefresh";
                callingThread = Thread.currentThread();
            }
            currentRefreshStartTime = System.nanoTime();
        }

        @Override
        public void afterRefresh(boolean didRefresh) throws IOException {
            if (Assertions.ENABLED) {
                assert callingThread != null : "afterRefresh called but not beforeRefresh";
                assert callingThread == Thread.currentThread() : "beforeRefreshed called by a different thread. current ["
                    + Thread.currentThread().getName() + "], thread that called beforeRefresh [" + callingThread.getName() + "]";
                callingThread = null;
            }
            refreshMetric.inc(System.nanoTime() - currentRefreshStartTime);
        }
    }
}<|MERGE_RESOLUTION|>--- conflicted
+++ resolved
@@ -2194,14 +2194,9 @@
             mapperService.indexAnalyzer(), similarityService.similarity(mapperService), codecService, shardEventListener,
             indexCache.query(), cachingPolicy, forceNewHistoryUUID, translogConfig,
             IndexingMemoryController.SHARD_INACTIVE_TIME_SETTING.get(indexSettings.getSettings()),
-<<<<<<< HEAD
             Collections.singletonList(refreshListeners),
             Collections.singletonList(new RefreshMetricUpdater(refreshMetric)),
-            indexSort, this::runTranslogRecovery);
-=======
-            Arrays.asList(refreshListeners, new RefreshMetricUpdater(refreshMetric)), indexSort,
-            this::runTranslogRecovery, circuitBreakerService);
->>>>>>> 2900e3f3
+            indexSort, this::runTranslogRecovery, circuitBreakerService);
     }
 
     /**
