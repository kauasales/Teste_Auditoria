--- conflicted
+++ resolved
@@ -488,16 +488,11 @@
                 deleted = false;
             }
             final long expectedVersion = index.version();
-<<<<<<< HEAD
             if (skipVersionCheck == false) {
-                if(checkVersionConflict(index, currentVersion, expectedVersion, deleted)) {
-                    return false;
-                }
-=======
-            if (checkVersionConflict(index, currentVersion, expectedVersion, deleted)) {
-                index.setCreated(false);
-                return;
->>>>>>> 55b91cdc
+                if (checkVersionConflict(index, currentVersion, expectedVersion, deleted)) {
+                    index.setCreated(false);
+                    return;
+                }
             }
 
             final long updatedVersion = updateVersion(index, currentVersion, expectedVersion);
