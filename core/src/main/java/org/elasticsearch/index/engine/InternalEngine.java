--- conflicted
+++ resolved
@@ -196,16 +196,10 @@
                     case CREATE_INDEX_AND_TRANSLOG:
                         writer = createWriter(true);
                         seqNoStats = new SeqNoStats(
-<<<<<<< HEAD
-                            SequenceNumbers.NO_OPS_PERFORMED,
-                            SequenceNumbers.NO_OPS_PERFORMED,
-                            SequenceNumbers.UNASSIGNED_SEQ_NO,
-                            getHistoryUUID());
-=======
                                 SequenceNumbers.NO_OPS_PERFORMED,
                                 SequenceNumbers.NO_OPS_PERFORMED,
-                                SequenceNumbers.UNASSIGNED_SEQ_NO);
->>>>>>> 3b6d0ce1
+                                SequenceNumbers.UNASSIGNED_SEQ_NO,
+                                getHistoryUUID());
                         break;
                     default:
                         throw new IllegalArgumentException(openMode.toString());
