/*
 * Licensed to Elasticsearch under one or more contributor
 * license agreements. See the NOTICE file distributed with
 * this work for additional information regarding copyright
 * ownership. Elasticsearch licenses this file to you under
 * the Apache License, Version 2.0 (the "License"); you may
 * not use this file except in compliance with the License.
 * You may obtain a copy of the License at
 *
 *    http://www.apache.org/licenses/LICENSE-2.0
 *
 * Unless required by applicable law or agreed to in writing,
 * software distributed under the License is distributed on an
 * "AS IS" BASIS, WITHOUT WARRANTIES OR CONDITIONS OF ANY
 * KIND, either express or implied.  See the License for the
 * specific language governing permissions and limitations
 * under the License.
 */

package org.elasticsearch.index.query;

import org.apache.lucene.index.LeafReaderContext;
import org.apache.lucene.search.IndexSearcher;
import org.apache.lucene.search.Query;
import org.apache.lucene.search.RandomAccessWeight;
import org.apache.lucene.search.Weight;
import org.apache.lucene.util.Bits;
import org.elasticsearch.common.ParseField;
import org.elasticsearch.common.ParsingException;
import org.elasticsearch.common.io.stream.StreamInput;
import org.elasticsearch.common.io.stream.StreamOutput;
import org.elasticsearch.common.xcontent.XContentBuilder;
import org.elasticsearch.common.xcontent.XContentParser;
import org.elasticsearch.script.LeafSearchScript;
import org.elasticsearch.script.Script;
import org.elasticsearch.script.Script.ScriptField;
import org.elasticsearch.script.Script.ScriptInput;
import org.elasticsearch.script.Script.SearchScriptBinding;
import org.elasticsearch.script.ScriptContext;
import org.elasticsearch.script.ScriptService;
import org.elasticsearch.script.SearchScript;
import org.elasticsearch.search.lookup.SearchLookup;

import java.io.IOException;
import java.util.Collections;
import java.util.Objects;
import java.util.Optional;

public class ScriptQueryBuilder extends AbstractQueryBuilder<ScriptQueryBuilder> {
    public static final String NAME = "script";

    private static final ParseField PARAMS_FIELD = new ParseField("params");

    private final ScriptInput script;

    public ScriptQueryBuilder(ScriptInput script) {
        if (script == null) {
            throw new IllegalArgumentException("script cannot be null");
        }
        this.script = script;
    }

    /**
     * Read from a stream.
     */
    public ScriptQueryBuilder(StreamInput in) throws IOException {
        super(in);
        script = ScriptInput.readFrom(in);
    }

    @Override
    protected void doWriteTo(StreamOutput out) throws IOException {
        script.writeTo(out);
    }

    public ScriptInput script() {
        return this.script;
    }

    @Override
    public String getWriteableName() {
        return NAME;
    }

    @Override
    protected void doXContent(XContentBuilder builder, Params builderParams) throws IOException {
        builder.startObject(NAME);
        builder.field(ScriptField.SCRIPT.getPreferredName(), script);
        printBoostAndQueryName(builder);
        builder.endObject();
    }

    public static Optional<ScriptQueryBuilder> fromXContent(QueryParseContext parseContext) throws IOException {
        XContentParser parser = parseContext.parser();
        // also, when caching, since its isCacheable is false, will result in loading all bit set...
        ScriptInput script = null;

        float boost = AbstractQueryBuilder.DEFAULT_BOOST;
        String queryName = null;

        XContentParser.Token token;
        String currentFieldName = null;
        while ((token = parser.nextToken()) != XContentParser.Token.END_OBJECT) {
            if (token == XContentParser.Token.FIELD_NAME) {
                currentFieldName = parser.currentName();
            } else if (parseContext.isDeprecatedSetting(currentFieldName)) {
                // skip
            } else if (token == XContentParser.Token.START_OBJECT) {
                if (parseContext.getParseFieldMatcher().match(currentFieldName, ScriptField.SCRIPT)) {
                    script = ScriptInput.parse(parser, parseContext.getParseFieldMatcher(), parseContext.getDefaultScriptLanguage());
                } else {
                    throw new ParsingException(parser.getTokenLocation(), "[script] query does not support [" + currentFieldName + "]");
                }
            } else if (token.isValue()) {
                if (parseContext.getParseFieldMatcher().match(currentFieldName, AbstractQueryBuilder.NAME_FIELD)) {
                    queryName = parser.text();
                } else if (parseContext.getParseFieldMatcher().match(currentFieldName, AbstractQueryBuilder.BOOST_FIELD)) {
                    boost = parser.floatValue();
                } else if (parseContext.getParseFieldMatcher().match(currentFieldName, ScriptField.SCRIPT)) {
                    script = ScriptInput.parse(parser, parseContext.getParseFieldMatcher(), parseContext.getDefaultScriptLanguage());
                } else {
                    throw new ParsingException(parser.getTokenLocation(), "[script] query does not support [" + currentFieldName + "]");
                }
            }
        }

        if (script == null) {
            throw new ParsingException(parser.getTokenLocation(), "script must be provided with a [script] filter");
        }

        return Optional.of(new ScriptQueryBuilder(script)
                .boost(boost)
                .queryName(queryName));
    }

    @Override
    protected Query doToQuery(QueryShardContext context) throws IOException {
        return new ScriptQuery(script, context.getSearchScript(script, ScriptContext.Standard.SEARCH, Collections.emptyMap()));
    }

    static class ScriptQuery extends Query {

        private final ScriptInput script;

        private final SearchScript searchScript;

<<<<<<< HEAD
        public ScriptQuery(ScriptInput script, ScriptService scriptService, SearchLookup searchLookup) {
            this.script = script;
            this.searchScript =
                SearchScriptBinding.bind(scriptService, ScriptContext.Standard.SEARCH, searchLookup, script.lookup, script.params);
=======
        public ScriptQuery(Script script, SearchScript searchScript) {
            this.script = script;
            this.searchScript = searchScript;
>>>>>>> e874dee3
        }

        @Override
        public String toString(String field) {
            StringBuilder buffer = new StringBuilder();
            buffer.append("ScriptFilter(");
            buffer.append(script);
            buffer.append(")");
            return buffer.toString();
        }

        @Override
        public boolean equals(Object obj) {
            if (this == obj)
                return true;
            if (sameClassAs(obj) == false)
                return false;
            ScriptQuery other = (ScriptQuery) obj;
            return Objects.equals(script, other.script);
        }

        @Override
        public int hashCode() {
            return Objects.hash(classHash(), script);
        }

        @Override
        public Weight createWeight(IndexSearcher searcher, boolean needsScores) throws IOException {
            return new RandomAccessWeight(this) {
                @Override
                protected Bits getMatchingDocs(final LeafReaderContext context) throws IOException {
                    final LeafSearchScript leafScript = searchScript.getLeafSearchScript(context);
                    return new Bits() {

                        @Override
                        public boolean get(int doc) {
                            leafScript.setDocument(doc);
                            Object val = leafScript.run();
                            if (val == null) {
                                return false;
                            }
                            if (val instanceof Boolean) {
                                return (Boolean) val;
                            }
                            if (val instanceof Number) {
                                return ((Number) val).longValue() != 0;
                            }
                            throw new IllegalArgumentException("Can't handle type [" + val + "] in script filter");
                        }

                        @Override
                        public int length() {
                            return context.reader().maxDoc();
                        }

                    };
                }
            };
        }
    }

    @Override
    protected int doHashCode() {
        return Objects.hash(script);
    }

    @Override
    protected boolean doEquals(ScriptQueryBuilder other) {
        return Objects.equals(script, other.script);
    }


}<|MERGE_RESOLUTION|>--- conflicted
+++ resolved
@@ -144,16 +144,9 @@
 
         private final SearchScript searchScript;
 
-<<<<<<< HEAD
-        public ScriptQuery(ScriptInput script, ScriptService scriptService, SearchLookup searchLookup) {
-            this.script = script;
-            this.searchScript =
-                SearchScriptBinding.bind(scriptService, ScriptContext.Standard.SEARCH, searchLookup, script.lookup, script.params);
-=======
-        public ScriptQuery(Script script, SearchScript searchScript) {
+        public ScriptQuery(ScriptInput script, SearchScript searchScript) {
             this.script = script;
             this.searchScript = searchScript;
->>>>>>> e874dee3
         }
 
         @Override
