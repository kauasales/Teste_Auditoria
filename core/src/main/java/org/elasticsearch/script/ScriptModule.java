/*
 * Licensed to Elasticsearch under one or more contributor
 * license agreements. See the NOTICE file distributed with
 * this work for additional information regarding copyright
 * ownership. Elasticsearch licenses this file to you under
 * the Apache License, Version 2.0 (the "License"); you may
 * not use this file except in compliance with the License.
 * You may obtain a copy of the License at
 *
 *    http://www.apache.org/licenses/LICENSE-2.0
 *
 * Unless required by applicable law or agreed to in writing,
 * software distributed under the License is distributed on an
 * "AS IS" BASIS, WITHOUT WARRANTIES OR CONDITIONS OF ANY
 * KIND, either express or implied.  See the License for the
 * specific language governing permissions and limitations
 * under the License.
 */

package org.elasticsearch.script;

import java.util.Collections;
import java.util.HashMap;
import java.util.List;
import java.util.Map;
import java.util.function.Function;
import java.util.stream.Collectors;
import java.util.stream.Stream;

import org.elasticsearch.common.settings.ClusterSettings;
import org.elasticsearch.common.settings.Settings;
import org.elasticsearch.plugins.ScriptPlugin;

/**
 * Manages building {@link ScriptService}.
 */
public class ScriptModule {

    public static final Map<String, ScriptContext<?>> CORE_CONTEXTS;
    static {
        CORE_CONTEXTS = Stream.of(
            SearchScript.CONTEXT,
            SearchScript.AGGS_CONTEXT,
            ExecutableScript.CONTEXT,
            ExecutableScript.AGGS_CONTEXT,
            ExecutableScript.UPDATE_CONTEXT,
            ExecutableScript.INGEST_CONTEXT,
<<<<<<< HEAD
            TemplateScript.CONTEXT,
            FilterScript.CONTEXT
=======
            SimilarityScript.CONTEXT,
            SimilarityWeightScript.CONTEXT,
            TemplateScript.CONTEXT
>>>>>>> f69cc78b
        ).collect(Collectors.toMap(c -> c.name, Function.identity()));
    }

    private final ScriptService scriptService;

    public ScriptModule(Settings settings, List<ScriptPlugin> scriptPlugins) {
        Map<String, ScriptEngine> engines = new HashMap<>();
        Map<String, ScriptContext<?>> contexts = new HashMap<>(CORE_CONTEXTS);
        for (ScriptPlugin plugin : scriptPlugins) {
            for (ScriptContext context : plugin.getContexts()) {
                ScriptContext oldContext = contexts.put(context.name, context);
                if (oldContext != null) {
                    throw new IllegalArgumentException("Context name [" + context.name + "] defined twice");
                }
            }
        }
        for (ScriptPlugin plugin : scriptPlugins) {
            ScriptEngine engine = plugin.getScriptEngine(settings, contexts.values());
            if (engine != null) {
                ScriptEngine existing = engines.put(engine.getType(), engine);
                if (existing != null) {
                    throw new IllegalArgumentException("scripting language [" + engine.getType() + "] defined for engine [" +
                        existing.getClass().getName() + "] and [" + engine.getClass().getName());
                }
            }
        }
        scriptService = new ScriptService(settings, Collections.unmodifiableMap(engines), Collections.unmodifiableMap(contexts));
    }

    /**
     * Service responsible for managing scripts.
     */
    public ScriptService getScriptService() {
        return scriptService;
    }

    /**
     * Allow the script service to register any settings update handlers on the cluster settings
     */
    public void registerClusterSettingsListeners(ClusterSettings clusterSettings) {
        scriptService.registerClusterSettingsListeners(clusterSettings);
    }
}<|MERGE_RESOLUTION|>--- conflicted
+++ resolved
@@ -45,14 +45,10 @@
             ExecutableScript.AGGS_CONTEXT,
             ExecutableScript.UPDATE_CONTEXT,
             ExecutableScript.INGEST_CONTEXT,
-<<<<<<< HEAD
-            TemplateScript.CONTEXT,
-            FilterScript.CONTEXT
-=======
+            FilterScript.CONTEXT,
             SimilarityScript.CONTEXT,
             SimilarityWeightScript.CONTEXT,
             TemplateScript.CONTEXT
->>>>>>> f69cc78b
         ).collect(Collectors.toMap(c -> c.name, Function.identity()));
     }
 
