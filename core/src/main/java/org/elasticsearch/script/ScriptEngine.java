--- conflicted
+++ resolved
@@ -46,13 +46,9 @@
     Object compile(String name, String code, Map<String, String> params);
 
     ExecutableScript executable(Object compiledScript, @Nullable Map<String, Object> vars);
-
-<<<<<<< HEAD
+    
     SearchScript search(Object compiledScript, SearchLookup lookup, @Nullable Map<String, Object> vars);
-=======
-    SearchScript search(CompiledScript compiledScript, SearchLookup lookup, @Nullable Map<String, Object> vars);
 
     @Override
     default void close() throws IOException {}
->>>>>>> 0ddd2194
 }