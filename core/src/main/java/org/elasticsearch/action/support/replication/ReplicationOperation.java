/*
 * Licensed to Elasticsearch under one or more contributor
 * license agreements. See the NOTICE file distributed with
 * this work for additional information regarding copyright
 * ownership. Elasticsearch licenses this file to you under
 * the Apache License, Version 2.0 (the "License"); you may
 * not use this file except in compliance with the License.
 * You may obtain a copy of the License at
 *
 *    http://www.apache.org/licenses/LICENSE-2.0
 *
 * Unless required by applicable law or agreed to in writing,
 * software distributed under the License is distributed on an
 * "AS IS" BASIS, WITHOUT WARRANTIES OR CONDITIONS OF ANY
 * KIND, either express or implied.  See the License for the
 * specific language governing permissions and limitations
 * under the License.
 */
package org.elasticsearch.action.support.replication;

import org.elasticsearch.ElasticsearchException;
import org.elasticsearch.ExceptionsHelper;
import org.elasticsearch.action.ActionListener;
import org.elasticsearch.action.UnavailableShardsException;
import org.elasticsearch.action.WriteConsistencyLevel;
import org.elasticsearch.action.support.TransportActions;
import org.elasticsearch.cluster.ClusterState;
import org.elasticsearch.cluster.routing.IndexRoutingTable;
import org.elasticsearch.cluster.routing.IndexShardRoutingTable;
import org.elasticsearch.cluster.routing.ShardRouting;
import org.elasticsearch.common.io.stream.StreamInput;
import org.elasticsearch.common.logging.ESLogger;
import org.elasticsearch.index.engine.VersionConflictEngineException;
import org.elasticsearch.index.shard.ShardId;
import org.elasticsearch.rest.RestStatus;

import java.io.IOException;
import java.util.ArrayList;
import java.util.Collections;
import java.util.List;
import java.util.Locale;
import java.util.concurrent.atomic.AtomicBoolean;
import java.util.concurrent.atomic.AtomicInteger;
import java.util.function.Consumer;
import java.util.function.Supplier;

public class ReplicationOperation<
            Request extends ReplicationRequest<Request>,
            ReplicaRequest extends ReplicationRequest<ReplicaRequest>,
            PrimaryResultT extends ReplicationOperation.PrimaryResult<ReplicaRequest>
        > {
    final private ESLogger logger;
    final private Request request;
    final private Supplier<ClusterState> clusterStateSupplier;
    final private String opType;
    final private AtomicInteger totalShards = new AtomicInteger();
    /**
     * The number of pending sub-operations in this operation. This is incremented when the following operations start and decremented when
     * they complete:
     * <ul>
     * <li>The operation on the primary</li>
     * <li>The operation on each replica</li>
     * <li>Coordination of the operation as a whole. This prevents the operation from terminating early if we haven't started any replica
     * operations and the primary finishes.</li>
     * </ul>
     */
    final private AtomicInteger pendingShards = new AtomicInteger();
    final private AtomicInteger successfulShards = new AtomicInteger();
    final private boolean executeOnReplicas;
    final private boolean checkWriteConsistency;
    final private Primary<Request, ReplicaRequest, PrimaryResultT> primary;
    final private Replicas<ReplicaRequest> replicasProxy;
    final private AtomicBoolean finished = new AtomicBoolean();
    final protected ActionListener<PrimaryResultT> resultListener;

    private volatile PrimaryResultT primaryResult = null;

    private final List<ReplicationResponse.ShardInfo.Failure> shardReplicaFailures = Collections.synchronizedList(new ArrayList<>());

    public ReplicationOperation(Request request, Primary<Request, ReplicaRequest, PrimaryResultT> primary,
                                ActionListener<PrimaryResultT> listener,
                                boolean executeOnReplicas, boolean checkWriteConsistency,
                                Replicas<ReplicaRequest> replicas,
                                Supplier<ClusterState> clusterStateSupplier, ESLogger logger, String opType) {
        this.checkWriteConsistency = checkWriteConsistency;
        this.executeOnReplicas = executeOnReplicas;
        this.replicasProxy = replicas;
        this.primary = primary;
        this.resultListener = listener;
        this.logger = logger;
        this.request = request;
        this.clusterStateSupplier = clusterStateSupplier;
        this.opType = opType;
    }

    public void execute() throws Exception {
        final String writeConsistencyFailure = checkWriteConsistency ? checkWriteConsistency() : null;
        final ShardRouting primaryRouting = primary.routingEntry();
        final ShardId primaryId = primaryRouting.shardId();
        if (writeConsistencyFailure != null) {
            finishAsFailed(new UnavailableShardsException(primaryId,
                "{} Timeout: [{}], request: [{}]", writeConsistencyFailure, request.timeout(), request));
            return;
        }

        totalShards.incrementAndGet();
        pendingShards.incrementAndGet(); // increase by 1 until we finish all primary coordination
        primaryResult = primary.perform(request);
        primary.updateLocalCheckpointForShard(primaryRouting.allocationId().getId(), primary.localCheckpoint());
        final ReplicaRequest replicaRequest = primaryResult.replicaRequest();
        assert replicaRequest.primaryTerm() > 0 : "replicaRequest doesn't have a primary term";
        if (logger.isTraceEnabled()) {
            logger.trace("[{}] op [{}] completed on primary for request [{}]", primaryId, opType, request);
        }

        performOnReplicas(primaryId, replicaRequest);

        successfulShards.incrementAndGet();
        decPendingAndFinishIfNeeded();
    }

    private void performOnReplicas(ShardId primaryId, ReplicaRequest replicaRequest) {
        // we have to get a new state after successfully indexing into the primary in order to honour recovery semantics.
        // we have to make sure that every operation indexed into the primary after recovery start will also be replicated
        // to the recovery target. If we use an old cluster state, we may miss a relocation that has started since then.
        // If the index gets deleted after primary operation, we skip replication
        final List<ShardRouting> shards = getShards(primaryId, clusterStateSupplier.get());
        final String localNodeId = primary.routingEntry().currentNodeId();
        for (final ShardRouting shard : shards) {
            if (executeOnReplicas == false || shard.unassigned()) {
                if (shard.primary() == false) {
                    totalShards.incrementAndGet();
                }
                continue;
            }

            if (shard.currentNodeId().equals(localNodeId) == false) {
                performOnReplica(shard, replicaRequest);
            }

            if (shard.relocating() && shard.relocatingNodeId().equals(localNodeId) == false) {
                performOnReplica(shard.buildTargetRelocatingShard(), replicaRequest);
            }
        }
<<<<<<< HEAD

        successfulShards.incrementAndGet(); // mark primary as successful
        decPendingAndFinishIfNeeded();
=======
>>>>>>> 0cae9ad3
    }

    private void performOnReplica(final ShardRouting shard, final ReplicaRequest replicaRequest) {
        if (logger.isTraceEnabled()) {
            logger.trace("[{}] sending op [{}] to replica {} for request [{}]", shard.shardId(), opType, shard, replicaRequest);
        }

        totalShards.incrementAndGet();
        pendingShards.incrementAndGet();
        replicasProxy.performOn(shard, replicaRequest, new ActionListener<ReplicaResponse>() {
            @Override
            public void onResponse(ReplicaResponse response) {
                successfulShards.incrementAndGet();
                primary.updateLocalCheckpointForShard(response.allocationId(), response.localCheckpoint());
                decPendingAndFinishIfNeeded();
            }

            @Override
            public void onFailure(Throwable replicaException) {
                logger.trace("[{}] failure while performing [{}] on replica {}, request [{}]", replicaException, shard.shardId(), opType,
                    shard, replicaRequest);
                if (ignoreReplicaException(replicaException)) {
                    decPendingAndFinishIfNeeded();
                } else {
                    RestStatus restStatus = ExceptionsHelper.status(replicaException);
                    shardReplicaFailures.add(new ReplicationResponse.ShardInfo.Failure(
                        shard.shardId(), shard.currentNodeId(), replicaException, restStatus, false));
                    String message = String.format(Locale.ROOT, "failed to perform %s on replica %s", opType, shard);
                    logger.warn("[{}] {}", replicaException, shard.shardId(), message);
                    replicasProxy.failShard(shard, primary.routingEntry(), message, replicaException,
                        ReplicationOperation.this::decPendingAndFinishIfNeeded,
                        ReplicationOperation.this::onPrimaryDemoted,
                        throwable -> decPendingAndFinishIfNeeded()
                    );
                }
            }
        });
    }

    private void onPrimaryDemoted(Throwable demotionFailure) {
        String primaryFail = String.format(Locale.ROOT,
            "primary shard [%s] was demoted while failing replica shard",
            primary.routingEntry());
        // we are no longer the primary, fail ourselves and start over
        primary.failShard(primaryFail, demotionFailure);
        finishAsFailed(new RetryOnPrimaryException(primary.routingEntry().shardId(), primaryFail, demotionFailure));
    }

    /**
     * checks whether we can perform a write based on the write consistency setting
     * returns **null* if OK to proceed, or a string describing the reason to stop
     */
    String checkWriteConsistency() {
        assert request.consistencyLevel() != WriteConsistencyLevel.DEFAULT : "consistency level should be set";
        final ShardId shardId = primary.routingEntry().shardId();
        final ClusterState state = clusterStateSupplier.get();
        final WriteConsistencyLevel consistencyLevel = request.consistencyLevel();
        final int sizeActive;
        final int requiredNumber;
        IndexRoutingTable indexRoutingTable = state.getRoutingTable().index(shardId.getIndexName());
        if (indexRoutingTable != null) {
            IndexShardRoutingTable shardRoutingTable = indexRoutingTable.shard(shardId.getId());
            if (shardRoutingTable != null) {
                sizeActive = shardRoutingTable.activeShards().size();
                if (consistencyLevel == WriteConsistencyLevel.QUORUM && shardRoutingTable.getSize() > 2) {
                    // only for more than 2 in the number of shardIt it makes sense, otherwise its 1 shard with 1 replica,
                    // quorum is 1 (which is what it is initialized to)
                    requiredNumber = (shardRoutingTable.getSize() / 2) + 1;
                } else if (consistencyLevel == WriteConsistencyLevel.ALL) {
                    requiredNumber = shardRoutingTable.getSize();
                } else {
                    requiredNumber = 1;
                }
            } else {
                sizeActive = 0;
                requiredNumber = 1;
            }
        } else {
            sizeActive = 0;
            requiredNumber = 1;
        }

        if (sizeActive < requiredNumber) {
            logger.trace("[{}] not enough active copies to meet write consistency of [{}] (have {}, needed {}), scheduling a retry." +
                " op [{}], request [{}]", shardId, consistencyLevel, sizeActive, requiredNumber, opType, request);
            return "Not enough active copies to meet write consistency of [" + consistencyLevel + "] (have " + sizeActive + ", needed "
                + requiredNumber + ").";
        } else {
            return null;
        }
    }

    protected List<ShardRouting> getShards(ShardId shardId, ClusterState state) {
        // can be null if the index is deleted / closed on us..
        final IndexShardRoutingTable shardRoutingTable = state.getRoutingTable().shardRoutingTableOrNull(shardId);
        List<ShardRouting> shards = shardRoutingTable == null ? Collections.emptyList() : shardRoutingTable.shards();
        return shards;
    }

    private void decPendingAndFinishIfNeeded() {
        assert pendingShards.get() > 0;
        if (pendingShards.decrementAndGet() == 0) {
            finish();
        }
    }

    private void finish() {
        if (finished.compareAndSet(false, true)) {
            final ReplicationResponse.ShardInfo.Failure[] failuresArray;
            if (shardReplicaFailures.isEmpty()) {
                failuresArray = ReplicationResponse.EMPTY;
            } else {
                failuresArray = new ReplicationResponse.ShardInfo.Failure[shardReplicaFailures.size()];
                shardReplicaFailures.toArray(failuresArray);
            }
            primaryResult.setShardInfo(new ReplicationResponse.ShardInfo(
                    totalShards.get(),
                    successfulShards.get(),
                    failuresArray
                )
            );
            resultListener.onResponse(primaryResult);
        }
    }

    private void finishAsFailed(Throwable throwable) {
        if (finished.compareAndSet(false, true)) {
            resultListener.onFailure(throwable);
        }
    }


    /**
     * Should an exception be ignored when the operation is performed on the replica.
     */
    public static boolean ignoreReplicaException(Throwable e) {
        if (TransportActions.isShardNotAvailableException(e)) {
            return true;
        }
        // on version conflict or document missing, it means
        // that a new change has crept into the replica, and it's fine
        if (isConflictException(e)) {
            return true;
        }
        return false;
    }

    public static boolean isConflictException(Throwable e) {
        Throwable cause = ExceptionsHelper.unwrapCause(e);
        // on version conflict or document missing, it means
        // that a new change has crept into the replica, and it's fine
        if (cause instanceof VersionConflictEngineException) {
            return true;
        }
        return false;
    }


    public interface Primary<
                Request extends ReplicationRequest<Request>,
                ReplicaRequest extends ReplicationRequest<ReplicaRequest>,
                PrimaryResultT extends PrimaryResult<ReplicaRequest>
            > {

        /**
         * routing entry for this primary
         */
        ShardRouting routingEntry();

        /**
         * fail the primary, typically due to the fact that the operation has learned the primary has been demoted by the master
         */
        void failShard(String message, Throwable throwable);

        /**
         * Performs the given request on this primary. Yes, this returns as soon as it can with the request for the replicas and calls a
         * listener when the primary request is completed. Yes, the primary request might complete before the method returns. Yes, it might
         * also complete after. Deal with it.
         *
         * @param request the request to perform
         * @return the request to send to the repicas
         */
        PrimaryResultT perform(Request request) throws Exception;


        /**
         * Notifies the primary of a local checkpoint for the given allocation.
         *
         * Note: The primary will use this information to advance the global checkpoint if possible.
         *
         * @param allocationId allocation ID of the shard corresponding to the supplied local checkpoint
         * @param checkpoint the *local* checkpoint for the shard
         */
        void updateLocalCheckpointForShard(String allocationId, long checkpoint);

        /** returns the local checkpoint of the primary shard */
        long localCheckpoint();
    }

    public interface Replicas<ReplicaRequest extends ReplicationRequest<ReplicaRequest>> {

        /**
         * performs the the given request on the specified replica
         *
         * @param replica        {@link ShardRouting} of the shard this request should be executed on
         * @param replicaRequest operation to peform
         * @param listener       a callback to call once the operation has been complicated, either successfully or with an error.
         */
        void performOn(ShardRouting replica, ReplicaRequest replicaRequest, ActionListener<ReplicaResponse> listener);

        /**
         * Fail the specified shard, removing it from the current set of active shards
         *
         * @param replica          shard to fail
         * @param primary          the primary shard that requested the failure
         * @param message          a (short) description of the reason
         * @param throwable        the original exception which caused the ReplicationOperation to request the shard to be failed
         * @param onSuccess        a callback to call when the shard has been successfully removed from the active set.
         * @param onPrimaryDemoted a callback to call when the shard can not be failed because the current primary has been demoted
         *                         by the master.
         * @param onIgnoredFailure a callback to call when failing a shard has failed, but it that failure can be safely ignored and the
         *                         replication operation can finish processing
         *                         Note: this callback should be used in extreme situations, typically node shutdown.
         */
        void failShard(ShardRouting replica, ShardRouting primary, String message, Throwable throwable, Runnable onSuccess,
                       Consumer<Throwable> onPrimaryDemoted, Consumer<Throwable> onIgnoredFailure);
    }

    /**
     * An interface to encapsulate the metadata needed from replica shards when they respond to operations performed on them
     */
    interface ReplicaResponse {

        /** the local check point for the shard. see {@link org.elasticsearch.index.seqno.SequenceNumbersService#getLocalCheckpoint()} */
        long localCheckpoint();

        /** the allocation id of the replica shard */
        String allocationId();
    }

    public static class RetryOnPrimaryException extends ElasticsearchException {
        public RetryOnPrimaryException(ShardId shardId, String msg) {
            this(shardId, msg, null);
        }

        public RetryOnPrimaryException(ShardId shardId, String msg, Throwable cause) {
            super(msg, cause);
            setShard(shardId);
        }

        public RetryOnPrimaryException(StreamInput in) throws IOException {
            super(in);
        }
    }

    public interface PrimaryResult<R extends ReplicationRequest<R>> {

        R replicaRequest();

        void setShardInfo(ReplicationResponse.ShardInfo shardInfo);
    }
}<|MERGE_RESOLUTION|>--- conflicted
+++ resolved
@@ -115,7 +115,7 @@
 
         performOnReplicas(primaryId, replicaRequest);
 
-        successfulShards.incrementAndGet();
+        successfulShards.incrementAndGet();  // mark primary as successful
         decPendingAndFinishIfNeeded();
     }
 
@@ -142,12 +142,6 @@
                 performOnReplica(shard.buildTargetRelocatingShard(), replicaRequest);
             }
         }
-<<<<<<< HEAD
-
-        successfulShards.incrementAndGet(); // mark primary as successful
-        decPendingAndFinishIfNeeded();
-=======
->>>>>>> 0cae9ad3
     }
 
     private void performOnReplica(final ShardRouting shard, final ReplicaRequest replicaRequest) {
@@ -379,7 +373,7 @@
     /**
      * An interface to encapsulate the metadata needed from replica shards when they respond to operations performed on them
      */
-    interface ReplicaResponse {
+    public interface ReplicaResponse {
 
         /** the local check point for the shard. see {@link org.elasticsearch.index.seqno.SequenceNumbersService#getLocalCheckpoint()} */
         long localCheckpoint();
