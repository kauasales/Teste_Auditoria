[[knn-search-api]]
=== kNN search API
++++
<titleabbrev>kNN search</titleabbrev>
++++

<<<<<<< HEAD
deprecated::[8.4.0,"The kNN search API has been replaced by the <<search-api-knn,`knn` option>> in the search API."]
experimental::[]
=======
deprecated::[8.4.0,"The kNN search API has been replaced by the <<<<search-api-knn, `knn` option>> in the search API."]

>>>>>>> 94d3fc8d
Performs a k-nearest neighbor (kNN) search and returns the matching documents.

////
[source,console]
----
PUT my-index
{
  "mappings": {
    "properties": {
      "image_vector": {
        "type": "dense_vector",
        "dims": 3,
        "index": true,
        "similarity": "l2_norm"
      }
    }
  }
}

PUT my-index/_doc/1?refresh
{
  "image_vector" : [0.5, 10, 6]
}
----
////

[source,console]
----
GET my-index/_knn_search
{
  "knn": {
    "field": "image_vector",
    "query_vector": [0.3, 0.1, 1.2],
    "k": 10,
    "num_candidates": 100
  },
  "_source": ["name", "file_type"]
}
----
// TEST[continued]
// TEST[warning:The kNN search API has been replaced by the `knn` option in the search API.]

[[knn-search-api-request]]
==== {api-request-title}

`GET <target>/_knn_search`

`POST <target>/_knn_search`

[[knn-search-api-prereqs]]
==== {api-prereq-title}

* If the {es} {security-features} are enabled, you must have the `read`
<<privileges-list-indices,index privilege>> for the target data stream, index,
or alias.

[[knn-search-api-desc]]
==== {api-description-title}

The kNN search API performs a k-nearest neighbor (kNN) search on a
<<dense-vector,`dense_vector`>> field. Given a query vector, it finds the _k_
closest vectors and returns those documents as search hits.

//tag::hnsw-algorithm[]
{es} uses the https://arxiv.org/abs/1603.09320[HNSW algorithm] to support
efficient kNN search. Like most kNN algorithms, HNSW is an approximate method
that sacrifices result accuracy for improved search speed. This means the
results returned are not always the true _k_ closest neighbors.
//end::hnsw-algorithm[]

The kNN search API supports restricting the search using a filter. The search
will return the top `k` documents that also match the filter query.

[[knn-search-api-path-params]]
==== {api-path-parms-title}

`<target>`::
(Optional, string) Comma-separated list of data streams, indices, and aliases
to search. Supports wildcards (`*`). To search all data streams and indices,
use `*` or `_all`.

[role="child_attributes"]
[[knn-search-api-query-params]]
==== {api-query-parms-title}

include::{es-repo-dir}/rest-api/common-parms.asciidoc[tag=routing]

[role="child_attributes"]
[[knn-search-api-request-body]]
==== {api-request-body-title}

`knn`::
(Required, object) Defines the kNN query to run.
+
.Properties of `knn` object
[%collapsible%open]
====
`field`::
(Required, string) The name of the vector field to search against. Must be a
<<index-vectors-knn-search, `dense_vector` field with indexing enabled>>.

`query_vector`::
(Required, array of floats) Query vector. Must have the same number of
dimensions as the vector field you are searching against.

`k`::
(Required, integer) Number of nearest neighbors to return as top hits. This
value must be less than `num_candidates`.

`num_candidates`::
(Required, integer) The number of nearest neighbor candidates to consider per
shard. Cannot exceed 10,000. {es} collects `num_candidates` results from each
shard, then merges them to find the top `k` results. Increasing
`num_candidates` tends to improve the accuracy of the final `k` results.
====

`filter`::
(Optional, <<query-dsl,Query DSL object>>) Query to filter the documents that
can match. The kNN search will return the top `k` documents that also match
this filter. The value can be a single query or a list of queries. If `filter`
is not provided, all documents are allowed to match.



include::{es-repo-dir}/search/search.asciidoc[tag=docvalue-fields-def]
include::{es-repo-dir}/search/search.asciidoc[tag=fields-param-def]
include::{es-repo-dir}/search/search.asciidoc[tag=source-filtering-def]
include::{es-repo-dir}/search/search.asciidoc[tag=stored-fields-def]

[role="child_attributes"]
[[knn-search-api-response-body]]
==== {api-response-body-title}

A kNN search response has the exact same structure as a
<<search-api-response-body, search API response>>. However, certain sections
have a meaning specific to kNN search:

* The <<search-api-response-body-score,document `_score`>> is determined by
the similarity between the query and document vector. See
<<dense-vector-similarity, `similarity`>>.
* The `hits.total` object contains the total number of nearest neighbor
candidates considered, which is `num_candidates * num_shards`. The
`hits.total.relation` will always be `eq`, indicating an exact value.<|MERGE_RESOLUTION|>--- conflicted
+++ resolved
@@ -4,13 +4,9 @@
 <titleabbrev>kNN search</titleabbrev>
 ++++
 
-<<<<<<< HEAD
 deprecated::[8.4.0,"The kNN search API has been replaced by the <<search-api-knn,`knn` option>> in the search API."]
 experimental::[]
-=======
-deprecated::[8.4.0,"The kNN search API has been replaced by the <<<<search-api-knn, `knn` option>> in the search API."]
 
->>>>>>> 94d3fc8d
 Performs a k-nearest neighbor (kNN) search and returns the matching documents.
 
 ////
