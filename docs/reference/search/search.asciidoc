[[search-search]]
=== Search API
++++
<titleabbrev>Search</titleabbrev>
++++

Returns search hits that match the query defined in the request.

[source,console]
----
GET /twitter/_search
----
// TEST[setup:twitter]

[[search-search-api-request]]
==== {api-request-title}

`GET /<index>/_search`

`GET /_search`

`POST /<index>/_search`

`POST /_search`

[[search-search-api-desc]]
==== {api-description-title}

Allows you to execute a search query and get back search hits that match the
query. You can provide search queries using the <<search-api-query-params-q,`q`
query string parameter>> or <<search-request-body,request body>>.

[[search-search-api-path-params]]
==== {api-path-parms-title}

include::{es-repo-dir}/rest-api/common-parms.asciidoc[tag=index]

[role="child_attributes"]
[[search-search-api-query-params]]
==== {api-query-parms-title}

IMPORTANT: Several options for this API can be specified using a query parameter
or a request body parameter. If both parameters are specified, only the query
parameter is used.

include::{es-repo-dir}/rest-api/common-parms.asciidoc[tag=allow-no-indices]
+
Defaults to `true`.

[[search-partial-responses]]
`allow_partial_search_results`::
(Optional, boolean)
If `true`, returns partial results if there are request timeouts or
<<shard-failures,shard failures>>. If `false`, returns an error with
no partial results. Defaults to `true`.
+
To override the default for this field, set the
`search.default_allow_partial_results` cluster setting to `false`.

`batched_reduce_size`::
(Optional, integer) The number of shard results that should be reduced at once
on the coordinating node. This value should be used as a protection mechanism
to reduce the memory overhead per search request if the potential number of
shards in the request can be large. Defaults to `512`.

[[ccs-minimize-roundtrips]]
`ccs_minimize_roundtrips`::
(Optional, boolean) If `true`, network round-trips between the
coordinating node and the remote clusters are minimized when executing
{ccs} (CCS) requests. See <<ccs-network-delays>>. Defaults to `true`.

`docvalue_fields`::
(Optional, string) A comma-separated list of fields to return as the docvalue
representation of a field for each hit.

include::{es-repo-dir}/rest-api/common-parms.asciidoc[tag=expand-wildcards]
+
Defaults to `open`.

`explain`::
(Optional, boolean) If `true`, returns detailed information about score
computation as part of a hit. Defaults to `false`.

include::{es-repo-dir}/rest-api/common-parms.asciidoc[tag=from]
+
--
By default, you cannot page through more than 10,000 documents using the `from`
and `size` parameters. This limit is set using the
<<index-max-result-window,`index.max_result_window`>> index setting.

Deep paging or requesting many results at once can result in slow searches.
Results are sorted before being returned. Because search requests usually span
multiple shards, each shard must generate its own sorted results. These separate
results must then be combined and sorted to ensure that the overall order is
correct.

As an alternative to deep paging, we recommend using
<<request-body-search-scroll,scroll>> or the
<<request-body-search-search-after,`search_after`>> parameter.
--

`ignore_throttled`::
(Optional, boolean) If `true`, concrete, expanded or aliased indices will be
ignored when frozen. Defaults to `false`.

include::{es-repo-dir}/rest-api/common-parms.asciidoc[tag=index-ignore-unavailable]

`max_concurrent_shard_requests`::
(Optional, integer) Defines the number of concurrent shard requests per node
this search executes concurrently. This value should be used to limit the
impact of the search on the cluster in order to limit the number of concurrent
shard requests. Defaults to `5`.

`pre_filter_shard_size`::
(Optional, integer) Defines a threshold that enforces a pre-filter roundtrip
to prefilter search shards based on query rewriting if the number of shards
the search request expands to exceeds the threshold. This filter roundtrip can
limit the number of shards significantly if for instance a shard can not match
any documents based on its rewrite method ie. if date filters are mandatory
to match but the shard bounds and the query are disjoint.
When unspecified, the pre-filter phase is executed if any of these conditions is met:
  - The request targets more than `128` shards.
  - The request targets one or more read-only index.
  - The primary sort of the query targets an indexed field.

`preference`::
(Optional, string) Specifies the node or shard the operation should be
performed on. Random by default.

[[search-api-query-params-q]]
include::{es-repo-dir}/rest-api/common-parms.asciidoc[tag=search-q]
+
You can use the `q` parameter to run a query parameter search. Query parameter
searches do not support the full {es} <<query-dsl,Query DSL>> but are handy for
testing.
+
IMPORTANT: The `q` parameter overrides the <<request-body-search-query,`query`>>
parameter in the request body. If both parameters are specified, documents
matching the `query` request body parameter are not returned.

`request_cache`::
(Optional, boolean) If `true`, the caching of search results is enabled for
requests where `size` is `0`. See <<shard-request-cache>>. Defaults to index
level settings.

`rest_total_hits_as_int`::
(Optional, boolean) Indicates whether hits.total should be rendered as an
integer or an object in the rest search response. Defaults to `false`.

`routing`::
(Optional, <<time-units, time units>>) Specifies how long a consistent view of
the index should be maintained for scrolled search.

[[search-api-scroll-query-param]]
`scroll`::
(Optional, <<time-units,time value>>)
Period to retain the <<scroll-search-context,search context>> for scrolling. See
<<request-body-search-scroll>>.
+
By default, this value cannot must be less than `1d` (one day). You can change
this limit using the `search.max_keep_alive` cluster-level setting.

include::{es-repo-dir}/rest-api/common-parms.asciidoc[tag=search_type]

`seq_no_primary_term`::
(Optional, boolean) If `true`, returns sequence number and primary term of the
last modification of each hit. See <<optimistic-concurrency-control>>.

`size`::
(Optional, integer) Defines the number of hits to return. Defaults to `10`.
+
--
By default, you cannot page through more than 10,000 documents using the `from`
and `size` parameters. This limit is set using the
<<index-max-result-window,`index.max_result_window`>> index setting.

Deep paging or requesting many results at once can result in slow searches.
Results are sorted before being returned. Because search requests usually span
multiple shards, each shard must generate its own sorted results. These separate
results must then be combined and sorted to ensure that the overall order is
correct.

As an alternative to deep paging, we recommend using
<<request-body-search-scroll,scroll>> or the
<<request-body-search-search-after,`search_after`>> parameter.

If the <<search-api-scroll-query-param,`scroll` parameter>> is specified, this
value cannot be `0`.
--

`sort`::
(Optional, string) A comma-separated list of <field>:<direction> pairs.

`_source`::
(Optional)
Indicates which <<mapping-source-field,source fields>> are returned for matching
documents. These fields are returned in the `hits._source` property of
the search response. Defaults to `true`.
+
.Valid values for `_source`
[%collapsible%open]
====
`true`::
(boolean)
The entire document source is returned.

`false`::
(boolean)
The document source is not returned.

`<string>`::
(string)
Comma-separated list of source fields to return.
Wildcard (`*`) patterns are supported.
====

include::{es-repo-dir}/rest-api/common-parms.asciidoc[tag=source_excludes]

include::{es-repo-dir}/rest-api/common-parms.asciidoc[tag=source_includes]

`stats`::
(Optional, string) Specific `tag` of the request for logging and statistical
purposes.

`stored_fields`::
(Optional, string) A comma-separated list of stored fields to return as part
of a hit. If no fields are specified, no stored fields are included in the
response.
+
If this field is specified, the `_source` parameter defaults to `false`. You can
pass `_source: true` to return both source fields and
stored fields in the search response.

`suggest_field`::
(Optional, string) Specifies which field to use for suggestions.

`suggest_text`::
(Optional, string) The source text for which the suggestions should be
returned.

include::{es-repo-dir}/rest-api/common-parms.asciidoc[tag=terminate_after]
+
Defaults to `0`, which does not terminate query execution early.

`timeout`::
(Optional, <<time-units, time units>>) Specifies the period of time to wait
for a response. If no response is received before the timeout expires, the
request fails and returns an error. Defaults to no timeout.

`track_scores`::
(Optional, boolean) If `true`, calculate and return document scores, even if
the scores are not used for sorting. Defaults to `false`.

`track_total_hits`::
(Optional, integer or boolean)
Number of hits matching the query to count accurately. Defaults to `10000`.
+
If `true`, the default value is used. If `false`, the response does not
include the total number of hits matching the query.

`typed_keys`::
(Optional, boolean) If `true`, aggregation and suggester names are be prefixed
by their respective types in the response. Defaults to `true`.

`version`::
(Optional, boolean)
If `true`, returns document version as part of a hit. Defaults to `false`.

[role="child_attributes"]
[[search-search-api-request-body]]
==== {api-request-body-title}

[[search-docvalue-fields]]
`docvalue_fields`::
(Optional, array of strings and objects)
Array of wildcard (`*`) patterns. The request returns doc values for field names
matching these patterns in the `hits.fields` property of the response.
+
You can specify items in the array as a string or object. See <<search-fields>>.
+
.Properties of `docvalue_fields` objects
[%collapsible]
====
`field`::
(Required, string)
Wildcard pattern. The request returns doc values for field names matching this
pattern.

`format`::
(Optional, string)
Format in which the doc values are returned.
+
For <<date,date fields>>, you can specify a  date <<mapping-date-format,date
`format`>>. For <<number,numeric fields>> fields, you can specify a
https://docs.oracle.com/javase/8/docs/api/java/text/DecimalFormat.html[DecimalFormat
pattern].
+
For other field datatypes, this parameter is not supported.
====
+
WARNING: <<doc-values,Doc values>> are enabled on supported fields by default.
However, they can be disabled using the <<doc-values,`doc_values`>> mapping
parameter. If the `docvalue_fields` parameter specifies a field without a doc
value, the search request attempts to load the value from the
<<modules-fielddata,field data cache>>. This causes the field's terms to be
loaded into memory, resulting in higher memory consumption.
+
You cannot use the `docvalue_fields` parameter to return doc values
for nested objects. If you specify a pattern containing a nested object, the
request returns an empty array (`[ ]`) for the field. To access nested fields,
use the <<request-body-search-inner-hits, `inner_hits`>> parameter's
`docvalue_fields` property.

[[request-body-search-explain]]
`explain`::
(Optional, boolean) If `true`, returns detailed information about score
computation as part of a hit. Defaults to `false`.

include::{es-repo-dir}/rest-api/common-parms.asciidoc[tag=from]
+
--
By default, you cannot page through more than 10,000 documents using the `from`
and `size` parameters. This limit is set using the
<<index-max-result-window,`index.max_result_window`>> index setting.

Deep paging or requesting many results at once can result in slow searches.
Results are sorted before being returned. Because search requests usually span
multiple shards, each shard must generate its own sorted results. These separate
results must then be combined and sorted to ensure that the overall order is
correct.

As an alternative to deep paging, we recommend using
<<request-body-search-scroll,scroll>> or the
<<request-body-search-search-after,`search_after`>> parameter.
--

[[request-body-search-query]]
`query`::
(Optional, <<query-dsl,query object>>) Defines the search definition using the
<<query-dsl,Query DSL>>.

[[request-body-search-seq-no-primary-term]]
`seq_no_primary_term`::
(Optional, boolean) If `true`, returns sequence number and primary term of the
last modification of each hit. See <<optimistic-concurrency-control>>.

`size`::
(Optional, integer) The number of hits to return. Needs to be non-negative and defaults to `10`.
+
--
By default, you cannot page through more than 10,000 documents using the `from`
and `size` parameters. This limit is set using the
<<index-max-result-window,`index.max_result_window`>> index setting.

Deep paging or requesting many results at once can result in slow searches.
Results are sorted before being returned. Because search requests usually span
multiple shards, each shard must generate its own sorted results. These separate
results must then be combined and sorted to ensure that the overall order is
correct.

As an alternative to deep paging, we recommend using
<<request-body-search-scroll,scroll>> or the
<<request-body-search-search-after,`search_after`>> parameter.

If the <<search-api-scroll-query-param,`scroll` parameter>> is specified, this
value cannot be `0`.
--

`_source`::
(Optional)
Indicates which <<mapping-source-field,source fields>> are returned for matching
documents. These fields are returned in the `hits._source` property of
the search response. Defaults to `true`.
+
.Valid values for `_source`
[%collapsible%open]
====
`true`::
(boolean)
The entire document source is returned.

`false`::
(boolean)
The document source is not returned.

`<wildcard_pattern>`::
(string or array of strings)
Wildcard (`*`) pattern or array of patterns containing source fields to return.

`<object>`::
(object)
Object containing a list of source fields to include or exclude.
+
.Properties for `<object>`
[%collapsible%open]
=====
`excludes`::
(string or array of strings)
Wildcard (`*`) pattern or array of patterns containing source fields to exclude
from the response.
+
You can also use this property to exclude fields from the subset specified in
`includes` property.

`includes`::
(string or array of strings)
Wildcard (`*`) pattern or array of patterns containing source fields to return.
+
If this property is specified, only these source fields are returned. You can
exclude fields from this subset using the `excludes` property.
=====
====

include::{es-repo-dir}/rest-api/common-parms.asciidoc[tag=terminate_after]
+
Defaults to `0`, which does not terminate query execution early.

`timeout`::
(Optional, <<time-units, time units>>) Specifies the period of time to wait
for a response. If no response is received before the timeout expires, the
request fails and returns an error. Defaults to no timeout.

[[request-body-search-version]]
`version`::
(Optional, boolean)
If `true`, returns document version as part of a hit. Defaults to `false`.


[role="child_attributes"]
[[search-api-response-body]]
==== {api-response-body-title}

`_scroll_id`::
(string)
Identifier for the search and its <<scroll-search-context,search context>>.
+
You can use this scroll ID with the <<scroll-api,scroll API>> to retrieve the
next batch of search results for the request. See
<<request-body-search-scroll>>.
+
This parameter is only returned if the <<search-api-scroll-query-param,`scroll`
query parameter>> is specified in the request.

`took`::
+
--
(integer)
Milliseconds it took {es} to execute the request.

This value is calculated by measuring the time elapsed
between receipt of a request on the coordinating node
and the time at which the coordinating node is ready to send the response.

Took time includes:

* Communication time between the coordinating node and data nodes
* Time the request spends in the `search` <<modules-threadpool,thread pool>>,
  queued for execution
* Actual execution time

Took time does *not* include:

* Time needed to send the request to {es}
* Time needed to serialize the JSON response
* Time needed to send the response to a client
--

`timed_out`::
(boolean)
If `true`,
the request timed out before completion;
returned results may be partial or empty.

`_shards`::
(object)
Contains a count of shards used for the request.
+
.Properties of `_shards`
[%collapsible%open]
====
`total`::
(integer)
Total number of shards that require querying,
including unallocated shards.

`successful`::
(integer)
Number of shards that executed the request successfully.

`skipped`::
(integer)
Number of shards that skipped the request because a lightweight check
helped realize that no documents could possibly match on this shard. This
typically happens when a search request includes a range filter and the
shard only has values that fall outside of that range.

`failed`::
(integer)
Number of shards that failed to execute the request. Note that shards
that are not allocated will be considered neither successful nor failed.
Having `failed+successful` less than `total` is thus an indication that
some of the shards were not allocated.
====

`hits`::
(object)
Contains returned documents and metadata.
+
.Properties of `hits`
[%collapsible%open]
====
`total`::
(object)
Metadata about the number of returned documents.
+
.Properties of `total`
[%collapsible%open]
=====
`value`::
(integer)
Total number of returned documents.

`relation`::
(string)
Indicates whether the number of returned documents in the `value`
parameter is accurate or a lower bound.
+
.Values of `relation`:
[%collapsible%open]
======
`eq`:: Accurate
`gte`:: Lower bound, including returned documents
======
=====

`max_score`::
(float)
Highest returned <<search-api-response-body-score,document `_score`>>.
+
This value is `null` for requests that do not sort by `_score`.

[[search-api-response-body-hits]]
`hits`::
(array of objects)
Array of returned document objects.
+
.Properties of `hits` objects
[%collapsible%open]
=====
`_index`::
(string)
Name of the index containing the returned document.

`_id`::
(string)
Unique identifier for the returned document.
This ID is only unique within the returned index.

[[search-api-response-body-score]]
`_score`::
(float)
Positive 32-bit floating point number used to determine the relevance of the
returned document.

[[search-api-response-body-source]]
`_source`::
(object)
Original JSON body passed for the document at index time.
+
<<<<<<< HEAD
If the <<search-docvalue-fields,`docvalue_fields`>> parameter is specified and
the `source` parameter is not specified, this property is not returned.
+
.Properties of `_source`
[%collapsible%open]
======
`<field>`::
Key is the field name. Value is the JSON value passed for the field at index
time.
======

`fields`::
(object)
Contains doc values for fields specified using the
<<search-docvalue-fields,`docvalue_fields`>> parameter. This property is only
returned if `docvalue_fields` is specified in the search request.
+
.Properties of `fields`
[%collapsible%open]
======
`<field>`::
(array)
Key is the field name. Value is the doc value for the field.
+
If no doc values are available for the field, the value is an empty array
(`[ ]`).
======
=======
You can use the `_source` parameter to exclude this property from the response
or specify which source fields to return.
>>>>>>> 9524daf1
=====
====

[[search-search-api-example]]
==== {api-examples-title}

[[search-api-specific-ex]]
===== Search an index using the `q` query parameter

[source,console]
----
GET /twitter/_search?q=user:kimchy
----
// TEST[continued]

The API returns the following response:

[source,console-result]
----
{
  "took": 5,
  "timed_out": false,
  "_shards": {
    "total": 1,
    "successful": 1,
    "skipped": 0,
    "failed": 0
  },
  "hits": {
    "total": {
      "value": 1,
      "relation": "eq"
    },
    "max_score": 1.3862942,
    "hits": [
      {
        "_index": "twitter",
        "_id": "0",
        "_score": 1.3862942,
        "_source": {
          "date": "2009-11-15T14:12:12",
          "likes": 0,
          "message": "trying out Elasticsearch",
          "user": "kimchy"
        }
      }
    ]
  }
}
----
// TESTRESPONSE[s/"took": 5/"took": $body.took/]

[[search-multi-index]]
===== Search several indices using the `q` query parameter

[source,console]
----
GET /kimchy,elasticsearch/_search?q=user:kimchy
----
// TEST[s/^/PUT kimchy\nPUT elasticsearch\n/]

[[search-api-all-ex]]
===== Search all indices using the `q` query parameter

To search all indices in a cluster,
omit the `<index>` parameter.

[source,console]
----
GET /_search?q=user:kimchy
----
// TEST[continued]

Alternatively,
you can use the `_all` or `*` value in the `<index>` parameter.

[source,console]
----
GET /_all/_search?q=user:kimchy
----
// TEST[continued]

[source,console]
----
GET /*/_search?q=user:kimchy
----
// TEST[continued]

[[search-request-body-api-example]]
===== Search an index using the `query` request body parameter

[source,console]
--------------------------------------------------
GET /twitter/_search
{
  "query": {
    "term": {
      "user": "kimchy"
    }
  }
}
--------------------------------------------------
// TEST[setup:twitter]

The API returns the following response:

[source,console-result]
--------------------------------------------------
{
  "took": 1,
  "timed_out": false,
  "_shards": {
    "total": 1,
    "successful": 1,
    "skipped": 0,
    "failed": 0
  },
  "hits": {
    "total": {
      "value": 1,
      "relation": "eq"
    },
    "max_score": 1.3862942,
    "hits": [
      {
        "_index": "twitter",
        "_id": "0",
        "_score": 1.3862942,
        "_source": {
          "user": "kimchy",
          "message": "trying out Elasticsearch",
          "date": "2009-11-15T14:12:12",
          "likes": 0
        }
      }
    ]
  }
}
--------------------------------------------------
// TESTRESPONSE[s/"took": 1/"took": $body.took/]<|MERGE_RESOLUTION|>--- conflicted
+++ resolved
@@ -567,38 +567,11 @@
 (object)
 Original JSON body passed for the document at index time.
 +
-<<<<<<< HEAD
+You can use the `_source` parameter to exclude this property from the response
+or specify which source fields to return.
++
 If the <<search-docvalue-fields,`docvalue_fields`>> parameter is specified and
 the `source` parameter is not specified, this property is not returned.
-+
-.Properties of `_source`
-[%collapsible%open]
-======
-`<field>`::
-Key is the field name. Value is the JSON value passed for the field at index
-time.
-======
-
-`fields`::
-(object)
-Contains doc values for fields specified using the
-<<search-docvalue-fields,`docvalue_fields`>> parameter. This property is only
-returned if `docvalue_fields` is specified in the search request.
-+
-.Properties of `fields`
-[%collapsible%open]
-======
-`<field>`::
-(array)
-Key is the field name. Value is the doc value for the field.
-+
-If no doc values are available for the field, the value is an empty array
-(`[ ]`).
-======
-=======
-You can use the `_source` parameter to exclude this property from the response
-or specify which source fields to return.
->>>>>>> 9524daf1
 =====
 ====
 
