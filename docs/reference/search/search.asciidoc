--- conflicted
+++ resolved
@@ -206,10 +206,7 @@
   (Optional, <<query-dsl,query object>>) Defines the search definition using the
   <<query-dsl,Query DSL>>.
 
-<<<<<<< HEAD
-=======
 [role="child_attributes"]
->>>>>>> a7729c8e
 [[search-api-response-body]]
 ==== {api-response-body-title}
 
@@ -316,16 +313,6 @@
 (array of objects)
 Array of returned document objects.
 +
-<<<<<<< HEAD
-* `_index`: Name of the index containing the returned document.
-* `_id`: Unique identifier for the returned document.
-  This ID is only unique within the returned index.
-* `_score`: Positive 32-bit floating point number used to determine the
-  relevance of the returned document.
-* `_source`: Object containing the original JSON body
-  passed for the document at index time.
---
-=======
 .Properties of `hits` objects
 [%collapsible%open]
 =====
@@ -350,7 +337,6 @@
 Original JSON body passed for the document at index time.
 =====
 ====
->>>>>>> a7729c8e
 
 [[search-search-api-example]]
 ==== {api-examples-title}
