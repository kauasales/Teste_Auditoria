[[docs-reindex]]
== Reindex API

IMPORTANT: Reindex requires <<mapping-source-field,`_source`>> to be enabled for
all documents in the source index.

IMPORTANT: Reindex does not attempt to set up the destination index.  It does
not copy the settings of the source index.  You should set up the destination
index prior to running a `_reindex` action, including setting up mappings, shard
counts, replicas, etc.

The most basic form of `_reindex` just copies documents from one index to another.
This will copy documents from the `twitter` index into the `new_twitter` index:

[source,js]
--------------------------------------------------
POST _reindex
{
  "source": {
    "index": "twitter"
  },
  "dest": {
    "index": "new_twitter"
  }
}
--------------------------------------------------
// CONSOLE
// TEST[setup:big_twitter]

That will return something like this:

[source,js]
--------------------------------------------------
{
  "took" : 147,
  "timed_out": false,
  "created": 120,
  "updated": 0,
  "deleted": 0,
  "batches": 1,
  "version_conflicts": 0,
  "noops": 0,
  "retries": {
    "bulk": 0,
    "search": 0
  },
  "throttled_millis": 0,
  "requests_per_second": -1.0,
  "throttled_until_millis": 0,
  "total": 120,
  "failures" : [ ]
}
--------------------------------------------------
// TESTRESPONSE[s/"took" : 147/"took" : "$body.took"/]

Just like <<docs-update-by-query,`_update_by_query`>>, `_reindex` gets a
snapshot of the source index but its target must be a **different** index so
version conflicts are unlikely. The `dest` element can be configured like the
index API to control optimistic concurrency control. Just leaving out
`version_type` (as above) or setting it to `internal` will cause Elasticsearch
to blindly dump documents into the target, overwriting any that happen to have
the same type and id:

[source,js]
--------------------------------------------------
POST _reindex
{
  "source": {
    "index": "twitter"
  },
  "dest": {
    "index": "new_twitter",
    "version_type": "internal"
  }
}
--------------------------------------------------
// CONSOLE
// TEST[setup:twitter]

Setting `version_type` to `external` will cause Elasticsearch to preserve the
`version` from the source, create any documents that are missing, and update
any documents that have an older version in the destination index than they do
in the source index:

[source,js]
--------------------------------------------------
POST _reindex
{
  "source": {
    "index": "twitter"
  },
  "dest": {
    "index": "new_twitter",
    "version_type": "external"
  }
}
--------------------------------------------------
// CONSOLE
// TEST[setup:twitter]

Settings `op_type` to `create` will cause `_reindex` to only create missing
documents in the target index. All existing documents will cause a version
conflict:

[source,js]
--------------------------------------------------
POST _reindex
{
  "source": {
    "index": "twitter"
  },
  "dest": {
    "index": "new_twitter",
    "op_type": "create"
  }
}
--------------------------------------------------
// CONSOLE
// TEST[setup:twitter]

By default version conflicts abort the `_reindex` process but you can just
count them by settings `"conflicts": "proceed"` in the request body:

[source,js]
--------------------------------------------------
POST _reindex
{
  "conflicts": "proceed",
  "source": {
    "index": "twitter"
  },
  "dest": {
    "index": "new_twitter",
    "op_type": "create"
  }
}
--------------------------------------------------
// CONSOLE
// TEST[setup:twitter]

You can limit the documents by adding a type to the `source` or by adding a
query. This will only copy tweets made by `kimchy` into `new_twitter`:

[source,js]
--------------------------------------------------
POST _reindex
{
  "source": {
    "index": "twitter",
    "type": "_doc",
    "query": {
      "term": {
        "user": "kimchy"
      }
    }
  },
  "dest": {
    "index": "new_twitter"
  }
}
--------------------------------------------------
// CONSOLE
// TEST[setup:twitter]

`index` and `type` in `source` can both be lists, allowing you to copy from
lots of sources in one request. This will copy documents from the `_doc` and
<<<<<<< HEAD
`post` types in the `twitter` and `blog` index. The copied documents would include the
`post` type in the `twitter` index and the `_doc` type in the `blog` index. For more
specific parameters, you can use `query`.

The Reindex API makes no effort to handle ID collisions. For such issues, the target index
will remain valid, but it's not easy to predict which document will survive because
the iteration order isn't well defined.
=======
`post` types in the `twitter` and `blog` indices.
>>>>>>> 0c7f6570

[source,js]
--------------------------------------------------
POST _reindex
{
  "source": {
    "index": ["twitter", "blog"],
    "type": ["_doc", "post"]
  },
  "dest": {
    "index": "all_together",
    "type": "_doc"
  }
}
--------------------------------------------------
// CONSOLE
// TEST[setup:twitter]
// TEST[s/^/PUT blog\/post\/post1?refresh\n{"test": "foo"}\n/]

NOTE: The Reindex API makes no effort to handle ID collisions so the last
document written will "win" but the order isn't usually predictable so it is
not a good idea to rely on this behavior. Instead, make sure that IDs are unique
using a script.

It's also possible to limit the number of processed documents by setting
`size`. This will only copy a single document from `twitter` to
`new_twitter`:

[source,js]
--------------------------------------------------
POST _reindex
{
  "size": 1,
  "source": {
    "index": "twitter"
  },
  "dest": {
    "index": "new_twitter"
  }
}
--------------------------------------------------
// CONSOLE
// TEST[setup:twitter]

If you want a particular set of documents from the `twitter` index you'll
need to use `sort`. Sorting makes the scroll less efficient but in some contexts
it's worth it. If possible, prefer a more selective query to `size` and `sort`.
This will copy 10000 documents from `twitter` into `new_twitter`:

[source,js]
--------------------------------------------------
POST _reindex
{
  "size": 10000,
  "source": {
    "index": "twitter",
    "sort": { "date": "desc" }
  },
  "dest": {
    "index": "new_twitter"
  }
}
--------------------------------------------------
// CONSOLE
// TEST[setup:twitter]

The `source` section supports all the elements that are supported in a
<<search-request-body,search request>>. For instance, only a subset of the
fields from the original documents can be reindexed using `source` filtering
as follows:

[source,js]
--------------------------------------------------
POST _reindex
{
  "source": {
    "index": "twitter",
    "_source": ["user", "_doc"]
  },
  "dest": {
    "index": "new_twitter"
  }
}
--------------------------------------------------
// CONSOLE
// TEST[setup:twitter]


Like `_update_by_query`, `_reindex` supports a script that modifies the
document. Unlike `_update_by_query`, the script is allowed to modify the
document's metadata. This example bumps the version of the source document:

[source,js]
--------------------------------------------------
POST _reindex
{
  "source": {
    "index": "twitter"
  },
  "dest": {
    "index": "new_twitter",
    "version_type": "external"
  },
  "script": {
    "source": "if (ctx._source.foo == 'bar') {ctx._version++; ctx._source.remove('foo')}",
    "lang": "painless"
  }
}
--------------------------------------------------
// CONSOLE
// TEST[setup:twitter]

Just as in `_update_by_query`, you can set `ctx.op` to change the
operation that is executed on the destination index:

`noop`::

Set `ctx.op = "noop"` if your script decides that the document doesn't have
to be indexed in the destination index. This no operation will be reported
in the `noop` counter in the <<docs-reindex-response-body, response body>>.

`delete`::

Set `ctx.op = "delete"` if your script decides that the document must be
 deleted from the destination index. The deletion will be reported in the
 `deleted` counter in the <<docs-reindex-response-body, response body>>.

Setting `ctx.op` to anything else will return an error, as will setting any
other field in `ctx`.

Think of the possibilities! Just be careful; you are able to
change:

 * `_id`
 * `_type`
 * `_index`
 * `_version`
 * `_routing`

Setting `_version` to `null` or clearing it from the `ctx` map is just like not
sending the version in an indexing request; it will cause the document to be
overwritten in the target index regardless of the version on the target or the
version type you use in the `_reindex` request.

By default if `_reindex` sees a document with routing then the routing is
preserved unless it's changed by the script. You can set `routing` on the
`dest` request to change this:

`keep`::

Sets the routing on the bulk request sent for each match to the routing on
the match. This is the default value.

`discard`::

Sets the routing on the bulk request sent for each match to `null`.

`=<some text>`::

Sets the routing on the bulk request sent for each match to all text after
the `=`.

For example, you can use the following request to copy all documents from
the `source` index with the company name `cat` into the `dest` index with
routing set to `cat`.

[source,js]
--------------------------------------------------
POST _reindex
{
  "source": {
    "index": "source",
    "query": {
      "match": {
        "company": "cat"
      }
    }
  },
  "dest": {
    "index": "dest",
    "routing": "=cat"
  }
}
--------------------------------------------------
// CONSOLE
// TEST[s/^/PUT source\n/]

By default `_reindex` uses scroll batches of 1000. You can change the
batch size with the `size` field in the `source` element:

[source,js]
--------------------------------------------------
POST _reindex
{
  "source": {
    "index": "source",
    "size": 100
  },
  "dest": {
    "index": "dest",
    "routing": "=cat"
  }
}
--------------------------------------------------
// CONSOLE
// TEST[s/^/PUT source\n/]

Reindex can also use the <<ingest>> feature by specifying a
`pipeline` like this:

[source,js]
--------------------------------------------------
POST _reindex
{
  "source": {
    "index": "source"
  },
  "dest": {
    "index": "dest",
    "pipeline": "some_ingest_pipeline"
  }
}
--------------------------------------------------
// CONSOLE
// TEST[s/^/PUT source\n/]

[float]
[[reindex-from-remote]]
=== Reindex from Remote

Reindex supports reindexing from a remote Elasticsearch cluster:

[source,js]
--------------------------------------------------
POST _reindex
{
  "source": {
    "remote": {
      "host": "http://otherhost:9200",
      "username": "user",
      "password": "pass"
    },
    "index": "source",
    "query": {
      "match": {
        "test": "data"
      }
    }
  },
  "dest": {
    "index": "dest"
  }
}
--------------------------------------------------
// CONSOLE
// TEST[setup:host]
// TEST[s/^/PUT source\n/]
// TEST[s/otherhost:9200",/\${host}"/]
// TEST[s/"username": "user",//]
// TEST[s/"password": "pass"//]

<<<<<<< HEAD
The `host` parameter must contain a scheme, host, and port (e.g.
`https://otherhost:9200`). The `username` and `password` parameters are
optional, and when they are present `_reindex` will connect to the remote
Elasticsearch node using basic auth. Be sure to use `https` when using
basic auth or the password will be sent in plain text.
=======
The `host` parameter must contain a scheme, host, port (e.g.
`https://otherhost:9200`) and optional path (e.g. `https://otherhost:9200/proxy`).
The `username` and `password` parameters are optional, and when they are present `_reindex`
will connect to the remote Elasticsearch node using basic auth. Be sure to use `https` when
using basic auth or the password will be sent in plain text.
>>>>>>> 0c7f6570

Remote hosts have to be explicitly whitelisted in elasticsearch.yaml using the
`reindex.remote.whitelist` property. It can be set to a comma delimited list
of allowed remote `host` and `port` combinations (e.g.
`otherhost:9200, another:9200, 127.0.10.*:9200, localhost:*`). Scheme is
ignored by the whitelist - only host and port are used, for example:


[source,yaml]
--------------------------------------------------
reindex.remote.whitelist: "otherhost:9200, another:9200, 127.0.10.*:9200, localhost:*"
--------------------------------------------------

The whitelist must be configured on any nodes that will coordinate the reindex.

This feature should work with remote clusters of any version of Elasticsearch
you are likely to find. This should allow you to upgrade from any version of
Elasticsearch to the current version by reindexing from a cluster of the old
version.

To enable queries sent to older versions of Elasticsearch the `query` parameter
is sent directly to the remote host without validation or modification.

NOTE: Reindexing from remote clusters does not support
<<docs-reindex-manual-slice, manual>> or
<<docs-reindex-automatic-slice, automatic slicing>>.

Reindexing from a remote server uses an on-heap buffer that defaults to a
maximum size of 100mb. If the remote index includes very large documents you'll
need to use a smaller batch size. The example below sets the batch size to `10`
which is very, very small.

[source,js]
--------------------------------------------------
POST _reindex
{
  "source": {
    "remote": {
      "host": "http://otherhost:9200"
    },
    "index": "source",
    "size": 10,
    "query": {
      "match": {
        "test": "data"
      }
    }
  },
  "dest": {
    "index": "dest"
  }
}
--------------------------------------------------
// CONSOLE
// TEST[setup:host]
// TEST[s/^/PUT source\n/]
// TEST[s/otherhost:9200/\${host}/]

It is also possible to set the socket read timeout on the remote connection
with the `socket_timeout` field and the connection timeout with the
`connect_timeout` field. Both default to 30 seconds. This example
sets the socket read timeout to one minute and the connection timeout to 10
seconds:

[source,js]
--------------------------------------------------
POST _reindex
{
  "source": {
    "remote": {
      "host": "http://otherhost:9200",
      "socket_timeout": "1m",
      "connect_timeout": "10s"
    },
    "index": "source",
    "query": {
      "match": {
        "test": "data"
      }
    }
  },
  "dest": {
    "index": "dest"
  }
}
--------------------------------------------------
// CONSOLE
// TEST[setup:host]
// TEST[s/^/PUT source\n/]
// TEST[s/otherhost:9200/\${host}/]

[float]
=== URL Parameters

In addition to the standard parameters like `pretty`, the Reindex API also
supports `refresh`, `wait_for_completion`, `wait_for_active_shards`, `timeout`,
`scroll` and `requests_per_second`.

Sending the `refresh` url parameter will cause all indexes to which the request
wrote to be refreshed. This is different than the Index API's `refresh`
parameter which causes just the shard that received the new data to be
refreshed. Also unlike the Index API it does not support `wait_for`.

If the request contains `wait_for_completion=false` then Elasticsearch will
perform some preflight checks, launch the request, and then return a `task`
which can be used with <<docs-reindex-task-api,Tasks APIs>>
to cancel or get the status of the task. Elasticsearch will also create a
record of this task as a document at `.tasks/task/${taskId}`. This is yours
to keep or remove as you see fit. When you are done with it, delete it so
Elasticsearch can reclaim the space it uses.

`wait_for_active_shards` controls how many copies of a shard must be active
before proceeding with the reindexing. See <<index-wait-for-active-shards,here>>
for details. `timeout` controls how long each write request waits for unavailable
shards to become available. Both work exactly how they work in the
<<docs-bulk,Bulk API>>. As `_reindex` uses scroll search, you can also specify
the `scroll` parameter to control how long it keeps the "search context" alive,
(e.g. `?scroll=10m`). The default value is 5 minutes.

`requests_per_second` can be set to any positive decimal number (`1.4`, `6`,
`1000`, etc) and throttles the rate at which `_reindex` issues batches of index
operations by padding each batch with a wait time. The throttling can be
disabled by setting `requests_per_second` to `-1`.

The throttling is done by waiting between batches so that the `scroll` which `_reindex`
uses internally can be given a timeout that takes into account the padding.
The padding time is the difference between the batch size divided by the
`requests_per_second` and the time spent writing. By default the batch size is
`1000`, so if the `requests_per_second` is set to `500`:

[source,txt]
--------------------------------------------------
target_time = 1000 / 500 per second = 2 seconds
wait_time = target_time - write_time = 2 seconds - .5 seconds = 1.5 seconds
--------------------------------------------------

Since the batch is issued as a single `_bulk` request, large batch sizes will
cause Elasticsearch to create many requests and then wait for a while before
starting the next set. This is "bursty" instead of "smooth". The default value is `-1`.

[float]
[[docs-reindex-response-body]]
=== Response body

//////////////////////////
[source,js]
--------------------------------------------------
POST /_reindex?wait_for_completion
{
  "source": {
    "index": "twitter"
  },
  "dest": {
    "index": "new_twitter"
  }
}
--------------------------------------------------
// CONSOLE
// TEST[setup:twitter]

//////////////////////////

The JSON response looks like this:

[source,js]
--------------------------------------------------
{
  "took": 639,
  "timed_out": false,
  "total": 5,
  "updated": 0,
  "created": 5,
  "deleted": 0,
  "batches": 1,
  "noops": 0,
  "version_conflicts": 2,
  "retries": {
    "bulk": 0,
    "search": 0
  },
  "throttled_millis": 0,
  "requests_per_second": 1,
  "throttled_until_millis": 0,
  "failures": [ ]
}
--------------------------------------------------
// TESTRESPONSE[s/: [0-9]+/: $body.$_path/]

`took`::

The total milliseconds the entire operation took.

`timed_out`::

This flag is set to `true` if any of the requests executed during the
reindex timed out.

`total`::

The number of documents that were successfully processed.

`updated`::

The number of documents that were successfully updated.

`created`::

The number of documents that were successfully created.

`deleted`::

The number of documents that were successfully deleted.

`batches`::

The number of scroll responses pulled back by the reindex.

`noops`::

The number of documents that were ignored because the script used for
the reindex returned a `noop` value for `ctx.op`.

`version_conflicts`::

The number of version conflicts that reindex hit.

`retries`::

The number of retries attempted by reindex. `bulk` is the number of bulk
actions retried and `search` is the number of search actions retried.

`throttled_millis`::

Number of milliseconds the request slept to conform to `requests_per_second`.

`requests_per_second`::

The number of requests per second effectively executed during the reindex.

`throttled_until_millis`::

<<<<<<< HEAD
This field should always be equal to zero in a `_delete_by_query` response. It only
=======
This field should always be equal to zero in a `_reindex` response. It only
>>>>>>> 0c7f6570
has meaning when using the <<docs-reindex-task-api, Task API>>, where it
indicates the next time (in milliseconds since epoch) a throttled request will be
executed again in order to conform to `requests_per_second`.

`failures`::

Array of failures if there were any unrecoverable errors during the process. If
this is non-empty then the request aborted because of those failures. Reindex
is implemented using batches and any failure causes the entire process to abort
but all failures in the current batch are collected into the array. You can use
the `conflicts` option to prevent reindex from aborting on version conflicts.

[float]
[[docs-reindex-task-api]]
=== Works with the Task API

You can fetch the status of all running reindex requests with the
<<tasks,Task API>>:

[source,js]
--------------------------------------------------
GET _tasks?detailed=true&actions=*reindex
--------------------------------------------------
// CONSOLE
// TEST[skip:No tasks to retrieve]

The response looks like:

[source,js]
--------------------------------------------------
{
  "nodes" : {
    "r1A2WoRbTwKZ516z6NEs5A" : {
      "name" : "r1A2WoR",
      "transport_address" : "127.0.0.1:9300",
      "host" : "127.0.0.1",
      "ip" : "127.0.0.1:9300",
      "attributes" : {
        "testattr" : "test",
        "portsfile" : "true"
      },
      "tasks" : {
        "r1A2WoRbTwKZ516z6NEs5A:36619" : {
          "node" : "r1A2WoRbTwKZ516z6NEs5A",
          "id" : 36619,
          "type" : "transport",
          "action" : "indices:data/write/reindex",
          "status" : {    <1>
            "total" : 6154,
            "updated" : 3500,
            "created" : 0,
            "deleted" : 0,
            "batches" : 4,
            "version_conflicts" : 0,
            "noops" : 0,
            "retries": {
              "bulk": 0,
              "search": 0
            },
            "throttled_millis": 0,
            "requests_per_second": -1,
            "throttled_until_millis": 0
          },
          "description" : "",
          "start_time_in_millis": 1535149899665,
          "running_time_in_nanos": 5926916792,
          "cancellable": true,
          "headers": {}
        }
      }
    }
  }
}
--------------------------------------------------
<<<<<<< HEAD
// NOTCONSOLE
// We can't test tasks output

=======
// TESTRESPONSE
>>>>>>> 0c7f6570
<1> this object contains the actual status. It is identical to the response JSON
except for the important addition of the `total` field. `total` is the total number
of operations that the `_reindex` expects to perform. You can estimate the
progress by adding the `updated`, `created`, and `deleted` fields. The request
will finish when their sum is equal to the `total` field.

With the task id you can look up the task directly. The following example 
retrieves information about the task `r1A2WoRbTwKZ516z6NEs5A:36619`:

[source,js]
--------------------------------------------------
<<<<<<< HEAD
GET /_tasks/task_id
=======
GET /_tasks/r1A2WoRbTwKZ516z6NEs5A:36619
>>>>>>> 0c7f6570
--------------------------------------------------
// CONSOLE
// TEST[s/task_id/node_id:1/]
// TEST[catch:missing]

The advantage of this API is that it integrates with `wait_for_completion=false`
to transparently return the status of completed tasks. If the task is completed
and `wait_for_completion=false` was set, it will return a
`results` or an `error` field. The cost of this feature is the document that
`wait_for_completion=false` creates at `.tasks/task/${taskId}`. It is up to
you to delete that document.


[float]
[[docs-reindex-cancel-task-api]]
=== Works with the Cancel Task API

Any Reindex can be canceled using the <<task-cancellation,Task Cancel API>>. For 
example:

[source,js]
--------------------------------------------------
<<<<<<< HEAD
POST _tasks/task_id/_cancel
=======
POST _tasks/r1A2WoRbTwKZ516z6NEs5A:36619/_cancel
>>>>>>> 0c7f6570
--------------------------------------------------
// CONSOLE
// TEST[s/task_id/node_id:1/]

<<<<<<< HEAD
The `task_id` can be found using the Tasks API.
=======
The task ID can be found using the <<tasks,Tasks API>>.
>>>>>>> 0c7f6570

Cancelation should happen quickly but might take a few seconds. The Tasks
API will continue to list the task until it wakes to cancel itself.


[float]
[[docs-reindex-rethrottle]]
=== Rethrottling

The value of `requests_per_second` can be changed on a running reindex using
the `_rethrottle` API:

[source,js]
--------------------------------------------------
<<<<<<< HEAD
POST _reindex/task_id/_rethrottle?requests_per_second=-1
=======
POST _reindex/r1A2WoRbTwKZ516z6NEs5A:36619/_rethrottle?requests_per_second=-1
>>>>>>> 0c7f6570
--------------------------------------------------
// CONSOLE
// TEST[s/task_id/node_id:1/]

<<<<<<< HEAD
The `task_id` can be found using the Tasks API above.
=======
The task ID can be found using the <<tasks,tasks API>>.
>>>>>>> 0c7f6570

Just like when setting it on the Reindex API, `requests_per_second`
can be either `-1` to disable throttling or any decimal number
like `1.7` or `12` to throttle to that level. Rethrottling that speeds up the
query takes effect immediately but rethrotting that slows down the query will
take effect on after completing the current batch. This prevents scroll
timeouts.

[float]
[[docs-reindex-change-name]]
=== Reindex to change the name of a field

`_reindex` can be used to build a copy of an index with renamed fields. Say you
create an index containing documents that look like this:

[source,js]
--------------------------------------------------
POST test/_doc/1?refresh
{
  "text": "words words",
  "flag": "foo"
}
--------------------------------------------------
// CONSOLE

but you don't like the name `flag` and want to replace it with `tag`.
`_reindex` can create the other index for you:

[source,js]
--------------------------------------------------
POST _reindex
{
  "source": {
    "index": "test"
  },
  "dest": {
    "index": "test2"
  },
  "script": {
    "source": "ctx._source.tag = ctx._source.remove(\"flag\")"
  }
}
--------------------------------------------------
// CONSOLE
// TEST[continued]

Now you can get the new document:

[source,js]
--------------------------------------------------
GET test2/_doc/1
--------------------------------------------------
// CONSOLE
// TEST[continued]

which will return:

[source,js]
--------------------------------------------------
{
  "found": true,
  "_id": "1",
  "_index": "test2",
  "_type": "_doc",
  "_version": 1,
  "_source": {
    "text": "words words",
    "tag": "foo"
  }
}
--------------------------------------------------
// TESTRESPONSE

[float]
[[docs-reindex-slice]]
=== Slicing

Reindex supports <<sliced-scroll>> to parallelize the reindexing process.
This parallelization can improve efficiency and provide a convenient way to
break the request down into smaller parts.

[float]
[[docs-reindex-manual-slice]]
==== Manual slicing
Slice a reindex request manually by providing a slice id and total number of
slices to each request:

[source,js]
----------------------------------------------------------------
POST _reindex
{
  "source": {
    "index": "twitter",
    "slice": {
      "id": 0,
      "max": 2
    }
  },
  "dest": {
    "index": "new_twitter"
  }
}
POST _reindex
{
  "source": {
    "index": "twitter",
    "slice": {
      "id": 1,
      "max": 2
    }
  },
  "dest": {
    "index": "new_twitter"
  }
}
----------------------------------------------------------------
// CONSOLE
// TEST[setup:big_twitter]

You can verify this works by:

[source,js]
----------------------------------------------------------------
GET _refresh
POST new_twitter/_search?size=0&filter_path=hits.total
----------------------------------------------------------------
// CONSOLE
// TEST[continued]

which results in a sensible `total` like this one:

[source,js]
----------------------------------------------------------------
{
  "hits": {
    "total": 120
  }
}
----------------------------------------------------------------
// TESTRESPONSE

[float]
[[docs-reindex-automatic-slice]]
==== Automatic slicing

You can also let `_reindex` automatically parallelize using <<sliced-scroll>> to
slice on `_uid`. Use `slices` to specify the number of slices to use:

[source,js]
----------------------------------------------------------------
POST _reindex?slices=5&refresh
{
  "source": {
    "index": "twitter"
  },
  "dest": {
    "index": "new_twitter"
  }
}
----------------------------------------------------------------
// CONSOLE
// TEST[setup:big_twitter]

You can also this verify works by:

[source,js]
----------------------------------------------------------------
POST new_twitter/_search?size=0&filter_path=hits.total
----------------------------------------------------------------
// CONSOLE
// TEST[continued]

which results in a sensible `total` like this one:

[source,js]
----------------------------------------------------------------
{
  "hits": {
    "total": 120
  }
}
----------------------------------------------------------------
// TESTRESPONSE

Setting `slices` to `auto` will let Elasticsearch choose the number of slices
to use. This setting will use one slice per shard, up to a certain limit. If
there are multiple source indices, it will choose the number of slices based
on the index with the smallest number of shards.

Adding `slices` to `_reindex` just automates the manual process used in the
section above, creating sub-requests which means it has some quirks:

* You can see these requests in the <<docs-reindex-task-api,Tasks APIs>>. These
sub-requests are "child" tasks of the task for the request with `slices`.
* Fetching the status of the task for the request with `slices` only contains
the status of completed slices.
* These sub-requests are individually addressable for things like cancelation
and rethrottling.
* Rethrottling the request with `slices` will rethrottle the unfinished
sub-request proportionally.
* Canceling the request with `slices` will cancel each sub-request.
* Due to the nature of `slices` each sub-request won't get a perfectly even
portion of the documents. All documents will be addressed, but some slices may
be larger than others. Expect larger slices to have a more even distribution.
* Parameters like `requests_per_second` and `size` on a request with `slices`
are distributed proportionally to each sub-request. Combine that with the point
above about distribution being uneven and you should conclude that the using
`size` with `slices` might not result in exactly `size` documents being
`_reindex`ed.
* Each sub-request gets a slightly different snapshot of the source index,
though these are all taken at approximately the same time.

[float]
[[docs-reindex-picking-slices]]
===== Picking the number of slices

If slicing automatically, setting `slices` to `auto` will choose a reasonable
number for most indices. If slicing manually or otherwise tuning
automatic slicing, use these guidelines.

Query performance is most efficient when the number of `slices` is equal to the
number of shards in the index. If that number is large (e.g. 500),
choose a lower number as too many `slices` will hurt performance. Setting
`slices` higher than the number of shards generally does not improve efficiency
and adds overhead.

Indexing performance scales linearly across available resources with the
number of slices.

Whether query or indexing performance dominates the runtime depends on the
documents being reindexed and cluster resources.

[float]
=== Reindexing many indices
If you have many indices to reindex it is generally better to reindex them
one at a time rather than using a glob pattern to pick up many indices. That
way you can resume the process if there are any errors by removing the
partially completed index and starting over at that index. It also makes
parallelizing the process fairly simple: split the list of indices to reindex
and run each list in parallel.

One off bash scripts seem to work nicely for this:

[source,bash]
----------------------------------------------------------------
for index in i1 i2 i3 i4 i5; do
  curl -HContent-Type:application/json -XPOST localhost:9200/_reindex?pretty -d'{
    "source": {
      "index": "'$index'"
    },
    "dest": {
      "index": "'$index'-reindexed"
    }
  }'
done
----------------------------------------------------------------
// NOTCONSOLE

[float]
=== Reindex daily indices

<<<<<<< HEAD
You can use `_reindex` in combination with <<modules-scripting-painless, Painless>>
to reindex daily indices to apply a new template to the existing documents.
=======
Notwithstanding the above advice, you can use `_reindex` in combination with
<<modules-scripting-painless, Painless>> to reindex daily indices to apply
a new template to the existing documents.
>>>>>>> 0c7f6570

Assuming you have indices consisting of documents as follows:

[source,js]
----------------------------------------------------------------
PUT metricbeat-2016.05.30/_doc/1?refresh
{"system.cpu.idle.pct": 0.908}
PUT metricbeat-2016.05.31/_doc/1?refresh
{"system.cpu.idle.pct": 0.105}
----------------------------------------------------------------
// CONSOLE

The new template for the `metricbeat-*` indices is already loaded into Elasticsearch,
but it applies only to the newly created indices. Painless can be used to reindex
the existing documents and apply the new template.

The script below extracts the date from the index name and creates a new index
with `-1` appended. All data from `metricbeat-2016.05.31` will be reindexed
into `metricbeat-2016.05.31-1`.

[source,js]
----------------------------------------------------------------
POST _reindex
{
  "source": {
    "index": "metricbeat-*"
  },
  "dest": {
    "index": "metricbeat"
  },
  "script": {
    "lang": "painless",
    "source": "ctx._index = 'metricbeat-' + (ctx._index.substring('metricbeat-'.length(), ctx._index.length())) + '-1'"
  }
}
----------------------------------------------------------------
// CONSOLE
// TEST[continued]

All documents from the previous metricbeat indices can now be found in the `*-1` indices.

[source,js]
----------------------------------------------------------------
GET metricbeat-2016.05.30-1/_doc/1
GET metricbeat-2016.05.31-1/_doc/1
----------------------------------------------------------------
// CONSOLE
// TEST[continued]

The previous method can also be used in conjunction with <<docs-reindex-change-name, change the name of a field>>
to load only the existing data into the new index and rename any fields if needed.

[float]
=== Extracting a random subset of an index

`_reindex` can be used to extract a random subset of an index for testing:

[source,js]
----------------------------------------------------------------
POST _reindex
{
  "size": 10,
  "source": {
    "index": "twitter",
    "query": {
      "function_score" : {
        "query" : { "match_all": {} },
        "random_score" : {}
      }
    },
    "sort": "_score"    <1>
  },
  "dest": {
    "index": "random_twitter"
  }
}
----------------------------------------------------------------
// CONSOLE
// TEST[setup:big_twitter]

<1> `_reindex` defaults to sorting by `_doc` so `random_score` will not have any
effect unless you override the sort to `_score`.<|MERGE_RESOLUTION|>--- conflicted
+++ resolved
@@ -164,17 +164,7 @@
 
 `index` and `type` in `source` can both be lists, allowing you to copy from
 lots of sources in one request. This will copy documents from the `_doc` and
-<<<<<<< HEAD
-`post` types in the `twitter` and `blog` index. The copied documents would include the
-`post` type in the `twitter` index and the `_doc` type in the `blog` index. For more
-specific parameters, you can use `query`.
-
-The Reindex API makes no effort to handle ID collisions. For such issues, the target index
-will remain valid, but it's not easy to predict which document will survive because
-the iteration order isn't well defined.
-=======
 `post` types in the `twitter` and `blog` indices.
->>>>>>> 0c7f6570
 
 [source,js]
 --------------------------------------------------
@@ -436,19 +426,11 @@
 // TEST[s/"username": "user",//]
 // TEST[s/"password": "pass"//]
 
-<<<<<<< HEAD
-The `host` parameter must contain a scheme, host, and port (e.g.
-`https://otherhost:9200`). The `username` and `password` parameters are
-optional, and when they are present `_reindex` will connect to the remote
-Elasticsearch node using basic auth. Be sure to use `https` when using
-basic auth or the password will be sent in plain text.
-=======
 The `host` parameter must contain a scheme, host, port (e.g.
 `https://otherhost:9200`) and optional path (e.g. `https://otherhost:9200/proxy`).
 The `username` and `password` parameters are optional, and when they are present `_reindex`
 will connect to the remote Elasticsearch node using basic auth. Be sure to use `https` when
 using basic auth or the password will be sent in plain text.
->>>>>>> 0c7f6570
 
 Remote hosts have to be explicitly whitelisted in elasticsearch.yaml using the
 `reindex.remote.whitelist` property. It can be set to a comma delimited list
@@ -690,11 +672,7 @@
 
 `throttled_until_millis`::
 
-<<<<<<< HEAD
-This field should always be equal to zero in a `_delete_by_query` response. It only
-=======
 This field should always be equal to zero in a `_reindex` response. It only
->>>>>>> 0c7f6570
 has meaning when using the <<docs-reindex-task-api, Task API>>, where it
 indicates the next time (in milliseconds since epoch) a throttled request will be
 executed again in order to conform to `requests_per_second`.
@@ -769,13 +747,7 @@
   }
 }
 --------------------------------------------------
-<<<<<<< HEAD
-// NOTCONSOLE
-// We can't test tasks output
-
-=======
 // TESTRESPONSE
->>>>>>> 0c7f6570
 <1> this object contains the actual status. It is identical to the response JSON
 except for the important addition of the `total` field. `total` is the total number
 of operations that the `_reindex` expects to perform. You can estimate the
@@ -787,14 +759,9 @@
 
 [source,js]
 --------------------------------------------------
-<<<<<<< HEAD
-GET /_tasks/task_id
-=======
 GET /_tasks/r1A2WoRbTwKZ516z6NEs5A:36619
->>>>>>> 0c7f6570
---------------------------------------------------
-// CONSOLE
-// TEST[s/task_id/node_id:1/]
+--------------------------------------------------
+// CONSOLE
 // TEST[catch:missing]
 
 The advantage of this API is that it integrates with `wait_for_completion=false`
@@ -814,20 +781,11 @@
 
 [source,js]
 --------------------------------------------------
-<<<<<<< HEAD
-POST _tasks/task_id/_cancel
-=======
 POST _tasks/r1A2WoRbTwKZ516z6NEs5A:36619/_cancel
->>>>>>> 0c7f6570
---------------------------------------------------
-// CONSOLE
-// TEST[s/task_id/node_id:1/]
-
-<<<<<<< HEAD
-The `task_id` can be found using the Tasks API.
-=======
+--------------------------------------------------
+// CONSOLE
+
 The task ID can be found using the <<tasks,Tasks API>>.
->>>>>>> 0c7f6570
 
 Cancelation should happen quickly but might take a few seconds. The Tasks
 API will continue to list the task until it wakes to cancel itself.
@@ -842,20 +800,11 @@
 
 [source,js]
 --------------------------------------------------
-<<<<<<< HEAD
-POST _reindex/task_id/_rethrottle?requests_per_second=-1
-=======
 POST _reindex/r1A2WoRbTwKZ516z6NEs5A:36619/_rethrottle?requests_per_second=-1
->>>>>>> 0c7f6570
---------------------------------------------------
-// CONSOLE
-// TEST[s/task_id/node_id:1/]
-
-<<<<<<< HEAD
-The `task_id` can be found using the Tasks API above.
-=======
+--------------------------------------------------
+// CONSOLE
+
 The task ID can be found using the <<tasks,tasks API>>.
->>>>>>> 0c7f6570
 
 Just like when setting it on the Reindex API, `requests_per_second`
 can be either `-1` to disable throttling or any decimal number
@@ -1117,14 +1066,9 @@
 [float]
 === Reindex daily indices
 
-<<<<<<< HEAD
-You can use `_reindex` in combination with <<modules-scripting-painless, Painless>>
-to reindex daily indices to apply a new template to the existing documents.
-=======
 Notwithstanding the above advice, you can use `_reindex` in combination with
 <<modules-scripting-painless, Painless>> to reindex daily indices to apply
 a new template to the existing documents.
->>>>>>> 0c7f6570
 
 Assuming you have indices consisting of documents as follows:
 
