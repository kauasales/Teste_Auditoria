[[cluster-reroute]]
== Cluster Reroute

The reroute command allows for manual changes to the allocation of individual
shards in the cluster. For example, a shard can be moved from one node to
another explicitly, an allocation can be cancelled, and an unassigned shard can
be explicitly allocated to a specific node.

Here is a short example of a simple reroute API call:

[source,js]
--------------------------------------------------
POST /_cluster/reroute
{
    "commands" : [
        {
            "move" : {
                "index" : "test", "shard" : 0,
                "from_node" : "node1", "to_node" : "node2"
            }
        },
        {
          "allocate_replica" : {
                "index" : "test", "shard" : 1,
                "node" : "node3"
          }
        }
    ]
}
--------------------------------------------------
// CONSOLE
// TEST[skip:doc tests run with only a single node]

<<<<<<< HEAD
It is important to note that that after processing any reroute commands
=======
It is important to note that after processing any reroute commands
>>>>>>> 0c7f6570
Elasticsearch will perform rebalancing as normal (respecting the values of
settings such as `cluster.routing.rebalance.enable`) in order to remain in a
balanced state. For example, if the requested allocation includes moving a
shard from `node1` to `node2` then this may cause a shard to be moved from
`node2` back to `node1` to even things out.

The cluster can be set to disable allocations using the
`cluster.routing.allocation.enable` setting.  If allocations are disabled then
the only allocations that will be performed are explicit ones given using the
`reroute` command, and consequent allocations due to rebalancing.

It is possible to run `reroute` commands in "dry run" mode by using the
`?dry_run` URI query parameter, or by passing `"dry_run": true` in the request
body. This will calculate the result of applying the commands to the current
cluster state, and return the resulting cluster state after the commands (and
re-balancing) has been applied, but will not actually perform the requested
changes.

If the `?explain` URI query parameter is included then a detailed explanation
of why the commands could or could not be executed is included in the response.

The commands supported are:

`move`::
    Move a started shard from one node to another node. Accepts
    `index` and `shard` for index name and shard number, `from_node` for the
    node to move the shard from, and `to_node` for the node to move the
    shard to.

`cancel`::
    Cancel allocation of a shard (or recovery). Accepts `index` and `shard` for
    index name and shard number, and `node` for the node to cancel the shard
    allocation on. This can be used to force resynchronization of existing
    replicas from the primary shard by cancelling them and allowing them to be
    reinitialized through the standard recovery process. By default only
    replica shard allocations can be cancelled. If it is necessary to cancel
    the allocation of a primary shard then the `allow_primary` flag must also
    be included in the request.

`allocate_replica`::
    Allocate an unassigned replica shard to a node. Accepts `index` and `shard`
    for index name and shard number, and `node` to allocate the shard to. Takes
    <<modules-cluster,allocation deciders>> into account.

[float]
=== Retrying failed allocations

The cluster will attempt to allocate a shard a maximum of
`index.allocation.max_retries` times in a row (defaults to `5`), before giving
up and leaving the shard unallocated. This scenario can be caused by
structural problems such as having an analyzer which refers to a stopwords
file which doesn't exist on all nodes.

Once the problem has been corrected, allocation can be manually retried by
calling the <<cluster-reroute,`reroute`>> API with the `?retry_failed` URI
query parameter, which will attempt a single retry round for these shards.

[float]
=== Forced allocation on unrecoverable errors

Two more commands are available that allow the allocation of a primary shard to
a node. These commands should however be used with extreme care, as primary
shard allocation is usually fully automatically handled by Elasticsearch.
Reasons why a primary shard cannot be automatically allocated include the
following:

- A new index was created but there is no node which satisfies the allocation
  deciders.
- An up-to-date shard copy of the data cannot be found on the current data
  nodes in the cluster. To prevent data loss, the system does not automatically
promote a stale shard copy to primary.

The following two commands are dangerous and may result in data loss. They are
meant to be used in cases where the original data can not be recovered and the
cluster administrator accepts the loss. If you have suffered a temporary issue
that can be fixed, please see the `retry_failed` flag described above. To
emphasise: if these commands are performed and then a node joins the cluster
that holds a copy of the affected shard then the copy on the newly-joined node
will be deleted or overwritten.

`allocate_stale_primary`::
    Allocate a primary shard to a node that holds a stale copy. Accepts the
    `index` and `shard` for index name and shard number, and `node` to allocate
    the shard to. Using this command may lead to data loss for the provided
    shard id. If a node which has the good copy of the data rejoins the cluster
    later on, that data will be deleted or overwritten with the data of the
    stale copy that was forcefully allocated with this command. To ensure that
    these implications are well-understood, this command requires the flag
    `accept_data_loss` to be explicitly set to `true`.

`allocate_empty_primary`::
    Allocate an empty primary shard to a node. Accepts the `index` and `shard`
    for index name and shard number, and `node` to allocate the shard to. Using
    this command leads to a complete loss of all data that was indexed into
    this shard, if it was previously started. If a node which has a copy of the
    data rejoins the cluster later on, that data will be deleted. To ensure
    that these implications are well-understood, this command requires the flag
    `accept_data_loss` to be explicitly set to `true`.
<|MERGE_RESOLUTION|>--- conflicted
+++ resolved
@@ -31,11 +31,7 @@
 // CONSOLE
 // TEST[skip:doc tests run with only a single node]
 
-<<<<<<< HEAD
-It is important to note that that after processing any reroute commands
-=======
 It is important to note that after processing any reroute commands
->>>>>>> 0c7f6570
 Elasticsearch will perform rebalancing as normal (respecting the values of
 settings such as `cluster.routing.rebalance.enable`) in order to remain in a
 balanced state. For example, if the requested allocation includes moving a
