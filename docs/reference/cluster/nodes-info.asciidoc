[[cluster-nodes-info]]
== Nodes Info

The cluster nodes info API allows to retrieve one or more (or all) of
the cluster nodes information.

[source,js]
--------------------------------------------------
GET /_nodes
GET /_nodes/nodeId1,nodeId2
--------------------------------------------------
// CONSOLE

The first command retrieves information of all the nodes in the cluster.
The second command selectively retrieves nodes information of only
`nodeId1` and `nodeId2`. All the nodes selective options are explained
<<cluster-nodes,here>>.

By default, it just returns all attributes and core settings for a node:

[float]
[[core-info]]

`build_hash`::
	Short hash of the last git commit in this release.

`host`::
	The node's host name.

`ip`::
	The node's IP address.

`name`::
	The node's name.

`total_indexing_buffer`::
	Total heap allowed to be used to hold recently indexed
	documents before they must be written to disk.  This size is
	a shared pool across all shards on this node, and is
        controlled by <<indexing-buffer,Indexing Buffer settings>>.

`total_indexing_buffer_in_bytes`::
	Same as `total_indexing_buffer`, but expressed in bytes.

`transport_address`::
	Host and port where transport HTTP connections are accepted.

`version`::
	Elasticsearch version running on this node.

It also allows to get only information on `settings`, `os`, `process`, `jvm`,
`thread_pool`, `transport`, `http`, `plugins`, `ingest` and `indices`:

[source,js]
--------------------------------------------------
# return just process
GET /_nodes/process

# same as above
GET /_nodes/_all/process

# return just jvm and process of only nodeId1 and nodeId2
GET /_nodes/nodeId1,nodeId2/jvm,process

# same as above
GET /_nodes/nodeId1,nodeId2/info/jvm,process

# return all the information of only nodeId1 and nodeId2
GET /_nodes/nodeId1,nodeId2/_all
--------------------------------------------------
// CONSOLE

The `_all` flag can be set to return all the information - or you can simply omit it.

[float]
[[os-info]]
==== Operating System information

The `os` flag can be set to retrieve information that concern
the operating system:

`os.refresh_interval_in_millis`::
	Refresh interval for the OS statistics

`os.name`::
	Name of the operating system (ex: Linux, Windows, Mac OS X)

`os.arch`::
	Name of the JVM architecture (ex: amd64, x86)

`os.version`::
	Version of the operating system

`os.available_processors`::
	Number of processors available to the Java virtual machine

`os.allocated_processors`::
    The number of processors actually used to calculate thread pool size. This number can be set
    with the `processors` setting of a node and defaults to the number of processors reported by the OS.
    In both cases this number will never be larger than 32.

[float]
[[process-info]]
==== Process information

The `process` flag can be set to retrieve information that concern
the current running process:

`process.refresh_interval_in_millis`::
	Refresh interval for the process statistics

`process.id`::
	Process identifier (PID)

`process.mlockall`::
	Indicates if the process address space has been successfully locked in memory

[float]
[[plugins-info]]
==== Plugins information

`plugins` - if set, the result will contain details about the installed plugins and modules per node:

[source,js]
--------------------------------------------------
GET /_nodes/plugins
--------------------------------------------------
// CONSOLE
// TEST[setup:node]

The result will look similar to:

[source,js]
--------------------------------------------------
{
  "_nodes": ...
  "cluster_name": "elasticsearch",
  "nodes": {
    "USpTGYaBSIKbgSUJR2Z9lg": {
      "name": "node-0",
      "transport_address": "192.168.17:9300",
      "host": "node-0.elastic.co",
      "ip": "192.168.17",
      "version": "{version}",
<<<<<<< HEAD
      "build_flavor": "oss",
=======
      "build_flavor": "{build_flavor}",
>>>>>>> 0c7f6570
      "build_type": "zip",
      "build_hash": "587409e",
      "roles": [
        "master",
        "data",
        "ingest"
      ],
      "attributes": {},
      "plugins": [
        {
          "name": "analysis-icu",
          "version": "{version}",
          "description": "The ICU Analysis plugin integrates Lucene ICU module into elasticsearch, adding ICU relates analysis components.",
          "classname": "org.elasticsearch.plugin.analysis.icu.AnalysisICUPlugin",
          "has_native_controller": false
        },
        {
          "name": "ingest-geoip",
          "version": "{version}",
          "description": "Ingest processor that uses looksup geo data based on ip adresses using the Maxmind geo database",
          "classname": "org.elasticsearch.ingest.geoip.IngestGeoIpPlugin",
          "has_native_controller": false
        },
        {
          "name": "ingest-user-agent",
          "version": "{version}",
          "description": "Ingest processor that extracts information from a user agent",
          "classname": "org.elasticsearch.ingest.useragent.IngestUserAgentPlugin",
          "has_native_controller": false
        }
      ],
      "modules": [
        {
          "name": "lang-painless",
          "version": "{version}",
          "description": "An easy, safe and fast scripting language for Elasticsearch",
          "classname": "org.elasticsearch.painless.PainlessPlugin",
          "has_native_controller": false
        }
      ]
    }
  }
}
--------------------------------------------------
// TESTRESPONSE[s/"_nodes": \.\.\./"_nodes": $body.$_path,/]
// TESTRESPONSE[s/"elasticsearch"/$body.cluster_name/]
// TESTRESPONSE[s/"USpTGYaBSIKbgSUJR2Z9lg"/\$node_name/]
// TESTRESPONSE[s/"name": "node-0"/"name": $body.$_path/]
// TESTRESPONSE[s/"transport_address": "192.168.17:9300"/"transport_address": $body.$_path/]
// TESTRESPONSE[s/"host": "node-0.elastic.co"/"host": $body.$_path/]
// TESTRESPONSE[s/"ip": "192.168.17"/"ip": $body.$_path/]
// TESTRESPONSE[s/"build_hash": "587409e"/"build_hash": $body.$_path/]
// TESTRESPONSE[s/"roles": \[[^\]]*\]/"roles": $body.$_path/]
// TESTRESPONSE[s/"attributes": \{[^\}]*\}/"attributes": $body.$_path/]
// TESTRESPONSE[s/"plugins": \[[^\]]*\]/"plugins": $body.$_path/]
// TESTRESPONSE[s/"modules": \[[^\]]*\]/"modules": $body.$_path/]

The following information are available for each plugin and module:

* `name`: plugin name
* `version`: version of Elasticsearch the plugin was built for
* `description`: short description of the plugin's purpose
* `classname`: fully-qualified class name of the plugin's entry point
* `has_native_controller`: whether or not the plugin has a native controller process


[float]
[[ingest-info]]
==== Ingest information

`ingest` - if set, the result will contain details about the available
processors per node:

[source,js]
--------------------------------------------------
GET /_nodes/ingest
--------------------------------------------------
// CONSOLE
// TEST[setup:node]

The result will look similar to:

[source,js]
--------------------------------------------------
{
  "_nodes": ...
  "cluster_name": "elasticsearch",
  "nodes": {
    "USpTGYaBSIKbgSUJR2Z9lg": {
      "name": "node-0",
      "transport_address": "192.168.17:9300",
      "host": "node-0.elastic.co",
      "ip": "192.168.17",
      "version": "{version}",
<<<<<<< HEAD
      "build_flavor": "oss",
=======
      "build_flavor": "{build_flavor}",
>>>>>>> 0c7f6570
      "build_type": "zip",
      "build_hash": "587409e",
      "roles": [],
      "attributes": {},
      "ingest": {
        "processors": [
          {
            "type": "date"
          },
          {
            "type": "uppercase"
          },
          {
            "type": "set"
          },
          {
            "type": "lowercase"
          },
          {
            "type": "gsub"
          },
          {
            "type": "convert"
          },
          {
            "type": "remove"
          },
          {
            "type": "fail"
          },
          {
            "type": "foreach"
          },
          {
            "type": "split"
          },
          {
            "type": "trim"
          },
          {
            "type": "rename"
          },
          {
            "type": "join"
          },
          {
            "type": "append"
          }
        ]
      }
    }
  }
}
--------------------------------------------------
// TESTRESPONSE[s/"_nodes": \.\.\./"_nodes": $body.$_path,/]
// TESTRESPONSE[s/"elasticsearch"/$body.cluster_name/]
// TESTRESPONSE[s/"USpTGYaBSIKbgSUJR2Z9lg"/\$node_name/]
// TESTRESPONSE[s/"name": "node-0"/"name": $body.$_path/]
// TESTRESPONSE[s/"transport_address": "192.168.17:9300"/"transport_address": $body.$_path/]
// TESTRESPONSE[s/"host": "node-0.elastic.co"/"host": $body.$_path/]
// TESTRESPONSE[s/"ip": "192.168.17"/"ip": $body.$_path/]
// TESTRESPONSE[s/"build_hash": "587409e"/"build_hash": $body.$_path/]
// TESTRESPONSE[s/"roles": \[[^\]]*\]/"roles": $body.$_path/]
// TESTRESPONSE[s/"attributes": \{[^\}]*\}/"attributes": $body.$_path/]
// TESTRESPONSE[s/"processors": \[[^\]]*\]/"processors": $body.$_path/]

The following information are available for each ingest processor:

* `type`: the processor type<|MERGE_RESOLUTION|>--- conflicted
+++ resolved
@@ -142,11 +142,7 @@
       "host": "node-0.elastic.co",
       "ip": "192.168.17",
       "version": "{version}",
-<<<<<<< HEAD
-      "build_flavor": "oss",
-=======
       "build_flavor": "{build_flavor}",
->>>>>>> 0c7f6570
       "build_type": "zip",
       "build_hash": "587409e",
       "roles": [
@@ -241,11 +237,7 @@
       "host": "node-0.elastic.co",
       "ip": "192.168.17",
       "version": "{version}",
-<<<<<<< HEAD
-      "build_flavor": "oss",
-=======
       "build_flavor": "{build_flavor}",
->>>>>>> 0c7f6570
       "build_type": "zip",
       "build_hash": "587409e",
       "roles": [],
