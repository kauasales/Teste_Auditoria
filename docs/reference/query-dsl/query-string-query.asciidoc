--- conflicted
+++ resolved
@@ -28,22 +28,14 @@
     "query": {
         "query_string" : {
             "default_field" : "content",
-<<<<<<< HEAD
-            "query" : "(new york city) OR (big apple)"
-=======
             "query" : "(new york city) OR (big apple)" <1>
->>>>>>> 0c7f6570
-        }
-    }
-}
---------------------------------------------------
-// CONSOLE
-
-<<<<<<< HEAD
-... will be split into `new york city` and `big apple` and each part is then
-=======
+        }
+    }
+}
+--------------------------------------------------
+// CONSOLE
+
 <1> will be split into `new york city` and `big apple` and each part is then
->>>>>>> 0c7f6570
 analyzed independently by the analyzer configured for the field.
 
 WARNING: Whitespaces are not considered operators, this means that `new york city`
