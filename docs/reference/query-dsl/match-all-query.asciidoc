--- conflicted
+++ resolved
@@ -1,11 +1,8 @@
 [[query-dsl-match-all-query]]
 == Match all query
-<<<<<<< HEAD
-=======
 ++++
 <titleabbrev>Match all</titleabbrev>
 ++++
->>>>>>> 3b7b0256
 
 Returns all documents in an index.
 
