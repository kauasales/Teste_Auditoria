[[release-highlights]]
== What's new in {minor-version}

Here are the highlights of what's new and improved in {es} {minor-version}!

For detailed information about this release, see the <<es-release-notes>> and
<<breaking-changes>>.

// Add previous release to the list
Other versions:
{ref-bare}/7.13/release-highlights.html[7.13]
| {ref-bare}/7.11/release-highlights.html[7.12]
| {ref-bare}/7.11/release-highlights.html[7.11]
| {ref-bare}/7.10/release-highlights.html[7.10]
| {ref-bare}/7.9/release-highlights.html[7.9]
| {ref-bare}/7.8/release-highlights.html[7.8]
| {ref-bare}/7.7/release-highlights.html[7.7]
| {ref-bare}/7.6/release-highlights-7.6.0.html[7.6]
| {ref-bare}/7.5/release-highlights-7.5.0.html[7.5]
| {ref-bare}/7.4/release-highlights-7.4.0.html[7.4]
| {ref-bare}/7.3/release-highlights-7.3.0.html[7.3]
| {ref-bare}/7.2/release-highlights-7.2.0.html[7.2]
| {ref-bare}/7.1/release-highlights-7.1.0.html[7.1]
| {ref-bare}/7.0/release-highlights-7.0.0.html[7.0]

// tag::notable-highlights[]
[discrete]
<<<<<<< HEAD
[[cross-cluster-eql-search]]
=== Cross-cluster EQL search

In 7.14, we added cross-cluster search support to EQL. Cross-cluster search lets
you run a single EQL search across one or more remote clusters. See
{ref}/eql.html#run-eql-search-across-clusters[Run an EQL search across
clusters].
=======
[[async-sql-search]]
=== Async SQL search

We've added support for async searches to {es-sql}. Searches across large data
sets or frozen data can take longer to return synchronous results. Async SQL
search lets you run these searches in the background instead. See
{ref}/sql-async.html[Run an async SQL search].
>>>>>>> a3292178
// end::notable-highlights[]<|MERGE_RESOLUTION|>--- conflicted
+++ resolved
@@ -25,7 +25,6 @@
 
 // tag::notable-highlights[]
 [discrete]
-<<<<<<< HEAD
 [[cross-cluster-eql-search]]
 === Cross-cluster EQL search
 
@@ -33,7 +32,6 @@
 you run a single EQL search across one or more remote clusters. See
 {ref}/eql.html#run-eql-search-across-clusters[Run an EQL search across
 clusters].
-=======
 [[async-sql-search]]
 === Async SQL search
 
@@ -41,5 +39,4 @@
 sets or frozen data can take longer to return synchronous results. Async SQL
 search lets you run these searches in the background instead. See
 {ref}/sql-async.html[Run an async SQL search].
->>>>>>> a3292178
 // end::notable-highlights[]