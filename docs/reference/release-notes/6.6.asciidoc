--- conflicted
+++ resolved
@@ -109,13 +109,9 @@
 * [GEO] Fork Lucene's LatLonShape Classes to local lucene package {pull}36794[#36794]
 * [Geo] Integrate Lucene's LatLonShape (BKD Backed GeoShapes) as default `geo_shape` indexing approach {pull}35320[#35320] (issue: {issue}32039[#32039])
 
-MULTIPLE AREA LABELS::
-* [Geo] Integrate Lucene's LatLonShape (BKD Backed GeoShapes) as default `geo_shape` indexing approach {pull}36855[#36855]
-* [Geo] Integrate Lucene's LatLonShape (BKD Backed GeoShapes) as default `geo_shape` indexing approach {pull}36743[#36743] (issue: {issue}35320[#35320])
-
 Machine Learning::
-* [ML] Store ml job configurations in the new .ml-config index {pull}36698[#36698] (issue: {issue}32905[#32905])
-* Add delayed datacheck to the datafeed job runner {pull}35387[#35387] (issue: {issue}35131[#35131])
+* Store job configuration information in the new `.ml-config` index {pull}36698[#36698] (issue: {issue}32905[#32905])
+* Determine when data is missing from a bucket due to ingest latency {pull}35387[#35387] (issue: {issue}35131[#35131])
 
 SQL::
 * SQL: Introduce HISTOGRAM grouping function {pull}36510[#36510] (issue: {issue}36509[#36509])
@@ -329,12 +325,13 @@
 * HLRest: add security authenticate API {pull}33552[#33552]
 
 Machine Learning::
-* [ML] Create the ML annotations index {pull}36731[#36731] (issues: {issue}26034[#26034], {issue}33376[#33376])
-* [FEATURE][ML] Add cluster setting to enable/disable config  migration {pull}36700[#36700] (issue: {issue}32905[#32905])
-* [ML] Option to use endpoints starting _ml instead of _xpack/ml {pull}36373[#36373] (issue: {issue}36315[#36315])
-* [ML] Adding audits when deprecation warnings occur with datafeed start {pull}36233[#36233]
-* [ML] Add lazy parsing for DatafeedConfig:Aggs,Query {pull}36117[#36117]
-* ML: Add support for rollup Indexes in Datafeeds {pull}34654[#34654]
+* Create the {ml} annotations index {pull}36731[#36731] (issue: {issue}33376[#33376])
+* Add cluster setting to enable/disable config migration {pull}36700[#36700] (issue: {issue}32905[#32905])
+* Enable the use of endpoints starting with `_ml` instead of `_xpack/ml` {pull}36373[#36373] (issue: {issue}36315[#36315])
+* Add audits when deprecation warnings occur while datafeeds start {pull}36233[#36233]
+* Add lazy parsing for DatafeedConfig:Aggs,Query {pull}36117[#36117]
+* Add support for rollup indexes in datafeeds {pull}34654[#34654]
+
 
 Network::
 * Unify transport settings naming {pull}36623[#36623]
@@ -535,14 +532,11 @@
 * SETTINGS: Correctly Identify Noop Updates {pull}36560[#36560] (issue: {issue}36496[#36496])
 
 Machine Learning::
-* [ML] Wait for autodetect to be ready in the datafeed {pull}37349[#37349] (issues: {issue}36810[#36810], {issue}37227[#37227])
-* [ML] Stop datafeeds running when their jobs are stale {pull}37227[#37227] (issue: {issue}36810[#36810])
-* [ML] Order GET job stats response by job id {pull}36841[#36841] (issue: {issue}36683[#36683])
-* [ML] Interrupt Grok in file structure finder timeout {pull}36588[#36588]
-* [ML] Prevent stack overflow while copying ML jobs and datafeeds {pull}36370[#36370] (issue: {issue}36360[#36360])
-* [ML] Adjust file structure finder parser config {pull}35935[#35935]
-* [ML] Fix find_file_structure NPE with should_trim_fields {pull}35465[#35465] (issue: {issue}35462[#35462])
-* [ML] Prevent notifications being created on deletion of a non existent job {pull}35337[#35337] (issues: {issue}34058[#34058], {issue}35336[#35336])
+* Fix cause of "Sample out of bounds" error message. {ml-pull}335[#335]
+* Fix hang when closing a job or creating a forecast. This problem occurs if you created a forecast for a large job and temporary storage was not cleaned up.  {ml-pull}352[#352] (issue: {ml-issue}350[#350])
+* Wait for autodetect to be ready in the datafeed {pull}37349[#37349] (issues: {issue}36810[#36810], {issue}37227[#37227])
+* Stop datafeeds when their jobs are stale {pull}37227[#37227] (issue: {issue}36810[#36810])
+* Order get job stats API response by job id {pull}36841[#36841] (issue: {issue}36683[#36683])
 
 Mapping::
 * Make sure to accept empty unnested mappings in create index requests. {pull}37089[#37089]
@@ -641,48 +635,3 @@
 
 Network::
 * Upgrade Netty 4.3.32.Final {pull}36102[#36102] (issue: {issue}35360[#35360])
-
-
-<<<<<<< HEAD
-=======
-[float]
-[[feature-6.6.0]]
-=== New features
-
-Machine Learning::
-* Store job configuration information in the new `.ml-config` index
-{pull}36698[#36698] (issue: {issue}32905[#32905])
-* Determine when data is missing from a bucket due to ingest latency
-{pull}35387[#35387] (issue: {issue}35131[#35131])
-
-[float]
-[[enhancement-6.6.0]]
-=== Enhancements
-
-Machine Learning::
-* Create the {ml} annotations index {pull}36731[#36731] (issue: {issue}33376[#33376])
-* Add cluster setting to enable/disable config migration {pull}36700[#36700]
-(issue: {issue}32905[#32905])
-* Enable the use of endpoints starting with `_ml` instead of `_xpack/ml`
-{pull}36373[#36373] (issue: {issue}36315[#36315])
-* Add audits when deprecation warnings occur while datafeeds start
-{pull}36233[#36233]
-* Add lazy parsing for DatafeedConfig:Aggs,Query {pull}36117[#36117]
-* Add support for rollup indexes in datafeeds {pull}34654[#34654]
-
-[[bug-6.6.0]]
-[float]
-=== Bug fixes
-
-Machine Learning::
-* Fix cause of "Sample out of bounds" error message. {ml-pull}335[#335]
-* Fix hang when closing a job or creating a forecast. This problem occurs if you
-created a forecast for a large job and temporary storage was not cleaned up.
-{ml-pull}352[#352] (issue: {ml-issue}350[#350])
-* Wait for autodetect to be ready in the datafeed {pull}37349[#37349]
-(issues: {issue}36810[#36810], {issue}37227[#37227])
-* Stop datafeeds when their jobs are stale {pull}37227[#37227]
-(issue: {issue}36810[#36810])
-* Order get job stats API response by job id {pull}36841[#36841]
-(issue: {issue}36683[#36683])
->>>>>>> a8df1fdb
