[[indices-recovery]]
=== Index recovery API
++++
<titleabbrev>Index recovery</titleabbrev>
++++

<<<<<<< HEAD
Returns information about ongoing and completed shard recoveries.
=======
The index recovery API provides insight into on-going index shard recoveries.
Recovery status may be reported for specific indices, or cluster-wide.
>>>>>>> 17dc0956

[source,console]
----
GET /twitter/_recovery
----
// TEST[setup:twitter]


[[index-recovery-api-request]]
==== {api-request-title}

`GET /<index>/_recovery`

`GET /_recovery`


[[index-recovery-api-desc]]
==== {api-description-title}

Use the index recovery API
to get information about ongoing and completed shard recoveries.

// tag::shard-recovery-desc[]
Shard recovery is the process
of syncing a replica shard from a primary shard.
Upon completion,
the replica shard is available for search.

include::{docdir}/glossary.asciidoc[tag=recovery-triggers]

// end::shard-recovery-desc[]

[[index-recovery-api-path-params]]
==== {api-path-parms-title}

include::{docdir}/rest-api/common-parms.asciidoc[tag=index]
+
Use a value of `_all` to retrieve information for all indices in the cluster.


[[index-recovery-api-query-params]]
==== {api-query-parms-title}

include::{docdir}/rest-api/common-parms.asciidoc[tag=active-only]

include::{docdir}/rest-api/common-parms.asciidoc[tag=detailed]

include::{docdir}/rest-api/common-parms.asciidoc[tag=index-query-parm]


[[index-recovery-api-response-body]]
==== {api-response-body-title}

`id`::
(Integer)
ID of the shard.

`type`::
+
--
(String)
Recovery type.
Returned values include:

`STORE`::
The recovery is related to
a node startup or failure.
This type of recovery is called a local store recovery.

`SNAPSHOT`::
The recovery is related to
a <<restore-snapshot,snapshot restoration>>.

`REPLICA`::
The recovery is related to
a <<glossary-replica-shard,primary shard replication>>.

`RELOCATING`::
The recovery is related to
the relocation of a shard
to a different node in the same cluster.
--

`STAGE`::
+
--
(String)
Recovery stage.
Returned values include:

`DONE`::
Complete.

`FINALIZE`::
Cleanup.

`INDEX`::
Reading index metadata and copying bytes from source to destination.

`INIT`::
Recovery has not started.

`START`::
Starting the recovery process; opening the index for use.

`TRANSLOG`::
Replaying transaction log .
--

`primary`::
(Boolean)
If `true`,
the shard is a primary shard.

`start_time`::
(String)
Timestamp of recovery start.

`stop_time`::
(String)
Timestamp of recovery finish.

`total_time_in_millis`::
(String)
Total time to recover shard in milliseconds.

`source`::
+
--
(Object)
Recovery source.
This can include:

  * A repository description if recovery is from a snapshot
  * A description of source node
--

`target`::
(Object)
Destination node.

`index`::
(Object)
Statistics about physical index recovery.

`translog`::
(Object)
Statistics about translog recovery.

`start`::
(Object)
Statistics about time to open and start the index.


[[index-recovery-api-example]]
==== {api-examples-title}


[[index-recovery-api-multi-ex]]
===== Get recovery information for several indices

[source,console]
--------------------------------------------------
GET index1,index2/_recovery?human
--------------------------------------------------
// TEST[s/^/PUT index1\nPUT index2\n/]


[[index-recovery-api-all-ex]]
===== Get segment information for all indices

//////////////////////////
Here we create a repository and snapshot index1 in
order to restore it right after and prints out the
index recovery result.

[source,console]
--------------------------------------------------
# create the index
PUT index1
{"settings": {"index.number_of_shards": 1}}

# create the repository
PUT /_snapshot/my_repository
{"type": "fs","settings": {"location": "recovery_asciidoc" }}

# snapshot the index
PUT /_snapshot/my_repository/snap_1?wait_for_completion=true
{"indices": "index1"}

# delete the index
DELETE index1

# and restore the snapshot
POST /_snapshot/my_repository/snap_1/_restore?wait_for_completion=true

--------------------------------------------------

[source,console-result]
--------------------------------------------------
{
  "snapshot": {
    "snapshot": "snap_1",
    "indices": [
      "index1"
    ],
    "shards": {
      "total": 1,
      "failed": 0,
      "successful": 1
    }
  }
}
--------------------------------------------------
//////////////////////////

[source,console]
--------------------------------------------------
GET /_recovery?human
--------------------------------------------------
// TEST[continued]

The API returns the following response:

[source,console-result]
--------------------------------------------------
{
  "index1" : {
    "shards" : [ {
      "id" : 0,
      "type" : "SNAPSHOT",
      "stage" : "INDEX",
      "primary" : true,
      "start_time" : "2014-02-24T12:15:59.716",
      "start_time_in_millis": 1393244159716,
      "stop_time" : "0s",
      "stop_time_in_millis" : 0,
      "total_time" : "2.9m",
      "total_time_in_millis" : 175576,
      "source" : {
        "repository" : "my_repository",
        "snapshot" : "my_snapshot",
        "index" : "index1",
        "version" : "{version}",
        "restoreUUID": "PDh1ZAOaRbiGIVtCvZOMww"
      },
      "target" : {
        "id" : "ryqJ5lO5S4-lSFbGntkEkg",
        "host" : "my.fqdn",
        "transport_address" : "my.fqdn",
        "ip" : "10.0.1.7",
        "name" : "my_es_node"
      },
      "index" : {
        "size" : {
          "total" : "75.4mb",
          "total_in_bytes" : 79063092,
          "reused" : "0b",
          "reused_in_bytes" : 0,
          "recovered" : "65.7mb",
          "recovered_in_bytes" : 68891939,
          "percent" : "87.1%"
        },
        "files" : {
          "total" : 73,
          "reused" : 0,
          "recovered" : 69,
          "percent" : "94.5%"
        },
        "total_time" : "0s",
        "total_time_in_millis" : 0,
        "source_throttle_time" : "0s",
        "source_throttle_time_in_millis" : 0,
        "target_throttle_time" : "0s",
        "target_throttle_time_in_millis" : 0
      },
      "translog" : {
        "recovered" : 0,
        "total" : 0,
        "percent" : "100.0%",
        "total_on_start" : 0,
        "total_time" : "0s",
        "total_time_in_millis" : 0,
      },
      "verify_index" : {
        "check_index_time" : "0s",
        "check_index_time_in_millis" : 0,
        "total_time" : "0s",
        "total_time_in_millis" : 0
      }
    } ]
  }
}
--------------------------------------------------
// TESTRESPONSE[s/: (\-)?[0-9]+/: $body.$_path/]
// TESTRESPONSE[s/: "[^"]*"/: $body.$_path/]
////
The TESTRESPONSE above replace all the fields values by the expected ones in the test,
because we don't really care about the field values but we want to check the fields names.
////

This response includes information
about a single index recovering a single shard.
The source of the recovery is a snapshot repository
and the target of the recovery is the `my_es_node` node.

The response also includes the number
and percentage of files and bytes recovered.


[[index-recovery-api-detailed-ex]]
===== Get detailed recovery information

To get a list of physical files in recovery,
set the `detailed` query parameter to `true`.

[source,console]
--------------------------------------------------
GET _recovery?human&detailed=true
--------------------------------------------------
// TEST[s/^/PUT index1\n{"settings": {"index.number_of_shards": 1}}\n/]

The API returns the following response:

[source,console-result]
--------------------------------------------------
{
  "index1" : {
    "shards" : [ {
      "id" : 0,
      "type" : "STORE",
      "stage" : "DONE",
      "primary" : true,
      "start_time" : "2014-02-24T12:38:06.349",
      "start_time_in_millis" : "1393245486349",
      "stop_time" : "2014-02-24T12:38:08.464",
      "stop_time_in_millis" : "1393245488464",
      "total_time" : "2.1s",
      "total_time_in_millis" : 2115,
      "source" : {
        "id" : "RGMdRc-yQWWKIBM4DGvwqQ",
        "host" : "my.fqdn",
        "transport_address" : "my.fqdn",
        "ip" : "10.0.1.7",
        "name" : "my_es_node"
      },
      "target" : {
        "id" : "RGMdRc-yQWWKIBM4DGvwqQ",
        "host" : "my.fqdn",
        "transport_address" : "my.fqdn",
        "ip" : "10.0.1.7",
        "name" : "my_es_node"
      },
      "index" : {
        "size" : {
          "total" : "24.7mb",
          "total_in_bytes" : 26001617,
          "reused" : "24.7mb",
          "reused_in_bytes" : 26001617,
          "recovered" : "0b",
          "recovered_in_bytes" : 0,
          "percent" : "100.0%"
        },
        "files" : {
          "total" : 26,
          "reused" : 26,
          "recovered" : 0,
          "percent" : "100.0%",
          "details" : [ {
            "name" : "segments.gen",
            "length" : 20,
            "recovered" : 20
          }, {
            "name" : "_0.cfs",
            "length" : 135306,
            "recovered" : 135306
          }, {
            "name" : "segments_2",
            "length" : 251,
            "recovered" : 251
          }
          ]
        },
        "total_time" : "2ms",
        "total_time_in_millis" : 2,
        "source_throttle_time" : "0s",
        "source_throttle_time_in_millis" : 0,
        "target_throttle_time" : "0s",
        "target_throttle_time_in_millis" : 0
      },
      "translog" : {
        "recovered" : 71,
        "total" : 0,
        "percent" : "100.0%",
        "total_on_start" : 0,
        "total_time" : "2.0s",
        "total_time_in_millis" : 2025
      },
      "verify_index" : {
        "check_index_time" : 0,
        "check_index_time_in_millis" : 0,
        "total_time" : "88ms",
        "total_time_in_millis" : 88
      }
    } ]
  }
}
--------------------------------------------------
// TESTRESPONSE[s/"source" : \{[^}]*\}/"source" : $body.$_path/]
// TESTRESPONSE[s/"details" : \[[^\]]*\]/"details" : $body.$_path/]
// TESTRESPONSE[s/: (\-)?[0-9]+/: $body.$_path/]
// TESTRESPONSE[s/: "[^"]*"/: $body.$_path/]
////
The TESTRESPONSE above replace all the fields values by the expected ones in the test,
because we don't really care about the field values but we want to check the fields names.
It also removes the "details" part which is important in this doc but really hard to test.
////

The response includes a listing
of any physical files recovered
and their sizes.

The response also includes timings in milliseconds
of the various stages of recovery:

* Index retrieval
* Translog replay
* Index start time

This response indicates the recovery is `done`.
All recoveries,
whether ongoing or complete,
are kept in the cluster state
and may be reported on at any time.

To only return information about ongoing recoveries,
set the `active_only` query parameter to `true`.<|MERGE_RESOLUTION|>--- conflicted
+++ resolved
@@ -4,12 +4,8 @@
 <titleabbrev>Index recovery</titleabbrev>
 ++++
 
-<<<<<<< HEAD
+
 Returns information about ongoing and completed shard recoveries.
-=======
-The index recovery API provides insight into on-going index shard recoveries.
-Recovery status may be reported for specific indices, or cluster-wide.
->>>>>>> 17dc0956
 
 [source,console]
 ----
