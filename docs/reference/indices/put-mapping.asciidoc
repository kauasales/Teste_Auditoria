[[indices-put-mapping]]
<<<<<<< HEAD
== Put mapping API
++++
<titleabbrev>Put mapping</titleabbrev>
++++
=======
=== Put Mapping
>>>>>>> 659f60f6

Adds fields to an existing index.

[float]
[[indices-put-mapping-request]]
=== {api-request-title}

`PUT <index>/_mapping`

`POST <index>/_mapping`

[float]
<<<<<<< HEAD
[[indices-put-mapping-desc]]
=== {api-description-title}
=======
==== Multi-index
>>>>>>> 659f60f6

You can use the put mapping API to add fields to an existing index. You also can
use the API to make the following changes to existing fields:

* Add new <<properties,properties>> to <<object,object>> fields.
* Add new <<multi-fields,multi-fields>>.
* Change the <<ignore-above,`ignore_above`>> mapping parameter.

[float]
[[indices-put-mapping-path-params]]
=== {api-path-parms-title}

`<index>` (Required)::
+
--
(string) Comma-separated list or wildcard expression of index names to update.

You can use a value of `_all` or `*` to update all indices.
--

[float]
<<<<<<< HEAD
[[indices-put-mapping-query-params]]
=== {api-query-parms-title}

`allow_no_indices` (Optional)::
(boolean) Indicates whether the operation is skipped if a wildcard expression
matches no indices. Defaults to `false`.

`expand_wildcards` (Optional)::
+
--
(string) Indicates whether wildcard expressions should expand to
<<indices-open-close, open or closed indices>>. Possible values are:

* `open` (Default)
* `closed`
* `none`
* `all`
--

`ignore_unavailable` (Optional)::
(boolean) Indicates whether unavailable indices are skipped. Defaults to
`false`.

`include_type_name` (Optional)::
+
--
(boolean) Indicates whether the type name is included in the response. Defaults
to `false`.

NOTE: Before 7.0.0, the 'mappings' definition used to include a type name.
Although mappings in responses no longer contain a type name by default, you can
still request the old format through the parameter include_type_name. For more
details, please see <<removal-of-types>>.
--

include::{docdir}/rest-api/timeoutparms.asciidoc[]
=======
==== Updating field mappings
>>>>>>> 659f60f6

[float]
[[indices-put-mapping-request-body]]
=== {api-request-body-title}

`properties` (Required)::
+
--
(object) Describes fields in the index and their datatypes. See
<<mapping-types>>.

You can use this parameter to add new fields. You also can make the following
changes to existing fields:

* Add new <<properties,properties>> to <<object,object>> fields.
* Add new <<multi-fields,multi-fields>>.
* Change the <<ignore-above,`ignore_above`>> mapping parameter.
--

[float]
[[indices-put-mapping-example]]
=== {api-examples-title}

[source,js]
----
PUT twitter/_mapping
{
  "properties": {
    "email": {
      "type": "keyword"
    }
  }
}
----
// CONSOLE
// TEST[setup:twitter]<|MERGE_RESOLUTION|>--- conflicted
+++ resolved
@@ -1,12 +1,9 @@
 [[indices-put-mapping]]
-<<<<<<< HEAD
 == Put mapping API
 ++++
 <titleabbrev>Put mapping</titleabbrev>
 ++++
-=======
-=== Put Mapping
->>>>>>> 659f60f6
+
 
 Adds fields to an existing index.
 
@@ -19,12 +16,9 @@
 `POST <index>/_mapping`
 
 [float]
-<<<<<<< HEAD
 [[indices-put-mapping-desc]]
 === {api-description-title}
-=======
-==== Multi-index
->>>>>>> 659f60f6
+
 
 You can use the put mapping API to add fields to an existing index. You also can
 use the API to make the following changes to existing fields:
@@ -46,7 +40,6 @@
 --
 
 [float]
-<<<<<<< HEAD
 [[indices-put-mapping-query-params]]
 === {api-query-parms-title}
 
@@ -83,9 +76,7 @@
 --
 
 include::{docdir}/rest-api/timeoutparms.asciidoc[]
-=======
-==== Updating field mappings
->>>>>>> 659f60f6
+
 
 [float]
 [[indices-put-mapping-request-body]]
