--- conflicted
+++ resolved
@@ -112,18 +112,9 @@
 =====
 `name`::
 (string)
-<<<<<<< HEAD
 Name of the data stream's timestamp field, which must be `@timestamp`. The
 `@timestamp` field must be included in every document indexed to the data
 stream.
-
-`mapping`::
-(<<mapping,field mapping object>>)
-Field mapping for the data stream's `@timestamp` field.
-=======
-Name of the data stream's timestamp field. This field must be included in every
-document indexed to the data stream.
->>>>>>> 7bd93de0
 =====
 
 `indices`::
