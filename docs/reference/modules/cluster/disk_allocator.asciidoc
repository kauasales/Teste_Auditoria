--- conflicted
+++ resolved
@@ -106,21 +106,15 @@
 --
 (<<dynamic-cluster-setting,Dynamic>>)
 Controls the flood stage watermark, which defaults to 95%. {es} enforces a read-only index block (`index.blocks.read_only_allow_delete`) on every index that has one or more shards allocated on the node, and that has at least one disk exceeding the flood stage. This setting is a last resort to prevent nodes from running out of disk space. The index block is automatically released when the disk utilization falls below the high watermark. Similarly to the low and high watermark values, it can alternatively be set to a ratio value, e.g., `0.95`, or an absolute byte value.
-<<<<<<< HEAD
 
 `cluster.routing.allocation.disk.watermark.flood_stage.max_headroom` {ess-icon}::
 (<<dynamic-cluster-setting,Dynamic>>) Controls the max headroom for the flood stage watermark (in case of a percentage/ratio value).
-Defaults to 20gb when
+Defaults to 20GB when
 `cluster.routing.allocation.disk.watermark.flood_stage` is not explicitly set.
 This caps the amount of free space required.
 
 NOTE: You cannot mix the usage of percentage/ratio values and byte values within
 the watermark settings. Either all values are set to percentage/ratio values, or all are set to byte values. This enforcement is so that {es} can validate that the settings are internally consistent, ensuring that the low disk threshold is less than the high disk threshold, and the high disk threshold is less than the flood stage threshold. A similar check is done for the max headroom values.
-=======
-
-NOTE: You cannot mix the usage of percentage/ratio values and byte values within
-the watermark settings. Either all values are set to percentage/ratio values, or all are set to byte values. This enforcement is so that {es} can validate that the settings are internally consistent, ensuring that the low disk threshold is less than the high disk threshold, and the high disk threshold is less than the flood stage threshold.
->>>>>>> be7c7415
 
 An example of resetting the read-only index block on the `my-index-000001` index:
 
