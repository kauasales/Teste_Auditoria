--- conflicted
+++ resolved
@@ -8,8 +8,6 @@
 control how long a freshly elected master should wait before it tries to
 recover the cluster state and the cluster's data.
 
-<<<<<<< HEAD
-=======
 NOTE: These settings only take effect on a full cluster restart.
 
 `gateway.expected_nodes`::
@@ -26,7 +24,6 @@
 Recovery of local shards begins when the expected number of
 master nodes join the cluster. Defaults to `0`.
 
->>>>>>> dc66f06c
 `gateway.expected_data_nodes`::
 (<<static-cluster-setting,Static>>)
 Number of data nodes expected in the cluster.
@@ -34,30 +31,6 @@
 data nodes join the cluster. Defaults to `0`.
 
 `gateway.recover_after_time`::
-<<<<<<< HEAD
-
-    If the expected number of nodes is not achieved, the recovery process waits
-    for the configured amount of time before trying to recover regardless.
-    Defaults to `5m`.
-
-Once the `recover_after_time` duration has timed out, recovery will start
-as long as the following condition is met:
-
-`gateway.recover_after_data_nodes`::
-
-    Recover as long as this many data nodes have joined the cluster.
-
-These settings can be configured in `elasticsearch.yml` as follows:
-
-[source,yaml]
---------------------------------------------------
-gateway.expected_data_nodes: 3
-gateway.recover_after_time: 600s
-gateway.recover_after_data_nodes: 3
---------------------------------------------------
-
-NOTE: These settings only take effect on a full cluster restart.
-=======
 (<<static-cluster-setting,Static>>)
 If the expected number of nodes is not achieved, the recovery process waits
 for the configured amount of time before trying to recover.
@@ -79,7 +52,6 @@
 `gateway.recover_after_data_nodes`::
 (<<static-cluster-setting,Static>>)
 Recover as long as this many data nodes have joined the cluster.
->>>>>>> dc66f06c
 
 [[dangling-indices]]
 ==== Dangling indices
