--- conflicted
+++ resolved
@@ -8,23 +8,6 @@
 control how long a freshly elected master should wait before it tries to
 recover the cluster state and the cluster's data:
 
-<<<<<<< HEAD
-=======
-`gateway.expected_nodes`::
-
-    deprecated:[7.7.0, This setting will be removed in 8.0. You should use `gateway.expected_data_nodes` instead.]
-    The number of (data or master) nodes that are expected to be in the cluster.
-    Recovery of local shards will start as soon as the expected number of
-    nodes have joined the cluster. Defaults to `0`
-
-`gateway.expected_master_nodes`::
-
-    deprecated:[7.7.0, This setting will be removed in 8.0. You should use `gateway.expected_data_nodes` instead.]
-    The number of master nodes that are expected to be in the cluster.
-    Recovery of local shards will start as soon as the expected number of
-    master nodes have joined the cluster. Defaults to `0`
-
->>>>>>> 07eefa98
 `gateway.expected_data_nodes`::
 
     The number of data nodes that are expected to be in the cluster.
@@ -39,19 +22,6 @@
 
 Once the `recover_after_time` duration has timed out, recovery will start
 as long as the following conditions are met:
-
-<<<<<<< HEAD
-=======
-`gateway.recover_after_nodes`::
-
-    deprecated:[7.7.0, This setting will be removed in 8.0. You should use `gateway.recover_after_data_nodes` instead.]
-    Recover as long as this many data or master nodes have joined the cluster.
-
-`gateway.recover_after_master_nodes`::
-
-    deprecated:[7.7.0, This setting will be removed in 8.0. You should use `gateway.recover_after_data_nodes` instead.]
-    Recover as long as this many master nodes have joined the cluster.
->>>>>>> 07eefa98
 
 `gateway.recover_after_data_nodes`::
 
