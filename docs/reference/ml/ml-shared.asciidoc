tag::aggregations[]
If set, the {dfeed} performs aggregation searches. Support for aggregations is
limited and should only be used with low cardinality data. For more information,
see
{stack-ov}/ml-configuring-aggregation.html[Aggregating data for faster performance].
end::aggregations[]

tag::allow-lazy-open[]
Advanced configuration option. Specifies whether this job can open when there is 
insufficient {ml} node capacity for it to be immediately assigned to a node. The
default value is `false`; if a {ml} node with capacity to run the job cannot 
immediately be found, the <<ml-open-job,open {anomaly-jobs} API>> returns an 
error. However, this is also subject to the cluster-wide 
`xpack.ml.max_lazy_ml_nodes` setting; see <<advanced-ml-settings>>. If this
option is set to `true`, the <<ml-open-job,open {anomaly-jobs} API>> does not
return an error and the job waits in the `opening` state until sufficient {ml}
node capacity is available.
end::allow-lazy-open[]

<<<<<<< HEAD
tag::allow-lazy-start[]
Whether this job should be allowed to start when there is insufficient {ml} node 
capacity for it to be immediately assigned to a node. The default is `false`, 
which means that the <<start-dfanalytics>> will return an error if a {ml} node 
with capacity to run the job cannot immediately be found. (However, this is also 
subject to the cluster-wide `xpack.ml.max_lazy_ml_nodes` setting - see 
<<advanced-ml-settings>>.) If this option is set to `true` then the 
<<start-dfanalytics>> will not return an error, and the job will wait in the 
`starting` state until sufficient {ml} node capacity is available.
end::allow-lazy-start[]
=======
tag::allow-no-datafeeds[]
Specifies what to do when the request:
+
--
* Contains wildcard expressions and there are no {dfeeds} that match.
* Contains the `_all` string or no identifiers and there are no matches.
* Contains wildcard expressions and there are only partial matches. 

The default value is `true`, which returns an empty `datafeeds` array when
there are no matches and the subset of results when there are partial matches.
If this parameter is `false`, the request returns a `404` status code when there
are no matches or only partial matches.
--
end::allow-no-datafeeds[]
>>>>>>> 1e4d775b

tag::allow-no-jobs[]
Specifies what to do when the request:
+
--
* Contains wildcard expressions and there are no jobs that match.
* Contains the `_all` string or no identifiers and there are no matches.
* Contains wildcard expressions and there are only partial matches.

The default value is `true`, which returns an empty `jobs` array 
when there are no matches and the subset of results when there are partial 
matches. If this parameter is `false`, the request returns a `404` status code
when there are no matches or only partial matches.
--
end::allow-no-jobs[]

tag::allow-no-match[]
 Specifies what to do when the request:
+
--
* Contains wildcard expressions and there are no {dfanalytics-jobs} that match.
* Contains the `_all` string or no identifiers and there are no matches.
* Contains wildcard expressions and there are only partial matches. 

The default value is `true`, which returns an empty `data_frame_analytics` array 
when there are no matches and the subset of results when there are partial 
matches. If this parameter is `false`, the request returns a `404` status code 
when there are no matches or only partial matches.
--
end::allow-no-match[]

tag::analysis[]
Defines the type of {dfanalytics} you want to perform on your source index. For 
example: `outlier_detection`. See <<ml-dfa-analysis-objects>>.
end::analysis[]

tag::analysis-config[]
The analysis configuration, which specifies how to analyze the data.
After you create a job, you cannot change the analysis configuration; all
the properties are informational. An analysis configuration object has the 
following properties:

`bucket_span`:::
(<<time-units,time units>>)
include::{docdir}/ml/ml-shared.asciidoc[tag=bucket-span]

`categorization_field_name`:::
(string)
include::{docdir}/ml/ml-shared.asciidoc[tag=categorization-field-name]

`categorization_filters`:::
(array of strings)
include::{docdir}/ml/ml-shared.asciidoc[tag=categorization-filters]

`categorization_analyzer`:::
(object or string)
include::{docdir}/ml/ml-shared.asciidoc[tag=categorization-analyzer]

`detectors`:::
(array) An array of detector configuration objects. Detector configuration
objects specify which data fields a job analyzes. They also specify which
analytical functions are used. You can specify multiple detectors for a job. 
include::{docdir}/ml/ml-shared.asciidoc[tag=detector]
+
--
NOTE: If the `detectors` array does not contain at least one detector,
no analysis can occur and an error is returned.

--

`influencers`:::
(array of strings)
include::{docdir}/ml/ml-shared.asciidoc[tag=influencers]

`latency`:::
(time units)
include::{docdir}/ml/ml-shared.asciidoc[tag=latency]

`multivariate_by_fields`:::
(boolean)
include::{docdir}/ml/ml-shared.asciidoc[tag=multivariate-by-fields]

`summary_count_field_name`:::
(string)
include::{docdir}/ml/ml-shared.asciidoc[tag=summary-count-field-name]

end::analysis-config[]

tag::analysis-limits[]
Limits can be applied for the resources required to hold the mathematical models
in memory. These limits are approximate and can be set per job. They do not
control the memory used by other processes, for example the {es} Java
processes. If necessary, you can increase the limits after the job is created.
The `analysis_limits` object has the following properties:

`categorization_examples_limit`:::
(long)
include::{docdir}/ml/ml-shared.asciidoc[tag=categorization-examples-limit]

`model_memory_limit`:::
(long or string) 
include::{docdir}/ml/ml-shared.asciidoc[tag=model-memory-limit]
end::analysis-limits[]

tag::analyzed-fields[]
Specify `includes` and/or `excludes` patterns to select which fields will be 
included in the analysis. If `analyzed_fields` is not set, only the relevant 
fields will be included. For example, all the numeric fields for {oldetection}. 
For the supported field types, see <<ml-put-dfanalytics-supported-fields>>. Also 
see the <<explain-dfanalytics>> which helps understand field selection.

`includes`:::
  (Optional, array) An array of strings that defines the fields that will be 
  included in the analysis.
  
`excludes`:::
  (Optional, array) An array of strings that defines the fields that will be 
  excluded from the analysis. You do not need to add fields with unsupported 
  data types to `excludes`, these fields are excluded from the analysis 
  automatically.
end::analyzed-fields[]


tag::background-persist-interval[]
Advanced configuration option. The time between each periodic persistence of the 
model. The default value is a randomized value between 3 to 4 hours, which
avoids all jobs persisting at exactly the same time. The smallest allowed value
is 1 hour.
+
--
TIP: For very large models (several GB), persistence could take 10-20 minutes,
so do not set the `background_persist_interval` value too low.

--
end::background-persist-interval[]

tag::bucket-span[]
The size of the interval that the analysis is aggregated into, typically between
`5m` and `1h`. The default value is `5m`. For more information about time units,
see <<time-units>>.
end::bucket-span[]

tag::by-field-name[]
The field used to split the data. In particular, this property is used for 
analyzing the splits with respect to their own history. It is used for finding 
unusual values in the context of the split.
end::by-field-name[]

tag::categorization-analyzer[]
If `categorization_field_name` is specified, you can also define the analyzer
that is used to interpret the categorization field. This property cannot be used
at the same time as `categorization_filters`. The categorization analyzer
specifies how the `categorization_field` is interpreted by the categorization
process. The syntax is very similar to that used to define the `analyzer` in the
<<indices-analyze,Analyze endpoint>>. For more information, see
{stack-ov}/ml-configuring-categories.html[Categorizing log messages].
+
--
The `categorization_analyzer` field can be specified either as a string or as an
object. If it is a string it must refer to a
<<analysis-analyzers,built-in analyzer>> or one added by another plugin. If it
is an object it has the following properties:
--

`char_filter`::::
(array of strings or objects)
include::{docdir}/ml/ml-shared.asciidoc[tag=char-filter]

`tokenizer`::::
(string or object)
include::{docdir}/ml/ml-shared.asciidoc[tag=tokenizer]

`filter`::::
(array of strings or objects)
include::{docdir}/ml/ml-shared.asciidoc[tag=filter]
end::categorization-analyzer[]

tag::categorization-examples-limit[]
The maximum number of examples stored per category in memory and in the results
data store. The default value is 4.  If you increase this value, more examples
are available, however it requires that you have more storage available. If you
set this value to `0`, no examples are stored.
+
--
NOTE: The `categorization_examples_limit` only applies to analysis that uses
categorization. For more information, see
{stack-ov}/ml-configuring-categories.html[Categorizing log messages].

--
end::categorization-examples-limit[]

tag::categorization-field-name[]
If this property is specified, the values of the specified field will be 
categorized. The resulting categories must be used in a detector by setting
`by_field_name`, `over_field_name`, or `partition_field_name` to the keyword
`mlcategory`. For more information, see
{stack-ov}/ml-configuring-categories.html[Categorizing log messages].
end::categorization-field-name[]

tag::categorization-filters[]
If `categorization_field_name` is specified, you can also define optional
filters. This property expects an array of regular expressions. The expressions
are used to filter out matching sequences from the categorization field values.
You can use this functionality to fine tune the categorization by excluding 
sequences from consideration when categories are defined. For example, you can 
exclude SQL statements that appear in your log files. For more information, see 
{stack-ov}/ml-configuring-categories.html[Categorizing log messages]. This
property cannot be used at the same time as `categorization_analyzer`. If you
only want to define simple regular expression filters that are applied prior to 
tokenization, setting this property is the easiest method. If you also want to 
customize the tokenizer or post-tokenization filtering, use the 
`categorization_analyzer` property instead and include the filters as
`pattern_replace` character filters. The effect is exactly the same.
end::categorization-filters[]

tag::char-filter[]
One or more <<analysis-charfilters,character filters>>. In addition to the
built-in character filters, other plugins can provide more character filters.
This property is optional. If it is not specified, no character filters are 
applied prior to categorization. If you are customizing some other aspect of the
analyzer and you need to achieve the equivalent of `categorization_filters`
(which are not permitted when some other aspect of the analyzer is customized),
add them here as
<<analysis-pattern-replace-charfilter,pattern replace character filters>>.
end::char-filter[]

<<<<<<< HEAD
tag::compute-feature-influence[]
If `true`, the feature influence calculation is enabled. Defaults to `true`.
end::compute-feature-influence[]
=======
tag::chunking-config[]
{dfeeds-cap} might be required to search over long time periods, for several months
or years. This search is split into time chunks in order to ensure the load
on {es} is managed. Chunking configuration controls how the size of these time
chunks are calculated and is an advanced configuration option.
A chunking configuration object has the following properties:

`mode`:::
(string)
include::{docdir}/ml/ml-shared.asciidoc[tag=mode]

`time_span`:::
(<<time-units,time units>>)
include::{docdir}/ml/ml-shared.asciidoc[tag=time-span]
end::chunking-config[]
>>>>>>> 1e4d775b

tag::custom-rules[]
An array of custom rule objects, which enable you to customize the way detectors
operate. For example, a rule may dictate to the detector conditions under which
results should be skipped. For more examples, see 
{stack-ov}/ml-configuring-detector-custom-rules.html[Configuring detector custom rules].
A custom rule has the following properties:
+
--
`actions`::
(array) The set of actions to be triggered when the rule applies. If
more than one action is specified the effects of all actions are combined. The
available actions include:

* `skip_result`: The result will not be created. This is the default value.
Unless you also specify `skip_model_update`, the model will be updated as usual
with the corresponding series value.
* `skip_model_update`: The value for that series will not be used to update the
model. Unless you also specify `skip_result`, the results will be created as
usual. This action is suitable when certain values are expected to be
consistently anomalous and they affect the model in a way that negatively
impacts the rest of the results.

`scope`::
(object) An optional scope of series where the rule applies. A rule must either
have a non-empty scope or at least one condition. By default, the scope includes
all series. Scoping is allowed for any of the fields that are also specified in
`by_field_name`, `over_field_name`, or `partition_field_name`. To add a scope
for a field, add the field name as a key in the scope object and set its value
to an object with the following properties:

`filter_id`:::
(string) The id of the filter to be used.

`filter_type`:::
(string) Either `include` (the rule applies for values in the filter) or
`exclude` (the rule applies for values not in the filter). Defaults to 
`include`.

`conditions`::
(array) An optional array of numeric conditions when the rule applies. A rule
must either have a non-empty scope or at least one condition. Multiple
conditions are combined together with a logical `AND`. A condition has the
following properties: 

`applies_to`:::
(string) Specifies the result property to which the condition applies. The
available options are `actual`, `typical`, `diff_from_typical`, `time`.

`operator`:::
(string) Specifies the condition operator. The available options are `gt`
(greater than), `gte` (greater than or equals), `lt` (less than) and `lte` (less
than or equals).

`value`:::
(double) The value that is compared against the `applies_to` field using the
`operator`.
--
+
--
NOTE: If your detector uses `lat_long`, `metric`, `rare`, or `freq_rare`
functions, you can only specify `conditions` that apply to `time`.

--
end::custom-rules[]

tag::custom-settings[]
Advanced configuration option. Contains custom meta data about the job. For
example, it can contain custom URL information as shown in
{stack-ov}/ml-configuring-url.html[Adding custom URLs to {ml} results].
end::custom-settings[]

tag::data-description[]
The data description defines the format of the input data when you send data to
the job by using the <<ml-post-data,post data>> API. Note that when configure
a {dfeed}, these properties are automatically set.
+
--
When data is received via the <<ml-post-data,post data>> API, it is not stored
in {es}. Only the results for {anomaly-detect} are retained.

A data description object has the following properties:

`format`:::
  (string) Only `JSON` format is supported at this time.

`time_field`:::
  (string) The name of the field that contains the timestamp.
  The default value is `time`.

`time_format`:::
(string)
include::{docdir}/ml/ml-shared.asciidoc[tag=time-format]
--
end::data-description[]

<<<<<<< HEAD
tag::data-frame-analytics[]
An array of {dfanalytics-job} resources, which are sorted by the `id` value in 
ascending order.

`id`:::
(string) The unique identifier of the {dfanalytics-job}.

`source`:::
(object) The configuration of how the analysis data is sourced. It has an 
`index` parameter and optionally a `query` and a `_source`.
  
`index`::::
(array) Index or indices on which to perform the analysis. It can be a single 
index or index pattern as well as an array of indices or patterns.
    
`query`::::
(object) The query that has been specified for the {dfanalytics-job}. The {es} 
query domain-specific language (<<query-dsl,DSL>>). This value corresponds to 
the query object in an {es} search POST body. By default, this property has the 
following value: `{"match_all": {}}`.

`_source`::::
(object) Contains the specified `includes` and/or `excludes` patterns that 
select which fields are present in the destination. Fields that are excluded 
cannot be included in the analysis.
        
`includes`:::::
(array) An array of strings that defines the fields that are included in the 
destination.
          
`excludes`:::::
(array) An array of strings that defines the fields that are excluded from the 
destination.

`dest`:::
(string) The destination configuration of the analysis.

`index`::::
(string) The _destination index_ that stores the results of the 
{dfanalytics-job}.

`results_field`::::
(string) The name of the field that stores the results of the analysis. Defaults 
to `ml`.

`analysis`:::
(object) The type of analysis that is performed on the `source`.

`analyzed_fields`:::
(object) Contains `includes` and/or `excludes` patterns that select which fields 
are included in the analysis.
    
`includes`::::
(Optional, array) An array of strings that defines the fields that are included 
in the analysis.
      
`excludes`::::
(Optional, array) An array of strings that defines the fields that are excluded 
from the analysis.

`model_memory_limit`:::
(string) The `model_memory_limit` that has been set to the {dfanalytics-job}.
end::data-frame-analytics[]

tag::data-frame-analytics-stats[]
An array of statistics objects for {dfanalytics-jobs}, which are
sorted by the `id` value in ascending order.

`id`:::
(string) The unique identifier of the {dfanalytics-job}.
  
`state`:::
(string) Current state of the {dfanalytics-job}.
  
`progress`:::
(array) The progress report of the {dfanalytics-job} by phase.
  
`phase`:::
(string) Defines the phase of the {dfanalytics-job}. Possible phases: 
`reindexing`, `loading_data`, `analyzing`, and `writing_results`.
    
`progress_percent`:::
(integer) The progress that the {dfanalytics-job} has made expressed in 
percentage.
end::data-frame-analytics-stats[]

tag::dependent-variable[]
Defines which field of the document is to be predicted. 
=======
tag::datafeed-id[]
A numerical character string that uniquely identifies the
{dfeed}. This identifier can contain lowercase alphanumeric characters (a-z
and 0-9), hyphens, and underscores. It must start and end with alphanumeric
characters.
end::datafeed-id[]

tag::datafeed-id-wildcard[]
Identifier for the {dfeed}. It can be a {dfeed} identifier or a wildcard
expression.
end::datafeed-id-wildcard[]

tag::delayed-data-check-config[]
Specifies whether the {dfeed} checks for missing data and the size of the
window. For example: `{"enabled": true, "check_window": "1h"}`.
+
--
The {dfeed} can optionally search over indices that have already been read in
an effort to determine whether any data has subsequently been added to the index.
If missing data is found, it is a good indication that the `query_delay` option
is set too low and the data is being indexed after the {dfeed} has passed that
moment in time. See 
{stack-ov}/ml-delayed-data-detection.html[Working with delayed data].

This check runs only on real-time {dfeeds}.

The configuration object has the following properties:

`enabled`::
(boolean) Specifies whether the {dfeed} periodically checks for delayed data.
Defaults to `true`.

`check_window`::
(<<time-units,time units>>) The window of time that is searched for late data.
This window of time ends with the latest finalized bucket. It defaults to
`null`, which causes an appropriate `check_window` to be calculated when the
real-time {dfeed} runs. In particular, the default `check_window` span
calculation is based on the maximum of `2h` or `8 * bucket_span`.
--
end::delayed-data-check-config[]

tag::dependent_variable[]
`dependent_variable`::
(Required, string) Defines which field of the document is to be predicted. 
>>>>>>> 1e4d775b
This parameter is supplied by field name and must match one of the fields in 
the index being used to train. If this field is missing from a document, then 
that document will not be used for training, but a prediction with the trained 
model will be generated for it. It is also known as continuous target variable.
end::dependent-variable[]

tag::description-dfa[]
A description of the job.
end::description-dfa[]

tag::dest[]
The destination configuration, consisting of `index` and 
optionally `results_field` (`ml` by default).

  `index`:::
    (Required, string) Defines the _destination index_ to store the results of 
    the {dfanalytics-job}.
  
  `results_field`:::
    (Optional, string) Defines the name of the field in which to store the 
    results of the analysis. Default to `ml`.
end::dest[]

tag::detector-description[]
A description of the detector. For example, `Low event rate`.
end::detector-description[]

tag::detector-field-name[]
The field that the detector uses in the function. If you use an event rate 
function such as `count` or `rare`, do not specify this field.
+
--
NOTE: The `field_name` cannot contain double quotes or backslashes.

--
end::detector-field-name[]

tag::detector-index[]
A unique identifier for the detector. This identifier is based on the order of 
the detectors in the `analysis_config`, starting at zero. You can use this 
identifier when you want to update a specific detector.
end::detector-index[]

tag::detector[]
A detector has the following properties:

`by_field_name`::::
(string)
include::{docdir}/ml/ml-shared.asciidoc[tag=by-field-name]

`custom_rules`::::
(array)
include::{docdir}/ml/ml-shared.asciidoc[tag=custom-rules]

`detector_description`::::
(string)
include::{docdir}/ml/ml-shared.asciidoc[tag=detector-description]

`detector_index`::::
(integer)
include::{docdir}/ml/ml-shared.asciidoc[tag=detector-index]

`exclude_frequent`::::
(string)
include::{docdir}/ml/ml-shared.asciidoc[tag=exclude-frequent]

`field_name`::::
(string)
include::{docdir}/ml/ml-shared.asciidoc[tag=detector-field-name]

`function`::::
(string)
include::{docdir}/ml/ml-shared.asciidoc[tag=function]

`over_field_name`::::
(string)
include::{docdir}/ml/ml-shared.asciidoc[tag=over-field-name]

`partition_field_name`::::
(string)
include::{docdir}/ml/ml-shared.asciidoc[tag=partition-field-name]

`use_null`::::
(boolean)
include::{docdir}/ml/ml-shared.asciidoc[tag=use-null]

end::detector[]

tag::eta[]
The shrinkage applied to the weights. Smaller values result 
in larger forests which have better generalization error. However, the smaller 
the value the longer the training will take. For more information, see 
https://en.wikipedia.org/wiki/Gradient_boosting#Shrinkage[this wiki article] 
about shrinkage.
end::eta[]

tag::exclude-frequent[]
Contains one of the following values: `all`, `none`, `by`, or `over`. If set, 
frequent entities are excluded from influencing the anomaly results. Entities
can be considered frequent over time or frequent in a population. If you are 
working with both over and by fields, then you can set `exclude_frequent` to 
`all` for both fields, or to `by` or `over` for those specific fields.
end::exclude-frequent[]

tag::feature-bag-fraction[]
Defines the fraction of features that will be used when 
selecting a random bag for each candidate split. 
end::feature-bag-fraction[]

tag::feature-influence-threshold[]
The minimum {olscore} that a document needs to have in order to calculate its 
{fiscore}. Value range: 0-1 (`0.1` by default).
end::feature-influence-threshold[]

tag::field-selection[]
An array of objects that explain selection for each field, sorted by 
the field names. Each object in the array has the following properties:

`name`:::
(string) The field name.

`mapping_types`:::
(string) The mapping types of the field.

`is_included`:::
(boolean) Whether the field is selected to be included in the analysis.

`is_required`:::
(boolean) Whether the field is required.

`feature_type`:::
(string) The feature type of this field for the analysis. May be `categorical` 
or `numerical`.

`reason`:::
(string) The reason a field is not selected to be included in the analysis.
end::field-selection[]

tag::filter[]
One or more <<analysis-tokenfilters,token filters>>. In addition to the built-in 
token filters, other plugins can provide more token filters. This property is
optional. If it is not specified, no token filters are applied prior to
categorization.
end::filter[]

<<<<<<< HEAD
tag::from[]
Skips the specified number of {dfanalytics-jobs}. The default value is `0`.
end::from[]
=======
tag::frequency[]
The interval at which scheduled queries are made while the {dfeed} runs in real
time. The default value is either the bucket span for short bucket spans, or,
for longer bucket spans, a sensible fraction of the bucket span. For example:
`150s`.
end::frequency[]
>>>>>>> 1e4d775b

tag::function[]
The analysis function that is used. For example, `count`, `rare`, `mean`, `min`, 
`max`, and `sum`. For more information, see
{stack-ov}/ml-functions.html[Function reference].
end::function[]

tag::gamma[]
Regularization parameter to prevent overfitting on the 
training dataset. Multiplies a linear penalty associated with the size of 
individual trees in the forest. The higher the value the more training will 
prefer smaller trees. The smaller this parameter the larger individual trees 
will be and the longer train will take.
end::gamma[]

tag::groups[]
A list of job groups. A job can belong to no groups or many.
end::groups[]

tag::indices[]
An array of index names. Wildcards are supported. For example:
`["it_ops_metrics", "server*"]`.
+
--
NOTE: If any indices are in remote clusters then `cluster.remote.connect` must
not be set to `false` on any {ml} nodes.

--
end::indices[]

tag::influencers[]
A comma separated list of influencer field names. Typically these can be the by, 
over, or partition fields that are used in the detector configuration. You might 
also want to use a field name that is not specifically named in a detector, but 
is available as part of the input data. When you use multiple detectors, the use 
of influencers is recommended as it aggregates results for each influencer entity.
end::influencers[]

tag::job-id-anomaly-detection[]
Identifier for the {anomaly-job}.
end::job-id-anomaly-detection[]

tag::job-id-data-frame-analytics[]
Identifier for the {dfanalytics-job}.
end::job-id-data-frame-analytics[]

tag::job-id-anomaly-detection-default[]
Identifier for the {anomaly-job}. It can be a job identifier, a group name, or a 
wildcard expression. If you do not specify one of these options, the API returns 
information for all {anomaly-jobs}.
end::job-id-anomaly-detection-default[]

tag::job-id-data-frame-analytics-default[]
Identifier for the {dfanalytics-job}. If you do not specify this option, the API
returns information for the first hundred {dfanalytics-jobs}.
end::job-id-data-frame-analytics-default[]

tag::job-id-anomaly-detection-list[]
An identifier for the {anomaly-jobs}. It can be a job
identifier, a group name, or a comma-separated list of jobs or groups.
end::job-id-anomaly-detection-list[]

tag::job-id-anomaly-detection-wildcard[]
Identifier for the {anomaly-job}. It can be a job identifier, a group name, or a 
wildcard expression.
end::job-id-anomaly-detection-wildcard[]

tag::job-id-anomaly-detection-wildcard-list[]
Identifier for the {anomaly-job}. It can be a job identifier, a group name, a
comma-separated list of jobs or groups, or a wildcard expression.
end::job-id-anomaly-detection-wildcard-list[]

tag::job-id-anomaly-detection-define[]
Identifier for the {anomaly-job}. This identifier can contain lowercase 
alphanumeric characters (a-z and 0-9), hyphens, and underscores. It must start 
and end with alphanumeric characters.
end::job-id-anomaly-detection-define[]

tag::job-id-data-frame-analytics-define[]
Identifier for the {dfanalytics-job}. This identifier can contain lowercase 
alphanumeric characters (a-z and 0-9), hyphens, and underscores. It must start
and end with alphanumeric characters.
end::job-id-data-frame-analytics-define[]

tag::job-id-datafeed[]
The unique identifier for the job to which the {dfeed} sends data.
end::job-id-datafeed[]

tag::lambda[]
Regularization parameter to prevent overfitting on the 
training dataset. Multiplies an L2 regularisation term which applies to leaf 
weights of the individual trees in the forest. The higher the value the more 
training will attempt to keep leaf weights small. This makes the prediction  
function smoother at the expense of potentially not being able to capture 
relevant relationships between the features and the {depvar}. The smaller this 
parameter the larger individual trees will be and the longer train will take.
end::lambda[]

tag::latency[]
The size of the window in which to expect data that is out of time order. The 
default value is 0 (no latency). If you specify a non-zero value, it must be 
greater than or equal to one second. For more information about time units, see 
<<time-units>>.
+
--
NOTE: Latency is only applicable when you send data by using
the <<ml-post-data,post data>> API.

--
end::latency[]

<<<<<<< HEAD
tag::maximum-number-trees[]
Defines the maximum number of trees the forest is allowed 
=======
tag::max-empty-searches[]
If a real-time {dfeed} has never seen any data (including during any initial
training period) then it will automatically stop itself and close its associated
job after this many real-time searches that return no documents. In other words,
it will stop after `frequency` times `max_empty_searches` of real-time operation.
If not set then a {dfeed} with no end time that sees no data will remain started
until it is explicitly stopped. By default this setting is not set.
end::max-empty-searches[]

tag::maximum_number_trees[]
`maximum_number_trees`::
(Optional, integer) Defines the maximum number of trees the forest is allowed 
>>>>>>> 1e4d775b
to contain. The maximum value is 2000.
end::maximum-number-trees[]

tag::memory-estimation[]
An object containing the memory estimates. The object has the 
following properties:

`expected_memory_without_disk`:::
(string) Estimated memory usage under the assumption that the whole 
{dfanalytics} should happen in memory (i.e. without overflowing to disk).

`expected_memory_with_disk`:::
(string) Estimated memory usage under the assumption that overflowing to disk is 
allowed during {dfanalytics}. `expected_memory_with_disk` is usually smaller 
than `expected_memory_without_disk` as using disk allows to limit the main 
memory needed to perform {dfanalytics}.
end::memory-estimation[]

tag::method[]
Sets the method that {oldetection} uses. If the method is not set {oldetection} 
uses an ensemble of different methods and normalises and combines their 
individual {olscores} to obtain the overall {olscore}. We recommend to use the 
ensemble method. Available methods are `lof`, `ldof`, `distance_kth_nn`, 
`distance_knn`.
end::method[]

tag::mode[]
There are three available modes: 
+
--
* `auto`: The chunk size is dynamically calculated. This is the default and
recommended value.
* `manual`: Chunking is applied according to the specified `time_span`.
* `off`: No chunking is applied.
--
end::mode[]

tag::model-memory-limit[]
The approximate maximum amount of memory resources that are required for 
analytical processing. Once this limit is approached, data pruning becomes
more aggressive. Upon exceeding this limit, new entities are not modeled. The 
default value for jobs created in version 6.1 and later is `1024mb`.
This value will need to be increased for jobs that are expected to analyze high
cardinality fields, but the default is set to a relatively small size to ensure
that high resource usage is a conscious decision. The default value for jobs
created in versions earlier than 6.1 is `4096mb`.
+
--
If you specify a number instead of a string, the units are assumed to be MiB.
Specifying a string is recommended for clarity. If you specify a byte size unit
of `b` or `kb` and the number does not equate to a discrete number of megabytes,
it is rounded down to the closest MiB. The minimum valid value is 1 MiB. If you
specify a value less than 1 MiB, an error occurs. For more information about
supported byte size units, see <<byte-units>>.

If your `elasticsearch.yml` file contains an `xpack.ml.max_model_memory_limit`
setting, an error occurs when you try to create jobs that have
`model_memory_limit` values greater than that setting. For more information,
see <<ml-settings>>.
--
end::model-memory-limit[]

tag::model-memory-limit-dfa[]
The approximate maximum amount of memory resources that are permitted for 
analytical processing. The default value for {dfanalytics-jobs} is `1gb`. If 
your `elasticsearch.yml` file contains an `xpack.ml.max_model_memory_limit` 
setting, an error occurs when you try to create {dfanalytics-jobs} that have 
`model_memory_limit` values greater than that setting. For more information, see 
<<ml-settings>>.
end::model-memory-limit-dfa[]

tag::model-plot-config[]
This advanced configuration option stores model information along with the
results. It provides a more detailed view into {anomaly-detect}.
+
--
WARNING: If you enable model plot it can add considerable overhead to the 
performance of the system; it is not feasible for jobs with many entities.

Model plot provides a simplified and indicative view of the model and its 
bounds. It does not display complex features such as multivariate correlations 
or multimodal data. As such, anomalies may occasionally be reported which cannot 
be seen in the model plot.

Model plot config can be configured when the job is created or updated later. It 
must be disabled if performance issues are experienced.

The `model_plot_config` object has the following properties:

`enabled`:::
(boolean) If true, enables calculation and storage of the model bounds for
each entity that is being analyzed. By default, this is not enabled.

`terms`:::
experimental[] (string) Limits data collection to this comma separated list of 
partition or by field values. If terms are not specified or it is an empty 
string, no filtering is applied. For example, "CPU,NetworkIn,DiskWrites". 
Wildcards are not supported. Only the specified `terms` can be viewed when 
using the Single Metric Viewer.
--
end::model-plot-config[]

tag::model-snapshot-id[]
A numerical character string that uniquely identifies the model snapshot. For 
example, `1491007364`. For more information about model snapshots, see
<<ml-snapshot-resource>>.
end::model-snapshot-id[]

tag::model-snapshot-retention-days[]
The time in days that model snapshots are retained for the job. Older snapshots
are deleted. The default value is `1`, which means snapshots are retained for
one day (twenty-four hours).
end::model-snapshot-retention-days[]

tag::multivariate-by-fields[]
This functionality is reserved for internal use. It is not supported for use in 
customer environments and is not subject to the support SLA of official GA 
features.
+
--
If set to `true`, the analysis will automatically find correlations between 
metrics for a given `by` field value and report anomalies when those
correlations cease to hold. For example, suppose CPU and memory usage on host A
is usually highly correlated with the same metrics on host B. Perhaps this
correlation occurs because they are running a load-balanced application.
If you enable this property, then anomalies will be reported when, for example,
CPU usage on host A is high and the value of CPU usage on host B is low. That
is to say, you'll see an anomaly when the CPU of host A is unusual given
the CPU of host B.

NOTE: To use the `multivariate_by_fields` property, you must also specify
`by_field_name` in your detector.

--
end::multivariate-by-fields[]

tag::n-neighbors[]
Defines the value for how many nearest neighbors each method of 
{oldetection} will use to calculate its {olscore}. When the value is not set, 
different values will be used for different ensemble members. This helps 
improve diversity in the ensemble. Therefore, only override this if you are 
confident that the value you choose is appropriate for the data set.
end::n-neighbors[]

tag::num-top-classes[]
Defines the number of categories for which the predicted 
probabilities are reported. It must be non-negative. If it is greater than the 
total number of categories (in the {version} version of the {stack}, it's two) 
to predict then we will report all category probabilities. Defaults to 2.
end::num-top-classes[]

tag::over-field-name[]
The field used to split the data. In particular, this property is used for 
analyzing the splits with respect to the history of all splits. It is used for 
finding unusual values in the population of all splits. For more information,
see {stack-ov}/ml-configuring-pop.html[Performing population analysis].
end::over-field-name[]

tag::outlier-fraction[]
Sets the proportion of the data set that is assumed to be outlying prior to 
{oldetection}. For example, 0.05 means it is assumed that 5% of values are real 
outliers and 95% are inliers.
end::outlier-fraction[]

tag::partition-field-name[]
The field used to segment the analysis. When you use this property, you have 
completely independent baselines for each value of this field.
end::partition-field-name[]

tag::prediction-field-name[]
Defines the name of the prediction field in the results. 
Defaults to `<dependent_variable>_prediction`.
end::prediction-field-name[]

tag::randomize-seed[]
Defines the seed to the random generator that is used to pick which documents 
will be used for training. By default it is randomly generated. Set it to a 
specific value to ensure the same documents are used for training assuming other 
related parameters (for example, `source`, `analyzed_fields`, etc.) are the 
same.
end::randomize-seed[]

tag::query[]
The {es} query domain-specific language (DSL). This value corresponds to the
query object in an {es} search POST body. All the options that are supported by
{es} can be used, as this object is passed verbatim to {es}. By default, this
property has the following value: `{"match_all": {"boost": 1}}`.
end::query[]

tag::query-delay[]
The number of seconds behind real time that data is queried. For example, if
data from 10:04 a.m. might not be searchable in {es} until 10:06 a.m., set this
property to 120 seconds. The default value is randomly selected between `60s`
and `120s`. This randomness improves the query performance when there are
multiple jobs running on the same node.
end::query-delay[]

tag::renormalization-window-days[]
Advanced configuration option. The period over which adjustments to the score
are applied, as new data is seen. The default value is the longer of 30 days or
100 `bucket_spans`.
end::renormalization-window-days[]

tag::results-index-name[]
A text string that affects the name of the {ml} results index. The default value
is `shared`, which generates an index named `.ml-anomalies-shared`. 
end::results-index-name[]

tag::results-retention-days[]
Advanced configuration option. The number of days for which job results are 
retained. Once per day at 00:30 (server time), results older than this period
are deleted from {es}. The default value is null, which means results are
retained.
end::results-retention-days[]

<<<<<<< HEAD
tag::size[]
Specifies the maximum number of {dfanalytics-jobs} to obtain. The default value 
is `100`.
end::size[]

tag::source-put-dfa[]
The configuration of how to source the analysis data. It requires an 
`index`. Optionally, `query` and `_source` may be specified.

`index`:::
  (Required, string or array) Index or indices on which to perform the 
  analysis. It can be a single index or index pattern as well as an array of 
  indices or patterns.
  
`query`:::
  (Optional, object) The {es} query domain-specific language 
  (<<query-dsl,DSL>>). This value corresponds to the query object in an {es} 
  search POST body. All the options that are supported by {es} can be used, 
  as this object is passed verbatim to {es}. By default, this property has 
  the following value: `{"match_all": {}}`.

`_source`:::
  (Optional, object) Specify `includes` and/or `excludes` patterns to select
  which fields will be present in the destination. Fields that are excluded
  cannot be included in the analysis.
      
    `includes`::::
      (array) An array of strings that defines the fields that will be 
      included in the destination.
        
    `excludes`::::
      (array) An array of strings that defines the fields that will be 
      excluded from the destination.
end::source-put-dfa[]

tag::standardization-enabled[]
If `true`, then the following operation is performed on the columns before 
computing outlier scores: (x_i - mean(x_i)) / sd(x_i). Defaults to `true`. For 
more information, see 
https://en.wikipedia.org/wiki/Feature_scaling#Standardization_(Z-score_Normalization)[this wiki page about standardization].
end::standardization-enabled[]
=======
tag::script-fields[]
Specifies scripts that evaluate custom expressions and returns script fields to
the {dfeed}. The detector configuration objects in a job can contain functions
that use these script fields. For more information, see
{stack-ov}/ml-configuring-transform.html[Transforming data with script fields]
and <<request-body-search-script-fields,Script fields>>.
end::script-fields[]

tag::scroll-size[]
The `size` parameter that is used in {es} searches. The default value is `1000`.
end::scroll-size[]
>>>>>>> 1e4d775b

tag::summary-count-field-name[]
If this property is specified, the data that is fed to the job is expected to be
pre-summarized. This property value is the name of the field that contains the 
count of raw data points that have been summarized. The same 
`summary_count_field_name` applies to all detectors in the job.
+
--
NOTE: The `summary_count_field_name` property cannot be used with the `metric`
function.

--
end::summary-count-field-name[]

tag::timeout-start[]
Controls the amount of time to wait until the {dfanalytics-job} starts. Defaults 
to 20 seconds.
end::timeout-start[]

tag::timeout-stop[]
Controls the amount of time to wait until the {dfanalytics-job} stops. Defaults 
to 20 seconds.
end::timeout-stop[]

tag::time-format[]
The time format, which can be `epoch`, `epoch_ms`, or a custom pattern. The
default value is `epoch`, which refers to UNIX or Epoch time (the number of 
seconds since 1 Jan 1970). The value `epoch_ms` indicates that time is measured 
in milliseconds since the epoch. The `epoch` and `epoch_ms` time formats accept 
either integer or real values. +
+
--
NOTE: Custom patterns must conform to the Java `DateTimeFormatter` class.
When you use date-time formatting patterns, it is recommended that you provide
the full date, time and time zone. For example: `yyyy-MM-dd'T'HH:mm:ssX`.
If the pattern that you specify is not sufficient to produce a complete 
timestamp, job creation fails.

--
end::time-format[]

tag::time-span[]
The time span that each search will be querying. This setting is only applicable
when the mode is set to `manual`. For example: `3h`.
end::time-span[]

tag::tokenizer[]
The name or definition of the <<analysis-tokenizers,tokenizer>> to use after 
character filters are applied. This property is compulsory if 
`categorization_analyzer` is specified as an object. Machine learning provides a
tokenizer called `ml_classic` that tokenizes in the same way as the
non-customizable tokenizer in older versions of the product. If you want to use 
that tokenizer but change the character or token filters, specify
`"tokenizer": "ml_classic"` in your `categorization_analyzer`.
end::tokenizer[]

tag::training-percent[]
Defines what percentage of the eligible documents that will 
be used for training. Documents that are ignored by the analysis (for example 
those that contain arrays) won’t be included in the calculation for used 
percentage. Defaults to `100`.
end::training-percent[]

tag::use-null[]
Defines whether a new series is used as the null series when there is no value 
for the by or partition fields. The default value is `false`.
end::use-null[]<|MERGE_RESOLUTION|>--- conflicted
+++ resolved
@@ -17,7 +17,7 @@
 node capacity is available.
 end::allow-lazy-open[]
 
-<<<<<<< HEAD
+
 tag::allow-lazy-start[]
 Whether this job should be allowed to start when there is insufficient {ml} node 
 capacity for it to be immediately assigned to a node. The default is `false`, 
@@ -28,7 +28,7 @@
 <<start-dfanalytics>> will not return an error, and the job will wait in the 
 `starting` state until sufficient {ml} node capacity is available.
 end::allow-lazy-start[]
-=======
+
 tag::allow-no-datafeeds[]
 Specifies what to do when the request:
 +
@@ -43,7 +43,6 @@
 are no matches or only partial matches.
 --
 end::allow-no-datafeeds[]
->>>>>>> 1e4d775b
 
 tag::allow-no-jobs[]
 Specifies what to do when the request:
@@ -270,11 +269,11 @@
 <<analysis-pattern-replace-charfilter,pattern replace character filters>>.
 end::char-filter[]
 
-<<<<<<< HEAD
+
 tag::compute-feature-influence[]
 If `true`, the feature influence calculation is enabled. Defaults to `true`.
 end::compute-feature-influence[]
-=======
+
 tag::chunking-config[]
 {dfeeds-cap} might be required to search over long time periods, for several months
 or years. This search is split into time chunks in order to ensure the load
@@ -290,7 +289,6 @@
 (<<time-units,time units>>)
 include::{docdir}/ml/ml-shared.asciidoc[tag=time-span]
 end::chunking-config[]
->>>>>>> 1e4d775b
 
 tag::custom-rules[]
 An array of custom rule objects, which enable you to customize the way detectors
@@ -387,7 +385,6 @@
 --
 end::data-description[]
 
-<<<<<<< HEAD
 tag::data-frame-analytics[]
 An array of {dfanalytics-job} resources, which are sorted by the `id` value in 
 ascending order.
@@ -474,9 +471,6 @@
 percentage.
 end::data-frame-analytics-stats[]
 
-tag::dependent-variable[]
-Defines which field of the document is to be predicted. 
-=======
 tag::datafeed-id[]
 A numerical character string that uniquely identifies the
 {dfeed}. This identifier can contain lowercase alphanumeric characters (a-z
@@ -518,10 +512,8 @@
 --
 end::delayed-data-check-config[]
 
-tag::dependent_variable[]
-`dependent_variable`::
-(Required, string) Defines which field of the document is to be predicted. 
->>>>>>> 1e4d775b
+tag::dependent-variable[]
+Defines which field of the document is to be predicted.
 This parameter is supplied by field name and must match one of the fields in 
 the index being used to train. If this field is missing from a document, then 
 that document will not be used for training, but a prediction with the trained 
@@ -667,18 +659,16 @@
 categorization.
 end::filter[]
 
-<<<<<<< HEAD
-tag::from[]
-Skips the specified number of {dfanalytics-jobs}. The default value is `0`.
-end::from[]
-=======
 tag::frequency[]
 The interval at which scheduled queries are made while the {dfeed} runs in real
 time. The default value is either the bucket span for short bucket spans, or,
 for longer bucket spans, a sensible fraction of the bucket span. For example:
 `150s`.
 end::frequency[]
->>>>>>> 1e4d775b
+
+tag::from[]
+Skips the specified number of {dfanalytics-jobs}. The default value is `0`.
+end::from[]
 
 tag::function[]
 The analysis function that is used. For example, `count`, `rare`, `mean`, `min`, 
@@ -790,10 +780,6 @@
 --
 end::latency[]
 
-<<<<<<< HEAD
-tag::maximum-number-trees[]
-Defines the maximum number of trees the forest is allowed 
-=======
 tag::max-empty-searches[]
 If a real-time {dfeed} has never seen any data (including during any initial
 training period) then it will automatically stop itself and close its associated
@@ -803,10 +789,8 @@
 until it is explicitly stopped. By default this setting is not set.
 end::max-empty-searches[]
 
-tag::maximum_number_trees[]
-`maximum_number_trees`::
-(Optional, integer) Defines the maximum number of trees the forest is allowed 
->>>>>>> 1e4d775b
+tag::maximum-number-trees[]
+Defines the maximum number of trees the forest is allowed 
 to contain. The maximum value is 2000.
 end::maximum-number-trees[]
 
@@ -1022,7 +1006,18 @@
 retained.
 end::results-retention-days[]
 
-<<<<<<< HEAD
+tag::script-fields[]
+Specifies scripts that evaluate custom expressions and returns script fields to
+the {dfeed}. The detector configuration objects in a job can contain functions
+that use these script fields. For more information, see
+{stack-ov}/ml-configuring-transform.html[Transforming data with script fields]
+and <<request-body-search-script-fields,Script fields>>.
+end::script-fields[]
+
+tag::scroll-size[]
+The `size` parameter that is used in {es} searches. The default value is `1000`.
+end::scroll-size[]
+
 tag::size[]
 Specifies the maximum number of {dfanalytics-jobs} to obtain. The default value 
 is `100`.
@@ -1064,19 +1059,6 @@
 more information, see 
 https://en.wikipedia.org/wiki/Feature_scaling#Standardization_(Z-score_Normalization)[this wiki page about standardization].
 end::standardization-enabled[]
-=======
-tag::script-fields[]
-Specifies scripts that evaluate custom expressions and returns script fields to
-the {dfeed}. The detector configuration objects in a job can contain functions
-that use these script fields. For more information, see
-{stack-ov}/ml-configuring-transform.html[Transforming data with script fields]
-and <<request-body-search-script-fields,Script fields>>.
-end::script-fields[]
-
-tag::scroll-size[]
-The `size` parameter that is used in {es} searches. The default value is `1000`.
-end::scroll-size[]
->>>>>>> 1e4d775b
 
 tag::summary-count-field-name[]
 If this property is specified, the data that is fed to the job is expected to be
