--- conflicted
+++ resolved
@@ -137,15 +137,13 @@
 An array of strings that defines the fields that will be included in the analysis.
 end::analyzed-fields-includes[]
 
-<<<<<<< HEAD
 tag::assignment-explanation[]
 For started {dfeeds} only, contains messages relating to the selection of a node.
 end::assignment-explanation[]
-=======
+
 tag::assignment-explanation-dfanalytics[]
 Contains messages relating to the selection of a node.
 end::assignment-explanation-dfanalytics[]
->>>>>>> 97f8f4ae
 
 tag::background-persist-interval[]
 Advanced configuration option. The time between each periodic persistence of the 
