[role="xpack"]
[testenv="platinum"]
[[graph-explore-api]]
== Graph explore API
++++
<titleabbrev>Graph explore</titleabbrev>
++++

The graph explore API enables you to extract and summarize information about
the documents and terms in an {es} data stream or index.

The easiest way to understand the behaviour of this API is to use the
Graph UI to explore connections. You can view the most recent request submitted
to the `_explore` endpoint from the *Last request* panel. For more information,
see {kibana-ref}/graph-getting-started.html[Getting Started with Graph].

For additional information about working with the explore API, see the Graph
{kibana-ref}/graph-troubleshooting.html[Troubleshooting] and
{kibana-ref}/graph-limitations.html[Limitations] topics.

<<<<<<< HEAD
NOTE: The graph explore API is enabled by default. To disable access to the
graph explore API and the Kibana {kibana-ref}/graph-getting-started.html[Graph
UI], add `xpack.graph.enabled: false` to `elasticsearch.yml`.

[float]
=======
[discrete]
>>>>>>> 700c04d6
=== Request

`POST <target>/_graph/explore`

[discrete]
=== Description

An initial request to the `_explore` API contains a seed query that identifies
the documents of interest and specifies the fields that define the vertices
and connections you want to include in the graph. Subsequent `_explore` requests
enable you to _spider out_ from one more vertices of interest. You can exclude
vertices that have already been returned.

[discrete]
=== Request Body

[role="child_attributes"]
====

query::
A seed query that identifies the documents of interest. Can be any valid
Elasticsearch query. For example:
+
[source,js]
--------------------------------------------------
"query": {
  "bool": {
    "must": {
      "match": {
        "query.raw": "midi"
      }
    },
    "filter": [
      {
        "range": {
          "query_time": {
            "gte": "2015-10-01 00:00:00"
          }
        }
      }
    ]
  }
}
--------------------------------------------------


vertices::
Specifies or more fields that contain the terms you want to include in the
graph as vertices. For example:
+
[source,js]
--------------------------------------------------
"vertices": [
  {
    "field": "product"
    }
]
--------------------------------------------------
+
.Properties for `vertices`
[%collapsible%open]
======
field::: Identifies a field in the documents of interest.
include::: Identifies the terms of interest that form the starting points
from which you want to spider out. You do not have to specify a seed query
if you specify an include clause. The include clause implicitly querys for
documents that contain any of the listed terms listed.
In addition to specifying a simple array of strings, you can also pass
objects with `term` and `boost` values to boost matches on particular terms.
exclude:::
The `exclude` clause prevents the specified terms from being included in
the results.
size:::
Specifies the maximum number of vertex terms returned for each
field. Defaults to 5.
min_doc_count:::
Specifies how many documents must contain a pair of terms before it is
considered to be a useful connection. This setting acts as a certainty
threshold. Defaults to 3.
shard_min_doc_count:::
This advanced setting controls how many documents on a particular shard have
to contain a pair of terms before the connection is returned for global
consideration. Defaults to 2.
======

connections::
Specifies or more fields from which you want to extract terms that are
associated with the specified vertices. For example:
+
[source,js]
--------------------------------------------------
"connections": {  <3>
  "vertices": [
    {
      "field": "query.raw"
    }
  ]
}
--------------------------------------------------
+
NOTE: Connections can be nested inside the `connections` object to
explore additional relationships in the data. Each level of nesting is
considered a _hop_, and proximity within the graph is often described in
terms of _hop depth_.
+
.Properties for `connections`
[%collapsible%open]
======
query:::
An optional _guiding query_ that constrains the Graph API as it
explores connected terms. For example, you might want to direct the Graph
API to ignore older data by specifying a query that identifies recent
documents.
vertices:::
Contains the fields you are interested in. For example:
+
[source,js]
--------------------------------------------------
"vertices": [
  {
    "field": "query.raw",
    "size": 5,
    "min_doc_count": 10,
    "shard_min_doc_count": 3
  }
]
--------------------------------------------------
======

controls:: Direct the Graph API how to build the graph.
+
.Properties for `controls`
[%collapsible%open]
======
use_significance:::
The `use_significance` flag filters associated terms so only those that are
significantly associated with your query are included. For information about
the algorithm used to calculate significance, see the
{ref}/search-aggregations-bucket-significantterms-aggregation.html[significant_terms
aggregation]. Defaults to `true`.
sample_size:::
Each _hop_ considers a sample of the best-matching documents on each
shard. Using samples improves the speed of execution and keeps
exploration focused on meaningfully-connected terms. Very small values
(less than 50) might not provide sufficient weight-of-evidence to identify
significant connections between terms. Very large sample sizes can dilute
the quality of the results and increase execution times.
Defaults to 100 documents.
timeout:::
The length of time in milliseconds after which exploration will be halted
and the results gathered so far are returned. This timeout is honored on
a best-effort basis. Execution might overrun this timeout if, for example,
a long pause is encountered while FieldData is loaded for a field.
sample_diversity:::
To avoid the top-matching documents sample being dominated by a single
source of results, it is sometimes necessary to request diversity in
the sample. You can do this by selecting a single-value field and setting
a maximum number of documents per value for that field. For example:
+
[source,js]
--------------------------------------------------
"sample_diversity": {
  "field": "category.raw",
  "max_docs_per_value": 500
}
--------------------------------------------------
======
====

// [discrete]
// === Authorization

[discrete]
=== Examples

[discrete]
[[basic-search]]
==== Basic exploration

An initial search typically begins with a query to identify strongly related terms.

[source,console]
--------------------------------------------------
POST clicklogs/_graph/explore
{
  "query": {                  <1>
    "match": {
      "query.raw": "midi"
    }
  },
  "vertices": [               <2>
    {
      "field": "product"
    }
  ],
  "connections": {            <3>
    "vertices": [
      {
        "field": "query.raw"
      }
    ]
  }
}
--------------------------------------------------

<1> Seed the exploration with a query. This example is searching
clicklogs for people who searched for the term "midi".
<2> Identify the vertices to include in the graph. This example is looking for
product codes that are significantly associated with searches for "midi".
<3> Find the connections. This example is looking for other search
terms that led people to click on the products that are associated with
searches for "midi".

The response from the explore API looks like this:

[source,js]
--------------------------------------------------
{
   "took": 0,
   "timed_out": false,
   "failures": [],
   "vertices": [ <1>
      {
         "field": "query.raw",
         "term": "midi cable",
         "weight": 0.08745858139552132,
         "depth": 1
      },
      {
         "field": "product",
         "term": "8567446",
         "weight": 0.13247784285434397,
         "depth": 0
      },
      {
         "field": "product",
         "term": "1112375",
         "weight": 0.018600718471158982,
         "depth": 0
      },
      {
         "field": "query.raw",
         "term": "midi keyboard",
         "weight": 0.04802242866755111,
         "depth": 1
      }
   ],
   "connections": [ <2>
      {
         "source": 0,
         "target": 1,
         "weight": 0.04802242866755111,
         "doc_count": 13
      },
      {
         "source": 2,
         "target": 3,
         "weight": 0.08120623870976627,
         "doc_count": 23
      }
   ]
}
--------------------------------------------------
<1> An array of all of the vertices that were discovered. A vertex is an indexed
term, so the field and term value are provided. The `weight` attribute specifies
a significance score. The `depth` attribute specifies the hop-level at which
the term was first encountered.
<2> The connections between the vertices in the array. The `source` and `target`
properties are indexed into the vertices array and indicate which vertex term led
to the other as part of exploration. The `doc_count` value indicates how many
documents in the sample set contain this pairing of terms (this is
not a global count for all documents in the data stream or index).

[discrete]
[[optional-controls]]
==== Optional controls

The default settings are configured to remove noisy data and
get the "big picture" from your data. This example shows how to specify
additional parameters to influence how the graph is built.

For tips on tuning the settings for more detailed forensic evaluation where
every document could be of interest, see the
{kibana-ref}/graph-troubleshooting.html[Troubleshooting] guide.


[source,console]
--------------------------------------------------
POST clicklogs/_graph/explore
{
  "query": {
    "match": {
      "query.raw": "midi"
    }
  },
  "controls": {
    "use_significance": false,        <1>
    "sample_size": 2000,              <2>
    "timeout": 2000,                  <3>
    "sample_diversity": {             <4>
      "field": "category.raw",
      "max_docs_per_value": 500
    }
  },
  "vertices": [
    {
      "field": "product",
      "size": 5,                      <5>
      "min_doc_count": 10,            <6>
      "shard_min_doc_count": 3        <7>
    }
  ],
  "connections": {
    "query": {                        <8>
      "bool": {
        "filter": [
          {
            "range": {
              "query_time": {
                "gte": "2015-10-01 00:00:00"
              }
            }
          }
        ]
      }
    },
    "vertices": [
      {
        "field": "query.raw",
        "size": 5,
        "min_doc_count": 10,
        "shard_min_doc_count": 3
      }
    ]
  }
}
--------------------------------------------------

<1> Disable `use_significance` to include all associated terms, not just the
ones that are significantly associated with the query.
<2> Increase the sample size to consider a larger set of documents on
each shard.
<3> Limit how long a graph request runs before returning results.
<4> Ensure diversity in the sample by setting a limit on the number of documents
per value in a particular single-value field, such as a category field.
<5> Control the maximum number of vertex terms returned for each field.
<6> Set a certainty threshold that specifies how many documents have to contain
a pair of terms before we consider it to be a useful connection.
<7> Specify how many documents on a shard have to contain a pair of terms before
the connection is returned for global consideration.
<8> Restrict which document are considered as you explore connected terms.


[discrete]
[[spider-search]]
==== Spidering operations

After an initial search, you typically want to select vertices of interest and
see what additional vertices are connected. In graph-speak, this operation is
referred to as "spidering". By submitting a series of requests, you can
progressively build a graph of related information.

To spider out, you need to specify two things:

 * The set of vertices for which you want to find additional connections
 * The set of vertices you already know about that you want to exclude from the
 results of the spidering operation.

You specify this information using `include`and `exclude` clauses. For example,
the following request starts with the product `1854873` and spiders
out to find additional search terms associated with that product. The terms
"midi", "midi keyboard", and "synth" are excluded from the results.

[source,console]
--------------------------------------------------
POST clicklogs/_graph/explore
{
   "vertices": [
      {
         "field": "product",
         "include": [ "1854873" ] <1>
      }
   ],
   "connections": {
      "vertices": [
         {
            "field": "query.raw",
            "exclude": [ <2>
               "midi keyboard",
               "midi",
               "synth"
            ]
         }
      ]
   }
}
--------------------------------------------------

<1> The vertices you want to start from are specified
as an array of terms in an `include` clause.
<2> The `exclude` clause prevents terms you already know about from being
included in the results.<|MERGE_RESOLUTION|>--- conflicted
+++ resolved
@@ -18,15 +18,11 @@
 {kibana-ref}/graph-troubleshooting.html[Troubleshooting] and
 {kibana-ref}/graph-limitations.html[Limitations] topics.
 
-<<<<<<< HEAD
 NOTE: The graph explore API is enabled by default. To disable access to the
 graph explore API and the Kibana {kibana-ref}/graph-getting-started.html[Graph
 UI], add `xpack.graph.enabled: false` to `elasticsearch.yml`.
 
-[float]
-=======
-[discrete]
->>>>>>> 700c04d6
+[discrete]
 === Request
 
 `POST <target>/_graph/explore`
