[role="xpack"]
[[get-search-application]]
=== Get Search Application

++++
<titleabbrev>Get Search Application</titleabbrev>
++++

Retrieves information about a Search Application.

[[get-search-application-request]]
==== {api-request-title}

`GET _application/search_application/<name>`

[[get-search-application-prereq]]
==== {api-prereq-title}

Requires the `manage_search_application` cluster privilege.

[[get-search-application-path-params]]
==== {api-path-parms-title}

`<name>`::
(Required, string)

[[get-search-application-response-codes]]
==== {api-response-codes-title}

`400`::
The `name` was not provided.

`404` (Missing resources)::
No Search Application matching `name` could be found.

[[get-search-application-example]]
==== {api-examples-title}

The following example gets the Search Application named `my-app`:

[source,console]
----
GET _application/search_application/my-app/
----
// TEST[skip:TBD]

A sample response:

[source,console-result]
----
{
<<<<<<< HEAD
    {
      "name": "my-app",
      "indices": [ "index1", "index2" ],
      "analytics_collection_name": "my-analytics",
      "template": null
    }
=======
    "name": "my-app",
    "indices": [ "index1", "index2" ],
    "analytics_collection_name": "my-analytics"
>>>>>>> 1d17dd3a
}
----<|MERGE_RESOLUTION|>--- conflicted
+++ resolved
@@ -49,17 +49,9 @@
 [source,console-result]
 ----
 {
-<<<<<<< HEAD
-    {
-      "name": "my-app",
-      "indices": [ "index1", "index2" ],
-      "analytics_collection_name": "my-analytics",
-      "template": null
-    }
-=======
     "name": "my-app",
     "indices": [ "index1", "index2" ],
-    "analytics_collection_name": "my-analytics"
->>>>>>> 1d17dd3a
+    "analytics_collection_name": "my-analytics",
+    "template": null
 }
 ----