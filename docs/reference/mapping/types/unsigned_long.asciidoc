--- conflicted
+++ resolved
@@ -71,7 +71,7 @@
     "query": {
         "range" : {
             "my_counter" : {
-                "gte" : "9223372036854775808.5",
+                "gte" : "9223372036854775808",
                 "lte" : "18446744073709551615"
             }
         }
@@ -101,40 +101,6 @@
 --------------------------------
 //TEST[continued]
 
-<<<<<<< HEAD
-==== Script values
-Similarly to sort values, script values of an `unsigned_long` field
-return a `Number` representing a `Long` or `BigInteger`. Thus, you
-should design your script to account for this.
-
-For example, a script that multiplies a document value by itself,
-could be written like:
-
-```
-"script": {
-    "source": "def v = doc.my_counter.value; v instanceof BigInteger? v.multiply(v) : v * v"
-}
-```
-
-Or alternatively, you can first convert a document value to `double` and then
-do standard double operations on it:
-
-```
-"script": {
-    "source": "def v = doc.my_counter.value.doubleValue(); v * v"
-}
-```
-
-==== Aggregations
-For `terms` aggregations, similarly to sort values, `Long` or
-`BigInteger` values are used. For other aggregations,
-values are converted to the `double` type.
-
-=======
-
-==== Unsigned long in scripts
-Currently unsigned_long is not supported in scripts.
->>>>>>> 2d701b99
 
 ==== Stored fields
 A stored field of `unsigned_long` is stored and returned as `String`.
@@ -143,6 +109,67 @@
 For `terms` aggregations, similarly to sort values, `Long` or
 `BigInteger` values are used. For other aggregations,
 values are converted to the `double` type.
+
+==== Script values
+By default, script values of an `unsigned_long` field are returned as
+Java signed `Long`, which means that values that are greater than
+`Long.MAX_VALUE` are shown as negative values. You can use
+`Long.compareUnsigned(long, long)`, `Long.divideUnsigned(long, long)`
+and `Long.remainderUnsigned(long, long)` to correctly work with
+these values.
+
+For example, the script below returns a value of the counter
+divided by 10.
+
+[source,console]
+--------------------------------
+GET /my_index/_search
+{
+    "query": {
+        "match_all" : {}
+    },
+    "script_fields": {
+        "count10" : {
+          "script": {
+            "source": "Long.divideUnsigned(doc['my_counter'].value, 10)"
+          }
+        }
+    }
+}
+--------------------------------
+//TEST[continued]
+
+
+Alternatively, you can treat the unsigned long type as `BigInteger`
+in your scripts by using the field API. For example, this script
+treats `my_counter` as `BigInteger` with a default value of `BigInteger.ZERO`:
+
+[source,js]
+--------------------------------------------------
+"script": {
+    "source": "field('my_counter').asBigInteger(BigInteger.ZERO)"
+}
+--------------------------------------------------
+// NOTCONSOLE
+
+For scripts that need to return float or double values, you
+can further convert `BigInteger` values to double or float:
+
+[source,console]
+--------------------------------
+GET /my_index/_search
+{
+    "query": {
+        "script_score": {
+          "query": {"match_all": {}},
+          "script": {
+            "source": "field('my_counter').asBigInteger(BigInteger.ZERO).floatValue()"
+          }
+        }
+    }
+}
+--------------------------------
+//TEST[continued]
 
 ==== Queries with mixed numeric types
 
