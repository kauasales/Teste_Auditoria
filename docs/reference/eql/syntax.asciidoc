[role="xpack"]
[testenv="basic"]
[[eql-syntax]]
== EQL syntax reference
++++
<titleabbrev>Syntax reference</titleabbrev>
++++

beta::[]

[discrete]
[[eql-basic-syntax]]
=== Basic syntax

EQL queries require an event category and a matching condition. The `where`
keyword connects them.

[source,eql]
----
event_category where condition
----

For example, the following EQL query matches `process` events with a
`process.name` field value of `svchost.exe`:

[source,eql]
----
process where process.name == "svchost.exe"
----

[discrete]
[[eql-syntax-event-categories]]
==== Event categories

An event category is a valid, indexed value of the
<<eql-required-fields,event category field>>. You can set the event category
field using the `event_category_field` parameter of the EQL search API.

[discrete]
[[eql-syntax-match-any-event-category]]
===== Match any event category

To match events of any category, use the `any` keyword. You can also use the
`any` keyword to search for documents without a event category field.

For example, the following EQL query matches any documents with a
`network.protocol` field value of `http`:

[source,eql]
----
any where network.protocol == "http"
----

[discrete]
[[eql-syntax-escape-an-event-category]]
===== Escape an event category

Use enclosing double quotes (`"`) or three enclosing double quotes (`"""`) to
escape event categories that:

* Contain a special character, such as a hyphen (`-`) or dot (`.`)
* Contain a space
* Start with a numeral

[source,eql]
----
".my.event.category"
"my-event-category"
"my event category"
"6eventcategory"

""".my.event.category"""
"""my-event-category"""
"""my event category"""
"""6eventcategory"""
----

[discrete]
[[eql-syntax-escape-a-field-name]]
===== Escape a field name

Use enclosing enclosing backticks (+++`+++) to escape field names that:

* Contain a hyphen (`-`)
* Contain a space
* Start with a numeral

[source,eql]
----
`my-field`
`my field`
`6myfield`
----

Use double backticks (+++``+++) to escape any backticks (+++`+++) in the field
name.

[source,eql]
----
my`field -> `my``field`
----

[discrete]
[[eql-syntax-conditions]]
==== Conditions

A condition consists of one or more criteria an event must match.
You can specify and combine these criteria using the following operators. Most
EQL operators are case-sensitive by default.

[discrete]
[[eql-syntax-comparison-operators]]
===== Comparison operators

[source,eql]
----
<   <=   ==   :   !=   >=   >
----

`<` (less than)::
Returns `true` if the value to the left of the operator is less than the value
to the right. Otherwise returns `false`.

`<=` (less than or equal) ::
Returns `true` if the value to the left of the operator is less than or equal to
the value to the right. Otherwise returns `false`.

`==` (equal, case-sensitive)::
Returns `true` if the values to the left and right of the operator are equal.
Otherwise returns `false`. For strings, matching is case-sensitive.

`:` (equal, case-insensitive)::
Returns `true` if strings to the left and right of the operator are equal.
Otherwise returns `false`. Matching is case-insensitive and can only be used to
compare strings.

[IMPORTANT]
====
Avoid using the `==` or `:` operators to perform exact matching on
<<text,`text`>> field values.

By default, {es} changes the values of `text` fields as part of <<analysis,
analysis>>. This can make finding exact matches for `text` field values
difficult.

To search `text` fields, consider using a <<eql-search-filter-query-dsl,query
DSL filter>> that contains a <<query-dsl-match-query,`match`>> query.
====

`!=` (not equal, case-sensitive)::
Returns `true` if the values to the left and right of the operator are not
equal. Otherwise returns `false`. For strings, matching is case-sensitive.

`>=` (greater than or equal) ::
Returns `true` if the value to the left of the operator is greater than or equal
to the value to the right. Otherwise returns `false`. When comparing strings,
the operator uses a case-sensitive lexicographic order.

`>` (greater than)::
Returns `true` if the value to the left of the operator is greater than the
value to the right. Otherwise returns `false`. When comparing strings,
the operator uses a case-sensitive lexicographic order.

NOTE: `=` is not supported as an equal operator. Use `==` or `:` instead.

You cannot chain comparison operators. Instead, use a
<<eql-syntax-logical-operators,logical operator>> between comparisons. For
example, `foo < bar <= baz` is not supported. However, you can rewrite the
expression as `foo < bar and bar <= baz`, which is supported.

You also cannot use comparison operators to compare a field to another field.
This applies even if the fields are changed using a <<eql-functions,function>>.

*Example* +
The following EQL query compares the `process.parent_name` field
value to a static value, `foo`. This comparison is supported.

However, the query also compares the `process.parent.name` field value to the
`process.name` field. This comparison is not supported and will return an
error for the entire query.

[source,eql]
----
process where process.parent.name == "foo" and process.parent.name == process.name
----

Instead, you can rewrite the query to compare both the `process.parent.name`
and `process.name` fields to static values.

[source,eql]
----
process where process.parent.name == "foo" and process.name == "foo"
----

[discrete]
[[eql-syntax-logical-operators]]
===== Logical operators

[source,eql]
----
and  or  not
----

`and`::
Returns `true` only if the condition to the left and right _both_ return `true`.
Otherwise returns `false.

`or`::
Returns `true` if one of the conditions to the left or right `true`.
Otherwise returns `false.

`not`::
Returns `true` if the condition to the right is `false`.

[discrete]
[[eql-syntax-lookup-operators]]
===== Lookup operators

[source,eql]
----
user.name in ("Administrator", "SYSTEM", "NETWORK SERVICE")
user.name not in ("Administrator", "SYSTEM", "NETWORK SERVICE")
----

`in` (case-sensitive)::
Returns `true` if the value is contained in the provided list. For strings,
matching is case-sensitive.

`not in` (case-sensitive)::
Returns `true` if the value is not contained in the provided list. For strings,
matching is case-sensitive.

[discrete]
[[eql-syntax-math-operators]]
===== Math operators

[source,eql]
----
+  -  *  /  %
----

`+` (add)::
Adds the values to the left and right of the operator.

`-` (Subtract)::
Subtracts the value to the right of the operator from the value to the left.

`*` (Subtract)::
Multiplies the values to the left and right of the operator.

`/` (Divide)::
Divides the value to the left of the operator by the value to the right.
+
[[eql-divide-operator-float-rounding]]
[WARNING]
====
If both the dividend and divisor are integers, the divide (`\`) operation
_rounds down_ any returned floating point numbers to the nearest integer. To
avoid rounding, convert either the dividend or divisor to a float.

*Example* +
The `process.args_count` field is a <<number,`long`>> integer field containing a
count of process arguments.

A user might expect the following EQL query to only match events with a
`process.args_count` value of `4`.

[source,eql]
----
process where ( 4 / process.args_count ) == 1
----

However, the EQL query matches events with a `process.args_count` value of `3`
or `4`.

For events with a `process.args_count` value of `3`, the divide operation
returns a float of `1.333...`, which is rounded down to `1`.

To match only events with a `process.args_count` value of `4`, convert
either the dividend or divisor to a float.

The following EQL query changes the integer `4` to the equivalent float `4.0`.

[source,eql]
----
process where ( 4.0 / process.args_count ) == 1
----
====

`%` (modulo)::
Divides the value to the left of the operator by the value to the right. Returns only the remainder.

[discrete]
[[eql-syntax-match-any-condition]]
==== Match any condition

To match events solely on event category, use the `where true` condition.

For example, the following EQL query matches any `file` events:

[source,eql]
----
file where true
----

To match any event, you can combine the `any` keyword with the `where true`
condition:

[source,eql]
----
any where true
----

[discrete]
[[eql-syntax-strings]]
==== Strings

Strings are enclosed in double quotes (`"`).

[source,eql]
----
"hello world"
----

Strings enclosed in single quotes (`'`) are not supported.

[discrete]
[[eql-syntax-escape-characters]]
===== Escape characters in a string

When used within a string, special characters, such as a carriage return or
double quote (`"`), must be escaped with a preceding backslash (`\`).

[source,eql]
----
"example \r of \" escaped \n characters"
----

[options="header"]
|====
| Escape sequence | Literal character
|`\n`             | A newline (linefeed) character
|`\r`             | A carriage return character
|`\t`             | A tab character
|`\\`             | A backslash (`\`) character
|`\"`             | A double quote (`"`) character
|====

IMPORTANT: The single quote (`'`) character is reserved for future use. You
cannot use an escaped single quote (`\'`) for literal strings. Use an escaped
double quote (`\"`) instead.

[discrete]
[[eql-syntax-raw-strings]]
===== Raw strings

Raw strings treat special characters, such as backslashes (`\`), as literal
characters. Raw strings are enclosed in three double quotes (`"""`).

[source,eql]
----
"""Raw string with a literal double quote " and blackslash \ included"""
----

A raw string cannot contain three consecutive double quotes (`"""`). Instead,
use a regular string with the `\"` escape sequence.

[source,eql]
----
"String containing \"\"\" three double quotes"
----

[discrete]
[[eql-sequences]]
=== Sequences

You can use EQL sequences to describe and match an ordered series of events.
Each item in a sequence is an event category and event condition,
surrounded by square brackets (`[ ]`). Events are listed in ascending
chronological order, with the most recent event listed last.

[source,eql]
----
sequence
  [ event_category_1 where condition_1 ]
  [ event_category_2 where condition_2 ]
  ...
----

*Example* +
The following EQL sequence query matches this series of ordered events:

. Start with an event with:
+
--
* An event category of `file`
* A `file.extension` of `exe`
--
. Followed by an event with an event category of `process`

[source,eql]
----
sequence
  [ file where file.extension == "exe" ]
  [ process where true ]
----

[discrete]
[[eql-with-maxspan-keywords]]
==== `with maxspan` keywords

You can use the `with maxspan` keywords to constrain a sequence to a specified
timespan. All events in a matching sequence must occur within this duration,
starting at the first event's timestamp.

The `maxspan` keyword accepts <<time-units,time value>> arguments.

[source,eql]
----
sequence with maxspan=30s
  [ event_category_1 where condition_1 ] by field_baz
  [ event_category_2 where condition_2 ] by field_bar
  ...
----

*Example* +
The following sequence query uses a `maxspan` value of `15m` (15 minutes).
Events in a matching sequence must occur within 15 minutes of the first event's
timestamp.

[source,eql]
----
sequence with maxspan=15m
  [ file where file.extension == "exe" ]
  [ process where true ]
----

[discrete]
[[eql-by-keyword]]
==== `by` keyword

You can use the `by` keyword with sequences to only match events that share the
same field values. If a field value should be shared across all events, you
can use `sequence by`.

[source,eql]
----
sequence by field_foo
  [ event_category_1 where condition_1 ] by field_baz
  [ event_category_2 where condition_2 ] by field_bar
  ...
----

*Example* +
The following sequence query uses the `by` keyword to constrain matching events
to:

* Events with the same `user.name` value
* `file` events with a `file.path` value equal to the following `process`
   event's `process.path` value.

[source,eql]
----
sequence
  [ file where file.extension == "exe" ] by user.name, file.path
  [ process where true ] by user.name, process.path
----

Because the `user.name` field is shared across all events in the sequence, it
can be included using `sequence by`. The following sequence is equivalent to the
prior one.

[source,eql]
----
sequence by user.name
  [ file where file.extension == "exe" ] by file.path
  [ process where true ] by process.path
----

You can combine the `sequence by` and `with maxspan` keywords to constrain a
sequence by both field values and a timespan.

[source,eql]
----
sequence by field_foo with maxspan=30s
  [ event_category_1 where condition_1 ] by field_baz
  [ event_category_2 where condition_2 ] by field_bar
  ...
----

*Example* +
The following sequence query uses the `sequence by` keyword and `with maxspan`
keywords to match only a sequence of events that:

* Share the same `user.name` field values
* Occur within `15m` (15 minutes) of the first matching event

[source,eql]
----
sequence by user.name with maxspan=15m
  [ file where file.extension == "exe" ] by file.path
  [ process where true ] by process.path
----

[discrete]
[[eql-until-keyword]]
==== `until` keyword

You can use the `until` keyword to specify an expiration event for a sequence.
If this expiration event occurs _between_ matching events in a sequence, the
sequence expires and is not considered a match. If the expiration event occurs
_after_ matching events in a sequence, the sequence is still considered a
match. The expiration event is not included in the results.

[source,eql]
----
sequence
  [ event_category_1 where condition_1 ]
  [ event_category_2 where condition_2 ]
  ...
until [ event_category_3 where condition_3 ]
----

*Example* +
A dataset contains the following event sequences, grouped by shared IDs:

[source,txt]
----
A, B
A, B, C
A, C, B
----

The following EQL query searches the dataset for sequences containing
event `A` followed by event `B`. Event `C` is used as an expiration event.

[source,eql]
----
sequence by ID
  A
  B
until C
----

The query matches sequences `A, B` and `A, B, C` but not `A, C, B`.

[TIP]
====
The `until` keyword can be useful when searching for process sequences in
Windows event logs.

In Windows, a process ID (PID) is unique only while a process is running. After
a process terminates, its PID can be reused.

You can search for a sequence of events with the same PID value using the `by`
and `sequence by` keywords.

*Example* +
The following EQL query uses the `sequence by` keyword to match a
sequence of events that share the same `process.pid` value.

[source,eql]
----
sequence by process.pid
  [ process where event.type == "start" and process.name == "cmd.exe" ]
  [ process where file.extension == "exe" ]
----

However, due to PID reuse, this can result in a matching sequence that
contains events across unrelated processes. To prevent false positives, you can
use the `until` keyword to end matching sequences before a process termination
event.

The following EQL query uses the `until` keyword to end sequences before
`process` events with an `event.type` of `stop`. These events indicate a process
has been terminated.

[source,eql]
----
sequence by process.pid
  [ process where event.type == "start" and process.name == "cmd.exe" ]
  [ process where file.extension == "exe" ]
until [ process where event.type == "stop" ]
----
====

[discrete]
[[eql-functions]]
=== Functions

You can use EQL functions to convert data types, perform math, manipulate
strings, and more. Most functions are case-sensitive by default.

For a list of supported functions, see <<eql-function-ref>>.

[TIP]
====
Using functions in EQL queries can result in slower search speeds. If you
often use functions to transform indexed data, you can speed up search by making
these changes during indexing instead. However, that often means slower index
speeds.

*Example* +
An index contains the `file.path` field. `file.path` contains the full path to a
file, including the file extension.

When running EQL searches, users often use the `endsWith` function with the
`file.path` field to match file extensions:

[source,eql]
----
file where endsWith(file.path,".exe") or endsWith(file.path,".dll")
----

While this works, it can be repetitive to write and can slow search speeds. To
speed up search, you can do the following instead:

. <<indices-put-mapping,Add a new field>>, `file.extension`, to the index. The
  `file.extension` field will contain only the file extension from the
  `file.path` field.
. Use an <<ingest,ingest pipeline>> containing the <<grok-processor,`grok`>>
  processor or another preprocessor tool to extract the file extension from the
  `file.path` field before indexing.
. Index the extracted file extension to the `file.extension` field.

These changes may slow indexing but allow for faster searches. Users
can use the `file.extension` field instead of multiple `endsWith` function
calls:

[source,eql]
----
file where file.extension in ("exe", "dll")
----

We recommend testing and benchmarking any indexing changes before deploying them
in production. See <<tune-for-indexing-speed>> and <<tune-for-search-speed>>.
====

[discrete]
[[eql-pipes]]
=== Pipes

EQL pipes filter, aggregate, and post-process events returned by
an EQL query. You can use pipes to narrow down EQL query results or make them
more specific.

Pipes are delimited using the pipe (`|`) character.

[source,eql]
----
event_category where condition | pipe
----

*Example* +
The following EQL query uses the `tail` pipe to return only the 10 most recent
events matching the query.

[source,eql]
----
authentication where agent.id == 4624
| tail 10
----

You can pass the output of a pipe to another pipe. This lets you use multiple
pipes with a single query.

For a list of supported pipes, see <<eql-pipe-ref>>.

[discrete]
[[eql-syntax-limitations]]
=== Limitations

EQL does not support the following features and syntax.

[discrete]
[[eql-compare-fields]]
==== Comparing fields

You cannot use EQL comparison operators to compare a field to
another field. This applies even if the fields are changed using a
<<eql-functions,function>>.

[discrete]
[[eql-array-fields]]
==== Array field values are not supported

EQL does not support <<array,array>> field values, also known as
_multi-value fields_. EQL searches on array field values may return inconsistent
results.

[discrete]
[[eql-nested-fields]]
==== EQL search on nested fields

You cannot use EQL to search the values of a <<nested,`nested`>> field or the
sub-fields of a `nested` field. However, data streams and indices containing
`nested` field mappings are otherwise supported.

[discrete]
[[eql-unsupported-syntax]]
==== Differences from Endgame EQL syntax

<<<<<<< HEAD
In {es} EQL, the single quote (`'`) character is reserved for future use.
Strings enclosed in single quotes are not supported. Enclose strings in
double quotes (`"`) instead.

You cannot use an escaped single quote (`\'`) for literal strings. Use an
escaped double quote (`\"`) instead.
=======
{es} EQL differs from the {eql-ref}/index.html[Elastic Endgame EQL syntax] as
follows:

* Most operators and functions in {es} EQL are case-sensitive. For
case-insensitive equality comparisons, use the `:` operator.
>>>>>>> 8527183f

* Comparisons using the `==` and `!=` operators do not expand wildcard
characters. For example, `process_name == "cmd*.exe"` interprets `*` as a
literal asterisk, not a wildcard. For case-sensitive wildcard matching, use the
<<eql-fn-wildcard,`wildcard`>> function.

* `=` cannot be substituted for the `==` operator.

* Strings enclosed in single quotes (`'`) are not supported. Enclose strings in
double quotes (`"`) instead.

* `?"` and `?'` do not indicate raw strings. Enclose raw strings in
three double quotes (`"""`) instead.

<<<<<<< HEAD
{es} does not support the following {eql-ref}/index.html[Elastic Endgame EQL syntax].
=======
* {es} EQL does not support:
>>>>>>> 8527183f

** Array functions:
*** {eql-ref}/functions.html#arrayContains[`arrayContains`]
*** {eql-ref}/functions.html#arrayCount[`arrayCount`]
*** {eql-ref}/functions.html#arraySearch[`arraySearch`]

** {eql-ref}/joins.html[Joins]

** {eql-ref}/basic-syntax.html#event-relationships[Lineage-related keywords]:
*** `child of`
*** `descendant of`
*** `event of`

<<<<<<< HEAD
* The following {eql-ref}/pipes.html[pipes]:
** {eql-ref}/pipes.html#count[`count`]
** {eql-ref}/pipes.html#filter[`filter`]
** {eql-ref}/pipes.html#sort[`sort`]
** {eql-ref}/pipes.html#unique[`unique`]
** {eql-ref}/pipes.html#unique-count[`unique_count`]

* The {eql-ref}/basic-syntax.html#conditions[wildcard (`*`) matching operator].
Use the <<eql-fn-wildcard,`wildcard`>> function instead.
=======
** The following {eql-ref}/pipes.html[pipes]:
*** {eql-ref}/pipes.html#count[`count`]
*** {eql-ref}/pipes.html#filter[`filter`]
*** {eql-ref}/pipes.html#sort[`sort`]
*** {eql-ref}/pipes.html#unique[`unique`]
*** {eql-ref}/pipes.html#unique-count[`unique_count`]
>>>>>>> 8527183f
<|MERGE_RESOLUTION|>--- conflicted
+++ resolved
@@ -700,20 +700,11 @@
 [[eql-unsupported-syntax]]
 ==== Differences from Endgame EQL syntax
 
-<<<<<<< HEAD
-In {es} EQL, the single quote (`'`) character is reserved for future use.
-Strings enclosed in single quotes are not supported. Enclose strings in
-double quotes (`"`) instead.
-
-You cannot use an escaped single quote (`\'`) for literal strings. Use an
-escaped double quote (`\"`) instead.
-=======
 {es} EQL differs from the {eql-ref}/index.html[Elastic Endgame EQL syntax] as
 follows:
 
 * Most operators and functions in {es} EQL are case-sensitive. For
 case-insensitive equality comparisons, use the `:` operator.
->>>>>>> 8527183f
 
 * Comparisons using the `==` and `!=` operators do not expand wildcard
 characters. For example, `process_name == "cmd*.exe"` interprets `*` as a
@@ -728,11 +719,7 @@
 * `?"` and `?'` do not indicate raw strings. Enclose raw strings in
 three double quotes (`"""`) instead.
 
-<<<<<<< HEAD
-{es} does not support the following {eql-ref}/index.html[Elastic Endgame EQL syntax].
-=======
 * {es} EQL does not support:
->>>>>>> 8527183f
 
 ** Array functions:
 *** {eql-ref}/functions.html#arrayContains[`arrayContains`]
@@ -746,21 +733,9 @@
 *** `descendant of`
 *** `event of`
 
-<<<<<<< HEAD
-* The following {eql-ref}/pipes.html[pipes]:
-** {eql-ref}/pipes.html#count[`count`]
-** {eql-ref}/pipes.html#filter[`filter`]
-** {eql-ref}/pipes.html#sort[`sort`]
-** {eql-ref}/pipes.html#unique[`unique`]
-** {eql-ref}/pipes.html#unique-count[`unique_count`]
-
-* The {eql-ref}/basic-syntax.html#conditions[wildcard (`*`) matching operator].
-Use the <<eql-fn-wildcard,`wildcard`>> function instead.
-=======
 ** The following {eql-ref}/pipes.html[pipes]:
 *** {eql-ref}/pipes.html#count[`count`]
 *** {eql-ref}/pipes.html#filter[`filter`]
 *** {eql-ref}/pipes.html#sort[`sort`]
 *** {eql-ref}/pipes.html#unique[`unique`]
-*** {eql-ref}/pipes.html#unique-count[`unique_count`]
->>>>>>> 8527183f
+*** {eql-ref}/pipes.html#unique-count[`unique_count`]