--- conflicted
+++ resolved
@@ -8,34 +8,24 @@
 
 {es} supports the following EQL functions:
 
-<<<<<<< HEAD
 * <<eql-fn-endswith>>
+* <<eql-fn-startswith>>
 * <<eql-fn-substring>>
 
 [discrete]
 [[eql-fn-endswith]]
 === `endsWith`
 
-Returns `true` if a source string ends with a provided substring.
-=======
-* <<eql-fn-startswith>>
-* <<eql-fn-substring>>
-
-[discrete]
-[[eql-fn-startswith]]
-=== `startsWith`
-
-Returns `true` if a source string begins with a provided substring. Matching is
+Returns `true` if a source string ends with a provided substring. Matching is
 case insensitive.
->>>>>>> 365d7b3d
 
 [%collapsible]
 ====
 *Example*
 [source,eql]
 ----
-<<<<<<< HEAD
 endsWith("regsvr32.exe", ".exe")          // returns true
+endsWith("regsvr32.exe", ".EXE")          // returns true
 endsWith("regsvr32.exe", ".dll")          // returns false
 endsWith("", "")                          // returns true
 
@@ -56,7 +46,64 @@
 endsWith("", null)                        // returns null 
 endsWith(null, ".exe")                    // returns null
 endsWith(null, null)                      // returns null
-=======
+----
+
+*Syntax*
+
+[source,txt]
+----
+endsWith(<source>, <substring>)
+----
+
+*Parameters*
+
+`<source>`::
++
+--
+(Required, string or `null`)
+Source string. If `null`, the function returns `null`.
+
+If using a field as the argument, this parameter only supports the following
+field datatypes:
+
+* <<keyword,`keyword`>>
+* <<constant-keyword,`constant_keyword`>>
+* <<text,`text`>> field with a <<keyword,`keyword`>> or
+  <<constant-keyword,`constant_keyword`>> sub-field
+
+Fields containing array values use the first array item only.
+--
+
+`<substring>`::
++
+--
+(Required, string or `null`)
+Substring to search for. If `null`, the function returns `null`.
+
+If using a field as the argument, this parameter only supports the following
+field datatypes:
+
+* <<keyword,`keyword`>>
+* <<constant-keyword,`constant_keyword`>>
+* <<text,`text`>> field with a <<keyword,`keyword`>> or
+  <<constant-keyword,`constant_keyword`>> sub-field
+--
+
+*Returns:* boolean or `null`
+====
+
+[discrete]
+[[eql-fn-startswith]]
+=== `startsWith`
+
+Returns `true` if a source string begins with a provided substring. Matching is
+case insensitive.
+
+[%collapsible]
+====
+*Example*
+[source,eql]
+----
 startsWith("regsvr32.exe", "regsvr32")  // returns true
 startsWith("regsvr32.exe", "RegSvr32")  // returns true
 startsWith("regsvr32.exe", "explorer")  // returns false
@@ -79,70 +126,48 @@
 startsWith("", null)                    // returns null 
 startsWith(null, "regsvr32")            // returns null
 startsWith(null, null)                  // returns null
->>>>>>> 365d7b3d
 ----
 
 *Syntax*
 
 [source,txt]
 ----
-<<<<<<< HEAD
-endsWith(<source>, <substring>)
-=======
 startsWith(<source>, <substring>)
->>>>>>> 365d7b3d
 ----
 
 *Parameters*
 
 `<source>`::
-<<<<<<< HEAD
++
+--
 (Required, string or `null`)
 Source string. If `null`, the function returns `null`.
-+
-If using a field as the argument, this parameter only supports the
-<<keyword,`keyword`>> and <<constant-keyword,`constant_keyword`>> field
-datatypes. Fields containing array values use the first array item only.
+
+If using a field as the argument, this parameter only supports the following
+field datatypes:
+
+* <<keyword,`keyword`>>
+* <<constant-keyword,`constant_keyword`>>
+* <<text,`text`>> field with a <<keyword,`keyword`>> or
+  <<constant-keyword,`constant_keyword`>> sub-field
+
+Fields containing array values use the first array item only.
+--
 
 `<substring>`::
++
+--
 (Required, string or `null`)
 Substring to search for. If `null`, the function returns `null`.
-+
-If using a field as the argument, this parameter only supports the
-<<keyword,`keyword`>> and <<constant-keyword,`constant_keyword`>> field
-datatypes.
-=======
-+
---
-(Required, string or `null`)
-Source string. If `null`, the function returns `null`.
-
-If using a field as the argument, this parameter only supports the following
-field datatypes:
-
-* <<keyword,`keyword`>>
-* <<constant-keyword,`constant_keyword`>>
-* <<text,`text`>> field with a <<keyword,`keyword`>> or
-  <<constant-keyword,`constant_keyword`>> sub-field
-
-Fields containing array values use the first array item only.
---
-
-`<substring>`::
-+
---
-(Required, string or `null`)
-Substring to search for. If `null`, the function returns `null`.
-
-If using a field as the argument, this parameter only supports the following
-field datatypes:
-
-* <<keyword,`keyword`>>
-* <<constant-keyword,`constant_keyword`>>
-* <<text,`text`>> field with a <<keyword,`keyword`>> or
-  <<constant-keyword,`constant_keyword`>> sub-field
---
->>>>>>> 365d7b3d
+
+If using a field as the argument, this parameter only supports the following
+field datatypes:
+
+* <<keyword,`keyword`>>
+* <<constant-keyword,`constant_keyword`>>
+* <<text,`text`>> field with a <<keyword,`keyword`>> or
+  <<constant-keyword,`constant_keyword`>> sub-field
+--
 
 *Returns:* boolean or `null`
 ====
