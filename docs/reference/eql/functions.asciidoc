--- conflicted
+++ resolved
@@ -13,11 +13,8 @@
 * <<eql-fn-indexof>>
 * <<eql-fn-length>>
 * <<eql-fn-startswith>>
-<<<<<<< HEAD
+* <<eql-fn-string>>
 * <<eql-fn-stringcontains>>
-=======
-* <<eql-fn-string>>
->>>>>>> 881b2146
 * <<eql-fn-substring>>
 * <<eql-fn-wildcard>>
 
@@ -449,24 +446,54 @@
 ====
 
 [discrete]
-<<<<<<< HEAD
+[[eql-fn-string]]
+=== `string`
+
+Converts a value to a string.
+
+[%collapsible]
+====
+*Example*
+[source,eql]
+----
+string(42)               // returns "42"
+string(42.5)             // returns "42.5"
+string("regsvr32.exe")   // returns "regsvr32.exe"
+string(true)             // returns "true"
+
+// null handling
+string(null)             // returns null
+----
+
+*Syntax*
+[source,txt]
+----
+string(<value>)
+----
+
+*Parameters*
+
+`<value>`::
+(Required)
+Value to convert to a string. If `null`, the function returns `null`.
++
+If using a field as the argument, this parameter does not support the
+<<text,`text`>> field datatype.
+
+*Returns:* string or `null`
+====
+
+[discrete]
 [[eql-fn-stringcontains]]
 === `stringContains`
 
 Returns `true` if a source string contains a provided substring.
-=======
-[[eql-fn-string]]
-=== `string`
-
-Converts a value to a string.
->>>>>>> 881b2146
-
-[%collapsible]
-====
-*Example*
-[source,eql]
-----
-<<<<<<< HEAD
+
+[%collapsible]
+====
+*Example*
+[source,eql]
+----
 // process.command_line = "start regsvr32.exe"
 stringContains(process.command_line, "regsvr32")  // returns true
 stringContains(process.command_line, "start ")    // returns true
@@ -479,21 +506,11 @@
 // null handling
 stringContains(null, "regsvr32")                  // returns null
 stringContains(process.command_line, null)        // returns null
-=======
-string(42)               // returns "42"
-string(42.5)             // returns "42.5"
-string("regsvr32.exe")   // returns "regsvr32.exe"
-string(true)             // returns "true"
-
-// null handling
-string(null)             // returns null
->>>>>>> 881b2146
-----
-
-*Syntax*
-[source,txt]
-----
-<<<<<<< HEAD
+----
+
+*Syntax*
+[source,txt]
+----
 stringContains(<source>, <substring>)
 ----
 
@@ -523,21 +540,6 @@
   <<constant-keyword,`constant_keyword`>> sub-field
 
 *Returns:* boolean or `null`
-=======
-string(<value>)
-----
-
-*Parameters*
-
-`<value>`::
-(Required)
-Value to convert to a string. If `null`, the function returns `null`.
-+
-If using a field as the argument, this parameter does not support the
-<<text,`text`>> field datatype.
-
-*Returns:* string or `null`
->>>>>>> 881b2146
 ====
 
 [discrete]
