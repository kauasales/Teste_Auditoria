--- conflicted
+++ resolved
@@ -68,75 +68,4 @@
 Version number used by external systems to track ingest pipelines.
 +
 This parameter is intended for external systems only. {es} does not use or
-<<<<<<< HEAD
-validate pipeline version numbers.
-// end::pipeline-object[]
-
-[[put-pipeline-api-example]]
-==== {api-examples-title}
-
-
-[[versioning-pipelines]]
-===== Pipeline versioning
-
-When creating or updating an ingest pipeline,
-you can specify an optional `version` parameter.
-The version is useful for managing changes to pipeline
-and viewing the current pipeline for an ingest node.
-
-The following request sets a version number of `123`
-for `my-pipeline-id`.
-
-[source,console]
---------------------------------------------------
-PUT /_ingest/pipeline/my-pipeline-id
-{
-  "description" : "describe pipeline",
-  "version" : 123,
-  "processors" : [
-    {
-      "set" : {
-        "field": "foo",
-        "value": "bar"
-      }
-    }
-  ]
-}
---------------------------------------------------
-
-To unset the version number,
-replace the pipeline without specifying a `version` parameter.
-
-[source,console]
---------------------------------------------------
-PUT /_ingest/pipeline/my-pipeline-id
-{
-  "description" : "describe pipeline",
-  "processors" : [
-    {
-      "set" : {
-        "field": "foo",
-        "value": "bar"
-      }
-    }
-  ]
-}
---------------------------------------------------
-
-////
-[source,console]
---------------------------------------------------
-DELETE /_ingest/pipeline/my-pipeline-id
---------------------------------------------------
-// TEST[continued]
-
-[source,console-result]
---------------------------------------------------
-{
-"acknowledged": true
-}
---------------------------------------------------
-////
-=======
-validate pipeline version numbers.
->>>>>>> 2be24f0b
+validate pipeline version numbers.