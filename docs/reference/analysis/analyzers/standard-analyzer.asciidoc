--- conflicted
+++ resolved
@@ -292,10 +292,6 @@
         "rebuilt_standard": {
           "tokenizer": "standard",
           "filter": [
-<<<<<<< HEAD
-            "standard",
-=======
->>>>>>> 0c7f6570
             "lowercase"       <1>
           ]
         }
