--- conflicted
+++ resolved
@@ -89,7 +89,7 @@
 ==== Add to an analyzer
 
 The following <<indices-create-index,create index API>> request uses the
-`elision` filter to configure a new 
+`elision` filter to configure a new
 <<analysis-custom-analyzer,custom analyzer>>.
 
 [source,console]
@@ -99,15 +99,9 @@
     "settings" : {
         "analysis" : {
             "analyzer" : {
-<<<<<<< HEAD
-                "default" : {
-                    "tokenizer" : "standard",
-                    "filter" : ["my_elision"]
-=======
                 "whitespace_elision" : {
                     "tokenizer" : "whitespace",
                     "filter" : ["elision"]
->>>>>>> dfb33559
                 }
             }
         }
@@ -180,11 +174,7 @@
                 }
             },
             "filter" : {
-<<<<<<< HEAD
-                "my_elision" : {
-=======
                 "elision_case_sensitive" : {
->>>>>>> dfb33559
                     "type" : "elision",
                     "articles" : ["l", "m", "t", "qu", "n", "s", "j"],
                     "articles_case": true
