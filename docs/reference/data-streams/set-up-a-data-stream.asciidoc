--- conflicted
+++ resolved
@@ -126,27 +126,9 @@
 [[create-a-data-stream]]
 === Create the data stream
 
-<<<<<<< HEAD
-You can automatically create a data stream using an indexing request. Submit
-an <<add-documents-to-a-data-stream,indexing request>> to a target
-matching the index pattern defined in the template's `index_patterns`
-property.
-
-If the indexing request's target doesn't exist, {es} creates the data stream and
-uses the target name as the name for the stream.
-
-NOTE: Data streams support only specific types of indexing requests. See
-<<add-documents-to-a-data-stream>>.
-
-The following <<docs-index_,index API>> request targets `my-data-stream`, which
-matches the index pattern for `my-data-stream-template`. Because
-no existing index or data stream uses this name, this request creates the
-`my-data-stream` data stream and indexes the document to it.
-=======
 To automatically create the data stream, submit an
 <<add-documents-to-a-data-stream,indexing request>> to the stream. The stream's
 name must match one of your template's index patterns.
->>>>>>> ebed2d23
 
 [source,console]
 ----
@@ -207,57 +189,7 @@
 GET /_data_stream/my-data-stream
 ----
 // TEST[continued]
-<<<<<<< HEAD
-
-The API returns the following response. Note the `indices` property contains an
-array of the stream's current backing indices. The last item in this array
-contains information about the stream's write index, `.ds-my-data-stream-000002`.
-
-[source,console-result]
-----
-{
-  "data_streams": [
-    {
-      "name": "my-data-stream",
-      "timestamp_field": {
-        "name": "@timestamp"
-      },
-      "indices": [
-        {
-          "index_name": ".ds-my-data-stream-000001",
-          "index_uuid": "krR78LfvTOe6gr5dj2_1xQ"
-        },
-        {
-          "index_name": ".ds-my-data-stream-000002",        <1>
-          "index_uuid": "C6LWyNJHQWmA08aQGvqRkA"
-        }
-      ],
-      "generation": 2,
-      "status": "GREEN",
-      "template": "my-data-stream-template",
-      "ilm_policy": "my-data-stream-policy",
-      "hidden": false
-    }
-  ]
-}
-----
-// TESTRESPONSE[s/"index_uuid": "krR78LfvTOe6gr5dj2_1xQ"/"index_uuid": $body.data_streams.0.indices.0.index_uuid/]
-// TESTRESPONSE[s/"index_uuid": "C6LWyNJHQWmA08aQGvqRkA"/"index_uuid": $body.data_streams.0.indices.1.index_uuid/]
-// TESTRESPONSE[s/"status": "GREEN"/"status": "YELLOW"/]
-
-<1> Last item in the `indices` array for `my-data-stream`. This
-item contains information about the stream's current write index,
-`.ds-my-data-stream-000002`.
-
-[discrete]
-[[secure-a-data-stream]]
-=== Secure a data stream
-
-You can use {es} {security-features} to control access to a data stream and its
-data. See <<data-stream-privileges>>.
-=======
-====
->>>>>>> ebed2d23
+====
 
 [discrete]
 [[delete-a-data-stream]]
