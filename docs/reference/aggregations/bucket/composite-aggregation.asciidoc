[[search-aggregations-bucket-composite-aggregation]]
=== Composite Aggregation

A multi-bucket aggregation that creates composite buckets from different sources.

Unlike the other `multi-bucket` aggregation the `composite` aggregation can be used
to paginate **all** buckets from a multi-level aggregation efficiently. This aggregation
provides a way to stream **all** buckets of a specific aggregation similarly to what
<<search-request-scroll, scroll>> does for documents.

The composite buckets are built from the combinations of the
values extracted/created for each document and each combination is considered as
a composite bucket.

//////////////////////////

[source,js]
--------------------------------------------------
PUT /sales
{
<<<<<<< HEAD
    "mappings": {
        "_doc": {
            "properties": {
                "product": {
                    "type": "keyword"
                },
                "timestamp": {
                    "type": "date"
                },
                "price": {
                    "type": "long"
                },
                "shop": {
                    "type": "keyword"
                },
                "nested": {
                    "type": "nested",
                    "properties": {
                         "product": {
                            "type": "keyword"
                          },
                          "timestamp": {
                             "type": "date"
                          },
                          "price": {
                              "type": "long"
                           },
                           "shop": {
                              "type": "keyword"
                           }
                    }
                }
            }
        }
=======
  "mappings": {
    "properties": {
      "product": {
          "type": "keyword"
      },
      "timestamp": {
          "type": "date"
      },
      "price": {
          "type": "long"
      },
      "shop": {
          "type": "keyword"
      }
>>>>>>> 5a9dadb3
    }
  }
}

POST /sales/_bulk?refresh
{"index":{"_id":0}}
{"product": "mad max", "price": "20", "timestamp": "2017-05-09T14:35"}
{"index":{"_id":1}}
{"product": "mad max", "price": "25", "timestamp": "2017-05-09T12:35"}
{"index":{"_id":2}}
{"product": "rocky", "price": "10", "timestamp": "2017-05-08T09:10"}
{"index":{"_id":3}}
{"product": "mad max", "price": "27", "timestamp": "2017-05-10T07:07"}
{"index":{"_id":4}}
{"product": "apocalypse now", "price": "10", "timestamp": "2017-05-11T08:35"}
-------------------------------------------------
// NOTCONSOLE
// TESTSETUP

//////////////////////////

For instance the following document:

[source,js]
--------------------------------------------------
{
    "keyword": ["foo", "bar"],
    "number": [23, 65, 76]
}
--------------------------------------------------
// NOTCONSOLE

\... creates the following composite buckets when `keyword` and `number` are used as values source
for the aggregation:

[source,js]
--------------------------------------------------
{ "keyword": "foo", "number": 23 }
{ "keyword": "foo", "number": 65 }
{ "keyword": "foo", "number": 76 }
{ "keyword": "bar", "number": 23 }
{ "keyword": "bar", "number": 65 }
{ "keyword": "bar", "number": 76 }
--------------------------------------------------
// NOTCONSOLE

==== Values source

The `sources` parameter controls the sources that should be used to build the composite buckets.
There are three different types of values source:

===== Terms

The `terms` value source is equivalent to a simple `terms` aggregation.
The values are extracted from a field or a script exactly like the `terms` aggregation.

Example:

[source,js]
--------------------------------------------------
GET /_search
{
    "aggs" : {
        "my_buckets": {
            "composite" : {
                "sources" : [
                    { "product": { "terms" : { "field": "product" } } }
                ]
            }
        }
     }
}
--------------------------------------------------
// CONSOLE

Like the `terms` aggregation it is also possible to use a script to create the values for the composite buckets:

[source,js]
--------------------------------------------------
GET /_search
{
    "aggs" : {
        "my_buckets": {
            "composite" : {
                "sources" : [
                    {
                        "product": {
                            "terms" : {
                                "script" : {
                                    "source": "doc['product'].value",
                                    "lang": "painless"
                                }
                            }
                        }
                    }
                ]
            }
        }
    }
}
--------------------------------------------------
// CONSOLE

===== Histogram

The `histogram` value source can be applied on numeric values to build fixed size
interval over the values. The `interval` parameter defines how the numeric values should be
transformed. For instance an `interval` set to 5 will translate any numeric values to its closest interval,
a value of `101` would be translated to `100` which is the key for the interval between 100 and 105.

Example:

[source,js]
--------------------------------------------------
GET /_search
{
    "aggs" : {
        "my_buckets": {
            "composite" : {
                "sources" : [
                    { "histo": { "histogram" : { "field": "price", "interval": 5 } } }
                ]
            }
        }
    }
}
--------------------------------------------------
// CONSOLE

The values are built from a numeric field or a script that return numerical values:

[source,js]
--------------------------------------------------
GET /_search
{
    "aggs" : {
        "my_buckets": {
            "composite" : {
                "sources" : [
                    {
                        "histo": {
                            "histogram" : {
                                "interval": 5,
                                "script" : {
                                    "source": "doc['price'].value",
                                    "lang": "painless"
                                }
                            }
                        }
                    }
                ]
            }
        }
    }
}
--------------------------------------------------
// CONSOLE


===== Date Histogram

The `date_histogram` is similar to the `histogram` value source except that the interval
is specified by date/time expression:

[source,js]
--------------------------------------------------
GET /_search
{
    "aggs" : {
        "my_buckets": {
            "composite" : {
                "sources" : [
                    { "date": { "date_histogram" : { "field": "timestamp", "interval": "1d" } } }
                ]
            }
        }
    }
}
--------------------------------------------------
// CONSOLE

The example above creates an interval per day and translates all `timestamp` values to the start of its closest intervals.
Available expressions for interval: `year`, `quarter`, `month`, `week`, `day`, `hour`, `minute`, `second`

Time values can also be specified via abbreviations supported by <<time-units,time units>> parsing.
Note that fractional time values are not supported, but you can address this by shifting to another
time unit (e.g., `1.5h` could instead be specified as `90m`).

*Format*

Internally, a date is represented as a 64 bit number representing a timestamp in milliseconds-since-the-epoch.
These timestamps are returned as the bucket keys. It is possible to return a formatted date string instead using
the format specified with the format parameter:

[source,js]
--------------------------------------------------
GET /_search
{
    "aggs" : {
        "my_buckets": {
            "composite" : {
                "sources" : [
                    {
                        "date": {
                            "date_histogram" : {
                                "field": "timestamp",
                                "interval": "1d",
                                "format": "yyyy-MM-dd" <1>
                            }
                        }
                    }
                ]
            }
        }
    }
}
--------------------------------------------------
// CONSOLE

<1> Supports expressive date <<date-format-pattern,format pattern>>

*Time Zone*

Date-times are stored in Elasticsearch in UTC.  By default, all bucketing and
rounding is also done in UTC. The `time_zone` parameter can be used to indicate
that bucketing should use a different time zone.

Time zones may either be specified as an ISO 8601 UTC offset (e.g. `+01:00` or
`-08:00`)  or as a timezone id, an identifier used in the TZ database like
`America/Los_Angeles`.

===== Mixing different values source

The `sources` parameter accepts an array of values source.
It is possible to mix different values source to create composite buckets.
For example:

[source,js]
--------------------------------------------------
GET /_search
{
    "aggs" : {
        "my_buckets": {
            "composite" : {
                "sources" : [
                    { "date": { "date_histogram": { "field": "timestamp", "interval": "1d" } } },
                    { "product": { "terms": {"field": "product" } } }
                ]
            }
        }
    }
}
--------------------------------------------------
// CONSOLE

This will create composite buckets from the values created by two values source, a `date_histogram` and a `terms`.
Each bucket is composed of two values, one for each value source defined in the aggregation.
Any type of combinations is allowed and the order in the array is preserved
in the composite buckets.

[source,js]
--------------------------------------------------
GET /_search
{
    "aggs" : {
        "my_buckets": {
            "composite" : {
                "sources" : [
                    { "shop": { "terms": {"field": "shop" } } },
                    { "product": { "terms": { "field": "product" } } },
                    { "date": { "date_histogram": { "field": "timestamp", "interval": "1d" } } }
                ]
            }
        }
    }
}
--------------------------------------------------
// CONSOLE

==== Order

By default the composite buckets are sorted by their natural ordering. Values are sorted
in ascending order of their values. When multiple value sources are requested, the ordering is done per value
source, the first value of the composite bucket is compared to the first value of the other composite bucket and if they are equals the
next values in the composite bucket are used for tie-breaking. This means that the composite bucket
 `[foo, 100]` is considered smaller than `[foobar, 0]` because `foo` is considered smaller than `foobar`.
It is possible to define the direction of the sort for each value source by setting `order` to `asc` (default value)
or `desc` (descending order) directly in the value source definition.
For example:

[source,js]
--------------------------------------------------
GET /_search
{
    "aggs" : {
        "my_buckets": {
            "composite" : {
                "sources" : [
                    { "date": { "date_histogram": { "field": "timestamp", "interval": "1d", "order": "desc" } } },
                    { "product": { "terms": {"field": "product", "order": "asc" } } }
                ]
            }
        }
    }
}
--------------------------------------------------
// CONSOLE

\... will sort the composite bucket in descending order when comparing values from the `date_histogram` source
and in ascending order when comparing values from the `terms` source.

==== Missing bucket

By default documents without a value for a given source are ignored.
It is possible to include them in the response by setting `missing_bucket` to
`true` (defaults to `false`):

[source,js]
--------------------------------------------------
GET /_search
{
    "aggs" : {
        "my_buckets": {
            "composite" : {
                "sources" : [
                    { "product_name": { "terms" : { "field": "product", "missing_bucket": true } } }
                ]
            }
        }
     }
}
--------------------------------------------------
// CONSOLE

In the example above the source `product_name` will emit an explicit `null` value
for documents without a value for the field `product`.
The `order` specified in the source dictates whether the `null` values should rank
first (ascending order, `asc`) or last (descending order, `desc`).

==== Size

The `size` parameter can be set to define how many composite buckets should be returned.
Each composite bucket is considered as a single bucket so setting a size of 10 will return the
first 10 composite buckets created from the values source.
The response contains the values for each composite bucket in an array containing the values extracted
from each value source.

==== After

If the number of composite buckets is too high (or unknown) to be returned in a single response
it is possible to split the retrieval in multiple requests.
Since the composite buckets are flat by nature, the requested `size` is exactly the number of composite buckets
that will be returned in the response (assuming that they are at least `size` composite buckets to return).
If all composite buckets should be retrieved it is preferable to use a small size (`100` or `1000` for instance)
and then use the `after` parameter to retrieve the next results.
For example:

[source,js]
--------------------------------------------------
GET /_search
{
    "aggs" : {
        "my_buckets": {
            "composite" : {
                "size": 2,
                "sources" : [
                    { "date": { "date_histogram": { "field": "timestamp", "interval": "1d" } } },
                    { "product": { "terms": {"field": "product" } } }
                ]
            }
        }
    }
}
--------------------------------------------------
// CONSOLE
// TEST[s/_search/_search\?filter_path=aggregations/]

\... returns:

[source,js]
--------------------------------------------------
{
    ...
    "aggregations": {
        "my_buckets": {
            "after_key": { <1>
                "date": 1494288000000,
                "product": "mad max"
            },
            "buckets": [
                {
                    "key": {
                        "date": 1494201600000,
                        "product": "rocky"
                    },
                    "doc_count": 1
                },
                {
                    "key": {
                        "date": 1494288000000,
                        "product": "mad max"
                    },
                    "doc_count": 2
                }
            ]
        }
    }
}
--------------------------------------------------
// TESTRESPONSE[s/\.\.\.//]

<1> The last composite bucket returned by the query.

NOTE: The `after_key` is equals to the last bucket returned in the response before
any filtering that could be done by <<search-aggregations-pipeline, Pipeline aggregations>>.
If all buckets are filtered/removed by a pipeline aggregation, the `after_key` will contain
the last bucket before filtering.

The `after` parameter can be used to retrieve the composite buckets that are **after**
the last composite buckets returned in a previous round.
For the example below the last bucket can be found in `after_key` and the next
round of result can be retrieved with:

[source,js]
--------------------------------------------------
GET /_search
{
    "aggs" : {
        "my_buckets": {
            "composite" : {
                "size": 2,
                 "sources" : [
                    { "date": { "date_histogram": { "field": "timestamp", "interval": "1d", "order": "desc" } } },
                    { "product": { "terms": {"field": "product", "order": "asc" } } }
                ],
                "after": { "date": 1494288000000, "product": "mad max" } <1>
            }
        }
    }
}
--------------------------------------------------
// CONSOLE

<1> Should restrict the aggregation to buckets that sort **after** the provided values.

==== Sub-aggregations

Like any `multi-bucket` aggregations the `composite` aggregation can hold sub-aggregations.
These sub-aggregations can be used to compute other buckets or statistics on each composite bucket created by this
parent aggregation.
For instance the following example computes the average value of a field
per composite bucket:

[source,js]
--------------------------------------------------
GET /_search
{
    "aggs" : {
        "my_buckets": {
            "composite" : {
                 "sources" : [
                    { "date": { "date_histogram": { "field": "timestamp", "interval": "1d", "order": "desc" } } },
                    { "product": { "terms": {"field": "product" } } }
                ]
            },
            "aggregations": {
                "the_avg": {
                    "avg": { "field": "price" }
                }
            }
        }
    }
}
--------------------------------------------------
// CONSOLE
// TEST[s/_search/_search\?filter_path=aggregations/]

\... returns:

[source,js]
--------------------------------------------------
{
    ...
    "aggregations": {
        "my_buckets": {
            "after_key": {
                "date": 1494201600000,
                "product": "rocky"
            },
            "buckets": [
                {
                    "key": {
                        "date": 1494460800000,
                        "product": "apocalypse now"
                    },
                    "doc_count": 1,
                    "the_avg": {
                        "value": 10.0
                    }
                },
                {
                    "key": {
                        "date": 1494374400000,
                        "product": "mad max"
                    },
                    "doc_count": 1,
                    "the_avg": {
                        "value": 27.0
                    }
                },
                {
                    "key": {
                        "date": 1494288000000,
                        "product" : "mad max"
                    },
                    "doc_count": 2,
                    "the_avg": {
                        "value": 22.5
                    }
                },
                {
                    "key": {
                        "date": 1494201600000,
                        "product": "rocky"
                    },
                    "doc_count": 1,
                    "the_avg": {
                        "value": 10.0
                    }
                }
            ]
        }
    }
}
--------------------------------------------------
// TESTRESPONSE[s/\.\.\.//]<|MERGE_RESOLUTION|>--- conflicted
+++ resolved
@@ -18,42 +18,6 @@
 --------------------------------------------------
 PUT /sales
 {
-<<<<<<< HEAD
-    "mappings": {
-        "_doc": {
-            "properties": {
-                "product": {
-                    "type": "keyword"
-                },
-                "timestamp": {
-                    "type": "date"
-                },
-                "price": {
-                    "type": "long"
-                },
-                "shop": {
-                    "type": "keyword"
-                },
-                "nested": {
-                    "type": "nested",
-                    "properties": {
-                         "product": {
-                            "type": "keyword"
-                          },
-                          "timestamp": {
-                             "type": "date"
-                          },
-                          "price": {
-                              "type": "long"
-                           },
-                           "shop": {
-                              "type": "keyword"
-                           }
-                    }
-                }
-            }
-        }
-=======
   "mappings": {
     "properties": {
       "product": {
@@ -67,8 +31,23 @@
       },
       "shop": {
           "type": "keyword"
-      }
->>>>>>> 5a9dadb3
+      },
+      "nested": {
+          "type": "nested",
+          "properties": {
+            "product": {
+                "type": "keyword"
+            },
+            "timestamp": {
+                "type": "date"
+            },
+            "price": {
+                "type": "long"
+            },
+            "shop": {
+                "type": "keyword"
+            }
+       }
     }
   }
 }
