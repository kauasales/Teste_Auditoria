--- conflicted
+++ resolved
@@ -103,11 +103,11 @@
          "available" : true,
          "enabled" : true
       },
-<<<<<<< HEAD
-      "voting_only_node" : {
-=======
       "vectors" : {
->>>>>>> b638cc10
+         "available" : true,
+         "enabled" : true
+      },
+      "voting_only" : {
          "available" : true,
          "enabled" : true
       },
