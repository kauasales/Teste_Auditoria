--- conflicted
+++ resolved
@@ -148,10 +148,5 @@
 *Impact* +
 Configuring a realm name with a leading underscore is deprecated. In a future release of {es}
 it will result in an error on startup if any user configured realm has a name
-<<<<<<< HEAD
 with a leading underscore.
-=======
-with a leading underscore.
-====
-// end::notable-breaking-changes[]
->>>>>>> 4dfecff0
+// end::notable-breaking-changes[]