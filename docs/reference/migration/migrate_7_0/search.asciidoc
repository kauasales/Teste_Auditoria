[float]
[[breaking_70_search_changes]]
=== Search and Query DSL changes

[float]
==== Changes to queries
*   The default value for `transpositions` parameter of `fuzzy` query
    has been changed to `true`.

*   The `query_string` options `use_dismax`, `split_on_whitespace`,
    `all_fields`, `locale`, `auto_generate_phrase_query` and
    `lowercase_expanded_terms` deprecated in 6.x have been removed.

*   Purely negative queries (only MUST_NOT clauses) now return a score of `0`
    rather than `1`.

*   The boundary specified using geohashes in the `geo_bounding_box` query
    now include entire geohash cell, instead of just geohash center.

*   Attempts to generate multi-term phrase queries against non-text fields
    with a custom analyzer will now throw an exception.

*   An `envelope` crossing the dateline in a `geo_shape `query is now processed
    correctly when specified using REST API instead of having its left and
    right corners flipped.

*   Attempts to set `boost` on inner span queries will now throw a parsing exception.

[float]
==== Adaptive replica selection enabled by default

Adaptive replica selection has been enabled by default. If you wish to return to
the older round robin of search requests, you can use the
`cluster.routing.use_adaptive_replica_selection` setting:

[source,js]
--------------------------------------------------
PUT /_cluster/settings
{
    "transient": {
        "cluster.routing.use_adaptive_replica_selection": false
    }
}
--------------------------------------------------
// CONSOLE

[float]
==== Search API returns `400` for invalid requests

The Search API returns `400 - Bad request` while it would previously return
`500 - Internal Server Error` in the following cases of invalid request:

*   the result window is too large
*   sort is used in  combination with rescore
*   the rescore window is too large
*   the number of slices is too large
*   keep alive for scroll is too large
*   number of filters in the adjacency matrix aggregation is too large
*   script compilation errors

[float]
==== Scroll queries cannot use the `request_cache` anymore

Setting `request_cache:true` on a query that creates a scroll (`scroll=1m`)
has been deprecated in 6 and will now return a `400 - Bad request`.
Scroll queries are not meant to be cached.

[float]
==== Scroll queries cannot use `rescore`  anymore

Including a rescore clause on a query that creates a scroll (`scroll=1m`) has
been deprecated in 6.5 and will now return a `400 - Bad request`.  Allowing
rescore on scroll queries would break the scroll sort.  In the 6.x line, the
rescore clause was silently ignored (for scroll queries), and it was allowed in
the 5.x line.

[float]
==== Term Suggesters supported distance algorithms

The following string distance algorithms were given additional names in 6.2 and
their existing names were deprecated. The deprecated names have now been
removed.

* 	`levenstein` - replaced by `levenshtein`
* 	`jarowinkler` - replaced by `jaro_winkler`

[float]
==== `popular` mode for Suggesters

The `popular` mode for Suggesters (`term` and `phrase`) now uses the doc frequency
(instead of the sum of the doc frequency) of the input terms to compute the frequency
threshold for candidate suggestions.

[float]
==== Limiting the number of terms that can be used in a Terms Query request

Executing a Terms Query with a lot of terms may degrade the cluster performance,
as each additional term demands extra processing and memory.
To safeguard against this, the maximum number of terms that can be used in a
Terms Query request has been limited to 65536. This default maximum can be changed
for a particular index with the index setting `index.max_terms_count`.

[float]
==== Limiting the length of regex that can be used in a Regexp Query request

Executing a Regexp Query with a long regex string may degrade search performance.
To safeguard against this, the maximum length of regex that can be used in a
Regexp Query request has been limited to 1000. This default maximum can be changed
for a particular index with the index setting `index.max_regex_length`.

[float]
==== Limiting the number of auto-expanded fields

Executing queries that use automatic expansion of fields (e.g. `query_string`, `simple_query_string`
or `multi_match`) can have performance issues for indices with a large numbers of fields.
To safeguard against this, a hard limit of 1024 fields has been introduced for queries
using the "all fields" mode ("default_field": "*") or other fieldname expansions (e.g. "foo*").

[float]
==== Invalid `_search` request body

Search requests with extra content after the main object will no longer be accepted
by the `_search` endpoint. A parsing exception will be thrown instead.

[float]
==== Context Completion Suggester

The ability to query and index context enabled suggestions without context,
deprecated in 6.x, has been removed. Context enabled suggestion queries
without contexts have to visit every suggestion, which degrades the search performance
considerably.

For geo context the value of the `path` parameter is now validated against the mapping,
and the context is only accepted if `path` points to a field with `geo_point` type.

[float]
==== Semantics changed for `max_concurrent_shard_requests`

`max_concurrent_shard_requests` used to limit the total number of concurrent shard
requests a single high level search request can execute. In 7.0 this changed to be the
max number of concurrent shard requests per node. The default is now `5`.

[float]
==== `max_score` set to `null` when scores are not tracked

`max_score` used to be set to `0` whenever scores are not tracked. `null` is now used
instead which is a more appropriate value for a scenario where scores are not available.

[float]
==== Negative boosts are not allowed

Setting a negative `boost` in a query, deprecated in 6x, are not allowed in this version.
To deboost a specific query you can use a `boost` comprise between 0 and 1.

[float]
==== Negative scores are not allowed in Function Score Query

Negative scores in the Function Score Query are deprecated in 6.x, and are
not allowed in this version. If a negative score is produced as a result
of computation (e.g. in `script_score` or `field_value_factor` functions),
an error will be thrown.

[float]
<<<<<<< HEAD
==== `hits.total` is now an object in the search response

The total hits that match the search request is now returned as an object
with a `value` and a `relation`. `value indicates the number of hits that
match and `relation indicates whether the value is accurate (`eq`) or a lower bound
(`gte`):
```
{
    "hits": {
        "total": {   <1>
            "value": 1000,
            "relation": "eq"
        },
        ...
    }
}
```

The "total" object in the response indicates that the query matches exactly 1000
documents ("eq"). The `value` is always accurate (`"relation": "eq"`) when
`track_total_hits` is set to true in the request.
You can also retrieve `hits.total` as a number in the rest response by adding
`rest_total_hits_as_int=true` in the request parameter of the search request.
This parameter has been added to ease the transition to the new format and
will be removed in the next major version (8.0).

[float]
==== `hits.total` is omitted in the response if `track_total_hits` is disabled (false)

If `track_total_hits` is set to `false in the search request the search response
will set `hits.total` to null and the object will not be displayed in the rest
layer. You can add `rest_total_hits_as_int=true` in the search request parameters
to get the old format back (`"total": -1`).
=======
==== The filter context has been removed

The `filter` context has been removed from Elasticsearch's query builders,
the distinction between queries and filters is now decided in Lucene depending
on whether queries need to access score or not. As a result `bool` queries with
`should` clauses that don't need to access the score will no longer set their
`minimum_should_match` to 1. This behavior has been deprecated in the previous
major version.
>>>>>>> 05d52b22
<|MERGE_RESOLUTION|>--- conflicted
+++ resolved
@@ -161,7 +161,16 @@
 an error will be thrown.
 
 [float]
-<<<<<<< HEAD
+==== The filter context has been removed
+
+The `filter` context has been removed from Elasticsearch's query builders,
+the distinction between queries and filters is now decided in Lucene depending
+on whether queries need to access score or not. As a result `bool` queries with
+`should` clauses that don't need to access the score will no longer set their
+`minimum_should_match` to 1. This behavior has been deprecated in the previous
+major version.
+
+[float]
 ==== `hits.total` is now an object in the search response
 
 The total hits that match the search request is now returned as an object
@@ -194,14 +203,4 @@
 If `track_total_hits` is set to `false in the search request the search response
 will set `hits.total` to null and the object will not be displayed in the rest
 layer. You can add `rest_total_hits_as_int=true` in the search request parameters
-to get the old format back (`"total": -1`).
-=======
-==== The filter context has been removed
-
-The `filter` context has been removed from Elasticsearch's query builders,
-the distinction between queries and filters is now decided in Lucene depending
-on whether queries need to access score or not. As a result `bool` queries with
-`should` clauses that don't need to access the score will no longer set their
-`minimum_should_match` to 1. This behavior has been deprecated in the previous
-major version.
->>>>>>> 05d52b22
+to get the old format back (`"total": -1`).