--- conflicted
+++ resolved
@@ -85,7 +85,6 @@
 Search requests with extra content after the main object will no longer be accepted
 by the `_search` endpoint. A parsing exception will be thrown instead.
 
-<<<<<<< HEAD
 ==== Doc-value fields default format
 
 The format of doc-value fields is changing to be the same as what could be
@@ -94,10 +93,9 @@
 configured in the mappings by default. This behavior can be changed by
 specifying a <<search-request-docvalue-fields,`format`>> with the doc-value
 field.
-=======
+
 ==== Semantics changed for `max_concurrent_shard_requests`
 
 `max_concurrent_shard_requests` used to limit the total number of concurrent shard
 requests a single high level search request can execute. In 7.0 this changed to be the
-max number of concurrent shard requests per node. The default is now `5`.
->>>>>>> c0961b79
+max number of concurrent shard requests per node. The default is now `5`.