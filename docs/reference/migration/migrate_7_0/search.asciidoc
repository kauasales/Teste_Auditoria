[float]
[[breaking_70_search_changes]]
=== Search and Query DSL changes

[float]
==== Changes to queries
*   The default value for `transpositions` parameter of `fuzzy` query
    has been changed to `true`.

*   The `query_string` options `use_dismax`, `split_on_whitespace`,
    `all_fields`, `locale`, `auto_generate_phrase_query` and
    `lowercase_expanded_terms` deprecated in 6.x have been removed.

*   Purely negative queries (only MUST_NOT clauses) now return a score of `0`
    rather than `1`.

*   The boundary specified using geohashes in the `geo_bounding_box` query
    now include entire geohash cell, instead of just geohash center.

*   Attempts to generate multi-term phrase queries against non-text fields
    with a custom analyzer will now throw an exception

[float]
==== Adaptive replica selection enabled by default

Adaptive replica selection has been enabled by default. If you wish to return to
the older round robin of search requests, you can use the
`cluster.routing.use_adaptive_replica_selection` setting:

[source,js]
--------------------------------------------------
PUT /_cluster/settings
{
    "transient": {
        "cluster.routing.use_adaptive_replica_selection": false
    }
}
--------------------------------------------------
// CONSOLE

[float]
==== Search API returns `400` for invalid requests

The Search API returns `400 - Bad request` while it would previously return
`500 - Internal Server Error` in the following cases of invalid request:

*   the result window is too large
*   sort is used in  combination with rescore
*   the rescore window is too large
*   the number of slices is too large
*   keep alive for scroll is too large
*   number of filters in the adjacency matrix aggregation is too large
*   script compilation errors

[float]
==== Scroll queries cannot use the `request_cache` anymore

Setting `request_cache:true` on a query that creates a scroll (`scroll=1m`)
has been deprecated in 6 and will now return a `400 - Bad request`.
Scroll queries are not meant to be cached.

[float]
==== Scroll queries cannot use `rescore`  anymore

Including a rescore clause on a query that creates a scroll (`scroll=1m`) has
been deprecated in 6.5 and will now return a `400 - Bad request`.  Allowing
rescore on scroll queries would break the scroll sort.  In the 6.x line, the
rescore clause was silently ignored (for scroll queries), and it was allowed in
the 5.x line.

[float]
==== Term Suggesters supported distance algorithms

The following string distance algorithms were given additional names in 6.2 and
their existing names were deprecated. The deprecated names have now been
removed.

* 	`levenstein` - replaced by `levenshtein`
* 	`jarowinkler` - replaced by `jaro_winkler`

[float]
==== Limiting the number of terms that can be used in a Terms Query request

Executing a Terms Query with a lot of terms may degrade the cluster performance,
as each additional term demands extra processing and memory.
To safeguard against this, the maximum number of terms that can be used in a
Terms Query request has been limited to 65536. This default maximum can be changed
for a particular index with the index setting `index.max_terms_count`.

[float]
==== Limiting the length of regex that can be used in a Regexp Query request

Executing a Regexp Query with a long regex string may degrade search performance.
To safeguard against this, the maximum length of regex that can be used in a
Regexp Query request has been limited to 1000. This default maximum can be changed
for a particular index with the index setting `index.max_regex_length`.

[float]
==== Invalid `_search` request body

Search requests with extra content after the main object will no longer be accepted
by the `_search` endpoint. A parsing exception will be thrown instead.

[float]
==== Context Completion Suggester

The ability to query and index context enabled suggestions without context,
deprecated in 6.x, has been removed. Context enabled suggestion queries
without contexts have to visit every suggestion, which degrades the search performance
considerably.

For geo context the value of the `path` parameter is now validated against the mapping,
and the context is only accepted if `path` points to a field with `geo_point` type.

[float]
==== Semantics changed for `max_concurrent_shard_requests`

`max_concurrent_shard_requests` used to limit the total number of concurrent shard
requests a single high level search request can execute. In 7.0 this changed to be the
max number of concurrent shard requests per node. The default is now `5`.

[float]
==== `max_score` set to `null` when scores are not tracked

`max_score` used to be set to `0` whenever scores are not tracked. `null` is now used
instead which is a more appropriate value for a scenario where scores are not available.

[float]
<<<<<<< HEAD
==== `popular` mode for Suggesters

The `popular` mode for Suggesters (`term` and `phrase`) now uses the doc frequency
(instead of the sum of the doc frequency) of the input terms to compute the frequency
threshold for candidate suggestions.
=======
==== Negative boosts are not allowed

Setting a negative `boost` in a query, deprecated in 6x, are not allowed in this version.
To deboost a specific query you can use a `boost` comprise between 0 and 1.
>>>>>>> 3954d041
<|MERGE_RESOLUTION|>--- conflicted
+++ resolved
@@ -79,6 +79,13 @@
 * 	`jarowinkler` - replaced by `jaro_winkler`
 
 [float]
+==== `popular` mode for Suggesters
+
+The `popular` mode for Suggesters (`term` and `phrase`) now uses the doc frequency
+(instead of the sum of the doc frequency) of the input terms to compute the frequency
+threshold for candidate suggestions.
+
+[float]
 ==== Limiting the number of terms that can be used in a Terms Query request
 
 Executing a Terms Query with a lot of terms may degrade the cluster performance,
@@ -126,15 +133,7 @@
 instead which is a more appropriate value for a scenario where scores are not available.
 
 [float]
-<<<<<<< HEAD
-==== `popular` mode for Suggesters
-
-The `popular` mode for Suggesters (`term` and `phrase`) now uses the doc frequency
-(instead of the sum of the doc frequency) of the input terms to compute the frequency
-threshold for candidate suggestions.
-=======
 ==== Negative boosts are not allowed
 
 Setting a negative `boost` in a query, deprecated in 6x, are not allowed in this version.
-To deboost a specific query you can use a `boost` comprise between 0 and 1.
->>>>>>> 3954d041
+To deboost a specific query you can use a `boost` comprise between 0 and 1.