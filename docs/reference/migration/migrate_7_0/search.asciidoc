--- conflicted
+++ resolved
@@ -120,7 +120,7 @@
 Search requests with extra content after the main object will no longer be accepted
 by the `_search` endpoint. A parsing exception will be thrown instead.
 
-<<<<<<< HEAD
+[float]
 ==== Doc-value fields default format
 
 The format of doc-value fields is changing to be the same as what could be
@@ -130,9 +130,7 @@
 specifying a <<search-request-docvalue-fields,`format`>> within the doc-value
 field.
 
-=======
 [float]
->>>>>>> 401b814d
 ==== Context Completion Suggester
 
 The ability to query and index context enabled suggestions without context,
