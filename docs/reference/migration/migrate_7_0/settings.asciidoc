--- conflicted
+++ resolved
@@ -41,7 +41,19 @@
 provided little value. The setting `http.pipelining.max_events` can still be used to
 limit the number of pipelined requests in-flight.
 
-<<<<<<< HEAD
+==== Cross-cluster search settings renamed
+
+The cross-cluster search remote cluster connection infrastructure is also used
+in cross-cluster replication. This means that the setting names
+`search.remote.*` used for configuring cross-cluster search belie the fact that
+they also apply to other situations where a connection to a remote cluster as
+used.  Therefore, these settings have been renamed from `search.remote.*` to
+`cluster.remote.*`. For backwards compatibility purposes, we will fallback to
+`search.remote.*` if `cluster.remote.*` is not set. For any such settings stored
+in the cluster state, or set on dynamic settings updates, we will automatically
+upgrade the setting from `search.remote.*` to `cluster.remote.*`. The fallback
+settings will be removed in 8.0.0.
+
 [[include-realm-type-in-setting]]
 ==== Security realms settings
 
@@ -66,17 +78,3 @@
     order: 1
     url: "ldaps://ldap.example.com/"
 --------------------------------------------------
-=======
-==== Cross-cluster search settings renamed
-
-The cross-cluster search remote cluster connection infrastructure is also used
-in cross-cluster replication. This means that the setting names
-`search.remote.*` used for configuring cross-cluster search belie the fact that
-they also apply to other situations where a connection to a remote cluster as
-used.  Therefore, these settings have been renamed from `search.remote.*` to
-`cluster.remote.*`. For backwards compatibility purposes, we will fallback to
-`search.remote.*` if `cluster.remote.*` is not set. For any such settings stored
-in the cluster state, or set on dynamic settings updates, we will automatically
-upgrade the setting from `search.remote.*` to `cluster.remote.*`. The fallback
-settings will be removed in 8.0.0.
->>>>>>> 3046656a
