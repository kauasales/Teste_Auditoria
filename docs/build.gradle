import org.elasticsearch.gradle.info.BuildParams

import static org.elasticsearch.gradle.testclusters.TestDistribution.DEFAULT

/*
 * Licensed to Elasticsearch under one or more contributor
 * license agreements. See the NOTICE file distributed with
 * this work for additional information regarding copyright
 * ownership. Elasticsearch licenses this file to you under
 * the Apache License, Version 2.0 (the "License"); you may
 * not use this file except in compliance with the License.
 * You may obtain a copy of the License at
 *
 *    http://www.apache.org/licenses/LICENSE-2.0
 *
 * Unless required by applicable law or agreed to in writing,
 * software distributed under the License is distributed on an
 * "AS IS" BASIS, WITHOUT WARRANTIES OR CONDITIONS OF ANY
 * KIND, either express or implied.  See the License for the
 * specific language governing permissions and limitations
 * under the License.
 */

apply plugin: 'elasticsearch.docs-test'
apply plugin: 'elasticsearch.rest-resources'

/* List of files that have snippets that will not work until platinum tests can occur ... */
buildRestTests.expectedUnconvertedCandidates = [
  'reference/ml/anomaly-detection/ml-configuring-transform.asciidoc',
  'reference/ml/anomaly-detection/apis/delete-calendar-event.asciidoc',
  'reference/ml/anomaly-detection/apis/get-bucket.asciidoc',
  'reference/ml/anomaly-detection/apis/get-category.asciidoc',
  'reference/ml/anomaly-detection/apis/get-influencer.asciidoc',
  'reference/ml/anomaly-detection/apis/get-job-stats.asciidoc',
  'reference/ml/anomaly-detection/apis/get-job.asciidoc',
  'reference/ml/anomaly-detection/apis/get-overall-buckets.asciidoc',
  'reference/ml/anomaly-detection/apis/get-record.asciidoc',
  'reference/ml/anomaly-detection/apis/get-snapshot.asciidoc',
  'reference/ml/anomaly-detection/apis/post-data.asciidoc',
  'reference/ml/anomaly-detection/apis/revert-snapshot.asciidoc',
  'reference/ml/anomaly-detection/apis/update-snapshot.asciidoc',
  'reference/ml/anomaly-detection/apis/update-job.asciidoc'
]

restResources {
  restApi {
    includeCore '*'
  }
}

testClusters.matching { it.name == "integTest"}.configureEach {
  if (singleNode().testDistribution == DEFAULT) {
    setting 'xpack.license.self_generated.type', 'trial'
    setting 'indices.lifecycle.history_index_enabled', 'false'
    if (BuildParams.isSnapshotBuild() == false) {
      systemProperty 'es.autoscaling_feature_flag_registered', 'true'
    }
    setting 'xpack.autoscaling.enabled', 'true'
<<<<<<< HEAD
    keystorePassword 'keystore-password'
=======
    systemProperty 'es.rollup_v2_feature_flag_enabled', 'true'
    keystorePassword 's3cr3t'
>>>>>>> 201b25e9
  }

  // enable regexes in painless so our tests don't complain about example snippets that use them
  setting 'script.painless.regex.enabled', 'true'
  setting 'path.repo', "${buildDir}/cluster/shared/repo"
  Closure configFile = {
    extraConfigFile it, file("src/test/cluster/config/$it")
  }
  configFile 'analysis/example_word_list.txt'
  configFile 'analysis/hyphenation_patterns.xml'
  configFile 'analysis/synonym.txt'
  configFile 'analysis/stemmer_override.txt'
  configFile 'userdict_ja.txt'
  configFile 'userdict_ko.txt'
  configFile 'KeywordTokenizer.rbbi'
  extraConfigFile 'hunspell/en_US/en_US.aff', project(":server").file('src/test/resources/indices/analyze/conf_dir/hunspell/en_US/en_US.aff')
  extraConfigFile 'hunspell/en_US/en_US.dic', project(":server").file('src/test/resources/indices/analyze/conf_dir/hunspell/en_US/en_US.dic')
  // Whitelist reindexing from the local node so we can test it.
  setting 'reindex.remote.whitelist', '127.0.0.1:*'

  // TODO: remove this once cname is prepended to transport.publish_address by default in 8.0
  systemProperty 'es.transport.cname_in_publish_address', 'true'

  // build the cluster with all plugins
  project.rootProject.subprojects.findAll { it.parent.path == ':plugins' }.each { subproj ->
    /* Skip repositories. We just aren't going to be able to test them so it
     * doesn't make sense to waste time installing them.
     */
    if (subproj.path.startsWith(':plugins:repository-')) {
      return
    }
    // Do not install ingest-attachment in a FIPS 140 JVM as this is not supported
    if (subproj.path.startsWith(':plugins:ingest-attachment') && BuildParams.inFipsJvm) {
      return
    }
    plugin subproj.path
  }
}

buildRestTests.docs = fileTree(projectDir) {
  // No snippets in here!
  exclude 'build.gradle'
  // That is where the snippets go, not where they come from!
  exclude 'build'
  exclude 'build-idea'
  exclude 'build-eclipse'
  // Just syntax examples
  exclude 'README.asciidoc'
  // Broken code snippet tests
  exclude 'reference/graph/explore.asciidoc'
  if (BuildParams.inFipsJvm) {
    // We don't install/support this plugin in FIPS 140
    exclude 'plugins/ingest-attachment.asciidoc'
    // We can't conditionally control output, this would be missing the ingest-attachment plugin
    exclude 'reference/cat/plugins.asciidoc'
  }
}

listSnippets.docs = buildRestTests.docs

listConsoleCandidates.docs = buildRestTests.docs

Closure setupMyIndex = { String name, int count ->
  buildRestTests.setups[name] = '''
  - do:
        indices.create:
          index: my-index-000001
          body:
            settings:
              number_of_shards: 1
              number_of_replicas: 1
            mappings:
              properties:
                "@timestamp":
                  type: date
                http:
                  properties:
                    request:
                      properties:
                        method:
                          type: keyword
                message:
                  type: text
                user:
                  properties:
                    id:
                      type: keyword
                      doc_values: true
  - do:
        bulk:
          index: my-index-000001
          refresh: true
          body: |'''
  for (int i = 0; i < count; i++) {
    String ip, user_id
    if (i == 0) {
      ip = '127.0.0.1'
      user_id = 'kimchy'
    } else {
      ip = '10.42.42.42'
      user_id= 'elkbee'
    }
    buildRestTests.setups[name] += """
            { "index":{"_id": "$i"} }
            { "@timestamp": "2099-11-15T14:12:12", "http": { "request": { "method": "get" }, "response": { "bytes": 1070000, "status_code": 200 }, "version": "1.1" }, "message": "GET /search HTTP/1.1 200 1070000", "source": { "ip": "$ip" }, "user": { "id": "$user_id" } }"""
  }
}
setupMyIndex('my_index', 5)
setupMyIndex('my_index_big', 120)
setupMyIndex('my_index_huge', 1200)

// Used for several full-text search and agg examples
buildRestTests.setups['messages'] = '''
  - do:
        indices.create:
          index: my-index-000001
          body:
            settings:
              number_of_shards: 1
              number_of_replicas: 1
  - do:
        bulk:
          index: my-index-000001
          refresh: true
          body: |
            {"index":{"_id": "0"}}
            {"message": "trying out Elasticsearch"}
            {"index":{"_id": "1"}}
            {"message": "some message with the number 1"}
            {"index":{"_id": "2"}}
            {"message": "some message with the number 2"}
            {"index":{"_id": "3"}}
            {"message": "some message with the number 3"}
            {"index":{"_id": "4"}}
            {"message": "some message with the number 4"}'''

// Used for EQL
buildRestTests.setups['sec_logs'] = '''
  - do:
        indices.create:
          index: my-index-000001
          body:
            settings:
              number_of_shards: 1
              number_of_replicas: 1
  - do:
        bulk:
          index: my-index-000001
          refresh: true
          body: |
            {"index":{}}
            {"@timestamp": "2099-12-06T11:04:05.000Z", "event": { "category": "process", "id": "edwCRnyD", "sequence": 1 }, "process": { "pid": 2012, "name": "cmd.exe", "executable": "C:\\\\Windows\\\\System32\\\\cmd.exe" }}
            {"index":{}}
            {"@timestamp": "2099-12-06T11:04:07.000Z", "event": { "category": "file", "id": "dGCHwoeS", "sequence": 2 }, "file": { "accessed": "2099-12-07T11:07:08.000Z", "name": "cmd.exe", "path": "C:\\\\Windows\\\\System32\\\\cmd.exe", "type": "file", "size": 16384 }, "process": { "pid": 2012, "name": "cmd.exe", "executable": "C:\\\\Windows\\\\System32\\\\cmd.exe" }}
            {"index":{}}
            {"@timestamp": "2099-12-07T11:06:07.000Z", "event": { "category": "process", "id": "cMyt5SZ2", "sequence": 3 }, "process": { "pid": 2012, "name": "cmd.exe", "executable": "C:\\\\Windows\\\\System32\\\\cmd.exe" } }
            {"index":{}}
            {"@timestamp": "2099-12-07T11:07:09.000Z", "event": { "category": "process", "id": "aR3NWVOs", "sequence": 4 }, "process": { "pid": 2012, "name": "regsvr32.exe", "command_line": "regsvr32.exe  /s /u /i:https://...RegSvr32.sct scrobj.dll", "executable": "C:\\\\Windows\\\\System32\\\\regsvr32.exe" }}
            {"index":{}}
            {"@timestamp": "2099-12-07T11:07:10.000Z", "event": { "category": "file", "id": "tZ1NWVOs", "sequence": 5 }, "process": { "pid": 2012, "name": "regsvr32.exe", "executable": "C:\\\\Windows\\\\System32\\\\regsvr32.exe" }, "file": { "path": "C:\\\\Windows\\\\System32\\\\scrobj.dll", "name": "scrobj.dll" }}
            {"index":{}}
            {"@timestamp": "2099-12-07T11:07:10.000Z", "event": { "category": "process", "id": "GTSmSqgz0U", "sequence": 6, "type": "termination" }, "process": { "pid": 2012, "name": "regsvr32.exe", "executable": "C:\\\\Windows\\\\System32\\\\regsvr32.exe" }}'''

buildRestTests.setups['host'] = '''
  # Fetch the http host. We use the host of the master because we know there will always be a master.
  - do:
      cluster.state: {}
  - set: { master_node: master }
  - do:
      nodes.info:
        metric: [ http, transport ]
  - set: {nodes.$master.http.publish_address: host}
  - set: {nodes.$master.transport.publish_address: transport_host}
'''

buildRestTests.setups['node'] = '''
  # Fetch the node name. We use the host of the master because we know there will always be a master.
  - do:
      cluster.state: {}
  - is_true: master_node
  - set: { master_node: node_name }
'''

// Used by scripted metric docs
buildRestTests.setups['ledger'] = '''
  - do:
        indices.create:
          index: ledger
          body:
            settings:
              number_of_shards: 2
              number_of_replicas: 1
            mappings:
              properties:
                type:
                  type: keyword
                amount:
                  type: double
  - do:
        bulk:
          index: ledger
          refresh: true
          body: |
            {"index":{}}
            {"date": "2015/01/01 00:00:00", "amount": 200, "type": "sale", "description": "something"}
            {"index":{}}
            {"date": "2015/01/01 00:00:00", "amount": 10, "type": "expense", "description": "another thing"}
            {"index":{}}
            {"date": "2015/01/01 00:00:00", "amount": 150, "type": "sale", "description": "blah"}
            {"index":{}}
            {"date": "2015/01/01 00:00:00", "amount": 50, "type": "expense", "description": "cost of blah"}
            {"index":{}}
            {"date": "2015/01/01 00:00:00", "amount": 50, "type": "expense", "description": "advertisement"}'''

// Used by aggregation docs
buildRestTests.setups['sales'] = '''
  - do:
        indices.create:
          index: sales
          body:
            settings:
              number_of_shards: 2
              number_of_replicas: 1
            mappings:
              properties:
                type:
                  type: keyword
  - do:
        bulk:
          index: sales
          refresh: true
          body: |
            {"index":{}}
            {"date": "2015/01/01 00:00:00", "price": 200, "promoted": true, "rating": 1, "type": "hat"}
            {"index":{}}
            {"date": "2015/01/01 00:00:00", "price": 200, "promoted": true, "rating": 1, "type": "t-shirt"}
            {"index":{}}
            {"date": "2015/01/01 00:00:00", "price": 150, "promoted": true, "rating": 5, "type": "bag"}
            {"index":{}}
            {"date": "2015/02/01 00:00:00", "price": 50, "promoted": false, "rating": 1, "type": "hat"}
            {"index":{}}
            {"date": "2015/02/01 00:00:00", "price": 10, "promoted": true, "rating": 4, "type": "t-shirt"}
            {"index":{}}
            {"date": "2015/03/01 00:00:00", "price": 200, "promoted": true, "rating": 1, "type": "hat"}
            {"index":{}}
            {"date": "2015/03/01 00:00:00", "price": 175, "promoted": false, "rating": 2, "type": "t-shirt"}'''

// Used by cumulative cardinality aggregation docs
buildRestTests.setups['user_hits'] = '''
  - do:
        indices.create:
          index: user_hits
          body:
            settings:
              number_of_shards: 1
              number_of_replicas: 0
            mappings:
              properties:
                user_id:
                  type: keyword
                timestamp:
                  type: date
  - do:
        bulk:
          index: user_hits
          refresh: true
          body: |
            {"index":{}}
            {"timestamp": "2019-01-01T13:00:00", "user_id": "1"}
            {"index":{}}
            {"timestamp": "2019-01-01T13:00:00", "user_id": "2"}
            {"index":{}}
            {"timestamp": "2019-01-02T13:00:00", "user_id": "1"}
            {"index":{}}
            {"timestamp": "2019-01-02T13:00:00", "user_id": "3"}
            {"index":{}}
            {"timestamp": "2019-01-03T13:00:00", "user_id": "1"}
            {"index":{}}
            {"timestamp": "2019-01-03T13:00:00", "user_id": "2"}
            {"index":{}}
            {"timestamp": "2019-01-03T13:00:00", "user_id": "4"}'''


// Fake bank account data used by getting-started.asciidoc
buildRestTests.setups['bank'] = '''
  - do:
        indices.create:
          index: bank
          body:
            settings:
              number_of_shards: 5
              number_of_routing_shards: 5
  - do:
        bulk:
          index: bank
          refresh: true
          body: |
#bank_data#
'''
/* Load the actual accounts only if we're going to use them. This complicates
 * dependency checking but that is a small price to pay for not building a
 * 400kb string every time we start the build. */
File accountsFile = new File("$projectDir/src/test/resources/accounts.json")
buildRestTests.inputs.file(accountsFile)
buildRestTests.doFirst {
  String accounts = accountsFile.getText('UTF-8')
  // Indent like a yaml test needs
  accounts = accounts.replaceAll('(?m)^', '            ')
  buildRestTests.setups['bank'] =
    buildRestTests.setups['bank'].replace('#bank_data#', accounts)
}

// Used by sampler and diversified-sampler aggregation docs
buildRestTests.setups['stackoverflow'] = '''
  - do:
        indices.create:
          index: stackoverflow
          body:
            settings:
              number_of_shards: 1
              number_of_replicas: 1
            mappings:
              properties:
                author:
                  type: keyword
                tags:
                  type: keyword
  - do:
        bulk:
          index: stackoverflow
          refresh: true
          body: |'''

// Make Kibana strongly connected to elasticsearch and logstash
// Make Kibana rarer (and therefore higher-ranking) than JavaScript
// Make JavaScript strongly connected to jquery and angular
// Make Cabana strongly connected to elasticsearch but only as a result of a single author

for (int i = 0; i < 150; i++) {
  buildRestTests.setups['stackoverflow'] += """
            {"index":{}}
            {"author": "very_relevant_$i", "tags": ["elasticsearch", "kibana"]}"""
}
for (int i = 0; i < 50; i++) {
  buildRestTests.setups['stackoverflow'] += """
            {"index":{}}
            {"author": "very_relevant_$i", "tags": ["logstash", "kibana"]}"""
}
for (int i = 0; i < 200; i++) {
  buildRestTests.setups['stackoverflow'] += """
            {"index":{}}
            {"author": "partially_relevant_$i", "tags": ["javascript", "jquery"]}"""
}
for (int i = 0; i < 200; i++) {
  buildRestTests.setups['stackoverflow'] += """
            {"index":{}}
            {"author": "partially_relevant_$i", "tags": ["javascript", "angular"]}"""
}
for (int i = 0; i < 50; i++) {
  buildRestTests.setups['stackoverflow'] += """
            {"index":{}}
            {"author": "noisy author", "tags": ["elasticsearch", "cabana"]}"""
}
buildRestTests.setups['stackoverflow'] += """
"""
// Used by significant_text aggregation docs
buildRestTests.setups['news'] = '''
  - do:
        indices.create:
          index: news
          body:
            settings:
              number_of_shards: 1
              number_of_replicas: 1
            mappings:
              properties:
                source:
                  type: keyword
                content:
                  type: text
                  copy_to: custom_all
                custom_all:
                  type: text
  - do:
        bulk:
          index: news
          refresh: true
          body: |'''

// Make h5n1 strongly connected to bird flu

for (int i = 0; i < 100; i++) {
  buildRestTests.setups['news'] += """
            {"index":{}}
            {"source": "very_relevant_$i", "content": "bird flu h5n1"}"""
}
for (int i = 0; i < 100; i++) {
  buildRestTests.setups['news'] += """
            {"index":{}}
            {"source": "filler_$i", "content": "bird dupFiller "}"""
}
for (int i = 0; i < 100; i++) {
  buildRestTests.setups['news'] += """
            {"index":{}}
            {"source": "filler_$i", "content": "flu dupFiller "}"""
}
for (int i = 0; i < 20; i++) {
  buildRestTests.setups['news'] += """
            {"index":{}}
            {"source": "partially_relevant_$i", "content": "elasticsearch dupFiller dupFiller dupFiller dupFiller pozmantier"}"""
}
for (int i = 0; i < 10; i++) {
  buildRestTests.setups['news'] += """
            {"index":{}}
            {"source": "partially_relevant_$i", "content": "elasticsearch logstash kibana"}"""
}
buildRestTests.setups['news'] += """
"""

// Used by some aggregations
buildRestTests.setups['exams'] = '''
  - do:
        indices.create:
          index: exams
          body:
            settings:
              number_of_shards: 1
              number_of_replicas: 1
            mappings:
              properties:
                grade:
                  type: byte
  - do:
        bulk:
          index: exams
          refresh: true
          body: |
            {"index":{}}
            {"grade": 100, "weight": 2}
            {"index":{}}
            {"grade": 50, "weight": 3}'''

buildRestTests.setups['stored_example_script'] = '''
  # Simple script to load a field. Not really a good example, but a simple one.
  - do:
      put_script:
        id: "my_script"
        body: { "script": { "lang": "painless", "source": "doc[params.field].value" } }
  - match: { acknowledged: true }
'''

buildRestTests.setups['stored_scripted_metric_script'] = '''
  - do:
      put_script:
        id: "my_init_script"
        body: { "script": { "lang": "painless", "source": "state.transactions = []" } }
  - match: { acknowledged: true }

  - do:
      put_script:
        id: "my_map_script"
        body: { "script": { "lang": "painless", "source": "state.transactions.add(doc.type.value == 'sale' ? doc.amount.value : -1 * doc.amount.value)" } }
  - match: { acknowledged: true }

  - do:
      put_script:
        id: "my_combine_script"
        body: { "script": { "lang": "painless", "source": "double profit = 0;for (t in state.transactions) { profit += t; } return profit" } }
  - match: { acknowledged: true }

  - do:
      put_script:
        id: "my_reduce_script"
        body: { "script": { "lang": "painless", "source": "double profit = 0;for (a in states) { profit += a; } return profit" } }
  - match: { acknowledged: true }
'''

// Used by analyze api
buildRestTests.setups['analyze_sample'] = '''
  - do:
        indices.create:
          index: analyze_sample
          body:
            settings:
              number_of_shards: 1
              number_of_replicas: 0
              analysis:
                normalizer:
                  my_normalizer:
                    type: custom
                    filter: [lowercase]
            mappings:
              properties:
                obj1.field1:
                  type: text'''

// Used by percentile/percentile-rank aggregations
buildRestTests.setups['latency'] = '''
  - do:
        indices.create:
          index: latency
          body:
            settings:
              number_of_shards: 1
              number_of_replicas: 1
            mappings:
              properties:
                load_time:
                  type: long
  - do:
        bulk:
          index: latency
          refresh: true
          body: |'''


for (int i = 0; i < 100; i++) {
  def value = i
  if (i % 10) {
    value = i * 10
  }
  buildRestTests.setups['latency'] += """
            {"index":{}}
            {"load_time": "$value"}"""
}

// Used by t_test aggregations
buildRestTests.setups['node_upgrade'] = '''
  - do:
        indices.create:
          index: node_upgrade
          body:
            settings:
              number_of_shards: 1
              number_of_replicas: 1
            mappings:
              properties:
                group:
                  type: keyword
                startup_time_before:
                  type: long
                startup_time_after:
                  type: long
  - do:
        bulk:
          index: node_upgrade
          refresh: true
          body: |
            {"index":{}}
            {"group": "A", "startup_time_before": 102, "startup_time_after": 89}
            {"index":{}}
            {"group": "A", "startup_time_before": 99, "startup_time_after": 93}
            {"index":{}}
            {"group": "A", "startup_time_before": 111, "startup_time_after": 72}
            {"index":{}}
            {"group": "B", "startup_time_before": 97, "startup_time_after": 98}
            {"index":{}}
            {"group": "B", "startup_time_before": 101, "startup_time_after": 102}
            {"index":{}}
            {"group": "B", "startup_time_before": 99, "startup_time_after": 98}'''

// Used by iprange agg
buildRestTests.setups['iprange'] = '''
  - do:
        indices.create:
          index: ip_addresses
          body:
            settings:
              number_of_shards: 1
              number_of_replicas: 1
            mappings:
              properties:
                ip:
                  type: ip
  - do:
        bulk:
          index: ip_addresses
          refresh: true
          body: |'''


for (int i = 0; i < 255; i++) {
  buildRestTests.setups['iprange'] += """
            {"index":{}}
            {"ip": "10.0.0.$i"}"""
}
for (int i = 0; i < 5; i++) {
  buildRestTests.setups['iprange'] += """
            {"index":{}}
            {"ip": "9.0.0.$i"}"""
  buildRestTests.setups['iprange'] += """
            {"index":{}}
            {"ip": "11.0.0.$i"}"""
  buildRestTests.setups['iprange'] += """
            {"index":{}}
            {"ip": "12.0.0.$i"}"""
}
// Used by SQL because it looks SQL-ish
buildRestTests.setups['library'] = '''
  - do:
        indices.create:
          index: library
          body:
            settings:
              number_of_shards: 1
              number_of_replicas: 1
            mappings:
                properties:
                  name:
                    type: text
                    fields:
                      keyword:
                        type: keyword
                  author:
                    type: text
                    fields:
                      keyword:
                        type: keyword
                  release_date:
                    type: date
                  page_count:
                    type: short
  - do:
        bulk:
          index: library
          refresh: true
          body: |
            {"index":{"_id": "Leviathan Wakes"}}
            {"name": "Leviathan Wakes", "author": "James S.A. Corey", "release_date": "2011-06-02", "page_count": 561}
            {"index":{"_id": "Hyperion"}}
            {"name": "Hyperion", "author": "Dan Simmons", "release_date": "1989-05-26", "page_count": 482}
            {"index":{"_id": "Dune"}}
            {"name": "Dune", "author": "Frank Herbert", "release_date": "1965-06-01", "page_count": 604}
            {"index":{"_id": "Dune Messiah"}}
            {"name": "Dune Messiah", "author": "Frank Herbert", "release_date": "1969-10-15", "page_count": 331}
            {"index":{"_id": "Children of Dune"}}
            {"name": "Children of Dune", "author": "Frank Herbert", "release_date": "1976-04-21", "page_count": 408}
            {"index":{"_id": "God Emperor of Dune"}}
            {"name": "God Emperor of Dune", "author": "Frank Herbert", "release_date": "1981-05-28", "page_count": 454}
            {"index":{"_id": "Consider Phlebas"}}
            {"name": "Consider Phlebas", "author": "Iain M. Banks", "release_date": "1987-04-23", "page_count": 471}
            {"index":{"_id": "Pandora's Star"}}
            {"name": "Pandora's Star", "author": "Peter F. Hamilton", "release_date": "2004-03-02", "page_count": 768}
            {"index":{"_id": "Revelation Space"}}
            {"name": "Revelation Space", "author": "Alastair Reynolds", "release_date": "2000-03-15", "page_count": 585}
            {"index":{"_id": "A Fire Upon the Deep"}}
            {"name": "A Fire Upon the Deep", "author": "Vernor Vinge", "release_date": "1992-06-01", "page_count": 613}
            {"index":{"_id": "Ender's Game"}}
            {"name": "Ender's Game", "author": "Orson Scott Card", "release_date": "1985-06-01", "page_count": 324}
            {"index":{"_id": "1984"}}
            {"name": "1984", "author": "George Orwell", "release_date": "1985-06-01", "page_count": 328}
            {"index":{"_id": "Fahrenheit 451"}}
            {"name": "Fahrenheit 451", "author": "Ray Bradbury", "release_date": "1953-10-15", "page_count": 227}
            {"index":{"_id": "Brave New World"}}
            {"name": "Brave New World", "author": "Aldous Huxley", "release_date": "1932-06-01", "page_count": 268}
            {"index":{"_id": "Foundation"}}
            {"name": "Foundation", "author": "Isaac Asimov", "release_date": "1951-06-01", "page_count": 224}
            {"index":{"_id": "The Giver"}}
            {"name": "The Giver", "author": "Lois Lowry", "release_date": "1993-04-26", "page_count": 208}
            {"index":{"_id": "Slaughterhouse-Five"}}
            {"name": "Slaughterhouse-Five", "author": "Kurt Vonnegut", "release_date": "1969-06-01", "page_count": 275}
            {"index":{"_id": "The Hitchhiker's Guide to the Galaxy"}}
            {"name": "The Hitchhiker's Guide to the Galaxy", "author": "Douglas Adams", "release_date": "1979-10-12", "page_count": 180}
            {"index":{"_id": "Snow Crash"}}
            {"name": "Snow Crash", "author": "Neal Stephenson", "release_date": "1992-06-01", "page_count": 470}
            {"index":{"_id": "Neuromancer"}}
            {"name": "Neuromancer", "author": "William Gibson", "release_date": "1984-07-01", "page_count": 271}
            {"index":{"_id": "The Handmaid's Tale"}}
            {"name": "The Handmaid's Tale", "author": "Margaret Atwood", "release_date": "1985-06-01", "page_count": 311}
            {"index":{"_id": "Starship Troopers"}}
            {"name": "Starship Troopers", "author": "Robert A. Heinlein", "release_date": "1959-12-01", "page_count": 335}
            {"index":{"_id": "The Left Hand of Darkness"}}
            {"name": "The Left Hand of Darkness", "author": "Ursula K. Le Guin", "release_date": "1969-06-01", "page_count": 304}
            {"index":{"_id": "The Moon is a Harsh Mistress"}}
            {"name": "The Moon is a Harsh Mistress", "author": "Robert A. Heinlein", "release_date": "1966-04-01", "page_count": 288}

'''
buildRestTests.setups['sensor_rollup_job'] = '''
  - do:
      indices.create:
        index: sensor-1
        body:
          settings:
            number_of_shards: 1
            number_of_replicas: 0
          mappings:
            properties:
              timestamp:
                type: date
              temperature:
                type: long
              voltage:
                type: float
              node:
                type: keyword
  - do:
      raw:
        method: PUT
        path: _rollup/job/sensor
        body:  >
            {
                "index_pattern": "sensor-*",
                "rollup_index": "sensor_rollup",
                "cron": "*/30 * * * * ?",
                "page_size" :1000,
                "groups" : {
                  "date_histogram": {
                    "field": "timestamp",
                    "fixed_interval": "1h",
                    "delay": "7d"
                  },
                  "terms": {
                    "fields": ["node"]
                  }
                },
                "metrics": [
                    {
                        "field": "temperature",
                        "metrics": ["min", "max", "sum"]
                    },
                    {
                        "field": "voltage",
                        "metrics": ["avg"]
                    }
                ]
            }
'''
buildRestTests.setups['sensor_started_rollup_job'] = '''
  - do:
      indices.create:
        index: sensor-1
        body:
          settings:
            number_of_shards: 1
            number_of_replicas: 0
          mappings:
            properties:
              timestamp:
                type: date
              temperature:
                type: long
              voltage:
                type: float
              node:
                type: keyword

  - do:
      bulk:
        index: sensor-1
        refresh: true
        body: |
          {"index":{}}
          {"timestamp": 1516729294000, "temperature": 200, "voltage": 5.2, "node": "a"}
          {"index":{}}
          {"timestamp": 1516642894000, "temperature": 201, "voltage": 5.8, "node": "b"}
          {"index":{}}
          {"timestamp": 1516556494000, "temperature": 202, "voltage": 5.1, "node": "a"}
          {"index":{}}
          {"timestamp": 1516470094000, "temperature": 198, "voltage": 5.6, "node": "b"}
          {"index":{}}
          {"timestamp": 1516383694000, "temperature": 200, "voltage": 4.2, "node": "c"}
          {"index":{}}
          {"timestamp": 1516297294000, "temperature": 202, "voltage": 4.0, "node": "c"}

  - do:
      raw:
        method: PUT
        path: _rollup/job/sensor
        body:  >
            {
                "index_pattern": "sensor-*",
                "rollup_index": "sensor_rollup",
                "cron": "* * * * * ?",
                "page_size" :1000,
                "groups" : {
                  "date_histogram": {
                    "field": "timestamp",
                    "fixed_interval": "1h",
                    "delay": "7d"
                  },
                  "terms": {
                    "fields": ["node"]
                  }
                },
                "metrics": [
                    {
                        "field": "temperature",
                        "metrics": ["min", "max", "sum"]
                    },
                    {
                        "field": "voltage",
                        "metrics": ["avg"]
                    }
                ]
            }
  - do:
      raw:
        method: POST
        path: _rollup/job/sensor/_start
'''

buildRestTests.setups['sensor_index'] = '''
  - do:
      indices.create:
        index: sensor-1
        body:
          settings:
            number_of_shards: 1
            number_of_replicas: 0
          mappings:
            properties:
              timestamp:
                type: date
              temperature:
                type: long
              voltage:
                type: float
              node:
                type: keyword
              load:
                type: double
              net_in:
                type: long
              net_out:
                type: long
              hostname:
                type: keyword
              datacenter:
                type: keyword
'''

buildRestTests.setups['sensor_prefab_data'] = '''
  - do:
      indices.create:
        index: sensor-1
        body:
          settings:
            number_of_shards: 1
            number_of_replicas: 0
          mappings:
            properties:
              timestamp:
                type: date
              temperature:
                type: long
              voltage:
                type: float
              node:
                type: keyword
  - do:
      indices.create:
        index: sensor_rollup
        body:
          settings:
            number_of_shards: 1
            number_of_replicas: 0
          mappings:
            properties:
              node.terms.value:
                type: keyword
              temperature.sum.value:
                type: double
              temperature.max.value:
                type: double
              temperature.min.value:
                type: double
              timestamp.date_histogram.time_zone:
                type: keyword
              timestamp.date_histogram.interval:
                type: keyword
              timestamp.date_histogram.timestamp:
                type: date
              timestamp.date_histogram._count:
                type: long
              voltage.avg.value:
                type: double
              voltage.avg._count:
                type: long
              _rollup.id:
                type: keyword
              _rollup.version:
                type: long
            _meta:
              _rollup:
                sensor:
                  cron: "* * * * * ?"
                  rollup_index: "sensor_rollup"
                  index_pattern: "sensor-*"
                  timeout: "20s"
                  page_size: 1000
                  groups:
                    date_histogram:
                      delay: "7d"
                      field: "timestamp"
                      fixed_interval: "60m"
                      time_zone: "UTC"
                    terms:
                      fields:
                        - "node"
                  id: sensor
                  metrics:
                    - field: "temperature"
                      metrics:
                        - min
                        - max
                        - sum
                    - field: "voltage"
                      metrics:
                        - avg

  - do:
      bulk:
        index: sensor_rollup
        refresh: true
        body: |
          {"index":{}}
          {"node.terms.value":"b","temperature.sum.value":201.0,"temperature.max.value":201.0,"timestamp.date_histogram.time_zone":"UTC","temperature.min.value":201.0,"timestamp.date_histogram._count":1,"timestamp.date_histogram.interval":"1h","_rollup.computed":["temperature.sum","temperature.min","voltage.avg","temperature.max","node.terms","timestamp.date_histogram"],"voltage.avg.value":5.800000190734863,"node.terms._count":1,"_rollup.version":1,"timestamp.date_histogram.timestamp":1516640400000,"voltage.avg._count":1.0,"_rollup.id":"sensor"}
          {"index":{}}
          {"node.terms.value":"c","temperature.sum.value":200.0,"temperature.max.value":200.0,"timestamp.date_histogram.time_zone":"UTC","temperature.min.value":200.0,"timestamp.date_histogram._count":1,"timestamp.date_histogram.interval":"1h","_rollup.computed":["temperature.sum","temperature.min","voltage.avg","temperature.max","node.terms","timestamp.date_histogram"],"voltage.avg.value":4.199999809265137,"node.terms._count":1,"_rollup.version":1,"timestamp.date_histogram.timestamp":1516381200000,"voltage.avg._count":1.0,"_rollup.id":"sensor"}
          {"index":{}}
          {"node.terms.value":"a","temperature.sum.value":202.0,"temperature.max.value":202.0,"timestamp.date_histogram.time_zone":"UTC","temperature.min.value":202.0,"timestamp.date_histogram._count":1,"timestamp.date_histogram.interval":"1h","_rollup.computed":["temperature.sum","temperature.min","voltage.avg","temperature.max","node.terms","timestamp.date_histogram"],"voltage.avg.value":5.099999904632568,"node.terms._count":1,"_rollup.version":1,"timestamp.date_histogram.timestamp":1516554000000,"voltage.avg._count":1.0,"_rollup.id":"sensor"}
          {"index":{}}
          {"node.terms.value":"a","temperature.sum.value":200.0,"temperature.max.value":200.0,"timestamp.date_histogram.time_zone":"UTC","temperature.min.value":200.0,"timestamp.date_histogram._count":1,"timestamp.date_histogram.interval":"1h","_rollup.computed":["temperature.sum","temperature.min","voltage.avg","temperature.max","node.terms","timestamp.date_histogram"],"voltage.avg.value":5.199999809265137,"node.terms._count":1,"_rollup.version":1,"timestamp.date_histogram.timestamp":1516726800000,"voltage.avg._count":1.0,"_rollup.id":"sensor"}
          {"index":{}}
          {"node.terms.value":"b","temperature.sum.value":198.0,"temperature.max.value":198.0,"timestamp.date_histogram.time_zone":"UTC","temperature.min.value":198.0,"timestamp.date_histogram._count":1,"timestamp.date_histogram.interval":"1h","_rollup.computed":["temperature.sum","temperature.min","voltage.avg","temperature.max","node.terms","timestamp.date_histogram"],"voltage.avg.value":5.599999904632568,"node.terms._count":1,"_rollup.version":1,"timestamp.date_histogram.timestamp":1516467600000,"voltage.avg._count":1.0,"_rollup.id":"sensor"}
          {"index":{}}
          {"node.terms.value":"c","temperature.sum.value":202.0,"temperature.max.value":202.0,"timestamp.date_histogram.time_zone":"UTC","temperature.min.value":202.0,"timestamp.date_histogram._count":1,"timestamp.date_histogram.interval":"1h","_rollup.computed":["temperature.sum","temperature.min","voltage.avg","temperature.max","node.terms","timestamp.date_histogram"],"voltage.avg.value":4.0,"node.terms._count":1,"_rollup.version":1,"timestamp.date_histogram.timestamp":1516294800000,"voltage.avg._count":1.0,"_rollup.id":"sensor"}

'''
buildRestTests.setups['sample_job'] = '''
  - do:
      ml.put_job:
        job_id: "sample_job"
        body:  >
          {
            "description" : "Very basic job",
            "analysis_config" : {
              "bucket_span":"10m",
              "detectors" :[
              {
                "function": "count"
              }
            ]},
            "data_description" : {
              "time_field":"timestamp",
              "time_format": "epoch_ms"
            }
          }
'''
buildRestTests.setups['farequote_index'] = '''
  - do:
        indices.create:
          index: farequote
          body:
            settings:
              number_of_shards: 1
              number_of_replicas: 0
            mappings:
              metric:
                properties:
                  time:
                    type: date
                  responsetime:
                    type: float
                  airline:
                     type: keyword
                  doc_count:
                     type: integer
'''
buildRestTests.setups['farequote_data'] = buildRestTests.setups['farequote_index'] + '''
  - do:
        bulk:
          index: farequote
          refresh: true
          body: |
            {"index": {"_id":"1"}}
            {"airline":"JZA","responsetime":990.4628,"time":"2016-02-07T00:00:00+0000", "doc_count": 5}
            {"index": {"_id":"2"}}
            {"airline":"JBU","responsetime":877.5927,"time":"2016-02-07T00:00:00+0000", "doc_count": 23}
            {"index": {"_id":"3"}}
            {"airline":"KLM","responsetime":1355.4812,"time":"2016-02-07T00:00:00+0000", "doc_count": 42}
'''
buildRestTests.setups['farequote_job'] = buildRestTests.setups['farequote_data'] + '''
  - do:
      ml.put_job:
        job_id: "farequote"
        body:  >
          {
            "analysis_config": {
              "bucket_span": "60m",
              "detectors": [{
                "function": "mean",
                "field_name": "responsetime",
                "by_field_name": "airline"
              }],
            "summary_count_field_name": "doc_count"
            },
            "data_description": {
              "time_field": "time"
            }
          }
'''
buildRestTests.setups['farequote_datafeed'] = buildRestTests.setups['farequote_job'] + '''
  - do:
      ml.put_datafeed:
        datafeed_id: "datafeed-farequote"
        body:  >
          {
          "job_id":"farequote",
          "indexes":"farequote"
          }
'''
buildRestTests.setups['server_metrics_index'] = '''
  - do:
        indices.create:
          index: server-metrics
          body:
            settings:
              number_of_shards: 1
              number_of_replicas: 0
            mappings:
              properties:
                timestamp:
                  type: date
                total:
                  type: long
'''
buildRestTests.setups['server_metrics_data'] = buildRestTests.setups['server_metrics_index'] + '''
  - do:
        bulk:
          index: server-metrics
          refresh: true
          body: |
            {"index": {"_id":"1177"}}
            {"timestamp":"2017-03-23T13:00:00","total":40476}
            {"index": {"_id":"1178"}}
            {"timestamp":"2017-03-23T13:00:00","total":15287}
            {"index": {"_id":"1179"}}
            {"timestamp":"2017-03-23T13:00:00","total":-776}
            {"index": {"_id":"1180"}}
            {"timestamp":"2017-03-23T13:00:00","total":11366}
            {"index": {"_id":"1181"}}
            {"timestamp":"2017-03-23T13:00:00","total":3606}
            {"index": {"_id":"1182"}}
            {"timestamp":"2017-03-23T13:00:00","total":19006}
            {"index": {"_id":"1183"}}
            {"timestamp":"2017-03-23T13:00:00","total":38613}
            {"index": {"_id":"1184"}}
            {"timestamp":"2017-03-23T13:00:00","total":19516}
            {"index": {"_id":"1185"}}
            {"timestamp":"2017-03-23T13:00:00","total":-258}
            {"index": {"_id":"1186"}}
            {"timestamp":"2017-03-23T13:00:00","total":9551}
            {"index": {"_id":"1187"}}
            {"timestamp":"2017-03-23T13:00:00","total":11217}
            {"index": {"_id":"1188"}}
            {"timestamp":"2017-03-23T13:00:00","total":22557}
            {"index": {"_id":"1189"}}
            {"timestamp":"2017-03-23T13:00:00","total":40508}
            {"index": {"_id":"1190"}}
            {"timestamp":"2017-03-23T13:00:00","total":11887}
            {"index": {"_id":"1191"}}
            {"timestamp":"2017-03-23T13:00:00","total":31659}
'''
buildRestTests.setups['server_metrics_job'] = buildRestTests.setups['server_metrics_data'] + '''
  - do:
      ml.put_job:
        job_id: "total-requests"
        body:  >
          {
            "description" : "Total sum of requests",
            "analysis_config" : {
              "bucket_span":"10m",
              "detectors" :[
              {
                "detector_description": "Sum of total",
                "function": "sum",
                "field_name": "total"
              }
            ]},
            "data_description" : {
              "time_field":"timestamp",
              "time_format": "epoch_ms"
            }
          }
'''
buildRestTests.setups['server_metrics_job-raw'] = buildRestTests.setups['server_metrics_data'] + '''
  - do:
      raw:
        method: PUT
        path: _ml/anomaly_detectors/total-requests
        body:  >
          {
            "description" : "Total sum of requests",
            "analysis_config" : {
              "bucket_span":"10m",
              "detectors" :[
              {
                "detector_description": "Sum of total",
                "function": "sum",
                "field_name": "total"
              }
            ]},
            "data_description" : {
              "time_field":"timestamp",
              "time_format": "epoch_ms"
            }
          }
'''
buildRestTests.setups['server_metrics_datafeed'] = buildRestTests.setups['server_metrics_job'] + '''
  - do:
      ml.put_datafeed:
        datafeed_id: "datafeed-total-requests"
        body:  >
          {
          "job_id":"total-requests",
          "indexes":"server-metrics"
          }
'''
buildRestTests.setups['server_metrics_datafeed-raw'] = buildRestTests.setups['server_metrics_job-raw'] + '''
  - do:
      raw:
        method: PUT
        path: _ml/datafeeds/datafeed-total-requests
        body:  >
          {
          "job_id":"total-requests",
          "indexes":"server-metrics"
          }
'''
buildRestTests.setups['server_metrics_openjob'] = buildRestTests.setups['server_metrics_datafeed'] + '''
  - do:
      ml.open_job:
        job_id: "total-requests"
'''
buildRestTests.setups['server_metrics_openjob-raw'] = buildRestTests.setups['server_metrics_datafeed-raw'] + '''
  - do:
      raw:
        method: POST
        path: _ml/anomaly_detectors/total-requests/_open
'''
buildRestTests.setups['server_metrics_startdf'] = buildRestTests.setups['server_metrics_openjob'] + '''
  - do:
      ml.start_datafeed:
        datafeed_id: "datafeed-total-requests"
'''
buildRestTests.setups['calendar_outages'] = '''
  - do:
        ml.put_calendar:
          calendar_id: "planned-outages"
'''
buildRestTests.setups['calendar_outages_addevent'] = buildRestTests.setups['calendar_outages'] + '''
  - do:
        ml.post_calendar_events:
          calendar_id: "planned-outages"
          body: >
            { "description": "event 1", "start_time": "2017-12-01T00:00:00Z", "end_time": "2017-12-02T00:00:00Z", "calendar_id": "planned-outages" }


'''
buildRestTests.setups['calendar_outages_openjob'] = buildRestTests.setups['server_metrics_openjob'] + '''
  - do:
       ml.put_calendar:
         calendar_id: "planned-outages"
'''
buildRestTests.setups['calendar_outages_addjob'] = buildRestTests.setups['server_metrics_openjob'] + '''
  - do:
       ml.put_calendar:
         calendar_id: "planned-outages"
         body:  >
           {
           "job_ids": ["total-requests"]
           }
'''
buildRestTests.setups['calendar_outages_addevent'] = buildRestTests.setups['calendar_outages_addjob'] + '''
  - do:
       ml.post_calendar_events:
         calendar_id: "planned-outages"
         body:  >
           { "events" : [
           { "description": "event 1", "start_time": "1513641600000", "end_time": "1513728000000"},
           { "description": "event 2", "start_time": "1513814400000", "end_time": "1513900800000"},
           { "description": "event 3", "start_time": "1514160000000", "end_time": "1514246400000"}
           ]}
'''

// used by median absolute deviation aggregation
buildRestTests.setups['reviews'] = '''
  - do:
        indices.create:
          index: reviews
          body:
            settings:
              number_of_shards: 1
              number_of_replicas: 0
            mappings:
              properties:
                product:
                  type: keyword
                rating:
                  type: long
  - do:
        bulk:
          index: reviews
          refresh: true
          body: |
            {"index": {"_id": "1"}}
            {"product": "widget-foo", "rating": 1}
            {"index": {"_id": "2"}}
            {"product": "widget-foo", "rating": 5}
'''
buildRestTests.setups['remote_cluster'] = buildRestTests.setups['host'] + '''
  - do:
      cluster.put_settings:
        body:
          persistent:
            cluster.remote.remote_cluster.seeds: $transport_host
'''

buildRestTests.setups['remote_cluster_and_leader_index'] = buildRestTests.setups['remote_cluster'] + '''
  - do:
      indices.create:
        index: leader_index
        body:
          settings:
            index.number_of_replicas: 0
            index.number_of_shards: 1
            index.soft_deletes.enabled: true
'''

buildRestTests.setups['seats'] = '''
  - do:
        indices.create:
          index: seats
          body:
            settings:
              number_of_shards: 1
              number_of_replicas: 0
            mappings:
              properties:
                theatre:
                  type: keyword
                cost:
                  type: long
                row:
                  type: long
                number:
                  type: long
                sold:
                  type: boolean
  - do:
        bulk:
          index: seats
          refresh: true
          body: |
            {"index":{"_id": "1"}}
            {"theatre": "Skyline", "cost": 37, "row": 1, "number": 7, "sold": false}
            {"index":{"_id": "2"}}
            {"theatre": "Graye", "cost": 30, "row": 3, "number": 5, "sold": false}
            {"index":{"_id": "3"}}
            {"theatre": "Graye", "cost": 33, "row": 2, "number": 6, "sold": false}
            {"index":{"_id": "4"}}
            {"theatre": "Skyline", "cost": 20, "row": 5, "number": 2, "sold": false}'''
buildRestTests.setups['kibana_sample_data_ecommerce'] = '''
  - do:
        indices.create:
          index: kibana_sample_data_ecommerce
          body:
            settings:
              number_of_shards: 1
              number_of_replicas: 0
'''
buildRestTests.setups['add_timestamp_pipeline'] = '''
  - do:
      ingest.put_pipeline:
        id: "add_timestamp_pipeline"
        body:  >
          {
            "processors": [
              {
                "set" : {
                  "field" : "@timestamp",
                  "value" : "{{_ingest.timestamp}}"
                }
              }
            ]
          }
'''
buildRestTests.setups['simple_kibana_continuous_pivot'] = buildRestTests.setups['kibana_sample_data_ecommerce'] + buildRestTests.setups['add_timestamp_pipeline']  + '''
  - do:
      raw:
        method: PUT
        path: _transform/simple-kibana-ecomm-pivot
        body:  >
          {
            "source": {
              "index": "kibana_sample_data_ecommerce",
              "query": {
                "term": {
                  "geoip.continent_name": {
                    "value": "Asia"
                  }
                }
              }
            },
            "pivot": {
              "group_by": {
                "customer_id": {
                  "terms": {
                    "field": "customer_id"
                  }
                }
              },
              "aggregations": {
                "max_price": {
                  "max": {
                    "field": "taxful_total_price"
                  }
                }
              }
            },
            "description": "Maximum priced ecommerce data",
            "dest": {
              "index": "kibana_sample_data_ecommerce_transform",
              "pipeline": "add_timestamp_pipeline"
            },
            "frequency": "5m",
            "sync": {
              "time": {
                "field": "order_date",
                "delay": "60s"
              }
            }
          }
'''
buildRestTests.setups['setup_logdata'] = '''
  - do:
        indices.create:
          index: logdata
          body:
            settings:
              number_of_shards: 1
              number_of_replicas: 1
            mappings:
              properties:
                grade:
                  type: byte
  - do:
        bulk:
          index: logdata
          refresh: true
          body: |
            {"index":{}}
            {"grade": 100, "weight": 2}
            {"index":{}}
            {"grade": 50, "weight": 3}
'''
buildRestTests.setups['logdata_job'] = buildRestTests.setups['setup_logdata'] + '''
  - do:
      ml.put_data_frame_analytics:
        id: "loganalytics"
        body:  >
          {
            "source": {
              "index": "logdata"
              },
            "dest": {
              "index": "logdata_out"
              },
            "analysis": {
              "outlier_detection": {}
            }
          }
'''
// Used by snapshot lifecycle management docs
buildRestTests.setups['setup-repository'] = '''
  - do:
      snapshot.create_repository:
        repository: my_repository
        body:
          type: fs
          settings:
            location: buildDir/cluster/shared/repo
'''

// Fake sec logs data used by EQL search
buildRestTests.setups['atomic_red_regsvr32'] = '''
  - do:
        indices.create:
          index: my-index-000001
          body:
            settings:
              number_of_shards: 5
              number_of_routing_shards: 5
  - do:
        bulk:
          index: my-index-000001
          refresh: true
          body: |
#atomic_red_data#
'''
/* Load the actual events only if we're going to use them. */
File atomicRedRegsvr32File = new File("$projectDir/src/test/resources/normalized-T1117-AtomicRed-regsvr32.json")
buildRestTests.inputs.file(atomicRedRegsvr32File)
buildRestTests.doFirst {
  String events = atomicRedRegsvr32File.getText('UTF-8')
  // Indent like a yaml test needs
  events = events.replaceAll('(?m)^', '            ')
  buildRestTests.setups['atomic_red_regsvr32'] =
    buildRestTests.setups['atomic_red_regsvr32'].replace('#atomic_red_data#', events)
}<|MERGE_RESOLUTION|>--- conflicted
+++ resolved
@@ -56,12 +56,8 @@
       systemProperty 'es.autoscaling_feature_flag_registered', 'true'
     }
     setting 'xpack.autoscaling.enabled', 'true'
-<<<<<<< HEAD
+    systemProperty 'es.rollup_v2_feature_flag_enabled', 'true'
     keystorePassword 'keystore-password'
-=======
-    systemProperty 'es.rollup_v2_feature_flag_enabled', 'true'
-    keystorePassword 's3cr3t'
->>>>>>> 201b25e9
   }
 
   // enable regexes in painless so our tests don't complain about example snippets that use them
