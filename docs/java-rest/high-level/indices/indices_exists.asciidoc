--
:api: indices-exists
:request: GetIndexRequest
:response: boolean
--

[id="{upid}-{api}"]
=== Indices Exists API

[id="{upid}-{api}-request"]
==== Indices Exists Request

The high-level REST client uses a +{request}+ for Indices Exists API. The index name (or indices' names) are required.

["source","java",subs="attributes,callouts,macros"]
--------------------------------------------------
include-tagged::{doc-tests-file}[{api}-request]
--------------------------------------------------
<1> Index

[[java-rest-high-indices-exists-optional-args]]
==== Optional arguments
Indices Exists API also accepts following optional arguments, through a +{request}+:

["source","java",subs="attributes,callouts,macros"]
--------------------------------------------------
include-tagged::{doc-tests-file}[{api}-request-optionals]
--------------------------------------------------
<1> Whether to return local information or retrieve the state from master node
<2> Return result in a format suitable for humans
<3> Whether to return all default setting for each of the indices
<4> Controls how unavailable indices are resolved and how wildcard expressions are expanded
<<<<<<< HEAD

[[java-rest-high-indices-sync]]
==== Synchronous Execution
["source","java",subs="attributes,callouts,macros"]
--------------------------------------------------
include-tagged::{doc-tests}/IndicesClientDocumentationIT.java[indices-exists-response]
--------------------------------------------------

[[java-rest-high-indices-async]]
==== Asynchronous Execution
The asynchronous execution of an indices exists request requires both the
`GetIndexRequest` instance and an `ActionListener` instance to be passed
to the asynchronous method:

["source","java",subs="attributes,callouts,macros"]
--------------------------------------------------
include-tagged::{doc-tests}/IndicesClientDocumentationIT.java[indices-exists-async]
--------------------------------------------------
<1> The `GetIndexRequest` to execute and the `ActionListener` to use when
the execution completes

The asynchronous method does not block and returns immediately. Once it is
completed the `ActionListener` is called back using the `onResponse` method
if the execution successfully completed or using the `onFailure` method if
it failed.
=======
>>>>>>> 0c7f6570

include::../execution.asciidoc[]

[id="{upid}-{api}-response"]
==== Response
The response is a +{response}+ value, indicating whether the index (or indices) exist.<|MERGE_RESOLUTION|>--- conflicted
+++ resolved
@@ -30,34 +30,6 @@
 <2> Return result in a format suitable for humans
 <3> Whether to return all default setting for each of the indices
 <4> Controls how unavailable indices are resolved and how wildcard expressions are expanded
-<<<<<<< HEAD
-
-[[java-rest-high-indices-sync]]
-==== Synchronous Execution
-["source","java",subs="attributes,callouts,macros"]
---------------------------------------------------
-include-tagged::{doc-tests}/IndicesClientDocumentationIT.java[indices-exists-response]
---------------------------------------------------
-
-[[java-rest-high-indices-async]]
-==== Asynchronous Execution
-The asynchronous execution of an indices exists request requires both the
-`GetIndexRequest` instance and an `ActionListener` instance to be passed
-to the asynchronous method:
-
-["source","java",subs="attributes,callouts,macros"]
---------------------------------------------------
-include-tagged::{doc-tests}/IndicesClientDocumentationIT.java[indices-exists-async]
---------------------------------------------------
-<1> The `GetIndexRequest` to execute and the `ActionListener` to use when
-the execution completes
-
-The asynchronous method does not block and returns immediately. Once it is
-completed the `ActionListener` is called back using the `onResponse` method
-if the execution successfully completed or using the `onFailure` method if
-it failed.
-=======
->>>>>>> 0c7f6570
 
 include::../execution.asciidoc[]
 
