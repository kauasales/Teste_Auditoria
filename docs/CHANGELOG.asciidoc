[[es-release-notes]]
= {es} Release Notes

[partintro]
--
// To add a release, copy and paste the template text 
// and add a link to the new section. Note that release subheads must
// be floated and sections cannot be empty.

// Use these for links to issue and pulls. Note issues and pulls redirect one to
// each other on Github, so don't worry too much on using the right prefix.
:issue: https://github.com/elastic/elasticsearch/issues/
:pull: https://github.com/elastic/elasticsearch/pull/

This section summarizes the changes in each release.

* <<release-notes-7.0.0>>
* <<release-notes-6.4.0>>
* <<release-notes-6.3.1>>

--

////
// To add a release, copy and paste the following text,  uncomment the relevant
// sections, and add a link to the new section in the list of releases at the
// top of the page. Note that release subheads must be floated and sections
// cannot be empty.
// TEMPLATE:

// [[release-notes-n.n.n]]
// == {es} n.n.n

//[float]
[[breaking-n.n.n]]
//=== Breaking Changes

//[float]
//=== Breaking Java Changes

//[float]
//=== Deprecations

//[float]
//=== New Features

//[float]
//=== Enhancements

//[float]
//=== Bug Fixes

//[float]
//=== Regressions

//[float]
//=== Known Issues

////

[[release-notes-7.0.0]]
== {es} 7.0.0

coming[7.0.0]

[float]
[[breaking-7.0.0]]
=== Breaking Changes

<<write-thread-pool-fallback, Removed `thread_pool.bulk.*` settings and
`es.thread_pool.write.use_bulk_as_display_name` system property>> ({pull}29609[#29609])

<<systemd-service-file-config, Systemd service file is no longer marked as configuration>> ({pull}29004[#29004])
<<remove-suggest-metric, Removed `suggest` metric on stats APIs>> ({pull}29635[#29635])

<<remove-field-caps-body, In field capabilities APIs, removed support for providing fields in the request body>> ({pull}30185[#30185])

Machine Learning::
* The `max_running_jobs` node property is removed in this release. Use the
`xpack.ml.max_open_jobs` setting instead. For more information, see <<ml-settings>>.

* <<remove-http-enabled, Removed `http.enabled` setting>> ({pull}29601[#29601])

//[float]
//=== Breaking Java Changes

[float]
=== Deprecations
Monitoring::
* The `xpack.monitoring.collection.interval` setting can no longer be set to `-1`
to disable monitoring data collection. Use `xpack.monitoring.collection.enabled`
and set it to `false` (its default), which was added in 6.3.0.

Security::
* The fields returned as part of the mappings section by get index, get
mappings, get field mappings, and field capabilities API are now only the
ones that the user is authorized to access in case field level security is enabled.

//[float]
//=== New Features

//[float]
//=== Enhancements

[float]
=== Bug Fixes

Fixed prerelease version of elasticsearch in the `deb` package to sort before GA versions
({pull}29000[#29000])

<<<<<<< HEAD
Respect accept header on requests with no handler ({pull}30383[#30383])
=======
Rollup::
* Validate timezone in range queries to ensure they match the selected job when
searching ({pull}30338[#30338])
>>>>>>> 13e22236

[float]
=== Regressions
Fail snapshot operations early when creating or deleting a snapshot on a repository that has been
written to by an older Elasticsearch after writing to it with a newer Elasticsearch version. ({pull}30140[#30140])

Fix NPE when CumulativeSum agg encounters null value/empty bucket ({pull}29641[#29641])

//[float]
//=== Regressions

//[float]
//=== Known Issues

[[release-notes-6.4.0]]
== {es} 6.4.0

coming[6.4.0]

//[float]
[[breaking-6.4.0]]
//=== Breaking Changes

//[float]
//=== Breaking Java Changes

//[float]
//=== Deprecations

[float]
=== New Features

The new <<mapping-ignored-field,`_ignored`>> field allows to know which fields
got ignored at index time because of the <<ignore-malformed,`ignore_malformed`>>
option. ({pull}30140[#29658])

[float]
=== Enhancements

{ref-64}/breaking_64_api_changes.html#copy-source-settings-on-resize[Allow copying source settings on index resize operations] ({pull}30255[#30255])

Added new "Request" object flavored request methods. Prefer these instead of the
multi-argument versions. ({pull}29623[#29623])

The cluster state listener to decide if watcher should be
stopped/started/paused now runs far less code in an executor but is more
synchronous and predictable. Also the trigger engine thread is only started on
data nodes. And the Execute Watch API can be triggered regardless is watcher is
started or stopped. ({pull}30118[#30118])

[float]
=== Bug Fixes

Do not ignore request analysis/similarity settings on index resize operations when the source index already contains such settings ({pull}30216[#30216])

Fix NPE when CumulativeSum agg encounters null value/empty bucket ({pull}29641[#29641])

Machine Learning::

* Account for gaps in data counts after job is reopened ({pull}30294[#30294])

Rollup::
* Validate timezone in range queries to ensure they match the selected job when
searching ({pull}30338[#30338])

//[float]
//=== Regressions

//[float]
//=== Known Issues

[[release-notes-6.3.1]]
== Elasticsearch version 6.3.1

coming[6.3.1]

//[float]
[[breaking-6.3.1]]
//=== Breaking Changes

//[float]
//=== Breaking Java Changes

//[float]
//=== Deprecations

//[float]
//=== New Features

//[float]
//=== Enhancements

[float]
=== Bug Fixes

Reduce the number of object allocations made by {security} when resolving the indices and aliases for a request ({pull}30180[#30180])

//[float]
//=== Regressions

//[float]
//=== Known Issues<|MERGE_RESOLUTION|>--- conflicted
+++ resolved
@@ -107,13 +107,10 @@
 Fixed prerelease version of elasticsearch in the `deb` package to sort before GA versions
 ({pull}29000[#29000])
 
-<<<<<<< HEAD
 Respect accept header on requests with no handler ({pull}30383[#30383])
-=======
 Rollup::
 * Validate timezone in range queries to ensure they match the selected job when
 searching ({pull}30338[#30338])
->>>>>>> 13e22236
 
 [float]
 === Regressions
