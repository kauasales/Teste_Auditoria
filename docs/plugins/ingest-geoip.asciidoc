[[ingest-geoip]]
=== Ingest Geoip Processor Plugin

The GeoIP processor adds information about the geographical location of IP addresses, based on data from the Maxmind databases.
This processor adds this information by default under the `geoip` field. The `geoip` processor can resolve both IPv4 and
IPv6 addresses.

The ingest-geoip plugin ships by default with the GeoLite2 City, GeoLite2 Country and GeoLite2 ASN geoip2 databases from Maxmind made available
under the CCA-ShareAlike 4.0 license. For more details see, http://dev.maxmind.com/geoip/geoip2/geolite2/

The GeoIP processor can run with other geoip2 databases from Maxmind. The files must be copied into the geoip config directory,
and the `database_file` option should be used to specify the filename of the custom database. Custom database files must be stored
uncompressed. The geoip config directory is located at `$ES_HOME/config/ingest-geoip` and holds the shipped databases too.

:plugin_name: ingest-geoip
include::install_remove.asciidoc[]

[[using-ingest-geoip]]
==== Using the Geoip Processor in a Pipeline

[[ingest-geoip-options]]
.Geoip options
[options="header"]
|======
| Name                   | Required  | Default                                                                            | Description
| `field`                | yes       | -                                                                                  | The field to get the ip address from for the geographical lookup.
| `target_field`         | no        | geoip                                                                              | The field that will hold the geographical information looked up from the Maxmind database.
| `database_file`        | no        | GeoLite2-City.mmdb                                                                 | The database filename in the geoip config directory. The ingest-geoip plugin ships with the GeoLite2-City.mmdb, GeoLite2-Country.mmdb and GeoLite2-ASN.mmdb files.
<<<<<<< HEAD
| `properties`           | no        | [`continent_name`, `country_iso_code`, `region_name`, `city_name`, `location`] *   | Controls what properties are added to the `target_field` based on the geoip lookup.
=======
| `properties`           | no        | [`continent_name`, `country_iso_code`, `region_iso_code`, `region_name`, `city_name`, `location`] *   | Controls what properties are added to the `target_field` based on the geoip lookup.
>>>>>>> 0c7f6570
| `ignore_missing`       | no        | `false`                                                                            | If `true` and `field` does not exist, the processor quietly exits without modifying the document
|======

*Depends on what is available in `database_field`:

* If the GeoLite2 City database is used, then the following fields may be added under the `target_field`: `ip`,
`country_iso_code`, `country_name`, `continent_name`, `region_iso_code`, `region_name`, `city_name`, `timezone`, `latitude`, `longitude`
and `location`. The fields actually added depend on what has been found and which properties were configured in `properties`.
* If the GeoLite2 Country database is used, then the following fields may be added under the `target_field`: `ip`,
`country_iso_code`, `country_name` and `continent_name`. The fields actually added depend on what has been found and which properties
were configured in `properties`.
* If the GeoLite2 ASN database is used, then the following fields may be added under the `target_field`: `ip`,
`asn`, and `organization_name`. The fields actually added depend on what has been found and which properties were configured
in `properties`.

Here is an example that uses the default city database and adds the geographical information to the `geoip` field based on the `ip` field:

[source,js]
--------------------------------------------------
PUT _ingest/pipeline/geoip
{
  "description" : "Add geoip info",
  "processors" : [
    {
      "geoip" : {
        "field" : "ip"
      }
    }
  ]
}
PUT my_index/_doc/my_id?pipeline=geoip
{
  "ip": "8.8.8.8"
}
GET my_index/_doc/my_id
--------------------------------------------------
// CONSOLE

Which returns:

[source,js]
--------------------------------------------------
{
  "found": true,
  "_index": "my_index",
  "_type": "_doc",
  "_id": "my_id",
  "_version": 1,
  "_source": {
    "ip": "8.8.8.8",
    "geoip": {
      "continent_name": "North America",
      "country_iso_code": "US",
      "location": { "lat": 37.751, "lon": -97.822 }
    }
  }
}
--------------------------------------------------
// TESTRESPONSE

Here is an example that uses the default country database and adds the
geographical information to the `geo` field based on the `ip` field`. Note that
this database is included in the plugin download. So this:

[source,js]
--------------------------------------------------
PUT _ingest/pipeline/geoip
{
  "description" : "Add geoip info",
  "processors" : [
    {
      "geoip" : {
        "field" : "ip",
        "target_field" : "geo",
        "database_file" : "GeoLite2-Country.mmdb"
      }
    }
  ]
}
PUT my_index/_doc/my_id?pipeline=geoip
{
  "ip": "8.8.8.8"
}
GET my_index/_doc/my_id
--------------------------------------------------
// CONSOLE

returns this:

[source,js]
--------------------------------------------------
{
  "found": true,
  "_index": "my_index",
  "_type": "_doc",
  "_id": "my_id",
  "_version": 1,
  "_source": {
    "ip": "8.8.8.8",
    "geo": {
      "continent_name": "North America",
      "country_iso_code": "US",
    }
  }
}
--------------------------------------------------
// TESTRESPONSE


Not all IP addresses find geo information from the database, When this
occurs, no `target_field` is inserted into the document.

Here is an example of what documents will be indexed as when information for "80.231.5.0"
cannot be found:

[source,js]
--------------------------------------------------
PUT _ingest/pipeline/geoip
{
  "description" : "Add geoip info",
  "processors" : [
    {
      "geoip" : {
        "field" : "ip"
      }
    }
  ]
}

PUT my_index/_doc/my_id?pipeline=geoip
{
  "ip": "80.231.5.0"
}

GET my_index/_doc/my_id
--------------------------------------------------
// CONSOLE

Which returns:

[source,js]
--------------------------------------------------
{
  "_index" : "my_index",
  "_type" : "_doc",
  "_id" : "my_id",
  "_version" : 1,
  "found" : true,
  "_source" : {
    "ip" : "80.231.5.0"
  }
}
--------------------------------------------------
// TESTRESPONSE

[[ingest-geoip-mappings-note]]
===== Recognizing Location as a Geopoint
Although this plugin enriches your document with a `location` field containing
the estimated latitude and longitude of the IP address, this field will not be
indexed as a {ref}/geo-point.html[`geo_point`] type in Elasticsearch without explicitely defining it
as such in the mapping.

You can use the following mapping for the example index above:

[source,js]
--------------------------------------------------
PUT my_ip_locations
{
  "mappings": {
    "_doc": {
      "properties": {
        "geoip": {
          "properties": {
            "location": { "type": "geo_point" }
          }
        }
      }
    }
  }
}
--------------------------------------------------
// CONSOLE

////
[source,js]
--------------------------------------------------
PUT _ingest/pipeline/geoip
{
  "description" : "Add geoip info",
  "processors" : [
    {
      "geoip" : {
        "field" : "ip"
      }
    }
  ]
}

PUT my_ip_locations/_doc/1?refresh=true&pipeline=geoip
{
  "ip": "8.8.8.8"
}

GET /my_ip_locations/_search
{
    "query": {
        "bool" : {
            "must" : {
                "match_all" : {}
            },
            "filter" : {
                "geo_distance" : {
                    "distance" : "1m",
                    "geoip.location" : {
                        "lon" : -97.822,
                        "lat" : 37.751
                    }
                }
            }
        }
    }
}
--------------------------------------------------
// CONSOLE
// TEST[continued]

[source,js]
--------------------------------------------------
{
  "took" : 3,
  "timed_out" : false,
  "_shards" : {
    "total" : 5,
    "successful" : 5,
    "skipped" : 0,
    "failed" : 0
  },
  "hits" : {
    "total" : 1,
    "max_score" : 1.0,
    "hits" : [
      {
        "_index" : "my_ip_locations",
        "_type" : "_doc",
        "_id" : "1",
        "_score" : 1.0,
        "_source" : {
          "geoip" : {
            "continent_name" : "North America",
            "country_iso_code" : "US",
            "location" : {
              "lon" : -97.822,
              "lat" : 37.751
            }
          },
          "ip" : "8.8.8.8"
        }
      }
    ]
  }
}
--------------------------------------------------
// TESTRESPONSE[s/"took" : 3/"took" : $body.took/]
////

[[ingest-geoip-settings]]
===== Node Settings

The geoip processor supports the following setting:

`ingest.geoip.cache_size`::

    The maximum number of results that should be cached. Defaults to `1000`.

Note that these settings are node settings and apply to all geoip processors, i.e. there is one cache for all defined geoip processors.<|MERGE_RESOLUTION|>--- conflicted
+++ resolved
@@ -26,11 +26,7 @@
 | `field`                | yes       | -                                                                                  | The field to get the ip address from for the geographical lookup.
 | `target_field`         | no        | geoip                                                                              | The field that will hold the geographical information looked up from the Maxmind database.
 | `database_file`        | no        | GeoLite2-City.mmdb                                                                 | The database filename in the geoip config directory. The ingest-geoip plugin ships with the GeoLite2-City.mmdb, GeoLite2-Country.mmdb and GeoLite2-ASN.mmdb files.
-<<<<<<< HEAD
-| `properties`           | no        | [`continent_name`, `country_iso_code`, `region_name`, `city_name`, `location`] *   | Controls what properties are added to the `target_field` based on the geoip lookup.
-=======
 | `properties`           | no        | [`continent_name`, `country_iso_code`, `region_iso_code`, `region_name`, `city_name`, `location`] *   | Controls what properties are added to the `target_field` based on the geoip lookup.
->>>>>>> 0c7f6570
 | `ignore_missing`       | no        | `false`                                                                            | If `true` and `field` does not exist, the processor quietly exits without modifying the document
 |======
 
