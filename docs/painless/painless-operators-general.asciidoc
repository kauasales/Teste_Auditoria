[[painless-operators-general]]
=== Operators: General

[[precedence-operator]]
==== Precedence

An expression encapsulated by the precedence operator (enclosed in parentheses)
overrides existing precedence relationships between operators and is evaluated
prior to other expressions in inward-to-outward order. Use the precedence
operator to guarantee the order of evaluation for an expression.

*Grammar*

[source,ANTLR4]
----
precedence: '(' expression ')';
----

*Examples*

* Uses of the precedence operator.
+
[source,Painless]
----
<1> int x = (5+4)*6;
<2> int y = 12/(x-50);
----
+
<1> declare `int x`;
    add `int 5` and `int 4` -> `int 9`;
    multiply `int 9` and `int 6` -> `int 54`;
    store `int 54` to `x`;
    (note the add is evaluated before the multiply due to the precedence
            operator)
<2> declare `int y`;
    load from  `x` -> `int 54`;
    subtract `int 50` from `int 54` -> `int 4`;
    divide `int 12` by `int 4` -> `int 3`;
    store `int 3` to `y`;
    (note the subtract is evaluated before the divide due to the precedence
            operator)

[[function-call-operator]]
==== Function Call

<<<<<<< HEAD
A <<painless-functions, function call>> is defined within a script.  Use the
*function call operator* to call an existing function.
=======
A function call is defined within a script.  Use the function call operator to
call an existing function.
>>>>>>> 542f52e2

*Grammar*

[source,ANTLR4]
----
function_call: ID '(' ( expression (',' expression)* )? ')'';
----

*Examples*

* Use of the function call operator.
+
[source,Painless]
----
<1> int add(int x, int y) {
      return x + y;
  }

<2> int z = add(1, 2);
----
+
<1> define function `add` that returns `int` and has parameters (`int x`,
            `int y`)
<2> declare `int z`;
    call `add` with arguments (`int 1`, `int 2`) -> `int 3`;
    store `int 3` to `z`

[[cast-operator]]
==== Cast

An explicit cast converts the value of an original type to the equivalent value
of a target type forcefully as an operation.  Use the cast operator to specify
an explicit cast. Refer to <<painless-casting, casting>> for more information.

[[conditional-operator]]
==== Conditional

A conditional consists of three expressions. The first expression is evaluated
with an expected boolean result type. If the first expression evaluates to true
then the second expression will be evaluated.  If the first expression evaluates
to false then the third expression will be evaluated. The second and third
expressions will be <<promotion, promoted>> if the evaluated values are not the
same type. Use the conditional operator as a shortcut to avoid the need for a
full if/else branch in certain expressions.

*Errors*

* If the first expression does not evaluate to a boolean type value.
* If the values for the second and third expressions cannot be promoted.

*Grammar*

[source,ANTLR4]
----
conditional: expression '?' expression ':' expression;
----

*Promotion*

[cols="<1,^1,^1,^1,^1,^1,^1,^1,^1,^1"]
|====
|           | byte   | short  | char   | int    | long   | float  | double | Reference | def
| byte      | int    | int    | int    | int    | long   | float  | double | -         | def
| short     | int    | int    | int    | int    | long   | float  | double | -         | def
| char      | int    | int    | int    | int    | long   | float  | double | -         | def
| int       | int    | int    | int    | int    | long   | float  | double | -         | def
| long      | long   | long   | long   | long   | long   | float  | double | -         | def
| float     | float  | float  | float  | float  | float  | float  | double | -         | def
| double    | double | double | double | double | double | double | double | -         | def
| Reference | -      | -      | -      | -      | -      | -      | -      | Object @  | def
| def       | def    | def    | def    | def    | def    | def    | def    | def       | def
|====

@ If the two reference type values are the same then this promotion will not
occur.

*Examples*

* Uses of the conditional operator.
+
[source,Painless]
----
<1> boolean b = true;
<2> int x = b ? 1 : 2;
<3> List y = x > 1 ? new ArrayList() : null;
<4> def z = x < 2 ? x : 2.0;
----
+
<1> declare `boolean b`;
    store `boolean true` to `b`
<2> declare `int x`;
    load from  `b` -> `boolean true`
    evaluate 1st expression: `int 1` -> `int 1`;
    store `int 1` to `x`
<3> declare `List y`;
    load from  `x` -> `int 1`;
    `int 1` greater than `int 1` -> `boolean false`;
    evaluate 2nd expression: `null` -> `null`;
    store `null` to `y`;
<4> declare `def z`;
    load from  `x` -> `int 1`;
    `int 1` less than `int 2` -> `boolean true`;
    evaluate 1st expression: load from  `x` -> `int 1`;
    promote `int 1` and `double 2.0`: result `double`;
    implicit cast `int 1` to `double 1.0` -> `double 1.0`;
    implicit cast `double 1.0` to `def` -> `def`;
    store `def` to `z`;

[[assignment-operator]]
==== Assignment

Use the assignment operator to store a value in a variable or reference type
member field for use in subsequent operations. Any operation
that produces a value can be assigned to any variable/field as long as the
<<painless-types, types>> are the same or the resultant type can be
<<painless-casting, implicitly cast>> to the variable/field type.

See <<variable-assignment, variable assignment>> for examples using variables.

*Errors*

* If the type of value is unable to match the type of variable or field.

*Grammar*

[source,ANTLR4]
----
assignment: field '=' expression
----

*Examples*

The examples use the following reference type definition:

[source,Painless]
----
name:
  Example

non-static member fields:
  * int x
  * def y
  * List z
----

* Uses of field assignment.
+
[source,Painless]
----
<1> Example example = new Example();
<2> example.x = 1;
<3> example.y = 2.0;
<4> example.z = new ArrayList();
----
+
<1> declare `Example example`;
    allocate `Example` instance -> `Example reference`;
    store `Example reference` to `example`
<2> load from  `example` -> `Example reference`;
    store `int 1` to `x` of `Example reference`
<3> load from  `example` -> `Example reference`;
    implicit cast `double 2.0` to `def` -> `def`;
    store `def` to `y` of `Example reference`
<4> load from  `example` -> `Example reference`;
    allocate `ArrayList` instance -> `ArrayList reference`;
    implicit cast `ArrayList reference` to `List reference` -> `List reference`;
    store `List reference` to `z` of `Example reference`
+
* Use of field assignment from a field access.
+
[source,Painless]
----
<1> Example example = new Example();
<2> example.x = 1;
<3> example.y = example.x;
----
+
<1> declare `Example example`;
    allocate `Example` instance -> `Example reference`;
    store `Example reference` to `example`
<2> load from  `example` -> `Example reference`;
    store `int 1` to `x` of `Example reference`
<3> load from  `example` -> `Example reference @0`
    load from  `example` -> `Example reference @1`
    load from  `x` of `Example reference @1` -> `int 1`
    implicit cast `int 1` to `def` -> `def`
    store `def` to `y` of `Example reference @0`;
    (note `Example reference @0` and `Example reference @1` are the same)

[[compound-assignment-operator]]
==== Compound Assignment

Use the compound assignment operator as a shortcut for an assignment where a
binary operation would occur between the variable/field as the left-side
expression and a separate right-side expression.

A compound assignment is equivalent to the expression below where V is the
variable/field and T is the type of variable/member.

[source,Painless]
----
V = (T)(V op expression);
----

*Operators*

The table below shows the available operators for use in a compound assignment.
Each operator follows the casting/promotion rules according to their regular
definition.  For numeric operations there is an extra implicit cast when
necessary to return the promoted numeric type value to the original numeric type
value of the variable/field and can result in data loss.

|====
|Operator|Compound Symbol
|Multiplication|*=
|Division|/=
|Remainder|%=
|Addition|+=
|Subtraction|-=
|Left Shift|<<=
|Right Shift|>>=
|Unsigned Right Shift|>>>=
|Bitwise And|&=
|Boolean And|&=
|Bitwise Xor|^=
|Boolean Xor|^=
|Bitwise Or|\|=
|Boolean Or|\|=
|String Concatenation|+=
|====

*Errors*

* If the type of value is unable to match the type of variable or field.

*Grammar*

[source,ANTLR4]
----
compound_assignment: ( ID | field ) '$=' expression;
----

Note the use of the `$=` represents the use of any of the possible binary
operators.

*Examples*

* Uses of compound assignment for each numeric operator.
+
[source,Painless]
----
<1> int i = 10;
<2> i *= 2;
<3> i /= 5;
<4> i %= 3;
<5> i += 5;
<6> i -= 5;
<7> i <<= 2;
<8> i >>= 1;
<9> i >>>= 1;
<10> i &= 15;
<11> i ^= 12;
<12> i |= 2;
----
+
<1> declare `int i`;
    store `int 10` to `i`
<2> load from  `i` -> `int 10`;
    multiply `int 10` and `int 2` -> `int 20`;
    store `int 20` to `i`;
    (note this is equivalent to `i = i*2`)
<3> load from  `i` -> `int 20`;
    divide `int 20` by `int 5` -> `int 4`;
    store `int 4` to `i`;
    (note this is equivalent to `i = i/5`)
<4> load from  `i` -> `int 4`;
    remainder `int 4` by `int 3` -> `int 1`;
    store `int 1` to `i`;
    (note this is equivalent to `i = i%3`)
<5> load from  `i` -> `int 1`;
    add `int 1` and `int 5` -> `int 6`;
    store `int 6` to `i`;
    (note this is equivalent to `i = i+5`)
<6> load from  `i` -> `int 6`;
    subtract `int 5` from `int 6` -> `int 1`;
    store `int 1` to `i`;
    (note this is equivalent to `i = i-5`)
<7> load from  `i` -> `int 1`;
    left shift `int 1` by `int 2` -> `int 4`;
    store `int 4` to `i`;
    (note this is equivalent to `i = i<<2`)
<8> load from  `i` -> `int 4`;
    right shift `int 4` by `int 1` -> `int 2`;
    store `int 2` to `i`;
    (note this is equivalent to `i = i>>1`)
<9> load from  `i` -> `int 2`;
    unsigned right shift `int 2` by `int 1` -> `int 1`;
    store `int 1` to `i`;
    (note this is equivalent to `i = i>>>1`)
<10> load from  `i` -> `int 1`;
     bitwise and `int 1` and `int 15` -> `int 1`;
     store `int 1` to `i`;
     (note this is equivalent to `i = i&2`)
<11> load from  `i` -> `int 1`;
     bitwise xor `int 1` and `int 12` -> `int 13`;
     store `int 13` to `i`;
     (note this is equivalent to `i = i^2`)
<12> load from  `i` -> `int 13`;
     bitwise or `int 13` and `int 2` -> `int 15`;
     store `int 15` to `i`;
     (note this is equivalent to `i = i|2`)
+
* Uses of compound assignment for each boolean operator.
+
[source,Painless]
----
<1> boolean b = true;
<2> b &= false;
<3> b ^= false;
<4> b |= true;
----
+
<1> declare `boolean b`;
    store `boolean true` in `b`;
<2> load from  `b` -> `boolean true`;
    boolean and `boolean true` and `boolean false` -> `boolean false`;
    store `boolean false` to `b`;
    (note this is equivalent to `b = b && false`)
<3> load from  `b` -> `boolean false`;
    boolean xor `boolean false` and `boolean false` -> `boolean false`;
    store `boolean false` to `b`;
    (note this is equivalent to `b = b ^ false`)
<4> load from  `b` -> `boolean true`;
    boolean or `boolean false` and `boolean true` -> `boolean true`;
    store `boolean true` to `b`;
    (note this is equivalent to `b = b || true`)
+
* Use of compound assignment with the string concatenation operator.
+
[source,Painless]
----
<1> String s = 'compound';
<2> s += ' assignment';
----
<1> declare `String s`;
    store `String 'compound'` to `s`;
<2> load from  `s` -> `String 'compound'`;
    string concat `String 'compound'` and `String ' assignment''`
            -> `String 'compound assignment'`;
    store `String 'compound assignment'` to `s`;
    (note this is equivalent to `s = s + ' assignment'`)
+
* Use of a compound assignment with the `def` type.
+
[source,Painless]
----
<1> def x = 1;
<2> x += 2;
----
<1> declare `def x`;
    implicit cast `int 1` to `def`;
    store `def` to `x`;
<2> load from  `x` -> `def`;
    implicit cast `def` to `int 1` -> `int 1`;
    add `int 1` and `int 2` -> `int 3`;
    implicit cast `int 3` to `def` -> `def`;
    store `def` to `x`;
    (note this is equivalent to `x = x+2`)
+
* Use of a compound assignment with an extra implicit cast.
+
[source,Painless]
----
<1> byte b = 1;
<2> b += 2;
----
<1> declare `byte b`;
    store `byte 1` to `x`;
<2> load from  `x` -> `byte 1`;
    implicit cast `byte 1 to `int 1` -> `int 1`;
    add `int 1` and `int 2` -> `int 3`;
    implicit cast `int 3` to `byte 3` -> `byte 3`;
    store `byte 3` to `b`;
    (note this is equivalent to `b = b+2`)<|MERGE_RESOLUTION|>--- conflicted
+++ resolved
@@ -43,13 +43,8 @@
 [[function-call-operator]]
 ==== Function Call
 
-<<<<<<< HEAD
 A <<painless-functions, function call>> is defined within a script.  Use the
 *function call operator* to call an existing function.
-=======
-A function call is defined within a script.  Use the function call operator to
-call an existing function.
->>>>>>> 542f52e2
 
 *Grammar*
 
