--- conflicted
+++ resolved
@@ -20,16 +20,10 @@
 * double decayNumericExp(double *, double *, double *, double *, double)
 * double decayNumericGauss(double *, double *, double *, double *, double)
 * double decayNumericLinear(double *, double *, double *, double *, double)
-<<<<<<< HEAD
-* double dotProduct(List *, String *)
-* double l1norm(List *, String *)
-* double l2norm(List *, String *)
-* double hamming(List *, String *)
-=======
 * double dotProduct(Object *, String *)
 * double l1norm(Object *, String *)
 * double l2norm(Object *, String *)
->>>>>>> 4dd4356c
+* double hamming(Object *, String *)
 * double randomScore(int *)
 * double randomScore(int *, String *)
 * double saturation(double, double)
