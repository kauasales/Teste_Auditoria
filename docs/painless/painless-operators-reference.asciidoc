--- conflicted
+++ resolved
@@ -4,11 +4,7 @@
 [[method-call-operator]]
 ==== Method Call
 
-<<<<<<< HEAD
-Use the *method call operator* to call a member method on a target
-=======
 Use the `method call operator '()'` to call a member method on a
->>>>>>> be37bf11
 <<reference-types, reference type>> value. Implicit
 <<boxing-unboxing, boxing/unboxing>> is evaluated as necessary per argument
 during the method call. When a method call is made on a target `def` type value,
@@ -316,17 +312,9 @@
 
 *Errors*
 
-<<<<<<< HEAD
-* If the *list access operator* is used on a value that is not a List type
-  value.
-* If a value other than an `int` type value or a value that is castable to an
-  `int` type value is given as an index for a `set` method call or `get` method
-  call.
-=======
 * If a value other than a `List` type value is accessed.
 * If a non-integer type value is used as an index for a `set` method call or
   `get` method call.
->>>>>>> be37bf11
 
 *Grammar*
 
