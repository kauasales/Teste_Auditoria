/*
 * Licensed to Elasticsearch under one or more contributor
 * license agreements. See the NOTICE file distributed with
 * this work for additional information regarding copyright
 * ownership. Elasticsearch licenses this file to you under
 * the Apache License, Version 2.0 (the "License"); you may
 * not use this file except in compliance with the License.
 * You may obtain a copy of the License at
 *
 *    http://www.apache.org/licenses/LICENSE-2.0
 *
 * Unless required by applicable law or agreed to in writing,
 * software distributed under the License is distributed on an
 * "AS IS" BASIS, WITHOUT WARRANTIES OR CONDITIONS OF ANY
 * KIND, either express or implied.  See the License for the
 * specific language governing permissions and limitations
 * under the License.
 */

package org.elasticsearch.smoketest;

import org.apache.http.HttpHost;
import org.apache.lucene.util.BytesRef;

import com.carrotsearch.randomizedtesting.annotations.Name;
import com.carrotsearch.randomizedtesting.annotations.ParametersFactory;
import org.elasticsearch.Version;
import org.elasticsearch.client.RestClient;
import org.apache.http.HttpHost;
import org.elasticsearch.common.ParseField;
import org.elasticsearch.common.xcontent.ConstructingObjectParser;
import org.elasticsearch.common.xcontent.NamedXContentRegistry;
import org.elasticsearch.common.xcontent.XContentLocation;
import org.elasticsearch.common.xcontent.XContentParser;
import org.elasticsearch.common.xcontent.XContentParser.Token;
import org.elasticsearch.test.rest.yaml.ClientYamlDocsTestClient;
import org.elasticsearch.test.rest.yaml.ClientYamlTestCandidate;
import org.elasticsearch.test.rest.yaml.ClientYamlTestClient;
import org.elasticsearch.test.rest.yaml.ClientYamlTestExecutionContext;
import org.elasticsearch.test.rest.yaml.ClientYamlTestResponse;
import org.elasticsearch.test.rest.yaml.ESClientYamlSuiteTestCase;
import org.elasticsearch.test.rest.yaml.restspec.ClientYamlSuiteRestSpec;
import org.elasticsearch.test.rest.yaml.section.ExecutableSection;

import java.io.IOException;
import java.util.ArrayList;
import java.util.HashMap;
import java.util.Iterator;
import java.util.List;
import java.util.Map;

import static org.elasticsearch.common.xcontent.ConstructingObjectParser.constructorArg;

import static java.util.Collections.emptyMap;
import static java.util.Collections.singletonList;
import static java.util.Collections.singletonMap;

public class DocsClientYamlTestSuiteIT extends ESClientYamlSuiteTestCase {

    public DocsClientYamlTestSuiteIT(@Name("yaml") ClientYamlTestCandidate testCandidate) {
        super(testCandidate);
    }

    @ParametersFactory
    public static Iterable<Object[]> parameters() throws Exception {
        List<NamedXContentRegistry.Entry> entries = new ArrayList<>(ExecutableSection.DEFAULT_EXECUTABLE_CONTEXTS.size() + 1);
        entries.addAll(ExecutableSection.DEFAULT_EXECUTABLE_CONTEXTS);
        entries.add(new NamedXContentRegistry.Entry(ExecutableSection.class,
                new ParseField("compare_analyzers"), CompareAnalyzers::parse));
        NamedXContentRegistry executeableSectionRegistry = new NamedXContentRegistry(entries);
        return ESClientYamlSuiteTestCase.createParameters(executeableSectionRegistry);
    }

    @Override
    protected void afterIfFailed(List<Throwable> errors) {
        super.afterIfFailed(errors);
        String name = getTestName().split("=")[1];
        name = name.substring(0, name.length() - 1);
        name = name.replaceAll("/([^/]+)$", ".asciidoc:$1");
        logger.error("This failing test was generated by documentation starting at {}. It may include many snippets. "
                + "See docs/README.asciidoc for an explanation of test generation.", name);
    }

    @Override
    protected boolean randomizeContentType() {
        return false;
    }

    @Override
    protected ClientYamlTestClient initClientYamlTestClient(
            final ClientYamlSuiteRestSpec restSpec,
            final RestClient restClient,
            final List<HttpHost> hosts,
            final Version esVersion) {
        return new ClientYamlDocsTestClient(restSpec, restClient, hosts, esVersion, this::getClientBuilderWithSniffedHosts);
    }

    /**
     * Compares the the results of running two analyzers against many random
     * strings. The goal is to figure out if two anlayzers are "the same" by
     * comparing their results. This is far from perfect but should be fairly
     * accurate, especially for gross things like missing {@code decimal_digit}
     * token filters, and should be fairly fast because it compares a fairly
     * small number of tokens.
     */
    private static class CompareAnalyzers implements ExecutableSection {
        private static ConstructingObjectParser<CompareAnalyzers, XContentLocation> PARSER =
            new ConstructingObjectParser<>("test_analyzer", false, (a, location) -> {
                String index = (String) a[0];
                String first = (String) a[1];
                String second = (String) a[2];
                return new CompareAnalyzers(location, index, first, second);
            });
        static {
            PARSER.declareString(constructorArg(), new ParseField("index"));
            PARSER.declareString(constructorArg(), new ParseField("first"));
            PARSER.declareString(constructorArg(), new ParseField("second"));
        }
        private static CompareAnalyzers parse(XContentParser parser) throws IOException {
            XContentLocation location = parser.getTokenLocation();
            CompareAnalyzers section = PARSER.parse(parser, location);
            assert parser.currentToken() == Token.END_OBJECT : "End of object required";
            parser.nextToken(); // throw out the END_OBJECT to conform with other ExecutableSections
            return section;
        }

        private final XContentLocation location;
        private final String index;
        private final String first;
        private final String second;

        private CompareAnalyzers(XContentLocation location, String index, String first, String second) {
            this.location = location;
            this.index = index;
            this.first = first;
            this.second = second;
        }

        @Override
        public XContentLocation getLocation() {
            return location;
        }

        @Override
        public void execute(ClientYamlTestExecutionContext executionContext) throws IOException {
            int size = 100;
            int maxLength = 15;
            List<String> testText = new ArrayList<>(size);
            for (int i = 0; i < size; i++) {
                /**
                 * Build a string with a few unicode sequences separated by
                 * spaces. The unicode sequences aren't going to be of the same
                 * code page which is a shame because it makes the entire
                 * string less realistic. But this still provides a fairly
                 * nice string to compare.
                 */
                int spaces = between(0, 5);
                StringBuilder b = new StringBuilder((spaces + 1) * maxLength);
                b.append(randomRealisticUnicodeOfCodepointLengthBetween(1, maxLength));
                for (int t = 0; t < spaces; t++) {
                    b.append(' ');
                    b.append(randomRealisticUnicodeOfCodepointLengthBetween(1, maxLength));
                }
                testText.add(b.toString()
                    // Don't look up stashed values
                    .replace("$", "\\$"));
            }
            Map<String, Object> body = new HashMap<>(2);
            body.put("analyzer", first);
            body.put("text", testText);
            ClientYamlTestResponse response = executionContext.callApi("indices.analyze", singletonMap("index", index),
                    singletonList(body), emptyMap());
            Iterator<?> firstTokens = ((List<?>) response.evaluate("tokens")).iterator();
            body.put("analyzer", second);
            response = executionContext.callApi("indices.analyze", singletonMap("index", index),
                    singletonList(body), emptyMap());
            Iterator<?> secondTokens = ((List<?>) response.evaluate("tokens")).iterator();

            Object previousFirst = null;
            Object previousSecond = null;
            while (firstTokens.hasNext()) {
                if (false == secondTokens.hasNext()) {
                    fail(second + " has fewer tokens than " + first + ". "
                        + first + " has [" + firstTokens.next() + "] but " + second + " is out of tokens. "
                        + first + "'s last token was [" + previousFirst + "] and "
                        + second + "'s last token was' [" + previousSecond + "]");
                }
                Map<?, ?> firstToken = (Map<?, ?>) firstTokens.next();
                Map<?, ?> secondToken = (Map<?, ?>) secondTokens.next();
                String firstText = (String) firstToken.get("token");
                String secondText = (String) secondToken.get("token");
                // Check the text and produce an error message with the utf8 sequence if they don't match.
                if (false == secondText.equals(firstText)) {
                    fail("text differs: " + first + " was [" + firstText + "] but " + second + " was [" + secondText
                        + "]. In utf8 those are\n" + new BytesRef(firstText) + " and\n" + new BytesRef(secondText));
                }
                // Now check the whole map just in case the text matches but something else differs
                assertEquals(firstToken, secondToken);
                previousFirst = firstToken;
                previousSecond = secondToken;
            }
            if (secondTokens.hasNext()) {
                fail(second + " has more tokens than " + first + ". "
                    + second + " has [" + secondTokens.next() + "] but " + first + " is out of tokens. "
                    + first + "'s last token was [" + previousFirst + "] and "
                    + second + "'s last token was' [" + previousSecond + "]");
            }
        }
    }
<<<<<<< HEAD

    /**
     * Compares the the results of running two analyzers against many random
     * strings. The goal is to figure out if two anlayzers are "the same" by
     * comparing their results. This is far from perfect but should be fairly
     * accurate, especially for gross things like missing {@code decimal_digit}
     * token filters, and should be fairly fast because it compares a fairly
     * small number of tokens.
     */
    private static class CompareAnalyzers implements ExecutableSection {
        private static ConstructingObjectParser<CompareAnalyzers, XContentLocation> PARSER =
            new ConstructingObjectParser<>("test_analyzer", false, (a, location) -> {
                String index = (String) a[0];
                String first = (String) a[1];
                String second = (String) a[2];
                return new CompareAnalyzers(location, index, first, second);
            });
        static {
            PARSER.declareString(constructorArg(), new ParseField("index"));
            PARSER.declareString(constructorArg(), new ParseField("first"));
            PARSER.declareString(constructorArg(), new ParseField("second"));
        }
        private static CompareAnalyzers parse(XContentParser parser) throws IOException {
            XContentLocation location = parser.getTokenLocation();
            CompareAnalyzers section = PARSER.parse(parser, location);
            assert parser.currentToken() == Token.END_OBJECT : "End of object required";
            parser.nextToken(); // throw out the END_OBJECT to conform with other ExecutableSections
            return section;
        }

        private final XContentLocation location;
        private final String index;
        private final String first;
        private final String second;

        private CompareAnalyzers(XContentLocation location, String index, String first, String second) {
            this.location = location;
            this.index = index;
            this.first = first;
            this.second = second;
        }

        @Override
        public XContentLocation getLocation() {
            return location;
        }

        @Override
        public void execute(ClientYamlTestExecutionContext executionContext) throws IOException {
            int size = 100;
            int maxLength = 15;
            List<String> testText = new ArrayList<>(size);
            for (int i = 0; i < size; i++) {
                /**
                 * Build a string with a few unicode sequences separated by
                 * spaces. The unicode sequences aren't going to be of the same
                 * code page which is a shame because it makes the entire
                 * string less realistic. But this still provides a fairly
                 * nice string to compare.
                 */
                int spaces = between(0, 5);
                StringBuilder b = new StringBuilder((spaces + 1) * maxLength);
                b.append(randomRealisticUnicodeOfCodepointLengthBetween(1, maxLength));
                for (int t = 0; t < spaces; t++) {
                    b.append(' ');
                    b.append(randomRealisticUnicodeOfCodepointLengthBetween(1, maxLength));
                }
                testText.add(b.toString()
                    // Don't look up stashed values
                    .replace("$", "\\$"));
            }
            Map<String, Object> body = new HashMap<>(2);
            body.put("analyzer", first);
            body.put("text", testText);
            ClientYamlTestResponse response = executionContext.callApi("indices.analyze", singletonMap("index", index),
                    singletonList(body), emptyMap());
            Iterator<?> firstTokens = ((List<?>) response.evaluate("tokens")).iterator();
            body.put("analyzer", second);
            response = executionContext.callApi("indices.analyze", singletonMap("index", index),
                    singletonList(body), emptyMap());
            Iterator<?> secondTokens = ((List<?>) response.evaluate("tokens")).iterator();

            Object previousFirst = null;
            Object previousSecond = null;
            while (firstTokens.hasNext()) {
                if (false == secondTokens.hasNext()) {
                    fail(second + " has fewer tokens than " + first + ". "
                        + first + " has [" + firstTokens.next() + "] but " + second + " is out of tokens. "
                        + first + "'s last token was [" + previousFirst + "] and "
                        + second + "'s last token was' [" + previousSecond + "]");
                }
                Map<?, ?> firstToken = (Map<?, ?>) firstTokens.next();
                Map<?, ?> secondToken = (Map<?, ?>) secondTokens.next();
                String firstText = (String) firstToken.get("token");
                String secondText = (String) secondToken.get("token");
                // Check the text and produce an error message with the utf8 sequence if they don't match.
                if (false == secondText.equals(firstText)) {
                    fail("text differs: " + first + " was [" + firstText + "] but " + second + " was [" + secondText
                        + "]. In utf8 those are\n" + new BytesRef(firstText) + " and\n" + new BytesRef(secondText));
                }
                // Now check the whole map just in case the text matches but something else differs
                assertEquals(firstToken, secondToken);
                previousFirst = firstToken;
                previousSecond = secondToken;
            }
            if (secondTokens.hasNext()) {
                fail(second + " has more tokens than " + first + ". "
                    + second + " has [" + secondTokens.next() + "] but " + first + " is out of tokens. "
                    + first + "'s last token was [" + previousFirst + "] and "
                    + second + "'s last token was' [" + previousSecond + "]");
            }
        }
    }
=======
>>>>>>> 0c7f6570
}<|MERGE_RESOLUTION|>--- conflicted
+++ resolved
@@ -207,120 +207,4 @@
             }
         }
     }
-<<<<<<< HEAD
-
-    /**
-     * Compares the the results of running two analyzers against many random
-     * strings. The goal is to figure out if two anlayzers are "the same" by
-     * comparing their results. This is far from perfect but should be fairly
-     * accurate, especially for gross things like missing {@code decimal_digit}
-     * token filters, and should be fairly fast because it compares a fairly
-     * small number of tokens.
-     */
-    private static class CompareAnalyzers implements ExecutableSection {
-        private static ConstructingObjectParser<CompareAnalyzers, XContentLocation> PARSER =
-            new ConstructingObjectParser<>("test_analyzer", false, (a, location) -> {
-                String index = (String) a[0];
-                String first = (String) a[1];
-                String second = (String) a[2];
-                return new CompareAnalyzers(location, index, first, second);
-            });
-        static {
-            PARSER.declareString(constructorArg(), new ParseField("index"));
-            PARSER.declareString(constructorArg(), new ParseField("first"));
-            PARSER.declareString(constructorArg(), new ParseField("second"));
-        }
-        private static CompareAnalyzers parse(XContentParser parser) throws IOException {
-            XContentLocation location = parser.getTokenLocation();
-            CompareAnalyzers section = PARSER.parse(parser, location);
-            assert parser.currentToken() == Token.END_OBJECT : "End of object required";
-            parser.nextToken(); // throw out the END_OBJECT to conform with other ExecutableSections
-            return section;
-        }
-
-        private final XContentLocation location;
-        private final String index;
-        private final String first;
-        private final String second;
-
-        private CompareAnalyzers(XContentLocation location, String index, String first, String second) {
-            this.location = location;
-            this.index = index;
-            this.first = first;
-            this.second = second;
-        }
-
-        @Override
-        public XContentLocation getLocation() {
-            return location;
-        }
-
-        @Override
-        public void execute(ClientYamlTestExecutionContext executionContext) throws IOException {
-            int size = 100;
-            int maxLength = 15;
-            List<String> testText = new ArrayList<>(size);
-            for (int i = 0; i < size; i++) {
-                /**
-                 * Build a string with a few unicode sequences separated by
-                 * spaces. The unicode sequences aren't going to be of the same
-                 * code page which is a shame because it makes the entire
-                 * string less realistic. But this still provides a fairly
-                 * nice string to compare.
-                 */
-                int spaces = between(0, 5);
-                StringBuilder b = new StringBuilder((spaces + 1) * maxLength);
-                b.append(randomRealisticUnicodeOfCodepointLengthBetween(1, maxLength));
-                for (int t = 0; t < spaces; t++) {
-                    b.append(' ');
-                    b.append(randomRealisticUnicodeOfCodepointLengthBetween(1, maxLength));
-                }
-                testText.add(b.toString()
-                    // Don't look up stashed values
-                    .replace("$", "\\$"));
-            }
-            Map<String, Object> body = new HashMap<>(2);
-            body.put("analyzer", first);
-            body.put("text", testText);
-            ClientYamlTestResponse response = executionContext.callApi("indices.analyze", singletonMap("index", index),
-                    singletonList(body), emptyMap());
-            Iterator<?> firstTokens = ((List<?>) response.evaluate("tokens")).iterator();
-            body.put("analyzer", second);
-            response = executionContext.callApi("indices.analyze", singletonMap("index", index),
-                    singletonList(body), emptyMap());
-            Iterator<?> secondTokens = ((List<?>) response.evaluate("tokens")).iterator();
-
-            Object previousFirst = null;
-            Object previousSecond = null;
-            while (firstTokens.hasNext()) {
-                if (false == secondTokens.hasNext()) {
-                    fail(second + " has fewer tokens than " + first + ". "
-                        + first + " has [" + firstTokens.next() + "] but " + second + " is out of tokens. "
-                        + first + "'s last token was [" + previousFirst + "] and "
-                        + second + "'s last token was' [" + previousSecond + "]");
-                }
-                Map<?, ?> firstToken = (Map<?, ?>) firstTokens.next();
-                Map<?, ?> secondToken = (Map<?, ?>) secondTokens.next();
-                String firstText = (String) firstToken.get("token");
-                String secondText = (String) secondToken.get("token");
-                // Check the text and produce an error message with the utf8 sequence if they don't match.
-                if (false == secondText.equals(firstText)) {
-                    fail("text differs: " + first + " was [" + firstText + "] but " + second + " was [" + secondText
-                        + "]. In utf8 those are\n" + new BytesRef(firstText) + " and\n" + new BytesRef(secondText));
-                }
-                // Now check the whole map just in case the text matches but something else differs
-                assertEquals(firstToken, secondToken);
-                previousFirst = firstToken;
-                previousSecond = secondToken;
-            }
-            if (secondTokens.hasNext()) {
-                fail(second + " has more tokens than " + first + ". "
-                    + second + " has [" + secondTokens.next() + "] but " + first + " is out of tokens. "
-                    + first + "'s last token was [" + previousFirst + "] and "
-                    + second + "'s last token was' [" + previousSecond + "]");
-            }
-        }
-    }
-=======
->>>>>>> 0c7f6570
 }