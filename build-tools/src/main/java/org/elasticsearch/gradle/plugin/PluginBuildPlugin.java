--- conflicted
+++ resolved
@@ -133,7 +133,7 @@
                 });
             }
         });
-<<<<<<< HEAD
+
         final var resolveModuleName = project.getTasks().register("resolveModuleName", t -> {
             t.doLast(task -> {
                 var mainSourceSet = project.getExtensions().getByType(SourceSetContainer.class).getByName(SourceSet.MAIN_SOURCE_SET_NAME);
@@ -167,9 +167,6 @@
                 t.getExtensions().add("resolvedModuleName", moduleName);
             });
         });
-=======
-
->>>>>>> 06b14e57
         final var buildProperties = project.getTasks().register("pluginProperties", Copy.class, copy -> {
             copy.dependsOn(copyPluginPropertiesTemplate);
             copy.from(templateFile);
