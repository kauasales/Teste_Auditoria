/*
 * Copyright Elasticsearch B.V. and/or licensed to Elasticsearch B.V. under one
 * or more contributor license agreements. Licensed under the Elastic License
 * 2.0 and the Server Side Public License, v 1; you may not use this file except
 * in compliance with, at your election, the Elastic License 2.0 or the Server
 * Side Public License, v 1.
 */

package org.elasticsearch.test.rest.yaml;

import com.carrotsearch.randomizedtesting.RandomizedTest;
import com.carrotsearch.randomizedtesting.annotations.TimeoutSuite;

import org.apache.http.HttpHost;
import org.apache.logging.log4j.LogManager;
import org.apache.logging.log4j.Logger;
import org.apache.lucene.tests.util.TimeUnits;
import org.elasticsearch.Version;
import org.elasticsearch.client.Node;
import org.elasticsearch.client.Request;
import org.elasticsearch.client.RequestOptions;
import org.elasticsearch.client.Response;
import org.elasticsearch.client.RestClient;
import org.elasticsearch.client.RestClientBuilder;
import org.elasticsearch.client.WarningsHandler;
import org.elasticsearch.client.sniff.ElasticsearchNodesSniffer;
import org.elasticsearch.cluster.metadata.IndexMetadata;
import org.elasticsearch.common.Strings;
import org.elasticsearch.common.VersionId;
import org.elasticsearch.common.settings.Settings;
import org.elasticsearch.common.xcontent.support.XContentMapValues;
import org.elasticsearch.core.IOUtils;
import org.elasticsearch.test.ClasspathUtils;
import org.elasticsearch.test.rest.ESRestTestCase;
import org.elasticsearch.test.rest.TestFeatureService;
import org.elasticsearch.test.rest.yaml.restspec.ClientYamlSuiteRestApi;
import org.elasticsearch.test.rest.yaml.restspec.ClientYamlSuiteRestSpec;
import org.elasticsearch.test.rest.yaml.section.ClientYamlTestSection;
import org.elasticsearch.test.rest.yaml.section.ClientYamlTestSuite;
import org.elasticsearch.test.rest.yaml.section.ExecutableSection;
import org.elasticsearch.xcontent.NamedXContentRegistry;
import org.elasticsearch.xcontent.ToXContent;
import org.elasticsearch.xcontent.XContentBuilder;
import org.junit.AfterClass;
import org.junit.Before;
import org.junit.BeforeClass;

import java.io.IOException;
import java.nio.file.Files;
import java.nio.file.Path;
import java.util.ArrayList;
import java.util.Arrays;
import java.util.Collections;
import java.util.Comparator;
import java.util.HashMap;
import java.util.HashSet;
import java.util.List;
import java.util.Locale;
import java.util.Map;
import java.util.Map.Entry;
import java.util.Optional;
import java.util.Set;
import java.util.SortedSet;
import java.util.TreeSet;
import java.util.function.Predicate;
import java.util.stream.Collectors;

import static org.elasticsearch.test.rest.yaml.ClientYamlTestExecutionContext.getEsVersion;
import static org.elasticsearch.xcontent.XContentFactory.jsonBuilder;

/**
 * Runs a suite of yaml tests shared with all the official Elasticsearch
 * clients against an elasticsearch cluster.
 *
 * The suite timeout is extended to account for projects with a large number of tests.
 */
@TimeoutSuite(millis = 30 * TimeUnits.MINUTE)
public abstract class ESClientYamlSuiteTestCase extends ESRestTestCase {

    /**
     * Property that allows to control which REST tests get run. Supports comma separated list of tests
     * or directories that contain tests e.g. -Dtests.rest.suite=index,get,create/10_with_id
     */
    public static final String REST_TESTS_SUITE = "tests.rest.suite";
    /**
     * Property that allows to blacklist some of the REST tests based on a comma separated list of globs
     * e.g. "-Dtests.rest.blacklist=get/10_basic/*"
     */
    public static final String REST_TESTS_BLACKLIST = "tests.rest.blacklist";
    /**
     * We use tests.rest.blacklist in build files to blacklist tests; this property enables a user to add additional blacklisted tests on
     * top of the tests blacklisted in the build.
     */
    public static final String REST_TESTS_BLACKLIST_ADDITIONS = "tests.rest.blacklist_additions";
    /**
     * Property that allows to control whether spec validation is enabled or not (default true).
     */
    private static final String REST_TESTS_VALIDATE_SPEC = "tests.rest.validate_spec";

    private static final String TESTS_PATH = "rest-api-spec/test";
    private static final String SPEC_PATH = "rest-api-spec/api";

    /**
     * This separator pattern matches ',' except it is preceded by a '\'.
     * This allows us to support ',' within paths when it is escaped with a slash.
     *
     * For example, the path string "/a/b/c\,d/e/f,/foo/bar,/baz" is separated to "/a/b/c\,d/e/f", "/foo/bar" and "/baz".
     *
     * For reference, this regular expression feature is known as zero-width negative look-behind.
     *
     */
    private static final String PATHS_SEPARATOR = "(?<!\\\\),";

    private static List<BlacklistedPathPatternMatcher> blacklistPathMatchers;
    private static ClientYamlTestExecutionContext restTestExecutionContext;
    private static ClientYamlTestExecutionContext adminExecutionContext;
    private static ClientYamlTestClient clientYamlTestClient;

    private final ClientYamlTestCandidate testCandidate;

    private static ClientYamlSuiteRestSpec restSpecification;

    protected ESClientYamlSuiteTestCase(ClientYamlTestCandidate testCandidate) {
        this.testCandidate = testCandidate;
    }

    private static Settings globalTemplateIndexSettings;

    @BeforeClass
    public static void initializeGlobalTemplateIndexSettings() {
        globalTemplateIndexSettings = usually()
            ? Settings.EMPTY
            : Settings.builder().put(IndexMetadata.SETTING_NUMBER_OF_SHARDS, 2).build();
    }

    @Before
    public void initAndResetContext() throws Exception {
        if (restTestExecutionContext == null) {
            assert adminExecutionContext == null;
            assert blacklistPathMatchers == null;
            final ClientYamlSuiteRestSpec restSpec = ClientYamlSuiteRestSpec.load(SPEC_PATH);
            validateSpec(restSpec);
            restSpecification = restSpec;
            final List<HttpHost> hosts = getClusterHosts();
            final Set<String> nodesVersions = getCachedNodesVersions();
            final String os = readOsFromNodesInfo(adminClient());

<<<<<<< HEAD
=======
            var semanticNodeVersions = nodesVersions.stream()
                .map(ESRestTestCase::parseLegacyVersion)
                .flatMap(Optional::stream)
                .collect(Collectors.toSet());
            final TestFeatureService testFeatureService = createTestFeatureService(
                getClusterStateFeatures(adminClient()),
                semanticNodeVersions
            );

>>>>>>> 6f2f6f34
            logger.info("initializing client, node versions [{}], hosts {}, os [{}]", nodesVersions, hosts, os);

            clientYamlTestClient = initClientYamlTestClient(restSpec, client(), hosts);
            restTestExecutionContext = createRestTestExecutionContext(
                testCandidate,
                clientYamlTestClient,
                nodesVersions,
<<<<<<< HEAD
                ESRestTestCase::clusterHasFeature,
                os
=======
                testFeatureService,
                Set.of(os)
>>>>>>> 6f2f6f34
            );
            adminExecutionContext = new ClientYamlTestExecutionContext(
                testCandidate,
                clientYamlTestClient,
                false,
                nodesVersions,
<<<<<<< HEAD
                ESRestTestCase::clusterHasFeature,
                os
=======
                testFeatureService,
                Set.of(os)
>>>>>>> 6f2f6f34
            );
            final String[] blacklist = resolvePathsProperty(REST_TESTS_BLACKLIST, null);
            blacklistPathMatchers = new ArrayList<>();
            for (final String entry : blacklist) {
                blacklistPathMatchers.add(new BlacklistedPathPatternMatcher(entry));
            }
            final String[] blacklistAdditions = resolvePathsProperty(REST_TESTS_BLACKLIST_ADDITIONS, null);
            for (final String entry : blacklistAdditions) {
                blacklistPathMatchers.add(new BlacklistedPathPatternMatcher(entry));
            }
        }
        assert restTestExecutionContext != null;
        assert adminExecutionContext != null;
        assert blacklistPathMatchers != null;

        // admin context must be available for @After always, regardless of whether the test was blacklisted
        adminExecutionContext.clear();

        restTestExecutionContext.clear();
    }

    /**
     * Create the test execution context. Can be overwritten in sub-implementations of the test if the context needs to be modified.
     */
    protected ClientYamlTestExecutionContext createRestTestExecutionContext(
        ClientYamlTestCandidate clientYamlTestCandidate,
        ClientYamlTestClient clientYamlTestClient,
        final Set<String> nodesVersions,
<<<<<<< HEAD
=======
        final TestFeatureService testFeatureService,
        final Set<String> osList
    ) {
        return createRestTestExecutionContext(
            clientYamlTestCandidate,
            clientYamlTestClient,
            getEsVersion(nodesVersions),
            testFeatureService::clusterHasFeature,
            osList.iterator().next()
        );
    }

    @Deprecated
    protected ClientYamlTestExecutionContext createRestTestExecutionContext(
        ClientYamlTestCandidate clientYamlTestCandidate,
        ClientYamlTestClient clientYamlTestClient,
        final Version esVersion,
>>>>>>> 6f2f6f34
        final Predicate<String> clusterFeaturesPredicate,
        final String os
    ) {
        return new ClientYamlTestExecutionContext(
            clientYamlTestCandidate,
            clientYamlTestClient,
            randomizeContentType(),
            nodesVersions,
            clusterFeaturesPredicate,
            os
        );
    }

    protected ClientYamlTestClient initClientYamlTestClient(
        final ClientYamlSuiteRestSpec restSpec,
        final RestClient restClient,
        final List<HttpHost> hosts
    ) {
        return new ClientYamlTestClient(restSpec, restClient, hosts, this::getClientBuilderWithSniffedHosts);
    }

    @AfterClass
    public static void closeClient() throws IOException {
        try {
            IOUtils.close(clientYamlTestClient);
        } finally {
            blacklistPathMatchers = null;
            restTestExecutionContext = null;
            adminExecutionContext = null;
            clientYamlTestClient = null;
        }
    }

    /**
     * Create parameters for this parameterized test. Uses the
     * {@link ExecutableSection#XCONTENT_REGISTRY list} of executable sections
     * defined in {@link ExecutableSection}.
     */
    public static Iterable<Object[]> createParameters() throws Exception {
        return createParameters(ExecutableSection.XCONTENT_REGISTRY);
    }

    /**
     * Create parameters for this parameterized test.
     */
    public static Iterable<Object[]> createParameters(NamedXContentRegistry executeableSectionRegistry) throws Exception {
        return createParameters(executeableSectionRegistry, null);
    }

    /**
     * Create parameters for this parameterized test.
     */
    public static Iterable<Object[]> createParameters(String[] testPaths) throws Exception {
        return createParameters(ExecutableSection.XCONTENT_REGISTRY, testPaths);
    }

    /**
     * Create parameters for this parameterized test.
     *
     * @param executeableSectionRegistry registry of executable sections
     * @param testPaths list of paths to explicitly search for tests. If <code>null</code> then include all tests in root path.
     * @return list of test candidates.
     * @throws Exception
     */
    public static Iterable<Object[]> createParameters(NamedXContentRegistry executeableSectionRegistry, String[] testPaths)
        throws Exception {
        if (testPaths != null && System.getProperty(REST_TESTS_SUITE) != null) {
            throw new IllegalArgumentException("The '" + REST_TESTS_SUITE + "' system property is not supported with explicit test paths.");
        }

        // default to all tests under the test root
        String[] paths = testPaths == null ? resolvePathsProperty(REST_TESTS_SUITE, "") : testPaths;
        Map<String, Set<Path>> yamlSuites = loadSuites(paths);
        List<ClientYamlTestSuite> suites = new ArrayList<>();
        IllegalArgumentException validationException = null;
        // yaml suites are grouped by directory (effectively by api)
        for (String api : yamlSuites.keySet()) {
            List<Path> yamlFiles = new ArrayList<>(yamlSuites.get(api));
            for (Path yamlFile : yamlFiles) {
                ClientYamlTestSuite suite = ClientYamlTestSuite.parse(executeableSectionRegistry, api, yamlFile);
                suites.add(suite);
                try {
                    suite.validate();
                } catch (IllegalArgumentException e) {
                    if (validationException == null) {
                        validationException = new IllegalArgumentException(
                            "Validation errors for the following test suites:\n- " + e.getMessage()
                        );
                    } else {
                        String previousMessage = validationException.getMessage();
                        Throwable[] suppressed = validationException.getSuppressed();
                        validationException = new IllegalArgumentException(previousMessage + "\n- " + e.getMessage());
                        for (Throwable t : suppressed) {
                            validationException.addSuppressed(t);
                        }
                    }
                    validationException.addSuppressed(e);
                }
            }
        }

        if (validationException != null) {
            throw validationException;
        }

        List<Object[]> tests = new ArrayList<>();
        for (ClientYamlTestSuite yamlTestSuite : suites) {
            for (ClientYamlTestSection testSection : yamlTestSuite.getTestSections()) {
                tests.add(new Object[] { new ClientYamlTestCandidate(yamlTestSuite, testSection) });
            }
        }
        // sort the candidates so they will always be in the same order before being shuffled, for repeatability
        tests.sort(Comparator.comparing(o -> ((ClientYamlTestCandidate) o[0]).getTestPath()));
        return tests;
    }

    /** Find all yaml suites that match the given list of paths from the root test path. */
    // pkg private for tests
    static Map<String, Set<Path>> loadSuites(String... paths) throws Exception {
        Map<String, Set<Path>> files = new HashMap<>();
        Path[] roots = ClasspathUtils.findFilePaths(ESClientYamlSuiteTestCase.class.getClassLoader(), TESTS_PATH);
        for (Path root : roots) {
            for (String strPath : paths) {
                Path path = root.resolve(strPath);
                if (Files.isDirectory(path)) {
                    try (var filesStream = Files.walk(path)) {
                        filesStream.forEach(file -> {
                            if (file.toString().endsWith(".yml")) {
                                addSuite(root, file, files);
                            } else if (file.toString().endsWith(".yaml")) {
                                throw new IllegalArgumentException("yaml files are no longer supported: " + file);
                            }
                        });
                    }
                } else {
                    path = root.resolve(strPath + ".yml");
                    assert Files.exists(path) : "Path " + path + " does not exist in YAML test root";
                    addSuite(root, path, files);
                }
            }
        }
        return files;
    }

    /** Add a single suite file to the set of suites. */
    private static void addSuite(Path root, Path file, Map<String, Set<Path>> files) {
        String groupName = root.relativize(file.getParent()).toString();
        Set<Path> filesSet = files.get(groupName);
        if (filesSet == null) {
            filesSet = new HashSet<>();
            files.put(groupName, filesSet);
        }

        filesSet.add(file);
        List<String> fileNames = filesSet.stream().map(p -> p.getFileName().toString()).toList();
        if (Collections.frequency(fileNames, file.getFileName().toString()) > 1) {
            Logger logger = LogManager.getLogger(ESClientYamlSuiteTestCase.class);
            logger.warn(
                "Found duplicate test name ["
                    + groupName
                    + "/"
                    + file.getFileName()
                    + "] on the class path. "
                    + "This can result in class loader dependent execution commands and reproduction commands "
                    + "(will add #2 to one of the test names dependent on the classloading order)"
            );
        }
    }

    private static String[] resolvePathsProperty(String propertyName, String defaultValue) {
        String property = System.getProperty(propertyName);
        if (Strings.hasLength(property) == false) {
            return defaultValue == null ? Strings.EMPTY_ARRAY : new String[] { defaultValue };
        } else {
            return property.split(PATHS_SEPARATOR);
        }
    }

    protected ClientYamlTestExecutionContext getAdminExecutionContext() {
        return adminExecutionContext;
    }

    static ClientYamlSuiteRestSpec getRestSpec() {
        return restSpecification;
    }

    private static void validateSpec(ClientYamlSuiteRestSpec restSpec) {
        boolean validateSpec = RandomizedTest.systemPropertyAsBoolean(REST_TESTS_VALIDATE_SPEC, true);
        if (validateSpec) {
            StringBuilder errorMessage = new StringBuilder();
            for (ClientYamlSuiteRestApi restApi : restSpec.getApis()) {
                if (restApi.isBodySupported()) {
                    for (ClientYamlSuiteRestApi.Path path : restApi.getPaths()) {
                        List<String> methodsList = Arrays.asList(path.methods());
                        if (methodsList.contains("GET") && restApi.isBodySupported()) {
                            if (methodsList.contains("POST") == false) {
                                errorMessage.append("\n- ")
                                    .append(restApi.getName())
                                    .append(" supports GET with a body but doesn't support POST");
                            }
                        }
                    }
                }
            }
            if (errorMessage.length() > 0) {
                throw new IllegalArgumentException(errorMessage.toString());
            }
        }
    }

    static String readOsFromNodesInfo(RestClient restClient) throws IOException {
        final Request request = new Request("GET", "/_nodes/os");
        Response response = restClient.performRequest(request);
        ClientYamlTestResponse restTestResponse = new ClientYamlTestResponse(response);
        SortedSet<String> osPrettyNames = new TreeSet<>();

        @SuppressWarnings("unchecked")
        final Map<String, Object> nodes = (Map<String, Object>) restTestResponse.evaluate("nodes");

        for (Entry<String, Object> node : nodes.entrySet()) {
            @SuppressWarnings("unchecked")
            Map<String, Object> nodeInfo = (Map<String, Object>) node.getValue();

            osPrettyNames.add((String) XContentMapValues.extractValue("os.pretty_name", nodeInfo));
        }

        assert osPrettyNames.isEmpty() == false : "no os found";

        // Although in theory there should only be one element as all nodes are running on the same machine,
        // in reality there can be two in mixed version clusters if different Java versions report the OS
        // name differently. This has been observed to happen on Windows, where Java needs to be updated to
        // recognize new Windows versions, and until this update has been done the newest version of Windows
        // is reported as the previous one. In this case taking the last alphabetically is likely to be most
        // accurate, for example if "Windows Server 2016" and "Windows Server 2019" are reported by different
        // Java versions then Windows Server 2019 is likely to be correct.
        return osPrettyNames.last();
    }

    public void test() throws IOException {
        // skip test if it matches one of the blacklist globs
        for (BlacklistedPathPatternMatcher blacklistedPathMatcher : blacklistPathMatchers) {
            String testPath = testCandidate.getSuitePath() + "/" + testCandidate.getTestSection().getName();
            assumeFalse(
                "[" + testCandidate.getTestPath() + "] skipped, reason: blacklisted",
                blacklistedPathMatcher.isSuffixMatch(testPath)
            );
        }

        // Try to extract the minimum node version. Assume CURRENT if nodes have non-semantic versions
        // TODO: after https://github.com/elastic/elasticsearch/pull/103404 is merged, we can push this logic into SkipVersionContext.
        // This way will have version parsing only when we actually have to skip on a version, we can remove the default and throw an
        // IllegalArgumentException instead (attempting to skip on version where version is not semantic)
        var oldestNodeVersion = restTestExecutionContext.nodesVersions()
            .stream()
            .map(ESRestTestCase::parseLegacyVersion)
            .flatMap(Optional::stream)
            .min(VersionId::compareTo)
            .orElse(Version.CURRENT);

        // skip test if the whole suite (yaml file) is disabled
        assumeFalse(
            testCandidate.getSetupSection().getSkipSection().getSkipMessage(testCandidate.getSuitePath()),
            testCandidate.getSetupSection().getSkipSection().skip(oldestNodeVersion)
        );
        // skip test if the whole suite (yaml file) is disabled
        assumeFalse(
            testCandidate.getTeardownSection().getSkipSection().getSkipMessage(testCandidate.getSuitePath()),
            testCandidate.getTeardownSection().getSkipSection().skip(oldestNodeVersion)
        );
        // skip test if test section is disabled
        assumeFalse(
            testCandidate.getTestSection().getSkipSection().getSkipMessage(testCandidate.getTestPath()),
            testCandidate.getTestSection().getSkipSection().skip(oldestNodeVersion)
        );
        // skip test if os is excluded
        assumeFalse(
            testCandidate.getTestSection().getSkipSection().getSkipMessage(testCandidate.getTestPath()),
            testCandidate.getTestSection().getSkipSection().skip(restTestExecutionContext.os())
        );

        // let's check that there is something to run, otherwise there might be a problem with the test section
        if (testCandidate.getTestSection().getExecutableSections().size() == 0) {
            throw new IllegalArgumentException("No executable sections loaded for [" + testCandidate.getTestPath() + "]");
        }

        assumeFalse(
            "[" + testCandidate.getTestPath() + "] skipped, reason: in fips 140 mode",
            inFipsJvm() && testCandidate.getTestSection().getSkipSection().getFeatures().contains("fips_140")
        );

        final Settings globalTemplateSettings = getGlobalTemplateSettings(testCandidate.getTestSection().getSkipSection().getFeatures());
        if (globalTemplateSettings.isEmpty() == false && ESRestTestCase.has(ProductFeature.LEGACY_TEMPLATES)) {

            final XContentBuilder template = jsonBuilder();
            template.startObject();
            {
                template.array("index_patterns", "*");
                template.startObject("settings");
                globalTemplateSettings.toXContent(template, ToXContent.EMPTY_PARAMS);
                template.endObject();
            }
            template.endObject();

            final Request request = new Request("PUT", "/_template/global");
            request.setJsonEntity(Strings.toString(template));
            // Because not all case have transitioned to a composable template, it's possible that
            // this can overlap an installed composable template since this is a global (*)
            // template. In order to avoid this failing the test, we override the warnings handler
            // to be permissive in this case. This can be removed once all tests use composable
            // templates instead of legacy templates
            RequestOptions.Builder builder = RequestOptions.DEFAULT.toBuilder();
            builder.setWarningsHandler(WarningsHandler.PERMISSIVE);
            request.setOptions(builder.build());
            adminClient().performRequest(request);
        }

        if (skipSetupSections() == false && testCandidate.getSetupSection().isEmpty() == false) {
            logger.debug("start setup test [{}]", testCandidate.getTestPath());
            for (ExecutableSection executableSection : testCandidate.getSetupSection().getExecutableSections()) {
                executeSection(executableSection);
            }
            logger.debug("end setup test [{}]", testCandidate.getTestPath());
        }

        restTestExecutionContext.clear();

        try {
            for (ExecutableSection executableSection : testCandidate.getTestSection().getExecutableSections()) {
                executeSection(executableSection);
            }
        } finally {
            logger.debug("start teardown test [{}]", testCandidate.getTestPath());
            for (ExecutableSection doSection : testCandidate.getTeardownSection().getDoSections()) {
                executeSection(doSection);
            }
            logger.debug("end teardown test [{}]", testCandidate.getTestPath());
        }
    }

    protected Settings getGlobalTemplateSettings(List<String> features) {
        if (features.contains("default_shards")) {
            return Settings.EMPTY;
        } else {
            return globalTemplateIndexSettings;
        }
    }

    protected boolean skipSetupSections() {
        return false;
    }

    /**
     * Execute an {@link ExecutableSection}, careful to log its place of origin on failure.
     */
    private void executeSection(ExecutableSection executableSection) {
        try {
            executableSection.execute(restTestExecutionContext);
        } catch (AssertionError | Exception e) {
            // Dump the original yaml file, if available, for reference.
            Optional<Path> file = testCandidate.getRestTestSuite().getFile();
            if (file.isPresent()) {
                try {
                    logger.info("Dump test yaml [{}] on failure:\n{}", file.get(), Files.readString(file.get()));
                } catch (IOException ex) {
                    logger.info("Did not dump test yaml [{}] on failure due to an exception [{}]", file.get(), ex);
                }
            }
            // Dump the stash on failure. Instead of dumping it in true json we escape `\n`s so stack traces are easier to read
            logger.info(
                "Stash dump on test failure [{}]",
                Strings.toString(restTestExecutionContext.stash(), true, true)
                    .replace("\\n", "\n")
                    .replace("\\r", "\r")
                    .replace("\\t", "\t")
            );
            if (e instanceof AssertionError) {
                throw new AssertionError(errorMessage(executableSection, e), e);
            } else {
                throw new RuntimeException(errorMessage(executableSection, e), e);
            }
        }
    }

    private String errorMessage(ExecutableSection executableSection, Throwable t) {
        return "Failure at [" + testCandidate.getSuitePath() + ":" + executableSection.getLocation().lineNumber() + "]: " + t.getMessage();
    }

    protected boolean randomizeContentType() {
        return true;
    }

    /**
     * Sniff the cluster for host metadata and return a
     * {@link RestClientBuilder} for a client with that metadata.
     */
    protected final RestClientBuilder getClientBuilderWithSniffedHosts() throws IOException {
        ElasticsearchNodesSniffer.Scheme scheme = ElasticsearchNodesSniffer.Scheme.valueOf(getProtocol().toUpperCase(Locale.ROOT));
        ElasticsearchNodesSniffer sniffer = new ElasticsearchNodesSniffer(
            adminClient(),
            ElasticsearchNodesSniffer.DEFAULT_SNIFF_REQUEST_TIMEOUT,
            scheme
        );
        RestClientBuilder builder = RestClient.builder(sniffer.sniff().toArray(new Node[0]));
        configureClient(builder, restClientSettings());
        return builder;
    }

    public ClientYamlTestCandidate getTestCandidate() {
        return testCandidate;
    }
}<|MERGE_RESOLUTION|>--- conflicted
+++ resolved
@@ -62,10 +62,8 @@
 import java.util.Set;
 import java.util.SortedSet;
 import java.util.TreeSet;
-import java.util.function.Predicate;
 import java.util.stream.Collectors;
 
-import static org.elasticsearch.test.rest.yaml.ClientYamlTestExecutionContext.getEsVersion;
 import static org.elasticsearch.xcontent.XContentFactory.jsonBuilder;
 
 /**
@@ -145,8 +143,8 @@
             final Set<String> nodesVersions = getCachedNodesVersions();
             final String os = readOsFromNodesInfo(adminClient());
 
-<<<<<<< HEAD
-=======
+            logger.info("initializing client, node versions [{}], hosts {}, os [{}]", nodesVersions, hosts, os);
+
             var semanticNodeVersions = nodesVersions.stream()
                 .map(ESRestTestCase::parseLegacyVersion)
                 .flatMap(Optional::stream)
@@ -156,7 +154,6 @@
                 semanticNodeVersions
             );
 
->>>>>>> 6f2f6f34
             logger.info("initializing client, node versions [{}], hosts {}, os [{}]", nodesVersions, hosts, os);
 
             clientYamlTestClient = initClientYamlTestClient(restSpec, client(), hosts);
@@ -164,26 +161,16 @@
                 testCandidate,
                 clientYamlTestClient,
                 nodesVersions,
-<<<<<<< HEAD
-                ESRestTestCase::clusterHasFeature,
-                os
-=======
                 testFeatureService,
                 Set.of(os)
->>>>>>> 6f2f6f34
             );
             adminExecutionContext = new ClientYamlTestExecutionContext(
                 testCandidate,
                 clientYamlTestClient,
                 false,
                 nodesVersions,
-<<<<<<< HEAD
-                ESRestTestCase::clusterHasFeature,
-                os
-=======
                 testFeatureService,
                 Set.of(os)
->>>>>>> 6f2f6f34
             );
             final String[] blacklist = resolvePathsProperty(REST_TESTS_BLACKLIST, null);
             blacklistPathMatchers = new ArrayList<>();
@@ -212,36 +199,16 @@
         ClientYamlTestCandidate clientYamlTestCandidate,
         ClientYamlTestClient clientYamlTestClient,
         final Set<String> nodesVersions,
-<<<<<<< HEAD
-=======
         final TestFeatureService testFeatureService,
-        final Set<String> osList
-    ) {
-        return createRestTestExecutionContext(
-            clientYamlTestCandidate,
-            clientYamlTestClient,
-            getEsVersion(nodesVersions),
-            testFeatureService::clusterHasFeature,
-            osList.iterator().next()
-        );
-    }
-
-    @Deprecated
-    protected ClientYamlTestExecutionContext createRestTestExecutionContext(
-        ClientYamlTestCandidate clientYamlTestCandidate,
-        ClientYamlTestClient clientYamlTestClient,
-        final Version esVersion,
->>>>>>> 6f2f6f34
-        final Predicate<String> clusterFeaturesPredicate,
-        final String os
+        final Set<String> osSet
     ) {
         return new ClientYamlTestExecutionContext(
             clientYamlTestCandidate,
             clientYamlTestClient,
             randomizeContentType(),
             nodesVersions,
-            clusterFeaturesPredicate,
-            os
+            testFeatureService,
+            osSet
         );
     }
 
