--- conflicted
+++ resolved
@@ -42,17 +42,6 @@
                     Arrays.fill((Object[]) ref, 0, Array.getLength(ref), null);
                 } else if (ref instanceof byte[]) {
                     Arrays.fill((byte[]) ref, 0, Array.getLength(ref), (byte) random.nextInt(256));
-<<<<<<< HEAD
-                } else if (ref instanceof long[]) {
-                    Arrays.fill((long[]) ref, 0, Array.getLength(ref), random.nextLong());
-                } else if (ref instanceof int[]) {
-                    Arrays.fill((int[]) ref, 0, Array.getLength(ref), random.nextInt());
-                } else if (ref instanceof double[]) {
-                    Arrays.fill((double[]) ref, 0, Array.getLength(ref), random.nextDouble() - 0.5);
-                } else if (ref instanceof float[]) {
-                    Arrays.fill((float[]) ref, 0, Array.getLength(ref), random.nextFloat() - 0.5f);
-=======
->>>>>>> d90fa4eb
                 } else {
                     for (int i = 0; i < Array.getLength(ref); ++i) {
                         Array.set(ref, i, (byte) random.nextInt(256));
@@ -79,27 +68,6 @@
         final V<byte[]> page = super.bytePage(clear);
         if (clear == false) {
             Arrays.fill(page.v(), 0, page.v().length, (byte) random.nextInt(1 << 8));
-<<<<<<< HEAD
-        }
-        return wrap(page);
-    }
-
-    @Override
-    public V<int[]> intPage(boolean clear) {
-        final V<int[]> page = super.intPage(clear);
-        if (clear == false) {
-            Arrays.fill(page.v(), 0, page.v().length, random.nextInt());
-        }
-        return wrap(page);
-    }
-
-    @Override
-    public V<long[]> longPage(boolean clear) {
-        final V<long[]> page = super.longPage(clear);
-        if (clear == false) {
-            Arrays.fill(page.v(), 0, page.v().length, random.nextLong());
-=======
->>>>>>> d90fa4eb
         }
         return wrap(page);
     }
