--- conflicted
+++ resolved
@@ -23,48 +23,27 @@
  */
 public class MockSinglePrioritizingExecutor extends PrioritizedEsThreadPoolExecutor {
 
-<<<<<<< HEAD
     public MockSinglePrioritizingExecutor(
         String nodeName,
         String nodeId,
         DeterministicTaskQueue deterministicTaskQueue,
         ThreadPool threadPool
     ) {
-        super(
-            nodeName,
-            0,
-            1,
-            0L,
-            TimeUnit.MILLISECONDS,
-            r -> new Thread() {
-                @Override
-                public void start() {
-                    deterministicTaskQueue.scheduleNow(new Runnable() {
-                        @Override
-                        public void run() {
-                            try {
-                                try (CloseableThreadContext.Instance ignored = CloseableThreadContext.put(
-                                    NODE_ID_LOG_CONTEXT_KEY,
-                                    '{' + nodeName + "}{" + nodeId + '}'
-                                )) {
-                                    r.run();
-                                }
-                            } catch (KillWorkerError kwe) {
-                                // hacks everywhere
-                            }
-=======
-    public MockSinglePrioritizingExecutor(String name, DeterministicTaskQueue deterministicTaskQueue, ThreadPool threadPool) {
-        super(name, 0, 1, 0L, TimeUnit.MILLISECONDS, r -> new Thread() {
+        super(nodeName, 0, 1, 0L, TimeUnit.MILLISECONDS, r -> new Thread() {
             @Override
             public void start() {
                 deterministicTaskQueue.scheduleNow(new Runnable() {
                     @Override
                     public void run() {
-                        try {
+                        try (
+                            CloseableThreadContext.Instance ignored = CloseableThreadContext.put(
+                                NODE_ID_LOG_CONTEXT_KEY,
+                                '{' + nodeName + "}{" + nodeId + '}'
+                            )
+                        ) {
                             r.run();
                         } catch (KillWorkerError kwe) {
                             // hacks everywhere
->>>>>>> 12ad399c
                         }
                     }
 
