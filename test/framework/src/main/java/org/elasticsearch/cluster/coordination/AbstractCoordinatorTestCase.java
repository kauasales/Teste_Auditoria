--- conflicted
+++ resolved
@@ -841,13 +841,8 @@
                 final AllocationService allocationService = ESAllocationTestCase.createAllocationService(Settings.EMPTY);
                 coordinator = new Coordinator("test_node", settings, clusterSettings, transportService, writableRegistry(),
                     allocationService, masterService, this::getPersistedState,
-<<<<<<< HEAD
                     Cluster.this::provideSeedHosts, clusterApplierService, onJoinValidators, Randomness.get(), (s, r) -> {},
-                    ElectionStrategy.DEFAULT_INSTANCE);
-=======
-                    Cluster.this::provideSeedHosts, clusterApplierService, onJoinValidators, Randomness.get(), s -> {},
                     getElectionStrategy());
->>>>>>> 1f3a45cf
                 masterService.setClusterStatePublisher(coordinator);
                 final GatewayService gatewayService = new GatewayService(settings, allocationService, clusterService,
                     deterministicTaskQueue.getThreadPool(this::onNode), null, coordinator);
