--- conflicted
+++ resolved
@@ -118,11 +118,7 @@
     }
 
     @Override
-<<<<<<< HEAD
-    public void preProcess(boolean rewrite) {}
-=======
     public void preProcess() {}
->>>>>>> d90fa4eb
 
     @Override
     public Query buildFilteredQuery(Query query) {
