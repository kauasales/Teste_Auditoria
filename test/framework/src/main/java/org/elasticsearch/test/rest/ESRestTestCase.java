--- conflicted
+++ resolved
@@ -2101,8 +2101,6 @@
         return minVersion;
     }
 
-<<<<<<< HEAD
-=======
     private static Optional<Version> parseLegacyVersion(String version) {
         var semanticVersionMatcher = SEMANTIC_VERSION_PATTERN.matcher(version);
         if (semanticVersionMatcher.matches()) {
@@ -2111,7 +2109,6 @@
         return Optional.empty();
     }
 
->>>>>>> fdf51ac8
     /**
      * Wait for the license to be applied and active. The specified admin client is used to check the license and this is done using
      * {@link ESTestCase#assertBusy(CheckedRunnable)} to give some time to the License to be applied on nodes.
