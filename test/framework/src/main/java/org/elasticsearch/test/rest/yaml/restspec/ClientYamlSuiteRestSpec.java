--- conflicted
+++ resolved
@@ -18,14 +18,6 @@
  */
 package org.elasticsearch.test.rest.yaml.restspec;
 
-<<<<<<< HEAD
-import org.elasticsearch.common.io.PathUtils;
-=======
-import org.elasticsearch.common.xcontent.NamedXContentRegistry;
->>>>>>> a9731975
-import org.elasticsearch.common.xcontent.XContentParser;
-import org.elasticsearch.common.xcontent.json.JsonXContent;
-
 import java.io.IOException;
 import java.io.InputStream;
 import java.io.UncheckedIOException;
@@ -35,11 +27,13 @@
 import java.util.HashMap;
 import java.util.HashSet;
 import java.util.Map;
-<<<<<<< HEAD
+import java.util.Set;
 import java.util.stream.Stream;
-=======
-import java.util.Set;
->>>>>>> a9731975
+
+import org.elasticsearch.common.io.PathUtils;
+import org.elasticsearch.common.xcontent.NamedXContentRegistry;
+import org.elasticsearch.common.xcontent.XContentParser;
+import org.elasticsearch.common.xcontent.json.JsonXContent;
 
 /**
  * Holds the specification used to turn {@code do} actions in the YAML suite into REST api calls.
@@ -67,9 +61,6 @@
     }
 
     /**
-<<<<<<< HEAD
-     * Parses the complete set of REST spec available under the provided directory
-=======
      * Returns whether the provided parameter is one of those parameters that are supported by all Elasticsearch api
      */
     public boolean isGlobalParameter(String param) {
@@ -86,75 +77,56 @@
 
     /**
      * Parses the complete set of REST spec available under the provided directories
->>>>>>> a9731975
      */
     public static ClientYamlSuiteRestSpec load(String classpathPrefix) throws Exception {
         Path dir = PathUtils.get(ClientYamlSuiteRestSpec.class.getResource(classpathPrefix).toURI());
         ClientYamlSuiteRestSpec restSpec = new ClientYamlSuiteRestSpec();
         ClientYamlSuiteRestApiParser restApiParser = new ClientYamlSuiteRestApiParser();
-<<<<<<< HEAD
         try (Stream<Path> stream = Files.walk(dir)) {
             stream.forEach(item -> {
                 if (item.toString().endsWith(".json")) {
-                    restSpec.addApi(parseSpecFile(restApiParser, item));
-=======
-        for (String path : paths) {
-            for (Path jsonFile : FileUtils.findJsonSpec(fileSystem, optionalPathPrefix, path)) {
-                try (InputStream stream = Files.newInputStream(jsonFile)) {
-                    String filename = jsonFile.getFileName().toString();
-                    try (XContentParser parser = JsonXContent.jsonXContent.createParser(NamedXContentRegistry.EMPTY, stream)) {
-                        if (filename.equals("_common.json")) {
-                            String currentFieldName = null;
-                            while (parser.nextToken() != XContentParser.Token.END_OBJECT) {
-                                if (parser.currentToken() == XContentParser.Token.FIELD_NAME) {
-                                    currentFieldName = parser.currentName();
-                                } else if (parser.currentToken() == XContentParser.Token.START_OBJECT
-                                        && "params".equals(currentFieldName)) {
-                                    while (parser.nextToken() == XContentParser.Token.FIELD_NAME) {
-                                        String param = parser.currentName();
-                                        if (restSpec.globalParameters.contains(param)) {
-                                            throw new IllegalArgumentException("Found duplicate global param [" + param + "]");
-                                        }
-                                        restSpec.globalParameters.add(param);
-                                        parser.nextToken();
-                                        if (parser.currentToken() != XContentParser.Token.START_OBJECT) {
-                                            throw new IllegalArgumentException("Expected params field in rest api definition to " +
-                                                    "contain an object");
-                                        }
-                                        parser.skipChildren();
-                                    }
-                                }
-                            }
-                        } else {
-                            ClientYamlSuiteRestApi restApi = restApiParser.parse(jsonFile.toString(), parser);
-                            String expectedApiName = filename.substring(0, filename.lastIndexOf('.'));
-                            if (restApi.getName().equals(expectedApiName) == false) {
-                                throw new IllegalArgumentException("found api [" + restApi.getName() + "] in [" + jsonFile.toString() +
-                                        "]. " + "Each api is expected to have the same name as the file that defines it.");
-                            }
-                            restSpec.addApi(restApi);
-                        }
-                    }
-                } catch (Exception ex) {
-                    throw new IOException("Can't parse rest spec file: [" + jsonFile + "]", ex);
->>>>>>> a9731975
+                    parseSpecFile(restApiParser, item, restSpec);
                 }
             });
         }
         return restSpec;
     }
 
-    private static ClientYamlSuiteRestApi parseSpecFile(ClientYamlSuiteRestApiParser restApiParser, Path jsonFile) {
+    private static void parseSpecFile(ClientYamlSuiteRestApiParser restApiParser, Path jsonFile, ClientYamlSuiteRestSpec restSpec) {
         try (InputStream stream = Files.newInputStream(jsonFile)) {
-            try (XContentParser parser = JsonXContent.jsonXContent.createParser(stream)) {
-                ClientYamlSuiteRestApi restApi = restApiParser.parse(jsonFile.toString(), parser);
+            try (XContentParser parser = JsonXContent.jsonXContent.createParser(NamedXContentRegistry.EMPTY, stream)) {
                 String filename = jsonFile.getFileName().toString();
-                String expectedApiName = filename.substring(0, filename.lastIndexOf('.'));
-                if (restApi.getName().equals(expectedApiName) == false) {
-                    throw new IllegalArgumentException("found api [" + restApi.getName() + "] in [" + jsonFile.toString() + "]. " +
-                        "Each api is expected to have the same name as the file that defines it.");
+                if (filename.equals("_common.json")) {
+                    String currentFieldName = null;
+                    while (parser.nextToken() != XContentParser.Token.END_OBJECT) {
+                        if (parser.currentToken() == XContentParser.Token.FIELD_NAME) {
+                            currentFieldName = parser.currentName();
+                        } else if (parser.currentToken() == XContentParser.Token.START_OBJECT
+                            && "params".equals(currentFieldName)) {
+                            while (parser.nextToken() == XContentParser.Token.FIELD_NAME) {
+                                String param = parser.currentName();
+                                if (restSpec.globalParameters.contains(param)) {
+                                    throw new IllegalArgumentException("Found duplicate global param [" + param + "]");
+                                }
+                                restSpec.globalParameters.add(param);
+                                parser.nextToken();
+                                if (parser.currentToken() != XContentParser.Token.START_OBJECT) {
+                                    throw new IllegalArgumentException("Expected params field in rest api definition to " +
+                                        "contain an object");
+                                }
+                                parser.skipChildren();
+                            }
+                        }
+                    }
+                } else {
+                    ClientYamlSuiteRestApi restApi = restApiParser.parse(jsonFile.toString(), parser);
+                    String expectedApiName = filename.substring(0, filename.lastIndexOf('.'));
+                    if (restApi.getName().equals(expectedApiName) == false) {
+                        throw new IllegalArgumentException("found api [" + restApi.getName() + "] in [" + jsonFile.toString() + "]. " +
+                            "Each api is expected to have the same name as the file that defines it.");
+                    }
+                    restSpec.addApi(restApi);
                 }
-                return restApi;
             }
         } catch (IOException ex) {
             throw new UncheckedIOException("Can't parse rest spec file: [" + jsonFile + "]", ex);
