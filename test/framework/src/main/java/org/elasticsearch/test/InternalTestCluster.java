--- conflicted
+++ resolved
@@ -661,13 +661,8 @@
             // we clone this here since in the case of a node restart we might need it again
             secureSettings = ((MockSecureSettings) secureSettings).clone();
         }
-        final Settings nodeSettings = finalSettings.build();
         MockNode node = new MockNode(
-<<<<<<< HEAD
                 settings,
-=======
-                nodeSettings,
->>>>>>> 344917ef
                 plugins,
                 nodeConfigurationSource.nodeConfigPath(nodeId),
                 forbidPrivateIndexSettings);
@@ -682,7 +677,7 @@
         } catch (IOException e) {
             throw new UncheckedIOException(e);
         }
-        return new NodeAndClient(name, node, nodeSettings, nodeId);
+        return new NodeAndClient(name, node, settings, nodeId);
     }
 
     private String getNodePrefix(Settings settings) {
