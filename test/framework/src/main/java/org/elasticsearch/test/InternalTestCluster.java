--- conflicted
+++ resolved
@@ -276,12 +276,8 @@
             nodePrefix,
             mockPlugins,
             clientWrapper,
-<<<<<<< HEAD
-            true
-=======
             true,
             false
->>>>>>> d90fa4eb
         );
     }
 
@@ -298,12 +294,8 @@
         final String nodePrefix,
         final Collection<Class<? extends Plugin>> mockPlugins,
         final Function<Client, Client> clientWrapper,
-<<<<<<< HEAD
-        final boolean forbidPrivateIndexSettings
-=======
         final boolean forbidPrivateIndexSettings,
         final boolean forceSingleDataPath
->>>>>>> d90fa4eb
     ) {
         super(clusterSeed);
         this.autoManageMasterNodes = autoManageMasterNodes;
@@ -573,24 +565,11 @@
         }
 
         if (random.nextBoolean()) {
-<<<<<<< HEAD
-            String ctx = randomFrom(random, ScriptModule.CORE_CONTEXTS.keySet());
-            builder.put(
-                ScriptService.SCRIPT_CACHE_SIZE_SETTING.getConcreteSettingForNamespace(ctx).getKey(),
-                RandomNumbers.randomIntBetween(random, 0, 2000)
-            );
-        }
-        if (random.nextBoolean()) {
-            String ctx = randomFrom(random, ScriptModule.CORE_CONTEXTS.keySet());
-            builder.put(
-                ScriptService.SCRIPT_CACHE_EXPIRE_SETTING.getConcreteSettingForNamespace(ctx).getKey(),
-=======
             builder.put(ScriptService.SCRIPT_GENERAL_CACHE_SIZE_SETTING.getKey(), RandomNumbers.randomIntBetween(random, 0, 2000));
         }
         if (random.nextBoolean()) {
             builder.put(
                 ScriptService.SCRIPT_GENERAL_CACHE_EXPIRE_SETTING.getKey(),
->>>>>>> d90fa4eb
                 timeValueMillis(RandomNumbers.randomIntBetween(random, 750, 10000000)).getStringRep()
             );
         }
@@ -2303,14 +2282,7 @@
                 IndexRouting indexRouting = IndexRouting.fromIndexMetadata(clusterState.metadata().getIndexSafe(index));
                 while (true) {
                     String routing = RandomStrings.randomAsciiLettersOfLength(random, 10);
-<<<<<<< HEAD
-                    final int targetShard = operationRouting.indexShards(clusterState, index.getName(), indexRouting, null, routing)
-                        .shardId()
-                        .getId();
-                    if (shard == targetShard) {
-=======
                     if (shard == indexRouting.indexShard(null, routing, null, null)) {
->>>>>>> d90fa4eb
                         return routing;
                     }
                 }
