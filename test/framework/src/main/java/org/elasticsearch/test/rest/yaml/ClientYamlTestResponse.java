--- conflicted
+++ resolved
@@ -53,14 +53,9 @@
         this.response = response;
         if (response.getEntity() != null) {
             String contentType = response.getHeader("Content-Type");
-<<<<<<< HEAD
-            //Do not know about sql media types. relies on null
-            this.bodyContentType = getContentTypeIgnoreExceptions(contentType);            try {
-=======
 
             this.bodyContentType = getContentTypeIgnoreExceptions(contentType);
             try {
->>>>>>> b908bfeb
                 byte[] bytes = EntityUtils.toByteArray(response.getEntity());
                 //skip parsing if we got text back (e.g. if we called _cat apis)
                 if (bodyContentType != null) {
@@ -77,15 +72,12 @@
         }
     }
 
-<<<<<<< HEAD
-=======
     /**
      * A content type returned on a response can be a media type defined outside XContentType (for instance plain/text, plain/csv etc).
      * This means that the response cannot be parsed.DefaultHttpHeaders
      * Also in testing there is no access to media types defined outside of XContentType.
      * Therefore a null has to be returned if a response content-type has a mediatype not defined in XContentType.
      */
->>>>>>> b908bfeb
     private XContentType getContentTypeIgnoreExceptions(String contentType) {
         try {
             return XContentType.fromMediaType(contentType);
