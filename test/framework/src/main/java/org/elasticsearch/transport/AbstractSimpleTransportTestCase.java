/*
 * Copyright Elasticsearch B.V. and/or licensed to Elasticsearch B.V. under one
 * or more contributor license agreements. Licensed under the Elastic License
 * 2.0 and the Server Side Public License, v 1; you may not use this file except
 * in compliance with, at your election, the Elastic License 2.0 or the Server
 * Side Public License, v 1.
 */

package org.elasticsearch.transport;

import org.apache.logging.log4j.Level;
import org.apache.logging.log4j.LogManager;
import org.apache.logging.log4j.util.Supplier;
import org.apache.lucene.util.CollectionUtil;
import org.apache.lucene.util.Constants;
import org.elasticsearch.ElasticsearchException;
import org.elasticsearch.ExceptionsHelper;
import org.elasticsearch.TransportVersion;
import org.elasticsearch.Version;
import org.elasticsearch.action.ActionListener;
import org.elasticsearch.action.ActionListenerResponseHandler;
import org.elasticsearch.action.StepListener;
import org.elasticsearch.action.support.PlainActionFuture;
import org.elasticsearch.cluster.node.DiscoveryNode;
import org.elasticsearch.common.io.stream.BytesStreamOutput;
import org.elasticsearch.common.io.stream.StreamInput;
import org.elasticsearch.common.io.stream.StreamOutput;
import org.elasticsearch.common.logging.Loggers;
import org.elasticsearch.common.network.CloseableChannel;
import org.elasticsearch.common.network.NetworkAddress;
import org.elasticsearch.common.network.NetworkUtils;
import org.elasticsearch.common.settings.ClusterSettings;
import org.elasticsearch.common.settings.Setting;
import org.elasticsearch.common.settings.Settings;
import org.elasticsearch.common.transport.BoundTransportAddress;
import org.elasticsearch.common.transport.TransportAddress;
import org.elasticsearch.common.util.concurrent.AbstractRunnable;
import org.elasticsearch.common.util.concurrent.ConcurrentCollections;
import org.elasticsearch.core.IOUtils;
import org.elasticsearch.core.Nullable;
import org.elasticsearch.core.Releasable;
import org.elasticsearch.core.SuppressForbidden;
import org.elasticsearch.core.TimeValue;
import org.elasticsearch.mocksocket.MockServerSocket;
import org.elasticsearch.node.Node;
import org.elasticsearch.tasks.Task;
import org.elasticsearch.test.ESTestCase;
import org.elasticsearch.test.MockLogAppender;
import org.elasticsearch.test.VersionUtils;
import org.elasticsearch.test.junit.annotations.TestLogging;
import org.elasticsearch.test.transport.MockTransportService;
import org.elasticsearch.test.transport.StubbableTransport;
import org.elasticsearch.threadpool.TestThreadPool;
import org.elasticsearch.threadpool.ThreadPool;
import org.junit.After;
import org.junit.Before;

import java.io.IOException;
import java.io.UncheckedIOException;
import java.net.Inet4Address;
import java.net.Inet6Address;
import java.net.InetAddress;
import java.net.InetSocketAddress;
import java.net.ServerSocket;
import java.net.Socket;
import java.net.UnknownHostException;
import java.util.ArrayList;
import java.util.Arrays;
import java.util.Collections;
import java.util.HashMap;
import java.util.HashSet;
import java.util.List;
import java.util.Map;
import java.util.Set;
import java.util.concurrent.BrokenBarrierException;
import java.util.concurrent.CountDownLatch;
import java.util.concurrent.CyclicBarrier;
import java.util.concurrent.ExecutionException;
import java.util.concurrent.Future;
import java.util.concurrent.Semaphore;
import java.util.concurrent.TimeUnit;
import java.util.concurrent.atomic.AtomicBoolean;
import java.util.concurrent.atomic.AtomicInteger;
import java.util.concurrent.atomic.AtomicReference;
import java.util.stream.Collectors;

import static java.util.Collections.emptyMap;
import static java.util.Collections.emptySet;
import static org.elasticsearch.core.Strings.format;
import static org.elasticsearch.transport.TransportService.NOOP_TRANSPORT_INTERCEPTOR;
import static org.hamcrest.Matchers.allOf;
import static org.hamcrest.Matchers.containsString;
import static org.hamcrest.Matchers.empty;
import static org.hamcrest.Matchers.equalTo;
import static org.hamcrest.Matchers.greaterThan;
import static org.hamcrest.Matchers.hasToString;
import static org.hamcrest.Matchers.instanceOf;
import static org.hamcrest.Matchers.lessThan;
import static org.hamcrest.Matchers.not;
import static org.hamcrest.Matchers.notNullValue;
import static org.hamcrest.Matchers.nullValue;
import static org.hamcrest.Matchers.startsWith;

public abstract class AbstractSimpleTransportTestCase extends ESTestCase {

    private static final TimeValue HUNDRED_MS = TimeValue.timeValueMillis(100L);

    // public copy of package-private setting so that tests in other packages can use it
    public static final Setting<Boolean> IGNORE_DESERIALIZATION_ERRORS_SETTING = TcpTransport.IGNORE_DESERIALIZATION_ERRORS_SETTING;

    protected ThreadPool threadPool;
    // we use always a non-alpha or beta version here otherwise minimumCompatibilityVersion will be different for the two used versions
    private static final Version CURRENT_VERSION = Version.fromString(String.valueOf(Version.CURRENT.major) + ".0.0");
    protected static final Version version0 = CURRENT_VERSION.minimumCompatibilityVersion();

    protected volatile DiscoveryNode nodeA;
    protected volatile MockTransportService serviceA;
    protected ClusterSettings clusterSettingsA;

    protected static final Version version1 = Version.fromId(CURRENT_VERSION.id + 1);
    protected volatile DiscoveryNode nodeB;
    protected volatile MockTransportService serviceB;

    protected abstract Transport build(Settings settings, TransportVersion version, ClusterSettings clusterSettings, boolean doHandshake);

    protected int channelsPerNodeConnection() {
        // This is a customized profile for this test case.
        return 6;
    }

    protected Set<Setting<?>> getSupportedSettings() {
        return ClusterSettings.BUILT_IN_CLUSTER_SETTINGS;
    }

    @Override
    @Before
    public void setUp() throws Exception {
        super.setUp();
        threadPool = new TestThreadPool(getClass().getName());
        clusterSettingsA = new ClusterSettings(Settings.EMPTY, getSupportedSettings());
        final Settings.Builder connectionSettingsBuilder = Settings.builder()
            .put(TransportSettings.CONNECTIONS_PER_NODE_RECOVERY.getKey(), 1)
            .put(TransportSettings.CONNECTIONS_PER_NODE_BULK.getKey(), 1)
            .put(TransportSettings.CONNECTIONS_PER_NODE_REG.getKey(), 2)
            .put(TransportSettings.CONNECTIONS_PER_NODE_STATE.getKey(), 1)
            .put(TransportSettings.CONNECTIONS_PER_NODE_PING.getKey(), 1);

        connectionSettingsBuilder.put(TransportSettings.TCP_KEEP_ALIVE.getKey(), randomBoolean());
        if (randomBoolean()) {
            connectionSettingsBuilder.put(TransportSettings.TCP_KEEP_IDLE.getKey(), randomIntBetween(1, 300));
        }
        if (randomBoolean()) {
            connectionSettingsBuilder.put(TransportSettings.TCP_KEEP_INTERVAL.getKey(), randomIntBetween(1, 300));
        }
        if (randomBoolean()) {
            connectionSettingsBuilder.put(TransportSettings.TCP_KEEP_COUNT.getKey(), randomIntBetween(1, 10));
        }

        final Settings connectionSettings = connectionSettingsBuilder.build();

        serviceA = buildService("TS_A", version0, clusterSettingsA, connectionSettings); // this one supports dynamic tracer updates
        nodeA = serviceA.getLocalNode();
        serviceB = buildService("TS_B", version1, null, connectionSettings); // this one doesn't support dynamic tracer updates
        nodeB = serviceB.getLocalNode();
        // wait till all nodes are properly connected and the event has been sent, so tests in this class
        // will not get this callback called on the connections done in this setup
        final CountDownLatch latch = new CountDownLatch(2);
        TransportConnectionListener waitForConnection = new TransportConnectionListener() {
            @Override
            public void onNodeConnected(DiscoveryNode node, Transport.Connection connection) {
                latch.countDown();
            }

            @Override
            public void onNodeDisconnected(DiscoveryNode node, Transport.Connection connection) {
                fail("disconnect should not be called " + node);
            }
        };
        serviceA.addConnectionListener(waitForConnection);
        serviceB.addConnectionListener(waitForConnection);
        int numHandshakes = 1;
        connectToNode(serviceA, nodeB);
        connectToNode(serviceB, nodeA);
        assertNumHandshakes(numHandshakes, serviceA.getOriginalTransport());
        assertNumHandshakes(numHandshakes, serviceB.getOriginalTransport());

        assertThat("failed to wait for all nodes to connect", latch.await(5, TimeUnit.SECONDS), equalTo(true));
        serviceA.removeConnectionListener(waitForConnection);
        serviceB.removeConnectionListener(waitForConnection);
    }

    private MockTransportService buildService(
        final String name,
        final Version version,
        @Nullable ClusterSettings clusterSettings,
        Settings settings,
        boolean acceptRequests,
        boolean doHandshake,
        TransportInterceptor interceptor
    ) {
        Settings updatedSettings = Settings.builder()
            .put(TransportSettings.PORT.getKey(), getPortRange())
            .put(settings)
            .put(Node.NODE_NAME_SETTING.getKey(), name)
            .put(IGNORE_DESERIALIZATION_ERRORS_SETTING.getKey(), true) // suppress assertions to test production error-handling
            .build();
        if (clusterSettings == null) {
            clusterSettings = new ClusterSettings(updatedSettings, getSupportedSettings());
        }
        Transport transport = build(updatedSettings, version.transportVersion, clusterSettings, doHandshake);
        MockTransportService service = MockTransportService.createNewService(
            updatedSettings,
            transport,
            version,
            threadPool,
            clusterSettings,
            Collections.emptySet(),
            interceptor
        );
        service.start();
        if (acceptRequests) {
            service.acceptIncomingRequests();
        }
        return service;
    }

    private MockTransportService buildService(
        final String name,
        final Version version,
        @Nullable ClusterSettings clusterSettings,
        Settings settings,
        boolean acceptRequests,
        boolean doHandshake
    ) {
        return buildService(name, version, clusterSettings, settings, acceptRequests, doHandshake, NOOP_TRANSPORT_INTERCEPTOR);
    }

    protected MockTransportService buildService(final String name, final Version version, Settings settings) {
        return buildService(name, version, null, settings);
    }

    protected MockTransportService buildService(
        final String name,
        final Version version,
        ClusterSettings clusterSettings,
        Settings settings
    ) {
        return buildService(name, version, clusterSettings, settings, true, true);
    }

    @Override
    @After
    public void tearDown() throws Exception {
        super.tearDown();
        try {
            assertNoPendingHandshakes(serviceA.getOriginalTransport());
            assertNoPendingHandshakes(serviceB.getOriginalTransport());
        } finally {
            IOUtils.close(serviceA, serviceB, () -> terminate(threadPool));
        }
    }

    public void assertNumHandshakes(long expected, Transport transport) {
        if (transport instanceof TcpTransport) {
            assertEquals(expected, ((TcpTransport) transport).getNumHandshakes());
        }
    }

    public void assertNoPendingHandshakes(Transport transport) {
        if (transport instanceof TcpTransport) {
            assertEquals(0, ((TcpTransport) transport).getNumPendingHandshakes());
        }
    }

    public void testHelloWorld() {
        serviceA.registerRequestHandler(
            "internal:sayHello",
            ThreadPool.Names.GENERIC,
            StringMessageRequest::new,
            (request, channel, task) -> {
                assertThat("moshe", equalTo(request.message));
                try {
                    channel.sendResponse(new StringMessageResponse("hello " + request.message));
                } catch (IOException e) {
                    logger.error("Unexpected failure", e);
                    fail(e.getMessage());
                }
            }
        );

        Future<StringMessageResponse> res = submitRequest(
            serviceB,
            nodeA,
            "internal:sayHello",
            new StringMessageRequest("moshe"),
            new TransportResponseHandler<StringMessageResponse>() {
                @Override
                public StringMessageResponse read(StreamInput in) throws IOException {
                    return new StringMessageResponse(in);
                }

                @Override
                public String executor() {
                    return ThreadPool.Names.GENERIC;
                }

                @Override
                public void handleResponse(StringMessageResponse response) {
                    assertThat("hello moshe", equalTo(response.message));
                }

                @Override
                public void handleException(TransportException exp) {
                    logger.error("Unexpected failure", exp);
                    fail("got exception instead of a response: " + exp.getMessage());
                }
            }
        );

        try {
            StringMessageResponse message = res.get();
            assertThat("hello moshe", equalTo(message.message));
        } catch (Exception e) {
            assertThat(e.getMessage(), false, equalTo(true));
        }

        res = submitRequest(serviceB, nodeA, "internal:sayHello", new StringMessageRequest("moshe"), new TransportResponseHandler<>() {
            @Override
            public StringMessageResponse read(StreamInput in) throws IOException {
                return new StringMessageResponse(in);
            }

            @Override
            public String executor() {
                return ThreadPool.Names.GENERIC;
            }

            @Override
            public void handleResponse(StringMessageResponse response) {
                assertThat("hello moshe", equalTo(response.message));
            }

            @Override
            public void handleException(TransportException exp) {
                logger.error("Unexpected failure", exp);
                fail("got exception instead of a response: " + exp.getMessage());
            }
        });

        try {
            StringMessageResponse message = res.get();
            assertThat("hello moshe", equalTo(message.message));
        } catch (Exception e) {
            assertThat(e.getMessage(), false, equalTo(true));
        }
    }

    public void testThreadContext() throws ExecutionException, InterruptedException {

        serviceA.registerRequestHandler(
            "internal:ping_pong",
            ThreadPool.Names.GENERIC,
            StringMessageRequest::new,
            (request, channel, task) -> {
                assertEquals("ping_user", threadPool.getThreadContext().getHeader("test.ping.user"));
                assertNull(threadPool.getThreadContext().getTransient("my_private_context"));
                try {
                    StringMessageResponse response = new StringMessageResponse("pong");
                    threadPool.getThreadContext().putHeader("test.pong.user", "pong_user");
                    channel.sendResponse(response);
                } catch (IOException e) {
                    logger.error("Unexpected failure", e);
                    fail(e.getMessage());
                }
            }
        );
        final Object context = new Object();
        final String executor = randomFrom(ThreadPool.THREAD_POOL_TYPES.keySet().toArray(new String[0]));
        TransportResponseHandler<StringMessageResponse> responseHandler = new TransportResponseHandler<StringMessageResponse>() {
            @Override
            public StringMessageResponse read(StreamInput in) throws IOException {
                return new StringMessageResponse(in);
            }

            @Override
            public String executor() {
                return executor;
            }

            @Override
            public void handleResponse(StringMessageResponse response) {
                assertThat("pong", equalTo(response.message));
                assertEquals("ping_user", threadPool.getThreadContext().getHeader("test.ping.user"));
                assertNull(threadPool.getThreadContext().getHeader("test.pong.user"));
                assertSame(context, threadPool.getThreadContext().getTransient("my_private_context"));
                threadPool.getThreadContext().putHeader("some.temp.header", "booooom");
            }

            @Override
            public void handleException(TransportException exp) {
                logger.error("Unexpected failure", exp);
                fail("got exception instead of a response: " + exp.getMessage());
            }
        };
        StringMessageRequest ping = new StringMessageRequest("ping");
        threadPool.getThreadContext().putHeader("test.ping.user", "ping_user");
        threadPool.getThreadContext().putTransient("my_private_context", context);

        Future<StringMessageResponse> res = submitRequest(serviceB, nodeA, "internal:ping_pong", ping, responseHandler);

        StringMessageResponse message = res.get();
        assertThat("pong", equalTo(message.message));
        assertEquals("ping_user", threadPool.getThreadContext().getHeader("test.ping.user"));
        assertSame(context, threadPool.getThreadContext().getTransient("my_private_context"));
        assertNull("this header is only visible in the handler context", threadPool.getThreadContext().getHeader("some.temp.header"));
    }

    public void testLocalNodeConnection() throws InterruptedException {
        assertTrue("serviceA is not connected to nodeA", serviceA.nodeConnected(nodeA));
        // this should be a noop
        serviceA.disconnectFromNode(nodeA);
        final AtomicReference<Exception> exception = new AtomicReference<>();
        serviceA.registerRequestHandler(
            "internal:localNode",
            ThreadPool.Names.GENERIC,
            StringMessageRequest::new,
            (request, channel, task) -> {
                try {
                    channel.sendResponse(new StringMessageResponse(request.message));
                } catch (IOException e) {
                    exception.set(e);
                }
            }
        );
        final AtomicReference<String> responseString = new AtomicReference<>();
        final CountDownLatch responseLatch = new CountDownLatch(1);
        serviceA.sendRequest(
            nodeA,
            "internal:localNode",
            new StringMessageRequest("test"),
            new TransportResponseHandler<StringMessageResponse>() {
                @Override
                public StringMessageResponse read(StreamInput in) throws IOException {
                    return new StringMessageResponse(in);
                }

                @Override
                public void handleResponse(StringMessageResponse response) {
                    responseString.set(response.message);
                    responseLatch.countDown();
                }

                @Override
                public void handleException(TransportException exp) {
                    exception.set(exp);
                    responseLatch.countDown();
                }

                @Override
                public String executor() {
                    return ThreadPool.Names.GENERIC;
                }
            }
        );
        responseLatch.await();
        assertNull(exception.get());
        assertThat(responseString.get(), equalTo("test"));
    }

    public void testMessageListeners() throws Exception {
        final TransportRequestHandler<TransportRequest.Empty> requestHandler = (request, channel, task) -> {
            try {
                if (randomBoolean()) {
                    channel.sendResponse(TransportResponse.Empty.INSTANCE);
                } else {
                    channel.sendResponse(new ElasticsearchException("simulated"));
                }
            } catch (IOException e) {
                logger.error("Unexpected failure", e);
                fail(e.getMessage());
            }
        };
        final String ACTION = "internal:action";
        serviceA.registerRequestHandler(ACTION, ThreadPool.Names.GENERIC, TransportRequest.Empty::new, requestHandler);
        serviceB.registerRequestHandler(ACTION, ThreadPool.Names.GENERIC, TransportRequest.Empty::new, requestHandler);

        class CountingListener implements TransportMessageListener {
            AtomicInteger requestsReceived = new AtomicInteger();
            AtomicInteger requestsSent = new AtomicInteger();
            AtomicInteger responseReceived = new AtomicInteger();
            AtomicInteger responseSent = new AtomicInteger();

            @Override
            public void onRequestReceived(long requestId, String action) {
                if (action.equals(ACTION)) {
                    requestsReceived.incrementAndGet();
                }
            }

            @Override
            public void onResponseSent(long requestId, String action, TransportResponse response) {
                if (action.equals(ACTION)) {
                    responseSent.incrementAndGet();
                }
            }

            @Override
            public void onResponseSent(long requestId, String action, Exception error) {
                if (action.equals(ACTION)) {
                    responseSent.incrementAndGet();
                }
            }

            @Override
            @SuppressWarnings("rawtypes")
            public void onResponseReceived(long requestId, Transport.ResponseContext context) {
                if (context.action().equals(ACTION)) {
                    responseReceived.incrementAndGet();
                }
            }

            @Override
            public void onRequestSent(
                DiscoveryNode node,
                long requestId,
                String action,
                TransportRequest request,
                TransportRequestOptions options
            ) {
                if (action.equals(ACTION)) {
                    requestsSent.incrementAndGet();
                }
            }
        }

        final CountingListener tracerA = new CountingListener();
        final CountingListener tracerB = new CountingListener();
        serviceA.addMessageListener(tracerA);
        serviceB.addMessageListener(tracerB);

        try {
            submitRequest(serviceA, nodeB, ACTION, TransportRequest.Empty.INSTANCE, EmptyTransportResponseHandler.INSTANCE_SAME).get();
        } catch (ExecutionException e) {
            assertThat(e.getCause(), instanceOf(ElasticsearchException.class));
            assertThat(ExceptionsHelper.unwrapCause(e.getCause()).getMessage(), equalTo("simulated"));
        }

        // use assert busy as callbacks are called on a different thread
        assertBusy(() -> {
            assertThat(tracerA.requestsReceived.get(), equalTo(0));
            assertThat(tracerA.requestsSent.get(), equalTo(1));
            assertThat(tracerA.responseReceived.get(), equalTo(1));
            assertThat(tracerA.responseSent.get(), equalTo(0));
            assertThat(tracerB.requestsReceived.get(), equalTo(1));
            assertThat(tracerB.requestsSent.get(), equalTo(0));
            assertThat(tracerB.responseReceived.get(), equalTo(0));
            assertThat(tracerB.responseSent.get(), equalTo(1));
        });

        try {
            submitRequest(serviceB, nodeA, ACTION, TransportRequest.Empty.INSTANCE, EmptyTransportResponseHandler.INSTANCE_SAME).get();
        } catch (ExecutionException e) {
            assertThat(e.getCause(), instanceOf(ElasticsearchException.class));
            assertThat(ExceptionsHelper.unwrapCause(e.getCause()).getMessage(), equalTo("simulated"));
        }

        // use assert busy as callbacks are called on a different thread
        assertBusy(() -> {
            assertThat(tracerA.requestsReceived.get(), equalTo(1));
            assertThat(tracerA.requestsSent.get(), equalTo(1));
            assertThat(tracerA.responseReceived.get(), equalTo(1));
            assertThat(tracerA.responseSent.get(), equalTo(1));
            assertThat(tracerB.requestsReceived.get(), equalTo(1));
            assertThat(tracerB.requestsSent.get(), equalTo(1));
            assertThat(tracerB.responseReceived.get(), equalTo(1));
            assertThat(tracerB.responseSent.get(), equalTo(1));
        });

        // use assert busy as callbacks are called on a different thread
        try {
            submitRequest(serviceA, nodeA, ACTION, TransportRequest.Empty.INSTANCE, EmptyTransportResponseHandler.INSTANCE_SAME).get();
        } catch (ExecutionException e) {
            assertThat(e.getCause(), instanceOf(ElasticsearchException.class));
            assertThat(ExceptionsHelper.unwrapCause(e.getCause()).getMessage(), equalTo("simulated"));
        }

        // use assert busy as callbacks are called on a different thread
        assertBusy(() -> {
            assertThat(tracerA.requestsReceived.get(), equalTo(2));
            assertThat(tracerA.requestsSent.get(), equalTo(2));
            assertThat(tracerA.responseReceived.get(), equalTo(2));
            assertThat(tracerA.responseSent.get(), equalTo(2));
            assertThat(tracerB.requestsReceived.get(), equalTo(1));
            assertThat(tracerB.requestsSent.get(), equalTo(1));
            assertThat(tracerB.responseReceived.get(), equalTo(1));
            assertThat(tracerB.responseSent.get(), equalTo(1));
        });
    }

    public void testVoidMessageCompressed() throws Exception {
        try (MockTransportService serviceC = buildService("TS_C", CURRENT_VERSION, Settings.EMPTY)) {
            serviceA.registerRequestHandler(
                "internal:sayHello",
                ThreadPool.Names.GENERIC,
                TransportRequest.Empty::new,
                (request, channel, task) -> {
                    try {
                        channel.sendResponse(TransportResponse.Empty.INSTANCE);
                    } catch (IOException e) {
                        logger.error("Unexpected failure", e);
                        fail(e.getMessage());
                    }
                }
            );

            Settings settingsWithCompress = Settings.builder()
                .put(TransportSettings.TRANSPORT_COMPRESS.getKey(), Compression.Enabled.TRUE)
                .put(
                    TransportSettings.TRANSPORT_COMPRESSION_SCHEME.getKey(),
                    randomFrom(Compression.Scheme.DEFLATE, Compression.Scheme.LZ4)
                )
                .build();
            ConnectionProfile connectionProfile = ConnectionProfile.buildDefaultConnectionProfile(settingsWithCompress);
            connectToNode(serviceC, serviceA.getLocalDiscoNode(), connectionProfile);

            Future<TransportResponse.Empty> res = submitRequest(
                serviceC,
                nodeA,
                "internal:sayHello",
                TransportRequest.Empty.INSTANCE,
                new TransportResponseHandler<>() {
                    @Override
                    public TransportResponse.Empty read(StreamInput in) {
                        return TransportResponse.Empty.INSTANCE;
                    }

                    @Override
                    public String executor() {
                        return ThreadPool.Names.GENERIC;
                    }

                    @Override
                    public void handleResponse(TransportResponse.Empty response) {}

                    @Override
                    public void handleException(TransportException exp) {
                        logger.error("Unexpected failure", exp);
                        fail("got exception instead of a response: " + exp.getMessage());
                    }
                }
            );
            assertThat(res.get(), notNullValue());
        }
    }

    public void testHelloWorldCompressed() throws Exception {
        try (MockTransportService serviceC = buildService("TS_C", CURRENT_VERSION, Settings.EMPTY)) {
            serviceA.registerRequestHandler(
                "internal:sayHello",
                ThreadPool.Names.GENERIC,
                StringMessageRequest::new,
                (request, channel, task) -> {
                    assertThat("moshe", equalTo(request.message));
                    try {
                        channel.sendResponse(new StringMessageResponse("hello " + request.message));
                    } catch (IOException e) {
                        logger.error("Unexpected failure", e);
                        fail(e.getMessage());
                    }
                }
            );

            Settings settingsWithCompress = Settings.builder()
                .put(TransportSettings.TRANSPORT_COMPRESS.getKey(), Compression.Enabled.TRUE)
                .put(
                    TransportSettings.TRANSPORT_COMPRESSION_SCHEME.getKey(),
                    randomFrom(Compression.Scheme.DEFLATE, Compression.Scheme.LZ4)
                )
                .build();
            ConnectionProfile connectionProfile = ConnectionProfile.buildDefaultConnectionProfile(settingsWithCompress);
            connectToNode(serviceC, serviceA.getLocalDiscoNode(), connectionProfile);

            Future<StringMessageResponse> res = submitRequest(
                serviceC,
                nodeA,
                "internal:sayHello",
                new StringMessageRequest("moshe"),
                new TransportResponseHandler<>() {
                    @Override
                    public StringMessageResponse read(StreamInput in) throws IOException {
                        return new StringMessageResponse(in);
                    }

                    @Override
                    public String executor() {
                        return ThreadPool.Names.GENERIC;
                    }

                    @Override
                    public void handleResponse(StringMessageResponse response) {
                        assertThat("hello moshe", equalTo(response.message));
                    }

                    @Override
                    public void handleException(TransportException exp) {
                        logger.error("Unexpected failure", exp);
                        fail("got exception instead of a response: " + exp.getMessage());
                    }
                }
            );

            StringMessageResponse message = res.get();
            assertThat("hello moshe", equalTo(message.message));
        }
    }

    public void testIndexingDataCompression() throws Exception {
        try (MockTransportService serviceC = buildService("TS_C", CURRENT_VERSION, Settings.EMPTY)) {
            String component = "cccccccccooooooooooooooommmmmmmmmmmppppppppppprrrrrrrreeeeeeeeeessssssssiiiiiiiiiibbbbbbbbllllllllleeeeee";
            String text = component.repeat(30);
            TransportRequestHandler<StringMessageRequest> handler = (request, channel, task) -> {
                assertThat(text, equalTo(request.message));
                try {
                    channel.sendResponse(new StringMessageResponse(""));
                } catch (IOException e) {
                    logger.error("Unexpected failure", e);
                    fail(e.getMessage());
                }
            };
            serviceA.registerRequestHandler("internal:sayHello", ThreadPool.Names.GENERIC, StringMessageRequest::new, handler);
            serviceC.registerRequestHandler("internal:sayHello", ThreadPool.Names.GENERIC, StringMessageRequest::new, handler);

            Settings settingsWithCompress = Settings.builder()
                .put(TransportSettings.TRANSPORT_COMPRESS.getKey(), Compression.Enabled.INDEXING_DATA)
                .put(
                    TransportSettings.TRANSPORT_COMPRESSION_SCHEME.getKey(),
                    randomFrom(Compression.Scheme.DEFLATE, Compression.Scheme.LZ4)
                )
                .build();
            ConnectionProfile connectionProfile = ConnectionProfile.buildDefaultConnectionProfile(settingsWithCompress);
            connectToNode(serviceC, serviceA.getLocalDiscoNode(), connectionProfile);
            connectToNode(serviceA, serviceC.getLocalDiscoNode(), connectionProfile);

            TransportResponseHandler<StringMessageResponse> responseHandler = new TransportResponseHandler<>() {
                @Override
                public StringMessageResponse read(StreamInput in) throws IOException {
                    return new StringMessageResponse(in);
                }

                @Override
                public String executor() {
                    return ThreadPool.Names.GENERIC;
                }

                @Override
                public void handleResponse(StringMessageResponse response) {}

                @Override
                public void handleException(TransportException exp) {
                    logger.error("Unexpected failure", exp);
                    fail("got exception instead of a response: " + exp.getMessage());
                }
            };

            Future<StringMessageResponse> compressed = submitRequest(
                serviceC,
                serviceA.getLocalDiscoNode(),
                "internal:sayHello",
                new StringMessageRequest(text, -1, true),
                responseHandler
            );
            Future<StringMessageResponse> uncompressed = submitRequest(
                serviceA,
                serviceC.getLocalDiscoNode(),
                "internal:sayHello",
                new StringMessageRequest(text, -1, false),
                responseHandler
            );

            compressed.get();
            uncompressed.get();
            final long bytesLength;
            try (BytesStreamOutput output = new BytesStreamOutput()) {
                new StringMessageRequest(text, -1).writeTo(output);
                bytesLength = output.bytes().length();
            }
            assertThat(serviceA.transport().getStats().getRxSize().getBytes(), lessThan(bytesLength));
            assertThat(serviceC.transport().getStats().getRxSize().getBytes(), greaterThan(bytesLength));
        }
    }

    public void testErrorMessage() throws InterruptedException {
        serviceA.registerRequestHandler(
            "internal:sayHelloException",
            ThreadPool.Names.GENERIC,
            StringMessageRequest::new,
            (request, channel, task) -> {
                assertThat("moshe", equalTo(request.message));
                throw new RuntimeException("bad message !!!");
            }
        );

        Future<StringMessageResponse> res = submitRequest(
            serviceB,
            nodeA,
            "internal:sayHelloException",
            new StringMessageRequest("moshe"),
            new TransportResponseHandler<StringMessageResponse>() {
                @Override
                public StringMessageResponse read(StreamInput in) throws IOException {
                    return new StringMessageResponse(in);
                }

                @Override
                public String executor() {
                    return ThreadPool.Names.GENERIC;
                }

                @Override
                public void handleResponse(StringMessageResponse response) {
                    fail("got response instead of exception");
                }

                @Override
                public void handleException(TransportException exp) {
                    assertThat("runtime_exception: bad message !!!", equalTo(exp.getCause().getMessage()));
                }
            }
        );

        final ExecutionException e = expectThrows(ExecutionException.class, res::get);
        assertThat(e.getCause().getCause().getMessage(), equalTo("runtime_exception: bad message !!!"));
    }

    public void testDisconnectListener() throws Exception {
        final CountDownLatch latch = new CountDownLatch(1);
        TransportConnectionListener disconnectListener = new TransportConnectionListener() {
            @Override
            public void onNodeConnected(DiscoveryNode node, Transport.Connection connection) {
                fail("node connected should not be called, all connection have been done previously, node: " + node);
            }

            @Override
            public void onNodeDisconnected(DiscoveryNode node, Transport.Connection connection) {
                latch.countDown();
            }
        };
        serviceA.addConnectionListener(disconnectListener);
        serviceB.close();
        assertThat(latch.await(5, TimeUnit.SECONDS), equalTo(true));
    }

    public void testConcurrentSendRespondAndDisconnect() throws BrokenBarrierException, InterruptedException {
        Set<Exception> sendingErrors = ConcurrentCollections.newConcurrentSet();
        Set<Exception> responseErrors = ConcurrentCollections.newConcurrentSet();
        serviceA.registerRequestHandler(
            "internal:test",
            randomBoolean() ? ThreadPool.Names.SAME : ThreadPool.Names.GENERIC,
            TestRequest::new,
            (request, channel, task) -> {
                try {
                    channel.sendResponse(new TestResponse((String) null));
                } catch (Exception e) {
                    logger.info("caught exception while responding", e);
                    responseErrors.add(e);
                }
            }
        );
        final TransportRequestHandler<TestRequest> ignoringRequestHandler = (request, channel, task) -> {
            try {
                channel.sendResponse(new TestResponse((String) null));
            } catch (Exception e) {
                // we don't really care what's going on B, we're testing through A
                logger.trace("caught exception while responding from node B", e);
            }
        };
        serviceB.registerRequestHandler("internal:test", ThreadPool.Names.SAME, TestRequest::new, ignoringRequestHandler);

        int halfSenders = scaledRandomIntBetween(3, 10);
        final CyclicBarrier go = new CyclicBarrier(halfSenders * 2 + 1);
        final CountDownLatch done = new CountDownLatch(halfSenders * 2);
        for (int i = 0; i < halfSenders; i++) {
            // B senders just generated activity so serciveA can respond, we don't test what's going on there
            final int sender = i;
            threadPool.executor(ThreadPool.Names.GENERIC).execute(new AbstractRunnable() {
                @Override
                public void onFailure(Exception e) {
                    logger.trace("caught exception while sending from B", e);
                }

                @Override
                protected void doRun() throws Exception {
                    go.await();
                    for (int iter = 0; iter < 10; iter++) {
                        PlainActionFuture<TestResponse> listener = new PlainActionFuture<>();
                        final String info = sender + "_B_" + iter;
                        serviceB.sendRequest(
                            nodeA,
                            "internal:test",
                            new TestRequest(info),
                            new ActionListenerResponseHandler<>(listener, TestResponse::new)
                        );
                        try {
                            listener.actionGet();
                        } catch (Exception e) {
                            logger.trace(() -> format("caught exception while sending to node %s", nodeA), e);
                        }
                    }
                }

                @Override
                public void onAfter() {
                    done.countDown();
                }
            });
        }

        for (int i = 0; i < halfSenders; i++) {
            final int sender = i;
            threadPool.executor(ThreadPool.Names.GENERIC).execute(new AbstractRunnable() {
                @Override
                public void onFailure(Exception e) {
                    logger.error("unexpected error", e);
                    sendingErrors.add(e);
                }

                @Override
                protected void doRun() throws Exception {
                    go.await();
                    for (int iter = 0; iter < 10; iter++) {
                        PlainActionFuture<TestResponse> listener = new PlainActionFuture<>();
                        final String info = sender + "_" + iter;
                        final DiscoveryNode node = nodeB; // capture now
                        try {
                            serviceA.sendRequest(
                                node,
                                "internal:test",
                                new TestRequest(info),
                                new ActionListenerResponseHandler<>(listener, TestResponse::new)
                            );
                            try {
                                listener.actionGet();
                            } catch (ConnectTransportException e) {
                                // ok!
                            } catch (Exception e) {
                                logger.error(() -> format("caught exception while sending to node %s", node), e);
                                sendingErrors.add(e);
                            }
                        } catch (NodeNotConnectedException ex) {
                            // ok
                        }

                    }
                }

                @Override
                public void onAfter() {
                    done.countDown();
                }
            });
        }
        go.await();
        for (int i = 0; i <= 10; i++) {
            if (i % 3 == 0) {
                // simulate restart of nodeB
                serviceB.close();
                MockTransportService newService = buildService("TS_B_" + i, version1, Settings.EMPTY);
                newService.registerRequestHandler("internal:test", ThreadPool.Names.SAME, TestRequest::new, ignoringRequestHandler);
                serviceB = newService;
                nodeB = newService.getLocalDiscoNode();
                connectToNode(serviceB, nodeA);
                connectToNode(serviceA, nodeB);
            } else if (serviceA.nodeConnected(nodeB)) {
                serviceA.disconnectFromNode(nodeB);
            } else {
                connectToNode(serviceA, nodeB);
            }
        }

        done.await();

        assertThat("found non connection errors while sending", sendingErrors, empty());
        assertThat("found non connection errors while responding", responseErrors, empty());
    }

    public void testNotifyOnShutdown() throws Exception {
        final CountDownLatch latch2 = new CountDownLatch(1);
        final CountDownLatch latch3 = new CountDownLatch(1);
        try {
            serviceA.registerRequestHandler(
                "internal:foobar",
                ThreadPool.Names.GENERIC,
                StringMessageRequest::new,
                (request, channel, task) -> {
                    try {
                        latch2.await();
                        logger.info("Stop ServiceB now");
                        serviceB.stop();
                    } catch (Exception e) {
                        fail(e.getMessage());
                    } finally {
                        latch3.countDown();
                    }
                }
            );
            Future<TransportResponse.Empty> foobar = submitRequest(
                serviceB,
                nodeA,
                "internal:foobar",
                new StringMessageRequest(""),
                EmptyTransportResponseHandler.INSTANCE_SAME
            );
            latch2.countDown();
            assertThat(expectThrows(ExecutionException.class, foobar::get).getCause(), instanceOf(TransportException.class));
            latch3.await();
        } finally {
            serviceB.close(); // make sure we are fully closed here otherwise we might run into assertions down the road
            serviceA.disconnectFromNode(nodeB);
        }
    }

    public void testTimeoutSendExceptionWithNeverSendingBackResponse() throws Exception {
        serviceA.registerRequestHandler(
            "internal:sayHelloTimeoutNoResponse",
            ThreadPool.Names.GENERIC,
            StringMessageRequest::new,
            (request, channel, task) -> assertThat("moshe", equalTo(request.message))
        ); // don't send back a response

        Future<StringMessageResponse> res = submitRequest(
            serviceB,
            nodeA,
            "internal:sayHelloTimeoutNoResponse",
            new StringMessageRequest("moshe"),
            TransportRequestOptions.timeout(HUNDRED_MS),
            new TransportResponseHandler<StringMessageResponse>() {
                @Override
                public StringMessageResponse read(StreamInput in) throws IOException {
                    return new StringMessageResponse(in);
                }

                @Override
                public String executor() {
                    return ThreadPool.Names.GENERIC;
                }

                @Override
                public void handleResponse(StringMessageResponse response) {
                    fail("got response instead of exception");
                }

                @Override
                public void handleException(TransportException exp) {
                    assertThat(exp, instanceOf(ReceiveTimeoutTransportException.class));
                    assertThat(exp.getStackTrace().length, equalTo(0));
                }
            }
        );

        final ExecutionException e = expectThrows(ExecutionException.class, res::get);
        assertThat(e.getCause(), instanceOf(ReceiveTimeoutTransportException.class));
    }

    public void testTimeoutSendExceptionWithDelayedResponse() throws Exception {
        CountDownLatch waitForever = new CountDownLatch(1);
        CountDownLatch doneWaitingForever = new CountDownLatch(1);
        Semaphore inFlight = new Semaphore(Integer.MAX_VALUE);
        serviceA.registerRequestHandler(
            "internal:sayHelloTimeoutDelayedResponse",
            ThreadPool.Names.GENERIC,
            StringMessageRequest::new,
            (request, channel, task) -> {
                String message = request.message;
                inFlight.acquireUninterruptibly();
                try {
                    if ("forever".equals(message)) {
                        waitForever.await();
                    } else {
                        TimeValue sleep = TimeValue.parseTimeValue(message, null, "sleep");
                        Thread.sleep(sleep.millis());
                    }
                    try {
                        channel.sendResponse(new StringMessageResponse("hello " + request.message));
                    } catch (IOException e) {
                        logger.error("Unexpected failure", e);
                        fail(e.getMessage());
                    }
                } finally {
                    inFlight.release();
                    if ("forever".equals(message)) {
                        doneWaitingForever.countDown();
                    }
                }
            }
        );
        final CountDownLatch latch = new CountDownLatch(1);
        Future<StringMessageResponse> res = submitRequest(
            serviceB,
            nodeA,
            "internal:sayHelloTimeoutDelayedResponse",
            new StringMessageRequest("forever"),
            TransportRequestOptions.timeout(HUNDRED_MS),
            new TransportResponseHandler<StringMessageResponse>() {
                @Override
                public StringMessageResponse read(StreamInput in) throws IOException {
                    return new StringMessageResponse(in);
                }

                @Override
                public String executor() {
                    return ThreadPool.Names.GENERIC;
                }

                @Override
                public void handleResponse(StringMessageResponse response) {
                    latch.countDown();
                    fail("got response instead of exception");
                }

                @Override
                public void handleException(TransportException exp) {
                    latch.countDown();
                    assertThat(exp, instanceOf(ReceiveTimeoutTransportException.class));
                    assertThat(exp.getStackTrace().length, equalTo(0));
                }
            }
        );

        assertThat(expectThrows(ExecutionException.class, res::get).getCause(), instanceOf(ReceiveTimeoutTransportException.class));
        latch.await();

        List<Runnable> assertions = new ArrayList<>();
        for (int i = 0; i < 10; i++) {
            final int counter = i;
            // now, try and send another request, this times, with a short timeout
            Future<StringMessageResponse> result = submitRequest(
                serviceB,
                nodeA,
                "internal:sayHelloTimeoutDelayedResponse",
                new StringMessageRequest(counter + "ms"),
                TransportRequestOptions.timeout(TimeValue.timeValueSeconds(3)),
                new TransportResponseHandler<StringMessageResponse>() {
                    @Override
                    public StringMessageResponse read(StreamInput in) throws IOException {
                        return new StringMessageResponse(in);
                    }

                    @Override
                    public String executor() {
                        return ThreadPool.Names.GENERIC;
                    }

                    @Override
                    public void handleResponse(StringMessageResponse response) {
                        assertThat("hello " + counter + "ms", equalTo(response.message));
                    }

                    @Override
                    public void handleException(TransportException exp) {
                        logger.error("Unexpected failure", exp);
                        fail("got exception instead of a response for " + counter + ": " + exp.getDetailedMessage());
                    }
                }
            );

            assertions.add(() -> {
                try {
                    assertThat(result.get().message, equalTo("hello " + counter + "ms"));
                } catch (Exception e) {
                    throw new AssertionError(e);
                }
            });
        }
        for (Runnable runnable : assertions) {
            runnable.run();
        }
        waitForever.countDown();
        doneWaitingForever.await();
        assertTrue(inFlight.tryAcquire(Integer.MAX_VALUE, 10, TimeUnit.SECONDS));
    }

    @TestLogging(
        value = "org.elasticsearch.transport.TransportService.tracer:trace",
        reason = "to ensure we log network events on TRACE level"
    )
    public void testTracerLog() throws Exception {
        TransportRequestHandler<TransportRequest> handler = (request, channel, task) -> channel.sendResponse(new StringMessageResponse(""));
        TransportRequestHandler<StringMessageRequest> handlerWithError = (request, channel, task) -> {
            if (request.timeout() > 0) {
                Thread.sleep(request.timeout);
            }
            channel.sendResponse(new RuntimeException(""));

        };

        TransportResponseHandler<StringMessageResponse> noopResponseHandler = new TransportResponseHandler<StringMessageResponse>() {

            @Override
            public StringMessageResponse read(StreamInput in) throws IOException {
                return new StringMessageResponse(in);
            }

            @Override
            public void handleResponse(StringMessageResponse response) {}

            @Override
            public void handleException(TransportException exp) {}
        };

        serviceA.registerRequestHandler("internal:test", ThreadPool.Names.SAME, StringMessageRequest::new, handler);
        serviceA.registerRequestHandler("internal:testNotSeen", ThreadPool.Names.SAME, StringMessageRequest::new, handler);
        serviceA.registerRequestHandler("internal:testError", ThreadPool.Names.SAME, StringMessageRequest::new, handlerWithError);
        serviceB.registerRequestHandler("internal:test", ThreadPool.Names.SAME, StringMessageRequest::new, handler);
        serviceB.registerRequestHandler("internal:testNotSeen", ThreadPool.Names.SAME, StringMessageRequest::new, handler);
        serviceB.registerRequestHandler("internal:testError", ThreadPool.Names.SAME, StringMessageRequest::new, handlerWithError);

        String includeSettings;
        String excludeSettings;
        if (randomBoolean()) {
            // sometimes leave include empty (default)
            includeSettings = randomBoolean() ? "*" : "";
            excludeSettings = "internal:testNotSeen";
        } else {
            includeSettings = "internal:test,internal:testError";
            excludeSettings = "DOESN'T_MATCH";
        }
        clusterSettingsA.applySettings(
            Settings.builder()
                .put(TransportSettings.TRACE_LOG_INCLUDE_SETTING.getKey(), includeSettings)
                .put(TransportSettings.TRACE_LOG_EXCLUDE_SETTING.getKey(), excludeSettings)
                .build()
        );

        MockLogAppender appender = new MockLogAppender();
        try {
            appender.start();
            Loggers.addAppender(LogManager.getLogger("org.elasticsearch.transport.TransportService.tracer"), appender);

            ////////////////////////////////////////////////////////////////////////
            // tests for included action type "internal:test"
            //

            // serviceA logs the request was sent
            appender.addExpectation(
                new MockLogAppender.PatternSeenEventExpectation(
                    "sent request",
                    "org.elasticsearch.transport.TransportService.tracer",
                    Level.TRACE,
                    ".*\\[internal:test].*sent to.*\\{TS_B}.*"
                )
            );
            // serviceB logs the request was received
            appender.addExpectation(
                new MockLogAppender.PatternSeenEventExpectation(
                    "received request",
                    "org.elasticsearch.transport.TransportService.tracer",
                    Level.TRACE,
                    ".*\\[internal:test].*received request.*"
                )
            );
            // serviceB logs the response was sent
            appender.addExpectation(
                new MockLogAppender.PatternSeenEventExpectation(
                    "sent response",
                    "org.elasticsearch.transport.TransportService.tracer",
                    Level.TRACE,
                    ".*\\[internal:test].*sent response.*"
                )
            );
            // serviceA logs the response was received
            appender.addExpectation(
                new MockLogAppender.PatternSeenEventExpectation(
                    "received response",
                    "org.elasticsearch.transport.TransportService.tracer",
                    Level.TRACE,
                    ".*\\[internal:test].*received response from.*\\{TS_B}.*"
                )
            );

            serviceA.sendRequest(nodeB, "internal:test", new StringMessageRequest("", 10), noopResponseHandler);

            assertBusy(appender::assertAllExpectationsMatched);

            ////////////////////////////////////////////////////////////////////////
            // tests for included action type "internal:testError" which returns an error
            //
            // NB we check again for the logging that request was sent and received because we have to wait for them before shutting the
            // appender down. The logging happens after messages are sent so might happen out of order.

            // serviceA logs the request was sent
            appender.addExpectation(
                new MockLogAppender.PatternSeenEventExpectation(
                    "sent request",
                    "org.elasticsearch.transport.TransportService.tracer",
                    Level.TRACE,
                    ".*\\[internal:testError].*sent to.*\\{TS_B}.*"
                )
            );
            // serviceB logs the request was received
            appender.addExpectation(
                new MockLogAppender.PatternSeenEventExpectation(
                    "received request",
                    "org.elasticsearch.transport.TransportService.tracer",
                    Level.TRACE,
                    ".*\\[internal:testError].*received request.*"
                )
            );
            // serviceB logs the error response was sent
            appender.addExpectation(
                new MockLogAppender.PatternSeenEventExpectation(
                    "sent error response",
                    "org.elasticsearch.transport.TransportService.tracer",
                    Level.TRACE,
                    ".*\\[internal:testError].*sent error response.*"
                )
            );
            // serviceA logs the error response was sent
            appender.addExpectation(
                new MockLogAppender.PatternSeenEventExpectation(
                    "received error response",
                    "org.elasticsearch.transport.TransportService.tracer",
                    Level.TRACE,
                    ".*\\[internal:testError].*received response from.*\\{TS_B}.*"
                )
            );

            serviceA.sendRequest(nodeB, "internal:testError", new StringMessageRequest(""), noopResponseHandler);

            assertBusy(appender::assertAllExpectationsMatched);

            ////////////////////////////////////////////////////////////////////////
            // tests for excluded action type "internal:testNotSeen"
            //
            // NB We have to assert the messages logged by serviceB because we have to wait for them before shutting the appender down.
            // The logging happens after messages are sent so might happen after the response future is completed.

            // serviceA does not log that it sent the message
            appender.addExpectation(
                new MockLogAppender.UnseenEventExpectation(
                    "not seen request sent",
                    "org.elasticsearch.transport.TransportService.tracer",
                    Level.TRACE,
                    "*[internal:testNotSeen]*sent to*"
                )
            );
            // serviceB does log that it received the request
            appender.addExpectation(
                new MockLogAppender.PatternSeenEventExpectation(
                    "not seen request received",
                    "org.elasticsearch.transport.TransportService.tracer",
                    Level.TRACE,
                    ".*\\[internal:testNotSeen].*received request.*"
                )
            );
            // serviceB does log that it sent the response
            appender.addExpectation(
                new MockLogAppender.PatternSeenEventExpectation(
                    "not seen request received",
                    "org.elasticsearch.transport.TransportService.tracer",
                    Level.TRACE,
                    ".*\\[internal:testNotSeen].*sent response.*"
                )
            );
            // serviceA does not log that it received the response
            appender.addExpectation(
                new MockLogAppender.UnseenEventExpectation(
                    "not seen request sent",
                    "org.elasticsearch.transport.TransportService.tracer",
                    Level.TRACE,
                    "*[internal:testNotSeen]*received response from*"
                )
            );

            submitRequest(serviceA, nodeB, "internal:testNotSeen", new StringMessageRequest(""), noopResponseHandler).get();

            assertBusy(appender::assertAllExpectationsMatched);
        } finally {
            Loggers.removeAppender(LogManager.getLogger("org.elasticsearch.transport.TransportService.tracer"), appender);
            appender.stop();
        }
    }

    public static class StringMessageRequest extends TransportRequest implements RawIndexingDataTransportRequest {

        private String message;
        private long timeout;
        private boolean isRawIndexingData = false;

        StringMessageRequest(String message, long timeout) {
            this(message, timeout, false);
        }

        StringMessageRequest(String message, long timeout, boolean isRawIndexingData) {
            this.message = message;
            this.timeout = timeout;
            this.isRawIndexingData = isRawIndexingData;
        }

        public StringMessageRequest(StreamInput in) throws IOException {
            super(in);
            message = in.readString();
            timeout = in.readLong();
        }

        public StringMessageRequest(String message) {
            this(message, -1);
        }

        public long timeout() {
            return timeout;
        }

        @Override
        public boolean isRawIndexingData() {
            return isRawIndexingData;
        }

        @Override
        public void writeTo(StreamOutput out) throws IOException {
            super.writeTo(out);
            out.writeString(message);
            out.writeLong(timeout);
        }
    }

    static class StringMessageResponse extends TransportResponse {

        private final String message;

        StringMessageResponse(String message) {
            this.message = message;
        }

        StringMessageResponse(StreamInput in) throws IOException {
            this.message = in.readString();
        }

        @Override
        public void writeTo(StreamOutput out) throws IOException {
            out.writeString(message);
        }
    }

    public static class Version0Request extends TransportRequest {

        int value1;

        Version0Request() {}

        Version0Request(StreamInput in) throws IOException {
            super(in);
            value1 = in.readInt();
        }

        @Override
        public void writeTo(StreamOutput out) throws IOException {
            super.writeTo(out);
            out.writeInt(value1);
        }
    }

    public static class Version1Request extends Version0Request {

        int value2;

        Version1Request() {}

        Version1Request(StreamInput in) throws IOException {
            super(in);
            if (in.getTransportVersion().onOrAfter(version1.transportVersion)) {
                value2 = in.readInt();
            }
        }

        @Override
        public void writeTo(StreamOutput out) throws IOException {
            super.writeTo(out);
            if (out.getTransportVersion().onOrAfter(version1.transportVersion)) {
                out.writeInt(value2);
            }
        }
    }

    static class Version0Response extends TransportResponse {

        final int value1;

        Version0Response(int value1) {
            this.value1 = value1;
        }

        Version0Response(StreamInput in) throws IOException {
            this.value1 = in.readInt();
        }

        @Override
        public void writeTo(StreamOutput out) throws IOException {
            out.writeInt(value1);
        }
    }

    static class Version1Response extends Version0Response {

        final int value2;

        Version1Response(int value1, int value2) {
            super(value1);
            this.value2 = value2;
        }

        Version1Response(StreamInput in) throws IOException {
            super(in);
            if (in.getTransportVersion().onOrAfter(version1.transportVersion)) {
                value2 = in.readInt();
            } else {
                value2 = 0;
            }
        }

        @Override
        public void writeTo(StreamOutput out) throws IOException {
            super.writeTo(out);
            if (out.getTransportVersion().onOrAfter(version1.transportVersion)) {
                out.writeInt(value2);
            }
        }
    }

    public void testVersionFrom0to1() throws Exception {
        serviceB.registerRequestHandler("internal:version", ThreadPool.Names.SAME, Version1Request::new, (request, channel, task) -> {
            assertThat(request.value1, equalTo(1));
            assertThat(request.value2, equalTo(0)); // not set, coming from service A
            Version1Response response = new Version1Response(1, 2);
            channel.sendResponse(response);
<<<<<<< HEAD
            assertEquals(version0.transportVersion, channel.getTransportVersion());
=======
            assertEquals(version0.transportVersion, channel.getVersion());
>>>>>>> 9c5d4764
        });

        Version0Request version0Request = new Version0Request();
        version0Request.value1 = 1;
        Version0Response version0Response = submitRequest(
            serviceA,
            nodeB,
            "internal:version",
            version0Request,
            new TransportResponseHandler<Version0Response>() {
                @Override
                public Version0Response read(StreamInput in) throws IOException {
                    return new Version0Response(in);
                }

                @Override
                public void handleResponse(Version0Response response) {
                    assertThat(response.value1, equalTo(1));
                }

                @Override
                public void handleException(TransportException exp) {
                    logger.error("Unexpected failure", exp);
                    fail("got exception instead of a response: " + exp.getMessage());
                }
            }
        ).get();

        assertThat(version0Response.value1, equalTo(1));
    }

    public void testVersionFrom1to0() throws Exception {
        serviceA.registerRequestHandler("internal:version", ThreadPool.Names.SAME, Version0Request::new, (request, channel, task) -> {
            assertThat(request.value1, equalTo(1));
            Version0Response response = new Version0Response(1);
            channel.sendResponse(response);
<<<<<<< HEAD
            assertEquals(version0.transportVersion, channel.getTransportVersion());
=======
            assertEquals(version0.transportVersion, channel.getVersion());
>>>>>>> 9c5d4764
        });

        Version1Request version1Request = new Version1Request();
        version1Request.value1 = 1;
        version1Request.value2 = 2;
        Version1Response version1Response = submitRequest(
            serviceB,
            nodeA,
            "internal:version",
            version1Request,
            new TransportResponseHandler<Version1Response>() {
                @Override
                public Version1Response read(StreamInput in) throws IOException {
                    return new Version1Response(in);
                }

                @Override
                public void handleResponse(Version1Response response) {
                    assertThat(response.value1, equalTo(1));
                    assertThat(response.value2, equalTo(0)); // initial values, cause its serialized from version 0
                }

                @Override
                public void handleException(TransportException exp) {
                    logger.error("Unexpected failure", exp);
                    fail("got exception instead of a response: " + exp.getMessage());
                }
            }
        ).get();

        assertThat(version1Response.value1, equalTo(1));
        assertThat(version1Response.value2, equalTo(0));
    }

    public void testVersionFrom1to1() throws Exception {
        serviceB.registerRequestHandler("internal:version", ThreadPool.Names.SAME, Version1Request::new, (request, channel, task) -> {
            assertThat(request.value1, equalTo(1));
            assertThat(request.value2, equalTo(2));
            Version1Response response = new Version1Response(1, 2);
            channel.sendResponse(response);
<<<<<<< HEAD
            assertEquals(version1.transportVersion, channel.getTransportVersion());
=======
            assertEquals(version1.transportVersion, channel.getVersion());
>>>>>>> 9c5d4764
        });

        Version1Request version1Request = new Version1Request();
        version1Request.value1 = 1;
        version1Request.value2 = 2;
        Version1Response version1Response = submitRequest(
            serviceB,
            nodeB,
            "internal:version",
            version1Request,
            new TransportResponseHandler<Version1Response>() {
                @Override
                public Version1Response read(StreamInput in) throws IOException {
                    return new Version1Response(in);
                }

                @Override
                public void handleResponse(Version1Response response) {
                    assertThat(response.value1, equalTo(1));
                    assertThat(response.value2, equalTo(2));
                }

                @Override
                public void handleException(TransportException exp) {
                    logger.error("Unexpected failure", exp);
                    fail("got exception instead of a response: " + exp.getMessage());
                }
            }
        ).get();

        assertThat(version1Response.value1, equalTo(1));
        assertThat(version1Response.value2, equalTo(2));
    }

    public void testVersionFrom0to0() throws Exception {
        serviceA.registerRequestHandler("internal:version", ThreadPool.Names.SAME, Version0Request::new, (request, channel, task) -> {
            assertThat(request.value1, equalTo(1));
            Version0Response response = new Version0Response(1);
            channel.sendResponse(response);
<<<<<<< HEAD
            assertEquals(version0.transportVersion, channel.getTransportVersion());
=======
            assertEquals(version0.transportVersion, channel.getVersion());
>>>>>>> 9c5d4764
        });

        Version0Request version0Request = new Version0Request();
        version0Request.value1 = 1;
        Version0Response version0Response = submitRequest(
            serviceA,
            nodeA,
            "internal:version",
            version0Request,
            new TransportResponseHandler<Version0Response>() {
                @Override
                public Version0Response read(StreamInput in) throws IOException {
                    return new Version0Response(in);
                }

                @Override
                public void handleResponse(Version0Response response) {
                    assertThat(response.value1, equalTo(1));
                }

                @Override
                public void handleException(TransportException exp) {
                    logger.error("Unexpected failure", exp);
                    fail("got exception instead of a response: " + exp.getMessage());
                }
            }
        ).get();

        assertThat(version0Response.value1, equalTo(1));
    }

    public void testMockFailToSendNoConnectRule() throws Exception {
        serviceA.registerRequestHandler(
            "internal:sayHello",
            ThreadPool.Names.GENERIC,
            StringMessageRequest::new,
            (request, channel, task) -> {
                assertThat("moshe", equalTo(request.message));
                throw new RuntimeException("bad message !!!");
            }
        );

        serviceB.addFailToSendNoConnectRule(serviceA);

        Future<StringMessageResponse> res = submitRequest(
            serviceB,
            nodeA,
            "internal:sayHello",
            new StringMessageRequest("moshe"),
            new TransportResponseHandler<StringMessageResponse>() {
                @Override
                public StringMessageResponse read(StreamInput in) throws IOException {
                    return new StringMessageResponse(in);
                }

                @Override
                public String executor() {
                    return ThreadPool.Names.GENERIC;
                }

                @Override
                public void handleResponse(StringMessageResponse response) {
                    fail("got response instead of exception");
                }

                @Override
                public void handleException(TransportException exp) {
                    Throwable cause = ExceptionsHelper.unwrapCause(exp);
                    assertThat(cause, instanceOf(ConnectTransportException.class));
                    assertThat(cause.getMessage(), allOf(containsString(nodeA.getName()), containsString(nodeA.getAddress().toString())));
                }
            }
        );

        final ExecutionException e = expectThrows(ExecutionException.class, res::get);
        Throwable cause = ExceptionsHelper.unwrapCause(e.getCause());
        assertThat(cause, instanceOf(ConnectTransportException.class));
        assertThat(cause.getMessage(), allOf(containsString(nodeA.getName()), containsString(nodeA.getAddress().toString())));

        // wait for the transport to process the sending failure and disconnect from node
        assertBusy(() -> assertFalse(serviceB.nodeConnected(nodeA)));

        // now try to connect again and see that it fails
        expectThrows(ConnectTransportException.class, () -> connectToNode(serviceB, nodeA));
        expectThrows(ConnectTransportException.class, () -> openConnection(serviceB, nodeA, TestProfiles.LIGHT_PROFILE));
    }

    public void testMockUnresponsiveRule() throws InterruptedException {
        serviceA.registerRequestHandler(
            "internal:sayHello",
            ThreadPool.Names.GENERIC,
            StringMessageRequest::new,
            (request, channel, task) -> {
                assertThat("moshe", equalTo(request.message));
                throw new RuntimeException("bad message !!!");
            }
        );

        serviceB.addUnresponsiveRule(serviceA);

        Future<StringMessageResponse> res = submitRequest(
            serviceB,
            nodeA,
            "internal:sayHello",
            new StringMessageRequest("moshe"),
            TransportRequestOptions.timeout(HUNDRED_MS),
            new TransportResponseHandler<StringMessageResponse>() {
                @Override
                public StringMessageResponse read(StreamInput in) throws IOException {
                    return new StringMessageResponse(in);
                }

                @Override
                public String executor() {
                    return ThreadPool.Names.GENERIC;
                }

                @Override
                public void handleResponse(StringMessageResponse response) {
                    fail("got response instead of exception");
                }

                @Override
                public void handleException(TransportException exp) {
                    assertThat(exp, instanceOf(ReceiveTimeoutTransportException.class));
                    assertThat(exp.getStackTrace().length, equalTo(0));
                }
            }
        );

        assertThat(expectThrows(ExecutionException.class, res::get).getCause(), instanceOf(ReceiveTimeoutTransportException.class));
        expectThrows(ConnectTransportException.class, () -> {
            serviceB.disconnectFromNode(nodeA);
            connectToNode(serviceB, nodeA);
        });
        expectThrows(ConnectTransportException.class, () -> openConnection(serviceB, nodeA, TestProfiles.LIGHT_PROFILE));
    }

    public void testHostOnMessages() throws InterruptedException {
        final CountDownLatch latch = new CountDownLatch(2);
        final AtomicReference<InetSocketAddress> addressA = new AtomicReference<>();
        final AtomicReference<InetSocketAddress> addressB = new AtomicReference<>();
        serviceB.registerRequestHandler("internal:action1", ThreadPool.Names.SAME, TestRequest::new, (request, channel, task) -> {
            addressA.set(request.remoteAddress());
            channel.sendResponse(new TestResponse((String) null));
            latch.countDown();
        });
        serviceA.sendRequest(nodeB, "internal:action1", new TestRequest(), new TransportResponseHandler<TestResponse>() {
            @Override
            public TestResponse read(StreamInput in) throws IOException {
                return new TestResponse(in);
            }

            @Override
            public void handleResponse(TestResponse response) {
                addressB.set(response.remoteAddress());
                latch.countDown();
            }

            @Override
            public void handleException(TransportException exp) {
                latch.countDown();
            }
        });

        if (latch.await(10, TimeUnit.SECONDS) == false) {
            fail("message round trip did not complete within a sensible time frame");
        }

        // nodeA opened the connection so the request originates from an ephemeral port, but from the right interface at least
        assertEquals(nodeA.getAddress().address().getAddress(), addressA.get().getAddress());

        // the response originates from the expected transport port
        assertEquals(nodeB.getAddress().address(), addressB.get());
    }

    public void testRejectEarlyIncomingRequests() throws Exception {
        try (TransportService service = buildService("TS_TEST", version0, null, Settings.EMPTY, false, false)) {
            AtomicBoolean requestProcessed = new AtomicBoolean(false);
            service.registerRequestHandler("internal:action", ThreadPool.Names.SAME, TestRequest::new, (request, channel, task) -> {
                requestProcessed.set(true);
                channel.sendResponse(TransportResponse.Empty.INSTANCE);
            });

            DiscoveryNode node = service.getLocalNode();
            serviceA.close();
            serviceA = buildService("TS_A", version0, null, Settings.EMPTY, true, false);
            try (Transport.Connection connection = openConnection(serviceA, node, null)) {
                CountDownLatch latch = new CountDownLatch(1);
                serviceA.sendRequest(
                    connection,
                    "internal:action",
                    new TestRequest(),
                    TransportRequestOptions.EMPTY,
                    new TransportResponseHandler<TestResponse>() {
                        @Override
                        public TestResponse read(StreamInput in) throws IOException {
                            return new TestResponse(in);
                        }

                        @Override
                        public void handleResponse(TestResponse response) {
                            latch.countDown();
                        }

                        @Override
                        public void handleException(TransportException exp) {
                            latch.countDown();
                        }
                    }
                );

                latch.await();
                assertFalse(requestProcessed.get());
            }

            service.acceptIncomingRequests();
            try (Transport.Connection connection = openConnection(serviceA, node, null)) {
                CountDownLatch latch2 = new CountDownLatch(1);
                serviceA.sendRequest(
                    connection,
                    "internal:action",
                    new TestRequest(),
                    TransportRequestOptions.EMPTY,
                    new TransportResponseHandler<TestResponse>() {
                        @Override
                        public TestResponse read(StreamInput in) throws IOException {
                            return new TestResponse(in);
                        }

                        @Override
                        public void handleResponse(TestResponse response) {
                            latch2.countDown();
                        }

                        @Override
                        public void handleException(TransportException exp) {
                            latch2.countDown();
                        }
                    }
                );

                latch2.await();
                assertBusy(() -> assertTrue(requestProcessed.get()));
            }
        }
    }

    public static class TestRequest extends TransportRequest {

        String info;
        int resendCount;

        public TestRequest() {}

        public TestRequest(StreamInput in) throws IOException {
            super(in);
            info = in.readOptionalString();
            resendCount = in.readInt();
        }

        public TestRequest(String info) {
            this.info = info;
        }

        @Override
        public void writeTo(StreamOutput out) throws IOException {
            super.writeTo(out);
            out.writeOptionalString(info);
            out.writeInt(resendCount);
        }

        @Override
        public String toString() {
            return "TestRequest{" + "info='" + info + '\'' + '}';
        }
    }

    private static class TestResponse extends TransportResponse {

        final String info;

        TestResponse(StreamInput in) throws IOException {
            super(in);
            this.info = in.readOptionalString();
        }

        TestResponse(String info) {
            this.info = info;
        }

        @Override
        public void writeTo(StreamOutput out) throws IOException {
            out.writeOptionalString(info);
        }

        @Override
        public String toString() {
            return "TestResponse{" + "info='" + info + '\'' + '}';
        }
    }

    public void testSendRandomRequests() throws InterruptedException {
        TransportService serviceC = buildService("TS_C", version0, Settings.EMPTY);
        DiscoveryNode nodeC = serviceC.getLocalNode();

        final CountDownLatch latch = new CountDownLatch(4);
        TransportConnectionListener waitForConnection = new TransportConnectionListener() {
            @Override
            public void onNodeConnected(DiscoveryNode node, Transport.Connection connection) {
                latch.countDown();
            }

            @Override
            public void onNodeDisconnected(DiscoveryNode node, Transport.Connection connection) {
                fail("disconnect should not be called " + node);
            }
        };
        serviceA.addConnectionListener(waitForConnection);
        serviceB.addConnectionListener(waitForConnection);
        serviceC.addConnectionListener(waitForConnection);

        connectToNode(serviceC, nodeA);
        connectToNode(serviceC, nodeB);
        connectToNode(serviceA, nodeC);
        connectToNode(serviceB, nodeC);

        latch.await();
        serviceA.removeConnectionListener(waitForConnection);
        serviceB.removeConnectionListener(waitForConnection);
        serviceC.removeConnectionListener(waitForConnection);

        Map<TransportService, DiscoveryNode> toNodeMap = new HashMap<>();
        toNodeMap.put(serviceA, nodeA);
        toNodeMap.put(serviceB, nodeB);
        toNodeMap.put(serviceC, nodeC);
        AtomicBoolean fail = new AtomicBoolean(false);
        class TestRequestHandler implements TransportRequestHandler<TestRequest> {

            private final TransportService service;

            TestRequestHandler(TransportService service) {
                this.service = service;
            }

            @Override
            public void messageReceived(TestRequest request, TransportChannel channel, Task task) throws Exception {
                if (randomBoolean()) {
                    Thread.sleep(randomIntBetween(10, 50));
                }
                if (fail.get()) {
                    throw new IOException("forced failure");
                }

                if (randomBoolean() && request.resendCount++ < 20) {
                    DiscoveryNode node = randomFrom(nodeA, nodeB, nodeC);
                    logger.debug("send secondary request from {} to {} - {}", toNodeMap.get(service), node, request.info);
                    service.sendRequest(
                        node,
                        "internal:action1",
                        new TestRequest("secondary " + request.info),
                        TransportRequestOptions.EMPTY,
                        new TransportResponseHandler<TestResponse>() {

                            private final String executor = randomBoolean() ? ThreadPool.Names.SAME : ThreadPool.Names.GENERIC;

                            @Override
                            public TestResponse read(StreamInput in) throws IOException {
                                return new TestResponse(in);
                            }

                            @Override
                            public void handleResponse(TestResponse response) {
                                try {
                                    if (randomBoolean()) {
                                        Thread.sleep(randomIntBetween(10, 50));
                                    }
                                    logger.debug("send secondary response {}", response.info);

                                    channel.sendResponse(response);
                                } catch (Exception e) {
                                    throw new RuntimeException(e);
                                }
                            }

                            @Override
                            public void handleException(TransportException exp) {
                                try {
                                    logger.debug("send secondary exception response for request {}", request.info);
                                    channel.sendResponse(exp);
                                } catch (Exception e) {
                                    throw new RuntimeException(e);
                                }
                            }

                            @Override
                            public String executor() {
                                return executor;
                            }
                        }
                    );
                } else {
                    logger.debug("send response for {}", request.info);
                    channel.sendResponse(new TestResponse("Response for: " + request.info));
                }

            }
        }
        serviceB.registerRequestHandler(
            "internal:action1",
            randomFrom(ThreadPool.Names.SAME, ThreadPool.Names.GENERIC),
            TestRequest::new,
            new TestRequestHandler(serviceB)
        );
        serviceC.registerRequestHandler(
            "internal:action1",
            randomFrom(ThreadPool.Names.SAME, ThreadPool.Names.GENERIC),
            TestRequest::new,
            new TestRequestHandler(serviceC)
        );
        serviceA.registerRequestHandler(
            "internal:action1",
            randomFrom(ThreadPool.Names.SAME, ThreadPool.Names.GENERIC),
            TestRequest::new,
            new TestRequestHandler(serviceA)
        );
        int iters = randomIntBetween(30, 60);
        CountDownLatch allRequestsDone = new CountDownLatch(iters);
        class TestResponseHandler implements TransportResponseHandler<TestResponse> {

            private final int id;
            private final String executor = randomBoolean() ? ThreadPool.Names.SAME : ThreadPool.Names.GENERIC;

            TestResponseHandler(int id) {
                this.id = id;
            }

            @Override
            public TestResponse read(StreamInput in) throws IOException {
                return new TestResponse(in);
            }

            @Override
            public void handleResponse(TestResponse response) {
                logger.debug("---> received response: {}", response.info);
                allRequestsDone.countDown();
            }

            @Override
            public void handleException(TransportException exp) {
                logger.debug((Supplier<?>) () -> "---> received exception for id " + id, exp);
                allRequestsDone.countDown();
                Throwable unwrap = ExceptionsHelper.unwrap(exp, IOException.class);
                assertNotNull(unwrap);
                assertEquals(IOException.class, unwrap.getClass());
                assertEquals("forced failure", unwrap.getMessage());
            }

            @Override
            public String executor() {
                return executor;
            }
        }

        for (int i = 0; i < iters; i++) {
            TransportService service = randomFrom(serviceC, serviceB, serviceA);
            DiscoveryNode node = randomFrom(nodeC, nodeB, nodeA);
            logger.debug("send from {} to {}", toNodeMap.get(service), node);
            service.sendRequest(
                node,
                "internal:action1",
                new TestRequest("REQ[" + i + "]"),
                TransportRequestOptions.EMPTY,
                new TestResponseHandler(i)
            );
        }
        logger.debug("waiting for response");
        fail.set(randomBoolean());
        boolean await = allRequestsDone.await(5, TimeUnit.SECONDS);
        if (await == false) {
            logger.debug("now failing forcefully");
            fail.set(true);
            assertTrue(allRequestsDone.await(5, TimeUnit.SECONDS));
        }
        logger.debug("DONE");
        serviceC.close();
        // when we close C here we have to disconnect the service otherwise assertions mit trip with pending connections in tearDown
        // since the disconnect will then happen concurrently and that might confuse the assertions since we disconnect due to a
        // connection reset by peer or other exceptions depending on the implementation
        serviceB.disconnectFromNode(nodeC);
        serviceA.disconnectFromNode(nodeC);
    }

    public void testRegisterHandlerTwice() {
        serviceB.registerRequestHandler(
            "internal:action1",
            randomFrom(ThreadPool.Names.SAME, ThreadPool.Names.GENERIC),
            TestRequest::new,
            (request, message, task) -> { throw new AssertionError("boom"); }
        );
        expectThrows(
            IllegalArgumentException.class,
            () -> serviceB.registerRequestHandler(
                "internal:action1",
                randomFrom(ThreadPool.Names.SAME, ThreadPool.Names.GENERIC),
                TestRequest::new,
                (request, message, task) -> { throw new AssertionError("boom"); }
            )
        );

        serviceA.registerRequestHandler(
            "internal:action1",
            randomFrom(ThreadPool.Names.SAME, ThreadPool.Names.GENERIC),
            TestRequest::new,
            (request, message, task) -> { throw new AssertionError("boom"); }
        );
    }

    public void testTimeoutPerConnection() throws IOException {
        assumeTrue("Works only on BSD network stacks", Constants.MAC_OS_X || Constants.FREE_BSD);
        try (ServerSocket socket = new MockServerSocket()) {
            // note - this test uses backlog=1 which is implementation specific ie. it might not work on some TCP/IP stacks
            // on linux (at least newer ones) the listen(addr, backlog=1) should just ignore new connections if the queue is full which
            // means that once we received an ACK from the client we just drop the packet on the floor (which is what we want) and we run
            // into a connection timeout quickly. Yet other implementations can for instance can terminate the connection within the 3 way
            // handshake which I haven't tested yet.
            socket.bind(getLocalEphemeral(), 1);
            socket.setReuseAddress(true);
            DiscoveryNode first = new DiscoveryNode(
                "TEST",
                new TransportAddress(socket.getInetAddress(), socket.getLocalPort()),
                emptyMap(),
                emptySet(),
                version0
            );
            DiscoveryNode second = new DiscoveryNode(
                "TEST",
                new TransportAddress(socket.getInetAddress(), socket.getLocalPort()),
                emptyMap(),
                emptySet(),
                version0
            );
            ConnectionProfile.Builder builder = new ConnectionProfile.Builder();
            builder.addConnections(
                1,
                TransportRequestOptions.Type.BULK,
                TransportRequestOptions.Type.PING,
                TransportRequestOptions.Type.RECOVERY,
                TransportRequestOptions.Type.REG,
                TransportRequestOptions.Type.STATE
            );
            // connection with one connection and a large timeout -- should consume the one spot in the backlog queue
            try (TransportService service = buildService("TS_TPC", Version.CURRENT, null, Settings.EMPTY, true, false)) {
                IOUtils.close(openConnection(service, first, builder.build()));
                builder.setConnectTimeout(TimeValue.timeValueMillis(1));
                final ConnectionProfile profile = builder.build();
                // now with the 1ms timeout we got and test that is it's applied
                long startTime = System.nanoTime();
                ConnectTransportException ex = expectThrows(
                    ConnectTransportException.class,
                    () -> openConnection(service, second, profile)
                );
                final long now = System.nanoTime();
                final long timeTaken = TimeValue.nsecToMSec(now - startTime);
                assertTrue(
                    "test didn't timeout quick enough, time taken: [" + timeTaken + "]",
                    timeTaken < TimeValue.timeValueSeconds(5).millis()
                );
                assertEquals(ex.getMessage(), "[][" + second.getAddress() + "] connect_timeout[1ms]");
            }
        }
    }

    public void testHandshakeWithIncompatVersion() {
        assumeTrue("only tcp transport has a handshake method", serviceA.getOriginalTransport() instanceof TcpTransport);
        Version version = Version.fromString("2.0.0");
        try (MockTransportService service = buildService("TS_C", version, Settings.EMPTY)) {
            TransportAddress address = service.boundAddress().publishAddress();
            DiscoveryNode node = new DiscoveryNode("TS_TPC", "TS_TPC", address, emptyMap(), emptySet(), version0);
            ConnectionProfile.Builder builder = new ConnectionProfile.Builder();
            builder.addConnections(
                1,
                TransportRequestOptions.Type.BULK,
                TransportRequestOptions.Type.PING,
                TransportRequestOptions.Type.RECOVERY,
                TransportRequestOptions.Type.REG,
                TransportRequestOptions.Type.STATE
            );
            expectThrows(ConnectTransportException.class, () -> openConnection(serviceA, node, builder.build()));
        }
    }

    public void testHandshakeUpdatesVersion() throws IOException {
        assumeTrue("only tcp transport has a handshake method", serviceA.getOriginalTransport() instanceof TcpTransport);
        Version version = VersionUtils.randomVersionBetween(random(), Version.CURRENT.minimumCompatibilityVersion(), Version.CURRENT);
        try (MockTransportService service = buildService("TS_C", version, Settings.EMPTY)) {
            TransportAddress address = service.boundAddress().publishAddress();
            DiscoveryNode node = new DiscoveryNode("TS_TPC", "TS_TPC", address, emptyMap(), emptySet(), Version.fromString("2.0.0"));
            ConnectionProfile.Builder builder = new ConnectionProfile.Builder();
            builder.addConnections(
                1,
                TransportRequestOptions.Type.BULK,
                TransportRequestOptions.Type.PING,
                TransportRequestOptions.Type.RECOVERY,
                TransportRequestOptions.Type.REG,
                TransportRequestOptions.Type.STATE
            );
            try (Transport.Connection connection = openConnection(serviceA, node, builder.build())) {
                assertEquals(version.transportVersion, connection.getTransportVersion());
            }
        }
    }

    public void testKeepAlivePings() throws Exception {
        assumeTrue("only tcp transport has keep alive pings", serviceA.getOriginalTransport() instanceof TcpTransport);
        TcpTransport originalTransport = (TcpTransport) serviceA.getOriginalTransport();

        ConnectionProfile defaultProfile = ConnectionProfile.buildDefaultConnectionProfile(Settings.EMPTY);
        ConnectionProfile connectionProfile = new ConnectionProfile.Builder(defaultProfile).setPingInterval(TimeValue.timeValueMillis(50))
            .build();
        try (TransportService service = buildService("TS_TPC", Version.CURRENT, Settings.EMPTY)) {
            PlainActionFuture<Transport.Connection> future = PlainActionFuture.newFuture();
            DiscoveryNode node = new DiscoveryNode(
                "TS_TPC",
                "TS_TPC",
                service.boundAddress().publishAddress(),
                emptyMap(),
                emptySet(),
                version0
            );
            originalTransport.openConnection(node, connectionProfile, future);
            try (Transport.Connection connection = future.actionGet()) {
                assertBusy(() -> { assertTrue(originalTransport.getKeepAlive().successfulPingCount() > 30); });
                assertEquals(0, originalTransport.getKeepAlive().failedPingCount());
            }
        }
    }

    public void testTcpHandshake() {
        assumeTrue("only tcp transport has a handshake method", serviceA.getOriginalTransport() instanceof TcpTransport);
        ConnectionProfile connectionProfile = ConnectionProfile.buildDefaultConnectionProfile(Settings.EMPTY);
        try (TransportService service = buildService("TS_TPC", Version.CURRENT, Settings.EMPTY)) {
            DiscoveryNode node = new DiscoveryNode(
                "TS_TPC",
                "TS_TPC",
                service.boundAddress().publishAddress(),
                emptyMap(),
                emptySet(),
                version0
            );
            PlainActionFuture<Transport.Connection> future = PlainActionFuture.newFuture();
            serviceA.getOriginalTransport().openConnection(node, connectionProfile, future);
            try (Transport.Connection connection = future.actionGet()) {
                assertEquals(TransportVersion.CURRENT, connection.getTransportVersion());
            }
        }
    }

    public void testTcpHandshakeTimeout() throws IOException {
        try (ServerSocket socket = new MockServerSocket()) {
            socket.bind(getLocalEphemeral(), 1);
            socket.setReuseAddress(true);
            DiscoveryNode dummy = new DiscoveryNode(
                "TEST",
                new TransportAddress(socket.getInetAddress(), socket.getLocalPort()),
                emptyMap(),
                emptySet(),
                version0
            );
            ConnectionProfile.Builder builder = new ConnectionProfile.Builder();
            builder.addConnections(
                1,
                TransportRequestOptions.Type.BULK,
                TransportRequestOptions.Type.PING,
                TransportRequestOptions.Type.RECOVERY,
                TransportRequestOptions.Type.REG,
                TransportRequestOptions.Type.STATE
            );
            builder.setHandshakeTimeout(TimeValue.timeValueMillis(1));
            ConnectTransportException ex = expectThrows(
                ConnectTransportException.class,
                () -> connectToNode(serviceA, dummy, builder.build())
            );
            assertEquals("[][" + dummy.getAddress() + "] handshake_timeout[1ms]", ex.getMessage());
        }
    }

    public void testTcpHandshakeConnectionReset() throws IOException, InterruptedException {
        try (ServerSocket socket = new MockServerSocket()) {
            socket.bind(getLocalEphemeral(), 1);
            socket.setReuseAddress(true);
            DiscoveryNode dummy = new DiscoveryNode(
                "TEST",
                new TransportAddress(socket.getInetAddress(), socket.getLocalPort()),
                emptyMap(),
                emptySet(),
                version0
            );
            Thread t = new Thread() {
                @Override
                public void run() {
                    try (Socket accept = socket.accept()) {
                        if (randomBoolean()) { // sometimes wait until the other side sends the message
                            accept.getInputStream().read();
                        }
                    } catch (IOException e) {
                        throw new UncheckedIOException(e);
                    }
                }
            };
            t.start();
            ConnectionProfile.Builder builder = new ConnectionProfile.Builder();
            builder.addConnections(
                1,
                TransportRequestOptions.Type.BULK,
                TransportRequestOptions.Type.PING,
                TransportRequestOptions.Type.RECOVERY,
                TransportRequestOptions.Type.REG,
                TransportRequestOptions.Type.STATE
            );
            builder.setHandshakeTimeout(TimeValue.timeValueHours(1));
            ConnectTransportException ex = expectThrows(
                ConnectTransportException.class,
                () -> connectToNode(serviceA, dummy, builder.build())
            );
            assertEquals("[][" + dummy.getAddress() + "] general node connection failure", ex.getMessage());
            assertThat(ex.getCause().getMessage(), startsWith("handshake failed"));
            t.join();
        }
    }

    public void testResponseHeadersArePreserved() throws InterruptedException {
        List<String> executors = new ArrayList<>(ThreadPool.THREAD_POOL_TYPES.keySet());
        CollectionUtil.timSort(executors); // makes sure it's reproducible
        serviceA.registerRequestHandler("internal:action", ThreadPool.Names.SAME, TestRequest::new, (request, channel, task) -> {

            threadPool.getThreadContext().putTransient("boom", new Object());
            threadPool.getThreadContext().addResponseHeader("foo.bar", "baz");
            if ("fail".equals(request.info)) {
                throw new RuntimeException("boom");
            } else {
                channel.sendResponse(TransportResponse.Empty.INSTANCE);
            }
        });

        CountDownLatch latch = new CountDownLatch(2);

        TransportResponseHandler<TransportResponse> transportResponseHandler = new TransportResponseHandler<TransportResponse>() {

            private final String executor = randomFrom(executors);

            @Override
            public TransportResponse read(StreamInput in) {
                return TransportResponse.Empty.INSTANCE;
            }

            @Override
            public void handleResponse(TransportResponse response) {
                try {
                    assertSame(response, TransportResponse.Empty.INSTANCE);
                    assertTrue(threadPool.getThreadContext().getResponseHeaders().containsKey("foo.bar"));
                    assertEquals(1, threadPool.getThreadContext().getResponseHeaders().get("foo.bar").size());
                    assertEquals("baz", threadPool.getThreadContext().getResponseHeaders().get("foo.bar").get(0));
                    assertNull(threadPool.getThreadContext().getTransient("boom"));
                } finally {
                    latch.countDown();
                }

            }

            @Override
            public void handleException(TransportException exp) {
                try {
                    assertTrue(threadPool.getThreadContext().getResponseHeaders().containsKey("foo.bar"));
                    assertEquals(1, threadPool.getThreadContext().getResponseHeaders().get("foo.bar").size());
                    assertEquals("baz", threadPool.getThreadContext().getResponseHeaders().get("foo.bar").get(0));
                    assertNull(threadPool.getThreadContext().getTransient("boom"));
                } finally {
                    latch.countDown();
                }
            }

            @Override
            public String executor() {
                return executor;
            }
        };

        serviceB.sendRequest(nodeA, "internal:action", new TestRequest(randomFrom("fail", "pass")), transportResponseHandler);
        serviceA.sendRequest(nodeA, "internal:action", new TestRequest(randomFrom("fail", "pass")), transportResponseHandler);
        latch.await();
    }

    public void testHandlerIsInvokedOnConnectionClose() throws IOException, InterruptedException {
        List<String> executors = new ArrayList<>(ThreadPool.THREAD_POOL_TYPES.keySet());
        CollectionUtil.timSort(executors); // makes sure it's reproducible
        TransportService serviceC = buildService("TS_C", CURRENT_VERSION, Settings.EMPTY);
        serviceC.registerRequestHandler("internal:action", ThreadPool.Names.SAME, TestRequest::new, (request, channel, task) -> {
            // do nothing
        });
        CountDownLatch latch = new CountDownLatch(1);
        TransportResponseHandler<TransportResponse> transportResponseHandler = new TransportResponseHandler<TransportResponse>() {
            @Override
            public TransportResponse read(StreamInput in) {
                return TransportResponse.Empty.INSTANCE;
            }

            @Override
            public void handleResponse(TransportResponse response) {
                try {
                    fail("no response expected");
                } finally {
                    latch.countDown();
                }
            }

            @Override
            public void handleException(TransportException exp) {
                try {
                    if (exp instanceof SendRequestTransportException) {
                        assertTrue(exp.getCause().getClass().toString(), exp.getCause() instanceof NodeNotConnectedException);
                    } else {
                        // here the concurrent disconnect was faster and invoked the listener first
                        assertTrue(exp.getClass().toString(), exp instanceof NodeDisconnectedException);
                    }
                } finally {
                    latch.countDown();
                }
            }

            @Override
            public String executor() {
                return randomFrom(executors);
            }
        };
        ConnectionProfile.Builder builder = new ConnectionProfile.Builder();
        builder.addConnections(
            1,
            TransportRequestOptions.Type.BULK,
            TransportRequestOptions.Type.PING,
            TransportRequestOptions.Type.RECOVERY,
            TransportRequestOptions.Type.REG,
            TransportRequestOptions.Type.STATE
        );
        try (Transport.Connection connection = openConnection(serviceB, serviceC.getLocalNode(), builder.build())) {
            serviceC.close();
            serviceB.sendRequest(
                connection,
                "internal:action",
                new TestRequest("boom"),
                TransportRequestOptions.EMPTY,
                transportResponseHandler
            );
        }
        latch.await();
    }

    public void testConcurrentDisconnectOnNonPublishedConnection() throws IOException, InterruptedException {
        MockTransportService serviceC = buildService("TS_C", version0, Settings.EMPTY);
        CountDownLatch receivedLatch = new CountDownLatch(1);
        CountDownLatch sendResponseLatch = new CountDownLatch(1);
        serviceC.registerRequestHandler("internal:action", ThreadPool.Names.SAME, TestRequest::new, (request, channel, task) -> {
            // don't block on a network thread here
            threadPool.generic().execute(new AbstractRunnable() {
                @Override
                public void onFailure(Exception e) {
                    try {
                        channel.sendResponse(e);
                    } catch (IOException e1) {
                        throw new UncheckedIOException(e1);
                    }
                }

                @Override
                protected void doRun() throws Exception {
                    receivedLatch.countDown();
                    sendResponseLatch.await();
                    channel.sendResponse(TransportResponse.Empty.INSTANCE);
                }
            });
        });
        CountDownLatch responseLatch = new CountDownLatch(1);
        TransportResponseHandler<TransportResponse.Empty> transportResponseHandler = new TransportResponseHandler.Empty() {
            @Override
            public void handleResponse(TransportResponse.Empty response) {
                responseLatch.countDown();
            }

            @Override
            public void handleException(TransportException exp) {
                responseLatch.countDown();
            }
        };

        ConnectionProfile.Builder builder = new ConnectionProfile.Builder();
        builder.addConnections(
            1,
            TransportRequestOptions.Type.BULK,
            TransportRequestOptions.Type.PING,
            TransportRequestOptions.Type.RECOVERY,
            TransportRequestOptions.Type.REG,
            TransportRequestOptions.Type.STATE
        );

        try (Transport.Connection connection = openConnection(serviceB, serviceC.getLocalNode(), builder.build())) {
            serviceB.sendRequest(
                connection,
                "internal:action",
                new TestRequest("hello world"),
                TransportRequestOptions.EMPTY,
                transportResponseHandler
            );
            receivedLatch.await();
            serviceC.close();
            sendResponseLatch.countDown();
            responseLatch.await();
        }
    }

    public void testTransportStats() throws Exception {
        MockTransportService serviceC = buildService("TS_C", version0, Settings.EMPTY);
        CountDownLatch receivedLatch = new CountDownLatch(1);
        CountDownLatch sendResponseLatch = new CountDownLatch(1);
        serviceB.registerRequestHandler("internal:action", ThreadPool.Names.SAME, TestRequest::new, (request, channel, task) -> {
            // don't block on a network thread here
            threadPool.generic().execute(new AbstractRunnable() {
                @Override
                public void onFailure(Exception e) {
                    try {
                        channel.sendResponse(e);
                    } catch (IOException e1) {
                        throw new UncheckedIOException(e1);
                    }
                }

                @Override
                protected void doRun() throws Exception {
                    receivedLatch.countDown();
                    sendResponseLatch.await();
                    channel.sendResponse(TransportResponse.Empty.INSTANCE);
                }
            });
        });
        CountDownLatch responseLatch = new CountDownLatch(1);
        TransportResponseHandler<TransportResponse.Empty> transportResponseHandler = new TransportResponseHandler.Empty() {
            @Override
            public void handleResponse(TransportResponse.Empty response) {
                responseLatch.countDown();
            }

            @Override
            public void handleException(TransportException exp) {
                responseLatch.countDown();
            }
        };

        TransportStats stats = serviceC.transport.getStats(); // nothing transmitted / read yet
        assertEquals(0, stats.getRxCount());
        assertEquals(0, stats.getTxCount());
        assertEquals(0, stats.getRxSize().getBytes());
        assertEquals(0, stats.getTxSize().getBytes());

        ConnectionProfile.Builder builder = new ConnectionProfile.Builder();
        builder.addConnections(
            1,
            TransportRequestOptions.Type.BULK,
            TransportRequestOptions.Type.PING,
            TransportRequestOptions.Type.RECOVERY,
            TransportRequestOptions.Type.REG,
            TransportRequestOptions.Type.STATE
        );
        try (Transport.Connection connection = openConnection(serviceC, serviceB.getLocalNode(), builder.build())) {
            assertBusy(() -> { // netty for instance invokes this concurrently so we better use assert busy here
                TransportStats transportStats = serviceC.transport.getStats(); // we did a single round-trip to do the initial handshake
                assertEquals(1, transportStats.getRxCount());
                assertEquals(1, transportStats.getTxCount());
                assertEquals(25, transportStats.getRxSize().getBytes());
                assertEquals(51, transportStats.getTxSize().getBytes());
            });
            serviceC.sendRequest(
                connection,
                "internal:action",
                new TestRequest("hello world"),
                TransportRequestOptions.EMPTY,
                transportResponseHandler
            );
            receivedLatch.await();
            assertBusy(() -> { // netty for instance invokes this concurrently so we better use assert busy here
                TransportStats transportStats = serviceC.transport.getStats(); // request has been send
                assertEquals(1, transportStats.getRxCount());
                assertEquals(2, transportStats.getTxCount());
                assertEquals(25, transportStats.getRxSize().getBytes());
                assertEquals(111, transportStats.getTxSize().getBytes());
            });
            sendResponseLatch.countDown();
            responseLatch.await();
            stats = serviceC.transport.getStats(); // response has been received
            assertEquals(2, stats.getRxCount());
            assertEquals(2, stats.getTxCount());
            assertEquals(50, stats.getRxSize().getBytes());
            assertEquals(111, stats.getTxSize().getBytes());
        } finally {
            serviceC.close();
        }
    }

    public void testAcceptedChannelCount() throws Exception {
        assertBusy(() -> {
            TransportStats transportStats = serviceA.transport.getStats();
            assertEquals(channelsPerNodeConnection(), transportStats.getServerOpen());
        });
        assertBusy(() -> {
            TransportStats transportStats = serviceB.transport.getStats();
            assertEquals(channelsPerNodeConnection(), transportStats.getServerOpen());
        });

        serviceA.close();

        assertBusy(() -> {
            TransportStats transportStats = serviceB.transport.getStats();
            assertEquals(0, transportStats.getServerOpen());
        });
    }

    public void testTransportStatsWithException() throws Exception {
        MockTransportService serviceC = buildService("TS_C", version0, Settings.EMPTY);
        CountDownLatch receivedLatch = new CountDownLatch(1);
        CountDownLatch sendResponseLatch = new CountDownLatch(1);
        Exception ex = new RuntimeException("boom");
        ex.setStackTrace(new StackTraceElement[0]);
        serviceB.registerRequestHandler("internal:action", ThreadPool.Names.SAME, TestRequest::new, (request, channel, task) -> {
            // don't block on a network thread here
            threadPool.generic().execute(new AbstractRunnable() {
                @Override
                public void onFailure(Exception e) {
                    try {
                        channel.sendResponse(e);
                    } catch (IOException e1) {
                        throw new UncheckedIOException(e1);
                    }
                }

                @Override
                protected void doRun() throws Exception {
                    receivedLatch.countDown();
                    sendResponseLatch.await();
                    onFailure(ex);
                }
            });
        });
        CountDownLatch responseLatch = new CountDownLatch(1);
        AtomicReference<TransportException> receivedException = new AtomicReference<>(null);
        TransportResponseHandler<TransportResponse.Empty> transportResponseHandler = new TransportResponseHandler.Empty() {
            @Override
            public void handleResponse(TransportResponse.Empty response) {
                responseLatch.countDown();
            }

            @Override
            public void handleException(TransportException exp) {
                receivedException.set(exp);
                responseLatch.countDown();
            }
        };

        TransportStats stats = serviceC.transport.getStats(); // nothing transmitted / read yet
        assertEquals(0, stats.getRxCount());
        assertEquals(0, stats.getTxCount());
        assertEquals(0, stats.getRxSize().getBytes());
        assertEquals(0, stats.getTxSize().getBytes());

        ConnectionProfile.Builder builder = new ConnectionProfile.Builder();
        builder.addConnections(
            1,
            TransportRequestOptions.Type.BULK,
            TransportRequestOptions.Type.PING,
            TransportRequestOptions.Type.RECOVERY,
            TransportRequestOptions.Type.REG,
            TransportRequestOptions.Type.STATE
        );
        try (Transport.Connection connection = openConnection(serviceC, serviceB.getLocalNode(), builder.build())) {
            assertBusy(() -> { // netty for instance invokes this concurrently so we better use assert busy here
                TransportStats transportStats = serviceC.transport.getStats(); // request has been sent
                assertEquals(1, transportStats.getRxCount());
                assertEquals(1, transportStats.getTxCount());
                assertEquals(25, transportStats.getRxSize().getBytes());
                assertEquals(51, transportStats.getTxSize().getBytes());
            });
            serviceC.sendRequest(
                connection,
                "internal:action",
                new TestRequest("hello world"),
                TransportRequestOptions.EMPTY,
                transportResponseHandler
            );
            receivedLatch.await();
            assertBusy(() -> { // netty for instance invokes this concurrently so we better use assert busy here
                TransportStats transportStats = serviceC.transport.getStats(); // request has been sent
                assertEquals(1, transportStats.getRxCount());
                assertEquals(2, transportStats.getTxCount());
                assertEquals(25, transportStats.getRxSize().getBytes());
                assertEquals(111, transportStats.getTxSize().getBytes());
            });
            sendResponseLatch.countDown();
            responseLatch.await();
            stats = serviceC.transport.getStats(); // exception response has been received
            assertEquals(2, stats.getRxCount());
            assertEquals(2, stats.getTxCount());
            TransportException exception = receivedException.get();
            assertNotNull(exception);
            BytesStreamOutput streamOutput = new BytesStreamOutput();
            streamOutput.setTransportVersion(version0.transportVersion);
            exception.writeTo(streamOutput);
            String failedMessage = "Unexpected read bytes size. The transport exception that was received=" + exception;
            // 53 bytes are the non-exception message bytes that have been received. It should include the initial
            // handshake message and the header, version, etc bytes in the exception message.
            assertEquals(failedMessage, 53 + streamOutput.bytes().length(), stats.getRxSize().getBytes());
            assertEquals(111, stats.getTxSize().getBytes());
        } finally {
            serviceC.close();
        }
    }

    public void testTransportProfilesWithPortAndHost() {
        boolean doIPV6 = NetworkUtils.SUPPORTS_V6;
        List<String> hosts;
        if (doIPV6) {
            hosts = Arrays.asList("_local:ipv6_", "_local:ipv4_");
        } else {
            hosts = Arrays.asList("_local:ipv4_");
        }
        try (
            MockTransportService serviceC = buildService(
                "TS_C",
                version0,
                Settings.builder()
                    .put("transport.profiles.default.bind_host", "_local:ipv4_")
                    .put("transport.profiles.some_profile.port", "8900-9000")
                    .put("transport.profiles.some_profile.bind_host", "_local:ipv4_")
                    .put("transport.profiles.some_other_profile.port", "8700-8800")
                    .putList("transport.profiles.some_other_profile.bind_host", hosts)
                    .putList("transport.profiles.some_other_profile.publish_host", "_local:ipv4_")
                    .build()
            )
        ) {

            Map<String, BoundTransportAddress> profileBoundAddresses = serviceC.transport.profileBoundAddresses();
            assertTrue(profileBoundAddresses.containsKey("some_profile"));
            assertTrue(profileBoundAddresses.containsKey("some_other_profile"));
            assertTrue(profileBoundAddresses.get("some_profile").publishAddress().getPort() >= 8900);
            assertTrue(profileBoundAddresses.get("some_profile").publishAddress().getPort() < 9000);
            assertTrue(profileBoundAddresses.get("some_other_profile").publishAddress().getPort() >= 8700);
            assertTrue(profileBoundAddresses.get("some_other_profile").publishAddress().getPort() < 8800);
            assertTrue(profileBoundAddresses.get("some_profile").boundAddresses().length >= 1);
            if (doIPV6) {
                assertTrue(profileBoundAddresses.get("some_other_profile").boundAddresses().length >= 2);
                int ipv4 = 0;
                int ipv6 = 0;
                for (TransportAddress addr : profileBoundAddresses.get("some_other_profile").boundAddresses()) {
                    if (addr.address().getAddress() instanceof Inet4Address) {
                        ipv4++;
                    } else if (addr.address().getAddress() instanceof Inet6Address) {
                        ipv6++;
                    } else {
                        fail("what kind of address is this: " + addr.address().getAddress());
                    }
                }
                assertTrue("num ipv4 is wrong: " + ipv4, ipv4 >= 1);
                assertTrue("num ipv6 is wrong: " + ipv6, ipv6 >= 1);
            } else {
                assertTrue(profileBoundAddresses.get("some_other_profile").boundAddresses().length >= 1);
            }
            assertTrue(profileBoundAddresses.get("some_other_profile").publishAddress().address().getAddress() instanceof Inet4Address);
        }
    }

    public void testProfileSettings() {
        boolean enable = randomBoolean();
        Settings globalSettings = Settings.builder()
            .put("network.tcp.no_delay", enable)
            .put("network.tcp.keep_alive", enable)
            .put("network.tcp.keep_idle", "42")
            .put("network.tcp.keep_interval", "7")
            .put("network.tcp.keep_count", "13")
            .put("network.tcp.reuse_address", enable)
            .put("network.tcp.send_buffer_size", "43000b")
            .put("network.tcp.receive_buffer_size", "42000b")
            .put("network.publish_host", "the_publish_host")
            .put("network.bind_host", "the_bind_host")
            .build();

        Settings globalSettings2 = Settings.builder()
            .put("network.tcp.no_delay", enable == false)
            .put("network.tcp.keep_alive", enable == false)
            .put("network.tcp.keep_idle", "43")
            .put("network.tcp.keep_interval", "8")
            .put("network.tcp.keep_count", "14")
            .put("network.tcp.reuse_address", enable == false)
            .put("network.tcp.send_buffer_size", "4b")
            .put("network.tcp.receive_buffer_size", "3b")
            .put("network.publish_host", "another_publish_host")
            .put("network.bind_host", "another_bind_host")
            .build();

        Settings transportSettings = Settings.builder()
            .put("transport.tcp.no_delay", enable)
            .put("transport.tcp.keep_alive", enable)
            .put("transport.tcp.keep_idle", "42")
            .put("transport.tcp.keep_interval", "7")
            .put("transport.tcp.keep_count", "13")
            .put("transport.tcp.reuse_address", enable)
            .put("transport.tcp.send_buffer_size", "43000b")
            .put("transport.tcp.receive_buffer_size", "42000b")
            .put("transport.publish_host", "the_publish_host")
            .put("transport.port", "9700-9800")
            .put("transport.bind_host", "the_bind_host")
            .put(globalSettings2)
            .build();

        Settings transportSettings2 = Settings.builder()
            .put("transport.tcp.no_delay", enable == false)
            .put("transport.tcp.keep_alive", enable == false)
            .put("transport.tcp.keep_idle", "43")
            .put("transport.tcp.keep_interval", "8")
            .put("transport.tcp.keep_count", "14")
            .put("transport.tcp.reuse_address", enable == false)
            .put("transport.tcp.send_buffer_size", "5b")
            .put("transport.tcp.receive_buffer_size", "6b")
            .put("transport.publish_host", "another_publish_host")
            .put("transport.port", "9702-9802")
            .put("transport.bind_host", "another_bind_host")
            .put(globalSettings2)
            .build();
        Settings defaultProfileSettings = Settings.builder()
            .put("transport.profiles.default.tcp.no_delay", enable)
            .put("transport.profiles.default.tcp.keep_alive", enable)
            .put("transport.profiles.default.tcp.keep_idle", "42")
            .put("transport.profiles.default.tcp.keep_interval", "7")
            .put("transport.profiles.default.tcp.keep_count", "13")
            .put("transport.profiles.default.tcp.reuse_address", enable)
            .put("transport.profiles.default.tcp.send_buffer_size", "43000b")
            .put("transport.profiles.default.tcp.receive_buffer_size", "42000b")
            .put("transport.profiles.default.port", "9700-9800")
            .put("transport.profiles.default.publish_host", "the_publish_host")
            .put("transport.profiles.default.bind_host", "the_bind_host")
            .put("transport.profiles.default.publish_port", 42)
            .put(randomBoolean() ? transportSettings2 : globalSettings2) // ensure that we have profile precedence
            .build();

        Settings profileSettings = Settings.builder()
            .put("transport.profiles.some_profile.tcp.no_delay", enable)
            .put("transport.profiles.some_profile.tcp.keep_alive", enable)
            .put("transport.profiles.some_profile.tcp.keep_idle", "42")
            .put("transport.profiles.some_profile.tcp.keep_interval", "7")
            .put("transport.profiles.some_profile.tcp.keep_count", "13")
            .put("transport.profiles.some_profile.tcp.reuse_address", enable)
            .put("transport.profiles.some_profile.tcp.send_buffer_size", "43000b")
            .put("transport.profiles.some_profile.tcp.receive_buffer_size", "42000b")
            .put("transport.profiles.some_profile.port", "9700-9800")
            .put("transport.profiles.some_profile.publish_host", "the_publish_host")
            .put("transport.profiles.some_profile.bind_host", "the_bind_host")
            .put("transport.profiles.some_profile.publish_port", 42)
            .put(randomBoolean() ? transportSettings2 : globalSettings2) // ensure that we have profile precedence
            .put(randomBoolean() ? defaultProfileSettings : Settings.EMPTY)
            .build();

        Settings randomSettings = randomFrom(random(), globalSettings, transportSettings, profileSettings);
        ClusterSettings clusterSettings = new ClusterSettings(randomSettings, ClusterSettings.BUILT_IN_CLUSTER_SETTINGS);
        clusterSettings.validate(randomSettings, false);
        TcpTransport.ProfileSettings settings = new TcpTransport.ProfileSettings(
            Settings.builder().put(randomSettings).put("transport.profiles.some_profile.port", "9700-9800").build(), // port is required
            "some_profile"
        );

        assertEquals(enable, settings.tcpNoDelay);
        assertEquals(enable, settings.tcpKeepAlive);
        assertEquals(42, settings.tcpKeepIdle);
        assertEquals(7, settings.tcpKeepInterval);
        assertEquals(13, settings.tcpKeepCount);
        assertEquals(enable, settings.reuseAddress);
        assertEquals(43000, settings.sendBufferSize.getBytes());
        assertEquals(42000, settings.receiveBufferSize.getBytes());
        if (randomSettings == profileSettings) {
            assertEquals(42, settings.publishPort);
        } else {
            assertEquals(-1, settings.publishPort);
        }

        if (randomSettings == globalSettings) { // publish host has no global fallback for the profile since we later resolve it based on
            // the bound address
            assertEquals(Collections.emptyList(), settings.publishHosts);
        } else {
            assertEquals(Collections.singletonList("the_publish_host"), settings.publishHosts);
        }
        assertEquals("9700-9800", settings.portOrRange);
        assertEquals(Collections.singletonList("the_bind_host"), settings.bindHosts);
    }

    public void testProfilesIncludesDefault() {
        Set<TcpTransport.ProfileSettings> profileSettings = TcpTransport.getProfileSettings(Settings.EMPTY);
        assertEquals(1, profileSettings.size());
        assertEquals(TransportSettings.DEFAULT_PROFILE, profileSettings.stream().findAny().get().profileName);

        profileSettings = TcpTransport.getProfileSettings(Settings.builder().put("transport.profiles.test.port", "0").build());
        assertEquals(2, profileSettings.size());
        assertEquals(
            new HashSet<>(Arrays.asList("default", "test")),
            profileSettings.stream().map(s -> s.profileName).collect(Collectors.toSet())
        );

        profileSettings = TcpTransport.getProfileSettings(
            Settings.builder().put("transport.profiles.test.port", "0").put("transport.profiles.default.port", "0").build()
        );
        assertEquals(2, profileSettings.size());
        assertEquals(
            new HashSet<>(Arrays.asList("default", "test")),
            profileSettings.stream().map(s -> s.profileName).collect(Collectors.toSet())
        );
    }

    public void testBindUnavailableAddress() {
        int port = serviceA.boundAddress().publishAddress().getPort();
        String address = serviceA.boundAddress().publishAddress().getAddress();
        Settings settings = Settings.builder()
            .put(Node.NODE_NAME_SETTING.getKey(), "foobar")
            .put(TransportSettings.HOST.getKey(), address)
            .put(TransportSettings.PORT.getKey(), port)
            .build();
        BindTransportException bindTransportException = expectThrows(
            BindTransportException.class,
            () -> buildService("test", Version.CURRENT, settings)
        );
        InetSocketAddress inetSocketAddress = serviceA.boundAddress().publishAddress().address();
        assertEquals("Failed to bind to " + NetworkAddress.format(inetSocketAddress), bindTransportException.getMessage());
    }

    public void testChannelCloseWhileConnecting() {
        try (MockTransportService service = buildService("TS_C", version0, Settings.EMPTY)) {
            AtomicBoolean connectionClosedListenerCalled = new AtomicBoolean(false);
            service.addConnectionListener(new TransportConnectionListener() {
                @Override
                public void onConnectionOpened(final Transport.Connection connection) {
                    closeConnectionChannel(connection);
                    try {
                        assertBusy(() -> assertTrue(connection.isClosed()));
                    } catch (Exception e) {
                        throw new AssertionError(e);
                    }
                }

                @Override
                public void onConnectionClosed(Transport.Connection connection) {
                    connectionClosedListenerCalled.set(true);
                }
            });
            final ConnectionProfile.Builder builder = new ConnectionProfile.Builder();
            builder.addConnections(
                1,
                TransportRequestOptions.Type.BULK,
                TransportRequestOptions.Type.PING,
                TransportRequestOptions.Type.RECOVERY,
                TransportRequestOptions.Type.REG,
                TransportRequestOptions.Type.STATE
            );
            final ConnectTransportException e = expectThrows(
                ConnectTransportException.class,
                () -> openConnection(service, nodeA, builder.build())
            );
            assertThat(e, hasToString(containsString(("a channel closed while connecting"))));
            assertTrue(connectionClosedListenerCalled.get());
        }
    }

    public void testFailToSendTransportException() throws InterruptedException {
        TransportException exception = doFailToSend(new TransportException("fail to send"));
        assertThat(exception.getMessage(), equalTo("fail to send"));
        assertThat(exception.getCause(), nullValue());
    }

    public void testFailToSendIllegalStateException() throws InterruptedException {
        TransportException exception = doFailToSend(new IllegalStateException("fail to send"));
        assertThat(exception, instanceOf(SendRequestTransportException.class));
        assertThat(exception.getMessage(), containsString("fail-to-send-action"));
        assertThat(exception.getCause(), instanceOf(IllegalStateException.class));
        assertThat(exception.getCause().getMessage(), equalTo("fail to send"));
    }

    // test that the response handler is invoked on a failure to send
    private TransportException doFailToSend(RuntimeException failToSendException) throws InterruptedException {
        final TransportInterceptor interceptor = new TransportInterceptor() {
            @Override
            public AsyncSender interceptSender(final AsyncSender sender) {
                return new AsyncSender() {
                    @Override
                    public <T extends TransportResponse> void sendRequest(
                        final Transport.Connection connection,
                        final String action,
                        final TransportRequest request,
                        final TransportRequestOptions options,
                        final TransportResponseHandler<T> handler
                    ) {
                        if ("fail-to-send-action".equals(action)) {
                            throw failToSendException;
                        } else {
                            sender.sendRequest(connection, action, request, options, handler);
                        }
                    }
                };
            }
        };
        try (MockTransportService serviceC = buildService("TS_C", CURRENT_VERSION, null, Settings.EMPTY, true, true, interceptor)) {
            final CountDownLatch latch = new CountDownLatch(1);
            serviceC.connectToNode(
                serviceA.getLocalDiscoNode(),
                ConnectionProfile.buildDefaultConnectionProfile(Settings.EMPTY),
                new ActionListener<>() {
                    @Override
                    public void onResponse(final Releasable ignored) {
                        latch.countDown();
                    }

                    @Override
                    public void onFailure(final Exception e) {
                        fail(e.getMessage());
                    }
                }
            );
            latch.await();
            final AtomicReference<TransportException> te = new AtomicReference<>();
            final Transport.Connection connection = serviceC.getConnection(nodeA);
            serviceC.sendRequest(
                connection,
                "fail-to-send-action",
                TransportRequest.Empty.INSTANCE,
                TransportRequestOptions.EMPTY,
                new TransportResponseHandler.Empty() {
                    @Override
                    public void handleResponse(final TransportResponse.Empty response) {
                        fail("handle response should not be invoked");
                    }

                    @Override
                    public void handleException(final TransportException exp) {
                        te.set(exp);
                    }
                }
            );
            assertThat(te.get(), not(nullValue()));
            return te.get();
        }
    }

    private void closeConnectionChannel(Transport.Connection connection) {
        StubbableTransport.WrappedConnection wrappedConnection = (StubbableTransport.WrappedConnection) connection;
        TcpTransport.NodeChannels channels = (TcpTransport.NodeChannels) wrappedConnection.getConnection();
        CloseableChannel.closeChannels(channels.getChannels().subList(0, randomIntBetween(1, channels.getChannels().size())), true);
    }

    @SuppressForbidden(reason = "need local ephemeral port")
    protected InetSocketAddress getLocalEphemeral() throws UnknownHostException {
        return new InetSocketAddress(InetAddress.getLocalHost(), 0);
    }

    protected Set<TcpChannel> getAcceptedChannels(TcpTransport transport) {
        return transport.getAcceptedChannels();
    }

    /**
     * Connect to the specified node with the default connection profile
     *
     * @param service service to connect from
     * @param node the node to connect to
     */
    public static void connectToNode(TransportService service, DiscoveryNode node) throws ConnectTransportException {
        connectToNode(service, node, null);
    }

    /**
     * Connect to the specified node with the given connection profile
     *
     * @param service service to connect from
     * @param node the node to connect to
     * @param connectionProfile the connection profile to use when connecting to this node
     */
    public static void connectToNode(TransportService service, DiscoveryNode node, ConnectionProfile connectionProfile) {
        PlainActionFuture.get(fut -> service.connectToNode(node, connectionProfile, fut.map(x -> null)));
    }

    /**
     * Establishes and returns a new connection to the given node from the given {@link TransportService}.
     *
     * @param service service to connect from
     * @param node the node to connect to
     * @param connectionProfile the connection profile to use
     */
    public static Transport.Connection openConnection(TransportService service, DiscoveryNode node, ConnectionProfile connectionProfile) {
        return PlainActionFuture.get(fut -> service.openConnection(node, connectionProfile, fut));
    }

    public static <T extends TransportResponse> Future<T> submitRequest(
        TransportService transportService,
        DiscoveryNode node,
        String action,
        TransportRequest request,
        TransportResponseHandler<T> handler
    ) throws TransportException {
        return submitRequest(transportService, node, action, request, TransportRequestOptions.EMPTY, handler);
    }

    public static <T extends TransportResponse> Future<T> submitRequest(
        TransportService transportService,
        DiscoveryNode node,
        String action,
        TransportRequest request,
        TransportRequestOptions options,
        TransportResponseHandler<T> handler
    ) throws TransportException {
        final StepListener<T> responseListener = new StepListener<>();
        final TransportResponseHandler<T> futureHandler = new ActionListenerResponseHandler<>(
            responseListener,
            handler,
            handler.executor()
        );
        responseListener.whenComplete(handler::handleResponse, e -> handler.handleException((TransportException) e));
        final PlainActionFuture<T> future = PlainActionFuture.newFuture();
        responseListener.addListener(future);
        transportService.sendRequest(node, action, request, options, futureHandler);
        return future;
    }
}<|MERGE_RESOLUTION|>--- conflicted
+++ resolved
@@ -1532,11 +1532,7 @@
             assertThat(request.value2, equalTo(0)); // not set, coming from service A
             Version1Response response = new Version1Response(1, 2);
             channel.sendResponse(response);
-<<<<<<< HEAD
-            assertEquals(version0.transportVersion, channel.getTransportVersion());
-=======
             assertEquals(version0.transportVersion, channel.getVersion());
->>>>>>> 9c5d4764
         });
 
         Version0Request version0Request = new Version0Request();
@@ -1573,11 +1569,7 @@
             assertThat(request.value1, equalTo(1));
             Version0Response response = new Version0Response(1);
             channel.sendResponse(response);
-<<<<<<< HEAD
-            assertEquals(version0.transportVersion, channel.getTransportVersion());
-=======
             assertEquals(version0.transportVersion, channel.getVersion());
->>>>>>> 9c5d4764
         });
 
         Version1Request version1Request = new Version1Request();
@@ -1618,11 +1610,7 @@
             assertThat(request.value2, equalTo(2));
             Version1Response response = new Version1Response(1, 2);
             channel.sendResponse(response);
-<<<<<<< HEAD
-            assertEquals(version1.transportVersion, channel.getTransportVersion());
-=======
             assertEquals(version1.transportVersion, channel.getVersion());
->>>>>>> 9c5d4764
         });
 
         Version1Request version1Request = new Version1Request();
@@ -1662,11 +1650,7 @@
             assertThat(request.value1, equalTo(1));
             Version0Response response = new Version0Response(1);
             channel.sendResponse(response);
-<<<<<<< HEAD
-            assertEquals(version0.transportVersion, channel.getTransportVersion());
-=======
             assertEquals(version0.transportVersion, channel.getVersion());
->>>>>>> 9c5d4764
         });
 
         Version0Request version0Request = new Version0Request();
