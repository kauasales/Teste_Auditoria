/*
 * Copyright Elasticsearch B.V. and/or licensed to Elasticsearch B.V. under one
 * or more contributor license agreements. Licensed under the Elastic License
 * 2.0 and the Server Side Public License, v 1; you may not use this file except
 * in compliance with, at your election, the Elastic License 2.0 or the Server
 * Side Public License, v 1.
 */

package org.elasticsearch.node;

import org.elasticsearch.client.node.NodeClient;
import org.elasticsearch.cluster.ClusterInfoService;
import org.elasticsearch.cluster.MockInternalClusterInfoService;
import org.elasticsearch.cluster.node.DiscoveryNode;
import org.elasticsearch.cluster.service.ClusterService;
import org.elasticsearch.common.io.stream.NamedWriteableRegistry;
import org.elasticsearch.common.network.NetworkModule;
import org.elasticsearch.common.settings.ClusterSettings;
import org.elasticsearch.common.settings.Settings;
import org.elasticsearch.common.transport.BoundTransportAddress;
import org.elasticsearch.common.util.BigArrays;
import org.elasticsearch.common.util.MockBigArrays;
import org.elasticsearch.common.util.MockPageCacheRecycler;
import org.elasticsearch.common.util.PageCacheRecycler;
import org.elasticsearch.env.Environment;
import org.elasticsearch.http.HttpServerTransport;
import org.elasticsearch.indices.ExecutorSelector;
import org.elasticsearch.indices.IndicesService;
import org.elasticsearch.indices.breaker.CircuitBreakerService;
import org.elasticsearch.indices.recovery.RecoverySettings;
import org.elasticsearch.plugins.Plugin;
import org.elasticsearch.script.MockScriptService;
import org.elasticsearch.script.ScriptContext;
import org.elasticsearch.script.ScriptEngine;
import org.elasticsearch.script.ScriptService;
import org.elasticsearch.search.MockSearchService;
import org.elasticsearch.search.SearchService;
import org.elasticsearch.search.fetch.FetchPhase;
import org.elasticsearch.tasks.TaskManager;
import org.elasticsearch.test.MockHttpTransport;
import org.elasticsearch.test.transport.MockTransportService;
import org.elasticsearch.threadpool.ThreadPool;
import org.elasticsearch.transport.Transport;
import org.elasticsearch.transport.TransportInterceptor;
import org.elasticsearch.transport.TransportService;

import java.nio.file.Path;
import java.util.Collection;
import java.util.Collections;
import java.util.Map;
import java.util.Set;
import java.util.function.Function;

/**
 * A node for testing which allows:
 * <ul>
 *   <li>Overriding Version.CURRENT</li>
 *   <li>Adding test plugins that exist on the classpath</li>
 * </ul>
 */
public class MockNode extends Node {

    private final Collection<Class<? extends Plugin>> classpathPlugins;

    public MockNode(final Settings settings, final Collection<Class<? extends Plugin>> classpathPlugins) {
        this(settings, classpathPlugins, true);
    }

    public MockNode(
            final Settings settings,
            final Collection<Class<? extends Plugin>> classpathPlugins,
            final boolean forbidPrivateIndexSettings) {
        this(settings, classpathPlugins, null, forbidPrivateIndexSettings);
    }

    public MockNode(
            final Settings settings,
            final Collection<Class<? extends Plugin>> classpathPlugins,
            final Path configPath,
            final boolean forbidPrivateIndexSettings) {
        this(
                InternalSettingsPreparer.prepareEnvironment(settings, Collections.emptyMap(), configPath, () -> "mock_ node"),
                classpathPlugins,
                forbidPrivateIndexSettings);
    }

    private MockNode(
            final Environment environment,
            final Collection<Class<? extends Plugin>> classpathPlugins,
            final boolean forbidPrivateIndexSettings) {
        super(environment, classpathPlugins, forbidPrivateIndexSettings);
        this.classpathPlugins = classpathPlugins;
    }

    /**
     * The classpath plugins this node was constructed with.
     */
    public Collection<Class<? extends Plugin>> getClasspathPlugins() {
        return classpathPlugins;
    }

    @Override
    protected BigArrays createBigArrays(PageCacheRecycler pageCacheRecycler, CircuitBreakerService circuitBreakerService) {
        if (getPluginsService().filterPlugins(NodeMocksPlugin.class).isEmpty()) {
            return super.createBigArrays(pageCacheRecycler, circuitBreakerService);
        }
        return new MockBigArrays(pageCacheRecycler, circuitBreakerService);
    }

    @Override
    PageCacheRecycler createPageCacheRecycler(Settings settings) {
        if (getPluginsService().filterPlugins(NodeMocksPlugin.class).isEmpty()) {
            return super.createPageCacheRecycler(settings);
        }
        return new MockPageCacheRecycler(settings);
    }


    @Override
    protected SearchService newSearchService(ClusterService clusterService, IndicesService indicesService,
                                             ThreadPool threadPool, ScriptService scriptService, BigArrays bigArrays,
                                             FetchPhase fetchPhase, ResponseCollectorService responseCollectorService,
<<<<<<< HEAD
                                             CircuitBreakerService circuitBreakerService, TaskManager taskManager) {
        if (getPluginsService().filterPlugins(MockSearchService.TestPlugin.class).isEmpty()) {
            return super.newSearchService(clusterService, indicesService, threadPool, scriptService, bigArrays, fetchPhase,
                responseCollectorService, circuitBreakerService, taskManager);
        }
        return new MockSearchService(clusterService, indicesService, threadPool, scriptService,
            bigArrays, fetchPhase, circuitBreakerService, taskManager);
=======
                                             CircuitBreakerService circuitBreakerService, ExecutorSelector executorSelector) {
        if (getPluginsService().filterPlugins(MockSearchService.TestPlugin.class).isEmpty()) {
            return super.newSearchService(clusterService, indicesService, threadPool, scriptService, bigArrays, fetchPhase,
                responseCollectorService, circuitBreakerService, executorSelector);
        }
        return new MockSearchService(clusterService, indicesService, threadPool, scriptService,
            bigArrays, fetchPhase, responseCollectorService, circuitBreakerService, executorSelector);
>>>>>>> 58c14770
    }

    @Override
    protected ScriptService newScriptService(Settings settings, Map<String, ScriptEngine> engines, Map<String, ScriptContext<?>> contexts) {
        if (getPluginsService().filterPlugins(MockScriptService.TestPlugin.class).isEmpty()) {
            return super.newScriptService(settings, engines, contexts);
        }
        return new MockScriptService(settings, engines, contexts);
    }

    @Override
    protected TransportService newTransportService(Settings settings, Transport transport, ThreadPool threadPool,
                                                   TransportInterceptor interceptor,
                                                   Function<BoundTransportAddress, DiscoveryNode> localNodeFactory,
                                                   ClusterSettings clusterSettings, Set<String> taskHeaders) {
        // we use the MockTransportService.TestPlugin class as a marker to create a network
        // module with this MockNetworkService. NetworkService is such an integral part of the systme
        // we don't allow to plug it in from plugins or anything. this is a test-only override and
        // can't be done in a production env.
        if (getPluginsService().filterPlugins(MockTransportService.TestPlugin.class).isEmpty()) {
            return super.newTransportService(settings, transport, threadPool, interceptor, localNodeFactory, clusterSettings, taskHeaders);
        } else {
            return new MockTransportService(settings, transport, threadPool, interceptor, localNodeFactory, clusterSettings, taskHeaders);
        }
    }

    @Override
    protected void processRecoverySettings(ClusterSettings clusterSettings, RecoverySettings recoverySettings) {
        if (false == getPluginsService().filterPlugins(RecoverySettingsChunkSizePlugin.class).isEmpty()) {
            clusterSettings.addSettingsUpdateConsumer(RecoverySettingsChunkSizePlugin.CHUNK_SIZE_SETTING, recoverySettings::setChunkSize);
        }
    }

    @Override
    protected ClusterInfoService newClusterInfoService(Settings settings, ClusterService clusterService,
                                                       ThreadPool threadPool, NodeClient client) {
        if (getPluginsService().filterPlugins(MockInternalClusterInfoService.TestPlugin.class).isEmpty()) {
            return super.newClusterInfoService(settings, clusterService, threadPool, client);
        } else {
            final MockInternalClusterInfoService service = new MockInternalClusterInfoService(settings, clusterService, threadPool, client);
            clusterService.addListener(service);
            return service;
        }
    }

    @Override
    protected HttpServerTransport newHttpTransport(NetworkModule networkModule) {
        if (getPluginsService().filterPlugins(MockHttpTransport.TestPlugin.class).isEmpty()) {
            return super.newHttpTransport(networkModule);
        } else {
            return new MockHttpTransport();
        }
    }

    @Override
    protected void configureNodeAndClusterIdStateListener(ClusterService clusterService) {
        //do not configure this in tests as this is causing SetOnce to throw exceptions when jvm is used for multiple tests
    }

    public NamedWriteableRegistry getNamedWriteableRegistry() {
        return namedWriteableRegistry;
    }
}<|MERGE_RESOLUTION|>--- conflicted
+++ resolved
@@ -120,23 +120,13 @@
     protected SearchService newSearchService(ClusterService clusterService, IndicesService indicesService,
                                              ThreadPool threadPool, ScriptService scriptService, BigArrays bigArrays,
                                              FetchPhase fetchPhase, ResponseCollectorService responseCollectorService,
-<<<<<<< HEAD
-                                             CircuitBreakerService circuitBreakerService, TaskManager taskManager) {
+                                             CircuitBreakerService circuitBreakerService, ExecutorSelector executorSelector, TaskManager taskManager) {
         if (getPluginsService().filterPlugins(MockSearchService.TestPlugin.class).isEmpty()) {
             return super.newSearchService(clusterService, indicesService, threadPool, scriptService, bigArrays, fetchPhase,
-                responseCollectorService, circuitBreakerService, taskManager);
+                responseCollectorService, circuitBreakerService, executorSelector, taskManager);
         }
         return new MockSearchService(clusterService, indicesService, threadPool, scriptService,
-            bigArrays, fetchPhase, circuitBreakerService, taskManager);
-=======
-                                             CircuitBreakerService circuitBreakerService, ExecutorSelector executorSelector) {
-        if (getPluginsService().filterPlugins(MockSearchService.TestPlugin.class).isEmpty()) {
-            return super.newSearchService(clusterService, indicesService, threadPool, scriptService, bigArrays, fetchPhase,
-                responseCollectorService, circuitBreakerService, executorSelector);
-        }
-        return new MockSearchService(clusterService, indicesService, threadPool, scriptService,
-            bigArrays, fetchPhase, responseCollectorService, circuitBreakerService, executorSelector);
->>>>>>> 58c14770
+            bigArrays, fetchPhase, responseCollectorService, circuitBreakerService, executorSelector, taskManager);
     }
 
     @Override
