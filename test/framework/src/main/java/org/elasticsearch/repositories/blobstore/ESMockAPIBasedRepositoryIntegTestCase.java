--- conflicted
+++ resolved
@@ -212,11 +212,7 @@
 
         Map<String, Long> sdkRequestCounts = repositoryStats.requestCounts;
 
-<<<<<<< HEAD
-        for (String requestType : List.of("GET", "LIST", "HEAD")) {
-=======
-        for (String requestType : List.of("GET", "LIST", "PUT", "POST")) {
->>>>>>> 79a69cb6
+        for (String requestType : List.of("GET", "LIST", "HEAD", "PUT", "POST")) {
             assertSDKCallsMatchMockCalls(sdkRequestCounts, requestType);
         }
     }
