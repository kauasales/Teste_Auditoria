--- conflicted
+++ resolved
@@ -1189,12 +1189,8 @@
         return new AggCardinalityUpperBoundAggregationBuilder(name);
     }
 
-<<<<<<< HEAD
-    private static class AggCardinalityAggregationBuilder extends AbstractAggregationBuilder<AggCardinalityAggregationBuilder> {
-=======
     private static class AggCardinalityUpperBoundAggregationBuilder extends AbstractAggregationBuilder<
         AggCardinalityUpperBoundAggregationBuilder> {
->>>>>>> d90fa4eb
 
         AggCardinalityUpperBoundAggregationBuilder(String name) {
             super(name);
@@ -1280,13 +1276,8 @@
 
         @Override
         public InternalAggregation reduce(List<InternalAggregation> aggregations, ReduceContext reduceContext) {
-<<<<<<< HEAD
-            aggregations.forEach(ia -> { assertThat(((InternalAggCardinality) ia).cardinality, equalTo(cardinality)); });
-            return new InternalAggCardinality(name, cardinality, metadata);
-=======
             aggregations.forEach(ia -> { assertThat(((InternalAggCardinalityUpperBound) ia).cardinality, equalTo(cardinality)); });
             return new InternalAggCardinalityUpperBound(name, cardinality, metadata);
->>>>>>> d90fa4eb
         }
 
         @Override
@@ -1314,15 +1305,11 @@
         @Override
         public List<AggregationSpec> getAggregations() {
             return singletonList(
-<<<<<<< HEAD
-                new AggregationSpec("agg_cardinality", in -> null, (ContextParser<String, AggCardinalityAggregationBuilder>) (p, c) -> null)
-=======
                 new AggregationSpec(
                     InternalAggCardinalityUpperBound.NAME,
                     in -> null,
                     (ContextParser<String, AggCardinalityUpperBoundAggregationBuilder>) (p, c) -> null
                 ).addResultReader(InternalAggCardinalityUpperBound::new)
->>>>>>> d90fa4eb
             );
         }
     }
