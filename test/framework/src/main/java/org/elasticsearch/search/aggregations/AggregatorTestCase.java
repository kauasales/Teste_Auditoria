/*
 * Licensed to Elasticsearch under one or more contributor
 * license agreements. See the NOTICE file distributed with
 * this work for additional information regarding copyright
 * ownership. Elasticsearch licenses this file to you under
 * the Apache License, Version 2.0 (the "License"); you may
 * not use this file except in compliance with the License.
 * You may obtain a copy of the License at
 *
 *    http://www.apache.org/licenses/LICENSE-2.0
 *
 * Unless required by applicable law or agreed to in writing,
 * software distributed under the License is distributed on an
 * "AS IS" BASIS, WITHOUT WARRANTIES OR CONDITIONS OF ANY
 * KIND, either express or implied.  See the License for the
 * specific language governing permissions and limitations
 * under the License.
 */
package org.elasticsearch.search.aggregations;

import org.apache.lucene.analysis.standard.StandardAnalyzer;
import org.apache.lucene.document.BinaryDocValuesField;
import org.apache.lucene.document.Document;
import org.apache.lucene.document.HalfFloatPoint;
import org.apache.lucene.document.InetAddressPoint;
import org.apache.lucene.document.LatLonDocValuesField;
import org.apache.lucene.document.SortedNumericDocValuesField;
import org.apache.lucene.document.SortedSetDocValuesField;
import org.apache.lucene.document.StoredField;
import org.apache.lucene.index.AssertingDirectoryReader;
import org.apache.lucene.index.CompositeReaderContext;
import org.apache.lucene.index.DirectoryReader;
import org.apache.lucene.index.IndexReader;
import org.apache.lucene.index.IndexReaderContext;
import org.apache.lucene.index.LeafReaderContext;
import org.apache.lucene.index.RandomIndexWriter;
import org.apache.lucene.search.AssertingIndexSearcher;
import org.apache.lucene.search.Collector;
import org.apache.lucene.search.IndexSearcher;
import org.apache.lucene.search.MatchAllDocsQuery;
import org.apache.lucene.search.Query;
import org.apache.lucene.search.QueryCache;
import org.apache.lucene.search.QueryCachingPolicy;
import org.apache.lucene.search.ScoreMode;
import org.apache.lucene.search.Weight;
import org.apache.lucene.store.Directory;
import org.apache.lucene.util.BytesRef;
import org.apache.lucene.util.NumericUtils;
import org.elasticsearch.Version;
import org.elasticsearch.cluster.metadata.IndexMetaData;
import org.elasticsearch.common.breaker.CircuitBreaker;
import org.elasticsearch.common.lease.Releasable;
import org.elasticsearch.common.lease.Releasables;
import org.elasticsearch.common.lucene.index.ElasticsearchDirectoryReader;
import org.elasticsearch.common.network.NetworkAddress;
import org.elasticsearch.common.settings.Settings;
import org.elasticsearch.common.text.Text;
import org.elasticsearch.common.util.BigArrays;
import org.elasticsearch.common.util.MockBigArrays;
import org.elasticsearch.common.util.MockPageCacheRecycler;
import org.elasticsearch.index.Index;
import org.elasticsearch.index.IndexSettings;
import org.elasticsearch.index.analysis.AnalysisRegistry;
import org.elasticsearch.index.analysis.AnalyzerScope;
import org.elasticsearch.index.analysis.IndexAnalyzers;
import org.elasticsearch.index.analysis.NamedAnalyzer;
import org.elasticsearch.index.cache.bitset.BitsetFilterCache;
import org.elasticsearch.index.cache.bitset.BitsetFilterCache.Listener;
import org.elasticsearch.index.cache.query.DisabledQueryCache;
import org.elasticsearch.index.fielddata.IndexFieldData;
import org.elasticsearch.index.fielddata.IndexFieldDataCache;
import org.elasticsearch.index.fielddata.IndexFieldDataService;
import org.elasticsearch.index.mapper.BinaryFieldMapper;
import org.elasticsearch.index.mapper.CompletionFieldMapper;
import org.elasticsearch.index.mapper.ContentPath;
import org.elasticsearch.index.mapper.DocumentMapper;
import org.elasticsearch.index.mapper.FieldAliasMapper;
import org.elasticsearch.index.mapper.FieldMapper;
import org.elasticsearch.index.mapper.GeoShapeFieldMapper;
import org.elasticsearch.index.mapper.MappedFieldType;
import org.elasticsearch.index.mapper.Mapper;
import org.elasticsearch.index.mapper.Mapper.BuilderContext;
import org.elasticsearch.index.mapper.MapperService;
import org.elasticsearch.index.mapper.NumberFieldMapper;
import org.elasticsearch.index.mapper.ObjectMapper;
import org.elasticsearch.index.mapper.ObjectMapper.Nested;
import org.elasticsearch.index.mapper.RangeFieldMapper;
import org.elasticsearch.index.mapper.RangeType;
import org.elasticsearch.index.mapper.TextFieldMapper;
import org.elasticsearch.index.query.QueryShardContext;
import org.elasticsearch.index.shard.IndexShard;
import org.elasticsearch.index.shard.ShardId;
import org.elasticsearch.indices.IndicesModule;
import org.elasticsearch.indices.breaker.CircuitBreakerService;
import org.elasticsearch.indices.breaker.NoneCircuitBreakerService;
import org.elasticsearch.indices.fielddata.cache.IndicesFieldDataCache;
import org.elasticsearch.indices.mapper.MapperRegistry;
import org.elasticsearch.mock.orig.Mockito;
import org.elasticsearch.script.ScriptService;
import org.elasticsearch.search.SearchModule;
import org.elasticsearch.search.aggregations.MultiBucketConsumerService.MultiBucketConsumer;
import org.elasticsearch.search.aggregations.pipeline.PipelineAggregator;
import org.elasticsearch.search.aggregations.pipeline.PipelineAggregator.PipelineTree;
import org.elasticsearch.search.aggregations.support.CoreValuesSourceType;
import org.elasticsearch.search.aggregations.support.ValuesSourceRegistry;
import org.elasticsearch.search.aggregations.support.ValuesSourceType;
import org.elasticsearch.search.fetch.FetchPhase;
import org.elasticsearch.search.fetch.subphase.FetchDocValuesPhase;
import org.elasticsearch.search.fetch.subphase.FetchSourcePhase;
import org.elasticsearch.search.internal.ContextIndexSearcher;
import org.elasticsearch.search.internal.SearchContext;
import org.elasticsearch.search.lookup.SearchLookup;
import org.elasticsearch.test.ESTestCase;
import org.elasticsearch.test.InternalAggregationTestCase;
import org.junit.After;
import org.junit.BeforeClass;

import java.io.IOException;
import java.net.InetAddress;
import java.util.ArrayList;
import java.util.Arrays;
import java.util.Collections;
import java.util.HashMap;
import java.util.List;
import java.util.Map;
import java.util.Objects;
import java.util.function.BiFunction;
import java.util.function.Function;
import java.util.stream.Collectors;

import static org.elasticsearch.test.InternalAggregationTestCase.DEFAULT_MAX_BUCKETS;
import static org.mockito.Matchers.anyObject;
import static org.mockito.Matchers.anyString;
import static org.mockito.Mockito.doAnswer;
import static org.mockito.Mockito.mock;
import static org.mockito.Mockito.when;

/**
 * Base class for testing {@link Aggregator} implementations.
 * Provides helpers for constructing and searching an {@link Aggregator} implementation based on a provided
 * {@link AggregationBuilder} instance.
 */
public abstract class AggregatorTestCase extends ESTestCase {
    private static final String NESTEDFIELD_PREFIX = "nested_";
    private List<Releasable> releasables = new ArrayList<>();
    private static final String TYPE_NAME = "type";
    protected static ValuesSourceRegistry valuesSourceRegistry;

    // A list of field types that should not be tested, or are not currently supported
    private static List<String> TYPE_TEST_BLACKLIST = List.of(
        ObjectMapper.CONTENT_TYPE, // Cannot aggregate objects
        GeoShapeFieldMapper.CONTENT_TYPE, // Cannot aggregate geoshapes (yet)

        ObjectMapper.NESTED_CONTENT_TYPE, // TODO support for nested
        CompletionFieldMapper.CONTENT_TYPE, // TODO support completion
        FieldAliasMapper.CONTENT_TYPE // TODO support alias
    );


    /**
     * Allows subclasses to provide alternate names for the provided field type, which
     * can be useful when testing aggregations on field aliases.
     */
    protected Map<String, MappedFieldType> getFieldAliases(MappedFieldType... fieldTypes) {
        return Collections.emptyMap();
    }

    private static void registerFieldTypes(SearchContext searchContext, MapperService mapperService,
                                           Map<String, MappedFieldType> fieldNameToType) {
        for (Map.Entry<String, MappedFieldType> entry : fieldNameToType.entrySet()) {
            String fieldName = entry.getKey();
            MappedFieldType fieldType = entry.getValue();

            when(mapperService.fieldType(fieldName)).thenReturn(fieldType);
            when(searchContext.smartNameFieldType(fieldName)).thenReturn(fieldType);
        }
    }

    @BeforeClass
    public static void initValuesSourceRegistry() {
        SearchModule searchModule = new SearchModule(Settings.EMPTY, List.of());
        valuesSourceRegistry = searchModule.getValuesSourceRegistry();
    }

    protected <A extends Aggregator> A createAggregator(AggregationBuilder aggregationBuilder,
                                                        IndexSearcher indexSearcher,
                                                        MappedFieldType... fieldTypes) throws IOException {
        return createAggregator(aggregationBuilder, indexSearcher, createIndexSettings(),
            new MultiBucketConsumer(DEFAULT_MAX_BUCKETS, new NoneCircuitBreakerService().getBreaker(CircuitBreaker.REQUEST)), fieldTypes);
    }

    protected <A extends Aggregator> A createAggregator(Query query,
                                                        AggregationBuilder aggregationBuilder,
                                                        IndexSearcher indexSearcher,
                                                        IndexSettings indexSettings,
                                                        MappedFieldType... fieldTypes) throws IOException {
        return createAggregator(query, aggregationBuilder, indexSearcher, indexSettings,
            new MultiBucketConsumer(DEFAULT_MAX_BUCKETS, new NoneCircuitBreakerService().getBreaker(CircuitBreaker.REQUEST)), fieldTypes);
    }

    protected <A extends Aggregator> A createAggregator(Query query, AggregationBuilder aggregationBuilder,
                                                        IndexSearcher indexSearcher,
                                                        MultiBucketConsumer bucketConsumer,
                                                        MappedFieldType... fieldTypes) throws IOException {
        return createAggregator(query, aggregationBuilder, indexSearcher, createIndexSettings(), bucketConsumer, fieldTypes);
    }

    protected <A extends Aggregator> A createAggregator(AggregationBuilder aggregationBuilder,
                                                        IndexSearcher indexSearcher,
                                                        IndexSettings indexSettings,
                                                        MultiBucketConsumer bucketConsumer,
                                                        MappedFieldType... fieldTypes) throws IOException {
        return createAggregator(null, aggregationBuilder, indexSearcher, indexSettings, bucketConsumer, fieldTypes);
    }

    protected <A extends Aggregator> A createAggregator(Query query,
                                                        AggregationBuilder aggregationBuilder,
                                                        IndexSearcher indexSearcher,
                                                        IndexSettings indexSettings,
                                                        MultiBucketConsumer bucketConsumer,
                                                        MappedFieldType... fieldTypes) throws IOException {
        SearchContext searchContext = createSearchContext(indexSearcher, indexSettings, query, bucketConsumer, fieldTypes);
        @SuppressWarnings("unchecked")
        A aggregator = (A) aggregationBuilder
            .rewrite(searchContext.getQueryShardContext())
            .build(searchContext.getQueryShardContext(), null)
            .create(searchContext, null, true);
        return aggregator;
    }

    /**
     * Create a {@linkplain SearchContext} for testing an {@link Aggregator}.
     */
    protected SearchContext createSearchContext(IndexSearcher indexSearcher,
                                                IndexSettings indexSettings,
                                                Query query,
                                                MultiBucketConsumer bucketConsumer,
                                                MappedFieldType... fieldTypes) throws IOException {
        return createSearchContext(indexSearcher, indexSettings, query, bucketConsumer, new NoneCircuitBreakerService(), fieldTypes);
    }

    protected SearchContext createSearchContext(IndexSearcher indexSearcher,
                                                IndexSettings indexSettings,
                                                Query query,
                                                MultiBucketConsumer bucketConsumer,
                                                CircuitBreakerService circuitBreakerService,
                                                MappedFieldType... fieldTypes) throws IOException {
        QueryCache queryCache = new DisabledQueryCache(indexSettings);
        QueryCachingPolicy queryCachingPolicy = new QueryCachingPolicy() {
            @Override
            public void onUse(Query query) {
            }

            @Override
            public boolean shouldCache(Query query) {
                // never cache a query
                return false;
            }
        };
        ContextIndexSearcher contextIndexSearcher = new ContextIndexSearcher(indexSearcher.getIndexReader(),
            indexSearcher.getSimilarity(), queryCache, queryCachingPolicy, false);

        SearchContext searchContext = mock(SearchContext.class);
        when(searchContext.numberOfShards()).thenReturn(1);
        when(searchContext.searcher()).thenReturn(contextIndexSearcher);
        when(searchContext.fetchPhase())
                .thenReturn(new FetchPhase(Arrays.asList(new FetchSourcePhase(), new FetchDocValuesPhase())));
        when(searchContext.bitsetFilterCache()).thenReturn(new BitsetFilterCache(indexSettings, mock(Listener.class)));
        IndexShard indexShard = mock(IndexShard.class);
        when(indexShard.shardId()).thenReturn(new ShardId("test", "test", 0));
        when(searchContext.indexShard()).thenReturn(indexShard);
        when(searchContext.aggregations())
            .thenReturn(new SearchContextAggregations(AggregatorFactories.EMPTY, bucketConsumer));
        when(searchContext.query()).thenReturn(query);
        /*
         * Always use the circuit breaking big arrays instance so that the CircuitBreakerService
         * we're passed gets a chance to break.
         */
        BigArrays bigArrays = new MockBigArrays(new MockPageCacheRecycler(Settings.EMPTY), circuitBreakerService).withCircuitBreaking();
        when(searchContext.bigArrays()).thenReturn(bigArrays);

        // TODO: now just needed for top_hits, this will need to be revised for other agg unit tests:
        MapperService mapperService = mapperServiceMock();
        when(mapperService.getIndexSettings()).thenReturn(indexSettings);
        when(mapperService.hasNested()).thenReturn(false);
        DocumentMapper mapper = mock(DocumentMapper.class);
        when(mapper.typeText()).thenReturn(new Text(TYPE_NAME));
        when(mapper.type()).thenReturn(TYPE_NAME);
        when(mapperService.documentMapper()).thenReturn(mapper);
        when(searchContext.mapperService()).thenReturn(mapperService);
        IndexFieldDataService ifds = new IndexFieldDataService(indexSettings,
            new IndicesFieldDataCache(Settings.EMPTY, new IndexFieldDataCache.Listener() {
            }), circuitBreakerService, mapperService);
        when(searchContext.getForField(Mockito.any(MappedFieldType.class)))
            .thenAnswer(invocationOnMock -> ifds.getForField((MappedFieldType) invocationOnMock.getArguments()[0]));

        SearchLookup searchLookup = new SearchLookup(mapperService, ifds::getForField);
        when(searchContext.lookup()).thenReturn(searchLookup);

        QueryShardContext queryShardContext =
            queryShardContextMock(contextIndexSearcher, mapperService, indexSettings, circuitBreakerService, bigArrays);
        when(searchContext.getQueryShardContext()).thenReturn(queryShardContext);
        when(queryShardContext.getObjectMapper(anyString())).thenAnswer(invocation -> {
            String fieldName = (String) invocation.getArguments()[0];
            if (fieldName.startsWith(NESTEDFIELD_PREFIX)) {
                BuilderContext context = new BuilderContext(indexSettings.getSettings(), new ContentPath());
                return new ObjectMapper.Builder<>(fieldName).nested(Nested.newNested(false, false)).build(context);
            }
            return null;
        });
        Map<String, MappedFieldType> fieldNameToType = new HashMap<>();
        fieldNameToType.putAll(Arrays.stream(fieldTypes)
            .filter(Objects::nonNull)
            .collect(Collectors.toMap(MappedFieldType::name, Function.identity())));
        fieldNameToType.putAll(getFieldAliases(fieldTypes));

        registerFieldTypes(searchContext, mapperService,
            fieldNameToType);
        doAnswer(invocation -> {
            /* Store the release-ables so we can release them at the end of the test case. This is important because aggregations don't
             * close their sub-aggregations. This is fairly similar to what the production code does. */
            releasables.add((Releasable) invocation.getArguments()[0]);
            return null;
        }).when(searchContext).addReleasable(anyObject(), anyObject());
        return searchContext;
    }

    protected IndexSettings createIndexSettings() {
        return new IndexSettings(
                IndexMetaData.builder("_index").settings(Settings.builder().put(IndexMetaData.SETTING_VERSION_CREATED, Version.CURRENT))
                        .numberOfShards(1)
                        .numberOfReplicas(0)
                        .creationDate(System.currentTimeMillis())
                        .build(),
                Settings.EMPTY
        );
    }

    /**
     * sub-tests that need a more complex mock can overwrite this
     */
    protected MapperService mapperServiceMock() {
        return mock(MapperService.class);
    }

    /**
     * sub-tests that need a more complex mock can overwrite this
     */
    protected QueryShardContext queryShardContextMock(IndexSearcher searcher,
                                                      MapperService mapperService,
                                                      IndexSettings indexSettings,
                                                      CircuitBreakerService circuitBreakerService,
                                                      BigArrays bigArrays) {

        return new QueryShardContext(0, indexSettings, bigArrays, null,
            getIndexFieldDataLookup(mapperService, circuitBreakerService),
            mapperService, null, getMockScriptService(), xContentRegistry(),
            writableRegistry(), null, searcher, System::currentTimeMillis, null, null, () -> true,
            valuesSourceRegistry);
    }

    /**
     * Sub-tests that need a more complex index field data provider can override this
     */
    protected BiFunction<MappedFieldType, String, IndexFieldData<?>> getIndexFieldDataLookup(MapperService mapperService,
                                                                                             CircuitBreakerService circuitBreakerService) {
        return (fieldType, s) -> fieldType.fielddataBuilder(mapperService.getIndexSettings().getIndex().getName())
            .build(mapperService.getIndexSettings(), fieldType,
                new IndexFieldDataCache.None(), circuitBreakerService, mapperService);

    }

    /**
     * Sub-tests that need scripting can override this method to provide a script service and pre-baked scripts
     */
    protected ScriptService getMockScriptService() {
        return null;
    }

    protected <A extends InternalAggregation, C extends Aggregator> A search(IndexSearcher searcher,
                                                                             Query query,
                                                                             AggregationBuilder builder,
                                                                             MappedFieldType... fieldTypes) throws IOException {
        return search(createIndexSettings(), searcher, query, builder, DEFAULT_MAX_BUCKETS, fieldTypes);
    }

    protected <A extends InternalAggregation, C extends Aggregator> A search(IndexSettings indexSettings,
                                                                             IndexSearcher searcher,
                                                                             Query query,
                                                                             AggregationBuilder builder,
                                                                             MappedFieldType... fieldTypes) throws IOException {
        return search(indexSettings, searcher, query, builder, DEFAULT_MAX_BUCKETS, fieldTypes);
    }

    protected <A extends InternalAggregation, C extends Aggregator> A search(IndexSearcher searcher,
                                                                             Query query,
                                                                             AggregationBuilder builder,
                                                                             int maxBucket,
                                                                             MappedFieldType... fieldTypes) throws IOException {
        return search(createIndexSettings(), searcher, query, builder, maxBucket, fieldTypes);
    }

    protected <A extends InternalAggregation, C extends Aggregator> A search(IndexSettings indexSettings,
                                                                             IndexSearcher searcher,
                                                                             Query query,
                                                                             AggregationBuilder builder,
                                                                             int maxBucket,
                                                                             MappedFieldType... fieldTypes) throws IOException {
        MultiBucketConsumer bucketConsumer = new MultiBucketConsumer(maxBucket,
            new NoneCircuitBreakerService().getBreaker(CircuitBreaker.REQUEST));
        C a = createAggregator(query, builder, searcher, indexSettings, bucketConsumer, fieldTypes);
        a.preCollection();
        searcher.search(query, a);
        a.postCollection();
        @SuppressWarnings("unchecked")
        A internalAgg = (A) a.buildAggregation(0L);
        InternalAggregationTestCase.assertMultiBucketConsumer(internalAgg, bucketConsumer);
        return internalAgg;
    }

    protected <A extends InternalAggregation, C extends Aggregator> A searchAndReduce(IndexSearcher searcher,
                                                                                      Query query,
                                                                                      AggregationBuilder builder,
                                                                                      MappedFieldType... fieldTypes) throws IOException {
        return searchAndReduce(createIndexSettings(), searcher, query, builder, DEFAULT_MAX_BUCKETS, fieldTypes);
    }

    protected <A extends InternalAggregation, C extends Aggregator> A searchAndReduce(IndexSettings indexSettings,
                                                                                      IndexSearcher searcher,
                                                                                      Query query,
                                                                                      AggregationBuilder builder,
                                                                                      MappedFieldType... fieldTypes) throws IOException {
        return searchAndReduce(indexSettings, searcher, query, builder, DEFAULT_MAX_BUCKETS, fieldTypes);
    }

    protected <A extends InternalAggregation, C extends Aggregator> A searchAndReduce(IndexSearcher searcher,
                                                                                      Query query,
                                                                                      AggregationBuilder builder,
                                                                                      int maxBucket,
                                                                                      MappedFieldType... fieldTypes) throws IOException {
        return searchAndReduce(createIndexSettings(), searcher, query, builder, maxBucket, fieldTypes);
    }

    /**
     * Divides the provided {@link IndexSearcher} in sub-searcher, one for each segment,
     * builds an aggregator for each sub-searcher filtered by the provided {@link Query} and
     * returns the reduced {@link InternalAggregation}.
     */
    protected <A extends InternalAggregation, C extends Aggregator> A searchAndReduce(IndexSettings indexSettings,
                                                                                      IndexSearcher searcher,
                                                                                      Query query,
                                                                                      AggregationBuilder builder,
                                                                                      int maxBucket,
                                                                                      MappedFieldType... fieldTypes) throws IOException {
        final IndexReaderContext ctx = searcher.getTopReaderContext();

        final ShardSearcher[] subSearchers;
        if (ctx instanceof LeafReaderContext) {
            subSearchers = new ShardSearcher[1];
            subSearchers[0] = new ShardSearcher((LeafReaderContext) ctx, ctx);
        } else {
            final CompositeReaderContext compCTX = (CompositeReaderContext) ctx;
            final int size = compCTX.leaves().size();
            subSearchers = new ShardSearcher[size];
            for(int searcherIDX=0;searcherIDX<subSearchers.length;searcherIDX++) {
                final LeafReaderContext leave = compCTX.leaves().get(searcherIDX);
                subSearchers[searcherIDX] = new ShardSearcher(leave, compCTX);
            }
        }

        PipelineTree pipelines = builder.buildPipelineTree();
        List<InternalAggregation> aggs = new ArrayList<>();
        Query rewritten = searcher.rewrite(query);
        Weight weight = searcher.createWeight(rewritten, ScoreMode.COMPLETE, 1f);
        MultiBucketConsumer bucketConsumer = new MultiBucketConsumer(maxBucket,
            new NoneCircuitBreakerService().getBreaker(CircuitBreaker.REQUEST));
        C root = createAggregator(query, builder, searcher, bucketConsumer, fieldTypes);

        for (ShardSearcher subSearcher : subSearchers) {
            MultiBucketConsumer shardBucketConsumer = new MultiBucketConsumer(maxBucket,
                new NoneCircuitBreakerService().getBreaker(CircuitBreaker.REQUEST));
            C a = createAggregator(query, builder, subSearcher, indexSettings, shardBucketConsumer, fieldTypes);
            a.preCollection();
            subSearcher.search(weight, a);
            a.postCollection();
            InternalAggregation agg = a.buildAggregation(0L);
            aggs.add(agg);
            InternalAggregationTestCase.assertMultiBucketConsumer(agg, shardBucketConsumer);
        }
        if (aggs.isEmpty()) {
            return null;
        } else {
            if (randomBoolean() && aggs.size() > 1) {
                // sometimes do an incremental reduce
                int toReduceSize = aggs.size();
                Collections.shuffle(aggs, random());
                int r = randomIntBetween(1, toReduceSize);
                List<InternalAggregation> toReduce = aggs.subList(0, r);
                InternalAggregation.ReduceContext context = InternalAggregation.ReduceContext.forPartialReduction(
                        root.context().bigArrays(), getMockScriptService(), () -> PipelineAggregator.PipelineTree.EMPTY);
                A reduced = (A) aggs.get(0).reduce(toReduce, context);
                aggs = new ArrayList<>(aggs.subList(r, toReduceSize));
                aggs.add(reduced);
            }
            // now do the final reduce
            MultiBucketConsumer reduceBucketConsumer = new MultiBucketConsumer(maxBucket,
                new NoneCircuitBreakerService().getBreaker(CircuitBreaker.REQUEST));
            InternalAggregation.ReduceContext context = InternalAggregation.ReduceContext.forFinalReduction(
                    root.context().bigArrays(), getMockScriptService(), reduceBucketConsumer, pipelines);

            @SuppressWarnings("unchecked")
            A internalAgg = (A) aggs.get(0).reduce(aggs, context);

            // materialize any parent pipelines
            internalAgg = (A) internalAgg.reducePipelines(internalAgg, context, pipelines);

            // materialize any sibling pipelines at top level
            for (PipelineAggregator pipelineAggregator : pipelines.aggregators()) {
                internalAgg = (A) pipelineAggregator.reduce(internalAgg, context);
            }
            doAssertReducedMultiBucketConsumer(internalAgg, reduceBucketConsumer);
            return internalAgg;
        }

    }

    protected void doAssertReducedMultiBucketConsumer(Aggregation agg, MultiBucketConsumerService.MultiBucketConsumer bucketConsumer) {
        InternalAggregationTestCase.assertMultiBucketConsumer(agg, bucketConsumer);
    }

    private static class ShardSearcher extends IndexSearcher {
        private final List<LeafReaderContext> ctx;

        ShardSearcher(LeafReaderContext ctx, IndexReaderContext parent) {
            super(parent);
            this.ctx = Collections.singletonList(ctx);
        }

        public void search(Weight weight, Collector collector) throws IOException {
            search(ctx, weight, collector);
        }

        @Override
        public String toString() {
            return "ShardSearcher(" + ctx.get(0) + ")";
        }
    }

    protected static DirectoryReader wrap(DirectoryReader directoryReader) throws IOException {
        return ElasticsearchDirectoryReader.wrap(directoryReader, new ShardId(new Index("_index", "_na_"), 0));
    }

    /**
     * Added to randomly run with more assertions on the index searcher level,
     * like {@link org.apache.lucene.util.LuceneTestCase#newSearcher(IndexReader)}, which can't be used because it also
     * wraps in the IndexSearcher's IndexReader with other implementations that we can't handle. (e.g. ParallelCompositeReader)
     */
    protected static IndexSearcher newIndexSearcher(IndexReader indexReader) {
        if (randomBoolean()) {
            // this executes basic query checks and asserts that weights are normalized only once etc.
            return new AssertingIndexSearcher(random(), indexReader);
        } else {
            return new IndexSearcher(indexReader);
        }
    }

    /**
     * Added to randomly run with more assertions on the index reader level,
     * like {@link org.apache.lucene.util.LuceneTestCase#wrapReader(IndexReader)}, which can't be used because it also
     * wraps in the IndexReader with other implementations that we can't handle. (e.g. ParallelCompositeReader)
     */
    protected static IndexReader maybeWrapReaderEs(DirectoryReader reader) throws IOException {
        if (randomBoolean()) {
            return new AssertingDirectoryReader(reader);
        } else {
            return reader;
        }
    }

    /**
     * Implementors should return a list of {@link ValuesSourceType} that the aggregator supports.
     * This is used to test the matrix of supported/unsupported field types against the aggregator
     * and verify it works (or doesn't) as expected.
     *
     * If this method is implemented, {@link AggregatorTestCase#createAggBuilderForTypeTest(MappedFieldType, String)}
     * should be implemented as well.
     *
     * @return list of supported ValuesSourceTypes
     */
    protected List<ValuesSourceType> getSupportedValuesSourceTypes() {
        // If aggs don't override this method, an empty list allows the test to be skipped.
        // Once all aggs implement this method we should make it abstract and not allow skipping.
        return Collections.emptyList();
    }

    /**
     * This method is invoked each time a field type is tested in {@link AggregatorTestCase#testSupportedFieldTypes()}.
     * The field type and name are provided, and the implementor is expected to return an AggBuilder accordingly.
     * The AggBuilder should be returned even if the aggregation does not support the field type, because
     * the test will check if an exception is thrown in that case.
     *
     * The list of supported types are provided by {@link AggregatorTestCase#getSupportedValuesSourceTypes()},
     * which must also be implemented.
     *
     * @param fieldType the type of the field that will be tested
     * @param fieldName the name of the field that will be test
     * @return an aggregation builder to test against the field
     */
    protected AggregationBuilder createAggBuilderForTypeTest(MappedFieldType fieldType, String fieldName) {
        throw new UnsupportedOperationException("If getSupportedValuesSourceTypes() is implemented, " +
            "createAggBuilderForTypeTest() must be implemented as well.");
    }

    /**
     * A method that allows implementors to specifically blacklist particular field types (based on their content_name).
     * This is needed in some areas where the ValuesSourceType is not granular enough, for example integer values
     * vs floating points, or `keyword` bytes vs `binary` bytes (which are not searchable)
     *
     * This is a blacklist instead of a whitelist because there are vastly more field types than ValuesSourceTypes,
     * and it's expected that these unsupported cases are exceptional rather than common
     */
    protected List<String> unsupportedMappedFieldTypes() {
        return Collections.emptyList();
    }

    /**
     * This test will validate that an aggregator succeeds or fails to run against all the field types
     * that are registered in {@link IndicesModule} (e.g. all the core field types).  An aggregator
     * is provided by the implementor class, and it is executed against each field type in turn.  If
     * an exception is thrown when the field is supported, that will fail the test.  Similarly, if
     * an exception _is not_ thrown when a field is unsupported, that will also fail the test.
     *
     * Exception types/messages are not currently checked, just presence/absence of an exception.
     */
    public final void testSupportedFieldTypes() throws IOException {
        MapperRegistry mapperRegistry = new IndicesModule(Collections.emptyList()).getMapperRegistry();
        Settings settings = Settings.builder().put("index.version.created", Version.CURRENT.id).build();
        String fieldName = "typeTestFieldName";
        List<ValuesSourceType> supportedVSTypes = getSupportedValuesSourceTypes();
        List<String> unsupportedMappedFieldTypes = unsupportedMappedFieldTypes();

        if (supportedVSTypes.isEmpty()) {
            // If the test says it doesn't support any VStypes, it has not been converted yet so skip
            return;
        }

        for (Map.Entry<String, Mapper.TypeParser> mappedType : mapperRegistry.getMapperParsers().entrySet()) {

            // Some field types should not be tested, or require more work and are not ready yet
            if (TYPE_TEST_BLACKLIST.contains(mappedType.getKey())) {
                continue;
            }

            Map<String, Object> source = new HashMap<>();
            source.put("type", mappedType.getKey());

            // Text is the only field that doesn't support DVs, instead FD
            if (mappedType.getKey().equals(TextFieldMapper.CONTENT_TYPE) == false) {
                source.put("doc_values", "true");
            }

            Mapper.Builder builder = mappedType.getValue().parse(fieldName, source, new MockParserContext());
            FieldMapper mapper = (FieldMapper) builder.build(new BuilderContext(settings, new ContentPath()));

            MappedFieldType fieldType = mapper.fieldType();

            // Non-aggregatable fields are not testable (they will throw an error on all aggs anyway), so skip
            if (fieldType.isAggregatable() == false) {
                continue;
            }

            try (Directory directory = newDirectory()) {
                RandomIndexWriter indexWriter = new RandomIndexWriter(random(), directory);
                writeTestDoc(fieldType, fieldName, indexWriter);
                indexWriter.close();

                try (IndexReader indexReader = DirectoryReader.open(directory)) {
                    IndexSearcher indexSearcher = newIndexSearcher(indexReader);
                    AggregationBuilder aggregationBuilder = createAggBuilderForTypeTest(fieldType, fieldName);

                    ValuesSourceType vst = fieldType.getValuesSourceType();
                    // TODO in the future we can make this more explicit with expectThrows(), when the exceptions are standardized
                    try {
                        searchAndReduce(indexSearcher, new MatchAllDocsQuery(), aggregationBuilder, fieldType);
                        if (supportedVSTypes.contains(vst) == false || unsupportedMappedFieldTypes.contains(fieldType.typeName())) {
                            fail("Aggregator [" + aggregationBuilder.getType() + "] should not support field type ["
                                + fieldType.typeName() + "] but executing against the field did not throw an exception");
                        }
                    } catch (Exception | AssertionError e) {
                        if (supportedVSTypes.contains(vst) && unsupportedMappedFieldTypes.contains(fieldType.typeName()) == false) {
                            throw new AssertionError("Aggregator [" + aggregationBuilder.getType() + "] supports field type ["
                                + fieldType.typeName() + "] but executing against the field threw an exception: [" + e.getMessage() + "]",
                                e);
                        }
                    }
                }
            }
        }
    }

    /**
     * Helper method to write a single document with a single value specific to the requested fieldType.
     *
     * Throws an exception if it encounters an unknown field type, to prevent new ones from sneaking in without
     * being tested.
     */
    private void writeTestDoc(MappedFieldType fieldType, String fieldName, RandomIndexWriter iw) throws IOException {

        String typeName = fieldType.typeName();
        ValuesSourceType vst = fieldType.getValuesSourceType();
<<<<<<< HEAD

        if (vst.equals(CoreValuesSourceType.NUMERIC)) {
            if (typeName.equals(NumberFieldMapper.NumberType.DOUBLE.typeName())) {
                long encoded = NumericUtils.doubleToSortableLong(Math.abs(randomDouble()));
                iw.addDocument(singleton(new SortedNumericDocValuesField(fieldName, encoded)));
=======
        Document doc = new Document();
        String json;

        if (vst.equals(CoreValuesSourceType.NUMERIC)) {
            // TODO note: once VS refactor adds DATE/BOOLEAN, this conditional will go away
            long v;
            if (typeName.equals(DateFieldMapper.CONTENT_TYPE) || typeName.equals(DateFieldMapper.DATE_NANOS_CONTENT_TYPE)) {
                // positive integer because date_nanos gets unhappy with large longs
                v = Math.abs(randomInt());
                json = "{ \"" + fieldName + "\" : \"" + v + "\" }";
            } else if (typeName.equals(BooleanFieldMapper.CONTENT_TYPE)) {
                v = randomBoolean() ? 0 : 1;
                json = "{ \"" + fieldName + "\" : \"" + (v == 0 ? "false" : "true") + "\" }";
            } else if (typeName.equals(NumberFieldMapper.NumberType.DOUBLE.typeName())) {
                double d = Math.abs(randomDouble());
                v = NumericUtils.doubleToSortableLong(d);
                json = "{ \"" + fieldName + "\" : \"" + d + "\" }";
>>>>>>> 6fceef73
            } else if (typeName.equals(NumberFieldMapper.NumberType.FLOAT.typeName())) {
                float f = Math.abs(randomFloat());
                v = NumericUtils.floatToSortableInt(f);
                json = "{ \"" + fieldName + "\" : \"" + f + "\" }";
            } else if (typeName.equals(NumberFieldMapper.NumberType.HALF_FLOAT.typeName())) {
                float f = Math.abs(randomFloat());
                v = HalfFloatPoint.halfFloatToSortableShort(f);
                json = "{ \"" + fieldName + "\" : \"" + f + "\" }";
            } else {
                // smallest numeric is a byte so we select the smallest
               v = Math.abs(randomByte());
               json = "{ \"" + fieldName + "\" : \"" + v + "\" }";
            }
            doc.add(new SortedNumericDocValuesField(fieldName, v));

        } else if (vst.equals(CoreValuesSourceType.BYTES)) {
            if (typeName.equals(BinaryFieldMapper.CONTENT_TYPE)) {
<<<<<<< HEAD
                iw.addDocument(singleton(new BinaryFieldMapper.CustomBinaryDocValuesField(fieldName, new BytesRef("a").bytes)));
=======
                doc.add(new BinaryFieldMapper.CustomBinaryDocValuesField(fieldName, new BytesRef("a").bytes));
                json = "{ \"" + fieldName + "\" : \"a\" }";
            } else if (typeName.equals(IpFieldMapper.CONTENT_TYPE)) {
                // TODO note: once VS refactor adds IP, this conditional will go away
                InetAddress ip = randomIp(randomBoolean());
                json = "{ \"" + fieldName + "\" : \"" + NetworkAddress.format(ip) + "\" }";
                doc.add(new SortedSetDocValuesField(fieldName, new BytesRef(InetAddressPoint.encode(ip))));
>>>>>>> 6fceef73
            } else {
                doc.add(new SortedSetDocValuesField(fieldName, new BytesRef("a")));
                json = "{ \"" + fieldName + "\" : \"a\" }";
            }
        } else if (vst.equals(CoreValuesSourceType.DATE)) {
            iw.addDocument(singleton(new SortedNumericDocValuesField(fieldName, randomNonNegativeLong())));
        } else if (vst.equals(CoreValuesSourceType.BOOLEAN)) {
            iw.addDocument(singleton(new SortedNumericDocValuesField(fieldName, randomBoolean() ? 0 : 1)));
        } else if (vst.equals(CoreValuesSourceType.IP)) {
            boolean v4 = randomBoolean();
            iw.addDocument(singleton(new SortedSetDocValuesField(fieldName, new BytesRef(InetAddressPoint.encode(randomIp(v4))))));
        } else if (vst.equals(CoreValuesSourceType.RANGE)) {
            Object start;
            Object end;
            RangeType rangeType;

            if (typeName.equals(RangeType.DOUBLE.typeName())) {
                start = randomDouble();
                end = RangeType.DOUBLE.nextUp(start);
                rangeType = RangeType.DOUBLE;
            } else if (typeName.equals(RangeType.FLOAT.typeName())) {
                start = randomFloat();
                end = RangeType.FLOAT.nextUp(start);
                rangeType = RangeType.DOUBLE;
            } else if (typeName.equals(RangeType.IP.typeName())) {
                boolean v4 = randomBoolean();
                start = randomIp(v4);
                end = RangeType.IP.nextUp(start);
                rangeType = RangeType.IP;
            } else if (typeName.equals(RangeType.LONG.typeName())) {
                start = randomLong();
                end = RangeType.LONG.nextUp(start);
                rangeType = RangeType.LONG;
            } else if (typeName.equals(RangeType.INTEGER.typeName())) {
                start = randomInt();
                end = RangeType.INTEGER.nextUp(start);
                rangeType = RangeType.INTEGER;
            } else if (typeName.equals(RangeType.DATE.typeName())) {
                start = randomNonNegativeLong();
                end = RangeType.DATE.nextUp(start);
                rangeType = RangeType.DATE;
            } else {
                throw new IllegalStateException("Unknown type of range [" + typeName + "]");
            }

            final RangeFieldMapper.Range range = new RangeFieldMapper.Range(rangeType, start, end, true, true);
            doc.add(new BinaryDocValuesField(fieldName, rangeType.encodeRanges(Collections.singleton(range))));
            json = "{ \"" + fieldName + "\" : { \n" +
                "        \"gte\" : \"" + start + "\",\n" +
                "        \"lte\" : \"" + end + "\"\n" +
                "      }}";
        }  else if (vst.equals(CoreValuesSourceType.GEOPOINT)) {
            double lat = randomDouble();
            double lon = randomDouble();
            doc.add(new LatLonDocValuesField(fieldName, lat, lon));
            json = "{ \"" + fieldName + "\" : \"[" + lon + "," + lat + "]\" }";
        } else {
            throw new IllegalStateException("Unknown field type [" + typeName + "]");
        }

        doc.add(new StoredField("_source", new BytesRef(json)));
        iw.addDocument(doc);
    }

    private class MockParserContext extends Mapper.TypeParser.ParserContext {
        MockParserContext() {
            super(null, null, null, null, null);
        }

        @Override
        public IndexAnalyzers getIndexAnalyzers() {
            NamedAnalyzer defaultAnalyzer = new NamedAnalyzer(AnalysisRegistry.DEFAULT_ANALYZER_NAME,
                AnalyzerScope.GLOBAL, new StandardAnalyzer());
            return new IndexAnalyzers(Map.of(AnalysisRegistry.DEFAULT_ANALYZER_NAME, defaultAnalyzer), Map.of(), Map.of());
        }


    }

    @After
    private void cleanupReleasables() {
        Releasables.close(releasables);
        releasables.clear();
    }
}<|MERGE_RESOLUTION|>--- conflicted
+++ resolved
@@ -708,31 +708,16 @@
 
         String typeName = fieldType.typeName();
         ValuesSourceType vst = fieldType.getValuesSourceType();
-<<<<<<< HEAD
-
-        if (vst.equals(CoreValuesSourceType.NUMERIC)) {
-            if (typeName.equals(NumberFieldMapper.NumberType.DOUBLE.typeName())) {
-                long encoded = NumericUtils.doubleToSortableLong(Math.abs(randomDouble()));
-                iw.addDocument(singleton(new SortedNumericDocValuesField(fieldName, encoded)));
-=======
         Document doc = new Document();
         String json;
 
+
         if (vst.equals(CoreValuesSourceType.NUMERIC)) {
-            // TODO note: once VS refactor adds DATE/BOOLEAN, this conditional will go away
             long v;
-            if (typeName.equals(DateFieldMapper.CONTENT_TYPE) || typeName.equals(DateFieldMapper.DATE_NANOS_CONTENT_TYPE)) {
-                // positive integer because date_nanos gets unhappy with large longs
-                v = Math.abs(randomInt());
-                json = "{ \"" + fieldName + "\" : \"" + v + "\" }";
-            } else if (typeName.equals(BooleanFieldMapper.CONTENT_TYPE)) {
-                v = randomBoolean() ? 0 : 1;
-                json = "{ \"" + fieldName + "\" : \"" + (v == 0 ? "false" : "true") + "\" }";
-            } else if (typeName.equals(NumberFieldMapper.NumberType.DOUBLE.typeName())) {
+            if (typeName.equals(NumberFieldMapper.NumberType.DOUBLE.typeName())) {
                 double d = Math.abs(randomDouble());
                 v = NumericUtils.doubleToSortableLong(d);
                 json = "{ \"" + fieldName + "\" : \"" + d + "\" }";
->>>>>>> 6fceef73
             } else if (typeName.equals(NumberFieldMapper.NumberType.FLOAT.typeName())) {
                 float f = Math.abs(randomFloat());
                 v = NumericUtils.floatToSortableInt(f);
@@ -750,28 +735,27 @@
 
         } else if (vst.equals(CoreValuesSourceType.BYTES)) {
             if (typeName.equals(BinaryFieldMapper.CONTENT_TYPE)) {
-<<<<<<< HEAD
-                iw.addDocument(singleton(new BinaryFieldMapper.CustomBinaryDocValuesField(fieldName, new BytesRef("a").bytes)));
-=======
                 doc.add(new BinaryFieldMapper.CustomBinaryDocValuesField(fieldName, new BytesRef("a").bytes));
                 json = "{ \"" + fieldName + "\" : \"a\" }";
-            } else if (typeName.equals(IpFieldMapper.CONTENT_TYPE)) {
-                // TODO note: once VS refactor adds IP, this conditional will go away
+            } else {
+                doc.add(new SortedSetDocValuesField(fieldName, new BytesRef("a")));
+                json = "{ \"" + fieldName + "\" : \"a\" }";
+            }
+        } else if (vst.equals(CoreValuesSourceType.DATE)) {
+            // positive integer because date_nanos gets unhappy with large longs
+            long v;
+            v = Math.abs(randomInt());
+            doc.add(new SortedNumericDocValuesField(fieldName, v));
+            json = "{ \"" + fieldName + "\" : \"" + v + "\" }";
+        } else if (vst.equals(CoreValuesSourceType.BOOLEAN)) {
+            long v;
+            v = randomBoolean() ? 0 : 1;
+            doc.add(new SortedNumericDocValuesField(fieldName, v));
+            json = "{ \"" + fieldName + "\" : \"" + (v == 0 ? "false" : "true") + "\" }";
+        } else if (vst.equals(CoreValuesSourceType.IP)) {
                 InetAddress ip = randomIp(randomBoolean());
                 json = "{ \"" + fieldName + "\" : \"" + NetworkAddress.format(ip) + "\" }";
                 doc.add(new SortedSetDocValuesField(fieldName, new BytesRef(InetAddressPoint.encode(ip))));
->>>>>>> 6fceef73
-            } else {
-                doc.add(new SortedSetDocValuesField(fieldName, new BytesRef("a")));
-                json = "{ \"" + fieldName + "\" : \"a\" }";
-            }
-        } else if (vst.equals(CoreValuesSourceType.DATE)) {
-            iw.addDocument(singleton(new SortedNumericDocValuesField(fieldName, randomNonNegativeLong())));
-        } else if (vst.equals(CoreValuesSourceType.BOOLEAN)) {
-            iw.addDocument(singleton(new SortedNumericDocValuesField(fieldName, randomBoolean() ? 0 : 1)));
-        } else if (vst.equals(CoreValuesSourceType.IP)) {
-            boolean v4 = randomBoolean();
-            iw.addDocument(singleton(new SortedSetDocValuesField(fieldName, new BytesRef(InetAddressPoint.encode(randomIp(v4))))));
         } else if (vst.equals(CoreValuesSourceType.RANGE)) {
             Object start;
             Object end;
