--- conflicted
+++ resolved
@@ -61,17 +61,15 @@
 import org.elasticsearch.indices.breaker.NoneCircuitBreakerService;
 import org.elasticsearch.indices.fielddata.cache.IndicesFieldDataCache;
 import org.elasticsearch.mock.orig.Mockito;
-<<<<<<< HEAD
 import org.elasticsearch.search.aggregations.MultiBucketConsumerService.MultiBucketConsumer;
 import org.elasticsearch.search.aggregations.pipeline.PipelineAggregator;
-=======
->>>>>>> 916bf9d2
 import org.elasticsearch.search.fetch.FetchPhase;
 import org.elasticsearch.search.fetch.subphase.DocValueFieldsFetchSubPhase;
 import org.elasticsearch.search.fetch.subphase.FetchSourceSubPhase;
 import org.elasticsearch.search.internal.ContextIndexSearcher;
 import org.elasticsearch.search.internal.SearchContext;
 import org.elasticsearch.search.lookup.SearchLookup;
+import org.elasticsearch.search.aggregations.MultiBucketConsumerService.MultiBucketConsumer;
 import org.elasticsearch.test.ESTestCase;
 import org.elasticsearch.test.InternalAggregationTestCase;
 import org.junit.After;
@@ -89,6 +87,7 @@
 import static org.mockito.Mockito.doAnswer;
 import static org.mockito.Mockito.mock;
 import static org.mockito.Mockito.when;
+import static org.elasticsearch.test.InternalAggregationTestCase.DEFAULT_MAX_BUCKETS;
 
 /**
  * Base class for testing {@link Aggregator} implementations.
@@ -138,8 +137,8 @@
         when(mapperService.documentMapper()).thenReturn(mapper);
         when(searchContext.mapperService()).thenReturn(mapperService);
         IndexFieldDataService ifds = new IndexFieldDataService(indexSettings,
-            new IndicesFieldDataCache(Settings.EMPTY, new IndexFieldDataCache.Listener() {
-            }), circuitBreakerService, mapperService);
+                new IndicesFieldDataCache(Settings.EMPTY, new IndexFieldDataCache.Listener() {
+                }), circuitBreakerService, mapperService);
         when(searchContext.getForField(Mockito.any(MappedFieldType.class)))
             .thenAnswer(invocationOnMock -> ifds.getForField((MappedFieldType) invocationOnMock.getArguments()[0]));
 
@@ -219,7 +218,7 @@
         when(searchContext.numberOfShards()).thenReturn(1);
         when(searchContext.searcher()).thenReturn(contextIndexSearcher);
         when(searchContext.fetchPhase())
-            .thenReturn(new FetchPhase(Arrays.asList(new FetchSourceSubPhase(), new DocValueFieldsFetchSubPhase())));
+                .thenReturn(new FetchPhase(Arrays.asList(new FetchSourceSubPhase(), new DocValueFieldsFetchSubPhase())));
         when(searchContext.getObjectMapper(anyString())).thenAnswer(invocation -> {
             String fieldName = (String) invocation.getArguments()[0];
             if (fieldName.startsWith(NESTEDFIELD_PREFIX)) {
@@ -240,12 +239,12 @@
 
     protected IndexSettings createIndexSettings() {
         return new IndexSettings(
-            IndexMetaData.builder("_index").settings(Settings.builder().put(IndexMetaData.SETTING_VERSION_CREATED, Version.CURRENT))
-                .numberOfShards(1)
-                .numberOfReplicas(0)
-                .creationDate(System.currentTimeMillis())
-                .build(),
-            Settings.EMPTY
+                IndexMetaData.builder("_index").settings(Settings.builder().put(IndexMetaData.SETTING_VERSION_CREATED, Version.CURRENT))
+                        .numberOfShards(1)
+                        .numberOfReplicas(0)
+                        .creationDate(System.currentTimeMillis())
+                        .build(),
+                Settings.EMPTY
         );
     }
 
@@ -260,7 +259,7 @@
      * sub-tests that need a more complex mock can overwrite this
      */
     protected QueryShardContext queryShardContextMock(MapperService mapperService, MappedFieldType[] fieldTypes,
-                                                      CircuitBreakerService circuitBreakerService) {
+            CircuitBreakerService circuitBreakerService) {
         QueryShardContext queryShardContext = mock(QueryShardContext.class);
         when(queryShardContext.getMapperService()).thenReturn(mapperService);
         for (MappedFieldType fieldType : fieldTypes) {
