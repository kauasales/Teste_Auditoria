/*
 * Copyright Elasticsearch B.V. and/or licensed to Elasticsearch B.V. under one
 * or more contributor license agreements. Licensed under the Elastic License
 * 2.0 and the Server Side Public License, v 1; you may not use this file except
 * in compliance with, at your election, the Elastic License 2.0 or the Server
 * Side Public License, v 1.
 */

package org.elasticsearch.bootstrap;

import com.carrotsearch.randomizedtesting.RandomizedRunner;

import org.apache.logging.log4j.LogManager;
import org.apache.logging.log4j.Logger;
import org.apache.lucene.tests.util.LuceneTestCase;
import org.elasticsearch.common.Strings;
import org.elasticsearch.common.filesystem.FileSystemNatives;
import org.elasticsearch.common.io.FileSystemUtils;
import org.elasticsearch.common.network.IfConfig;
import org.elasticsearch.common.settings.Settings;
import org.elasticsearch.core.Booleans;
import org.elasticsearch.core.PathUtils;
import org.elasticsearch.core.SuppressForbidden;
import org.elasticsearch.jdk.JarHell;
import org.elasticsearch.plugins.PluginInfo;
import org.elasticsearch.secure_sm.SecureSM;
import org.elasticsearch.test.PrivilegedOperations;
<<<<<<< HEAD
import org.elasticsearch.test.compiler.InMemoryJavaCompiler;
=======
>>>>>>> e30a0698
import org.elasticsearch.test.mockito.SecureMockMaker;
import org.junit.Assert;

import java.io.InputStream;
import java.lang.invoke.MethodHandles;
import java.net.SocketPermission;
import java.net.URL;
import java.nio.file.Files;
import java.nio.file.Path;
import java.security.Permission;
import java.security.Permissions;
import java.security.Policy;
import java.security.ProtectionDomain;
import java.util.ArrayList;
import java.util.Arrays;
import java.util.Collections;
import java.util.HashMap;
import java.util.HashSet;
import java.util.List;
import java.util.Map;
import java.util.Objects;
import java.util.Properties;
import java.util.Set;
import java.util.stream.Collectors;

import static com.carrotsearch.randomizedtesting.RandomizedTest.systemPropertyAsBoolean;
import static org.elasticsearch.bootstrap.FilePermissionUtils.addDirectoryPath;

/**
 * Initializes natives and installs test security manager
 * (init'd early by base classes to ensure it happens regardless of which
 * test case happens to be first, test ordering, etc).
 * <p>
 * The idea is to mimic as much as possible what happens with ES in production
 * mode (e.g. assign permissions and install security manager the same way)
 */
public class BootstrapForTesting {

    // TODO: can we share more code with the non-test side here
    // without making things complex???

    static {
        // make sure java.io.tmpdir exists always (in case code uses it in a static initializer)
        Path javaTmpDir = PathUtils.get(
            Objects.requireNonNull(System.getProperty("java.io.tmpdir"), "please set ${java.io.tmpdir} in pom.xml")
        );
        try {
            Security.ensureDirectoryExists(javaTmpDir);
        } catch (Exception e) {
            throw new RuntimeException("unable to create test temp directory", e);
        }

        // just like bootstrap, initialize natives, then SM
        final boolean memoryLock = BootstrapSettings.MEMORY_LOCK_SETTING.get(Settings.EMPTY); // use the default bootstrap.memory_lock
                                                                                              // setting
        // some tests need the ability to disable system call filters (so they can fork other processes as part of test execution)
        final boolean systemCallFilter = Booleans.parseBoolean(System.getProperty("tests.system_call_filter", "true"));
        Bootstrap.initializeNatives(javaTmpDir, memoryLock, systemCallFilter, true);

        // init filesystem natives
        FileSystemNatives.init();

        // initialize probes
        Bootstrap.initializeProbes();

        // initialize sysprops
        BootstrapInfo.getSystemProperties();

        // check for jar hell
        try {
            final Logger logger = LogManager.getLogger(JarHell.class);
            JarHell.checkJarHell(logger::debug);
        } catch (Exception e) {
            throw new RuntimeException("found jar hell in test classpath", e);
        }

        // init mockito
        SecureMockMaker.init();

        // init the privileged operation
        try {
            MethodHandles.publicLookup().ensureInitialized(PrivilegedOperations.class);
<<<<<<< HEAD
            MethodHandles.publicLookup().ensureInitialized(InMemoryJavaCompiler.class);
=======
>>>>>>> e30a0698
        } catch (IllegalAccessException unexpected) {
            throw new AssertionError(unexpected);
        }

        // Log ifconfig output before SecurityManager is installed
        IfConfig.logIfNecessary();

        // install security manager if requested
        if (systemPropertyAsBoolean("tests.security.manager", true)) {
            try {
                // initialize paths the same exact way as bootstrap
                Permissions perms = new Permissions();
                Security.addClasspathPermissions(perms);
                // java.io.tmpdir
                FilePermissionUtils.addDirectoryPath(perms, "java.io.tmpdir", javaTmpDir, "read,readlink,write,delete", false);
                // custom test config file
                if (Strings.hasLength(System.getProperty("tests.config"))) {
                    FilePermissionUtils.addSingleFilePath(perms, PathUtils.get(System.getProperty("tests.config")), "read,readlink");
                }
                // jacoco coverage output file
                final boolean testsCoverage = Booleans.parseBoolean(System.getProperty("tests.coverage", "false"));
                if (testsCoverage) {
                    Path coverageDir = PathUtils.get(System.getProperty("tests.coverage.dir"));
                    FilePermissionUtils.addSingleFilePath(perms, coverageDir.resolve("jacoco.exec"), "read,write");
                    // in case we get fancy and use the -integration goals later:
                    FilePermissionUtils.addSingleFilePath(perms, coverageDir.resolve("jacoco-it.exec"), "read,write");
                }
                // intellij hack: intellij test runner wants setIO and will
                // screw up all test logging without it!
                if (System.getProperty("tests.gradle") == null) {
                    perms.add(new RuntimePermission("setIO"));
                }

                // add bind permissions for testing
                // ephemeral ports (note, on java 7 before update 51, this is a different permission)
                // this should really be the only one allowed for tests, otherwise they have race conditions
                perms.add(new SocketPermission("localhost:0", "listen,resolve"));
                // ... but tests are messy. like file permissions, just let them live in a fantasy for now.
                // TODO: cut over all tests to bind to ephemeral ports
                perms.add(new SocketPermission("localhost:1024-", "listen,resolve"));

                // read test-framework permissions
                Map<String, URL> codebases = getCodebases();

                final Policy testFramework = PolicyUtil.readPolicy(Bootstrap.class.getResource("test-framework.policy"), codebases);
                final Policy runnerPolicy;
                if (System.getProperty("tests.gradle") != null) {
                    runnerPolicy = PolicyUtil.readPolicy(Bootstrap.class.getResource("gradle.policy"), codebases);
                } else if (codebases.containsKey("junit-rt.jar")) {
                    runnerPolicy = PolicyUtil.readPolicy(Bootstrap.class.getResource("intellij.policy"), codebases);
                } else {
                    runnerPolicy = PolicyUtil.readPolicy(Bootstrap.class.getResource("eclipse.policy"), codebases);
                }
                // this mimicks the recursive data path permission added in Security.java
                Permissions fastPathPermissions = new Permissions();
                addDirectoryPath(fastPathPermissions, "java.io.tmpdir-fastpath", javaTmpDir, "read,readlink,write,delete", true);

                final Policy esPolicy = new ESPolicy(
                    codebases,
                    perms,
                    getPluginPermissions(),
                    true,
                    Security.toFilePermissions(fastPathPermissions)
                );
                Policy.setPolicy(new Policy() {
                    @Override
                    public boolean implies(ProtectionDomain domain, Permission permission) {
                        // implements union
                        return esPolicy.implies(domain, permission)
                            || testFramework.implies(domain, permission)
                            || runnerPolicy.implies(domain, permission);
                    }
                });
                Security.prepopulateSecurityCaller();
                Security.setSecurityManager(SecureSM.createTestSecureSM());
                Security.selfTest();

                // guarantee plugin classes are initialized first, in case they have one-time hacks.
                // this just makes unit testing more realistic
                for (URL url : Collections.list(BootstrapForTesting.class.getClassLoader().getResources(PluginInfo.ES_PLUGIN_PROPERTIES))) {
                    Properties properties = new Properties();
                    try (InputStream stream = FileSystemUtils.openFileURLStream(url)) {
                        properties.load(stream);
                    }
                    String clazz = properties.getProperty("classname");
                    if (clazz != null) {
                        Class.forName(clazz);
                    }
                }
            } catch (Exception e) {
                throw new RuntimeException("unable to install test security manager", e);
            }
        }
    }

    static Map<String, URL> getCodebases() {
        Map<String, URL> codebases = PolicyUtil.getCodebaseJarMap(JarHell.parseClassPath());
        // when testing server, the main elasticsearch code is not yet in a jar, so we need to manually add it
        addClassCodebase(codebases, "elasticsearch", "org.elasticsearch.plugins.PluginsService");
        addClassCodebase(codebases, "elasticsearch-plugin-classloader", "org.elasticsearch.plugins.loader.ExtendedPluginsClassLoader");
        addClassCodebase(codebases, "elasticsearch-nio", "org.elasticsearch.nio.ChannelFactory");
        addClassCodebase(codebases, "elasticsearch-secure-sm", "org.elasticsearch.secure_sm.SecureSM");
        addClassCodebase(codebases, "elasticsearch-rest-client", "org.elasticsearch.client.RestClient");
        addClassCodebase(codebases, "elasticsearch-core", "org.elasticsearch.core.Booleans");
        addClassCodebase(codebases, "elasticsearch-cli", "org.elasticsearch.cli.Command");
        return codebases;
    }

    /** Add the codebase url of the given classname to the codebases map, if the class exists. */
    private static void addClassCodebase(Map<String, URL> codebases, String name, String classname) {
        try {
            if (codebases.containsKey(name)) {
                return; // the codebase already exists, from the classpath
            }
            Class<?> clazz = BootstrapForTesting.class.getClassLoader().loadClass(classname);
            URL location = clazz.getProtectionDomain().getCodeSource().getLocation();
            if (location.toString().endsWith(".jar") == false) {
                if (codebases.put(name, location) != null) {
                    throw new IllegalStateException("Already added " + name + " codebase for testing");
                }
            }
        } catch (ClassNotFoundException e) {
            // no class, fall through to not add. this can happen for any tests that do not include
            // the given class. eg only core tests include plugin-classloader
        }
    }

    /**
     * we don't know which codesources belong to which plugin, so just remove the permission from key codebases
     * like core, test-framework, etc. this way tests fail if accesscontroller blocks are missing.
     */
    @SuppressForbidden(reason = "accesses fully qualified URLs to configure security")
    static Map<String, Policy> getPluginPermissions() throws Exception {
        List<URL> pluginPolicies = Collections.list(BootstrapForTesting.class.getClassLoader().getResources(PluginInfo.ES_PLUGIN_POLICY));
        if (pluginPolicies.isEmpty()) {
            return Collections.emptyMap();
        }

        // compute classpath minus obvious places, all other jars will get the permission.
        Set<URL> codebases = new HashSet<>(parseClassPathWithSymlinks());
        Set<URL> excluded = new HashSet<>(
            Arrays.asList(
                // es core
                Bootstrap.class.getProtectionDomain().getCodeSource().getLocation(),
                // es test framework
                BootstrapForTesting.class.getProtectionDomain().getCodeSource().getLocation(),
                // lucene test framework
                LuceneTestCase.class.getProtectionDomain().getCodeSource().getLocation(),
                // randomized runner
                RandomizedRunner.class.getProtectionDomain().getCodeSource().getLocation(),
                // junit library
                Assert.class.getProtectionDomain().getCodeSource().getLocation()
            )
        );
        codebases.removeAll(excluded);
        final Map<String, URL> codebasesMap = PolicyUtil.getCodebaseJarMap(codebases);

        // parse each policy file, with codebase substitution from the classpath
        final List<Policy> policies = new ArrayList<>(pluginPolicies.size());
        for (URL policyFile : pluginPolicies) {
            Map<String, URL> policyCodebases = codebasesMap;

            // if the codebases file is inside a jar, then we don't need to load it since the jar will
            // have already been read from the classpath
            if (policyFile.toString().contains(".jar!") == false) {
                Path policyPath = PathUtils.get(policyFile.toURI());
                Path codebasesPath = policyPath.getParent().resolve("plugin-security.codebases");

                if (Files.exists(codebasesPath)) {
                    // load codebase to class map used for tests
                    policyCodebases = new HashMap<>(codebasesMap);
                    Map<String, String> codebasesProps = parsePropertiesFile(codebasesPath);
                    for (var entry : codebasesProps.entrySet()) {
                        addClassCodebase(policyCodebases, entry.getKey(), entry.getValue());
                    }
                }
            }

            policies.add(PolicyUtil.readPolicy(policyFile, policyCodebases));
        }

        // consult each policy file for those codebases
        Map<String, Policy> map = new HashMap<>();
        for (URL url : codebases) {
            map.put(url.getFile(), new Policy() {
                @Override
                public boolean implies(ProtectionDomain domain, Permission permission) {
                    // implements union
                    for (Policy p : policies) {
                        if (p.implies(domain, permission)) {
                            return true;
                        }
                    }
                    return false;
                }
            });
        }
        return Collections.unmodifiableMap(map);
    }

    static Map<String, String> parsePropertiesFile(Path propertiesFile) throws Exception {
        Properties props = new Properties();
        try (InputStream is = Files.newInputStream(propertiesFile)) {
            props.load(is);
        }
        return props.entrySet().stream().collect(Collectors.toMap(e -> e.getKey().toString(), e -> e.getValue().toString()));
    }

    /**
     * return parsed classpath, but with symlinks resolved to destination files for matching
     * this is for matching the toRealPath() in the code where we have a proper plugin structure
     */
    @SuppressForbidden(reason = "does evil stuff with paths and urls because devs and jenkins do evil stuff with paths and urls")
    static Set<URL> parseClassPathWithSymlinks() throws Exception {
        Set<URL> raw = JarHell.parseClassPath();
        Set<URL> cooked = new HashSet<>(raw.size());
        for (URL url : raw) {
            Path path = PathUtils.get(url.toURI());
            if (Files.exists(path)) {
                boolean added = cooked.add(path.toRealPath().toUri().toURL());
                if (added == false) {
                    throw new IllegalStateException("Duplicate in classpath after resolving symlinks: " + url);
                }
            }
        }
        return raw;
    }

    // does nothing, just easy way to make sure the class is loaded.
    public static void ensureInitialized() {}
}<|MERGE_RESOLUTION|>--- conflicted
+++ resolved
@@ -25,10 +25,6 @@
 import org.elasticsearch.plugins.PluginInfo;
 import org.elasticsearch.secure_sm.SecureSM;
 import org.elasticsearch.test.PrivilegedOperations;
-<<<<<<< HEAD
-import org.elasticsearch.test.compiler.InMemoryJavaCompiler;
-=======
->>>>>>> e30a0698
 import org.elasticsearch.test.mockito.SecureMockMaker;
 import org.junit.Assert;
 
@@ -111,10 +107,7 @@
         // init the privileged operation
         try {
             MethodHandles.publicLookup().ensureInitialized(PrivilegedOperations.class);
-<<<<<<< HEAD
-            MethodHandles.publicLookup().ensureInitialized(InMemoryJavaCompiler.class);
-=======
->>>>>>> e30a0698
+
         } catch (IllegalAccessException unexpected) {
             throw new AssertionError(unexpected);
         }
