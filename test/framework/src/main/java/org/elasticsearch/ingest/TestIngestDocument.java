--- conflicted
+++ resolved
@@ -8,10 +8,7 @@
 
 package org.elasticsearch.ingest;
 
-<<<<<<< HEAD
 import org.elasticsearch.common.lucene.uid.Versions;
-=======
->>>>>>> 5a2d91c9
 import org.elasticsearch.core.Tuple;
 import org.elasticsearch.index.VersionType;
 import org.elasticsearch.test.ESTestCase;
@@ -35,7 +32,6 @@
     }
 
     /**
-<<<<<<< HEAD
      * Create an {@link IngestDocument} from the given sourceAndMetadata and ingestMetadata and a version validator that allows null
      * _versions.  Normally null _version is not allowed, but many tests don't care about that invariant.
      */
@@ -58,20 +54,6 @@
             sourceAndMetadata.put(VERSION, DEFAULT_VERSION);
         }
         return new IngestDocument(sourceAndMetadata, new HashMap<>());
-=======
-     * Create an IngestDocument for testing that pass an empty mutable map for ingestMetaata
-     */
-    public static IngestDocument ofSourceAndMetadata(Map<String, Object> sourceAndMetadata) {
-        return new IngestDocument(sourceAndMetadata, new HashMap<>());
-    }
-
-    /**
-     * Create an IngestDocument with a metadata map and validators.  The metadata map is passed by reference, not copied, so callers
-     * can observe changes to the map directly.
-     */
-    public static IngestDocument ofMetadataWithValidator(Map<String, Object> metadata, Map<String, BiConsumer<String, Object>> validators) {
-        return new IngestDocument(new IngestSourceAndMetadata(new HashMap<>(), metadata, null, validators), new HashMap<>());
->>>>>>> 5a2d91c9
     }
 
     /**
