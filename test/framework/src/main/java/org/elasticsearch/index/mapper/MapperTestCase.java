/*
 * Copyright Elasticsearch B.V. and/or licensed to Elasticsearch B.V. under one
 * or more contributor license agreements. Licensed under the Elastic License
 * 2.0 and the Server Side Public License, v 1; you may not use this file except
 * in compliance with, at your election, the Elastic License 2.0 or the Server
 * Side Public License, v 1.
 */

package org.elasticsearch.index.mapper;

import org.apache.lucene.index.DirectoryReader;
import org.apache.lucene.index.DocValuesType;
import org.apache.lucene.index.IndexOptions;
import org.apache.lucene.index.IndexableField;
import org.apache.lucene.index.IndexableFieldType;
import org.apache.lucene.index.LeafReaderContext;
import org.apache.lucene.index.NoMergePolicy;
import org.apache.lucene.search.FieldExistsQuery;
import org.apache.lucene.search.IndexSearcher;
import org.apache.lucene.search.Query;
import org.apache.lucene.search.TermQuery;
import org.apache.lucene.store.Directory;
import org.apache.lucene.tests.analysis.MockAnalyzer;
import org.apache.lucene.tests.index.RandomIndexWriter;
import org.apache.lucene.tests.util.LuceneTestCase;
import org.apache.lucene.util.SetOnce;
import org.elasticsearch.Version;
import org.elasticsearch.cluster.metadata.IndexMetadata;
import org.elasticsearch.common.Strings;
import org.elasticsearch.common.bytes.BytesReference;
import org.elasticsearch.common.settings.Settings;
import org.elasticsearch.common.xcontent.XContentHelper;
import org.elasticsearch.core.CheckedConsumer;
import org.elasticsearch.index.IndexSettings;
import org.elasticsearch.index.fielddata.FieldDataContext;
import org.elasticsearch.index.fielddata.IndexFieldDataCache;
import org.elasticsearch.index.query.SearchExecutionContext;
import org.elasticsearch.indices.breaker.NoneCircuitBreakerService;
import org.elasticsearch.script.Script;
import org.elasticsearch.script.ScriptContext;
import org.elasticsearch.script.ScriptFactory;
import org.elasticsearch.script.field.DocValuesScriptFieldFactory;
import org.elasticsearch.search.DocValueFormat;
import org.elasticsearch.search.lookup.LeafStoredFieldsLookup;
import org.elasticsearch.search.lookup.SearchLookup;
import org.elasticsearch.search.lookup.SourceLookup;
import org.elasticsearch.xcontent.ToXContent;
import org.elasticsearch.xcontent.XContentBuilder;
import org.elasticsearch.xcontent.json.JsonXContent;
import org.hamcrest.Matcher;

import java.io.IOException;
import java.util.ArrayList;
import java.util.Collections;
import java.util.HashMap;
import java.util.List;
import java.util.Map;
import java.util.Optional;
import java.util.Set;
import java.util.function.Consumer;
import java.util.function.Function;
import java.util.stream.Collectors;
import java.util.stream.IntStream;

import static java.util.stream.Collectors.toList;
import static org.hamcrest.Matchers.anyOf;
import static org.hamcrest.Matchers.containsInAnyOrder;
import static org.hamcrest.Matchers.containsString;
import static org.hamcrest.Matchers.equalTo;
import static org.hamcrest.Matchers.instanceOf;
import static org.hamcrest.Matchers.matchesPattern;
import static org.mockito.Mockito.mock;
import static org.mockito.Mockito.when;

/**
 * Base class for testing {@link Mapper}s.
 */
public abstract class MapperTestCase extends MapperServiceTestCase {
    protected abstract void minimalMapping(XContentBuilder b) throws IOException;

    /**
     * Writes the field and a sample value for it to the provided {@link XContentBuilder}.
     * To be overridden in case the field should not be written at all in documents,
     * like in the case of runtime fields.
     */
    protected void writeField(XContentBuilder builder) throws IOException {
        builder.field("field");
        builder.value(getSampleValueForDocument());
    }

    /**
     * Returns a sample value for the field, to be used in a document
     */
    protected abstract Object getSampleValueForDocument();

    /**
     * Returns a sample value for the field, to be used when querying the field. Normally this is the same format as
     * what is indexed as part of a document, and returned by {@link #getSampleValueForDocument()}, but there
     * are cases where fields are queried differently frow how they are indexed e.g. token_count or runtime fields
     */
    protected Object getSampleValueForQuery() {
        return getSampleValueForDocument();
    }

    /**
     * This test verifies that the exists query created is the appropriate one, and aligns with the data structures
     * being created for a document with a value for the field. This can only be verified for the minimal mapping.
     * Field types that allow configurable doc_values or norms should write their own tests that creates the different
     * mappings combinations and invoke {@link #assertExistsQuery(MapperService)} to verify the behaviour.
     */
    public final void testExistsQueryMinimalMapping() throws IOException {
        MapperService mapperService = createMapperService(fieldMapping(this::minimalMapping));
        assertExistsQuery(mapperService);
        assertParseMinimalWarnings();
    }

    protected void assertExistsQuery(MapperService mapperService) throws IOException {
        LuceneDocument fields = mapperService.documentMapper().parse(source(this::writeField)).rootDoc();
        SearchExecutionContext searchExecutionContext = createSearchExecutionContext(mapperService);
        MappedFieldType fieldType = mapperService.fieldType("field");
        Query query = fieldType.existsQuery(searchExecutionContext);
        assertExistsQuery(fieldType, query, fields);
    }

    protected void assertExistsQuery(MappedFieldType fieldType, Query query, LuceneDocument fields) {
        if (fieldType.hasDocValues() || fieldType.getTextSearchInfo().hasNorms()) {
            assertThat(query, instanceOf(FieldExistsQuery.class));
            FieldExistsQuery fieldExistsQuery = (FieldExistsQuery) query;
            assertEquals("field", fieldExistsQuery.getField());
            assertNoFieldNamesField(fields);
        } else {
            assertThat(query, instanceOf(TermQuery.class));
            TermQuery termQuery = (TermQuery) query;
            assertEquals(FieldNamesFieldMapper.NAME, termQuery.getTerm().field());
            // we always perform a term query against _field_names, even when the field
            // is not added to _field_names because it is not indexed nor stored
            assertEquals("field", termQuery.getTerm().text());
            assertNoDocValuesField(fields, "field");
            if (fieldType.isIndexed() || fieldType.isStored()) {
                assertNotNull(fields.getField(FieldNamesFieldMapper.NAME));
            } else {
                assertNoFieldNamesField(fields);
            }
        }
    }

    protected static void assertNoFieldNamesField(LuceneDocument fields) {
        assertNull(fields.getField(FieldNamesFieldMapper.NAME));
    }

    protected static void assertHasNorms(LuceneDocument doc, String field) {
        IndexableField[] fields = doc.getFields(field);
        for (IndexableField indexableField : fields) {
            IndexableFieldType indexableFieldType = indexableField.fieldType();
            if (indexableFieldType.indexOptions() != IndexOptions.NONE) {
                assertFalse(indexableFieldType.omitNorms());
                return;
            }
        }
        fail("field [" + field + "] should be indexed but it isn't");
    }

    protected static void assertNoDocValuesField(LuceneDocument doc, String field) {
        IndexableField[] fields = doc.getFields(field);
        for (IndexableField indexableField : fields) {
            assertEquals(DocValuesType.NONE, indexableField.fieldType().docValuesType());
        }
    }

    protected <T> void assertDimension(boolean isDimension, Function<T, Boolean> checker) throws IOException {
        MapperService mapperService = createMapperService(fieldMapping(b -> {
            minimalMapping(b);
            b.field("time_series_dimension", isDimension);
        }));

        @SuppressWarnings("unchecked") // Syntactic sugar in tests
        T fieldType = (T) mapperService.fieldType("field");
        assertThat(checker.apply(fieldType), equalTo(isDimension));
    }

    protected <T> void assertMetricType(String metricType, Function<T, Enum<TimeSeriesParams.MetricType>> checker) throws IOException {
        MapperService mapperService = createMapperService(fieldMapping(b -> {
            minimalMapping(b);
            b.field("time_series_metric", metricType);
        }));

        @SuppressWarnings("unchecked") // Syntactic sugar in tests
        T fieldType = (T) mapperService.fieldType("field");
        assertThat(checker.apply(fieldType).name(), equalTo(metricType));
    }

    public final void testEmptyName() {
        MapperParsingException e = expectThrows(MapperParsingException.class, () -> createMapperService(mapping(b -> {
            b.startObject("");
            minimalMapping(b);
            b.endObject();
        })));
        assertThat(e.getMessage(), containsString("name cannot be empty string"));
        assertParseMinimalWarnings();
    }

    public final void testMinimalSerializesToItself() throws IOException {
        XContentBuilder orig = JsonXContent.contentBuilder().startObject();
        createMapperService(fieldMapping(this::minimalMapping)).documentMapper().mapping().toXContent(orig, ToXContent.EMPTY_PARAMS);
        orig.endObject();
        XContentBuilder parsedFromOrig = JsonXContent.contentBuilder().startObject();
        createMapperService(orig).documentMapper().mapping().toXContent(parsedFromOrig, ToXContent.EMPTY_PARAMS);
        parsedFromOrig.endObject();
        assertEquals(Strings.toString(orig), Strings.toString(parsedFromOrig));
        assertParseMinimalWarnings();
    }

    // TODO make this final once we remove FieldMapperTestCase2
    public void testMinimalToMaximal() throws IOException {
        XContentBuilder orig = JsonXContent.contentBuilder().startObject();
        createMapperService(fieldMapping(this::minimalMapping)).documentMapper().mapping().toXContent(orig, INCLUDE_DEFAULTS);
        orig.endObject();
        XContentBuilder parsedFromOrig = JsonXContent.contentBuilder().startObject();
        createMapperService(orig).documentMapper().mapping().toXContent(parsedFromOrig, INCLUDE_DEFAULTS);
        parsedFromOrig.endObject();
        assertEquals(Strings.toString(orig), Strings.toString(parsedFromOrig));
        assertParseMaximalWarnings();
    }

    protected final void assertParseMinimalWarnings() {
        String[] warnings = getParseMinimalWarnings();
        if (warnings.length > 0) {
            assertWarnings(warnings);
        }
    }

    protected final void assertParseMaximalWarnings() {
        String[] warnings = getParseMaximalWarnings();
        if (warnings.length > 0) {
            assertWarnings(warnings);
        }
    }

    protected String[] getParseMinimalWarnings() {
        // Most mappers don't emit any warnings
        return Strings.EMPTY_ARRAY;
    }

    protected String[] getParseMaximalWarnings() {
        // Most mappers don't emit any warnings
        return Strings.EMPTY_ARRAY;
    }

    /**
     * Override to disable testing {@code meta} in fields that don't support it.
     */
    protected boolean supportsMeta() {
        return true;
    }

    protected void metaMapping(XContentBuilder b) throws IOException {
        minimalMapping(b);
    }

    public final void testMeta() throws IOException {
        assumeTrue("Field doesn't support meta", supportsMeta());
        XContentBuilder mapping = fieldMapping(b -> {
            metaMapping(b);
            b.field("meta", Collections.singletonMap("foo", "bar"));
        });
        MapperService mapperService = createMapperService(mapping);
        assertEquals(
            XContentHelper.convertToMap(BytesReference.bytes(mapping), false, mapping.contentType()).v2(),
            XContentHelper.convertToMap(mapperService.documentMapper().mappingSource().uncompressed(), false, mapping.contentType()).v2()
        );

        mapping = fieldMapping(this::metaMapping);
        merge(mapperService, mapping);
        assertEquals(
            XContentHelper.convertToMap(BytesReference.bytes(mapping), false, mapping.contentType()).v2(),
            XContentHelper.convertToMap(mapperService.documentMapper().mappingSource().uncompressed(), false, mapping.contentType()).v2()
        );

        mapping = fieldMapping(b -> {
            metaMapping(b);
            b.field("meta", Collections.singletonMap("baz", "quux"));
        });
        merge(mapperService, mapping);
        assertEquals(
            XContentHelper.convertToMap(BytesReference.bytes(mapping), false, mapping.contentType()).v2(),
            XContentHelper.convertToMap(mapperService.documentMapper().mappingSource().uncompressed(), false, mapping.contentType()).v2()
        );
    }

    public final void testDeprecatedBoost() throws IOException {
        try {
            createMapperService(Version.V_7_10_0, fieldMapping(b -> {
                minimalMapping(b);
                b.field("boost", 2.0);
            }));
            String[] warnings = Strings.concatStringArrays(
                getParseMinimalWarnings(),
                new String[] { "Parameter [boost] on field [field] is deprecated and has no effect" }
            );
            assertWarnings(warnings);
        } catch (MapperParsingException e) {
            assertThat(e.getMessage(), anyOf(containsString("Unknown parameter [boost]"), containsString("[boost : 2.0]")));
        }

        MapperParsingException e = expectThrows(MapperParsingException.class, () -> createMapperService(Version.V_8_0_0, fieldMapping(b -> {
            minimalMapping(b);
            b.field("boost", 2.0);
        })));
        assertThat(e.getMessage(), anyOf(containsString("Unknown parameter [boost]"), containsString("[boost : 2.0]")));

        assertParseMinimalWarnings();
    }

    /**
     * Use a {@linkplain ValueFetcher} to extract values from doc values.
     */
    protected final List<?> fetchFromDocValues(MapperService mapperService, MappedFieldType ft, DocValueFormat format, Object sourceValue)
        throws IOException {

        SetOnce<List<?>> result = new SetOnce<>();
        withLuceneIndex(
            mapperService,
            iw -> { iw.addDocument(mapperService.documentMapper().parse(source(b -> b.field(ft.name(), sourceValue))).rootDoc()); },
            iw -> {
                SearchLookup lookup = new SearchLookup(
                    mapperService::fieldType,
                    fieldDataLookup(),
                    mapperService.mappingLookup()::sourcePaths
                );
                ValueFetcher valueFetcher = new DocValueFetcher(format, lookup.getForField(ft, MappedFieldType.FielddataOperation.SEARCH));
                IndexSearcher searcher = newSearcher(iw);
                LeafReaderContext context = searcher.getIndexReader().leaves().get(0);
                lookup.source().setSegmentAndDocument(context, 0);
                valueFetcher.setNextReader(context);
                result.set(valueFetcher.fetchValues(lookup.source(), new ArrayList<>()));
            }
        );
        return result.get();
    }

    private class UpdateCheck {
        final XContentBuilder init;
        final XContentBuilder update;
        final Consumer<FieldMapper> check;

        private UpdateCheck(CheckedConsumer<XContentBuilder, IOException> update, Consumer<FieldMapper> check) throws IOException {
            this.init = fieldMapping(MapperTestCase.this::minimalMapping);
            this.update = fieldMapping(b -> {
                minimalMapping(b);
                update.accept(b);
            });
            this.check = check;
        }

        private UpdateCheck(
            CheckedConsumer<XContentBuilder, IOException> init,
            CheckedConsumer<XContentBuilder, IOException> update,
            Consumer<FieldMapper> check
        ) throws IOException {
            this.init = fieldMapping(init);
            this.update = fieldMapping(update);
            this.check = check;
        }
    }

    private record ConflictCheck(XContentBuilder init, XContentBuilder update) {}

    public class ParameterChecker {

        List<UpdateCheck> updateChecks = new ArrayList<>();
        Map<String, ConflictCheck> conflictChecks = new HashMap<>();

        /**
         * Register a check that a parameter can be updated, using the minimal mapping as a base
         *
         * @param update a field builder applied on top of the minimal mapping
         * @param check  a check that the updated parameter has been applied to the FieldMapper
         */
        public void registerUpdateCheck(CheckedConsumer<XContentBuilder, IOException> update, Consumer<FieldMapper> check)
            throws IOException {
            updateChecks.add(new UpdateCheck(update, check));
        }

        /**
         * Register a check that a parameter can be updated
         *
         * @param init   the initial mapping
         * @param update the updated mapping
         * @param check  a check that the updated parameter has been applied to the FieldMapper
         */
        public void registerUpdateCheck(
            CheckedConsumer<XContentBuilder, IOException> init,
            CheckedConsumer<XContentBuilder, IOException> update,
            Consumer<FieldMapper> check
        ) throws IOException {
            updateChecks.add(new UpdateCheck(init, update, check));
        }

        /**
         * Register a check that a parameter update will cause a conflict, using the minimal mapping as a base
         *
         * @param param  the parameter name, expected to appear in the error message
         * @param update a field builder applied on top of the minimal mapping
         */
        public void registerConflictCheck(String param, CheckedConsumer<XContentBuilder, IOException> update) throws IOException {
            conflictChecks.put(param, new ConflictCheck(fieldMapping(MapperTestCase.this::minimalMapping), fieldMapping(b -> {
                minimalMapping(b);
                update.accept(b);
            })));
        }

        /**
         * Register a check that a parameter update will cause a conflict
         *
         * @param param  the parameter name, expected to appear in the error message
         * @param init   the initial mapping
         * @param update the updated mapping
         */
        public void registerConflictCheck(String param, XContentBuilder init, XContentBuilder update) {
            conflictChecks.put(param, new ConflictCheck(init, update));
        }
    }

    protected abstract void registerParameters(ParameterChecker checker) throws IOException;

    public void testUpdates() throws IOException {
        ParameterChecker checker = new ParameterChecker();
        registerParameters(checker);
        for (UpdateCheck updateCheck : checker.updateChecks) {
            MapperService mapperService = createMapperService(updateCheck.init);
            merge(mapperService, updateCheck.update);
            FieldMapper mapper = (FieldMapper) mapperService.documentMapper().mappers().getMapper("field");
            updateCheck.check.accept(mapper);
            // do it again to ensure that we don't get conflicts the second time
            merge(mapperService, updateCheck.update);
            mapper = (FieldMapper) mapperService.documentMapper().mappers().getMapper("field");
            updateCheck.check.accept(mapper);

        }
        for (String param : checker.conflictChecks.keySet()) {
            MapperService mapperService = createMapperService(checker.conflictChecks.get(param).init);
            // merging the same change is fine
            merge(mapperService, checker.conflictChecks.get(param).init);
            // merging the conflicting update should throw an exception
            Exception e = expectThrows(
                IllegalArgumentException.class,
                "No conflict when updating parameter [" + param + "]",
                () -> merge(mapperService, checker.conflictChecks.get(param).update)
            );
            assertThat(
                e.getMessage(),
                anyOf(containsString("Cannot update parameter [" + param + "]"), containsString("different [" + param + "]"))
            );
        }
        assertParseMaximalWarnings();
    }

    public final void testTextSearchInfoConsistency() throws IOException {
        MapperService mapperService = createMapperService(fieldMapping(this::minimalMapping));
        MappedFieldType fieldType = mapperService.fieldType("field");
        if (fieldType.getTextSearchInfo() == TextSearchInfo.NONE) {
            expectThrows(IllegalArgumentException.class, () -> fieldType.termQuery(null, null));
        } else {
            SearchExecutionContext searchExecutionContext = createSearchExecutionContext(mapperService);
            assertNotNull(fieldType.termQuery(getSampleValueForQuery(), searchExecutionContext));
        }
        assertSearchable(fieldType);
        assertParseMinimalWarnings();
    }

    protected void assertSearchable(MappedFieldType fieldType) {
        assertEquals(fieldType.isIndexed(), fieldType.getTextSearchInfo() != TextSearchInfo.NONE);
    }

    /**
     * Asserts that fetching a single value from doc values and from the native
     * {@link MappedFieldType#valueFetcher} produce the same results.
     * <p>
     * Generally this method covers many many random cases but rarely. So if
     * it fails its generally a good idea to capture its randomized
     * parameters into a new method so we can be sure we consistently test
     * any unique and interesting failure case. See the tests for
     * {@link DateFieldMapper} for some examples.
     */
    public final void testFetch() throws IOException {
        MapperService mapperService = randomFetchTestMapper();
        try {
            MappedFieldType ft = mapperService.fieldType("field");
            assertFetch(mapperService, "field", generateRandomInputValue(ft), randomFetchTestFormat());
        } finally {
            assertParseMinimalWarnings();
        }
    }

    /**
     * Asserts that fetching many values from doc values and from the native
     * {@link MappedFieldType#valueFetcher} produce the same results.
     * <p>
     * Generally this method covers many many random cases but rarely. So if
     * it fails its generally a good idea to capture its randomized
     * parameters into a new method so we can be sure we consistently test
     * any unique and interesting failure case. See the tests for
     * {@link DateFieldMapper} for some examples.
     */
    public final void testFetchMany() throws IOException {
        MapperService mapperService = randomFetchTestMapper();
        try {
            MappedFieldType ft = mapperService.fieldType("field");
            int count = between(2, 10);
            List<Object> values = new ArrayList<>(count);
            while (values.size() < count) {
                values.add(generateRandomInputValue(ft));
            }
            assertFetch(mapperService, "field", values, randomFetchTestFormat());
        } finally {
            assertParseMinimalWarnings();
        }
    }

    protected final MapperService randomFetchTestMapper() throws IOException {
        return createMapperService(mapping(b -> {
            b.startObject("field");
            randomFetchTestFieldConfig(b);
            b.endObject();
        }));
    }

    /**
     * Field configuration for {@link #testFetch} and {@link #testFetchMany}.
     * Default implementation delegates to {@link #minimalMapping} but can
     * be overridden to randomize the field type and options.
     */
    protected void randomFetchTestFieldConfig(XContentBuilder b) throws IOException {
        minimalMapping(b);
    }

    /**
     * A random format to use when tripping in {@link #testFetch} and
     * {@link #testFetchMany}.
     */
    protected String randomFetchTestFormat() {
        return null;
    }

    /**
     * Test that dimension parameter is not updateable
     */
    protected void registerDimensionChecks(ParameterChecker checker) throws IOException {
        // dimension cannot be updated
        checker.registerConflictCheck("time_series_dimension", b -> b.field("time_series_dimension", true));
        checker.registerConflictCheck("time_series_dimension", b -> b.field("time_series_dimension", false));
        checker.registerConflictCheck("time_series_dimension", fieldMapping(b -> {
            minimalMapping(b);
            b.field("time_series_dimension", false);
        }), fieldMapping(b -> {
            minimalMapping(b);
            b.field("time_series_dimension", true);
        }));
        checker.registerConflictCheck("time_series_dimension", fieldMapping(b -> {
            minimalMapping(b);
            b.field("time_series_dimension", true);
        }), fieldMapping(b -> {
            minimalMapping(b);
            b.field("time_series_dimension", false);
        }));
    }

    /**
     * Create a random {@code _source} value for this field. Must be compatible
     * with {@link XContentBuilder#value(Object)} and the field's parser.
     */
    protected abstract Object generateRandomInputValue(MappedFieldType ft);

    /**
     * Assert that fetching a value using {@link MappedFieldType#valueFetcher}
     * produces the same value as fetching using doc values.
     */
    protected void assertFetch(MapperService mapperService, String field, Object value, String format) throws IOException {
        MappedFieldType ft = mapperService.fieldType(field);
        MappedFieldType.FielddataOperation fdt = MappedFieldType.FielddataOperation.SEARCH;
        SourceToParse source = source(b -> b.field(ft.name(), value));
        ValueFetcher docValueFetcher = new DocValueFetcher(
            ft.docValueFormat(format, null),
<<<<<<< HEAD
            ft.fielddataBuilder("test", () -> null, MappedFieldType.FielddataOperation.SEARCH)
=======
            ft.fielddataBuilder(FieldDataContext.noRuntimeFields("test"))
>>>>>>> 9b5cd671
                .build(new IndexFieldDataCache.None(), new NoneCircuitBreakerService())
        );
        SearchExecutionContext searchExecutionContext = mock(SearchExecutionContext.class);
        when(searchExecutionContext.isSourceEnabled()).thenReturn(true);
        when(searchExecutionContext.sourcePath(field)).thenReturn(Set.of(field));
        when(searchExecutionContext.getForField(ft, fdt)).thenAnswer(
            inv -> fieldDataLookup().apply(ft, () -> { throw new UnsupportedOperationException(); }, fdt)
        );
        ValueFetcher nativeFetcher = ft.valueFetcher(searchExecutionContext, format);
        ParsedDocument doc = mapperService.documentMapper().parse(source);
        withLuceneIndex(mapperService, iw -> iw.addDocuments(doc.docs()), ir -> {
            SourceLookup sourceLookup = new SourceLookup();
            sourceLookup.setSegmentAndDocument(ir.leaves().get(0), 0);
            docValueFetcher.setNextReader(ir.leaves().get(0));
            nativeFetcher.setNextReader(ir.leaves().get(0));
            List<Object> fromDocValues = docValueFetcher.fetchValues(sourceLookup, new ArrayList<>());
            List<Object> fromNative = nativeFetcher.fetchValues(sourceLookup, new ArrayList<>());
            /*
             * The native fetcher uses byte, short, etc but doc values always
             * uses long or double. This difference is fine because on the outside
             * users can't see it.
             */
            fromNative = fromNative.stream().map(o -> {
                if (o instanceof Integer || o instanceof Short || o instanceof Byte) {
                    return ((Number) o).longValue();
                }
                if (o instanceof Float) {
                    return ((Float) o).doubleValue();
                }
                return o;
            }).collect(toList());

            if (dedupAfterFetch()) {
                fromNative = fromNative.stream().distinct().collect(Collectors.toList());
            }
            /*
             * Doc values sort according to something appropriate to the field
             * and the native fetchers usually don't sort. We're ok with this
             * difference. But we have to convince the test we're ok with it.
             */
            assertThat("fetching " + value, fromNative, containsInAnyOrder(fromDocValues.toArray()));
        });
    }

    /**
     * A few field types (e.g. keyword fields) don't allow duplicate values, so in those cases we need to de-dup our expected values.
     * Field types where this is the case should overwrite this. The default is to not de-duplicate though.
     */
    protected boolean dedupAfterFetch() {
        return false;
    }

    /**
     * @return whether or not this field type supports access to its values from a SearchLookup
     */
    protected boolean supportsSearchLookup() {
        return true;
    }

    /**
     * Checks that field data from this field produces the same values for query-time
     * scripts and for index-time scripts
     */
    public final void testIndexTimeFieldData() throws IOException {
        assumeTrue("Field type does not support access via search lookup", supportsSearchLookup());
        MapperService mapperService = createMapperService(fieldMapping(this::minimalMapping));
        assertParseMinimalWarnings();
        MappedFieldType fieldType = mapperService.fieldType("field");
        if (fieldType.isAggregatable() == false) {
            return; // No field data available, so we ignore
        }
        SourceToParse source = source(this::writeField);
        ParsedDocument doc = mapperService.documentMapper().parse(source);

        withLuceneIndex(mapperService, iw -> iw.addDocument(doc.rootDoc()), ir -> {

            LeafReaderContext ctx = ir.leaves().get(0);

<<<<<<< HEAD
            DocValuesScriptFieldFactory docValuesFieldSource = fieldType.fielddataBuilder(
                "test",
                () -> { throw new UnsupportedOperationException(); },
                MappedFieldType.FielddataOperation.SEARCH
            ).build(new IndexFieldDataCache.None(), new NoneCircuitBreakerService()).load(ctx).getScriptFieldFactory("test");
=======
            DocValuesScriptFieldFactory docValuesFieldSource = fieldType.fielddataBuilder(FieldDataContext.noRuntimeFields("test"))
                .build(new IndexFieldDataCache.None(), new NoneCircuitBreakerService())
                .load(ctx)
                .getScriptFieldFactory("test");
>>>>>>> 9b5cd671

            docValuesFieldSource.setNextDocId(0);

            DocumentLeafReader reader = new DocumentLeafReader(doc.rootDoc(), Collections.emptyMap());
<<<<<<< HEAD
            DocValuesScriptFieldFactory indexData = fieldType.fielddataBuilder(
                "test",
                () -> { throw new UnsupportedOperationException(); },
                MappedFieldType.FielddataOperation.SEARCH
            )
=======
            DocValuesScriptFieldFactory indexData = fieldType.fielddataBuilder(FieldDataContext.noRuntimeFields("test"))
>>>>>>> 9b5cd671
                .build(new IndexFieldDataCache.None(), new NoneCircuitBreakerService())
                .load(reader.getContext())
                .getScriptFieldFactory("test");

            indexData.setNextDocId(0);

            // compare index and search time fielddata
            assertThat(docValuesFieldSource.toScriptDocValues(), equalTo(indexData.toScriptDocValues()));
        });
    }

    protected boolean supportsStoredFields() {
        return true;
    }

    protected void minimalStoreMapping(XContentBuilder b) throws IOException {
        minimalMapping(b);
        b.field("store", true);
    }

    /**
     * Checks that loading stored fields for this field produces the same set of values
     * for query time scripts and index time scripts
     */
    public final void testIndexTimeStoredFieldsAccess() throws IOException {

        assumeTrue("Field type does not support stored fields", supportsStoredFields());
        MapperService mapperService = createMapperService(fieldMapping(this::minimalStoreMapping));
        assertParseMinimalWarnings();

        MappedFieldType fieldType = mapperService.fieldType("field");
        SourceToParse source = source(this::writeField);
        ParsedDocument doc = mapperService.documentMapper().parse(source);

        SearchLookup lookup = new SearchLookup(
            f -> fieldType,
            (f, s, t) -> { throw new UnsupportedOperationException(); },
            f -> f.equals("field") ? Set.of("field") : null
        );

        withLuceneIndex(mapperService, iw -> iw.addDocument(doc.rootDoc()), ir -> {

            LeafReaderContext ctx = ir.leaves().get(0);
            LeafStoredFieldsLookup storedFields = lookup.getLeafSearchLookup(ctx).fields();
            storedFields.setDocument(0);

            DocumentLeafReader reader = new DocumentLeafReader(doc.rootDoc(), Collections.emptyMap());

            LeafStoredFieldsLookup indexStoredFields = lookup.getLeafSearchLookup(reader.getContext()).fields();
            indexStoredFields.setDocument(0);

            // compare index and search time stored fields
            assertThat(storedFields.get("field").getValues(), equalTo(indexStoredFields.get("field").getValues()));
        });
    }

    public final void testNullInput() throws Exception {
        DocumentMapper mapper = createDocumentMapper(fieldMapping(this::minimalMapping));
        if (allowsNullValues()) {
            ParsedDocument doc = mapper.parse(source(b -> b.nullField("field")));
            assertThat(doc.docs().get(0).getFields("field").length, equalTo(0));
            assertThat(doc.docs().get(0).getFields("_field_names").length, equalTo(0));
        } else {
            expectThrows(MapperParsingException.class, () -> mapper.parse(source(b -> b.nullField("field"))));
        }

        assertWarnings(getParseMinimalWarnings());
    }

    protected boolean allowsNullValues() {
        return true;
    }

    public final void testMinimalIsInvalidInRoutingPath() throws IOException {
        MapperService mapper = createMapperService(fieldMapping(this::minimalMapping));
        try {
            IndexSettings settings = createIndexSettings(
                Version.CURRENT,
                Settings.builder()
                    .put(IndexSettings.MODE.getKey(), "time_series")
                    .put(IndexMetadata.INDEX_ROUTING_PATH.getKey(), "field")
                    .put(IndexSettings.TIME_SERIES_START_TIME.getKey(), "2021-04-28T00:00:00Z")
                    .put(IndexSettings.TIME_SERIES_END_TIME.getKey(), "2021-04-29T00:00:00Z")
                    .build()
            );
            Exception e = expectThrows(IllegalArgumentException.class, () -> mapper.documentMapper().validate(settings, false));
            assertThat(e.getMessage(), equalTo(minimalIsInvalidRoutingPathErrorMessage(mapper.mappingLookup().getMapper("field"))));
        } finally {
            assertParseMinimalWarnings();
        }
    }

    protected String minimalIsInvalidRoutingPathErrorMessage(Mapper mapper) {
        return "All fields that match routing_path must be keywords with [time_series_dimension: true] "
            + "and without the [script] parameter. ["
            + mapper.name()
            + "] was ["
            + mapper.typeName()
            + "].";
    }

    public record SyntheticSourceExample(Object inputValue, Object result, CheckedConsumer<XContentBuilder, IOException> mapping) {}

    public record SyntheticSourceInvalidExample(Matcher<String> error, CheckedConsumer<XContentBuilder, IOException> mapping) {}

    public interface SyntheticSourceSupport {
        /**
         * Examples that should work when source is generated from doc values.
         */
        SyntheticSourceExample example(int maxValues) throws IOException;

        /**
         * Examples of mappings that should be rejected when source is configured to
         * be loaded from doc values.
         */
        List<SyntheticSourceInvalidExample> invalidExample() throws IOException;
    }

    protected abstract SyntheticSourceSupport syntheticSourceSupport();

    public final void testSyntheticSource() throws IOException {
        SyntheticSourceExample syntheticSourceExample = syntheticSourceSupport().example(5);
        DocumentMapper mapper = createDocumentMapper(syntheticSourceMapping(b -> {
            b.startObject("field");
            syntheticSourceExample.mapping().accept(b);
            b.endObject();
        }));
        String expected = Strings.toString(
            JsonXContent.contentBuilder().startObject().field("field", syntheticSourceExample.result).endObject()
        );
        assertThat(syntheticSource(mapper, b -> b.field("field", syntheticSourceExample.inputValue)), equalTo(expected));
    }

    protected boolean supportsEmptyInputArray() {
        return true;
    }

    public final void testSyntheticSourceMany() throws IOException {
        int maxValues = randomBoolean() ? 1 : 5;
        SyntheticSourceSupport support = syntheticSourceSupport();
        DocumentMapper mapper = createDocumentMapper(syntheticSourceMapping(b -> {
            b.startObject("field");
            support.example(maxValues).mapping().accept(b);
            b.endObject();
        }));
        int count = between(2, 1000);
        String[] expected = new String[count];
        try (Directory directory = newDirectory()) {
            try (
                RandomIndexWriter iw = new RandomIndexWriter(
                    random(),
                    directory,
                    LuceneTestCase.newIndexWriterConfig(random(), new MockAnalyzer(random())).setMergePolicy(NoMergePolicy.INSTANCE)
                )
            ) {
                for (int i = 0; i < count; i++) {
                    if (rarely() && supportsEmptyInputArray()) {
                        expected[i] = "{}";
                        iw.addDocument(mapper.parse(source(b -> b.startArray("field").endArray())).rootDoc());
                        continue;
                    }
                    SyntheticSourceExample example = support.example(maxValues);
                    expected[i] = Strings.toString(JsonXContent.contentBuilder().startObject().field("field", example.result).endObject());
                    iw.addDocument(mapper.parse(source(b -> b.field("field", example.inputValue))).rootDoc());
                }
            }
            try (DirectoryReader reader = DirectoryReader.open(directory)) {
                int i = 0;
                SourceLoader loader = mapper.sourceMapper().newSourceLoader(mapper.mapping());
                for (LeafReaderContext leaf : reader.leaves()) {
                    int[] docIds = IntStream.range(0, leaf.reader().maxDoc()).toArray();
                    SourceLoader.Leaf sourceLoaderLeaf = loader.leaf(leaf.reader(), docIds);
                    for (int docId : docIds) {
                        assertThat("doc " + docId, sourceLoaderLeaf.source(null, docId).utf8ToString(), equalTo(expected[i++]));
                    }
                }
            }
        }
    }

    public final void testNoSyntheticSourceForScript() throws IOException {
        // Fetch the ingest script support to eagerly assumeFalse if the mapper doesn't support ingest scripts
        ingestScriptSupport();
        DocumentMapper mapper = createDocumentMapper(syntheticSourceMapping(b -> {
            b.startObject("field");
            minimalMapping(b);
            b.field("script", randomBoolean() ? "empty" : "non-empty");
            b.endObject();
        }));
        assertThat(syntheticSource(mapper, b -> {}), equalTo("{}"));
    }

    public final void testSyntheticSourceInObject() throws IOException {
        SyntheticSourceExample syntheticSourceExample = syntheticSourceSupport().example(5);
        DocumentMapper mapper = createDocumentMapper(syntheticSourceMapping(b -> {
            b.startObject("obj").startObject("properties").startObject("field");
            syntheticSourceExample.mapping().accept(b);
            b.endObject().endObject().endObject();
        }));
        String expected = Strings.toString(
            JsonXContent.contentBuilder()
                .startObject()
                .startObject("obj")
                .field("field", syntheticSourceExample.result)
                .endObject()
                .endObject()
        );
        assertThat(
            syntheticSource(mapper, b -> b.startObject("obj").field("field", syntheticSourceExample.inputValue).endObject()),
            equalTo(expected)
        );
    }

    public final void testSyntheticEmptyList() throws IOException {
        assumeTrue("Field does not support [] as input", supportsEmptyInputArray());
        SyntheticSourceExample syntheticSourceExample = syntheticSourceSupport().example(5);
        DocumentMapper mapper = createDocumentMapper(syntheticSourceMapping(b -> {
            b.startObject("field");
            syntheticSourceExample.mapping().accept(b);
            b.endObject();
        }));
        assertThat(syntheticSource(mapper, b -> b.startArray("field").endArray()), equalTo("{}"));
    }

    public final void testSyntheticSourceInvalid() throws IOException {
        List<SyntheticSourceInvalidExample> examples = new ArrayList<>(syntheticSourceSupport().invalidExample());
        examples.add(
            new SyntheticSourceInvalidExample(
                matchesPattern("field \\[field] of type \\[.+] doesn't support synthetic source because it declares copy_to"),
                b -> {
                    syntheticSourceSupport().example(5).mapping().accept(b);
                    b.field("copy_to", "bar");
                }
            )
        );
        for (SyntheticSourceInvalidExample example : examples) {
            Exception e = expectThrows(
                IllegalArgumentException.class,
                example.toString(),
                () -> createDocumentMapper(syntheticSourceMapping(b -> {
                    b.startObject("field");
                    example.mapping.accept(b);
                    b.endObject();
                }))
            );
            assertThat(e.getMessage(), example.error);
        }
    }

    @Override
    protected final <T> T compileScript(Script script, ScriptContext<T> context) {
        return ingestScriptSupport().compileScript(script, context);
    }

    protected abstract IngestScriptSupport ingestScriptSupport();

    protected abstract class IngestScriptSupport {
        private <T> T compileScript(Script script, ScriptContext<T> context) {
            switch (script.getIdOrCode()) {
                case "empty":
                    return context.factoryClazz.cast(emptyFieldScript());
                case "non-empty":
                    return context.factoryClazz.cast(nonEmptyFieldScript());
                default:
                    return compileOtherScript(script, context);
            }
        }

        protected <T> T compileOtherScript(Script script, ScriptContext<T> context) {
            throw new UnsupportedOperationException("Unknown script " + script.getIdOrCode());
        }

        /**
         * Create a script that can be run to produce no values for this
         * field or return {@link Optional#empty()} to signal that this
         * field doesn't support fields scripts.
         */
        abstract ScriptFactory emptyFieldScript();

        /**
         * Create a script that can be run to produce some value value for this
         * field or return {@link Optional#empty()} to signal that this
         * field doesn't support fields scripts.
         */
        abstract ScriptFactory nonEmptyFieldScript();
    }
}<|MERGE_RESOLUTION|>--- conflicted
+++ resolved
@@ -324,8 +324,7 @@
             iw -> {
                 SearchLookup lookup = new SearchLookup(
                     mapperService::fieldType,
-                    fieldDataLookup(),
-                    mapperService.mappingLookup()::sourcePaths
+                    fieldDataLookup(mapperService.mappingLookup()::sourcePaths)
                 );
                 ValueFetcher valueFetcher = new DocValueFetcher(format, lookup.getForField(ft, MappedFieldType.FielddataOperation.SEARCH));
                 IndexSearcher searcher = newSearcher(iw);
@@ -581,18 +580,18 @@
         SourceToParse source = source(b -> b.field(ft.name(), value));
         ValueFetcher docValueFetcher = new DocValueFetcher(
             ft.docValueFormat(format, null),
-<<<<<<< HEAD
-            ft.fielddataBuilder("test", () -> null, MappedFieldType.FielddataOperation.SEARCH)
-=======
             ft.fielddataBuilder(FieldDataContext.noRuntimeFields("test"))
->>>>>>> 9b5cd671
                 .build(new IndexFieldDataCache.None(), new NoneCircuitBreakerService())
         );
         SearchExecutionContext searchExecutionContext = mock(SearchExecutionContext.class);
         when(searchExecutionContext.isSourceEnabled()).thenReturn(true);
         when(searchExecutionContext.sourcePath(field)).thenReturn(Set.of(field));
         when(searchExecutionContext.getForField(ft, fdt)).thenAnswer(
-            inv -> fieldDataLookup().apply(ft, () -> { throw new UnsupportedOperationException(); }, fdt)
+            inv -> fieldDataLookup(mapperService.mappingLookup()::sourcePaths).apply(
+                ft,
+                () -> { throw new UnsupportedOperationException(); },
+                fdt
+            )
         );
         ValueFetcher nativeFetcher = ft.valueFetcher(searchExecutionContext, format);
         ParsedDocument doc = mapperService.documentMapper().parse(source);
@@ -664,31 +663,14 @@
 
             LeafReaderContext ctx = ir.leaves().get(0);
 
-<<<<<<< HEAD
-            DocValuesScriptFieldFactory docValuesFieldSource = fieldType.fielddataBuilder(
-                "test",
-                () -> { throw new UnsupportedOperationException(); },
-                MappedFieldType.FielddataOperation.SEARCH
-            ).build(new IndexFieldDataCache.None(), new NoneCircuitBreakerService()).load(ctx).getScriptFieldFactory("test");
-=======
             DocValuesScriptFieldFactory docValuesFieldSource = fieldType.fielddataBuilder(FieldDataContext.noRuntimeFields("test"))
                 .build(new IndexFieldDataCache.None(), new NoneCircuitBreakerService())
                 .load(ctx)
                 .getScriptFieldFactory("test");
->>>>>>> 9b5cd671
-
             docValuesFieldSource.setNextDocId(0);
 
             DocumentLeafReader reader = new DocumentLeafReader(doc.rootDoc(), Collections.emptyMap());
-<<<<<<< HEAD
-            DocValuesScriptFieldFactory indexData = fieldType.fielddataBuilder(
-                "test",
-                () -> { throw new UnsupportedOperationException(); },
-                MappedFieldType.FielddataOperation.SEARCH
-            )
-=======
             DocValuesScriptFieldFactory indexData = fieldType.fielddataBuilder(FieldDataContext.noRuntimeFields("test"))
->>>>>>> 9b5cd671
                 .build(new IndexFieldDataCache.None(), new NoneCircuitBreakerService())
                 .load(reader.getContext())
                 .getScriptFieldFactory("test");
@@ -723,11 +705,7 @@
         SourceToParse source = source(this::writeField);
         ParsedDocument doc = mapperService.documentMapper().parse(source);
 
-        SearchLookup lookup = new SearchLookup(
-            f -> fieldType,
-            (f, s, t) -> { throw new UnsupportedOperationException(); },
-            f -> f.equals("field") ? Set.of("field") : null
-        );
+        SearchLookup lookup = new SearchLookup(f -> fieldType, (f, s, t) -> { throw new UnsupportedOperationException(); });
 
         withLuceneIndex(mapperService, iw -> iw.addDocument(doc.rootDoc()), ir -> {
 
