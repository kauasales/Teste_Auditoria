--- conflicted
+++ resolved
@@ -658,14 +658,9 @@
             iw.addDocument(mapper.parse(source(build)).rootDoc());
             iw.close();
             try (DirectoryReader reader = DirectoryReader.open(directory)) {
-<<<<<<< HEAD
-                SourceLoader loader = mapper.sourceMapper().newSourceLoader(mapper.mapping().getRoot());
+                SourceLoader loader = mapper.sourceMapper().newSourceLoader(mapper.mapping());
                 LeafReader leafReader = getOnlyLeafReader(reader);
                 String syntheticSource = loader.leaf(leafReader).source(storedFieldsVisitor(leafReader, loader), 0).utf8ToString();
-=======
-                SourceLoader loader = mapper.sourceMapper().newSourceLoader(mapper.mapping());
-                String syntheticSource = loader.leaf(getOnlyLeafReader(reader)).source(null, 0).utf8ToString();
->>>>>>> 4145aab3
                 roundTripSyntheticSource(mapper, syntheticSource, reader);
                 return syntheticSource;
             }
@@ -690,14 +685,9 @@
             );
             roundTripIw.close();
             try (DirectoryReader roundTripReader = DirectoryReader.open(roundTripDirectory)) {
-<<<<<<< HEAD
-                SourceLoader loader = mapper.sourceMapper().newSourceLoader(mapper.mapping().getRoot());
+                SourceLoader loader = mapper.sourceMapper().newSourceLoader(mapper.mapping());
                 LeafReader leafReader = getOnlyLeafReader(reader);
                 String roundTripSyntheticSource = loader.leaf(leafReader).source(storedFieldsVisitor(leafReader, loader), 0).utf8ToString();
-=======
-                SourceLoader loader = mapper.sourceMapper().newSourceLoader(mapper.mapping());
-                String roundTripSyntheticSource = loader.leaf(getOnlyLeafReader(roundTripReader)).source(null, 0).utf8ToString();
->>>>>>> 4145aab3
                 assertThat(roundTripSyntheticSource, equalTo(syntheticSource));
                 validateRoundTripReader(syntheticSource, reader, roundTripReader);
             }
