/*
 * Copyright Elasticsearch B.V. and/or licensed to Elasticsearch B.V. under one
 * or more contributor license agreements. Licensed under the Elastic License
 * 2.0 and the Server Side Public License, v 1; you may not use this file except
 * in compliance with, at your election, the Elastic License 2.0 or the Server
 * Side Public License, v 1.
 */
package org.elasticsearch.index.mapper;

import org.elasticsearch.index.fielddata.ScriptDocValues;
import org.elasticsearch.index.query.SearchExecutionContext;
import org.elasticsearch.search.lookup.SourceLookup;
import org.elasticsearch.search.lookup.ValuesLookup;
import org.elasticsearch.test.ESTestCase;

import java.io.IOException;
import java.util.Collections;
import java.util.List;
import java.util.Map;
import java.util.Set;

import static org.mockito.Mockito.mock;
import static org.mockito.Mockito.when;

/** Base test case for subclasses of MappedFieldType */
public abstract class FieldTypeTestCase extends ESTestCase {

    public static final SearchExecutionContext MOCK_CONTEXT = createMockSearchExecutionContext(true);
    public static final SearchExecutionContext MOCK_CONTEXT_DISALLOW_EXPENSIVE = createMockSearchExecutionContext(false);

    protected SearchExecutionContext randomMockContext() {
        return randomFrom(MOCK_CONTEXT, MOCK_CONTEXT_DISALLOW_EXPENSIVE);
    }

    private static SearchExecutionContext createMockSearchExecutionContext(boolean allowExpensiveQueries) {
        SearchExecutionContext searchExecutionContext = mock(SearchExecutionContext.class);
        when(searchExecutionContext.allowExpensiveQueries()).thenReturn(allowExpensiveQueries);
        return searchExecutionContext;
    }

    public static List<?> fetchSourceValue(MappedFieldType fieldType, Object sourceValue) throws IOException {
        return fetchSourceValue(fieldType, sourceValue, null);
    }

    public static List<?> fetchSourceValue(MappedFieldType fieldType, Object sourceValue, String format) throws IOException {
        String field = fieldType.name();

        ValueFetcher fetcher = fieldType.valueFetcher(Set::of, format);
        SourceLookup lookup = new SourceLookup();
        lookup.setSource(Collections.singletonMap(field, sourceValue));
<<<<<<< HEAD
        return fetcher.fetchValues(new ValuesLookup() {
            @Override
            public SourceLookup source() {
                return lookup;
            }

            @Override
            public Map<String, ScriptDocValues<?>> doc() {
                throw new UnsupportedOperationException();
            }
        });
=======
        return fetcher.fetchValues(lookup, Collections.emptySet());
>>>>>>> 2d44cce3
    }
}<|MERGE_RESOLUTION|>--- conflicted
+++ resolved
@@ -46,22 +46,6 @@
         String field = fieldType.name();
 
         ValueFetcher fetcher = fieldType.valueFetcher(Set::of, format);
-        SourceLookup lookup = new SourceLookup();
-        lookup.setSource(Collections.singletonMap(field, sourceValue));
-<<<<<<< HEAD
-        return fetcher.fetchValues(new ValuesLookup() {
-            @Override
-            public SourceLookup source() {
-                return lookup;
-            }
-
-            @Override
-            public Map<String, ScriptDocValues<?>> doc() {
-                throw new UnsupportedOperationException();
-            }
-        });
-=======
-        return fetcher.fetchValues(lookup, Collections.emptySet());
->>>>>>> 2d44cce3
+        return fetcher.fetchValues(ValuesLookup.sourceOnly(Collections.singletonMap(field, sourceValue)), Collections.emptySet());
     }
 }