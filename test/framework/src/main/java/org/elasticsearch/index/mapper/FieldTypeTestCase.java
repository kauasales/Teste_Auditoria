--- conflicted
+++ resolved
@@ -18,12 +18,8 @@
  */
 package org.elasticsearch.index.mapper;
 
-<<<<<<< HEAD
-import org.elasticsearch.index.query.QueryShardContext;
 import org.elasticsearch.search.lookup.SearchLookup;
-=======
 import org.elasticsearch.index.query.SearchExecutionContext;
->>>>>>> 30d155c9
 import org.elasticsearch.search.lookup.SourceLookup;
 import org.elasticsearch.test.ESTestCase;
 
@@ -45,22 +41,15 @@
         return randomFrom(MOCK_CONTEXT, MOCK_CONTEXT_DISALLOW_EXPENSIVE);
     }
 
-<<<<<<< HEAD
-    static QueryShardContext createMockQueryShardContext(boolean allowExpensiveQueries) {
-        QueryShardContext queryShardContext = mock(QueryShardContext.class);
-        when(queryShardContext.allowExpensiveQueries()).thenReturn(allowExpensiveQueries);
-        when(queryShardContext.isSourceEnabled()).thenReturn(true);
+    private static SearchExecutionContext createMockSearchExecutionContext(boolean allowExpensiveQueries) {
+        SearchExecutionContext searchExecutionContext = mock(SearchExecutionContext.class);
+        when(searchExecutionContext.allowExpensiveQueries()).thenReturn(allowExpensiveQueries);
+        when(searchExecutionContext.isSourceEnabled()).thenReturn(true);
         SourceLookup sourceLookup = mock(SourceLookup.class);
         SearchLookup searchLookup = mock(SearchLookup.class);
         when(searchLookup.source()).thenReturn(sourceLookup);
-        when(queryShardContext.lookup()).thenReturn(searchLookup);
-        return queryShardContext;
-=======
-    private static SearchExecutionContext createMockSearchExecutionContext(boolean allowExpensiveQueries) {
-        SearchExecutionContext searchExecutionContext = mock(SearchExecutionContext.class);
-        when(searchExecutionContext.allowExpensiveQueries()).thenReturn(allowExpensiveQueries);
+        when(searchExecutionContext.lookup()).thenReturn(searchLookup);
         return searchExecutionContext;
->>>>>>> 30d155c9
     }
 
     public static List<?> fetchSourceValue(MappedFieldType fieldType, Object sourceValue) throws IOException {
