/*
 * Licensed to Elasticsearch under one or more contributor
 * license agreements. See the NOTICE file distributed with
 * this work for additional information regarding copyright
 * ownership. Elasticsearch licenses this file to you under
 * the Apache License, Version 2.0 (the "License"); you may
 * not use this file except in compliance with the License.
 * You may obtain a copy of the License at
 *
 *    http://www.apache.org/licenses/LICENSE-2.0
 *
 * Unless required by applicable law or agreed to in writing,
 * software distributed under the License is distributed on an
 * "AS IS" BASIS, WITHOUT WARRANTIES OR CONDITIONS OF ANY
 * KIND, either express or implied.  See the License for the
 * specific language governing permissions and limitations
 * under the License.
 */

package org.elasticsearch.test.rest.yaml.section;

import org.elasticsearch.Version;
import org.elasticsearch.client.NodeSelector;
import org.elasticsearch.common.ParsingException;
import org.elasticsearch.common.xcontent.XContentLocation;
import org.elasticsearch.common.xcontent.yaml.YamlXContent;

<<<<<<< HEAD
import java.util.Collections;
=======
import java.util.ArrayList;
import java.util.Collections;
import java.util.List;
>>>>>>> 7ef65ded
import java.util.Map;
import java.util.function.Supplier;

import static java.util.Collections.singletonList;
<<<<<<< HEAD
import static java.util.Collections.singletonMap;
=======
>>>>>>> 7ef65ded
import static org.hamcrest.Matchers.containsString;
import static org.hamcrest.Matchers.equalTo;
import static org.hamcrest.Matchers.instanceOf;
import static org.hamcrest.Matchers.notNullValue;
import static org.hamcrest.Matchers.nullValue;

public class ClientYamlTestSuiteTests extends AbstractClientYamlTestFragmentParserTestCase {
    public void testParseTestSetupTeardownAndSections() throws Exception {
        final boolean includeSetup = randomBoolean();
        final boolean includeTeardown = randomBoolean();
        StringBuilder testSpecBuilder = new StringBuilder();
        if (includeSetup) {
            testSpecBuilder
                .append("---\n" +
                        "setup:\n" +
                        "  - do:\n" +
                        "        indices.create:\n" +
                        "          index: test_index\n" +
                        "\n");
        }
        if (includeTeardown) {
            testSpecBuilder
                .append("---\n" +
                        "teardown:\n" +
                        "  - do:\n" +
                        "      indices.delete:\n" +
                        "        index: test_index\n" +
                        "\n");
        }
        parser = createParser(YamlXContent.yamlXContent,
                        testSpecBuilder.toString() +
                        "---\n" +
                        "\"Get index mapping\":\n" +
                        "  - do:\n" +
                        "      indices.get_mapping:\n" +
                        "        index: test_index\n" +
                        "\n" +
                        "  - match: {test_index.test_type.properties.text.type:     string}\n" +
                        "  - match: {test_index.test_type.properties.text.analyzer: whitespace}\n" +
                        "\n" +
                        "---\n" +
                        "\"Get type mapping - pre 6.0\":\n" +
                        "\n" +
                        "  - skip:\n" +
                        "      version:     \"6.0.0 - \"\n" +
                        "      reason:      \"for newer versions the index name is always returned\"\n" +
                        "\n" +
                        "  - do:\n" +
                        "      indices.get_mapping:\n" +
                        "        index: test_index\n" +
                        "        type: test_type\n" +
                        "\n" +
                        "  - match: {test_type.properties.text.type:     string}\n" +
                        "  - match: {test_type.properties.text.analyzer: whitespace}\n"
        );

        ClientYamlTestSuite restTestSuite = ClientYamlTestSuite.parse(getTestClass().getName(), getTestName(), parser);

        assertThat(restTestSuite, notNullValue());
        assertThat(restTestSuite.getName(), equalTo(getTestName()));
        assertThat(restTestSuite.getSetupSection(), notNullValue());
        if (includeSetup) {
            assertThat(restTestSuite.getSetupSection().isEmpty(), equalTo(false));
            assertThat(restTestSuite.getSetupSection().getSkipSection().isEmpty(), equalTo(true));
            assertThat(restTestSuite.getSetupSection().getExecutableSections().size(), equalTo(1));
            final ExecutableSection maybeDoSection = restTestSuite.getSetupSection().getExecutableSections().get(0);
            assertThat(maybeDoSection, instanceOf(DoSection.class));
            final DoSection doSection = (DoSection) maybeDoSection;
            assertThat(doSection.getApiCallSection().getApi(), equalTo("indices.create"));
            assertThat(doSection.getApiCallSection().getParams().size(), equalTo(1));
            assertThat(doSection.getApiCallSection().getParams().get("index"),
                    equalTo("test_index"));
        } else {
            assertThat(restTestSuite.getSetupSection().isEmpty(), equalTo(true));
        }

        assertThat(restTestSuite.getTeardownSection(), notNullValue());
        if (includeTeardown) {
            assertThat(restTestSuite.getTeardownSection().isEmpty(), equalTo(false));
            assertThat(restTestSuite.getTeardownSection().getSkipSection().isEmpty(), equalTo(true));
            assertThat(restTestSuite.getTeardownSection().getDoSections().size(), equalTo(1));
            assertThat(((DoSection)restTestSuite.getTeardownSection().getDoSections().get(0)).getApiCallSection().getApi(),
                equalTo("indices.delete"));
            assertThat(((DoSection)restTestSuite.getTeardownSection().getDoSections().get(0)).getApiCallSection().getParams().size(),
                equalTo(1));
            assertThat(((DoSection)restTestSuite.getTeardownSection().getDoSections().get(0)).getApiCallSection().getParams().get("index"),
                equalTo("test_index"));
        } else {
            assertThat(restTestSuite.getTeardownSection().isEmpty(), equalTo(true));
        }

        assertThat(restTestSuite.getTestSections().size(), equalTo(2));

        assertThat(restTestSuite.getTestSections().get(0).getName(), equalTo("Get index mapping"));
        assertThat(restTestSuite.getTestSections().get(0).getSkipSection().isEmpty(), equalTo(true));
        assertThat(restTestSuite.getTestSections().get(0).getExecutableSections().size(), equalTo(3));
        assertThat(restTestSuite.getTestSections().get(0).getExecutableSections().get(0), instanceOf(DoSection.class));
        DoSection doSection = (DoSection) restTestSuite.getTestSections().get(0).getExecutableSections().get(0);
        assertThat(doSection.getApiCallSection().getApi(), equalTo("indices.get_mapping"));
        assertThat(doSection.getApiCallSection().getParams().size(), equalTo(1));
        assertThat(doSection.getApiCallSection().getParams().get("index"), equalTo("test_index"));
        assertThat(restTestSuite.getTestSections().get(0).getExecutableSections().get(1), instanceOf(MatchAssertion.class));
        MatchAssertion matchAssertion = (MatchAssertion) restTestSuite.getTestSections().get(0).getExecutableSections().get(1);
        assertThat(matchAssertion.getField(), equalTo("test_index.test_type.properties.text.type"));
        assertThat(matchAssertion.getExpectedValue().toString(), equalTo("string"));
        assertThat(restTestSuite.getTestSections().get(0).getExecutableSections().get(2), instanceOf(MatchAssertion.class));
        matchAssertion = (MatchAssertion) restTestSuite.getTestSections().get(0).getExecutableSections().get(2);
        assertThat(matchAssertion.getField(), equalTo("test_index.test_type.properties.text.analyzer"));
        assertThat(matchAssertion.getExpectedValue().toString(), equalTo("whitespace"));

        assertThat(restTestSuite.getTestSections().get(1).getName(),
                equalTo("Get type mapping - pre 6.0"));
        assertThat(restTestSuite.getTestSections().get(1).getSkipSection().isEmpty(), equalTo(false));
        assertThat(restTestSuite.getTestSections().get(1).getSkipSection().getReason(),
                equalTo("for newer versions the index name is always returned"));
        assertThat(restTestSuite.getTestSections().get(1).getSkipSection().getLowerVersion(),
                equalTo(Version.V_6_0_0));
        assertThat(restTestSuite.getTestSections().get(1).getSkipSection().getUpperVersion(), equalTo(Version.CURRENT));
        assertThat(restTestSuite.getTestSections().get(1).getExecutableSections().size(), equalTo(3));
        assertThat(restTestSuite.getTestSections().get(1).getExecutableSections().get(0), instanceOf(DoSection.class));
        doSection = (DoSection) restTestSuite.getTestSections().get(1).getExecutableSections().get(0);
        assertThat(doSection.getApiCallSection().getApi(), equalTo("indices.get_mapping"));
        assertThat(doSection.getApiCallSection().getParams().size(), equalTo(2));
        assertThat(doSection.getApiCallSection().getParams().get("index"), equalTo("test_index"));
        assertThat(doSection.getApiCallSection().getParams().get("type"), equalTo("test_type"));
        assertThat(restTestSuite.getTestSections().get(0).getExecutableSections().get(1), instanceOf(MatchAssertion.class));
        matchAssertion = (MatchAssertion) restTestSuite.getTestSections().get(1).getExecutableSections().get(1);
        assertThat(matchAssertion.getField(), equalTo("test_type.properties.text.type"));
        assertThat(matchAssertion.getExpectedValue().toString(), equalTo("string"));
        assertThat(restTestSuite.getTestSections().get(1).getExecutableSections().get(2), instanceOf(MatchAssertion.class));
        matchAssertion = (MatchAssertion) restTestSuite.getTestSections().get(1).getExecutableSections().get(2);
        assertThat(matchAssertion.getField(), equalTo("test_type.properties.text.analyzer"));
        assertThat(matchAssertion.getExpectedValue().toString(), equalTo("whitespace"));
    }

    public void testParseTestSingleTestSection() throws Exception {
        parser = createParser(YamlXContent.yamlXContent,
        "---\n" +
                "\"Index with ID\":\n" +
                "\n" +
                " - do:\n" +
                "      index:\n" +
                "          index:  test-weird-index-中文\n" +
                "          type:   weird.type\n" +
                "          id:     1\n" +
                "          body:   { foo: bar }\n" +
                "\n" +
                " - is_true:   ok\n" +
                " - match:   { _index:   test-weird-index-中文 }\n" +
                " - match:   { _type:    weird.type }\n" +
                " - match:   { _id:      \"1\"}\n" +
                " - match:   { _version: 1}\n" +
                "\n" +
                " - do:\n" +
                "      get:\n" +
                "          index:  test-weird-index-中文\n" +
                "          type:   weird.type\n" +
                "          id:     1\n" +
                "\n" +
                " - match:   { _index:   test-weird-index-中文 }\n" +
                " - match:   { _type:    weird.type }\n" +
                " - match:   { _id:      \"1\"}\n" +
                " - match:   { _version: 1}\n" +
                " - match:   { _source: { foo: bar }}"
        );

        ClientYamlTestSuite restTestSuite = ClientYamlTestSuite.parse(getTestClass().getName(), getTestName(), parser);

        assertThat(restTestSuite, notNullValue());
        assertThat(restTestSuite.getName(), equalTo(getTestName()));

        assertThat(restTestSuite.getSetupSection().isEmpty(), equalTo(true));

        assertThat(restTestSuite.getTestSections().size(), equalTo(1));

        assertThat(restTestSuite.getTestSections().get(0).getName(), equalTo("Index with ID"));
        assertThat(restTestSuite.getTestSections().get(0).getSkipSection().isEmpty(), equalTo(true));
        assertThat(restTestSuite.getTestSections().get(0).getExecutableSections().size(), equalTo(12));
        assertThat(restTestSuite.getTestSections().get(0).getExecutableSections().get(0), instanceOf(DoSection.class));
        DoSection doSection = (DoSection) restTestSuite.getTestSections().get(0).getExecutableSections().get(0);
        assertThat(doSection.getCatch(), nullValue());
        assertThat(doSection.getApiCallSection().getApi(), equalTo("index"));
        assertThat(doSection.getApiCallSection().getParams().size(), equalTo(3));
        assertThat(doSection.getApiCallSection().hasBody(), equalTo(true));
        assertThat(restTestSuite.getTestSections().get(0).getExecutableSections().get(1), instanceOf(IsTrueAssertion.class));
        IsTrueAssertion trueAssertion = (IsTrueAssertion) restTestSuite.getTestSections().get(0).getExecutableSections().get(1);
        assertThat(trueAssertion.getField(), equalTo("ok"));
        assertThat(restTestSuite.getTestSections().get(0).getExecutableSections().get(2), instanceOf(MatchAssertion.class));
        MatchAssertion matchAssertion = (MatchAssertion) restTestSuite.getTestSections().get(0).getExecutableSections().get(2);
        assertThat(matchAssertion.getField(), equalTo("_index"));
        assertThat(matchAssertion.getExpectedValue().toString(), equalTo("test-weird-index-中文"));
        assertThat(restTestSuite.getTestSections().get(0).getExecutableSections().get(3), instanceOf(MatchAssertion.class));
        matchAssertion = (MatchAssertion) restTestSuite.getTestSections().get(0).getExecutableSections().get(3);
        assertThat(matchAssertion.getField(), equalTo("_type"));
        assertThat(matchAssertion.getExpectedValue().toString(), equalTo("weird.type"));
        assertThat(restTestSuite.getTestSections().get(0).getExecutableSections().get(4), instanceOf(MatchAssertion.class));
        matchAssertion = (MatchAssertion) restTestSuite.getTestSections().get(0).getExecutableSections().get(4);
        assertThat(matchAssertion.getField(), equalTo("_id"));
        assertThat(matchAssertion.getExpectedValue().toString(), equalTo("1"));
        assertThat(restTestSuite.getTestSections().get(0).getExecutableSections().get(5), instanceOf(MatchAssertion.class));
        matchAssertion = (MatchAssertion) restTestSuite.getTestSections().get(0).getExecutableSections().get(5);
        assertThat(matchAssertion.getField(), equalTo("_version"));
        assertThat(matchAssertion.getExpectedValue().toString(), equalTo("1"));
        assertThat(restTestSuite.getTestSections().get(0).getExecutableSections().get(6), instanceOf(DoSection.class));
        doSection = (DoSection) restTestSuite.getTestSections().get(0).getExecutableSections().get(6);
        assertThat(doSection.getCatch(), nullValue());
        assertThat(doSection.getApiCallSection().getApi(), equalTo("get"));
        assertThat(doSection.getApiCallSection().getParams().size(), equalTo(3));
        assertThat(doSection.getApiCallSection().hasBody(), equalTo(false));
        assertThat(restTestSuite.getTestSections().get(0).getExecutableSections().get(7), instanceOf(MatchAssertion.class));
        matchAssertion = (MatchAssertion) restTestSuite.getTestSections().get(0).getExecutableSections().get(7);
        assertThat(matchAssertion.getField(), equalTo("_index"));
        assertThat(matchAssertion.getExpectedValue().toString(), equalTo("test-weird-index-中文"));
        assertThat(restTestSuite.getTestSections().get(0).getExecutableSections().get(8), instanceOf(MatchAssertion.class));
        matchAssertion = (MatchAssertion) restTestSuite.getTestSections().get(0).getExecutableSections().get(8);
        assertThat(matchAssertion.getField(), equalTo("_type"));
        assertThat(matchAssertion.getExpectedValue().toString(), equalTo("weird.type"));
        assertThat(restTestSuite.getTestSections().get(0).getExecutableSections().get(9), instanceOf(MatchAssertion.class));
        matchAssertion = (MatchAssertion) restTestSuite.getTestSections().get(0).getExecutableSections().get(9);
        assertThat(matchAssertion.getField(), equalTo("_id"));
        assertThat(matchAssertion.getExpectedValue().toString(), equalTo("1"));
        assertThat(restTestSuite.getTestSections().get(0).getExecutableSections().get(10), instanceOf(MatchAssertion.class));
        matchAssertion = (MatchAssertion) restTestSuite.getTestSections().get(0).getExecutableSections().get(10);
        assertThat(matchAssertion.getField(), equalTo("_version"));
        assertThat(matchAssertion.getExpectedValue().toString(), equalTo("1"));
        assertThat(restTestSuite.getTestSections().get(0).getExecutableSections().get(11), instanceOf(MatchAssertion.class));
        matchAssertion = (MatchAssertion) restTestSuite.getTestSections().get(0).getExecutableSections().get(11);
        assertThat(matchAssertion.getField(), equalTo("_source"));
        assertThat(matchAssertion.getExpectedValue(), instanceOf(Map.class));
        assertThat(((Map) matchAssertion.getExpectedValue()).get("foo").toString(), equalTo("bar"));
    }

    public void testParseTestMultipleTestSections() throws Exception {
        parser = createParser(YamlXContent.yamlXContent,
        "---\n" +
                "\"Missing document (partial doc)\":\n" +
                "\n" +
                "  - do:\n" +
                "      catch:      missing\n" +
                "      update:\n" +
                "          index:  test_1\n" +
                "          type:   test\n" +
                "          id:     1\n" +
                "          body:   { doc: { foo: bar } }\n" +
                "\n" +
                "  - do:\n" +
                "      update:\n" +
                "          index: test_1\n" +
                "          type:  test\n" +
                "          id:    1\n" +
                "          body:  { doc: { foo: bar } }\n" +
                "          ignore: 404\n" +
                "\n" +
                "---\n" +
                "\"Missing document (script)\":\n" +
                "\n" +
                "\n" +
                "  - do:\n" +
                "      catch:      missing\n" +
                "      update:\n" +
                "          index:  test_1\n" +
                "          type:   test\n" +
                "          id:     1\n" +
                "          body:\n" +
                "            script: \"ctx._source.foo = bar\"\n" +
                "            params: { bar: 'xxx' }\n" +
                "\n" +
                "  - do:\n" +
                "      update:\n" +
                "          index:  test_1\n" +
                "          type:   test\n" +
                "          id:     1\n" +
                "          ignore: 404\n" +
                "          body:\n" +
                "            script:       \"ctx._source.foo = bar\"\n" +
                "            params:       { bar: 'xxx' }\n"
        );

        ClientYamlTestSuite restTestSuite = ClientYamlTestSuite.parse(getTestClass().getName(), getTestName(), parser);

        assertThat(restTestSuite, notNullValue());
        assertThat(restTestSuite.getName(), equalTo(getTestName()));

        assertThat(restTestSuite.getSetupSection().isEmpty(), equalTo(true));

        assertThat(restTestSuite.getTestSections().size(), equalTo(2));

        assertThat(restTestSuite.getTestSections().get(0).getName(), equalTo("Missing document (partial doc)"));
        assertThat(restTestSuite.getTestSections().get(0).getSkipSection().isEmpty(), equalTo(true));
        assertThat(restTestSuite.getTestSections().get(0).getExecutableSections().size(), equalTo(2));

        assertThat(restTestSuite.getTestSections().get(0).getExecutableSections().get(0), instanceOf(DoSection.class));
        DoSection doSection = (DoSection) restTestSuite.getTestSections().get(0).getExecutableSections().get(0);
        assertThat(doSection.getCatch(), equalTo("missing"));
        assertThat(doSection.getApiCallSection().getApi(), equalTo("update"));
        assertThat(doSection.getApiCallSection().getParams().size(), equalTo(3));
        assertThat(doSection.getApiCallSection().hasBody(), equalTo(true));
        assertThat(restTestSuite.getTestSections().get(0).getExecutableSections().get(1), instanceOf(DoSection.class));
        doSection = (DoSection) restTestSuite.getTestSections().get(0).getExecutableSections().get(1);
        assertThat(doSection.getCatch(), nullValue());
        assertThat(doSection.getApiCallSection().getApi(), equalTo("update"));
        assertThat(doSection.getApiCallSection().getParams().size(), equalTo(4));
        assertThat(doSection.getApiCallSection().hasBody(), equalTo(true));

        assertThat(restTestSuite.getTestSections().get(1).getName(), equalTo("Missing document (script)"));
        assertThat(restTestSuite.getTestSections().get(1).getSkipSection().isEmpty(), equalTo(true));
        assertThat(restTestSuite.getTestSections().get(1).getExecutableSections().size(), equalTo(2));
        assertThat(restTestSuite.getTestSections().get(1).getExecutableSections().get(0), instanceOf(DoSection.class));
        assertThat(restTestSuite.getTestSections().get(1).getExecutableSections().get(1), instanceOf(DoSection.class));
        doSection = (DoSection) restTestSuite.getTestSections().get(1).getExecutableSections().get(0);
        assertThat(doSection.getCatch(), equalTo("missing"));
        assertThat(doSection.getApiCallSection().getApi(), equalTo("update"));
        assertThat(doSection.getApiCallSection().getParams().size(), equalTo(3));
        assertThat(doSection.getApiCallSection().hasBody(), equalTo(true));
        assertThat(restTestSuite.getTestSections().get(0).getExecutableSections().get(1), instanceOf(DoSection.class));
        doSection = (DoSection) restTestSuite.getTestSections().get(1).getExecutableSections().get(1);
        assertThat(doSection.getCatch(), nullValue());
        assertThat(doSection.getApiCallSection().getApi(), equalTo("update"));
        assertThat(doSection.getApiCallSection().getParams().size(), equalTo(4));
        assertThat(doSection.getApiCallSection().hasBody(), equalTo(true));
    }

    public void testParseTestDuplicateTestSections() throws Exception {
        parser = createParser(YamlXContent.yamlXContent,
                "---\n" +
                        "\"Missing document (script)\":\n" +
                        "\n" +
                        "  - do:\n" +
                        "      catch:      missing\n" +
                        "      update:\n" +
                        "          index:  test_1\n" +
                        "          type:   test\n" +
                        "          id:     1\n" +
                        "          body:   { doc: { foo: bar } }\n" +
                        "\n" +
                        "---\n" +
                        "\"Missing document (script)\":\n" +
                        "\n" +
                        "\n" +
                        "  - do:\n" +
                        "      catch:      missing\n" +
                        "      update:\n" +
                        "          index:  test_1\n" +
                        "          type:   test\n" +
                        "          id:     1\n" +
                        "          body:\n" +
                        "            script: \"ctx._source.foo = bar\"\n" +
                        "            params: { bar: 'xxx' }\n" +
                        "\n"
        );

        Exception e = expectThrows(ParsingException.class, () ->
            ClientYamlTestSuite.parse(getTestClass().getName(), getTestName(), parser));
        assertThat(e.getMessage(), containsString("duplicate test section"));
    }

    public void testAddingDoWithoutSkips() {
        int lineNumber = between(1, 10000);
        DoSection doSection = new DoSection(new XContentLocation(lineNumber, 0));
        doSection.setApiCallSection(new ApiCallSection("test"));
        ClientYamlTestSection section = new ClientYamlTestSection(new XContentLocation(0, 0), "test",
            SkipSection.EMPTY, Collections.singletonList(doSection));
<<<<<<< HEAD
        ClientYamlTestSuite clientYamlTestSuite = new ClientYamlTestSuite("api", "name", SetupSection.EMPTY, TeardownSection.EMPTY);
        clientYamlTestSuite.addTestSection(section);
=======
        ClientYamlTestSuite clientYamlTestSuite = new ClientYamlTestSuite("api", "name", SetupSection.EMPTY, TeardownSection.EMPTY,
            Collections.singletonList(section));
        clientYamlTestSuite.validate();
>>>>>>> 7ef65ded
    }

    public void testAddingDoWithWarningWithoutSkipWarnings() {
        int lineNumber = between(1, 10000);
        DoSection doSection = new DoSection(new XContentLocation(lineNumber, 0));
        doSection.setExpectedWarningHeaders(singletonList("foo"));
        doSection.setApiCallSection(new ApiCallSection("test"));
<<<<<<< HEAD
        Exception e = expectThrows(IllegalArgumentException.class, () -> clientYamlTestSuiteSupplier(doSection).get());
        assertEquals("Attempted to add a [do] with a [warnings] section without a corresponding [skip: \"features\": \"warnings\"] so " +
            "runners that do not support the [warnings] section can skip the test at line [" + lineNumber + "]", e.getMessage());
    }

    public void testAddingDoWithHeaderWithoutSkipHeaders() {
        int lineNumber = between(1, 10000);
        DoSection doSection = new DoSection(new XContentLocation(lineNumber, 0));
        ApiCallSection apiCallSection = new ApiCallSection("test");
        apiCallSection.addHeaders(Collections.singletonMap("header", "value"));
        doSection.setApiCallSection(apiCallSection);
        Exception e = expectThrows(IllegalArgumentException.class, () -> clientYamlTestSuiteSupplier(doSection).get());
        assertEquals("Attempted to add a [do] with a [headers] section without a corresponding [skip: \"features\": \"headers\"] so " +
            "runners that do not support the [headers] section can skip the test at line [" + lineNumber + "]", e.getMessage());
=======
        ClientYamlTestSuite testSuite = createTestSuite(doSection);
        Exception e = expectThrows(IllegalArgumentException.class, testSuite::validate);
        assertEquals("api/name:\nattempted to add a [do] with a [warnings] section without a corresponding " +
            "[\"skip\": \"features\": \"warnings\"] so runners that do not support the [warnings] section can skip the test " +
            "at line [" + lineNumber + "]", e.getMessage());
>>>>>>> 7ef65ded
    }

    public void testAddingDoWithNodeSelectorWithoutSkipNodeSelector() {
        int lineNumber = between(1, 10000);
        DoSection doSection = new DoSection(new XContentLocation(lineNumber, 0));
        ApiCallSection apiCall = new ApiCallSection("test");
        apiCall.setNodeSelector(NodeSelector.SKIP_DEDICATED_MASTERS);
        doSection.setApiCallSection(apiCall);
<<<<<<< HEAD
        Exception e = expectThrows(IllegalArgumentException.class, () -> clientYamlTestSuiteSupplier(doSection).get());
        assertEquals("Attempted to add a [do] with a [node_selector] section without a corresponding"
            + " [skip: \"features\": \"node_selector\"] so runners that do not support the [node_selector] section can skip the test at"
            + " line [" + lineNumber + "]", e.getMessage());
    }

    private static Supplier<ClientYamlTestSuite> clientYamlTestSuiteSupplier(DoSection doSection) {
=======
        ClientYamlTestSuite testSuite = createTestSuite(doSection);
        Exception e = expectThrows(IllegalArgumentException.class, testSuite::validate);
        assertEquals("api/name:\nattempted to add a [do] with a [node_selector] section without a corresponding"
            + " [\"skip\": \"features\": \"node_selector\"] so runners that do not support the [node_selector] section can skip the test at"
            + " line [" + lineNumber + "]", e.getMessage());
    }

    public void testAddingContainsWithoutSkipContains() {
        int lineNumber = between(1, 10000);
        ContainsAssertion containsAssertion = new ContainsAssertion(
            new XContentLocation(lineNumber, 0),
            randomAlphaOfLength(randomIntBetween(3, 30)),
            randomDouble());
        ClientYamlTestSuite testSuite = createTestSuite(containsAssertion);
        Exception e = expectThrows(IllegalArgumentException.class, testSuite::validate);
        assertEquals("api/name:\nattempted to add a [contains] assertion without a corresponding " +
            "[\"skip\": \"features\": \"contains\"] so runners that do not support the [contains] assertion " +
            "can skip the test at line [" + lineNumber + "]", e.getMessage());
    }

    public void testMultipleValidationErrors() {
        int firstLineNumber = between(1, 10000);
        List<ClientYamlTestSection> sections = new ArrayList<>();
        {
            ContainsAssertion containsAssertion = new ContainsAssertion(
                new XContentLocation(firstLineNumber, 0),
                randomAlphaOfLength(randomIntBetween(3, 30)),
                randomDouble());
            sections.add(new ClientYamlTestSection(
                new XContentLocation(0, 0), "section1", SkipSection.EMPTY, Collections.singletonList(containsAssertion)));
        }
        int secondLineNumber = between(1, 10000);
        int thirdLineNumber = between(1, 10000);
        List<ExecutableSection> doSections = new ArrayList<>();
        {
            DoSection doSection = new DoSection(new XContentLocation(secondLineNumber, 0));
            doSection.setExpectedWarningHeaders(singletonList("foo"));
            doSection.setApiCallSection(new ApiCallSection("test"));
            doSections.add(doSection);
        }
        {
            DoSection doSection = new DoSection(new XContentLocation(thirdLineNumber, 0));
            ApiCallSection apiCall = new ApiCallSection("test");
            apiCall.setNodeSelector(NodeSelector.SKIP_DEDICATED_MASTERS);
            doSection.setApiCallSection(apiCall);
            doSections.add(doSection);
        }
        sections.add(new ClientYamlTestSection(new XContentLocation(0, 0), "section2", SkipSection.EMPTY, doSections));

        ClientYamlTestSuite testSuite = new ClientYamlTestSuite("api", "name", SetupSection.EMPTY, TeardownSection.EMPTY, sections);
        Exception e = expectThrows(IllegalArgumentException.class, testSuite::validate);
        assertEquals("api/name:\n" +
            "attempted to add a [contains] assertion without a corresponding [\"skip\": \"features\": \"contains\"] so runners " +
                "that do not support the [contains] assertion can skip the test at line [" + firstLineNumber + "],\n" +
            "attempted to add a [do] with a [warnings] section without a corresponding [\"skip\": \"features\": \"warnings\"] so " +
                "runners that do not support the [warnings] section can skip the test at line [" + secondLineNumber + "],\n" +
            "attempted to add a [do] with a [node_selector] section without a corresponding [\"skip\": \"features\": \"node_selector\"] " +
                "so runners that do not support the [node_selector] section can skip the test at line [" + thirdLineNumber + "]",
            e.getMessage());
    }

    private static ClientYamlTestSuite createTestSuite(ExecutableSection executableSection) {
>>>>>>> 7ef65ded
        final SetupSection setupSection;
        final TeardownSection teardownSection;
        final ClientYamlTestSection clientYamlTestSection;
        switch(randomIntBetween(0, 2)) {
            case 0:
<<<<<<< HEAD
                setupSection = new SetupSection(SkipSection.EMPTY, Collections.singletonList(doSection));
=======
                setupSection = new SetupSection(SkipSection.EMPTY, Collections.singletonList(executableSection));
>>>>>>> 7ef65ded
                teardownSection = TeardownSection.EMPTY;
                clientYamlTestSection = new ClientYamlTestSection(new XContentLocation(0, 0), "test",
                    SkipSection.EMPTY, Collections.emptyList());
                break;
            case 1:
                setupSection = SetupSection.EMPTY;
<<<<<<< HEAD
                teardownSection = new TeardownSection(SkipSection.EMPTY, Collections.singletonList(doSection));
=======
                teardownSection = new TeardownSection(SkipSection.EMPTY, Collections.singletonList(executableSection));
>>>>>>> 7ef65ded
                clientYamlTestSection = new ClientYamlTestSection(new XContentLocation(0, 0), "test",
                    SkipSection.EMPTY, Collections.emptyList());
                break;
            case 2:
                setupSection = SetupSection.EMPTY;
                teardownSection = TeardownSection.EMPTY;
                clientYamlTestSection = new ClientYamlTestSection(new XContentLocation(0, 0), "test",
<<<<<<< HEAD
                    SkipSection.EMPTY, Collections.singletonList(doSection));
=======
                    SkipSection.EMPTY, Collections.singletonList(executableSection));
>>>>>>> 7ef65ded
                break;
            default:
                throw new UnsupportedOperationException();
        }
<<<<<<< HEAD
        return () -> {
            ClientYamlTestSuite clientYamlTestSuite = new ClientYamlTestSuite("api", "name", setupSection, teardownSection);
            clientYamlTestSuite.addTestSection(clientYamlTestSection);
            return clientYamlTestSuite;
        };
=======

        return new ClientYamlTestSuite("api", "name", setupSection, teardownSection,
            Collections.singletonList(clientYamlTestSection));
>>>>>>> 7ef65ded
    }

    public void testAddingDoWithWarningWithSkip() {
        int lineNumber = between(1, 10000);
        DoSection doSection = new DoSection(new XContentLocation(lineNumber, 0));
        doSection.setExpectedWarningHeaders(singletonList("foo"));
        doSection.setApiCallSection(new ApiCallSection("test"));
        SkipSection skipSection = new SkipSection(null, singletonList("warnings"), null);
<<<<<<< HEAD
        createTestSuite(skipSection, doSection);
=======
        createTestSuiteAndValidate(skipSection, doSection);
>>>>>>> 7ef65ded
    }

    public void testAddingDoWithNodeSelectorWithSkip() {
        int lineNumber = between(1, 10000);
        SkipSection skipSection = new SkipSection(null, singletonList("node_selector"), null);
        DoSection doSection = new DoSection(new XContentLocation(lineNumber, 0));
        ApiCallSection apiCall = new ApiCallSection("test");
        apiCall.setNodeSelector(NodeSelector.SKIP_DEDICATED_MASTERS);
        doSection.setApiCallSection(apiCall);
<<<<<<< HEAD
        createTestSuite(skipSection, doSection);
    }

    public void testAddingDoWithHeadersWithSkip() {
        int lineNumber = between(1, 10000);
        SkipSection skipSection = new SkipSection(null, singletonList("headers"), null);
        DoSection doSection = new DoSection(new XContentLocation(lineNumber, 0));
        ApiCallSection apiCallSection = new ApiCallSection("test");
        apiCallSection.addHeaders(singletonMap("foo", "bar"));
        doSection.setApiCallSection(apiCallSection);
        createTestSuite(skipSection, doSection);
    }

    private static void createTestSuite(SkipSection skipSection, DoSection doSection) {
=======
        createTestSuiteAndValidate(skipSection, doSection);
    }

    public void testAddingContainsWithSkip() {
        int lineNumber = between(1, 10000);
        SkipSection skipSection = new SkipSection(null, singletonList("contains"), null);
        ContainsAssertion containsAssertion = new ContainsAssertion(
            new XContentLocation(lineNumber, 0),
            randomAlphaOfLength(randomIntBetween(3, 30)),
            randomDouble());
        createTestSuiteAndValidate(skipSection, containsAssertion);
    }

    private static void createTestSuiteAndValidate(SkipSection skipSection, ExecutableSection executableSection) {
>>>>>>> 7ef65ded
        final SetupSection setupSection;
        final TeardownSection teardownSection;
        final ClientYamlTestSection clientYamlTestSection;
        switch(randomIntBetween(0, 4)) {
            case 0:
                setupSection = new SetupSection(skipSection, Collections.emptyList());
                teardownSection = TeardownSection.EMPTY;
                clientYamlTestSection = new ClientYamlTestSection(new XContentLocation(0, 0), "test",
<<<<<<< HEAD
                    SkipSection.EMPTY, Collections.singletonList(doSection));
=======
                    SkipSection.EMPTY, Collections.singletonList(executableSection));
>>>>>>> 7ef65ded
                break;
            case 1:
                setupSection = SetupSection.EMPTY;
                teardownSection = new TeardownSection(skipSection, Collections.emptyList());
                clientYamlTestSection = new ClientYamlTestSection(new XContentLocation(0, 0), "test",
<<<<<<< HEAD
                    SkipSection.EMPTY, Collections.singletonList(doSection));
=======
                    SkipSection.EMPTY, Collections.singletonList(executableSection));
>>>>>>> 7ef65ded
                break;
            case 2:
                setupSection = SetupSection.EMPTY;
                teardownSection = TeardownSection.EMPTY;
                clientYamlTestSection = new ClientYamlTestSection(new XContentLocation(0, 0), "test",
<<<<<<< HEAD
                    skipSection, Collections.singletonList(doSection));
                break;
            case 3:
                setupSection = new SetupSection(skipSection, Collections.singletonList(doSection));
                teardownSection = TeardownSection.EMPTY;
                clientYamlTestSection = new ClientYamlTestSection(new XContentLocation(0, 0), "test",
                    SkipSection.EMPTY, randomBoolean() ? Collections.emptyList() : Collections.singletonList(doSection));
                break;
            case 4:
                setupSection = SetupSection.EMPTY;
                teardownSection = new TeardownSection(skipSection, Collections.singletonList(doSection));
                clientYamlTestSection = new ClientYamlTestSection(new XContentLocation(0, 0), "test",
                    SkipSection.EMPTY, randomBoolean() ? Collections.emptyList() : Collections.singletonList(doSection));
=======
                    skipSection, Collections.singletonList(executableSection));
                break;
            case 3:
                setupSection = new SetupSection(skipSection, Collections.singletonList(executableSection));
                teardownSection = TeardownSection.EMPTY;
                clientYamlTestSection = new ClientYamlTestSection(new XContentLocation(0, 0), "test",
                    SkipSection.EMPTY, randomBoolean() ? Collections.emptyList() : Collections.singletonList(executableSection));
                break;
            case 4:
                setupSection = SetupSection.EMPTY;
                teardownSection = new TeardownSection(skipSection, Collections.singletonList(executableSection));
                clientYamlTestSection = new ClientYamlTestSection(new XContentLocation(0, 0), "test",
                    SkipSection.EMPTY, randomBoolean() ? Collections.emptyList() : Collections.singletonList(executableSection));
>>>>>>> 7ef65ded

                break;
            default:
                throw new UnsupportedOperationException();
        }
<<<<<<< HEAD
        ClientYamlTestSuite clientYamlTestSuite = new ClientYamlTestSuite("api", "name", setupSection, teardownSection);
        clientYamlTestSuite.addTestSection(clientYamlTestSection);
=======
        ClientYamlTestSuite clientYamlTestSuite = new ClientYamlTestSuite("api", "name", setupSection, teardownSection,
            Collections.singletonList(clientYamlTestSection));
        clientYamlTestSuite.validate();
>>>>>>> 7ef65ded
    }
}<|MERGE_RESOLUTION|>--- conflicted
+++ resolved
@@ -25,21 +25,13 @@
 import org.elasticsearch.common.xcontent.XContentLocation;
 import org.elasticsearch.common.xcontent.yaml.YamlXContent;
 
-<<<<<<< HEAD
 import java.util.Collections;
-=======
 import java.util.ArrayList;
-import java.util.Collections;
 import java.util.List;
->>>>>>> 7ef65ded
 import java.util.Map;
-import java.util.function.Supplier;
 
 import static java.util.Collections.singletonList;
-<<<<<<< HEAD
 import static java.util.Collections.singletonMap;
-=======
->>>>>>> 7ef65ded
 import static org.hamcrest.Matchers.containsString;
 import static org.hamcrest.Matchers.equalTo;
 import static org.hamcrest.Matchers.instanceOf;
@@ -402,14 +394,9 @@
         doSection.setApiCallSection(new ApiCallSection("test"));
         ClientYamlTestSection section = new ClientYamlTestSection(new XContentLocation(0, 0), "test",
             SkipSection.EMPTY, Collections.singletonList(doSection));
-<<<<<<< HEAD
-        ClientYamlTestSuite clientYamlTestSuite = new ClientYamlTestSuite("api", "name", SetupSection.EMPTY, TeardownSection.EMPTY);
-        clientYamlTestSuite.addTestSection(section);
-=======
         ClientYamlTestSuite clientYamlTestSuite = new ClientYamlTestSuite("api", "name", SetupSection.EMPTY, TeardownSection.EMPTY,
             Collections.singletonList(section));
         clientYamlTestSuite.validate();
->>>>>>> 7ef65ded
     }
 
     public void testAddingDoWithWarningWithoutSkipWarnings() {
@@ -417,28 +404,24 @@
         DoSection doSection = new DoSection(new XContentLocation(lineNumber, 0));
         doSection.setExpectedWarningHeaders(singletonList("foo"));
         doSection.setApiCallSection(new ApiCallSection("test"));
-<<<<<<< HEAD
-        Exception e = expectThrows(IllegalArgumentException.class, () -> clientYamlTestSuiteSupplier(doSection).get());
-        assertEquals("Attempted to add a [do] with a [warnings] section without a corresponding [skip: \"features\": \"warnings\"] so " +
-            "runners that do not support the [warnings] section can skip the test at line [" + lineNumber + "]", e.getMessage());
-    }
-
-    public void testAddingDoWithHeaderWithoutSkipHeaders() {
-        int lineNumber = between(1, 10000);
-        DoSection doSection = new DoSection(new XContentLocation(lineNumber, 0));
-        ApiCallSection apiCallSection = new ApiCallSection("test");
-        apiCallSection.addHeaders(Collections.singletonMap("header", "value"));
-        doSection.setApiCallSection(apiCallSection);
-        Exception e = expectThrows(IllegalArgumentException.class, () -> clientYamlTestSuiteSupplier(doSection).get());
-        assertEquals("Attempted to add a [do] with a [headers] section without a corresponding [skip: \"features\": \"headers\"] so " +
-            "runners that do not support the [headers] section can skip the test at line [" + lineNumber + "]", e.getMessage());
-=======
         ClientYamlTestSuite testSuite = createTestSuite(doSection);
         Exception e = expectThrows(IllegalArgumentException.class, testSuite::validate);
         assertEquals("api/name:\nattempted to add a [do] with a [warnings] section without a corresponding " +
             "[\"skip\": \"features\": \"warnings\"] so runners that do not support the [warnings] section can skip the test " +
             "at line [" + lineNumber + "]", e.getMessage());
->>>>>>> 7ef65ded
+    }
+
+    public void testAddingDoWithHeaderWithoutSkipHeaders() {
+        int lineNumber = between(1, 10000);
+        DoSection doSection = new DoSection(new XContentLocation(lineNumber, 0));
+        ApiCallSection apiCallSection = new ApiCallSection("test");
+        apiCallSection.addHeaders(Collections.singletonMap("header", "value"));
+        doSection.setApiCallSection(apiCallSection);
+        ClientYamlTestSuite testSuite = createTestSuite(doSection);
+        Exception e = expectThrows(IllegalArgumentException.class, testSuite::validate);
+        assertEquals("api/name:\nattempted to add a [do] with a [headers] section without a corresponding " +
+            "[\"skip\": \"features\": \"headers\"] so runners that do not support the [headers] section can skip the test at line ["
+            + lineNumber + "]", e.getMessage());
     }
 
     public void testAddingDoWithNodeSelectorWithoutSkipNodeSelector() {
@@ -447,15 +430,6 @@
         ApiCallSection apiCall = new ApiCallSection("test");
         apiCall.setNodeSelector(NodeSelector.SKIP_DEDICATED_MASTERS);
         doSection.setApiCallSection(apiCall);
-<<<<<<< HEAD
-        Exception e = expectThrows(IllegalArgumentException.class, () -> clientYamlTestSuiteSupplier(doSection).get());
-        assertEquals("Attempted to add a [do] with a [node_selector] section without a corresponding"
-            + " [skip: \"features\": \"node_selector\"] so runners that do not support the [node_selector] section can skip the test at"
-            + " line [" + lineNumber + "]", e.getMessage());
-    }
-
-    private static Supplier<ClientYamlTestSuite> clientYamlTestSuiteSupplier(DoSection doSection) {
-=======
         ClientYamlTestSuite testSuite = createTestSuite(doSection);
         Exception e = expectThrows(IllegalArgumentException.class, testSuite::validate);
         assertEquals("api/name:\nattempted to add a [do] with a [node_selector] section without a corresponding"
@@ -518,28 +492,19 @@
     }
 
     private static ClientYamlTestSuite createTestSuite(ExecutableSection executableSection) {
->>>>>>> 7ef65ded
         final SetupSection setupSection;
         final TeardownSection teardownSection;
         final ClientYamlTestSection clientYamlTestSection;
         switch(randomIntBetween(0, 2)) {
             case 0:
-<<<<<<< HEAD
-                setupSection = new SetupSection(SkipSection.EMPTY, Collections.singletonList(doSection));
-=======
                 setupSection = new SetupSection(SkipSection.EMPTY, Collections.singletonList(executableSection));
->>>>>>> 7ef65ded
                 teardownSection = TeardownSection.EMPTY;
                 clientYamlTestSection = new ClientYamlTestSection(new XContentLocation(0, 0), "test",
                     SkipSection.EMPTY, Collections.emptyList());
                 break;
             case 1:
                 setupSection = SetupSection.EMPTY;
-<<<<<<< HEAD
-                teardownSection = new TeardownSection(SkipSection.EMPTY, Collections.singletonList(doSection));
-=======
                 teardownSection = new TeardownSection(SkipSection.EMPTY, Collections.singletonList(executableSection));
->>>>>>> 7ef65ded
                 clientYamlTestSection = new ClientYamlTestSection(new XContentLocation(0, 0), "test",
                     SkipSection.EMPTY, Collections.emptyList());
                 break;
@@ -547,26 +512,14 @@
                 setupSection = SetupSection.EMPTY;
                 teardownSection = TeardownSection.EMPTY;
                 clientYamlTestSection = new ClientYamlTestSection(new XContentLocation(0, 0), "test",
-<<<<<<< HEAD
-                    SkipSection.EMPTY, Collections.singletonList(doSection));
-=======
                     SkipSection.EMPTY, Collections.singletonList(executableSection));
->>>>>>> 7ef65ded
                 break;
             default:
                 throw new UnsupportedOperationException();
         }
-<<<<<<< HEAD
-        return () -> {
-            ClientYamlTestSuite clientYamlTestSuite = new ClientYamlTestSuite("api", "name", setupSection, teardownSection);
-            clientYamlTestSuite.addTestSection(clientYamlTestSection);
-            return clientYamlTestSuite;
-        };
-=======
 
         return new ClientYamlTestSuite("api", "name", setupSection, teardownSection,
             Collections.singletonList(clientYamlTestSection));
->>>>>>> 7ef65ded
     }
 
     public void testAddingDoWithWarningWithSkip() {
@@ -575,11 +528,7 @@
         doSection.setExpectedWarningHeaders(singletonList("foo"));
         doSection.setApiCallSection(new ApiCallSection("test"));
         SkipSection skipSection = new SkipSection(null, singletonList("warnings"), null);
-<<<<<<< HEAD
-        createTestSuite(skipSection, doSection);
-=======
         createTestSuiteAndValidate(skipSection, doSection);
->>>>>>> 7ef65ded
     }
 
     public void testAddingDoWithNodeSelectorWithSkip() {
@@ -589,7 +538,6 @@
         ApiCallSection apiCall = new ApiCallSection("test");
         apiCall.setNodeSelector(NodeSelector.SKIP_DEDICATED_MASTERS);
         doSection.setApiCallSection(apiCall);
-<<<<<<< HEAD
         createTestSuite(skipSection, doSection);
     }
 
@@ -604,7 +552,6 @@
     }
 
     private static void createTestSuite(SkipSection skipSection, DoSection doSection) {
-=======
         createTestSuiteAndValidate(skipSection, doSection);
     }
 
@@ -619,7 +566,6 @@
     }
 
     private static void createTestSuiteAndValidate(SkipSection skipSection, ExecutableSection executableSection) {
->>>>>>> 7ef65ded
         final SetupSection setupSection;
         final TeardownSection teardownSection;
         final ClientYamlTestSection clientYamlTestSection;
@@ -628,41 +574,18 @@
                 setupSection = new SetupSection(skipSection, Collections.emptyList());
                 teardownSection = TeardownSection.EMPTY;
                 clientYamlTestSection = new ClientYamlTestSection(new XContentLocation(0, 0), "test",
-<<<<<<< HEAD
-                    SkipSection.EMPTY, Collections.singletonList(doSection));
-=======
                     SkipSection.EMPTY, Collections.singletonList(executableSection));
->>>>>>> 7ef65ded
                 break;
             case 1:
                 setupSection = SetupSection.EMPTY;
                 teardownSection = new TeardownSection(skipSection, Collections.emptyList());
                 clientYamlTestSection = new ClientYamlTestSection(new XContentLocation(0, 0), "test",
-<<<<<<< HEAD
-                    SkipSection.EMPTY, Collections.singletonList(doSection));
-=======
                     SkipSection.EMPTY, Collections.singletonList(executableSection));
->>>>>>> 7ef65ded
                 break;
             case 2:
                 setupSection = SetupSection.EMPTY;
                 teardownSection = TeardownSection.EMPTY;
                 clientYamlTestSection = new ClientYamlTestSection(new XContentLocation(0, 0), "test",
-<<<<<<< HEAD
-                    skipSection, Collections.singletonList(doSection));
-                break;
-            case 3:
-                setupSection = new SetupSection(skipSection, Collections.singletonList(doSection));
-                teardownSection = TeardownSection.EMPTY;
-                clientYamlTestSection = new ClientYamlTestSection(new XContentLocation(0, 0), "test",
-                    SkipSection.EMPTY, randomBoolean() ? Collections.emptyList() : Collections.singletonList(doSection));
-                break;
-            case 4:
-                setupSection = SetupSection.EMPTY;
-                teardownSection = new TeardownSection(skipSection, Collections.singletonList(doSection));
-                clientYamlTestSection = new ClientYamlTestSection(new XContentLocation(0, 0), "test",
-                    SkipSection.EMPTY, randomBoolean() ? Collections.emptyList() : Collections.singletonList(doSection));
-=======
                     skipSection, Collections.singletonList(executableSection));
                 break;
             case 3:
@@ -676,19 +599,12 @@
                 teardownSection = new TeardownSection(skipSection, Collections.singletonList(executableSection));
                 clientYamlTestSection = new ClientYamlTestSection(new XContentLocation(0, 0), "test",
                     SkipSection.EMPTY, randomBoolean() ? Collections.emptyList() : Collections.singletonList(executableSection));
->>>>>>> 7ef65ded
-
                 break;
             default:
                 throw new UnsupportedOperationException();
         }
-<<<<<<< HEAD
-        ClientYamlTestSuite clientYamlTestSuite = new ClientYamlTestSuite("api", "name", setupSection, teardownSection);
-        clientYamlTestSuite.addTestSection(clientYamlTestSection);
-=======
         ClientYamlTestSuite clientYamlTestSuite = new ClientYamlTestSuite("api", "name", setupSection, teardownSection,
             Collections.singletonList(clientYamlTestSection));
         clientYamlTestSuite.validate();
->>>>>>> 7ef65ded
     }
 }