/*
 * Copyright Elasticsearch B.V. and/or licensed to Elasticsearch B.V. under one
 * or more contributor license agreements. Licensed under the Elastic License
 * 2.0 and the Server Side Public License, v 1; you may not use this file except
 * in compliance with, at your election, the Elastic License 2.0 or the Server
 * Side Public License, v 1.
 */

package org.elasticsearch.packaging.test;

import org.elasticsearch.packaging.util.Distribution;
import org.elasticsearch.packaging.util.FileUtils;
import org.elasticsearch.packaging.util.Installation;
import org.elasticsearch.packaging.util.Packages;
import org.elasticsearch.packaging.util.Platforms;
import org.elasticsearch.packaging.util.ServerUtils;
import org.elasticsearch.packaging.util.Shell;
import org.elasticsearch.packaging.util.docker.Docker;
import org.elasticsearch.packaging.util.docker.DockerFileMatcher;

import java.io.IOException;
import java.nio.file.Files;
import java.nio.file.Path;
import java.util.Arrays;
import java.util.List;

import static org.elasticsearch.packaging.util.Archives.ARCHIVE_OWNER;
import static org.elasticsearch.packaging.util.Archives.installArchive;
import static org.elasticsearch.packaging.util.Archives.verifyArchiveInstallation;
import static org.elasticsearch.packaging.util.FileMatcher.Fileness.File;
import static org.elasticsearch.packaging.util.FileMatcher.file;
import static org.elasticsearch.packaging.util.FileMatcher.p600;
import static org.elasticsearch.packaging.util.FileMatcher.p660;
import static org.elasticsearch.packaging.util.FileUtils.rm;
import static org.elasticsearch.packaging.util.Packages.assertInstalled;
import static org.elasticsearch.packaging.util.Packages.assertRemoved;
import static org.elasticsearch.packaging.util.Packages.installPackage;
import static org.elasticsearch.packaging.util.Packages.verifyPackageInstallation;
import static org.elasticsearch.packaging.util.docker.Docker.runContainer;
import static org.elasticsearch.packaging.util.docker.Docker.runContainerExpectingFailure;
import static org.elasticsearch.packaging.util.docker.Docker.waitForElasticsearch;
import static org.elasticsearch.packaging.util.docker.Docker.waitForPathToExist;
import static org.elasticsearch.packaging.util.docker.DockerRun.builder;
import static org.hamcrest.CoreMatchers.containsString;
import static org.hamcrest.CoreMatchers.is;
import static org.hamcrest.CoreMatchers.notNullValue;
import static org.hamcrest.Matchers.anyOf;
import static org.hamcrest.Matchers.startsWith;
import static org.junit.Assume.assumeThat;
import static org.junit.Assume.assumeTrue;

public class KeystoreManagementTests extends PackagingTestCase {

    public static final String ERROR_INCORRECT_PASSWORD = "Provided keystore password was incorrect";
    public static final String ERROR_CORRUPTED_KEYSTORE = "Keystore has been corrupted or tampered with";
    public static final String ERROR_KEYSTORE_NOT_PASSWORD_PROTECTED = "ERROR: Keystore is not password-protected";
    public static final String ERROR_KEYSTORE_NOT_FOUND = "ERROR: Elasticsearch keystore not found";
    private static final String USERNAME = "elastic";
    private static final String PASSWORD = "nothunter2";
    private static final String FILE_REALM_SUPERUSER = "test-user";
    private static final String FILE_REALM_SUPERUSER_PASSWORD = "test-user-password";
    private static final String KEYSTORE_PASSWORD = "keystore-password";

    /** Test initial archive state */
    public void test10InstallArchiveDistribution() throws Exception {
        assumeTrue(distribution().isArchive());

        installation = installArchive(sh, distribution);
        verifyArchiveInstallation(installation, distribution());
        // Add a user for tests to use.
        Shell.Result result = sh.run(
            installation.executables().usersTool
                + " useradd "
                + FILE_REALM_SUPERUSER
                + " -p "
                + FILE_REALM_SUPERUSER_PASSWORD
                + " -r "
                + "superuser"
        );
        assumeTrue(result.isSuccess());

        final Installation.Executables bin = installation.executables();
        Shell.Result r = sh.runIgnoreExitCode(bin.keystoreTool + " has-passwd");
        assertFalse("has-passwd should fail", r.isSuccess());
        assertThat("has-passwd should indicate missing keystore", r.stderr, containsString(ERROR_KEYSTORE_NOT_FOUND));
    }

    /** Test initial package state */
    public void test11InstallPackageDistribution() throws Exception {
        assumeTrue(distribution().isPackage());

        assertRemoved(distribution);
        installation = installPackage(sh, distribution);
        assertInstalled(distribution);
        verifyPackageInstallation(installation, distribution, sh);
        // Add a user for tests to use.
        Shell.Result result = sh.run(
            installation.executables().usersTool
                + " useradd "
                + FILE_REALM_SUPERUSER
                + " -p "
                + FILE_REALM_SUPERUSER_PASSWORD
                + " -r "
                + "superuser"
        );
        assumeTrue(result.isSuccess());

        final Installation.Executables bin = installation.executables();
        Shell.Result r = sh.runIgnoreExitCode(bin.keystoreTool + " has-passwd");
        assertFalse("has-passwd should fail", r.isSuccess());
        assertThat("has-passwd should indicate unprotected keystore", r.stderr, containsString(ERROR_KEYSTORE_NOT_PASSWORD_PROTECTED));
        Shell.Result r2 = bin.keystoreTool.run("list");
        assertThat(r2.stdout, containsString("keystore.seed"));
    }

    /** Test initial Docker state */
    public void test12InstallDockerDistribution() throws Exception {
        assumeTrue(distribution().isDocker());

        installation = Docker.runContainer(distribution(), builder());

        try {
            waitForPathToExist(installation.config("elasticsearch.keystore"));
        } catch (InterruptedException e) {
            throw new RuntimeException(e);
        }

        final Installation.Executables bin = installation.executables();
        Shell.Result r = sh.runIgnoreExitCode(bin.keystoreTool + " has-passwd");
        assertFalse("has-passwd should fail", r.isSuccess());
        assertThat("has-passwd should indicate unprotected keystore", r.stdout, containsString(ERROR_KEYSTORE_NOT_PASSWORD_PROTECTED));
        Shell.Result r2 = bin.keystoreTool.run("list");
        assertThat(r2.stdout, containsString("keystore.seed"));
    }

    public void test20KeystorePasswordOnStandardInput() throws Exception {
        assumeTrue("packages will use systemd, which doesn't handle stdin", distribution.isArchive());
        assumeThat(installation, is(notNullValue()));

        createKeystore(KEYSTORE_PASSWORD);

        assertPasswordProtectedKeystore();

        awaitElasticsearchStartup(runElasticsearchStartCommand(KEYSTORE_PASSWORD, true, false));
        ServerUtils.runElasticsearchTests(FILE_REALM_SUPERUSER, FILE_REALM_SUPERUSER_PASSWORD, ServerUtils.getCaCert(installation));
        stopElasticsearch();
    }

    public void test21WrongKeystorePasswordOnStandardInput() throws Exception {
        assumeTrue("packages will use systemd, which doesn't handle stdin", distribution.isArchive());
        assumeThat(installation, is(notNullValue()));

        assertPasswordProtectedKeystore();

        Shell.Result result = runElasticsearchStartCommand("wrong", false, false);
        assertElasticsearchFailure(result, Arrays.asList(ERROR_INCORRECT_PASSWORD, ERROR_CORRUPTED_KEYSTORE), null);
    }

    public void test22KeystorePasswordOnTty() throws Exception {
        /* Windows issue awaits fix: https://github.com/elastic/elasticsearch/issues/49340 */
        assumeTrue("expect command isn't on Windows", distribution.platform != Distribution.Platform.WINDOWS);
        assumeTrue("packages will use systemd, which doesn't handle stdin", distribution.isArchive());
        assumeThat(installation, is(notNullValue()));

        assertPasswordProtectedKeystore();

        awaitElasticsearchStartup(runElasticsearchStartCommand(KEYSTORE_PASSWORD, true, true));
        ServerUtils.runElasticsearchTests(FILE_REALM_SUPERUSER, FILE_REALM_SUPERUSER_PASSWORD, ServerUtils.getCaCert(installation));
        stopElasticsearch();
    }

    public void test23WrongKeystorePasswordOnTty() throws Exception {
        /* Windows issue awaits fix: https://github.com/elastic/elasticsearch/issues/49340 */
        assumeTrue("expect command isn't on Windows", distribution.platform != Distribution.Platform.WINDOWS);
        assumeTrue("packages will use systemd, which doesn't handle stdin", distribution.isArchive());
        assumeThat(installation, is(notNullValue()));

        assertPasswordProtectedKeystore();

        Shell.Result result = runElasticsearchStartCommand("wrong", false, true);
        // error will be on stdout for "expect"
        assertThat(result.stdout, anyOf(containsString(ERROR_INCORRECT_PASSWORD), containsString(ERROR_CORRUPTED_KEYSTORE)));
    }

    /**
     * If we have an encrypted keystore, we shouldn't require a password to
     * view help information.
     */
    public void test24EncryptedKeystoreAllowsHelpMessage() throws Exception {
        assumeTrue("users call elasticsearch directly in archive case", distribution.isArchive());

        assertPasswordProtectedKeystore();
        Shell.Result r = installation.executables().elasticsearch.run("--help");
        assertThat(r.stdout, startsWith("Starts Elasticsearch"));
    }

    public void test30KeystorePasswordFromFile() throws Exception {
        assumeTrue("only for systemd", Platforms.isSystemd() && distribution().isPackage());
        Path esKeystorePassphraseFile = installation.config.resolve("eks");

        setKeystorePassword(KEYSTORE_PASSWORD);

        assertPasswordProtectedKeystore();

        try {
            sh.run("sudo systemctl set-environment ES_KEYSTORE_PASSPHRASE_FILE=" + esKeystorePassphraseFile);

            Files.createFile(esKeystorePassphraseFile);
            Files.write(esKeystorePassphraseFile, List.of(KEYSTORE_PASSWORD));

            startElasticsearch();
            ServerUtils.runElasticsearchTests(FILE_REALM_SUPERUSER, FILE_REALM_SUPERUSER_PASSWORD, ServerUtils.getCaCert(installation));
            stopElasticsearch();
        } finally {
            sh.run("sudo systemctl unset-environment ES_KEYSTORE_PASSPHRASE_FILE");
        }
    }

    public void test31WrongKeystorePasswordFromFile() throws Exception {
        assumeTrue("only for systemd", Platforms.isSystemd() && distribution().isPackage());
        Path esKeystorePassphraseFile = installation.config.resolve("eks");

        assertPasswordProtectedKeystore();

        try {
            sh.run("sudo systemctl set-environment ES_KEYSTORE_PASSPHRASE_FILE=" + esKeystorePassphraseFile);

            if (Files.exists(esKeystorePassphraseFile)) {
                rm(esKeystorePassphraseFile);
            }

            Files.createFile(esKeystorePassphraseFile);
            Files.write(esKeystorePassphraseFile, List.of("wrongpassword"));

            Packages.JournaldWrapper journaldWrapper = new Packages.JournaldWrapper(sh);
            Shell.Result result = runElasticsearchStartCommand(null, false, false);
            assertElasticsearchFailure(result, Arrays.asList(ERROR_INCORRECT_PASSWORD, ERROR_CORRUPTED_KEYSTORE), journaldWrapper);
        } finally {
            sh.run("sudo systemctl unset-environment ES_KEYSTORE_PASSPHRASE_FILE");
        }
    }

    /**
     * Check that we can mount a password-protected keystore to a docker image
     * and provide a password via an environment variable.
     */
    @AwaitsFix(bugUrl = "https://github.com/elastic/elasticsearch/pull/76124")
    public void test40DockerEnvironmentVariablePassword() throws Exception {
        assumeTrue(distribution().isDocker());

        Path localConfigDir = getMountedLocalConfDirWithKeystore(KEYSTORE_PASSWORD, installation.config);

        // restart ES with password and mounted config dir containing password protected keystore
<<<<<<< HEAD
        Map<Path, Path> volumes = Map.of(localConfigDir.resolve("config"), installation.config);
        Map<String, String> envVars = Map.of(
            "KEYSTORE_PASSWORD",
            KEYSTORE_PASSWORD,
            "ingest.geoip.downloader.enabled",
            "false",
            "ELASTIC_PASSWORD",
            PASSWORD
=======
        runContainer(
            distribution(),
            builder().volume(localConfigDir.resolve("config"), installation.config)
                .envVar("KEYSTORE_PASSWORD", password)
                .envVar("ELASTIC_PASSWORD", PASSWORD)
>>>>>>> c2fd94f7
        );
        waitForElasticsearch(installation, USERNAME, PASSWORD);
        ServerUtils.runElasticsearchTests(USERNAME, PASSWORD, ServerUtils.getCaCert(installation));
    }

    /**
     * Check that we can mount a password-protected keystore to a docker image
     * and provide a password via a file, pointed at from an environment variable.
     */
    @AwaitsFix(bugUrl = "https://github.com/elastic/elasticsearch/pull/76124")
    public void test41DockerEnvironmentVariablePasswordFromFile() throws Exception {
        assumeTrue(distribution().isDocker());

        Path tempDir = null;
        try {
            tempDir = createTempDir(KeystoreManagementTests.class.getSimpleName());

            String passwordFilename = "password.txt";
            Files.writeString(tempDir.resolve(passwordFilename), KEYSTORE_PASSWORD + "\n");
            Files.setPosixFilePermissions(tempDir.resolve(passwordFilename), p600);

            Path localConfigDir = getMountedLocalConfDirWithKeystore(KEYSTORE_PASSWORD, installation.config);

            // restart ES with password and mounted config dir containing password protected keystore
            runContainer(
                distribution(),
                builder().volume(localConfigDir.resolve("config"), installation.config)
                    .volume(tempDir, "/run/secrets")
                    .envVar("KEYSTORE_PASSWORD_FILE", "/run/secrets/" + passwordFilename)
                    .envVar("ELASTIC_PASSWORD", PASSWORD)
            );

            waitForElasticsearch(installation, USERNAME, PASSWORD);
            ServerUtils.runElasticsearchTests(USERNAME, PASSWORD, ServerUtils.getCaCert(installation));
        } finally {
            if (tempDir != null) {
                rm(tempDir);
            }
        }
    }

    /**
     * Check that if we provide the wrong password for a mounted and password-protected
     * keystore, Elasticsearch doesn't start.
     */
    @AwaitsFix(bugUrl = "https://github.com/elastic/elasticsearch/pull/76124")
    public void test42DockerEnvironmentVariableBadPassword() throws Exception {
        assumeTrue(distribution().isDocker());

        Path localConfigPath = getMountedLocalConfDirWithKeystore(KEYSTORE_PASSWORD, installation.config);

        // restart ES with password and mounted config dir containing password protected keystore
        Shell.Result r = runContainerExpectingFailure(
            distribution(),
            builder().volume(localConfigPath.resolve("config"), installation.config).envVar("KEYSTORE_PASSWORD", "wrong")
        );
        assertThat(r.stderr, containsString(ERROR_INCORRECT_PASSWORD));
    }

    public void test50CreateKeystoreManually() throws Exception {
        // Run this test last so that removing the existing keystore doesn't make subsequent tests fail
        rmKeystoreIfExists();
        createKeystore(null);

        final Installation.Executables bin = installation.executables();
        verifyKeystorePermissions();

        Shell.Result r = bin.keystoreTool.run("list");
        assertThat(r.stdout, containsString("keystore.seed"));
    }

    public void test60AutoCreateKeystore() throws Exception {
        // Run this test last so that removing the existing keystore doesn't make subsequent tests fail
        assumeTrue("Packages and docker are installed with a keystore file", distribution.isArchive());
        rmKeystoreIfExists();
        // Elasticsearch was auto-configured for security. We need to remove that configuration as it depended on settings in the previous
        // keystore
        ServerUtils.disableSecurityFeatures(installation);

        startElasticsearch();
        stopElasticsearch();

        Platforms.onWindows(() -> sh.chown(installation.config("elasticsearch.keystore")));

        verifyKeystorePermissions();

        final Installation.Executables bin = installation.executables();
        Shell.Result r = bin.keystoreTool.run("list");
        assertThat(r.stdout, containsString("keystore.seed"));
    }

    /**
     * In the Docker context, it's a little bit tricky to get a password-protected
     * keystore. All of the utilities we'd want to use are on the Docker image.
     * This method mounts a temporary directory to a Docker container, password-protects
     * the keystore, and then returns the path of the file that appears in the
     * mounted directory (now accessible from the local filesystem).
     */
    private Path getMountedLocalConfDirWithKeystore(String password, Path dockerKeystore) throws IOException {
        // Mount a temporary directory for copying the keystore
        Path dockerTemp = Path.of("/usr/tmp/keystore-tmp");
        Path tempDirectory = createTempDir(KeystoreManagementTests.class.getSimpleName());

        // It's very tricky to properly quote a pipeline that you're passing to
        // a docker exec command, so we're just going to put a small script in the
        // temp folder.
        List<String> setPasswordScript = List.of(
            "echo \"" + password,
            password,
            "\" | " + installation.executables().keystoreTool.toString() + " passwd"
        );

        Files.write(tempDirectory.resolve("set-pass.sh"), setPasswordScript);

        runContainer(distribution(), builder().volume(tempDirectory, dockerTemp));
        try {
            waitForPathToExist(dockerTemp);
            waitForPathToExist(dockerKeystore);
        } catch (InterruptedException e) {
            throw new RuntimeException(e);
        }

        // We need a local shell to put the correct permissions on our mounted directory.
        Shell localShell = new Shell();
        localShell.run("docker exec --tty " + Docker.getContainerId() + " chown elasticsearch:root " + dockerTemp);
        localShell.run("docker exec --tty " + Docker.getContainerId() + " chown elasticsearch:root " + dockerTemp.resolve("set-pass.sh"));

        sh.run("bash " + dockerTemp.resolve("set-pass.sh"));

        // copy keystore to temp file to make it available to docker host
        sh.run("cp -arf" + dockerKeystore + " " + dockerTemp);
        return tempDirectory;
    }

    /** Create a keystore. Provide a password to password-protect it, otherwise use null */
    private void createKeystore(String password) throws Exception {
        Path keystore = installation.config("elasticsearch.keystore");
        final Installation.Executables bin = installation.executables();
        bin.keystoreTool.run("create");

        if (distribution().isDocker()) {
            try {
                waitForPathToExist(keystore);
            } catch (InterruptedException e) {
                throw new RuntimeException(e);
            }
        }

        if (password != null) {
            setKeystorePassword(password);
        }

        // this is a hack around the fact that we can't run a command in the same session as the same user but not as administrator.
        // the keystore ends up being owned by the Administrators group, so we manually set it to be owned by the vagrant user here.
        // from the server's perspective the permissions aren't really different, this is just to reflect what we'd expect in the tests.
        // when we run these commands as a role user we won't have to do this
        Platforms.onWindows(() -> sh.chown(keystore));
    }

    private void rmKeystoreIfExists() {
        Path keystore = installation.config("elasticsearch.keystore");
        if (distribution().isDocker()) {
            try {
                waitForPathToExist(keystore);
            } catch (InterruptedException e) {
                throw new RuntimeException(e);
            }

            // Move the auto-created one out of the way, or else the CLI prompts asks us to confirm
            sh.run("rm " + keystore);
        } else {
            if (Files.exists(keystore)) {
                FileUtils.rm(keystore);
            }
        }
    }

    private void setKeystorePassword(String password) throws Exception {
        final Installation.Executables bin = installation.executables();

        // set the password by passing it to stdin twice
        Platforms.onLinux(() -> bin.keystoreTool.run("passwd", password + "\n" + password + "\n"));

        Platforms.onWindows(
            () -> sh.run("Invoke-Command -ScriptBlock {echo '" + password + "'; echo '" + password + "'} | " + bin.keystoreTool + " passwd")
        );
    }

    private void assertPasswordProtectedKeystore() {
        Shell.Result r = installation.executables().keystoreTool.run("has-passwd");
        assertThat("keystore should be password protected", r.exitCode, is(0));
    }

    private void verifyKeystorePermissions() {
        Path keystore = installation.config("elasticsearch.keystore");
        switch (distribution.packaging) {
            case TAR:
            case ZIP:
                assertThat(keystore, file(File, ARCHIVE_OWNER, ARCHIVE_OWNER, p660));
                break;
            case DEB:
            case RPM:
                assertThat(keystore, file(File, "root", "elasticsearch", p660));
                break;
            case DOCKER:
            case DOCKER_UBI:
            case DOCKER_IRON_BANK:
            case DOCKER_CLOUD:
            case DOCKER_CLOUD_ESS:
                assertThat(keystore, DockerFileMatcher.file(p660));
                break;
            default:
                throw new IllegalStateException("Unknown Elasticsearch packaging type.");
        }
    }
}<|MERGE_RESOLUTION|>--- conflicted
+++ resolved
@@ -251,23 +251,9 @@
         Path localConfigDir = getMountedLocalConfDirWithKeystore(KEYSTORE_PASSWORD, installation.config);
 
         // restart ES with password and mounted config dir containing password protected keystore
-<<<<<<< HEAD
-        Map<Path, Path> volumes = Map.of(localConfigDir.resolve("config"), installation.config);
-        Map<String, String> envVars = Map.of(
-            "KEYSTORE_PASSWORD",
-            KEYSTORE_PASSWORD,
-            "ingest.geoip.downloader.enabled",
-            "false",
-            "ELASTIC_PASSWORD",
-            PASSWORD
-=======
-        runContainer(
-            distribution(),
-            builder().volume(localConfigDir.resolve("config"), installation.config)
-                .envVar("KEYSTORE_PASSWORD", password)
-                .envVar("ELASTIC_PASSWORD", PASSWORD)
->>>>>>> c2fd94f7
-        );
+        runContainer(distribution(), builder().envVar("KEYSTORE_PASSWORD",
+            KEYSTORE_PASSWORD).envVar("ELASTIC_PASSWORD",
+            PASSWORD).volume(localConfigDir.resolve("config"), installation.config));
         waitForElasticsearch(installation, USERNAME, PASSWORD);
         ServerUtils.runElasticsearchTests(USERNAME, PASSWORD, ServerUtils.getCaCert(installation));
     }
