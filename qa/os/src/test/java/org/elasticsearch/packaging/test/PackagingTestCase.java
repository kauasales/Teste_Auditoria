--- conflicted
+++ resolved
@@ -35,6 +35,7 @@
 import org.hamcrest.CoreMatchers;
 import org.hamcrest.Matcher;
 import org.hamcrest.Matchers;
+import org.hamcrest.Matchers;
 import org.junit.After;
 import org.junit.AfterClass;
 import org.junit.Assert;
@@ -66,17 +67,13 @@
 import java.util.Optional;
 import java.util.concurrent.TimeUnit;
 import java.util.stream.Collectors;
-<<<<<<< HEAD
-=======
 import java.util.stream.Stream;
->>>>>>> 4cf32438
 
 import static java.nio.file.StandardOpenOption.TRUNCATE_EXISTING;
 import static org.elasticsearch.packaging.util.Cleanup.cleanEverything;
 import static org.elasticsearch.packaging.util.FileExistenceMatchers.fileExists;
 import static org.elasticsearch.packaging.util.FileMatcher.Fileness.Directory;
 import static org.elasticsearch.packaging.util.FileMatcher.Fileness.File;
-import static org.elasticsearch.packaging.util.FileMatcher.file;
 import static org.elasticsearch.packaging.util.FileMatcher.p660;
 import static org.elasticsearch.packaging.util.FileMatcher.p750;
 import static org.elasticsearch.packaging.util.FileUtils.append;
@@ -85,18 +82,11 @@
 import static org.elasticsearch.packaging.util.docker.Docker.copyFromContainer;
 import static org.elasticsearch.packaging.util.docker.Docker.ensureImageIsLoaded;
 import static org.elasticsearch.packaging.util.docker.Docker.removeContainer;
-import static org.elasticsearch.packaging.util.docker.Docker.sh;
 import static org.hamcrest.CoreMatchers.anyOf;
 import static org.hamcrest.CoreMatchers.containsString;
 import static org.hamcrest.CoreMatchers.equalTo;
-<<<<<<< HEAD
 import static org.hamcrest.Matchers.hasItem;
-import static org.hamcrest.Matchers.is;
 import static org.hamcrest.Matchers.not;
-=======
-import static org.hamcrest.MatcherAssert.assertThat;
-import static org.hamcrest.Matchers.hasItem;
->>>>>>> 4cf32438
 import static org.junit.Assume.assumeFalse;
 import static org.junit.Assume.assumeTrue;
 
@@ -518,16 +508,6 @@
         } else {
             sh.getEnv().put("ES_PATH_CONF", tempConf.toString());
         }
-        // Security auto-configuration related paths are absolute, replace these in the config so that they points to the right path now
-        Path elasticsearchYaml = tempConf.resolve("elasticsearch.yml");
-        List<String> lines = Files.readAllLines(elasticsearchYaml).stream().map(l -> {
-            if (l.contains(installation.config.toString())) {
-                return l.replace(installation.config.toString(), tempConf.toString());
-            } else {
-                return l;
-            }
-        }).collect(Collectors.toList());
-        Files.write(elasticsearchYaml, lines, TRUNCATE_EXISTING);
 
         // Auto-configuration file paths are absolute so we need to replace them in the config now that we copied them to tempConf
         // if auto-configuration has happened. Otherwise, the action below is a no-op.
@@ -613,19 +593,6 @@
         }
     }
 
-<<<<<<< HEAD
-    public static void verifySecurityNotAutoConfigured(Installation es) throws Exception {
-        assertThat(getAutoConfigPathDir(es).isPresent(), is(false));
-        assertThat(sh.run(es.bin("elasticsearch-keystore") + " list").stdout, not(Matchers.containsString("autoconfig.password_hash")));
-        List<String> configLines = Files.readAllLines(es.config("elasticsearch.yml"));
-        assertThat(configLines, not(hasItem("# have been automatically generated in order to configure Security.               #")));
-    }
-
-    public static Optional<String> getAutoConfigPathDir(Installation es) {
-        final Shell.Result lsResult = sh.run("find \"" + es.config + "\" -type d -maxdepth 1");
-        assertNotNull(lsResult.stdout);
-        return Arrays.stream(lsResult.stdout.split("\n")).filter(f -> f.contains("auto_config_on")).findFirst();
-=======
     public void verifySecurityAutoConfigured(Installation es) throws Exception {
         Optional<String> autoConfigDirName = getAutoConfigDirName(es);
         assertThat(autoConfigDirName.isPresent(), Matchers.is(true));
@@ -655,7 +622,7 @@
             rm(localTempDir.resolve("docker_elasticsearch.yml"));
             rm(localTempDir);
         }
-
+        assertThat(sh.run(es.bin("elasticsearch-keystore") + " list").stdout, Matchers.containsString("autoconfig.password_hash"));
         assertThat(configLines, hasItem("xpack.security.enabled: true"));
         assertThat(configLines, hasItem("xpack.security.http.ssl.enabled: true"));
         assertThat(configLines, hasItem("xpack.security.transport.ssl.enabled: true"));
@@ -687,6 +654,7 @@
 
     public static void verifySecurityNotAutoConfigured(Installation es) throws Exception {
         assertThat(getAutoConfigDirName(es).isPresent(), Matchers.is(false));
+        assertThat(sh.run(es.bin("elasticsearch-keystore") + " list").stdout, not(Matchers.containsString("autoconfig.password_hash")));
         List<String> configLines = Files.readAllLines(es.config("elasticsearch.yml"));
         assertThat(
             configLines,
@@ -703,7 +671,6 @@
         }
         assertNotNull(lsResult.stdout);
         return Arrays.stream(lsResult.stdout.split("\n")).filter(f -> f.contains("tls_auto_config_initial_node_")).findFirst();
->>>>>>> 4cf32438
     }
 
 }