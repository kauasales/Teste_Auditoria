--- conflicted
+++ resolved
@@ -71,14 +71,8 @@
 
                 started = true;
 
-<<<<<<< HEAD
-            } catch (SocketException | NoHttpResponseException e) {
-                // we want to retry if the connection is refused
-                LOG.debug("Got connection refused when waiting for cluster health", e);
-=======
             } catch (IOException e) {
                 logger.info("Got exception when waiting for cluster health", e);
->>>>>>> d683b206
             }
 
             timeElapsed = System.currentTimeMillis() - startTime;
