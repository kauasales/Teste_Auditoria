--- conflicted
+++ resolved
@@ -154,18 +154,7 @@
         final Installation.Executables bin = installation.executables();
         sh.run(bin.pluginTool + " install file:///analysis-icu.zip");
 
-<<<<<<< HEAD
-        final List<String> expectedPlugins = asList("analysis-icu");
-=======
-        final boolean isCloudImage = distribution().packaging == Packaging.DOCKER_CLOUD
-            || distribution().packaging == Packaging.DOCKER_CLOUD_ESS;
-
-        final Matcher<Iterable<?>> matcher = isCloudImage
-            ? containsInAnyOrder("repository-azure", "repository-gcs", "repository-s3", "analysis-icu")
-            : equalTo(asList("analysis-icu"));
->>>>>>> f5a28a53
-
-        assertThat("Expected installed plugins to be listed", listPlugins(), matcher);
+        assertThat("Expected installed plugins to be listed", listPlugins(), equalTo(asList("analysis-icu")));
     }
 
     /**
