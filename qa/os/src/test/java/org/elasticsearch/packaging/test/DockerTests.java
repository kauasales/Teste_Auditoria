--- conflicted
+++ resolved
@@ -523,14 +523,6 @@
     /**
      * Check that there are no files with a GID other than 0.
      */
-<<<<<<< HEAD
-    public void test101AllFilesAreGroupZero() throws Exception {
-        // We wait for Elasticsearch to finish starting up in order to avoid the situation where `find` traverses the filesystem
-        // and sees files in a directory listing, which have disappeared by the time `find` tries to examine them. This periodically
-        // happened with the keystore, for example.
-        waitForElasticsearch(installation);
-        final String findResults = sh.run("find . \\! -group 0").stdout;
-=======
     public void test101AllFilesAreGroupZero() {
         // Run a `find` command in a new container without Elasticsearch running, so
         // that the results aren't subject to sporadic failures from files appearing /
@@ -540,9 +532,8 @@
         // expected group.
         final Shell localSh = new Shell();
         final String findResults = localSh.run(
-            "docker run --rm --tty " + getImageName(distribution) + " bash -c ' touch data/test && find . -not -gid 0 ' "
+            "docker run --rm --tty " + getImageName(distribution) + " bash -c ' touch data/test && find . \\! -group 0 ' "
         ).stdout;
->>>>>>> 13694028
 
         assertThat("Found some files whose GID != 0", findResults, is(emptyString()));
     }
