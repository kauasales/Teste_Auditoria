/*
 * Licensed to Elasticsearch under one or more contributor
 * license agreements. See the NOTICE file distributed with
 * this work for additional information regarding copyright
 * ownership. Elasticsearch licenses this file to you under
 * the Apache License, Version 2.0 (the "License"); you may
 * not use this file except in compliance with the License.
 * You may obtain a copy of the License at
 *
 *    http://www.apache.org/licenses/LICENSE-2.0
 *
 * Unless required by applicable law or agreed to in writing,
 * software distributed under the License is distributed on an
 * "AS IS" BASIS, WITHOUT WARRANTIES OR CONDITIONS OF ANY
 * KIND, either express or implied.  See the License for the
 * specific language governing permissions and limitations
 * under the License.
 */

package org.elasticsearch.packaging.test;

import com.fasterxml.jackson.databind.JsonNode;
import org.apache.http.client.fluent.Request;
import org.elasticsearch.packaging.util.Installation;
import org.elasticsearch.packaging.util.Platforms;
import org.elasticsearch.packaging.util.ServerUtils;
import org.elasticsearch.packaging.util.Shell.Result;
import org.junit.After;
import org.junit.Before;
import org.junit.BeforeClass;

import java.io.IOException;
import java.nio.file.Files;
import java.nio.file.Path;
import java.util.HashMap;
import java.util.List;
import java.util.Map;
import java.util.Set;
import java.util.stream.Collectors;

import static java.nio.file.attribute.PosixFilePermissions.fromString;
import static org.elasticsearch.packaging.util.Docker.copyFromContainer;
import static org.elasticsearch.packaging.util.Docker.existsInContainer;
import static org.elasticsearch.packaging.util.Docker.getContainerLogs;
import static org.elasticsearch.packaging.util.Docker.getImageLabels;
import static org.elasticsearch.packaging.util.Docker.getJson;
import static org.elasticsearch.packaging.util.Docker.mkDirWithPrivilegeEscalation;
import static org.elasticsearch.packaging.util.Docker.rmDirWithPrivilegeEscalation;
import static org.elasticsearch.packaging.util.Docker.runContainer;
import static org.elasticsearch.packaging.util.Docker.runContainerExpectingFailure;
import static org.elasticsearch.packaging.util.Docker.verifyContainerInstallation;
import static org.elasticsearch.packaging.util.Docker.waitForElasticsearch;
import static org.elasticsearch.packaging.util.FileMatcher.p600;
import static org.elasticsearch.packaging.util.FileMatcher.p660;
import static org.elasticsearch.packaging.util.FileMatcher.p775;
import static org.elasticsearch.packaging.util.FileUtils.append;
import static org.elasticsearch.packaging.util.FileUtils.getTempDir;
import static org.elasticsearch.packaging.util.FileUtils.rm;
import static org.elasticsearch.packaging.util.ServerUtils.makeRequest;
import static org.hamcrest.Matchers.arrayWithSize;
import static org.hamcrest.Matchers.containsString;
import static org.hamcrest.Matchers.emptyString;
import static org.hamcrest.Matchers.equalTo;
import static org.hamcrest.Matchers.greaterThanOrEqualTo;
import static org.hamcrest.Matchers.hasKey;
import static org.hamcrest.Matchers.hasSize;
import static org.hamcrest.Matchers.is;
import static org.hamcrest.Matchers.not;
import static org.hamcrest.Matchers.nullValue;
import static org.junit.Assume.assumeFalse;
import static org.junit.Assume.assumeTrue;

public class DockerTests extends PackagingTestCase {
    private Path tempDir;

    @BeforeClass
    public static void filterDistros() {
        assumeTrue("only Docker", distribution().isDocker());
    }

    @Before
    public void setupTest() throws IOException {
        installation = runContainer(distribution());
        tempDir = Files.createTempDirectory(getTempDir(), DockerTests.class.getSimpleName());
    }

    @After
    public void teardownTest() {
        rm(tempDir);
    }

    /**
     * Checks that the Docker image can be run, and that it passes various checks.
     */
    public void test010Install() {
        verifyContainerInstallation(installation, distribution());
    }

    /**
     * Check that the /_xpack API endpoint's presence is correct for the type of distribution being tested.
     */
    public void test011PresenceOfXpack() throws Exception {
        waitForElasticsearch(installation);
        final int statusCode = Request.Get("http://localhost:9200/_xpack").execute().returnResponse().getStatusLine().getStatusCode();

        if (distribution.isOSS()) {
            assertThat(statusCode, greaterThanOrEqualTo(400));
        } else {
            assertThat(statusCode, equalTo(200));
        }
    }

    /**
     * Checks that no plugins are initially active.
     */
    public void test020PluginsListWithNoPlugins() {
        final Installation.Executables bin = installation.executables();
        final Result r = sh.run(bin.pluginTool + " list");

        assertThat("Expected no plugins to be listed", r.stdout, emptyString());
    }

    /**
     * Check that the JDK's cacerts file is a symlink to the copy provided by the operating system.
     */
    public void test040JavaUsesTheOsProvidedKeystore() {
        final String path = sh.run("realpath jdk/lib/security/cacerts").stdout;

        assertThat(path, equalTo("/etc/pki/ca-trust/extracted/java/cacerts"));
    }

    /**
     * Checks that there are Amazon trusted certificates in the cacaerts keystore.
     */
    public void test041AmazonCaCertsAreInTheKeystore() {
        final boolean matches = sh.run("jdk/bin/keytool -cacerts -storepass changeit -list | grep trustedCertEntry").stdout.lines()
            .anyMatch(line -> line.contains("amazonrootca"));

        assertTrue("Expected Amazon trusted cert in cacerts", matches);
    }

    /**
     * Send some basic index, count and delete requests, in order to check that the installation
     * is minimally functional.
     */
    public void test050BasicApiTests() throws Exception {
        waitForElasticsearch(installation);

        assertTrue(existsInContainer(installation.logs.resolve("gc.log")));

        ServerUtils.runElasticsearchTests();
    }

    /**
     * Check that the default config can be overridden using a bind mount, and that env vars are respected
     */
    public void test070BindMountCustomPathConfAndJvmOptions() throws Exception {
        copyFromContainer(installation.config("elasticsearch.yml"), tempDir.resolve("elasticsearch.yml"));
        copyFromContainer(installation.config("log4j2.properties"), tempDir.resolve("log4j2.properties"));

        // we have to disable Log4j from using JMX lest it will hit a security
        // manager exception before we have configured logging; this will fail
        // startup since we detect usages of logging before it is configured
        final String jvmOptions = "-Xms512m\n-Xmx512m\n-Dlog4j2.disable.jmx=true\n";
        append(tempDir.resolve("jvm.options"), jvmOptions);

        // Make the temp directory and contents accessible when bind-mounted
        Files.setPosixFilePermissions(tempDir, fromString("rwxrwxrwx"));

        // Restart the container
        final Map<Path, Path> volumes = Map.of(tempDir, Path.of("/usr/share/elasticsearch/config"));
        runContainer(distribution(), volumes, Map.of("ES_JAVA_OPTS", "-XX:-UseCompressedOops"));

        waitForElasticsearch(installation);

        final JsonNode nodes = getJson("_nodes").get("nodes");
        final String nodeId = nodes.fieldNames().next();

        final int heapSize = nodes.at("/" + nodeId + "/jvm/mem/heap_init_in_bytes").intValue();
        final boolean usingCompressedPointers = nodes.at("/" + nodeId + "/jvm/using_compressed_ordinary_object_pointers").asBoolean();

        logger.warn(nodes.at("/" + nodeId + "/jvm/mem/heap_init_in_bytes"));

        assertThat("heap_init_in_bytes", heapSize, equalTo(536870912));
        assertThat("using_compressed_ordinary_object_pointers", usingCompressedPointers, equalTo(false));
    }

    /**
     * Check that the default config can be overridden using a bind mount, and that env vars are respected.
     */
    public void test071BindMountCustomPathWithDifferentUID() throws Exception {
        Platforms.onLinux(() -> {
            final Path tempEsDataDir = tempDir.resolve("esDataDir");
            // Make the local directory and contents accessible when bind-mounted
            mkDirWithPrivilegeEscalation(tempEsDataDir, 1500, 0);

            // Restart the container
            final Map<Path, Path> volumes = Map.of(tempEsDataDir.toAbsolutePath(), installation.data);

            runContainer(distribution(), volumes, null);

            waitForElasticsearch(installation);

            final JsonNode nodes = getJson("_nodes");

            assertThat(nodes.at("/_nodes/total").intValue(), equalTo(1));
            assertThat(nodes.at("/_nodes/successful").intValue(), equalTo(1));
            assertThat(nodes.at("/_nodes/failed").intValue(), equalTo(0));

            rmDirWithPrivilegeEscalation(tempEsDataDir);
        });
    }

    /**
     * Check that environment variables can be populated by setting variables with the suffix "_FILE",
     * which point to files that hold the required values.
     */
    public void test080SetEnvironmentVariablesUsingFiles() throws Exception {
        final String optionsFilename = "esJavaOpts.txt";

        // ES_JAVA_OPTS_FILE
        Files.writeString(tempDir.resolve(optionsFilename), "-XX:-UseCompressedOops\n");

        Map<String, String> envVars = Map.of("ES_JAVA_OPTS_FILE", "/run/secrets/" + optionsFilename);

        // File permissions need to be secured in order for the ES wrapper to accept
        // them for populating env var values
        Files.setPosixFilePermissions(tempDir.resolve(optionsFilename), p600);

        final Map<Path, Path> volumes = Map.of(tempDir, Path.of("/run/secrets"));

        // Restart the container
        runContainer(distribution(), volumes, envVars);

        waitForElasticsearch(installation);

        final String nodesResponse = makeRequest(Request.Get("http://localhost:9200/_nodes"));

        assertThat(nodesResponse, containsString("\"using_compressed_ordinary_object_pointers\":\"false\""));
    }

    /**
     * Check that the elastic user's password can be configured via a file and the ELASTIC_PASSWORD_FILE environment variable.
     */
    public void test081ConfigurePasswordThroughEnvironmentVariableFile() throws Exception {
        // Test relies on configuring security
        assumeTrue(distribution.isDefault());

        final String xpackPassword = "hunter2";
        final String passwordFilename = "password.txt";

        // ELASTIC_PASSWORD_FILE
        Files.writeString(tempDir.resolve(passwordFilename), xpackPassword + "\n");

        Map<String, String> envVars = Map.of(
            "ELASTIC_PASSWORD_FILE",
            "/run/secrets/" + passwordFilename,
            // Enable security so that we can test that the password has been used
            "xpack.security.enabled",
            "true"
        );

        // File permissions need to be secured in order for the ES wrapper to accept
        // them for populating env var values
        Files.setPosixFilePermissions(tempDir.resolve(passwordFilename), p600);

        final Map<Path, Path> volumes = Map.of(tempDir, Path.of("/run/secrets"));

        // Restart the container
        runContainer(distribution(), volumes, envVars);

        // If we configured security correctly, then this call will only work if we specify the correct credentials.
        try {
            waitForElasticsearch("green", null, installation, "elastic", "hunter2");
        } catch (Exception e) {
            throw new AssertionError(
                "Failed to check whether Elasticsearch had started. This could be because "
                    + "authentication isn't working properly. Check the container logs",
                e
            );
        }

        // Also check that an unauthenticated call fails
        final int statusCode = Request.Get("http://localhost:9200/_nodes").execute().returnResponse().getStatusLine().getStatusCode();
        assertThat("Expected server to require authentication", statusCode, equalTo(401));
    }

    /**
     * Check that when verifying the file permissions of _FILE environment variables, symlinks
     * are followed.
     */
    public void test082SymlinksAreFollowedWithEnvironmentVariableFiles() throws Exception {
        // Test relies on configuring security
        assumeTrue(distribution.isDefault());
        // Test relies on symlinks
        assumeFalse(Platforms.WINDOWS);

        final String xpackPassword = "hunter2";
        final String passwordFilename = "password.txt";
        final String symlinkFilename = "password_symlink";

        // ELASTIC_PASSWORD_FILE
        Files.writeString(tempDir.resolve(passwordFilename), xpackPassword + "\n");

        // Link to the password file. We can't use an absolute path for the target, because
        // it won't resolve inside the container.
        Files.createSymbolicLink(tempDir.resolve(symlinkFilename), Path.of(passwordFilename));

        Map<String, String> envVars = Map.of(
            "ELASTIC_PASSWORD_FILE",
            "/run/secrets/" + symlinkFilename,
            // Enable security so that we can test that the password has been used
            "xpack.security.enabled",
            "true"
        );

        // File permissions need to be secured in order for the ES wrapper to accept
        // them for populating env var values. The wrapper will resolve the symlink
        // and check the target's permissions.
        Files.setPosixFilePermissions(tempDir.resolve(passwordFilename), p600);

        final Map<Path, Path> volumes = Map.of(tempDir, Path.of("/run/secrets"));

        // Restart the container - this will check that Elasticsearch started correctly,
        // and didn't fail to follow the symlink and check the file permissions
        runContainer(distribution(), volumes, envVars);
    }

    /**
     * Check that environment variables cannot be used with _FILE environment variables.
     */
<<<<<<< HEAD
    public void test082CannotUseEnvVarsAndFiles() throws Exception {
=======
    public void test083CannotUseEnvVarsAndFiles() throws Exception {
>>>>>>> 5096bfdb
        final String optionsFilename = "esJavaOpts.txt";

        // ES_JAVA_OPTS_FILE
        Files.writeString(tempDir.resolve(optionsFilename), "-XX:-UseCompressedOops\n");

        Map<String, String> envVars = Map.of(
            "ES_JAVA_OPTS",
            "-XX:+UseCompressedOops",
            "ES_JAVA_OPTS_FILE",
            "/run/secrets/" + optionsFilename
        );

        // File permissions need to be secured in order for the ES wrapper to accept
        // them for populating env var values
        Files.setPosixFilePermissions(tempDir.resolve(optionsFilename), p600);

        final Map<Path, Path> volumes = Map.of(tempDir, Path.of("/run/secrets"));

        final Result dockerLogs = runContainerExpectingFailure(distribution, volumes, envVars);

        assertThat(
            dockerLogs.stderr,
            containsString("ERROR: Both ES_JAVA_OPTS_FILE and ES_JAVA_OPTS are set. These are mutually exclusive.")
        );
    }

    /**
     * Check that when populating environment variables by setting variables with the suffix "_FILE",
     * the files' permissions are checked.
     */
<<<<<<< HEAD
    public void test083EnvironmentVariablesUsingFilesHaveCorrectPermissions() throws Exception {
=======
    public void test084EnvironmentVariablesUsingFilesHaveCorrectPermissions() throws Exception {
>>>>>>> 5096bfdb
        final String optionsFilename = "esJavaOpts.txt";

        // ES_JAVA_OPTS_FILE
        Files.writeString(tempDir.resolve(optionsFilename), "-XX:-UseCompressedOops\n");

        Map<String, String> envVars = Map.of("ES_JAVA_OPTS_FILE", "/run/secrets/" + optionsFilename);

        // Set invalid file permissions
        Files.setPosixFilePermissions(tempDir.resolve(optionsFilename), p660);

        final Map<Path, Path> volumes = Map.of(tempDir, Path.of("/run/secrets"));

        // Restart the container
        final Result dockerLogs = runContainerExpectingFailure(distribution(), volumes, envVars);

        assertThat(
            dockerLogs.stderr,
            containsString("ERROR: File /run/secrets/" + optionsFilename + " from ES_JAVA_OPTS_FILE must have file permissions 400 or 600")
        );
    }

    /**
     * Check that when verifying the file permissions of _FILE environment variables, symlinks
     * are followed, and that invalid target permissions are detected.
     */
    public void test085SymlinkToFileWithInvalidPermissionsIsRejected() throws Exception {
        // Test relies on configuring security
        assumeTrue(distribution.isDefault());
        // Test relies on symlinks
        assumeFalse(Platforms.WINDOWS);

        final String xpackPassword = "hunter2";
        final String passwordFilename = "password.txt";
        final String symlinkFilename = "password_symlink";

        // ELASTIC_PASSWORD_FILE
        Files.writeString(tempDir.resolve(passwordFilename), xpackPassword + "\n");

        // Link to the password file. We can't use an absolute path for the target, because
        // it won't resolve inside the container.
        Files.createSymbolicLink(tempDir.resolve(symlinkFilename), Path.of(passwordFilename));

        Map<String, String> envVars = Map.of(
            "ELASTIC_PASSWORD_FILE",
            "/run/secrets/" + symlinkFilename,
            // Enable security so that we can test that the password has been used
            "xpack.security.enabled",
            "true"
        );

        // Set invalid permissions on the file that the symlink targets
        Files.setPosixFilePermissions(tempDir.resolve(passwordFilename), p775);

        final Map<Path, Path> volumes = Map.of(tempDir, Path.of("/run/secrets"));

        // Restart the container
        final Result dockerLogs = runContainerExpectingFailure(distribution(), volumes, envVars);

        assertThat(
            dockerLogs.stderr,
            containsString(
                "ERROR: File "
                    + passwordFilename
                    + " (target of symlink /run/secrets/"
                    + symlinkFilename
                    + " from ELASTIC_PASSWORD_FILE) must have file permissions 400 or 600, but actually has: 775"
            )
        );
    }

    /**
     * Check that environment variables are translated to -E options even for commands invoked under
     * `docker exec`, where the Docker image's entrypoint is not executed.
     */
<<<<<<< HEAD
    public void test084EnvironmentVariablesAreRespectedUnderDockerExec() {
=======
    public void test086EnvironmentVariablesAreRespectedUnderDockerExec() {
>>>>>>> 5096bfdb
        // This test relies on a CLI tool attempting to connect to Elasticsearch, and the
        // tool in question is only in the default distribution.
        assumeTrue(distribution.isDefault());

        runContainer(distribution(), null, Map.of("http.host", "this.is.not.valid"));

        // This will fail if the env var above is passed as a -E argument
        final Result result = sh.runIgnoreExitCode("elasticsearch-setup-passwords auto");

        assertFalse("elasticsearch-setup-passwords command should have failed", result.isSuccess());
        assertThat(result.stdout, containsString("java.net.UnknownHostException: this.is.not.valid: Name or service not known"));
    }

    /**
     * Check whether the elasticsearch-certutil tool has been shipped correctly,
     * and if present then it can execute.
     */
    public void test090SecurityCliPackaging() {
        final Installation.Executables bin = installation.executables();

        final Path securityCli = installation.lib.resolve("tools").resolve("security-cli");

        if (distribution().isDefault()) {
            assertTrue(existsInContainer(securityCli));

            Result result = sh.run(bin.certutilTool + " --help");
            assertThat(result.stdout, containsString("Simplifies certificate creation for use with the Elastic Stack"));

            // Ensure that the exit code from the java command is passed back up through the shell script
            result = sh.runIgnoreExitCode(bin.certutilTool + " invalid-command");
            assertThat(result.isSuccess(), is(false));
            assertThat(result.stdout, containsString("Unknown command [invalid-command]"));
        } else {
            assertFalse(existsInContainer(securityCli));
        }
    }

    /**
     * Check that the elasticsearch-shard tool is shipped in the Docker image and is executable.
     */
    public void test091ElasticsearchShardCliPackaging() {
        final Installation.Executables bin = installation.executables();

        final Result result = sh.run(bin.shardTool + " -h");
        assertThat(result.stdout, containsString("A CLI tool to remove corrupted parts of unrecoverable shards"));
    }

    /**
     * Check that the elasticsearch-node tool is shipped in the Docker image and is executable.
     */
    public void test092ElasticsearchNodeCliPackaging() {
        final Installation.Executables bin = installation.executables();

        final Result result = sh.run(bin.nodeTool + " -h");
        assertThat(
            "Failed to find expected message about the elasticsearch-node CLI tool",
            result.stdout,
            containsString("A CLI tool to do unsafe cluster and index manipulations on current node")
        );
    }

    /**
     * Check that no core dumps have been accidentally included in the Docker image.
     */
    public void test100NoCoreFilesInImage() {
        assertFalse("Unexpected core dump found in Docker image", existsInContainer("/core*"));
    }

    /**
     * Check that there are no files with a GID other than 0.
     */
    public void test101AllFilesAreGroupZero() {
        final String findResults = sh.run("find . -not -gid 0").stdout;

        assertThat("Found some files whose GID != 0", findResults, is(emptyString()));
    }

    /**
     * Check that the Docker image has the expected "Label Schema" labels.
     * @see <a href="http://label-schema.org/">Label Schema website</a>
     */
    public void test110OrgLabelSchemaLabels() throws Exception {
        final Map<String, String> labels = getImageLabels(distribution);

        final Map<String, String> staticLabels = new HashMap<>();
        staticLabels.put("name", "Elasticsearch");
        staticLabels.put("schema-version", "1.0");
        staticLabels.put("url", "https://www.elastic.co/products/elasticsearch");
        staticLabels.put("usage", "https://www.elastic.co/guide/en/elasticsearch/reference/index.html");
        staticLabels.put("vcs-url", "https://github.com/elastic/elasticsearch");
        staticLabels.put("vendor", "Elastic");

        if (distribution.isOSS()) {
            staticLabels.put("license", "Apache-2.0");
        } else {
            staticLabels.put("license", "Elastic-License");
        }

        // TODO: we should check the actual version value
        final Set<String> dynamicLabels = Set.of("build-date", "vcs-ref", "version");

        final String prefix = "org.label-schema";

        staticLabels.forEach((suffix, value) -> {
            String key = prefix + "." + suffix;
            assertThat(labels, hasKey(key));
            assertThat(labels.get(key), equalTo(value));
        });

        dynamicLabels.forEach(label -> {
            String key = prefix + "." + label;
            assertThat(labels, hasKey(key));
        });
    }

    /**
     * Check that the Docker image has the expected "Open Containers Annotations" labels.
     * @see <a href="https://github.com/opencontainers/image-spec/blob/master/annotations.md">Open Containers Annotations</a>
     */
    public void test110OrgOpencontainersLabels() throws Exception {
        final Map<String, String> labels = getImageLabels(distribution);

        final Map<String, String> staticLabels = new HashMap<>();
        staticLabels.put("title", "Elasticsearch");
        staticLabels.put("url", "https://www.elastic.co/products/elasticsearch");
        staticLabels.put("documentation", "https://www.elastic.co/guide/en/elasticsearch/reference/index.html");
        staticLabels.put("source", "https://github.com/elastic/elasticsearch");
        staticLabels.put("vendor", "Elastic");

        if (distribution.isOSS()) {
            staticLabels.put("licenses", "Apache-2.0");
        } else {
            staticLabels.put("licenses", "Elastic-License");
        }

        // TODO: we should check the actual version value
        final Set<String> dynamicLabels = Set.of("created", "revision", "version");

        final String prefix = "org.opencontainers.image";

        staticLabels.forEach((suffix, value) -> {
            String key = prefix + "." + suffix;
            assertThat(labels, hasKey(key));
            assertThat(labels.get(key), equalTo(value));
        });

        dynamicLabels.forEach(label -> {
            String key = prefix + "." + label;
            assertThat(labels, hasKey(key));
        });
    }

    /**
     * Check that the container logs contain the expected content for Elasticsearch itself.
     */
    public void test120DockerLogsIncludeElasticsearchLogs() throws Exception {
        waitForElasticsearch(installation);
        final Result containerLogs = getContainerLogs();

        assertThat("Container logs don't contain abbreviated class names", containerLogs.stdout, containsString("o.e.n.Node"));
        assertThat("Container logs don't contain INFO level messages", containerLogs.stdout, containsString("INFO"));
    }

    /**
     * Check that the Java process running inside the container has the expect PID, UID and username.
     */
    public void test130JavaHasCorrectPidAndOwnership() {
        final List<String> processes = sh.run("ps -o pid,uid,user -C java").stdout.lines().skip(1).collect(Collectors.toList());

        assertThat("Expected a single java process", processes, hasSize(1));

        final String[] fields = processes.get(0).trim().split("\\s+");

        assertThat(fields, arrayWithSize(3));
        assertThat("Incorrect PID", fields[0], equalTo("1"));
        assertThat("Incorrect UID", fields[1], equalTo("1000"));
        assertThat("Incorrect username", fields[2], equalTo("elasticsearch"));
    }

    public void test140CgroupOsStatsAreAvailable() throws Exception {
        waitForElasticsearch(installation);

        final JsonNode nodes = getJson("_nodes/stats/os").get("nodes");

        final String nodeId = nodes.fieldNames().next();

        final JsonNode cgroupStats = nodes.at("/" + nodeId + "/os/cgroup");
        assertFalse("Couldn't find /nodes/{nodeId}/os/cgroup in API response", cgroupStats.isMissingNode());

        assertThat("Failed to find [cpu] in node OS cgroup stats", cgroupStats.get("cpu"), not(nullValue()));
        assertThat("Failed to find [cpuacct] in node OS cgroup stats", cgroupStats.get("cpuacct"), not(nullValue()));
    }
}<|MERGE_RESOLUTION|>--- conflicted
+++ resolved
@@ -329,11 +329,7 @@
     /**
      * Check that environment variables cannot be used with _FILE environment variables.
      */
-<<<<<<< HEAD
-    public void test082CannotUseEnvVarsAndFiles() throws Exception {
-=======
     public void test083CannotUseEnvVarsAndFiles() throws Exception {
->>>>>>> 5096bfdb
         final String optionsFilename = "esJavaOpts.txt";
 
         // ES_JAVA_OPTS_FILE
@@ -364,11 +360,7 @@
      * Check that when populating environment variables by setting variables with the suffix "_FILE",
      * the files' permissions are checked.
      */
-<<<<<<< HEAD
-    public void test083EnvironmentVariablesUsingFilesHaveCorrectPermissions() throws Exception {
-=======
     public void test084EnvironmentVariablesUsingFilesHaveCorrectPermissions() throws Exception {
->>>>>>> 5096bfdb
         final String optionsFilename = "esJavaOpts.txt";
 
         // ES_JAVA_OPTS_FILE
@@ -443,11 +435,7 @@
      * Check that environment variables are translated to -E options even for commands invoked under
      * `docker exec`, where the Docker image's entrypoint is not executed.
      */
-<<<<<<< HEAD
-    public void test084EnvironmentVariablesAreRespectedUnderDockerExec() {
-=======
     public void test086EnvironmentVariablesAreRespectedUnderDockerExec() {
->>>>>>> 5096bfdb
         // This test relies on a CLI tool attempting to connect to Elasticsearch, and the
         // tool in question is only in the default distribution.
         assumeTrue(distribution.isDefault());
