--- conflicted
+++ resolved
@@ -193,12 +193,8 @@
 
     public void test53JavaHomeWithSpecialCharacters() throws Exception {
         Platforms.onWindows(() -> {
-<<<<<<< HEAD
             final Shell sh = new Shell();
             String javaPath = "C:\\Program Files (x86)\\java";
-=======
-            final Shell sh = newShell();
->>>>>>> b8470300
             try {
                 // once windows 2012 is no longer supported and powershell 5.0 is always available we can change this command
                 sh.run("cmd /c mklink /D '" + javaPath + "' $Env:SYSTEM_JAVA_HOME");
