/*
 * Licensed to Elasticsearch under one or more contributor
 * license agreements. See the NOTICE file distributed with
 * this work for additional information regarding copyright
 * ownership. Elasticsearch licenses this file to you under
 * the Apache License, Version 2.0 (the "License"); you may
 * not use this file except in compliance with the License.
 * You may obtain a copy of the License at
 *
 *    http://www.apache.org/licenses/LICENSE-2.0
 *
 * Unless required by applicable law or agreed to in writing,
 * software distributed under the License is distributed on an
 * "AS IS" BASIS, WITHOUT WARRANTIES OR CONDITIONS OF ANY
 * KIND, either express or implied.  See the License for the
 * specific language governing permissions and limitations
 * under the License.
 */

package org.elasticsearch.packaging.util;

import org.apache.logging.log4j.LogManager;
import org.apache.logging.log4j.Logger;
import org.elasticsearch.packaging.util.Shell.Result;

import java.io.IOException;
import java.nio.charset.StandardCharsets;
import java.nio.file.Files;
import java.nio.file.Path;
import java.nio.file.Paths;
import java.nio.file.StandardOpenOption;
import java.util.regex.Pattern;
import java.util.stream.Stream;

import static org.elasticsearch.packaging.util.FileMatcher.Fileness.Directory;
import static org.elasticsearch.packaging.util.FileMatcher.Fileness.File;
import static org.elasticsearch.packaging.util.FileMatcher.file;
import static org.elasticsearch.packaging.util.FileMatcher.p644;
import static org.elasticsearch.packaging.util.FileMatcher.p660;
import static org.elasticsearch.packaging.util.FileMatcher.p750;
import static org.elasticsearch.packaging.util.FileMatcher.p755;
import static org.elasticsearch.packaging.util.FileUtils.getCurrentVersion;
import static org.elasticsearch.packaging.util.Platforms.isSysVInit;
import static org.elasticsearch.packaging.util.Platforms.isSystemd;
import static org.elasticsearch.packaging.util.ServerUtils.waitForElasticsearch;
import static org.hamcrest.CoreMatchers.anyOf;
import static org.hamcrest.CoreMatchers.containsString;
import static org.hamcrest.CoreMatchers.is;
import static org.hamcrest.MatcherAssert.assertThat;
import static org.junit.Assert.assertFalse;
import static org.junit.Assert.assertTrue;
import static org.junit.Assert.fail;

public class Packages {

    private static final Logger logger =  LogManager.getLogger(Packages.class);

    public static final Path SYSVINIT_SCRIPT = Paths.get("/etc/init.d/elasticsearch");
    public static final Path SYSTEMD_SERVICE = Paths.get("/usr/lib/systemd/system/elasticsearch.service");

    public static void assertInstalled(Distribution distribution) throws Exception {
        final Result status = packageStatus(distribution);
        assertThat(status.exitCode, is(0));

        Platforms.onDPKG(() -> assertFalse(Pattern.compile("(?m)^Status:.+deinstall ok").matcher(status.stdout).find()));
    }

    public static void assertRemoved(Distribution distribution) throws Exception {
        final Result status = packageStatus(distribution);

        Platforms.onRPM(() -> assertThat(status.exitCode, is(1)));

        Platforms.onDPKG(() -> {
            assertThat(status.exitCode, anyOf(is(0), is(1)));
            if (status.exitCode == 0) {
                assertTrue("an uninstalled status should be indicated: " + status.stdout,
                    Pattern.compile("(?m)^Status:.+deinstall ok").matcher(status.stdout).find() ||
                    Pattern.compile("(?m)^Status:.+ok not-installed").matcher(status.stdout).find()
                );
            }
        });
    }

    public static Result packageStatus(Distribution distribution) {
        final Shell sh = new Shell();
        final Result result;

        logger.info("Package type: " + distribution.packaging);
        if (distribution.packaging == Distribution.Packaging.RPM) {
            result = sh.runIgnoreExitCode("rpm -qe " + distribution.flavor.name);
        } else {
            result = sh.runIgnoreExitCode("dpkg -s " + distribution.flavor.name);
        }

        return result;
    }

    public static Installation installPackage(Distribution distribution) throws IOException {
        Shell sh = new Shell();
        String systemJavaHome = sh.run("echo $SYSTEM_JAVA_HOME").stdout.trim();
        if (distribution.hasJdk == false) {
            sh.getEnv().put("JAVA_HOME", systemJavaHome);
        }
        final Result result = runInstallCommand(distribution, sh);
        if (result.exitCode != 0) {
            throw new RuntimeException("Installing distribution " + distribution + " failed: " + result);
        }

        Installation installation = Installation.ofPackage(distribution);

        if (distribution.hasJdk == false) {
            Files.write(installation.envFile, ("JAVA_HOME=" + systemJavaHome + "\n").getBytes(StandardCharsets.UTF_8),
                StandardOpenOption.APPEND);
        }
        return installation;
    }

    private static Result runInstallCommand(Distribution distribution, Shell sh) {
        final Path distributionFile = distribution.path;

        if (Platforms.isRPM()) {
            return sh.runIgnoreExitCode("rpm -i " + distributionFile);
        } else {
            Result r = sh.runIgnoreExitCode("dpkg -i " + distributionFile);
            if (r.exitCode != 0) {
                Result lockOF = sh.runIgnoreExitCode("lsof /var/lib/dpkg/lock");
                if (lockOF.exitCode == 0) {
                    throw new RuntimeException(
                            "dpkg failed and the lockfile still exists. "
                            + "Failure:\n" + r + "\nLockfile:\n" + lockOF);
                }
            }
            return r;
        }
    }

    public static void remove(Distribution distribution) throws Exception {
        final Shell sh = new Shell();

        Platforms.onRPM(() -> {
            sh.run("rpm -e " + distribution.flavor.name);
            final Result status = packageStatus(distribution);
            assertThat(status.exitCode, is(1));
        });

        Platforms.onDPKG(() -> {
            sh.run("dpkg -r " + distribution.flavor.name);
            final Result status = packageStatus(distribution);
            assertThat(status.exitCode, is(0));
            assertTrue(Pattern.compile("(?m)^Status:.+deinstall ok").matcher(status.stdout).find());
        });
    }

    public static void verifyPackageInstallation(Installation installation, Distribution distribution, Shell sh) {
        verifyOssInstallation(installation, distribution, sh);
        if (distribution.flavor == Distribution.Flavor.DEFAULT) {
            verifyDefaultInstallation(installation);
        }
    }


    private static void verifyOssInstallation(Installation es, Distribution distribution, Shell sh) {

        sh.run("id elasticsearch");
        sh.run("getent group elasticsearch");

        final Result passwdResult = sh.run("getent passwd elasticsearch");
        final Path homeDir = Paths.get(passwdResult.stdout.trim().split(":")[5]);
        assertFalse("elasticsearch user home directory must not exist", Files.exists(homeDir));

        Stream.of(
            es.home,
            es.plugins,
            es.modules
        ).forEach(dir -> assertThat(dir, file(Directory, "root", "root", p755)));

        Stream.of(
            es.data,
            es.logs
        ).forEach(dir -> assertThat(dir, file(Directory, "elasticsearch", "elasticsearch", p750)));

        // we shell out here because java's posix file permission view doesn't support special modes
        assertThat(es.config, file(Directory, "root", "elasticsearch", p750));
        assertThat(sh.run("find \"" + es.config + "\" -maxdepth 0 -printf \"%m\"").stdout, containsString("2750"));

        Stream.of(
            "elasticsearch.keystore",
            "elasticsearch.yml",
            "jvm.options",
            "log4j2.properties"
        ).forEach(configFile -> assertThat(es.config(configFile), file(File, "root", "elasticsearch", p660)));
        assertThat(es.config(".elasticsearch.keystore.initial_md5sum"), file(File, "root", "elasticsearch", p644));

        assertThat(sh.run("sudo -u elasticsearch " + es.bin("elasticsearch-keystore") + " list").stdout, containsString("keystore.seed"));

        Stream.of(
            es.bin,
            es.lib
        ).forEach(dir -> assertThat(dir, file(Directory, "root", "root", p755)));

        Stream.of(
            "elasticsearch",
            "elasticsearch-plugin",
            "elasticsearch-keystore",
            "elasticsearch-shard",
            "elasticsearch-node"
        ).forEach(executable -> assertThat(es.bin(executable), file(File, "root", "root", p755)));

        Stream.of(
            "NOTICE.txt",
            "README.textile"
        ).forEach(doc -> assertThat(es.home.resolve(doc), file(File, "root", "root", p644)));

        assertThat(es.envFile, file(File, "root", "elasticsearch", p660));

        if (distribution.packaging == Distribution.Packaging.RPM) {
            assertThat(es.home.resolve("LICENSE.txt"), file(File, "root", "root", p644));
        } else {
            Path copyrightDir = Paths.get(sh.run("readlink -f /usr/share/doc/" + distribution.flavor.name).stdout.trim());
            assertThat(copyrightDir, file(Directory, "root", "root", p755));
            assertThat(copyrightDir.resolve("copyright"), file(File, "root", "root", p644));
        }

        if (isSystemd()) {
            Stream.of(
                SYSTEMD_SERVICE,
                Paths.get("/usr/lib/tmpfiles.d/elasticsearch.conf"),
                Paths.get("/usr/lib/sysctl.d/elasticsearch.conf")
            ).forEach(confFile -> assertThat(confFile, file(File, "root", "root", p644)));

            final String sysctlExecutable = (distribution.packaging == Distribution.Packaging.RPM)
                ? "/usr/sbin/sysctl"
                : "/sbin/sysctl";
            assertThat(sh.run(sysctlExecutable + " vm.max_map_count").stdout, containsString("vm.max_map_count = 262144"));
        }

        if (isSysVInit()) {
            assertThat(SYSVINIT_SCRIPT, file(File, "root", "root", p750));
        }
    }

    private static void verifyDefaultInstallation(Installation es) {

        Stream.of(
            "elasticsearch-certgen",
            "elasticsearch-certutil",
            "elasticsearch-croneval",
            "elasticsearch-saml-metadata",
            "elasticsearch-setup-passwords",
            "elasticsearch-sql-cli",
            "elasticsearch-syskeygen",
            "elasticsearch-users",
            "x-pack-env",
            "x-pack-security-env",
            "x-pack-watcher-env"
        ).forEach(executable -> assertThat(es.bin(executable), file(File, "root", "root", p755)));

        // at this time we only install the current version of archive distributions, but if that changes we'll need to pass
        // the version through here
        assertThat(es.bin("elasticsearch-sql-cli-" + getCurrentVersion() + ".jar"), file(File, "root", "root", p755));

        Stream.of(
            "users",
            "users_roles",
            "roles.yml",
            "role_mapping.yml",
            "log4j2.properties"
        ).forEach(configFile -> assertThat(es.config(configFile), file(File, "root", "elasticsearch", p660)));
    }

<<<<<<< HEAD
    public static Shell.Result startElasticsearch(Shell sh) throws IOException {
=======
    /**
     * Starts Elasticsearch, without checking that startup is successful.
     */
    public static Shell.Result runElasticsearchStartCommand(Shell sh) throws IOException {
>>>>>>> 12e1bc45
        if (isSystemd()) {
            sh.run("systemctl daemon-reload");
            sh.run("systemctl enable elasticsearch.service");
            sh.run("systemctl is-enabled elasticsearch.service");
            return sh.runIgnoreExitCode("systemctl start elasticsearch.service");
<<<<<<< HEAD
        }
        return sh.runIgnoreExitCode("service elasticsearch start");
    }

    /**
     * Starts Elasticsearch, without checking that startup is successful. To also check
     * that Elasticsearch has started, call {@link #startElasticsearch(Shell)}.
     */
    public static void startElasticsearchIgnoringFailure(Shell sh) {
        if (isSystemd()) {
            sh.runIgnoreExitCode("systemctl daemon-reload");
            sh.runIgnoreExitCode("systemctl enable elasticsearch.service");
            sh.runIgnoreExitCode("systemctl is-enabled elasticsearch.service");
            sh.runIgnoreExitCode("systemctl start elasticsearch.service");
        } else {
            sh.runIgnoreExitCode("service elasticsearch start");
=======
>>>>>>> 12e1bc45
        }
        return sh.runIgnoreExitCode("service elasticsearch start");
    }

    /**
     * Clears the systemd journal. This is intended to clear the <code>journalctl</code> output
     * before a test that checks the journal output.
     */
    public static void clearJournal(Shell sh) {
        if (isSystemd()) {
            sh.run("rm -rf /run/log/journal/*");
            final Result result = sh.runIgnoreExitCode("systemctl restart systemd-journald");

            // Sometimes the restart fails on Debian 10 with:
            //    Job for systemd-journald.service failed because the control process exited with error code.
            //    See "systemctl status systemd-journald.service" and "journalctl -xe" for details.]
            //
            // ...so run these commands in an attempt to figure out what's going on.
            if (result.isSuccess() == false) {
                logger.error("Failed to restart systemd-journald: " + result);

                logger.error(sh.runIgnoreExitCode("systemctl status systemd-journald.service"));
                logger.error(sh.runIgnoreExitCode("journalctl -xe"));

                fail("Couldn't clear the systemd journal as restarting systemd-journald failed");
            }
        }
    }

    public static void assertElasticsearchStarted(Shell sh, Installation installation) throws IOException {
        waitForElasticsearch(installation);

        if (isSystemd()) {
            sh.run("systemctl is-active elasticsearch.service");
            sh.run("systemctl status elasticsearch.service");
        } else {
            sh.run("service elasticsearch status");
        }
    }

    public static void stopElasticsearch(Shell sh) {
        if (isSystemd()) {
            sh.run("systemctl stop elasticsearch.service");
        } else {
            sh.run("service elasticsearch stop");
        }
    }

    public static Shell.Result restartElasticsearch(Shell sh) throws IOException {
        if (isSystemd()) {
            return sh.run("systemctl restart elasticsearch.service");
        } else {
            return sh.run("service elasticsearch restart");
        }
<<<<<<< HEAD
=======
        assertElasticsearchStarted(sh, installation);
>>>>>>> 12e1bc45
    }
}<|MERGE_RESOLUTION|>--- conflicted
+++ resolved
@@ -268,38 +268,15 @@
         ).forEach(configFile -> assertThat(es.config(configFile), file(File, "root", "elasticsearch", p660)));
     }
 
-<<<<<<< HEAD
-    public static Shell.Result startElasticsearch(Shell sh) throws IOException {
-=======
     /**
      * Starts Elasticsearch, without checking that startup is successful.
      */
     public static Shell.Result runElasticsearchStartCommand(Shell sh) throws IOException {
->>>>>>> 12e1bc45
         if (isSystemd()) {
             sh.run("systemctl daemon-reload");
             sh.run("systemctl enable elasticsearch.service");
             sh.run("systemctl is-enabled elasticsearch.service");
             return sh.runIgnoreExitCode("systemctl start elasticsearch.service");
-<<<<<<< HEAD
-        }
-        return sh.runIgnoreExitCode("service elasticsearch start");
-    }
-
-    /**
-     * Starts Elasticsearch, without checking that startup is successful. To also check
-     * that Elasticsearch has started, call {@link #startElasticsearch(Shell)}.
-     */
-    public static void startElasticsearchIgnoringFailure(Shell sh) {
-        if (isSystemd()) {
-            sh.runIgnoreExitCode("systemctl daemon-reload");
-            sh.runIgnoreExitCode("systemctl enable elasticsearch.service");
-            sh.runIgnoreExitCode("systemctl is-enabled elasticsearch.service");
-            sh.runIgnoreExitCode("systemctl start elasticsearch.service");
-        } else {
-            sh.runIgnoreExitCode("service elasticsearch start");
-=======
->>>>>>> 12e1bc45
         }
         return sh.runIgnoreExitCode("service elasticsearch start");
     }
@@ -348,15 +325,12 @@
         }
     }
 
-    public static Shell.Result restartElasticsearch(Shell sh) throws IOException {
-        if (isSystemd()) {
-            return sh.run("systemctl restart elasticsearch.service");
-        } else {
-            return sh.run("service elasticsearch restart");
-        }
-<<<<<<< HEAD
-=======
+    public static void restartElasticsearch(Shell sh, Installation installation) throws IOException {
+        if (isSystemd()) {
+            sh.run("systemctl restart elasticsearch.service");
+        } else {
+            sh.run("service elasticsearch restart");
+        }
         assertElasticsearchStarted(sh, installation);
->>>>>>> 12e1bc45
     }
 }