/*
 * Licensed to Elasticsearch under one or more contributor
 * license agreements. See the NOTICE file distributed with
 * this work for additional information regarding copyright
 * ownership. Elasticsearch licenses this file to you under
 * the Apache License, Version 2.0 (the "License"); you may
 * not use this file except in compliance with the License.
 * You may obtain a copy of the License at
 *
 *    http://www.apache.org/licenses/LICENSE-2.0
 *
 * Unless required by applicable law or agreed to in writing,
 * software distributed under the License is distributed on an
 * "AS IS" BASIS, WITHOUT WARRANTIES OR CONDITIONS OF ANY
 * KIND, either express or implied.  See the License for the
 * specific language governing permissions and limitations
 * under the License.
 */

package org.elasticsearch.packaging.util;

import org.apache.logging.log4j.LogManager;
import org.apache.logging.log4j.Logger;

import java.nio.file.Files;
import java.nio.file.Path;
import java.nio.file.Paths;
import java.util.List;
import java.util.stream.Stream;

import static java.util.stream.Collectors.joining;
import static org.elasticsearch.packaging.util.FileMatcher.Fileness.Directory;
import static org.elasticsearch.packaging.util.FileMatcher.Fileness.File;
import static org.elasticsearch.packaging.util.FileMatcher.file;
import static org.elasticsearch.packaging.util.FileMatcher.p644;
import static org.elasticsearch.packaging.util.FileMatcher.p660;
import static org.elasticsearch.packaging.util.FileMatcher.p755;
import static org.elasticsearch.packaging.util.FileUtils.getCurrentVersion;
import static org.elasticsearch.packaging.util.FileUtils.getDefaultArchiveInstallPath;
import static org.elasticsearch.packaging.util.FileUtils.getDistributionFile;
import static org.elasticsearch.packaging.util.FileUtils.lsGlob;
import static org.elasticsearch.packaging.util.FileUtils.mv;
import static org.elasticsearch.packaging.util.FileUtils.slurp;
import static org.elasticsearch.packaging.util.Platforms.isDPKG;
import static org.hamcrest.MatcherAssert.assertThat;
import static org.hamcrest.Matchers.emptyOrNullString;
import static org.hamcrest.collection.IsCollectionWithSize.hasSize;
import static org.hamcrest.collection.IsEmptyCollection.empty;
import static org.hamcrest.core.Is.is;
import static org.hamcrest.core.IsNot.not;
import static org.junit.Assert.assertFalse;
import static org.junit.Assert.assertTrue;

/**
 * Installation and verification logic for archive distributions
 */
public class Archives {

    protected static final Logger logger =  LogManager.getLogger(Archives.class);

    // in the future we'll run as a role user on Windows
    public static final String ARCHIVE_OWNER = Platforms.WINDOWS
        ? System.getenv("username")
        : "elasticsearch";

    public static Installation installArchive(Distribution distribution) throws Exception {
        return installArchive(distribution, getDefaultArchiveInstallPath(), getCurrentVersion());
    }

    public static Installation installArchive(Distribution distribution, Path fullInstallPath, String version) throws Exception {
        final Shell sh = new Shell();

        final Path distributionFile = getDistributionFile(distribution);
        final Path baseInstallPath = fullInstallPath.getParent();
        final Path extractedPath = baseInstallPath.resolve("elasticsearch-" + version);

        assertThat("distribution file must exist: " + distributionFile.toString(), Files.exists(distributionFile), is(true));
        assertThat("elasticsearch must not already be installed", lsGlob(baseInstallPath, "elasticsearch*"), empty());

        logger.info("Installing file: " + distributionFile);
        final String installCommand;
        if (distribution.packaging == Distribution.Packaging.TAR) {
            if (Platforms.WINDOWS) {
                throw new IllegalStateException("Distribution " + distribution + " is not supported on windows");
            }
            installCommand = "tar -C " + baseInstallPath + " -xzpf " + distributionFile;

        } else if (distribution.packaging == Distribution.Packaging.ZIP) {
            if (Platforms.WINDOWS == false) {
                throw new IllegalStateException("Distribution " + distribution + " is not supported on linux");
            }
            installCommand =
                "Add-Type -AssemblyName 'System.IO.Compression.Filesystem'; " +
                "[IO.Compression.ZipFile]::ExtractToDirectory('" + distributionFile + "', '" + baseInstallPath + "')";

        } else {
            throw new RuntimeException("Distribution " + distribution + " is not a known archive type");
        }

        sh.run(installCommand);
        assertThat("archive was extracted", Files.exists(extractedPath), is(true));

        mv(extractedPath, fullInstallPath);

        assertThat("extracted archive moved to install location", Files.exists(fullInstallPath));
        final List<Path> installations = lsGlob(baseInstallPath, "elasticsearch*");
        assertThat("only the intended installation exists", installations, hasSize(1));
        assertThat("only the intended installation exists", installations.get(0), is(fullInstallPath));

        Platforms.onLinux(() -> setupArchiveUsersLinux(fullInstallPath));

        sh.chown(fullInstallPath);

        return Installation.ofArchive(fullInstallPath);
    }

    private static void setupArchiveUsersLinux(Path installPath) {
        final Shell sh = new Shell();

        if (sh.runIgnoreExitCode("getent group elasticsearch").isSuccess() == false) {
            if (isDPKG()) {
                sh.run("addgroup --system elasticsearch");
            } else {
                sh.run("groupadd -r elasticsearch");
            }
        }

        if (sh.runIgnoreExitCode("id elasticsearch").isSuccess() == false) {
            if (isDPKG()) {
                sh.run("adduser " +
                    "--quiet " +
                    "--system " +
                    "--no-create-home " +
                    "--ingroup elasticsearch " +
                    "--disabled-password " +
                    "--shell /bin/false " +
                    "elasticsearch");
            } else {
                sh.run("useradd " +
                    "--system " +
                    "-M " +
                    "--gid elasticsearch " +
                    "--shell /sbin/nologin " +
                    "--comment 'elasticsearch user' " +
                    "elasticsearch");
            }
        }
    }

    public static void verifyArchiveInstallation(Installation installation, Distribution distribution) {
        verifyOssInstallation(installation, distribution, ARCHIVE_OWNER);
        if (distribution.flavor == Distribution.Flavor.DEFAULT) {
            verifyDefaultInstallation(installation, distribution, ARCHIVE_OWNER);
        }
    }

    private static void verifyOssInstallation(Installation es, Distribution distribution, String owner) {
        Stream.of(
            es.home,
            es.config,
            es.plugins,
            es.modules,
            es.logs
        ).forEach(dir -> assertThat(dir, file(Directory, owner, owner, p755)));

        assertThat(Files.exists(es.data), is(false));

        assertThat(es.bin, file(Directory, owner, owner, p755));
        assertThat(es.lib, file(Directory, owner, owner, p755));
        assertThat(Files.exists(es.config("elasticsearch.keystore")), is(false));

        Stream.of(
            "elasticsearch",
            "elasticsearch-env",
            "elasticsearch-keystore",
            "elasticsearch-plugin",
            "elasticsearch-shard",
            "elasticsearch-node"
        ).forEach(executable -> {

            assertThat(es.bin(executable), file(File, owner, owner, p755));

            if (distribution.packaging == Distribution.Packaging.ZIP) {
                assertThat(es.bin(executable + ".bat"), file(File, owner));
            }
        });

        if (distribution.packaging == Distribution.Packaging.ZIP) {
            Stream.of(
                "elasticsearch-service.bat",
                "elasticsearch-service-mgr.exe",
                "elasticsearch-service-x64.exe"
            ).forEach(executable -> assertThat(es.bin(executable), file(File, owner)));
        }

        Stream.of(
            "elasticsearch.yml",
            "jvm.options",
            "log4j2.properties"
        ).forEach(configFile -> assertThat(es.config(configFile), file(File, owner, owner, p660)));

        Stream.of(
            "NOTICE.txt",
            "LICENSE.txt",
            "README.textile"
        ).forEach(doc -> assertThat(es.home.resolve(doc), file(File, owner, owner, p644)));
    }

    private static void verifyDefaultInstallation(Installation es, Distribution distribution, String owner) {

        Stream.of(
            "elasticsearch-certgen",
            "elasticsearch-certutil",
            "elasticsearch-croneval",
            "elasticsearch-saml-metadata",
            "elasticsearch-setup-passwords",
            "elasticsearch-sql-cli",
            "elasticsearch-syskeygen",
            "elasticsearch-users",
            "x-pack-env",
            "x-pack-security-env",
            "x-pack-watcher-env"
        ).forEach(executable -> {

            assertThat(es.bin(executable), file(File, owner, owner, p755));

            if (distribution.packaging == Distribution.Packaging.ZIP) {
                assertThat(es.bin(executable + ".bat"), file(File, owner));
            }
        });

        // at this time we only install the current version of archive distributions, but if that changes we'll need to pass
        // the version through here
        assertThat(es.bin("elasticsearch-sql-cli-" + getCurrentVersion() + ".jar"), file(File, owner, owner, p755));

        Stream.of(
            "users",
            "users_roles",
            "roles.yml",
            "role_mapping.yml",
            "log4j2.properties"
        ).forEach(configFile -> assertThat(es.config(configFile), file(File, owner, owner, p660)));
    }

    public static Shell.Result startElasticsearch(Installation installation, Shell sh) {
        return startElasticsearch(installation, sh, "");
    }

    public static Shell.Result startElasticsearchWithTty(Installation installation, Shell sh, String keystorePassword) throws Exception {
        final Path pidFile = installation.home.resolve("elasticsearch.pid");
        final Installation.Executables bin = installation.executables();

        // requires the "expect" utility to be installed
        String script = "expect -c \"$(cat<<EXPECT\n" +
            "spawn -ignore HUP sudo -E -u " + ARCHIVE_OWNER + " " + bin.elasticsearch + " -d -p " + pidFile + "\n" +
            "expect \"Elasticsearch keystore password:\"\n" +
            "send \"" + keystorePassword + "\\r\"\n" +
            "expect eof\n" +
            "EXPECT\n" +
            ")\"";

        return sh.runIgnoreExitCode(script);
    }

    public static Shell.Result startElasticsearch(Installation installation, Shell sh, String keystorePassword) {
        final Path pidFile = installation.home.resolve("elasticsearch.pid");

        assertFalse("Pid file doesn't exist when starting Elasticsearch", Files.exists(pidFile));

        final Installation.Executables bin = installation.executables();

        if (Platforms.WINDOWS == false) {
            // If jayatana is installed then we try to use it. Elasticsearch should ignore it even when we try.
            // If it doesn't ignore it then Elasticsearch will fail to start because of security errors.
            // This line is attempting to emulate the on login behavior of /usr/share/upstart/sessions/jayatana.conf
            if (Files.exists(Paths.get("/usr/share/java/jayatanaag.jar"))) {
                sh.getEnv().put("JAVA_TOOL_OPTIONS", "-javaagent:/usr/share/java/jayatanaag.jar");
            }
            return sh.runIgnoreExitCode("sudo -E -u " + ARCHIVE_OWNER + " " + bin.elasticsearch + " -d -p " + pidFile +
                " <<<'" + keystorePassword + "'");
        }

<<<<<<< HEAD
        final Path stdout = installation.home.resolve("output.out");
        final Path stderr = installation.home.resolve("output.err");

        // this starts the server in the background. the -d flag is unsupported on windows
        // these tests run as Administrator. we don't want to run the server as Administrator, so we provide the current user's
        // username and password to the process which has the effect of starting it not as Administrator.
        Shell.Result result = sh.runIgnoreExitCode(
            "$password = ConvertTo-SecureString 'vagrant' -AsPlainText -Force; " +
                "$processInfo = New-Object System.Diagnostics.ProcessStartInfo; " +
                "$processInfo.FileName = '" + bin.elasticsearch + "'; " +
                "$processInfo.Arguments = '-p " + pidFile + "'; " +
                "$processInfo.Username = 'vagrant'; " +
                "$processInfo.Password = $password; " +
                "$processInfo.RedirectStandardOutput = $true; " +
                "$processInfo.RedirectStandardError = $true; " +
                "$processInfo.RedirectStandardInput = $true; " +
                sh.env.entrySet().stream()
                    .map(entry -> "$processInfo.Environment.Add('" + entry.getKey() + "', '" + entry.getValue() + "'); ")
                    .collect(joining()) +
                "$processInfo.UseShellExecute = $false; " +
                "$process = New-Object System.Diagnostics.Process; " +
                "$process.StartInfo = $processInfo; " +

                // set up some asynchronous output handlers
                "$outScript = { $EventArgs.Data | Out-File -Encoding UTF8 -Append '" + stdout + "' }; " +
                "$errScript = { $EventArgs.Data | Out-File -Encoding UTF8 -Append '" + stderr + "' }; " +
                "$stdOutEvent = Register-ObjectEvent -InputObject $process " +
                    "-Action $outScript -EventName 'OutputDataReceived'; " +
                "$stdErrEvent = Register-ObjectEvent -InputObject $process " +
                    "-Action $errScript -EventName 'ErrorDataReceived'; " +

                "$process.Start() | Out-Null; " +
                "$process.BeginOutputReadLine(); " +
                "$process.BeginErrorReadLine(); " +
                "$process.StandardInput.WriteLine('" + keystorePassword + "'); " +
                "Wait-Process -Timeout 15 -Id $process.Id; " +
                "$process.Id;"
        );

        return result;
    }

    public static void assertElasticsearchStarted(Installation installation, Shell sh) throws Exception {
        final Path pidFile = installation.home.resolve("elasticsearch.pid");
        ServerUtils.waitForElasticsearch();

        assertTrue("pid file should exist", Files.exists(pidFile));
=======
        Platforms.onWindows(() -> {
            // this starts the server in the background. the -d flag is unsupported on windows
            if (System.getenv("username").equals("vagrant")) {
                // these tests run as Administrator in vagrant.
                // we don't want to run the server as Administrator, so we provide the current user's
                // username and password to the process which has the effect of starting it not as Administrator.
                sh.run(
                    "$password = ConvertTo-SecureString 'vagrant' -AsPlainText -Force; " +
                        "$processInfo = New-Object System.Diagnostics.ProcessStartInfo; " +
                        "$processInfo.FileName = '" + bin.elasticsearch + "'; " +
                        "$processInfo.Arguments = '-p " + installation.home.resolve("elasticsearch.pid") + "'; " +
                        "$processInfo.Username = 'vagrant'; " +
                        "$processInfo.Password = $password; " +
                        "$processInfo.RedirectStandardOutput = $true; " +
                        "$processInfo.RedirectStandardError = $true; " +
                        sh.env.entrySet().stream()
                            .map(entry -> "$processInfo.Environment.Add('" + entry.getKey() + "', '" + entry.getValue() + "'); ")
                            .collect(joining()) +
                        "$processInfo.UseShellExecute = $false; " +
                        "$process = New-Object System.Diagnostics.Process; " +
                        "$process.StartInfo = $processInfo; " +
                        "$process.Start() | Out-Null; " +
                        "$process.Id;"
                );
            } else {
                sh.run(
                        "$processInfo = New-Object System.Diagnostics.ProcessStartInfo; " +
                        "$processInfo.FileName = '" + bin.elasticsearch + "'; " +
                        "$processInfo.Arguments = '-p " + installation.home.resolve("elasticsearch.pid") + "'; " +
                        "$processInfo.RedirectStandardOutput = $true; " +
                        "$processInfo.RedirectStandardError = $true; " +
                        sh.env.entrySet().stream()
                            .map(entry -> "$processInfo.Environment.Add('" + entry.getKey() + "', '" + entry.getValue() + "'); ")
                            .collect(joining()) +
                        "$processInfo.UseShellExecute = $false; " +
                        "$process = New-Object System.Diagnostics.Process; " +
                        "$process.StartInfo = $processInfo; " +
                        "$process.Start() | Out-Null; " +
                        "$process.Id;"
                );
            }
        });

        ServerUtils.waitForElasticsearch(installation);

        assertTrue("Starting Elasticsearch produced a pid file at " + pidFile, Files.exists(pidFile));
>>>>>>> e928c27d
        String pid = slurp(pidFile).trim();
        assertThat(pid, is(not(emptyOrNullString())));
    }

    public static void stopElasticsearch(Installation installation, Shell sh) throws Exception {
        Path pidFile = installation.home.resolve("elasticsearch.pid");
        assertTrue("pid file should exist", Files.exists(pidFile));
        String pid = slurp(pidFile).trim();
        assertThat(pid, is(not(emptyOrNullString())));

        Platforms.onLinux(() -> sh.run("kill -SIGTERM " + pid + "; tail --pid=" + pid + " -f /dev/null"));
<<<<<<< HEAD
        Platforms.onWindows(() -> {
            sh.run("Get-Process -Id " + pid + " | Stop-Process -Force; Wait-Process -Id " + pid);

            // Clear the asynchronous event handlers
            sh.runIgnoreExitCode("Get-EventSubscriber | " +
                "where {($_.EventName -eq 'OutputDataReceived' -Or $_.EventName -eq 'ErrorDataReceived' |" +
                "Unregister-EventSubscriber -Force");
        });
=======
        Platforms.onWindows(() -> sh.run("Get-Process -Id " + pid + " | Stop-Process -Force; Wait-Process -Id " + pid));
        if (Files.exists(pidFile)) {
            Files.delete(pidFile);
        }
>>>>>>> e928c27d
    }

}<|MERGE_RESOLUTION|>--- conflicted
+++ resolved
@@ -280,102 +280,87 @@
                 " <<<'" + keystorePassword + "'");
         }
 
-<<<<<<< HEAD
         final Path stdout = installation.home.resolve("output.out");
         final Path stderr = installation.home.resolve("output.err");
 
+        Shell.Result result;
         // this starts the server in the background. the -d flag is unsupported on windows
-        // these tests run as Administrator. we don't want to run the server as Administrator, so we provide the current user's
-        // username and password to the process which has the effect of starting it not as Administrator.
-        Shell.Result result = sh.runIgnoreExitCode(
-            "$password = ConvertTo-SecureString 'vagrant' -AsPlainText -Force; " +
-                "$processInfo = New-Object System.Diagnostics.ProcessStartInfo; " +
-                "$processInfo.FileName = '" + bin.elasticsearch + "'; " +
-                "$processInfo.Arguments = '-p " + pidFile + "'; " +
-                "$processInfo.Username = 'vagrant'; " +
-                "$processInfo.Password = $password; " +
-                "$processInfo.RedirectStandardOutput = $true; " +
-                "$processInfo.RedirectStandardError = $true; " +
-                "$processInfo.RedirectStandardInput = $true; " +
-                sh.env.entrySet().stream()
-                    .map(entry -> "$processInfo.Environment.Add('" + entry.getKey() + "', '" + entry.getValue() + "'); ")
-                    .collect(joining()) +
-                "$processInfo.UseShellExecute = $false; " +
-                "$process = New-Object System.Diagnostics.Process; " +
-                "$process.StartInfo = $processInfo; " +
-
-                // set up some asynchronous output handlers
-                "$outScript = { $EventArgs.Data | Out-File -Encoding UTF8 -Append '" + stdout + "' }; " +
-                "$errScript = { $EventArgs.Data | Out-File -Encoding UTF8 -Append '" + stderr + "' }; " +
-                "$stdOutEvent = Register-ObjectEvent -InputObject $process " +
+        if (System.getenv("username").equals("vagrant")) {
+            // these tests run as Administrator in vagrant.
+            // we don't want to run the server as Administrator, so we provide the current user's
+            // username and password to the process which has the effect of starting it not as Administrator.
+            result = sh.run(
+                "$password = ConvertTo-SecureString 'vagrant' -AsPlainText -Force; " +
+                    "$processInfo = New-Object System.Diagnostics.ProcessStartInfo; " +
+                    "$processInfo.FileName = '" + bin.elasticsearch + "'; " +
+                    "$processInfo.Arguments = '-p " + installation.home.resolve("elasticsearch.pid") + "'; " +
+                    "$processInfo.Username = 'vagrant'; " +
+                    "$processInfo.Password = $password; " +
+                    "$processInfo.RedirectStandardOutput = $true; " +
+                    "$processInfo.RedirectStandardError = $true; " +
+                    "$processInfo.RedirectStandardInput = $true; " +
+                    sh.env.entrySet().stream()
+                        .map(entry -> "$processInfo.Environment.Add('" + entry.getKey() + "', '" + entry.getValue() + "'); ")
+                        .collect(joining()) +
+                    "$processInfo.UseShellExecute = $false; " +
+                    "$process = New-Object System.Diagnostics.Process; " +
+                    "$process.StartInfo = $processInfo; " +
+
+                    // set up some asynchronous output handlers
+                    "$outScript = { $EventArgs.Data | Out-File -Encoding UTF8 -Append '" + stdout + "' }; " +
+                    "$errScript = { $EventArgs.Data | Out-File -Encoding UTF8 -Append '" + stderr + "' }; " +
+                    "$stdOutEvent = Register-ObjectEvent -InputObject $process " +
                     "-Action $outScript -EventName 'OutputDataReceived'; " +
-                "$stdErrEvent = Register-ObjectEvent -InputObject $process " +
+                    "$stdErrEvent = Register-ObjectEvent -InputObject $process " +
                     "-Action $errScript -EventName 'ErrorDataReceived'; " +
 
-                "$process.Start() | Out-Null; " +
-                "$process.BeginOutputReadLine(); " +
-                "$process.BeginErrorReadLine(); " +
-                "$process.StandardInput.WriteLine('" + keystorePassword + "'); " +
-                "Wait-Process -Timeout 15 -Id $process.Id; " +
-                "$process.Id;"
-        );
+                    "$process.Start() | Out-Null; " +
+                    "$process.BeginOutputReadLine(); " +
+                    "$process.BeginErrorReadLine(); " +
+                    "$process.StandardInput.WriteLine('" + keystorePassword + "'); " +
+                    "Wait-Process -Timeout 15 -Id $process.Id; " +
+                    "$process.Id;"
+            );
+        } else {
+            result = sh.run(
+                    "$processInfo = New-Object System.Diagnostics.ProcessStartInfo; " +
+                    "$processInfo.FileName = '" + bin.elasticsearch + "'; " +
+                    "$processInfo.Arguments = '-p " + installation.home.resolve("elasticsearch.pid") + "'; " +
+                    "$processInfo.RedirectStandardOutput = $true; " +
+                    "$processInfo.RedirectStandardError = $true; " +
+                    "$processInfo.RedirectStandardInput = $true; " +
+                    sh.env.entrySet().stream()
+                        .map(entry -> "$processInfo.Environment.Add('" + entry.getKey() + "', '" + entry.getValue() + "'); ")
+                        .collect(joining()) +
+                    "$processInfo.UseShellExecute = $false; " +
+                    "$process = New-Object System.Diagnostics.Process; " +
+                    "$process.StartInfo = $processInfo; " +
+
+                    // set up some asynchronous output handlers
+                    "$outScript = { $EventArgs.Data | Out-File -Encoding UTF8 -Append '" + stdout + "' }; " +
+                    "$errScript = { $EventArgs.Data | Out-File -Encoding UTF8 -Append '" + stderr + "' }; " +
+                    "$stdOutEvent = Register-ObjectEvent -InputObject $process " +
+                        "-Action $outScript -EventName 'OutputDataReceived'; " +
+                    "$stdErrEvent = Register-ObjectEvent -InputObject $process " +
+                        "-Action $errScript -EventName 'ErrorDataReceived'; " +
+
+                    "$process.Start() | Out-Null; " +
+                    "$process.BeginOutputReadLine(); " +
+                    "$process.BeginErrorReadLine(); " +
+                    "$process.StandardInput.WriteLine('" + keystorePassword + "'); " +
+                    "Wait-Process -Timeout 15 -Id $process.Id; " +
+                    "$process.Id;"
+            );
+        }
 
         return result;
     }
 
     public static void assertElasticsearchStarted(Installation installation, Shell sh) throws Exception {
         final Path pidFile = installation.home.resolve("elasticsearch.pid");
-        ServerUtils.waitForElasticsearch();
-
-        assertTrue("pid file should exist", Files.exists(pidFile));
-=======
-        Platforms.onWindows(() -> {
-            // this starts the server in the background. the -d flag is unsupported on windows
-            if (System.getenv("username").equals("vagrant")) {
-                // these tests run as Administrator in vagrant.
-                // we don't want to run the server as Administrator, so we provide the current user's
-                // username and password to the process which has the effect of starting it not as Administrator.
-                sh.run(
-                    "$password = ConvertTo-SecureString 'vagrant' -AsPlainText -Force; " +
-                        "$processInfo = New-Object System.Diagnostics.ProcessStartInfo; " +
-                        "$processInfo.FileName = '" + bin.elasticsearch + "'; " +
-                        "$processInfo.Arguments = '-p " + installation.home.resolve("elasticsearch.pid") + "'; " +
-                        "$processInfo.Username = 'vagrant'; " +
-                        "$processInfo.Password = $password; " +
-                        "$processInfo.RedirectStandardOutput = $true; " +
-                        "$processInfo.RedirectStandardError = $true; " +
-                        sh.env.entrySet().stream()
-                            .map(entry -> "$processInfo.Environment.Add('" + entry.getKey() + "', '" + entry.getValue() + "'); ")
-                            .collect(joining()) +
-                        "$processInfo.UseShellExecute = $false; " +
-                        "$process = New-Object System.Diagnostics.Process; " +
-                        "$process.StartInfo = $processInfo; " +
-                        "$process.Start() | Out-Null; " +
-                        "$process.Id;"
-                );
-            } else {
-                sh.run(
-                        "$processInfo = New-Object System.Diagnostics.ProcessStartInfo; " +
-                        "$processInfo.FileName = '" + bin.elasticsearch + "'; " +
-                        "$processInfo.Arguments = '-p " + installation.home.resolve("elasticsearch.pid") + "'; " +
-                        "$processInfo.RedirectStandardOutput = $true; " +
-                        "$processInfo.RedirectStandardError = $true; " +
-                        sh.env.entrySet().stream()
-                            .map(entry -> "$processInfo.Environment.Add('" + entry.getKey() + "', '" + entry.getValue() + "'); ")
-                            .collect(joining()) +
-                        "$processInfo.UseShellExecute = $false; " +
-                        "$process = New-Object System.Diagnostics.Process; " +
-                        "$process.StartInfo = $processInfo; " +
-                        "$process.Start() | Out-Null; " +
-                        "$process.Id;"
-                );
-            }
-        });
-
         ServerUtils.waitForElasticsearch(installation);
 
         assertTrue("Starting Elasticsearch produced a pid file at " + pidFile, Files.exists(pidFile));
->>>>>>> e928c27d
         String pid = slurp(pidFile).trim();
         assertThat(pid, is(not(emptyOrNullString())));
     }
@@ -387,7 +372,6 @@
         assertThat(pid, is(not(emptyOrNullString())));
 
         Platforms.onLinux(() -> sh.run("kill -SIGTERM " + pid + "; tail --pid=" + pid + " -f /dev/null"));
-<<<<<<< HEAD
         Platforms.onWindows(() -> {
             sh.run("Get-Process -Id " + pid + " | Stop-Process -Force; Wait-Process -Id " + pid);
 
@@ -396,12 +380,9 @@
                 "where {($_.EventName -eq 'OutputDataReceived' -Or $_.EventName -eq 'ErrorDataReceived' |" +
                 "Unregister-EventSubscriber -Force");
         });
-=======
-        Platforms.onWindows(() -> sh.run("Get-Process -Id " + pid + " | Stop-Process -Force; Wait-Process -Id " + pid));
         if (Files.exists(pidFile)) {
             Files.delete(pidFile);
         }
->>>>>>> e928c27d
     }
 
 }