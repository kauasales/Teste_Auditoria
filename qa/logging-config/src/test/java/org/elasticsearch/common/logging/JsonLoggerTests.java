/*
 * Copyright Elasticsearch B.V. and/or licensed to Elasticsearch B.V. under one
 * or more contributor license agreements. Licensed under the Elastic License
 * 2.0 and the Server Side Public License, v 1; you may not use this file except
 * in compliance with, at your election, the Elastic License 2.0 or the Server
 * Side Public License, v 1.
 */

package org.elasticsearch.common.logging;

import org.apache.logging.log4j.Level;
import org.apache.logging.log4j.LogManager;
import org.apache.logging.log4j.Logger;
import org.apache.logging.log4j.core.LoggerContext;
import org.apache.logging.log4j.core.config.Configurator;
import org.elasticsearch.cli.UserException;
import org.elasticsearch.core.CheckedConsumer;
import org.elasticsearch.xcontent.ParseField;
import org.elasticsearch.core.PathUtils;
import org.elasticsearch.common.settings.Settings;
import org.elasticsearch.common.util.concurrent.ThreadContext;
import org.elasticsearch.common.xcontent.LoggingDeprecationHandler;
import org.elasticsearch.env.Environment;
import org.elasticsearch.index.shard.ShardId;
import org.elasticsearch.tasks.Task;
import org.elasticsearch.test.ESTestCase;
import org.hamcrest.FeatureMatcher;
import org.hamcrest.Matcher;
import org.hamcrest.Matchers;
import org.junit.BeforeClass;

import java.io.IOException;
import java.nio.file.Files;
import java.nio.file.Path;
import java.util.List;
import java.util.Map;
import java.util.Objects;
import java.util.stream.Collectors;
import java.util.stream.Stream;

import static org.hamcrest.Matchers.allOf;
import static org.hamcrest.Matchers.contains;
import static org.hamcrest.Matchers.hasEntry;
import static org.hamcrest.Matchers.hasKey;
import static org.hamcrest.Matchers.not;
import static org.hamcrest.core.IsEqual.equalTo;

/**
 * This test confirms JSON log structure is properly formatted and can be parsed.
 * It has to be in a <code>org.elasticsearch.common.logging</code> package to use <code>PrefixLogger</code>.
 * When running from IDE set -Dtests.security.manager=false
 */
public class JsonLoggerTests extends ESTestCase {

    private static final String LINE_SEPARATOR = System.lineSeparator();

    @BeforeClass
    public static void initNodeName() {
        assert "false".equals(System.getProperty("tests.security.manager")) : "-Dtests.security.manager=false has to be set";
        JsonLogsTestSetup.init();
    }

    @Override
    public void setUp() throws Exception {
        super.setUp();
        LogConfigurator.registerErrorListener();
        setupLogging("json_layout");
    }

    @Override
    public void tearDown() throws Exception {
        LoggerContext context = (LoggerContext) LogManager.getContext(false);
        Configurator.shutdown(context);
        super.tearDown();
    }

<<<<<<< HEAD
    public void testDeprecatedMessageWithoutXOpaqueId() throws IOException {
        final DeprecationLogger testLogger = DeprecationLogger.getLogger("org.elasticsearch.test");
        testLogger.deprecate(DeprecationCategory.OTHER, "a key", "deprecated message1");
=======
    public void testDeprecationWarnMessage() throws IOException {
        final DeprecationLogger testLogger = DeprecationLogger.getLogger("org.elasticsearch.test");

        testLogger.warn(DeprecationCategory.OTHER, "a key", "deprecated warn message1");

        final Path path = PathUtils.get(System.getProperty("es.logs.base_path"),
            System.getProperty("es.logs.cluster_name") + "_deprecated.json");

        try (Stream<Map<String, String>> stream = JsonLogsStream.mapStreamFrom(path)) {
            List<Map<String, String>> jsonLogs = stream
                .collect(Collectors.toList());

            assertThat(jsonLogs, contains(
                allOf(
                    hasEntry("level", "WARN"),
                    hasEntry("component", "o.e.d.test"),
                    hasEntry("message", "deprecated warn message1")
                    ))
            );
        }

        assertWarnings("deprecated warn message1");
    }

    public void testDeprecatedMessageWithoutXOpaqueId() throws IOException {
        final DeprecationLogger testLogger = DeprecationLogger.getLogger("org.elasticsearch.test");
        testLogger.critical(DeprecationCategory.OTHER, "a key", "deprecated message1");
>>>>>>> f37d528f

        final Path path = PathUtils.get(System.getProperty("es.logs.base_path"),
            System.getProperty("es.logs.cluster_name") + "_deprecated.json");
        try (Stream<Map<String, String>> stream = JsonLogsStream.mapStreamFrom(path)) {
            List<Map<String, String>> jsonLogs = stream
                .collect(Collectors.toList());

            assertThat(jsonLogs, contains(
                allOf(
                    hasEntry("type", "deprecation.elasticsearch"),
<<<<<<< HEAD
                    hasEntry("level", "DEPRECATION"),
                    hasEntry("category", "other"),
=======
                    hasEntry("level", "CRITICAL"),
>>>>>>> f37d528f
                    hasEntry("component", "o.e.d.test"),
                    hasEntry("cluster.name", "elasticsearch"),
                    hasEntry("node.name", "sample-name"),
                    hasEntry("message", "deprecated message1"),
                    not(hasKey("x-opaque-id"))
                )
            ));
        }
        assertWarnings("deprecated message1");
    }


    public void testParseFieldEmittingDeprecatedLogs() throws Exception {
        withThreadContext(threadContext -> {
            threadContext.putHeader(Task.X_OPAQUE_ID, "someId");
            threadContext.putHeader(Task.TRACE_ID, "someTraceId");

            ParseField deprecatedField = new ParseField("new_name", "deprecated_name");
            assertTrue(deprecatedField.match("deprecated_name", LoggingDeprecationHandler.INSTANCE));

            ParseField deprecatedField2 = new ParseField("new_name", "deprecated_name2");
            assertTrue(deprecatedField2.match("deprecated_name2", LoggingDeprecationHandler.INSTANCE));

            final Path path = PathUtils.get(
                System.getProperty("es.logs.base_path"),
                System.getProperty("es.logs.cluster_name") + "_deprecated.json"
            );

            try (Stream<Map<String, String>> stream = JsonLogsStream.mapStreamFrom(path)) {
                List<Map<String, String>> jsonLogs = stream.collect(Collectors.toList());

                assertThat(
                    jsonLogs,
                    contains(
                        // deprecation log for field deprecated_name
                        allOf(
                            hasEntry("type", "deprecation.elasticsearch"),
<<<<<<< HEAD
                            hasEntry("level", "DEPRECATION"),
                            hasEntry("category", "api"),
                            hasEntry("component", "o.e.d.c.x.ParseField"),
=======
                            hasEntry("level", "CRITICAL"),
                            hasEntry("component", "o.e.d.x.ParseField"),
>>>>>>> f37d528f
                            hasEntry("cluster.name", "elasticsearch"),
                            hasEntry("node.name", "sample-name"),
                            hasEntry("message", "Deprecated field [deprecated_name] used, expected [new_name] instead"),
                            hasEntry(DeprecatedMessage.KEY_FIELD_NAME, "deprecated_field_deprecated_name"),
                            hasEntry(DeprecatedMessage.X_OPAQUE_ID_FIELD_NAME, "someId"),
                            hasEntry(Task.TRACE_ID, "someTraceId")
                        ),
                        allOf(
                            hasEntry("type", "deprecation.elasticsearch"),
<<<<<<< HEAD
                            hasEntry("level", "DEPRECATION"),
                            hasEntry("category", "api"),
                            hasEntry("component", "o.e.d.c.x.ParseField"),
=======
                            hasEntry("level", "CRITICAL"),
                            hasEntry("component", "o.e.d.x.ParseField"),
>>>>>>> f37d528f
                            hasEntry("cluster.name", "elasticsearch"),
                            hasEntry("node.name", "sample-name"),
                            hasEntry("message", "Deprecated field [deprecated_name2] used, expected [new_name] instead"),
                            hasEntry(DeprecatedMessage.KEY_FIELD_NAME, "deprecated_field_deprecated_name2"),
                            hasEntry(DeprecatedMessage.X_OPAQUE_ID_FIELD_NAME, "someId"),
                            hasEntry(Task.TRACE_ID, "someTraceId")
                        )

                    )
                );
            }

            assertWarnings("Deprecated field [deprecated_name] used, expected [new_name] instead",
                "Deprecated field [deprecated_name2] used, expected [new_name] instead");
        });
    }

    public void testDeprecatedMessage() throws Exception {
        withThreadContext(threadContext -> {
            threadContext.putHeader(Task.X_OPAQUE_ID, "someId");
            threadContext.putHeader(Task.TRACE_ID, "someTraceId");
            final DeprecationLogger testLogger = DeprecationLogger.getLogger("org.elasticsearch.test");
            testLogger.critical(DeprecationCategory.OTHER, "someKey", "deprecated message1");

            final Path path = PathUtils.get(
                System.getProperty("es.logs.base_path"),
                System.getProperty("es.logs.cluster_name") + "_deprecated.json"
            );

            try (Stream<Map<String, String>> stream = JsonLogsStream.mapStreamFrom(path)) {
                List<Map<String, String>> jsonLogs = stream.collect(Collectors.toList());

                assertThat(
                    jsonLogs,
                    contains(
                        allOf(
                            hasEntry("type", "deprecation.elasticsearch"),
<<<<<<< HEAD
                            hasEntry("level", "DEPRECATION"),
                            hasEntry("category", "other"),
=======
                            hasEntry("level", "CRITICAL"),
>>>>>>> f37d528f
                            hasEntry("component", "o.e.d.test"),
                            hasEntry("cluster.name", "elasticsearch"),
                            hasEntry("node.name", "sample-name"),
                            hasEntry("message", "deprecated message1"),
                            hasEntry(DeprecatedMessage.KEY_FIELD_NAME, "someKey"),
                            hasEntry("x-opaque-id", "someId")
                        )
                    )
                );
            }

            assertWarnings("deprecated message1");
        });
    }

<<<<<<< HEAD

=======
>>>>>>> f37d528f
    public void testJsonLayout() throws IOException {
        final Logger testLogger = LogManager.getLogger("test");

        testLogger.error("This is an error message");
        testLogger.warn("This is a warning message");
        testLogger.info("This is an info message");
        testLogger.debug("This is a debug message");
        testLogger.trace("This is a trace message");
        final Path path = clusterLogsPath();
        try (Stream<JsonLogLine> stream = JsonLogsStream.from(path)) {
            List<JsonLogLine> jsonLogs = collectLines(stream);

            assertThat(jsonLogs, contains(
                logLine("file", Level.ERROR, "sample-name", "test", "This is an error message"),
                logLine("file", Level.WARN, "sample-name", "test", "This is a warning message"),
                logLine("file", Level.INFO, "sample-name", "test", "This is an info message"),
                logLine("file", Level.DEBUG, "sample-name", "test", "This is a debug message"),
                logLine("file", Level.TRACE, "sample-name", "test", "This is a trace message")
            ));
        }
    }

    public void testPrefixLoggerInJson() throws IOException {
        Logger shardIdLogger = Loggers.getLogger("shardIdLogger", ShardId.fromString("[indexName][123]"));
        shardIdLogger.info("This is an info message with a shardId");

        Logger prefixLogger = new PrefixLogger(LogManager.getLogger("prefixLogger"), "PREFIX");
        prefixLogger.info("This is an info message with a prefix");

        final Path path = clusterLogsPath();
        try (Stream<JsonLogLine> stream = JsonLogsStream.from(path)) {
            List<JsonLogLine> jsonLogs = collectLines(stream);
            assertThat(jsonLogs, contains(
                logLine("file", Level.INFO, "sample-name", "shardIdLogger",
                    "[indexName][123] This is an info message with a shardId"),
                logLine("file", Level.INFO, "sample-name", "prefixLogger", "PREFIX This is an info message with a prefix")
            ));
        }
    }

    public void testJsonInMessage() throws IOException {
        final Logger testLogger = LogManager.getLogger("test");
        String json = "{" + LINE_SEPARATOR +
            "  \"terms\" : {" + LINE_SEPARATOR +
            "    \"user\" : [" + LINE_SEPARATOR +
            "      \"u1\"," + LINE_SEPARATOR +
            "      \"u2\"," + LINE_SEPARATOR +
            "      \"u3\"" + LINE_SEPARATOR +
            "    ]," + LINE_SEPARATOR +
            "    \"boost\" : 1.0" + LINE_SEPARATOR +
            "  }" + LINE_SEPARATOR +
            "}";

        testLogger.info(json);

        final Path path = clusterLogsPath();
        try (Stream<JsonLogLine> stream = JsonLogsStream.from(path)) {
            List<JsonLogLine> jsonLogs = collectLines(stream);
            assertThat(jsonLogs, contains(
                logLine("file", Level.INFO, "sample-name", "test", json)
            ));
        }
    }

    public void testStacktrace() throws IOException {
        final Logger testLogger = LogManager.getLogger("test");
        testLogger.error("error message", new Exception("exception message", new RuntimeException("cause message")));

        final Path path = clusterLogsPath();
        try (Stream<JsonLogLine> stream = JsonLogsStream.from(path)) {
            List<JsonLogLine> jsonLogs = collectLines(stream);
            assertThat(jsonLogs, contains(
                allOf(
                    logLine("file", Level.ERROR, "sample-name", "test", "error message"),
                    stacktraceWith("java.lang.Exception: exception message"),
                    stacktraceWith("Caused by: java.lang.RuntimeException: cause message")
                )
            ));
        }
    }

    public void testJsonInStacktraceMessageIsSplitted() throws IOException {
        final Logger testLogger = LogManager.getLogger("test");

        String json = "{" + LINE_SEPARATOR +
            "  \"terms\" : {" + LINE_SEPARATOR +
            "    \"user\" : [" + LINE_SEPARATOR +
            "      \"u1\"," + LINE_SEPARATOR +
            "      \"u2\"," + LINE_SEPARATOR +
            "      \"u3\"" + LINE_SEPARATOR +
            "    ]," + LINE_SEPARATOR +
            "    \"boost\" : 1.0" + LINE_SEPARATOR +
            "  }" + LINE_SEPARATOR +
            "}";
        testLogger.error("error message " + json, new Exception(json));

        final Path path = clusterLogsPath();
        try (Stream<JsonLogLine> stream = JsonLogsStream.from(path)) {
            List<JsonLogLine> jsonLogs = collectLines(stream);

            assertThat(jsonLogs, contains(
                allOf(
                    //message field will have a single line with json escaped
                    logLine("file", Level.ERROR, "sample-name", "test", "error message " + json),

                    //stacktrace field will have each json line will in a separate array element
                    stacktraceWith(("java.lang.Exception: " + json).split(LINE_SEPARATOR))
                )
            ));
        }
    }

    public void testDuplicateLogMessages() throws Exception {
        final DeprecationLogger deprecationLogger = DeprecationLogger.getLogger("org.elasticsearch.test");

        // For the same key and X-Opaque-ID deprecation should be once
        withThreadContext(threadContext -> {
            threadContext.putHeader(Task.X_OPAQUE_ID, "ID1");
            deprecationLogger.critical(DeprecationCategory.OTHER, "key", "message1");
            deprecationLogger.critical(DeprecationCategory.OTHER, "key", "message2");
            assertWarnings("message1", "message2");

            final Path path = PathUtils.get(System.getProperty("es.logs.base_path"),
                System.getProperty("es.logs.cluster_name") + "_deprecated.json");
            try (Stream<Map<String, String>> stream = JsonLogsStream.mapStreamFrom(path)) {
                List<Map<String, String>> jsonLogs = stream
                    .collect(Collectors.toList());

                assertThat(jsonLogs, contains(
                    allOf(
                        hasEntry("type", "deprecation.elasticsearch"),
<<<<<<< HEAD
                        hasEntry("level", "DEPRECATION"),
                        hasEntry("category", "other"),
=======
                        hasEntry("level", "CRITICAL"),
>>>>>>> f37d528f
                        hasEntry("component", "o.e.d.test"),
                        hasEntry("cluster.name", "elasticsearch"),
                        hasEntry("node.name", "sample-name"),
                        hasEntry("message", "message1"),
                        hasEntry("x-opaque-id", "ID1"))
                    )
                );
            }

            long oldStyleDeprecationLogCount = oldStyleDeprecationLogCount();
            assertThat(oldStyleDeprecationLogCount, equalTo(1L));
        });

        // For the same key and different X-Opaque-ID should be multiple times per key/x-opaque-id
        //continuing with message1-ID1 in logs already, adding a new deprecation log line with message2-ID2
        withThreadContext(threadContext -> {
            threadContext.putHeader(Task.X_OPAQUE_ID, "ID2");
            deprecationLogger.critical(DeprecationCategory.OTHER, "key", "message1");
            deprecationLogger.critical(DeprecationCategory.OTHER, "key", "message2");
            assertWarnings("message1", "message2");

            final Path path = PathUtils.get(
                System.getProperty("es.logs.base_path"),
                System.getProperty("es.logs.cluster_name") + "_deprecated.json"
            );
            try (Stream<Map<String, String>> stream = JsonLogsStream.mapStreamFrom(path)) {
                List<Map<String, String>> jsonLogs = stream.collect(Collectors.toList());

                assertThat(
                    jsonLogs,
                    contains(
                        allOf(
                            hasEntry("type", "deprecation.elasticsearch"),
<<<<<<< HEAD
                            hasEntry("level", "DEPRECATION"),
                            hasEntry("category", "other"),
=======
                            hasEntry("level", "CRITICAL"),
>>>>>>> f37d528f
                            hasEntry("component", "o.e.d.test"),
                            hasEntry("cluster.name", "elasticsearch"),
                            hasEntry("node.name", "sample-name"),
                            hasEntry("message", "message1"),
                            hasEntry("x-opaque-id", "ID1")
                        ),
                        allOf(
                            hasEntry("type", "deprecation.elasticsearch"),
<<<<<<< HEAD
                            hasEntry("level", "DEPRECATION"),
                            hasEntry("category", "other"),
=======
                            hasEntry("level", "CRITICAL"),
>>>>>>> f37d528f
                            hasEntry("component", "o.e.d.test"),
                            hasEntry("cluster.name", "elasticsearch"),
                            hasEntry("node.name", "sample-name"),
                            hasEntry("message", "message1"),
                            hasEntry("x-opaque-id", "ID2")
                        )
                    )
                );

                long oldStyleDeprecationLogCount = oldStyleDeprecationLogCount();
                assertThat(oldStyleDeprecationLogCount, equalTo(2L));
            }
        });
    }

    private long oldStyleDeprecationLogCount() throws IOException {
        try(Stream<String> lines = Files.lines(PathUtils.get(System.getProperty("es.logs.base_path"),
            System.getProperty("es.logs.cluster_name") + "_deprecated.log"))){
            return lines.count();
        }
    }

    private List<JsonLogLine> collectLines(Stream<JsonLogLine> stream) {
        return stream
            .skip(1)//skip the first line from super class
            .collect(Collectors.toList());
    }

    private Path clusterLogsPath() {
        return PathUtils.get(System.getProperty("es.logs.base_path"), System.getProperty("es.logs.cluster_name") + ".log");
    }

    private void setupLogging(final String config) throws IOException, UserException {
        setupLogging(config, Settings.EMPTY);
    }

    private void setupLogging(final String config, final Settings settings) throws IOException, UserException {
        assertFalse("Environment path.home variable should not be set", Environment.PATH_HOME_SETTING.exists(settings));
        final Path configDir = getDataPath(config);
        final Settings mergedSettings = Settings.builder()
                                                .put(settings)
                                                .put(Environment.PATH_HOME_SETTING.getKey(), createTempDir().toString())
                                                .build();
        // need to use custom config path so we can use a custom log4j2.properties file for the test
        final Environment environment = new Environment(mergedSettings, configDir);
        LogConfigurator.configure(environment);
    }

    private Matcher<JsonLogLine> logLine(String type, Level level, String nodeName, String component, String message) {
        return new FeatureMatcher<JsonLogLine, Boolean>(Matchers.is(true), "logLine", "logLine") {

            @Override
            protected Boolean featureValueOf(JsonLogLine actual) {
                return Objects.equals(actual.type(), type) &&
                    Objects.equals(actual.level(), level.toString()) &&
                    Objects.equals(actual.nodeName(), nodeName) &&
                    Objects.equals(actual.component(), component) &&
                    Objects.equals(actual.message(), message);
            }
        };
    }

    private Matcher<JsonLogLine> stacktraceWith(String... lines) {
        return new FeatureMatcher<JsonLogLine, List<String>>(Matchers.hasItems(lines),
            "stacktrace", "stacktrace") {

            @Override
            protected List<String> featureValueOf(JsonLogLine actual) {
                return actual.stacktrace();
            }
        };
    }

    private void withThreadContext(CheckedConsumer<ThreadContext, Exception> consumer) throws Exception {
        final ThreadContext threadContext = new ThreadContext(Settings.EMPTY);
        try (ThreadContext.StoredContext ignore = threadContext.stashContext()) {
            HeaderWarning.setThreadContext(threadContext);
            consumer.accept(threadContext);
        } finally {
            HeaderWarning.removeThreadContext(threadContext);
        }
    }
}<|MERGE_RESOLUTION|>--- conflicted
+++ resolved
@@ -74,11 +74,6 @@
         super.tearDown();
     }
 
-<<<<<<< HEAD
-    public void testDeprecatedMessageWithoutXOpaqueId() throws IOException {
-        final DeprecationLogger testLogger = DeprecationLogger.getLogger("org.elasticsearch.test");
-        testLogger.deprecate(DeprecationCategory.OTHER, "a key", "deprecated message1");
-=======
     public void testDeprecationWarnMessage() throws IOException {
         final DeprecationLogger testLogger = DeprecationLogger.getLogger("org.elasticsearch.test");
 
@@ -106,7 +101,6 @@
     public void testDeprecatedMessageWithoutXOpaqueId() throws IOException {
         final DeprecationLogger testLogger = DeprecationLogger.getLogger("org.elasticsearch.test");
         testLogger.critical(DeprecationCategory.OTHER, "a key", "deprecated message1");
->>>>>>> f37d528f
 
         final Path path = PathUtils.get(System.getProperty("es.logs.base_path"),
             System.getProperty("es.logs.cluster_name") + "_deprecated.json");
@@ -117,12 +111,7 @@
             assertThat(jsonLogs, contains(
                 allOf(
                     hasEntry("type", "deprecation.elasticsearch"),
-<<<<<<< HEAD
-                    hasEntry("level", "DEPRECATION"),
-                    hasEntry("category", "other"),
-=======
                     hasEntry("level", "CRITICAL"),
->>>>>>> f37d528f
                     hasEntry("component", "o.e.d.test"),
                     hasEntry("cluster.name", "elasticsearch"),
                     hasEntry("node.name", "sample-name"),
@@ -160,14 +149,9 @@
                         // deprecation log for field deprecated_name
                         allOf(
                             hasEntry("type", "deprecation.elasticsearch"),
-<<<<<<< HEAD
-                            hasEntry("level", "DEPRECATION"),
+                            hasEntry("level", "CRITICAL"),
                             hasEntry("category", "api"),
                             hasEntry("component", "o.e.d.c.x.ParseField"),
-=======
-                            hasEntry("level", "CRITICAL"),
-                            hasEntry("component", "o.e.d.x.ParseField"),
->>>>>>> f37d528f
                             hasEntry("cluster.name", "elasticsearch"),
                             hasEntry("node.name", "sample-name"),
                             hasEntry("message", "Deprecated field [deprecated_name] used, expected [new_name] instead"),
@@ -177,14 +161,9 @@
                         ),
                         allOf(
                             hasEntry("type", "deprecation.elasticsearch"),
-<<<<<<< HEAD
-                            hasEntry("level", "DEPRECATION"),
+                            hasEntry("level", "CRITICAL"),
                             hasEntry("category", "api"),
                             hasEntry("component", "o.e.d.c.x.ParseField"),
-=======
-                            hasEntry("level", "CRITICAL"),
-                            hasEntry("component", "o.e.d.x.ParseField"),
->>>>>>> f37d528f
                             hasEntry("cluster.name", "elasticsearch"),
                             hasEntry("node.name", "sample-name"),
                             hasEntry("message", "Deprecated field [deprecated_name2] used, expected [new_name] instead"),
@@ -222,12 +201,8 @@
                     contains(
                         allOf(
                             hasEntry("type", "deprecation.elasticsearch"),
-<<<<<<< HEAD
-                            hasEntry("level", "DEPRECATION"),
-                            hasEntry("category", "other"),
-=======
                             hasEntry("level", "CRITICAL"),
->>>>>>> f37d528f
+                            hasEntry("category", "api"),
                             hasEntry("component", "o.e.d.test"),
                             hasEntry("cluster.name", "elasticsearch"),
                             hasEntry("node.name", "sample-name"),
@@ -243,10 +218,6 @@
         });
     }
 
-<<<<<<< HEAD
-
-=======
->>>>>>> f37d528f
     public void testJsonLayout() throws IOException {
         final Logger testLogger = LogManager.getLogger("test");
 
@@ -378,12 +349,8 @@
                 assertThat(jsonLogs, contains(
                     allOf(
                         hasEntry("type", "deprecation.elasticsearch"),
-<<<<<<< HEAD
-                        hasEntry("level", "DEPRECATION"),
+                        hasEntry("level", "CRITICAL"),
                         hasEntry("category", "other"),
-=======
-                        hasEntry("level", "CRITICAL"),
->>>>>>> f37d528f
                         hasEntry("component", "o.e.d.test"),
                         hasEntry("cluster.name", "elasticsearch"),
                         hasEntry("node.name", "sample-name"),
@@ -417,12 +384,8 @@
                     contains(
                         allOf(
                             hasEntry("type", "deprecation.elasticsearch"),
-<<<<<<< HEAD
-                            hasEntry("level", "DEPRECATION"),
+                            hasEntry("level", "CRITICAL"),
                             hasEntry("category", "other"),
-=======
-                            hasEntry("level", "CRITICAL"),
->>>>>>> f37d528f
                             hasEntry("component", "o.e.d.test"),
                             hasEntry("cluster.name", "elasticsearch"),
                             hasEntry("node.name", "sample-name"),
@@ -431,12 +394,8 @@
                         ),
                         allOf(
                             hasEntry("type", "deprecation.elasticsearch"),
-<<<<<<< HEAD
-                            hasEntry("level", "DEPRECATION"),
+                            hasEntry("level", "CRITICAL"),
                             hasEntry("category", "other"),
-=======
-                            hasEntry("level", "CRITICAL"),
->>>>>>> f37d528f
                             hasEntry("component", "o.e.d.test"),
                             hasEntry("cluster.name", "elasticsearch"),
                             hasEntry("node.name", "sample-name"),
