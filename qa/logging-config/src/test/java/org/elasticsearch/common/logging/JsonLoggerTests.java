/*
 * Licensed to Elasticsearch under one or more contributor
 * license agreements. See the NOTICE file distributed with
 * this work for additional information regarding copyright
 * ownership. Elasticsearch licenses this file to you under
 * the Apache License, Version 2.0 (the "License"); you may
 * not use this file except in compliance with the License.
 * You may obtain a copy of the License at
 *
 *    http://www.apache.org/licenses/LICENSE-2.0
 *
 * Unless required by applicable law or agreed to in writing,
 * software distributed under the License is distributed on an
 * "AS IS" BASIS, WITHOUT WARRANTIES OR CONDITIONS OF ANY
 * KIND, either express or implied.  See the License for the
 * specific language governing permissions and limitations
 * under the License.
 */

package org.elasticsearch.common.logging;

import org.apache.logging.log4j.Level;
import org.apache.logging.log4j.LogManager;
import org.apache.logging.log4j.Logger;
import org.apache.logging.log4j.core.LoggerContext;
import org.apache.logging.log4j.core.config.Configurator;
import org.elasticsearch.cli.UserException;
import org.elasticsearch.common.CheckedConsumer;
import org.elasticsearch.common.io.PathUtils;
import org.elasticsearch.common.settings.Settings;
import org.elasticsearch.common.util.concurrent.ThreadContext;
import org.elasticsearch.env.Environment;
import org.elasticsearch.index.shard.ShardId;
import org.elasticsearch.tasks.Task;
import org.elasticsearch.test.ESTestCase;
import org.hamcrest.FeatureMatcher;
import org.hamcrest.Matcher;
import org.hamcrest.Matchers;
import org.junit.BeforeClass;

import java.io.IOException;
import java.nio.file.Path;
import java.util.HashMap;
import java.util.List;
import java.util.Map;
import java.util.Objects;
import java.util.function.Function;
import java.util.regex.Pattern;
import java.util.stream.Collectors;
import java.util.stream.Stream;

import static org.hamcrest.Matchers.allOf;
import static org.hamcrest.Matchers.contains;
import static org.hamcrest.Matchers.hasEntry;
import static org.hamcrest.Matchers.hasItems;
import static org.hamcrest.Matchers.hasKey;
import static org.hamcrest.Matchers.matchesRegex;
import static org.hamcrest.Matchers.not;

/**
 * This test confirms JSON log structure is properly formatted and can be parsed.
 * It has to be in a <code>org.elasticsearch.common.logging</code> package to use <code>PrefixLogger</code>.
 * When running from IDE set -Dtests.security.manager=false
 */
public class JsonLoggerTests extends ESTestCase {

    private static final String LINE_SEPARATOR = System.lineSeparator();

    @BeforeClass
    public static void initNodeName() {
        assert "false".equals(System.getProperty("tests.security.manager")) : "-Dtests.security.manager=false has to be set";
        JsonLogsTestSetup.init();
    }

    @Override
    public void setUp() throws Exception {
        super.setUp();
        LogConfigurator.registerErrorListener();
        setupLogging("json_layout");
    }

    @Override
    public void tearDown() throws Exception {
        LoggerContext context = (LoggerContext) LogManager.getContext(false);
        Configurator.shutdown(context);
        super.tearDown();
    }

    public void testDeprecatedMessageWithoutXOpaqueId() throws IOException {
        final DeprecationLogger testLogger = DeprecationLogger.getLogger("test");

        testLogger.deprecate(DeprecationCategory.OTHER, "a key", "deprecated message1");

        final Path path = PathUtils.get(System.getProperty("es.logs.base_path"),
            System.getProperty("es.logs.cluster_name") + "_deprecated.json");

        try (Stream<Map<String, String>> stream = JsonLogsStream.mapStreamFrom(path)) {
            List<Map<String, String>> jsonLogs = stream
                .collect(Collectors.toList());

            assertThat(jsonLogs, contains(
                allOf(
                    hasEntry("event.dataset", "elasticsearch.deprecation"),
                    hasEntry("log.level", "DEPRECATION"),
                    hasEntry("log.logger", "deprecation.test"),
                    hasEntry("elasticsearch.cluster.name", "elasticsearch"),
                    hasEntry("elasticsearch.node.name", "sample-name"),
                    hasEntry("message", "deprecated message1"),
                    hasEntry("data_stream.type", "logs"),
                    hasEntry("data_stream.dataset", "elasticsearch.deprecation"),
                    hasEntry("ecs.version", DeprecatedMessage.ECS_VERSION),
<<<<<<< HEAD
                    hasEntry(DeprecatedMessage.KEY_FIELD_NAME, "a key"),
                    not(hasKey(DeprecatedMessage.X_OPAQUE_ID_FIELD_NAME))
=======
                    hasEntry("key", "a key"),
                    not(hasKey("x-opaque-id")),
                    hasEntry("elasticsearch.event.category", "other")
>>>>>>> 029e0942
                )
                )
            );
        }

        assertWarnings("deprecated message1");
    }

    public void testDeprecatedMessage() throws Exception {
        withThreadContext(threadContext -> {
            threadContext.putHeader(Task.X_OPAQUE_ID, "someId");
            final DeprecationLogger testLogger = DeprecationLogger.getLogger("test");
            testLogger.deprecate(DeprecationCategory.OTHER, "someKey", "deprecated message1");

            final Path path = PathUtils.get(
                System.getProperty("es.logs.base_path"),
                System.getProperty("es.logs.cluster_name") + "_deprecated.json"
            );

            try (Stream<Map<String, String>> stream = JsonLogsStream.mapStreamFrom(path)) {
                List<Map<String, String>> jsonLogs = stream.collect(Collectors.toList());

                assertThat(
                    jsonLogs,
                    contains(
                        allOf(
                            hasEntry("event.dataset", "elasticsearch.deprecation"),
                            hasEntry("log.level", "DEPRECATION"),
                            hasEntry("log.logger", "deprecation.test"),
                            hasEntry("elasticsearch.cluster.name", "elasticsearch"),
                            hasEntry("elasticsearch.node.name", "sample-name"),
                            hasEntry("message", "deprecated message1"),
                            hasEntry("data_stream.type", "logs"),
                            hasEntry("data_stream.dataset", "elasticsearch.deprecation"),
                            hasEntry("ecs.version", DeprecatedMessage.ECS_VERSION),
<<<<<<< HEAD
                            hasEntry(DeprecatedMessage.KEY_FIELD_NAME, "someKey"),
                            hasEntry(DeprecatedMessage.X_OPAQUE_ID_FIELD_NAME, "someId")
=======
                            hasEntry("key", "someKey"),
                            hasEntry("x-opaque-id", "someId"),
                            hasEntry("elasticsearch.event.category", "other")
>>>>>>> 029e0942
                        )
                    )
                );
            }

            assertWarnings("deprecated message1");
        });
    }

    public void testBuildingMessage() throws IOException {

        final Logger testLogger = LogManager.getLogger("test");

        testLogger.info(new ESLogMessage("some message {} {}", "value0")
                                    .argAndField("key1","value1")
                                    .field("key2","value2"));

        final Path path = PathUtils.get(System.getProperty("es.logs.base_path"),
            System.getProperty("es.logs.cluster_name") + ".json");
        try (Stream<Map<String, String>> stream = JsonLogsStream.mapStreamFrom(path)) {
            List<Map<String, String>> jsonLogs = stream
                .collect(Collectors.toList());

            assertThat(jsonLogs, contains(
                allOf(
                    hasEntry("event.dataset", "elasticsearch.file"),
                    hasEntry("log.level", "INFO"),
                    hasEntry("log.logger", "test"),
                    hasEntry("elasticsearch.cluster.name", "elasticsearch"),
                    hasEntry("elasticsearch.node.name", "sample-name"),
                    hasEntry("message", "some message value0 value1"),
                    hasEntry("key1", "value1"),
                    hasEntry("key2", "value2"))
                )
            );
        }
    }

    public void testCustomMessageWithMultipleFields() throws IOException {
        // If a field is defined to be overridden, it has to always be overridden in that appender.
        final Logger testLogger = LogManager.getLogger("test");
        testLogger.info(new ESLogMessage("some message")
                                    .with("field1","value1")
                                    .with("field2","value2"));

        final Path path = PathUtils.get(System.getProperty("es.logs.base_path"),
            System.getProperty("es.logs.cluster_name") + ".json");
        try (Stream<Map<String, String>> stream = JsonLogsStream.mapStreamFrom(path)) {
            List<Map<String, String>> jsonLogs = stream
                .collect(Collectors.toList());

            assertThat(jsonLogs, contains(
                allOf(
                    hasEntry("event.dataset", "elasticsearch.file"),
                    hasEntry("log.level", "INFO"),
                    hasEntry("log.logger", "test"),
                    hasEntry("elasticsearch.cluster.name", "elasticsearch"),
                    hasEntry("elasticsearch.node.name", "sample-name"),
                    hasEntry("field1", "value1"),
                    hasEntry("field2", "value2"),
                    hasEntry("message", "some message"))
                )
            );
        }
    }

    public void testJsonLayout() throws IOException {
        final Logger testLogger = LogManager.getLogger("test");

        testLogger.error("This is an error message");
        testLogger.warn("This is a warning message");
        testLogger.info("This is an info message");
        testLogger.debug("This is a debug message");
        testLogger.trace("This is a trace message");
        final Path path = clusterLogsPath();
        try (Stream<JsonLogLine> stream = JsonLogsStream.from(path)) {
            List<JsonLogLine> jsonLogs = collectLines(stream);

            assertThat(jsonLogs, contains(
                logLine("elasticsearch.file", Level.ERROR, "sample-name", "test", "This is an error message"),
                logLine("elasticsearch.file", Level.WARN, "sample-name", "test", "This is a warning message"),
                logLine("elasticsearch.file", Level.INFO, "sample-name", "test", "This is an info message"),
                logLine("elasticsearch.file", Level.DEBUG, "sample-name", "test", "This is a debug message"),
                logLine("elasticsearch.file", Level.TRACE, "sample-name", "test", "This is a trace message")
            ));
        }
    }

    public void testPrefixLoggerInJson() throws IOException {
        Logger shardIdLogger = Loggers.getLogger("prefix.shardIdLogger", ShardId.fromString("[indexName][123]"));
        shardIdLogger.info("This is an info message with a shardId");

        Logger prefixLogger = new PrefixLogger(LogManager.getLogger("prefix.prefixLogger"), "PREFIX");
        prefixLogger.info("This is an info message with a prefix");

        final Path path = clusterLogsPath();
        try (Stream<JsonLogLine> stream = JsonLogsStream.from(path)) {
            List<JsonLogLine> jsonLogs = collectLines(stream);
            assertThat(jsonLogs, contains(
                logLine("elasticsearch.file", Level.INFO, "sample-name", "prefix.shardIdLogger",
                    "This is an info message with a shardId", Map.of(JsonLogLine::getTags, List.of("[indexName][123]"))),
                logLine("elasticsearch.file", Level.INFO, "sample-name", "prefix.prefixLogger",
                    "This is an info message with a prefix", Map.of(JsonLogLine::getTags, List.of("PREFIX")))
            ));
        }
    }

    public void testJsonInMessage() throws IOException {
        final Logger testLogger = LogManager.getLogger("test");
        String json = "{" + LINE_SEPARATOR +
            "  \"terms\" : {" + LINE_SEPARATOR +
            "    \"user\" : [" + LINE_SEPARATOR +
            "      \"u1\"," + LINE_SEPARATOR +
            "      \"u2\"," + LINE_SEPARATOR +
            "      \"u3\"" + LINE_SEPARATOR +
            "    ]," + LINE_SEPARATOR +
            "    \"boost\" : 1.0" + LINE_SEPARATOR +
            "  }" + LINE_SEPARATOR +
            "}";

        testLogger.info(json);

        final Path path = clusterLogsPath();
        try (Stream<JsonLogLine> stream = JsonLogsStream.from(path)) {
            List<JsonLogLine> jsonLogs = collectLines(stream);
            assertThat(jsonLogs, contains(
                logLine("elasticsearch.file", Level.INFO, "sample-name", "test", json)
            ));
        }
    }

    public void testStacktrace() throws IOException {
        final Logger testLogger = LogManager.getLogger("test");
        testLogger.error("error message", new Exception("exception message", new RuntimeException("cause message")));

        final Path path = clusterLogsPath();
        try (Stream<JsonLogLine> stream = JsonLogsStream.from(path)) {
            List<JsonLogLine> jsonLogs = collectLines(stream);
            assertThat(jsonLogs, contains(
                allOf(
                    logLine("elasticsearch.file", Level.ERROR, "sample-name", "test", "error message"),
                    stacktraceMatches("java.lang.Exception: exception message.*Caused by: java.lang.RuntimeException: cause message.*")
                )
            ));
        }
    }


    public void testJsonInStacktraceMessageIsNotSplitted() throws IOException {
        final Logger testLogger = LogManager.getLogger("test");

        String json = "{" + LINE_SEPARATOR +
            "  \"terms\" : {" + LINE_SEPARATOR +
            "    \"user\" : [" + LINE_SEPARATOR +
            "      \"u1\"," + LINE_SEPARATOR +
            "      \"u2\"," + LINE_SEPARATOR +
            "      \"u3\"" + LINE_SEPARATOR +
            "    ]," + LINE_SEPARATOR +
            "    \"boost\" : 1.0" + LINE_SEPARATOR +
            "  }" + LINE_SEPARATOR +
            "}";
        testLogger.error("error message " + json, new Exception(json));

        final Path path = clusterLogsPath();
        try (Stream<JsonLogLine> stream = JsonLogsStream.from(path)) {
            List<JsonLogLine> jsonLogs = collectLines(stream);

            assertThat(jsonLogs, contains(
                allOf(
                    //message field will have a single line with json escaped
                    logLine("elasticsearch.file", Level.ERROR, "sample-name", "test", "error message " + json),

                    //stacktrace message will be single line
                    stacktraceWith("java.lang.Exception: " + json)
                )
            ));
        }
    }


    public void testDuplicateLogMessages() throws Exception {
        final DeprecationLogger deprecationLogger = DeprecationLogger.getLogger("test");

        // For the same key and X-Opaque-ID deprecation should be once
        withThreadContext(threadContext -> {
            threadContext.putHeader(Task.X_OPAQUE_ID, "ID1");
            deprecationLogger.deprecate(DeprecationCategory.OTHER, "key", "message1");
            deprecationLogger.deprecate(DeprecationCategory.OTHER, "key", "message2");
            assertWarnings("message1", "message2");

            final Path path = PathUtils.get(System.getProperty("es.logs.base_path"),
                System.getProperty("es.logs.cluster_name") + "_deprecated.json");
            try (Stream<Map<String, String>> stream = JsonLogsStream.mapStreamFrom(path)) {
                List<Map<String, String>> jsonLogs = stream
                    .collect(Collectors.toList());

                assertThat(jsonLogs, contains(
                    allOf(
                        hasEntry("event.dataset", "elasticsearch.deprecation"),
                        hasEntry("log.level", "DEPRECATION"),
                        hasEntry("log.logger", "deprecation.test"),
                        hasEntry("elasticsearch.cluster.name", "elasticsearch"),
                        hasEntry("elasticsearch.node.name", "sample-name"),
                        hasEntry("message", "message1"),
<<<<<<< HEAD
                        hasEntry(DeprecatedMessage.X_OPAQUE_ID_FIELD_NAME, "ID1"))
=======
                        hasEntry("x-opaque-id", "ID1"),
                        hasEntry("elasticsearch.event.category", "other"))
>>>>>>> 029e0942
                    )
                );
            }
        });

        // For the same key and different X-Opaque-ID should be multiple times per key/x-opaque-id
        //continuing with message1-ID1 in logs already, adding a new deprecation log line with message2-ID2
        withThreadContext(threadContext -> {
            threadContext.putHeader(Task.X_OPAQUE_ID, "ID2");
            deprecationLogger.deprecate(DeprecationCategory.OTHER, "key", "message1");
            deprecationLogger.deprecate(DeprecationCategory.OTHER, "key", "message2");
            assertWarnings("message1", "message2");

            final Path path = PathUtils.get(
                System.getProperty("es.logs.base_path"),
                System.getProperty("es.logs.cluster_name") + "_deprecated.json"
            );
            try (Stream<Map<String, String>> stream = JsonLogsStream.mapStreamFrom(path)) {
                List<Map<String, String>> jsonLogs = stream.collect(Collectors.toList());

                assertThat(
                    jsonLogs,
                    contains(
                        allOf(
                            hasEntry("event.dataset", "elasticsearch.deprecation"),
                            hasEntry("log.level", "DEPRECATION"),
                            hasEntry("log.logger", "deprecation.test"),
                            hasEntry("elasticsearch.cluster.name", "elasticsearch"),
                            hasEntry("elasticsearch.node.name", "sample-name"),
                            hasEntry("message", "message1"),
<<<<<<< HEAD
                            hasEntry(DeprecatedMessage.X_OPAQUE_ID_FIELD_NAME, "ID1")
=======
                            hasEntry("x-opaque-id", "ID1"),
                            hasEntry("elasticsearch.event.category", "other")
>>>>>>> 029e0942
                        ),
                        allOf(
                            hasEntry("event.dataset", "elasticsearch.deprecation"),
                            hasEntry("log.level", "DEPRECATION"),
                            hasEntry("log.logger", "deprecation.test"),
                            hasEntry("elasticsearch.cluster.name", "elasticsearch"),
                            hasEntry("elasticsearch.node.name", "sample-name"),
                            hasEntry("message", "message1"),
<<<<<<< HEAD
                            hasEntry(DeprecatedMessage.X_OPAQUE_ID_FIELD_NAME, "ID2")
=======
                            hasEntry("x-opaque-id", "ID2"),
                            hasEntry("elasticsearch.event.category", "other")
>>>>>>> 029e0942
                        )
                    )
                );
            }
        });
    }

    private List<JsonLogLine> collectLines(Stream<JsonLogLine> stream) {
        return stream
            .collect(Collectors.toList());
    }

    private Path clusterLogsPath() {
        return PathUtils.get(System.getProperty("es.logs.base_path"), System.getProperty("es.logs.cluster_name") + ".json");
    }

    private void setupLogging(final String config) throws IOException, UserException {
        setupLogging(config, Settings.EMPTY);
    }

    private void setupLogging(final String config, final Settings settings) throws IOException, UserException {
        assertFalse("Environment path.home variable should not be set", Environment.PATH_HOME_SETTING.exists(settings));
        final Path configDir = getDataPath(config);
        final Settings mergedSettings = Settings.builder()
                                                .put(settings)
                                                .put(Environment.PATH_HOME_SETTING.getKey(), createTempDir().toString())
                                                .build();
        // need to use custom config path so we can use a custom log4j2.properties file for the test
        final Environment environment = new Environment(mergedSettings, configDir);
        LogConfigurator.configure(environment);
    }


    private Matcher<JsonLogLine> logLine(String type, Level level, String nodeName, String component, String message) {
        return logLine(mapOfParamsToCheck(type, level, nodeName, component, message));
    }

    private Map<Function<JsonLogLine, Object>, Object> mapOfParamsToCheck(
        String type, Level level, String nodeName, String component, String message) {
        return Map.of(JsonLogLine::getDataset, type,
            JsonLogLine::getLevel, level.toString(),
            JsonLogLine::getNodeName, nodeName,
            JsonLogLine::getComponent, component,
            JsonLogLine::getMessage, message);
    }

    private Matcher<JsonLogLine> logLine(String type, Level level, String nodeName, String component, String message,
                                         Map<Function<JsonLogLine,Object>, Object> additionalProperties) {
        Map<Function<JsonLogLine, Object>, Object> map = new HashMap<>();
        map.putAll(mapOfParamsToCheck(type, level, nodeName, component, message));
        map.putAll(additionalProperties);
        return logLine(map);
    }

    private Matcher<JsonLogLine> logLine(Map<Function<JsonLogLine,Object>, Object> map) {
        return new FeatureMatcher<JsonLogLine, Boolean>(Matchers.is(true), "logLine", "logLine") {

            @Override
            protected Boolean featureValueOf(JsonLogLine actual) {
                return map.entrySet()
                    .stream()
                    .allMatch(entry -> Objects.equals(entry.getKey().apply(actual), entry.getValue()));
            }
        };
    }
    private Matcher<JsonLogLine> stacktraceWith(String line) {
        return new FeatureMatcher<JsonLogLine, List<String>>(hasItems(Matchers.containsString(line)),
            "error.stack_trace", "error.stack_trace") {

            @Override
            protected List<String> featureValueOf(JsonLogLine actual) {
                return actual.stacktrace();
            }
        };
    }

    private Matcher<JsonLogLine> stacktraceMatches(String regexp) {
        return new FeatureMatcher<JsonLogLine, List<String>>(hasItems(matchesRegex(Pattern.compile(regexp, Pattern.DOTALL))),
            "error.stack_trace", "error.stack_trace") {

            @Override
            protected List<String> featureValueOf(JsonLogLine actual) {
                return actual.stacktrace();
            }
        };
    }

    private void withThreadContext(CheckedConsumer<ThreadContext, Exception> consumer) throws Exception {
        final ThreadContext threadContext = new ThreadContext(Settings.EMPTY);
        try (ThreadContext.StoredContext ignore = threadContext.stashContext()) {
            HeaderWarning.setThreadContext(threadContext);
            consumer.accept(threadContext);
        } finally {
            HeaderWarning.removeThreadContext(threadContext);
        }
    }
}<|MERGE_RESOLUTION|>--- conflicted
+++ resolved
@@ -109,16 +109,10 @@
                     hasEntry("data_stream.type", "logs"),
                     hasEntry("data_stream.dataset", "elasticsearch.deprecation"),
                     hasEntry("ecs.version", DeprecatedMessage.ECS_VERSION),
-<<<<<<< HEAD
                     hasEntry(DeprecatedMessage.KEY_FIELD_NAME, "a key"),
-                    not(hasKey(DeprecatedMessage.X_OPAQUE_ID_FIELD_NAME))
-=======
-                    hasEntry("key", "a key"),
-                    not(hasKey("x-opaque-id")),
+                    not(hasKey(DeprecatedMessage.X_OPAQUE_ID_FIELD_NAME)),
                     hasEntry("elasticsearch.event.category", "other")
->>>>>>> 029e0942
-                )
-                )
+                ))
             );
         }
 
@@ -152,14 +146,9 @@
                             hasEntry("data_stream.type", "logs"),
                             hasEntry("data_stream.dataset", "elasticsearch.deprecation"),
                             hasEntry("ecs.version", DeprecatedMessage.ECS_VERSION),
-<<<<<<< HEAD
                             hasEntry(DeprecatedMessage.KEY_FIELD_NAME, "someKey"),
-                            hasEntry(DeprecatedMessage.X_OPAQUE_ID_FIELD_NAME, "someId")
-=======
-                            hasEntry("key", "someKey"),
-                            hasEntry("x-opaque-id", "someId"),
+                            hasEntry(DeprecatedMessage.X_OPAQUE_ID_FIELD_NAME, "someId"),
                             hasEntry("elasticsearch.event.category", "other")
->>>>>>> 029e0942
                         )
                     )
                 );
@@ -364,12 +353,8 @@
                         hasEntry("elasticsearch.cluster.name", "elasticsearch"),
                         hasEntry("elasticsearch.node.name", "sample-name"),
                         hasEntry("message", "message1"),
-<<<<<<< HEAD
-                        hasEntry(DeprecatedMessage.X_OPAQUE_ID_FIELD_NAME, "ID1"))
-=======
-                        hasEntry("x-opaque-id", "ID1"),
+                        hasEntry(DeprecatedMessage.X_OPAQUE_ID_FIELD_NAME, "ID1"),
                         hasEntry("elasticsearch.event.category", "other"))
->>>>>>> 029e0942
                     )
                 );
             }
@@ -400,12 +385,8 @@
                             hasEntry("elasticsearch.cluster.name", "elasticsearch"),
                             hasEntry("elasticsearch.node.name", "sample-name"),
                             hasEntry("message", "message1"),
-<<<<<<< HEAD
-                            hasEntry(DeprecatedMessage.X_OPAQUE_ID_FIELD_NAME, "ID1")
-=======
-                            hasEntry("x-opaque-id", "ID1"),
+                            hasEntry(DeprecatedMessage.X_OPAQUE_ID_FIELD_NAME, "ID1"),
                             hasEntry("elasticsearch.event.category", "other")
->>>>>>> 029e0942
                         ),
                         allOf(
                             hasEntry("event.dataset", "elasticsearch.deprecation"),
@@ -414,12 +395,8 @@
                             hasEntry("elasticsearch.cluster.name", "elasticsearch"),
                             hasEntry("elasticsearch.node.name", "sample-name"),
                             hasEntry("message", "message1"),
-<<<<<<< HEAD
-                            hasEntry(DeprecatedMessage.X_OPAQUE_ID_FIELD_NAME, "ID2")
-=======
-                            hasEntry("x-opaque-id", "ID2"),
+                            hasEntry(DeprecatedMessage.X_OPAQUE_ID_FIELD_NAME, "ID2"),
                             hasEntry("elasticsearch.event.category", "other")
->>>>>>> 029e0942
                         )
                     )
                 );
