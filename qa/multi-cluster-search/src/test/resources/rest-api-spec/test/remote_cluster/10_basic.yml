--- conflicted
+++ resolved
@@ -4,7 +4,6 @@
       features: allowed_warnings
 
   - do:
-<<<<<<< HEAD
       allowed_warnings:
         - "index template [my-template1] has index patterns [simple-data-stream1] matching patterns from existing older templates [global] with patterns (global => [*]); this template [my-template1] will take precedence during new index creation"
       indices.put_index_template:
@@ -46,8 +45,6 @@
         alias: "simple-data-stream2"
 
   - do:
-=======
->>>>>>> 49e8f723
       indices.create:
         index: single_doc_index
         body:
@@ -185,43 +182,4 @@
   - match: { _shards.total: 3 }
   - match: { hits.total: 2 }
   - match: { hits.hits.0._source.filter_field: 1 }
-  - match: { hits.hits.0._index: "test_index" }
-
-
----
-"Set up data stream tests":
-  - skip:
-      version: "all"
-      reason: muting for now
-      features: allowed_warnings
-
-  - do:
-      allowed_warnings:
-        - "index template [my-template1] has index patterns [simple-data-stream1] matching patterns from existing older templates [global] with patterns (global => [*]); this template [my-template1] will take precedence during new index creation"
-      indices.put_index_template:
-        name: my-template1
-        body:
-          index_patterns: [simple-data-stream1]
-          data_stream:
-            timestamp_field: '@timestamp'
-  - do:
-      allowed_warnings:
-        - "index template [my-template2] has index patterns [simple-data-stream2] matching patterns from existing older templates [global] with patterns (global => [*]); this template [my-template2] will take precedence during new index creation"
-      indices.put_index_template:
-        name: my-template2
-        body:
-          index_patterns: [simple-data-stream2]
-          data_stream:
-            timestamp_field: '@timestamp2'
-
-  - do:
-      indices.create_data_stream:
-        name: simple-data-stream1
-
-  - do:
-      indices.create_data_stream:
-        name: simple-data-stream2
-
-  - do:
-      indices.rollover:
-        alias: "simple-data-stream2"
+  - match: { hits.hits.0._index: "test_index" }