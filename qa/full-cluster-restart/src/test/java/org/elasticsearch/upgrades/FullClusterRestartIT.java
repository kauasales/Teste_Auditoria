--- conflicted
+++ resolved
@@ -902,17 +902,7 @@
         templateBuilder.endObject().endObject();
         Request createTemplateRequest = new Request("PUT", "/_template/test_template");
         createTemplateRequest.setJsonEntity(Strings.toString(templateBuilder));
-<<<<<<< HEAD
-        createTemplateRequest.setOptions(allowTypeRemovalWarnings());
-=======
-
-        // In 7.0, type names are no longer expected by default in put index template requests.
-        // We therefore use the deprecated typed APIs when running against the current version, but testing with a pre-7 version
-        if (isRunningAgainstOldCluster() == false && getOldClusterVersion().major < 7) {
-            createTemplateRequest.addParameter(INCLUDE_TYPE_NAME_PARAMETER, "true");
-        }
         createTemplateRequest.setOptions(allowTypesRemovalWarnings());
->>>>>>> 60cc04ed
 
         client().performRequest(createTemplateRequest);
 
@@ -1118,17 +1108,7 @@
 
         // Check that the template was restored successfully
         Request getTemplateRequest = new Request("GET", "/_template/test_template");
-<<<<<<< HEAD
-        getTemplateRequest.setOptions(allowTypeRemovalWarnings());
-=======
-
-        // In 7.0, type names are no longer returned by default in get index template requests.
-        // We therefore use the deprecated typed APIs when running against the current version.
-        if (isRunningAgainstAncientCluster() == false) {
-            getTemplateRequest.addParameter(INCLUDE_TYPE_NAME_PARAMETER, "true");
-        }
         getTemplateRequest.setOptions(allowTypesRemovalWarnings());
->>>>>>> 60cc04ed
 
         Map<String, Object> getTemplateResponse = entityAsMap(client().performRequest(getTemplateRequest));
         Map<String, Object> expectedTemplate = new HashMap<>();
