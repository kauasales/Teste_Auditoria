--- conflicted
+++ resolved
@@ -52,10 +52,7 @@
 
 testClusters.integTest {
   if (BuildParams.isSnapshotBuild() == false) {
-<<<<<<< HEAD
+    systemProperty 'es.itv2_feature_flag_registered', 'true'
     systemProperty 'es.datastreams_feature_flag_registered', 'true'
-=======
-    systemProperty 'es.itv2_feature_flag_registered', 'true'
->>>>>>> 07eefa98
   }
 }