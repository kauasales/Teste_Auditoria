--- conflicted
+++ resolved
@@ -26,7 +26,6 @@
 import org.junit.Before;
 import org.junit.BeforeClass;
 
-import java.io.IOException;
 import java.nio.file.Files;
 import java.nio.file.Paths;
 
@@ -65,11 +64,7 @@
         assumeTrue("only compatible distributions", distribution().packaging.compatible);
     }
 
-<<<<<<< HEAD
     public void test10Install() throws Exception {
-=======
-    public void test10Install() throws IOException {
->>>>>>> 3eb9736f
         assertRemoved(distribution());
         installation = install(distribution());
         assertInstalled(distribution());
