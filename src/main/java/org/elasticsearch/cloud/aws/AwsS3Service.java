--- conflicted
+++ resolved
@@ -28,11 +28,7 @@
 public interface AwsS3Service extends LifecycleComponent<AwsS3Service> {
     AmazonS3 client();
 
-<<<<<<< HEAD
     AmazonS3 client(String endpoint, String region, String account, String key);
-=======
-    AmazonS3 client(String region, String account, String key);
 
-    AmazonS3 client(String region, String account, String key, Integer maxRetries);
->>>>>>> 0b5a026b
+    AmazonS3 client(String endpoint, String region, String account, String key, Integer maxRetries);
 }