/*
 * Licensed to Elasticsearch under one or more contributor
 * license agreements. See the NOTICE file distributed with
 * this work for additional information regarding copyright
 * ownership. Elasticsearch licenses this file to you under
 * the Apache License, Version 2.0 (the "License"); you may
 * not use this file except in compliance with the License.
 * You may obtain a copy of the License at
 *
 *    http://www.apache.org/licenses/LICENSE-2.0
 *
 * Unless required by applicable law or agreed to in writing,
 * software distributed under the License is distributed on an
 * "AS IS" BASIS, WITHOUT WARRANTIES OR CONDITIONS OF ANY
 * KIND, either express or implied.  See the License for the
 * specific language governing permissions and limitations
 * under the License.
 */
package org.elasticsearch.search.aggregations.metrics.max;

import org.elasticsearch.common.inject.internal.Nullable;
import org.elasticsearch.common.io.stream.StreamInput;
import org.elasticsearch.common.io.stream.StreamOutput;
import org.elasticsearch.common.xcontent.XContentBuilder;
import org.elasticsearch.search.aggregations.AggregationStreams;
import org.elasticsearch.search.aggregations.InternalAggregation;
import org.elasticsearch.search.aggregations.metrics.InternalNumericMetricsAggregation;
import org.elasticsearch.search.aggregations.reducers.Reducer;
import org.elasticsearch.search.aggregations.support.format.ValueFormatter;
import org.elasticsearch.search.aggregations.support.format.ValueFormatterStreams;

import java.io.IOException;
import java.util.List;
import java.util.Map;

/**
*
*/
public class InternalMax extends InternalNumericMetricsAggregation.SingleValue implements Max {

    public final static Type TYPE = new Type("max");

    public final static AggregationStreams.Stream STREAM = new AggregationStreams.Stream() {
        @Override
        public InternalMax readResult(StreamInput in) throws IOException {
            InternalMax result = new InternalMax();
            result.readFrom(in);
            return result;
        }
    };

    public static void registerStreams() {
        AggregationStreams.registerStream(STREAM, TYPE.stream());
    }

    private double max;

    InternalMax() {} // for serialization

    public InternalMax(String name, double max, @Nullable ValueFormatter formatter, List<Reducer> reducers, Map<String, Object> metaData) {
        super(name, reducers, metaData);
        this.valueFormatter = formatter;
        this.max = max;
    }

    @Override
    public double value() {
        return max;
    }

    @Override
    public double getValue() {
        return max;
    }

    @Override
    public Type type() {
        return TYPE;
    }

    @Override
<<<<<<< HEAD
    public InternalMax doReduce(ReduceContext reduceContext) {
=======
    public InternalMax reduce(List<InternalAggregation> aggregations, ReduceContext reduceContext) {
>>>>>>> fcc09f62
        double max = Double.NEGATIVE_INFINITY;
        for (InternalAggregation aggregation : aggregations) {
            max = Math.max(max, ((InternalMax) aggregation).max);
        }
        return new InternalMax(name, max, valueFormatter, reducers(), getMetaData());
    }

    @Override
    protected void doReadFrom(StreamInput in) throws IOException {
        valueFormatter = ValueFormatterStreams.readOptional(in);
        max = in.readDouble();
    }

    @Override
    protected void doWriteTo(StreamOutput out) throws IOException {
        ValueFormatterStreams.writeOptional(valueFormatter, out);
        out.writeDouble(max);
    }

    @Override
    public XContentBuilder doXContentBody(XContentBuilder builder, Params params) throws IOException {
        boolean hasValue = !Double.isInfinite(max);
        builder.field(CommonFields.VALUE, hasValue ? max : null);
        if (hasValue && valueFormatter != null) {
            builder.field(CommonFields.VALUE_AS_STRING, valueFormatter.format(max));
        }
        return builder;
    }
}<|MERGE_RESOLUTION|>--- conflicted
+++ resolved
@@ -79,11 +79,7 @@
     }
 
     @Override
-<<<<<<< HEAD
-    public InternalMax doReduce(ReduceContext reduceContext) {
-=======
-    public InternalMax reduce(List<InternalAggregation> aggregations, ReduceContext reduceContext) {
->>>>>>> fcc09f62
+    public InternalMax doReduce(List<InternalAggregation> aggregations, ReduceContext reduceContext) {
         double max = Double.NEGATIVE_INFINITY;
         for (InternalAggregation aggregation : aggregations) {
             max = Math.max(max, ((InternalMax) aggregation).max);
