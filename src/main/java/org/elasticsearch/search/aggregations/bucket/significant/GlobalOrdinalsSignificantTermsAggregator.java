--- conflicted
+++ resolved
@@ -48,17 +48,10 @@
     protected long numCollectedDocs;
     protected final SignificantTermsAggregatorFactory termsAggFactory;
 
-<<<<<<< HEAD
     public GlobalOrdinalsSignificantTermsAggregator(String name, AggregatorFactories factories,
             ValuesSource.Bytes.WithOrdinals.FieldData valuesSource, BucketCountThresholds bucketCountThresholds,
-            IncludeExclude includeExclude, AggregationContext aggregationContext, Aggregator parent,
+                                                    IncludeExclude.OrdinalsFilter includeExclude, AggregationContext aggregationContext, Aggregator parent,
             SignificantTermsAggregatorFactory termsAggFactory, List<Reducer> reducers, Map<String, Object> metaData) throws IOException {
-=======
-    public GlobalOrdinalsSignificantTermsAggregator(String name, AggregatorFactories factories, ValuesSource.Bytes.WithOrdinals.FieldData valuesSource,
-                                                    BucketCountThresholds bucketCountThresholds,
-                                                    IncludeExclude.OrdinalsFilter includeExclude, AggregationContext aggregationContext, Aggregator parent,
-                                                    SignificantTermsAggregatorFactory termsAggFactory, Map<String, Object> metaData) throws IOException {
->>>>>>> fcc09f62
 
         super(name, factories, valuesSource, null, bucketCountThresholds, includeExclude, aggregationContext, parent,
                 SubAggCollectionMode.DEPTH_FIRST, false, reducers, metaData);
@@ -72,8 +65,8 @@
             @Override
             public void collect(int doc, long bucket) throws IOException {
                 super.collect(doc, bucket);
-        numCollectedDocs++;
-    }
+                numCollectedDocs++;
+            }
         };
     }
 
@@ -159,13 +152,8 @@
 
         private final LongHash bucketOrds;
 
-<<<<<<< HEAD
-        public WithHash(String name, AggregatorFactories factories, ValuesSource.Bytes.WithOrdinals.FieldData valuesSource, BucketCountThresholds bucketCountThresholds, IncludeExclude includeExclude, AggregationContext aggregationContext, Aggregator parent, SignificantTermsAggregatorFactory termsAggFactory, List<Reducer> reducers, Map<String, Object> metaData) throws IOException {
+        public WithHash(String name, AggregatorFactories factories, ValuesSource.Bytes.WithOrdinals.FieldData valuesSource, BucketCountThresholds bucketCountThresholds, IncludeExclude.OrdinalsFilter includeExclude, AggregationContext aggregationContext, Aggregator parent, SignificantTermsAggregatorFactory termsAggFactory, List<Reducer> reducers, Map<String, Object> metaData) throws IOException {
             super(name, factories, valuesSource, bucketCountThresholds, includeExclude, aggregationContext, parent, termsAggFactory, reducers, metaData);
-=======
-        public WithHash(String name, AggregatorFactories factories, ValuesSource.Bytes.WithOrdinals.FieldData valuesSource, BucketCountThresholds bucketCountThresholds, IncludeExclude.OrdinalsFilter includeExclude, AggregationContext aggregationContext, Aggregator parent, SignificantTermsAggregatorFactory termsAggFactory, Map<String, Object> metaData) throws IOException {
-            super(name, factories, valuesSource, bucketCountThresholds, includeExclude, aggregationContext, parent, termsAggFactory, metaData);
->>>>>>> fcc09f62
             bucketOrds = new LongHash(1, aggregationContext.bigArrays());
         }
 
@@ -176,20 +164,20 @@
                 @Override
                 public void collect(int doc, long bucket) throws IOException {
                     assert bucket == 0;
-            numCollectedDocs++;
-            globalOrds.setDocument(doc);
-            final int numOrds = globalOrds.cardinality();
-            for (int i = 0; i < numOrds; i++) {
-                final long globalOrd = globalOrds.ordAt(i);
-                long bucketOrd = bucketOrds.add(globalOrd);
-                if (bucketOrd < 0) {
-                    bucketOrd = -1 - bucketOrd;
+                    numCollectedDocs++;
+                    globalOrds.setDocument(doc);
+                    final int numOrds = globalOrds.cardinality();
+                    for (int i = 0; i < numOrds; i++) {
+                        final long globalOrd = globalOrds.ordAt(i);
+                        long bucketOrd = bucketOrds.add(globalOrd);
+                        if (bucketOrd < 0) {
+                            bucketOrd = -1 - bucketOrd;
                             collectExistingBucket(sub, doc, bucketOrd);
-                } else {
+                        } else {
                             collectBucket(sub, doc, bucketOrd);
                         }
+                    }
                 }
-            }
             };
         }
 
