/*
 * Licensed to Elasticsearch under one or more contributor
 * license agreements. See the NOTICE file distributed with
 * this work for additional information regarding copyright
 * ownership. Elasticsearch licenses this file to you under
 * the Apache License, Version 2.0 (the "License"); you may
 * not use this file except in compliance with the License.
 * You may obtain a copy of the License at
 *
 *    http://www.apache.org/licenses/LICENSE-2.0
 *
 * Unless required by applicable law or agreed to in writing,
 * software distributed under the License is distributed on an
 * "AS IS" BASIS, WITHOUT WARRANTIES OR CONDITIONS OF ANY
 * KIND, either express or implied.  See the License for the
 * specific language governing permissions and limitations
 * under the License.
 */
package org.elasticsearch.index.store;

import org.apache.lucene.index.IndexFileNames;
import org.apache.lucene.index.IndexWriter;
import org.apache.lucene.store.*;
import org.apache.lucene.util.IOUtils;
import org.elasticsearch.common.math.MathUtils;
import org.elasticsearch.common.util.concurrent.ConcurrentCollections;
import org.elasticsearch.index.store.distributor.Distributor;

import java.io.FileNotFoundException;
import java.io.IOException;
import java.util.ArrayList;
import java.util.Collection;
import java.util.concurrent.ConcurrentMap;
import java.util.concurrent.atomic.AtomicInteger;

/**
 * A directory implementation that uses the Elasticsearch {@link Distributor} abstraction to distribute
 * files across multiple data directories.
 */
public final class DistributorDirectory extends BaseDirectory {

    private final Distributor distributor;
    private final ConcurrentMap<String, Directory> nameDirMapping = ConcurrentCollections.newConcurrentMap();

    /**
     * Creates a new DistributorDirectory from multiple directories. Note: The first directory in the given array
     * is used as the primary directory holding the file locks as well as the SEGMENTS_GEN file. All remaining
     * directories are used in a round robin fashion.
     */
    public DistributorDirectory(final Directory... dirs) throws IOException {
        this(new Distributor() {
            final AtomicInteger count = new AtomicInteger();

            @Override
            public Directory primary() {
                return dirs[0];
            }

            @Override
            public Directory[] all() {
                return dirs;
            }

            @Override
            public synchronized Directory any() {
                return dirs[MathUtils.mod(count.incrementAndGet(), dirs.length)];
            }
        });
    }

    /**
     * Creates a new DistributorDirectory form the given Distributor.
     */
    public DistributorDirectory(Distributor distributor) throws IOException {
        this.distributor = distributor;
        for (Directory dir : distributor.all()) {
            for (String file : dir.listAll()) {
                if (!usePrimary(file)) {
                    nameDirMapping.put(file, dir);
                }
            }
        }
    }

    @Override
    public final String[] listAll() throws IOException {
        final ArrayList<String> files = new ArrayList<>();
        for (Directory dir : distributor.all()) {
            for (String file : dir.listAll()) {
                files.add(file);
            }
        }
        return files.toArray(new String[files.size()]);
    }

    @Override
    public void deleteFile(String name) throws IOException {
        getDirectory(name, true).deleteFile(name);
        Directory remove = nameDirMapping.remove(name);
        assert usePrimary(name) || remove != null : "Tried to delete file " + name + " but couldn't";
    }

    @Override
    public long fileLength(String name) throws IOException {
        return getDirectory(name).fileLength(name);
    }

    @Override
    public IndexOutput createOutput(String name, IOContext context) throws IOException {
        return getDirectory(name, false).createOutput(name, context);
    }

    @Override
    public void sync(Collection<String> names) throws IOException {
        for (Directory dir : distributor.all()) {
            dir.sync(names);
        }
    }

    @Override
    public void renameFile(String source, String dest) throws IOException {
        Directory directory = getDirectory(source);
        if (nameDirMapping.putIfAbsent(dest, directory) != null) {
            throw new IOException("Can't rename file from " + source
                    + " to: " + dest + ": target file already exists");
        }
        boolean success = false;
        try {
            directory.renameFile(source, dest);
            nameDirMapping.remove(source);
            success = true;
        } finally {
            if (!success) {
                nameDirMapping.remove(dest);
            }
        }
    }

    @Override
    public IndexInput openInput(String name, IOContext context) throws IOException {
        return getDirectory(name).openInput(name, context);
    }

    @Override
    public void close() throws IOException {
        IOUtils.close(distributor.all());
    }

    /**
     * Returns the directory that has previously been associated with this file name.
     *
     * @throws IOException if the name has not yet been associated with any directory ie. fi the file does not exists
     */
    private Directory getDirectory(String name) throws IOException {
        return getDirectory(name, true);
    }

    /**
     * Returns true if the primary directory should be used for the given file.
     */
    private boolean usePrimary(String name) {
<<<<<<< HEAD
        return IndexFileNames.OLD_SEGMENTS_GEN.equals(name) || Store.isChecksum(name) || name.startsWith(IndexFileNames.SEGMENTS) || name.startsWith(IndexFileNames.PENDING_SEGMENTS);
=======
        return IndexFileNames.SEGMENTS_GEN.equals(name) || Store.isChecksum(name) || IndexWriter.WRITE_LOCK_NAME.equals(name);
>>>>>>> 8eac79c2
    }

    /**
     * Returns the directory that has previously been associated with this file name or associates the name with a directory
     * if failIfNotAssociated is set to false.
     */
    private Directory getDirectory(String name, boolean failIfNotAssociated) throws IOException {
        if (usePrimary(name)) {
            return distributor.primary();
        }
        Directory directory = nameDirMapping.get(name);
        if (directory == null) {
            if (failIfNotAssociated) {
                throw new FileNotFoundException("No such file [" + name + "]");
            }

            // Pick a directory and associate this new file with it:
            final Directory dir = distributor.any();
            directory = nameDirMapping.putIfAbsent(name, dir);
            if (directory == null) {
                // putIfAbsent did in fact put dir:
                directory = dir;
            }
        }
            
        return directory;
    }

    @Override
    public Lock makeLock(String name) {
        return distributor.primary().makeLock(name);
    }

    @Override
    public void clearLock(String name) throws IOException {
        distributor.primary().clearLock(name);
    }

    @Override
    public LockFactory getLockFactory() {
        return distributor.primary().getLockFactory();
    }

    @Override
    public void setLockFactory(LockFactory lockFactory) throws IOException {
        distributor.primary().setLockFactory(lockFactory);
    }

    @Override
    public String getLockID() {
        return distributor.primary().getLockID();
    }

    @Override
    public String toString() {
        return distributor.toString();
    }
}<|MERGE_RESOLUTION|>--- conflicted
+++ resolved
@@ -159,11 +159,11 @@
      * Returns true if the primary directory should be used for the given file.
      */
     private boolean usePrimary(String name) {
-<<<<<<< HEAD
-        return IndexFileNames.OLD_SEGMENTS_GEN.equals(name) || Store.isChecksum(name) || name.startsWith(IndexFileNames.SEGMENTS) || name.startsWith(IndexFileNames.PENDING_SEGMENTS);
-=======
-        return IndexFileNames.SEGMENTS_GEN.equals(name) || Store.isChecksum(name) || IndexWriter.WRITE_LOCK_NAME.equals(name);
->>>>>>> 8eac79c2
+        return Store.isChecksum(name) || 
+               IndexFileNames.OLD_SEGMENTS_GEN.equals(name) || 
+               IndexWriter.WRITE_LOCK_NAME.equals(name) || 
+               name.startsWith(IndexFileNames.SEGMENTS) || 
+               name.startsWith(IndexFileNames.PENDING_SEGMENTS);
     }
 
     /**
