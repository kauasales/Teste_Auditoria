/*
 * Licensed to Elasticsearch under one or more contributor
 * license agreements. See the NOTICE file distributed with
 * this work for additional information regarding copyright
 * ownership. Elasticsearch licenses this file to you under
 * the Apache License, Version 2.0 (the "License"); you may
 * not use this file except in compliance with the License.
 * You may obtain a copy of the License at
 *
 *    http://www.apache.org/licenses/LICENSE-2.0
 *
 * Unless required by applicable law or agreed to in writing,
 * software distributed under the License is distributed on an
 * "AS IS" BASIS, WITHOUT WARRANTIES OR CONDITIONS OF ANY
 * KIND, either express or implied.  See the License for the
 * specific language governing permissions and limitations
 * under the License.
 */

package org.elasticsearch.ingest.geoip;

import com.carrotsearch.randomizedtesting.generators.RandomPicks;
<<<<<<< HEAD
import com.maxmind.db.NoCache;
import com.maxmind.db.NodeCache;
=======
>>>>>>> 0c7f6570
import org.apache.lucene.util.Constants;
import org.elasticsearch.ElasticsearchParseException;
import org.elasticsearch.common.Randomness;
import org.elasticsearch.ingest.geoip.IngestGeoIpPlugin.GeoIpCache;
import org.elasticsearch.test.ESTestCase;
import org.elasticsearch.test.StreamsUtils;
import org.junit.AfterClass;
import org.junit.BeforeClass;

import java.io.ByteArrayInputStream;
import java.io.IOException;
import java.nio.file.Files;
import java.nio.file.Path;
import java.util.ArrayList;
import java.util.Collections;
import java.util.EnumSet;
import java.util.HashMap;
import java.util.List;
import java.util.Locale;
import java.util.Map;
import java.util.Set;

import static org.hamcrest.Matchers.equalTo;
import static org.hamcrest.Matchers.sameInstance;

public class GeoIpProcessorFactoryTests extends ESTestCase {

    private static Map<String, DatabaseReaderLazyLoader> databaseReaders;

    @BeforeClass
    public static void loadDatabaseReaders() throws IOException {
        // Skip setup because Windows cannot cleanup these files properly. The reason is that they are using
        // a MappedByteBuffer which will keep the file mappings active until it is garbage-collected. As a consequence,
        // the corresponding file appears to be still in use and Windows cannot delete it.
        if (Constants.WINDOWS) {
            return;
        }

        Path configDir = createTempDir();
        Path geoIpConfigDir = configDir.resolve("ingest-geoip");
        Files.createDirectories(geoIpConfigDir);
        Files.copy(new ByteArrayInputStream(StreamsUtils.copyToBytesFromClasspath("/GeoLite2-City.mmdb")),
                geoIpConfigDir.resolve("GeoLite2-City.mmdb"));
        Files.copy(new ByteArrayInputStream(StreamsUtils.copyToBytesFromClasspath("/GeoLite2-Country.mmdb")),
                geoIpConfigDir.resolve("GeoLite2-Country.mmdb"));
        Files.copy(new ByteArrayInputStream(StreamsUtils.copyToBytesFromClasspath("/GeoLite2-ASN.mmdb")),
            geoIpConfigDir.resolve("GeoLite2-ASN.mmdb"));

<<<<<<< HEAD
        NodeCache cache = randomFrom(NoCache.getInstance(), new GeoIpCache(randomNonNegativeLong()));
        databaseReaders = IngestGeoIpPlugin.loadDatabaseReaders(geoIpConfigDir, cache);
=======
        databaseReaders = IngestGeoIpPlugin.loadDatabaseReaders(geoIpConfigDir);
>>>>>>> 0c7f6570
    }

    @AfterClass
    public static void closeDatabaseReaders() throws IOException {
        // Skip setup because Windows cannot cleanup these files properly. The reason is that they are using
        // a MappedByteBuffer which will keep the file mappings active until it is garbage-collected. As a consequence,
        // the corresponding file appears to be still in use and Windows cannot delete it.
        if (Constants.WINDOWS) {
            return;
        }

        for (DatabaseReaderLazyLoader reader : databaseReaders.values()) {
            reader.close();
        }
        databaseReaders = null;
    }

    public void testBuildDefaults() throws Exception {
        // This test uses a MappedByteBuffer which will keep the file mappings active until it is garbage-collected.
        // As a consequence, the corresponding file appears to be still in use and Windows cannot delete it.
        assumeFalse("windows deletion behavior is asinine", Constants.WINDOWS);
<<<<<<< HEAD
        GeoIpProcessor.Factory factory = new GeoIpProcessor.Factory(databaseReaders);
=======
        GeoIpProcessor.Factory factory = new GeoIpProcessor.Factory(databaseReaders, new GeoIpCache(1000));
>>>>>>> 0c7f6570

        Map<String, Object> config = new HashMap<>();
        config.put("field", "_field");
        String processorTag = randomAlphaOfLength(10);

        GeoIpProcessor processor = factory.create(null, processorTag, config);
        assertThat(processor.getTag(), equalTo(processorTag));
        assertThat(processor.getField(), equalTo("_field"));
        assertThat(processor.getTargetField(), equalTo("geoip"));
        assertThat(processor.getDbReader().getMetadata().getDatabaseType(), equalTo("GeoLite2-City"));
        assertThat(processor.getProperties(), sameInstance(GeoIpProcessor.Factory.DEFAULT_CITY_PROPERTIES));
        assertFalse(processor.isIgnoreMissing());
    }

    public void testSetIgnoreMissing() throws Exception {
        // This test uses a MappedByteBuffer which will keep the file mappings active until it is garbage-collected.
        // As a consequence, the corresponding file appears to be still in use and Windows cannot delete it.
        assumeFalse("windows deletion behavior is asinine", Constants.WINDOWS);
<<<<<<< HEAD
        GeoIpProcessor.Factory factory = new GeoIpProcessor.Factory(databaseReaders);
=======
        GeoIpProcessor.Factory factory = new GeoIpProcessor.Factory(databaseReaders, new GeoIpCache(1000));
>>>>>>> 0c7f6570

        Map<String, Object> config = new HashMap<>();
        config.put("field", "_field");
        config.put("ignore_missing", true);
        String processorTag = randomAlphaOfLength(10);

        GeoIpProcessor processor = factory.create(null, processorTag, config);
        assertThat(processor.getTag(), equalTo(processorTag));
        assertThat(processor.getField(), equalTo("_field"));
        assertThat(processor.getTargetField(), equalTo("geoip"));
        assertThat(processor.getDbReader().getMetadata().getDatabaseType(), equalTo("GeoLite2-City"));
        assertThat(processor.getProperties(), sameInstance(GeoIpProcessor.Factory.DEFAULT_CITY_PROPERTIES));
        assertTrue(processor.isIgnoreMissing());
    }

    public void testCountryBuildDefaults() throws Exception {
        // This test uses a MappedByteBuffer which will keep the file mappings active until it is garbage-collected.
        // As a consequence, the corresponding file appears to be still in use and Windows cannot delete it.
        assumeFalse("windows deletion behavior is asinine", Constants.WINDOWS);
<<<<<<< HEAD
        GeoIpProcessor.Factory factory = new GeoIpProcessor.Factory(databaseReaders);
=======
        GeoIpProcessor.Factory factory = new GeoIpProcessor.Factory(databaseReaders, new GeoIpCache(1000));
>>>>>>> 0c7f6570

        Map<String, Object> config = new HashMap<>();
        config.put("field", "_field");
        config.put("database_file", "GeoLite2-Country.mmdb");
        String processorTag = randomAlphaOfLength(10);

        GeoIpProcessor processor = factory.create(null, processorTag, config);

        assertThat(processor.getTag(), equalTo(processorTag));
        assertThat(processor.getField(), equalTo("_field"));
        assertThat(processor.getTargetField(), equalTo("geoip"));
        assertThat(processor.getDbReader().getMetadata().getDatabaseType(), equalTo("GeoLite2-Country"));
        assertThat(processor.getProperties(), sameInstance(GeoIpProcessor.Factory.DEFAULT_COUNTRY_PROPERTIES));
        assertFalse(processor.isIgnoreMissing());
    }

    public void testAsnBuildDefaults() throws Exception {
        // This test uses a MappedByteBuffer which will keep the file mappings active until it is garbage-collected.
        // As a consequence, the corresponding file appears to be still in use and Windows cannot delete it.
        assumeFalse("windows deletion behavior is asinine", Constants.WINDOWS);
<<<<<<< HEAD
        GeoIpProcessor.Factory factory = new GeoIpProcessor.Factory(databaseReaders);
=======
        GeoIpProcessor.Factory factory = new GeoIpProcessor.Factory(databaseReaders, new GeoIpCache(1000));
>>>>>>> 0c7f6570

        Map<String, Object> config = new HashMap<>();
        config.put("field", "_field");
        config.put("database_file", "GeoLite2-ASN.mmdb");
        String processorTag = randomAlphaOfLength(10);

        GeoIpProcessor processor = factory.create(null, processorTag, config);

        assertThat(processor.getTag(), equalTo(processorTag));
        assertThat(processor.getField(), equalTo("_field"));
        assertThat(processor.getTargetField(), equalTo("geoip"));
        assertThat(processor.getDbReader().getMetadata().getDatabaseType(), equalTo("GeoLite2-ASN"));
        assertThat(processor.getProperties(), sameInstance(GeoIpProcessor.Factory.DEFAULT_ASN_PROPERTIES));
        assertFalse(processor.isIgnoreMissing());
    }

    public void testBuildTargetField() throws Exception {
        // This test uses a MappedByteBuffer which will keep the file mappings active until it is garbage-collected.
        // As a consequence, the corresponding file appears to be still in use and Windows cannot delete it.
        assumeFalse("windows deletion behavior is asinine", Constants.WINDOWS);
<<<<<<< HEAD
        GeoIpProcessor.Factory factory = new GeoIpProcessor.Factory(databaseReaders);
=======
        GeoIpProcessor.Factory factory = new GeoIpProcessor.Factory(databaseReaders, new GeoIpCache(1000));
>>>>>>> 0c7f6570
        Map<String, Object> config = new HashMap<>();
        config.put("field", "_field");
        config.put("target_field", "_field");
        GeoIpProcessor processor = factory.create(null, null, config);
        assertThat(processor.getField(), equalTo("_field"));
        assertThat(processor.getTargetField(), equalTo("_field"));
        assertFalse(processor.isIgnoreMissing());
    }

    public void testBuildDbFile() throws Exception {
        // This test uses a MappedByteBuffer which will keep the file mappings active until it is garbage-collected.
        // As a consequence, the corresponding file appears to be still in use and Windows cannot delete it.
        assumeFalse("windows deletion behavior is asinine", Constants.WINDOWS);
<<<<<<< HEAD
        GeoIpProcessor.Factory factory = new GeoIpProcessor.Factory(databaseReaders);
=======
        GeoIpProcessor.Factory factory = new GeoIpProcessor.Factory(databaseReaders, new GeoIpCache(1000));
>>>>>>> 0c7f6570
        Map<String, Object> config = new HashMap<>();
        config.put("field", "_field");
        config.put("database_file", "GeoLite2-Country.mmdb");
        GeoIpProcessor processor = factory.create(null, null, config);
        assertThat(processor.getField(), equalTo("_field"));
        assertThat(processor.getTargetField(), equalTo("geoip"));
        assertThat(processor.getDbReader().getMetadata().getDatabaseType(), equalTo("GeoLite2-Country"));
        assertThat(processor.getProperties(), sameInstance(GeoIpProcessor.Factory.DEFAULT_COUNTRY_PROPERTIES));
        assertFalse(processor.isIgnoreMissing());
    }

    public void testBuildWithCountryDbAndAsnFields() throws Exception {
        // This test uses a MappedByteBuffer which will keep the file mappings active until it is garbage-collected.
        // As a consequence, the corresponding file appears to be still in use and Windows cannot delete it.
        assumeFalse("windows deletion behavior is asinine", Constants.WINDOWS);
<<<<<<< HEAD
        GeoIpProcessor.Factory factory = new GeoIpProcessor.Factory(databaseReaders);
=======
        GeoIpProcessor.Factory factory = new GeoIpProcessor.Factory(databaseReaders, new GeoIpCache(1000));
>>>>>>> 0c7f6570
        Map<String, Object> config = new HashMap<>();
        config.put("field", "_field");
        config.put("database_file", "GeoLite2-Country.mmdb");
        EnumSet<GeoIpProcessor.Property> asnOnlyProperties = EnumSet.copyOf(GeoIpProcessor.Property.ALL_ASN_PROPERTIES);
        asnOnlyProperties.remove(GeoIpProcessor.Property.IP);
        String asnProperty = RandomPicks.randomFrom(Randomness.get(), asnOnlyProperties).toString();
        config.put("properties", Collections.singletonList(asnProperty));
        Exception e = expectThrows(ElasticsearchParseException.class, () -> factory.create(null, null, config));
        assertThat(e.getMessage(), equalTo("[properties] illegal property value [" + asnProperty +
            "]. valid values are [IP, COUNTRY_ISO_CODE, COUNTRY_NAME, CONTINENT_NAME]"));
    }

    public void testBuildWithAsnDbAndCityFields() throws Exception {
        // This test uses a MappedByteBuffer which will keep the file mappings active until it is garbage-collected.
        // As a consequence, the corresponding file appears to be still in use and Windows cannot delete it.
        assumeFalse("windows deletion behavior is asinine", Constants.WINDOWS);
<<<<<<< HEAD
        GeoIpProcessor.Factory factory = new GeoIpProcessor.Factory(databaseReaders);
=======
        GeoIpProcessor.Factory factory = new GeoIpProcessor.Factory(databaseReaders, new GeoIpCache(1000));
>>>>>>> 0c7f6570
        Map<String, Object> config = new HashMap<>();
        config.put("field", "_field");
        config.put("database_file", "GeoLite2-ASN.mmdb");
        EnumSet<GeoIpProcessor.Property> cityOnlyProperties = EnumSet.copyOf(GeoIpProcessor.Property.ALL_CITY_PROPERTIES);
        cityOnlyProperties.remove(GeoIpProcessor.Property.IP);
        String cityProperty = RandomPicks.randomFrom(Randomness.get(), cityOnlyProperties).toString();
        config.put("properties", Collections.singletonList(cityProperty));
        Exception e = expectThrows(ElasticsearchParseException.class, () -> factory.create(null, null, config));
        assertThat(e.getMessage(), equalTo("[properties] illegal property value [" + cityProperty +
            "]. valid values are [IP, ASN, ORGANIZATION_NAME]"));
    }

    public void testBuildNonExistingDbFile() throws Exception {
        // This test uses a MappedByteBuffer which will keep the file mappings active until it is garbage-collected.
        // As a consequence, the corresponding file appears to be still in use and Windows cannot delete it.
        assumeFalse("windows deletion behavior is asinine", Constants.WINDOWS);
<<<<<<< HEAD
        GeoIpProcessor.Factory factory = new GeoIpProcessor.Factory(databaseReaders);
=======
        GeoIpProcessor.Factory factory = new GeoIpProcessor.Factory(databaseReaders, new GeoIpCache(1000));
>>>>>>> 0c7f6570

        Map<String, Object> config = new HashMap<>();
        config.put("field", "_field");
        config.put("database_file", "does-not-exist.mmdb");
        Exception e = expectThrows(ElasticsearchParseException.class, () -> factory.create(null, null, config));
        assertThat(e.getMessage(), equalTo("[database_file] database file [does-not-exist.mmdb] doesn't exist"));
    }

    public void testBuildFields() throws Exception {
        // This test uses a MappedByteBuffer which will keep the file mappings active until it is garbage-collected.
        // As a consequence, the corresponding file appears to be still in use and Windows cannot delete it.
        assumeFalse("windows deletion behavior is asinine", Constants.WINDOWS);
<<<<<<< HEAD
        GeoIpProcessor.Factory factory = new GeoIpProcessor.Factory(databaseReaders);
=======
        GeoIpProcessor.Factory factory = new GeoIpProcessor.Factory(databaseReaders, new GeoIpCache(1000));
>>>>>>> 0c7f6570

        Set<GeoIpProcessor.Property> properties = EnumSet.noneOf(GeoIpProcessor.Property.class);
        List<String> fieldNames = new ArrayList<>();

        int counter = 0;
        int numFields = scaledRandomIntBetween(1, GeoIpProcessor.Property.values().length);
        for (GeoIpProcessor.Property property : GeoIpProcessor.Property.ALL_CITY_PROPERTIES) {
            properties.add(property);
            fieldNames.add(property.name().toLowerCase(Locale.ROOT));
            if (++counter >= numFields) {
                break;
            }
        }
        Map<String, Object> config = new HashMap<>();
        config.put("field", "_field");
        config.put("properties", fieldNames);
        GeoIpProcessor processor = factory.create(null, null, config);
        assertThat(processor.getField(), equalTo("_field"));
        assertThat(processor.getProperties(), equalTo(properties));
        assertFalse(processor.isIgnoreMissing());
    }

    public void testBuildIllegalFieldOption() throws Exception {
        // This test uses a MappedByteBuffer which will keep the file mappings active until it is garbage-collected.
        // As a consequence, the corresponding file appears to be still in use and Windows cannot delete it.
        assumeFalse("windows deletion behavior is asinine", Constants.WINDOWS);
<<<<<<< HEAD
        GeoIpProcessor.Factory factory = new GeoIpProcessor.Factory(databaseReaders);
=======
        GeoIpProcessor.Factory factory = new GeoIpProcessor.Factory(databaseReaders, new GeoIpCache(1000));
>>>>>>> 0c7f6570

        Map<String, Object> config1 = new HashMap<>();
        config1.put("field", "_field");
        config1.put("properties", Collections.singletonList("invalid"));
        Exception e = expectThrows(ElasticsearchParseException.class, () -> factory.create(null, null, config1));
        assertThat(e.getMessage(), equalTo("[properties] illegal property value [invalid]. valid values are [IP, COUNTRY_ISO_CODE, " +
            "COUNTRY_NAME, CONTINENT_NAME, REGION_ISO_CODE, REGION_NAME, CITY_NAME, TIMEZONE, LOCATION]"));

        Map<String, Object> config2 = new HashMap<>();
        config2.put("field", "_field");
        config2.put("properties", "invalid");
        e = expectThrows(ElasticsearchParseException.class, () -> factory.create(null, null, config2));
        assertThat(e.getMessage(), equalTo("[properties] property isn't a list, but of type [java.lang.String]"));
    }

    public void testLazyLoading() throws Exception {
        // This test uses a MappedByteBuffer which will keep the file mappings active until it is garbage-collected.
        // As a consequence, the corresponding file appears to be still in use and Windows cannot delete it.
        assumeFalse("windows deletion behavior is asinine", Constants.WINDOWS);
        Path configDir = createTempDir();
        Path geoIpConfigDir = configDir.resolve("ingest-geoip");
        Files.createDirectories(geoIpConfigDir);
        Files.copy(new ByteArrayInputStream(StreamsUtils.copyToBytesFromClasspath("/GeoLite2-City.mmdb")),
            geoIpConfigDir.resolve("GeoLite2-City.mmdb"));
        Files.copy(new ByteArrayInputStream(StreamsUtils.copyToBytesFromClasspath("/GeoLite2-Country.mmdb")),
            geoIpConfigDir.resolve("GeoLite2-Country.mmdb"));
        Files.copy(new ByteArrayInputStream(StreamsUtils.copyToBytesFromClasspath("/GeoLite2-ASN.mmdb")),
            geoIpConfigDir.resolve("GeoLite2-ASN.mmdb"));

        // Loading another database reader instances, because otherwise we can't test lazy loading as the
        // database readers used at class level are reused between tests. (we want to keep that otherwise running this
        // test will take roughly 4 times more time)
        Map<String, DatabaseReaderLazyLoader> databaseReaders =
            IngestGeoIpPlugin.loadDatabaseReaders(geoIpConfigDir);
        GeoIpProcessor.Factory factory = new GeoIpProcessor.Factory(databaseReaders, new GeoIpCache(1000));
        for (DatabaseReaderLazyLoader lazyLoader : databaseReaders.values()) {
            assertNull(lazyLoader.databaseReader.get());
        }

        Map<String, Object> config = new HashMap<>();
        config.put("field", "_field");
        config.put("database_file", "GeoLite2-City.mmdb");
        factory.create(null, "_tag", config);
        config = new HashMap<>();
        config.put("field", "_field");
        config.put("database_file", "GeoLite2-Country.mmdb");
        factory.create(null, "_tag", config);
        config = new HashMap<>();
        config.put("field", "_field");
        config.put("database_file", "GeoLite2-ASN.mmdb");
        factory.create(null, "_tag", config);

        for (DatabaseReaderLazyLoader lazyLoader : databaseReaders.values()) {
            assertNotNull(lazyLoader.databaseReader.get());
        }
    }
}<|MERGE_RESOLUTION|>--- conflicted
+++ resolved
@@ -20,11 +20,6 @@
 package org.elasticsearch.ingest.geoip;
 
 import com.carrotsearch.randomizedtesting.generators.RandomPicks;
-<<<<<<< HEAD
-import com.maxmind.db.NoCache;
-import com.maxmind.db.NodeCache;
-=======
->>>>>>> 0c7f6570
 import org.apache.lucene.util.Constants;
 import org.elasticsearch.ElasticsearchParseException;
 import org.elasticsearch.common.Randomness;
@@ -73,12 +68,7 @@
         Files.copy(new ByteArrayInputStream(StreamsUtils.copyToBytesFromClasspath("/GeoLite2-ASN.mmdb")),
             geoIpConfigDir.resolve("GeoLite2-ASN.mmdb"));
 
-<<<<<<< HEAD
-        NodeCache cache = randomFrom(NoCache.getInstance(), new GeoIpCache(randomNonNegativeLong()));
-        databaseReaders = IngestGeoIpPlugin.loadDatabaseReaders(geoIpConfigDir, cache);
-=======
         databaseReaders = IngestGeoIpPlugin.loadDatabaseReaders(geoIpConfigDir);
->>>>>>> 0c7f6570
     }
 
     @AfterClass
@@ -100,11 +90,7 @@
         // This test uses a MappedByteBuffer which will keep the file mappings active until it is garbage-collected.
         // As a consequence, the corresponding file appears to be still in use and Windows cannot delete it.
         assumeFalse("windows deletion behavior is asinine", Constants.WINDOWS);
-<<<<<<< HEAD
-        GeoIpProcessor.Factory factory = new GeoIpProcessor.Factory(databaseReaders);
-=======
-        GeoIpProcessor.Factory factory = new GeoIpProcessor.Factory(databaseReaders, new GeoIpCache(1000));
->>>>>>> 0c7f6570
+        GeoIpProcessor.Factory factory = new GeoIpProcessor.Factory(databaseReaders, new GeoIpCache(1000));
 
         Map<String, Object> config = new HashMap<>();
         config.put("field", "_field");
@@ -123,11 +109,7 @@
         // This test uses a MappedByteBuffer which will keep the file mappings active until it is garbage-collected.
         // As a consequence, the corresponding file appears to be still in use and Windows cannot delete it.
         assumeFalse("windows deletion behavior is asinine", Constants.WINDOWS);
-<<<<<<< HEAD
-        GeoIpProcessor.Factory factory = new GeoIpProcessor.Factory(databaseReaders);
-=======
-        GeoIpProcessor.Factory factory = new GeoIpProcessor.Factory(databaseReaders, new GeoIpCache(1000));
->>>>>>> 0c7f6570
+        GeoIpProcessor.Factory factory = new GeoIpProcessor.Factory(databaseReaders, new GeoIpCache(1000));
 
         Map<String, Object> config = new HashMap<>();
         config.put("field", "_field");
@@ -147,11 +129,7 @@
         // This test uses a MappedByteBuffer which will keep the file mappings active until it is garbage-collected.
         // As a consequence, the corresponding file appears to be still in use and Windows cannot delete it.
         assumeFalse("windows deletion behavior is asinine", Constants.WINDOWS);
-<<<<<<< HEAD
-        GeoIpProcessor.Factory factory = new GeoIpProcessor.Factory(databaseReaders);
-=======
-        GeoIpProcessor.Factory factory = new GeoIpProcessor.Factory(databaseReaders, new GeoIpCache(1000));
->>>>>>> 0c7f6570
+        GeoIpProcessor.Factory factory = new GeoIpProcessor.Factory(databaseReaders, new GeoIpCache(1000));
 
         Map<String, Object> config = new HashMap<>();
         config.put("field", "_field");
@@ -172,11 +150,7 @@
         // This test uses a MappedByteBuffer which will keep the file mappings active until it is garbage-collected.
         // As a consequence, the corresponding file appears to be still in use and Windows cannot delete it.
         assumeFalse("windows deletion behavior is asinine", Constants.WINDOWS);
-<<<<<<< HEAD
-        GeoIpProcessor.Factory factory = new GeoIpProcessor.Factory(databaseReaders);
-=======
-        GeoIpProcessor.Factory factory = new GeoIpProcessor.Factory(databaseReaders, new GeoIpCache(1000));
->>>>>>> 0c7f6570
+        GeoIpProcessor.Factory factory = new GeoIpProcessor.Factory(databaseReaders, new GeoIpCache(1000));
 
         Map<String, Object> config = new HashMap<>();
         config.put("field", "_field");
@@ -197,11 +171,7 @@
         // This test uses a MappedByteBuffer which will keep the file mappings active until it is garbage-collected.
         // As a consequence, the corresponding file appears to be still in use and Windows cannot delete it.
         assumeFalse("windows deletion behavior is asinine", Constants.WINDOWS);
-<<<<<<< HEAD
-        GeoIpProcessor.Factory factory = new GeoIpProcessor.Factory(databaseReaders);
-=======
-        GeoIpProcessor.Factory factory = new GeoIpProcessor.Factory(databaseReaders, new GeoIpCache(1000));
->>>>>>> 0c7f6570
+        GeoIpProcessor.Factory factory = new GeoIpProcessor.Factory(databaseReaders, new GeoIpCache(1000));
         Map<String, Object> config = new HashMap<>();
         config.put("field", "_field");
         config.put("target_field", "_field");
@@ -215,11 +185,7 @@
         // This test uses a MappedByteBuffer which will keep the file mappings active until it is garbage-collected.
         // As a consequence, the corresponding file appears to be still in use and Windows cannot delete it.
         assumeFalse("windows deletion behavior is asinine", Constants.WINDOWS);
-<<<<<<< HEAD
-        GeoIpProcessor.Factory factory = new GeoIpProcessor.Factory(databaseReaders);
-=======
-        GeoIpProcessor.Factory factory = new GeoIpProcessor.Factory(databaseReaders, new GeoIpCache(1000));
->>>>>>> 0c7f6570
+        GeoIpProcessor.Factory factory = new GeoIpProcessor.Factory(databaseReaders, new GeoIpCache(1000));
         Map<String, Object> config = new HashMap<>();
         config.put("field", "_field");
         config.put("database_file", "GeoLite2-Country.mmdb");
@@ -235,11 +201,7 @@
         // This test uses a MappedByteBuffer which will keep the file mappings active until it is garbage-collected.
         // As a consequence, the corresponding file appears to be still in use and Windows cannot delete it.
         assumeFalse("windows deletion behavior is asinine", Constants.WINDOWS);
-<<<<<<< HEAD
-        GeoIpProcessor.Factory factory = new GeoIpProcessor.Factory(databaseReaders);
-=======
-        GeoIpProcessor.Factory factory = new GeoIpProcessor.Factory(databaseReaders, new GeoIpCache(1000));
->>>>>>> 0c7f6570
+        GeoIpProcessor.Factory factory = new GeoIpProcessor.Factory(databaseReaders, new GeoIpCache(1000));
         Map<String, Object> config = new HashMap<>();
         config.put("field", "_field");
         config.put("database_file", "GeoLite2-Country.mmdb");
@@ -256,11 +218,7 @@
         // This test uses a MappedByteBuffer which will keep the file mappings active until it is garbage-collected.
         // As a consequence, the corresponding file appears to be still in use and Windows cannot delete it.
         assumeFalse("windows deletion behavior is asinine", Constants.WINDOWS);
-<<<<<<< HEAD
-        GeoIpProcessor.Factory factory = new GeoIpProcessor.Factory(databaseReaders);
-=======
-        GeoIpProcessor.Factory factory = new GeoIpProcessor.Factory(databaseReaders, new GeoIpCache(1000));
->>>>>>> 0c7f6570
+        GeoIpProcessor.Factory factory = new GeoIpProcessor.Factory(databaseReaders, new GeoIpCache(1000));
         Map<String, Object> config = new HashMap<>();
         config.put("field", "_field");
         config.put("database_file", "GeoLite2-ASN.mmdb");
@@ -277,11 +235,7 @@
         // This test uses a MappedByteBuffer which will keep the file mappings active until it is garbage-collected.
         // As a consequence, the corresponding file appears to be still in use and Windows cannot delete it.
         assumeFalse("windows deletion behavior is asinine", Constants.WINDOWS);
-<<<<<<< HEAD
-        GeoIpProcessor.Factory factory = new GeoIpProcessor.Factory(databaseReaders);
-=======
-        GeoIpProcessor.Factory factory = new GeoIpProcessor.Factory(databaseReaders, new GeoIpCache(1000));
->>>>>>> 0c7f6570
+        GeoIpProcessor.Factory factory = new GeoIpProcessor.Factory(databaseReaders, new GeoIpCache(1000));
 
         Map<String, Object> config = new HashMap<>();
         config.put("field", "_field");
@@ -294,11 +248,7 @@
         // This test uses a MappedByteBuffer which will keep the file mappings active until it is garbage-collected.
         // As a consequence, the corresponding file appears to be still in use and Windows cannot delete it.
         assumeFalse("windows deletion behavior is asinine", Constants.WINDOWS);
-<<<<<<< HEAD
-        GeoIpProcessor.Factory factory = new GeoIpProcessor.Factory(databaseReaders);
-=======
-        GeoIpProcessor.Factory factory = new GeoIpProcessor.Factory(databaseReaders, new GeoIpCache(1000));
->>>>>>> 0c7f6570
+        GeoIpProcessor.Factory factory = new GeoIpProcessor.Factory(databaseReaders, new GeoIpCache(1000));
 
         Set<GeoIpProcessor.Property> properties = EnumSet.noneOf(GeoIpProcessor.Property.class);
         List<String> fieldNames = new ArrayList<>();
@@ -325,11 +275,7 @@
         // This test uses a MappedByteBuffer which will keep the file mappings active until it is garbage-collected.
         // As a consequence, the corresponding file appears to be still in use and Windows cannot delete it.
         assumeFalse("windows deletion behavior is asinine", Constants.WINDOWS);
-<<<<<<< HEAD
-        GeoIpProcessor.Factory factory = new GeoIpProcessor.Factory(databaseReaders);
-=======
-        GeoIpProcessor.Factory factory = new GeoIpProcessor.Factory(databaseReaders, new GeoIpCache(1000));
->>>>>>> 0c7f6570
+        GeoIpProcessor.Factory factory = new GeoIpProcessor.Factory(databaseReaders, new GeoIpCache(1000));
 
         Map<String, Object> config1 = new HashMap<>();
         config1.put("field", "_field");
