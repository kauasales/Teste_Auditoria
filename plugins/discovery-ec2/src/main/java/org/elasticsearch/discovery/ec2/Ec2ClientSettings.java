--- conflicted
+++ resolved
@@ -151,11 +151,7 @@
                 return null;
             } else {
                 if (key.length() == 0) {
-<<<<<<< HEAD
-                    deprecationLogger.critical(
-=======
                     deprecationLogger.warn(
->>>>>>> d90fa4eb
                         DeprecationCategory.SETTINGS,
                         "ec2_invalid_settings",
                         "Setting [{}] is set but [{}] is not, which will be unsupported in future",
@@ -164,11 +160,7 @@
                     );
                 }
                 if (secret.length() == 0) {
-<<<<<<< HEAD
-                    deprecationLogger.critical(
-=======
                     deprecationLogger.warn(
->>>>>>> d90fa4eb
                         DeprecationCategory.SETTINGS,
                         "ec2_invalid_settings",
                         "Setting [{}] is set but [{}] is not, which will be unsupported in future",
