/*
 * Licensed to Elasticsearch under one or more contributor
 * license agreements. See the NOTICE file distributed with
 * this work for additional information regarding copyright
 * ownership. Elasticsearch licenses this file to you under
 * the Apache License, Version 2.0 (the "License"); you may
 * not use this file except in compliance with the License.
 * You may obtain a copy of the License at
 *
 *    http://www.apache.org/licenses/LICENSE-2.0
 *
 * Unless required by applicable law or agreed to in writing,
 * software distributed under the License is distributed on an
 * "AS IS" BASIS, WITHOUT WARRANTIES OR CONDITIONS OF ANY
 * KIND, either express or implied.  See the License for the
 * specific language governing permissions and limitations
 * under the License.
 */

package org.elasticsearch.transport.nio;

import org.apache.logging.log4j.LogManager;
import org.apache.logging.log4j.Logger;
import org.elasticsearch.ElasticsearchException;
import org.elasticsearch.Version;
import org.elasticsearch.cluster.node.DiscoveryNode;
import org.elasticsearch.common.io.stream.NamedWriteableRegistry;
import org.elasticsearch.common.network.NetworkService;
import org.elasticsearch.common.recycler.Recycler;
import org.elasticsearch.common.settings.Setting;
import org.elasticsearch.common.settings.Settings;
import org.elasticsearch.common.util.BigArrays;
import org.elasticsearch.common.util.PageCacheRecycler;
import org.elasticsearch.common.util.concurrent.EsExecutors;
import org.elasticsearch.indices.breaker.CircuitBreakerService;
import org.elasticsearch.nio.BytesChannelContext;
import org.elasticsearch.nio.ChannelFactory;
import org.elasticsearch.nio.EventHandler;
import org.elasticsearch.nio.InboundChannelBuffer;
import org.elasticsearch.nio.NioGroup;
import org.elasticsearch.nio.NioSelector;
import org.elasticsearch.nio.NioSocketChannel;
import org.elasticsearch.nio.ServerChannelContext;
import org.elasticsearch.threadpool.ThreadPool;
import org.elasticsearch.transport.TcpTransport;

import java.io.IOException;
import java.net.InetSocketAddress;
import java.nio.ByteBuffer;
import java.nio.channels.ServerSocketChannel;
import java.nio.channels.SocketChannel;
import java.util.concurrent.ConcurrentMap;
import java.util.function.Consumer;
import java.util.function.Function;
import java.util.function.Supplier;

import static org.elasticsearch.common.util.concurrent.ConcurrentCollections.newConcurrentMap;
import static org.elasticsearch.common.util.concurrent.EsExecutors.daemonThreadFactory;

public class NioTransport extends TcpTransport {
    private static final Logger logger = LogManager.getLogger(NioTransport.class);

    public static final Setting<Integer> NIO_WORKER_COUNT =
        new Setting<>("transport.nio.worker_count",
            (s) -> Integer.toString(EsExecutors.numberOfProcessors(s) * 2),
            (s) -> Setting.parseInt(s, 1, "transport.nio.worker_count"), Setting.Property.NodeScope);

    protected final PageCacheRecycler pageCacheRecycler;
    private final ConcurrentMap<String, TcpChannelFactory> profileToChannelFactory = newConcurrentMap();
    private volatile NioGroup nioGroup;
    private volatile Function<DiscoveryNode, TcpChannelFactory> clientChannelFactory;

    protected NioTransport(Settings settings, Version version, ThreadPool threadPool, NetworkService networkService, BigArrays bigArrays,
                           PageCacheRecycler pageCacheRecycler, NamedWriteableRegistry namedWriteableRegistry,
                           CircuitBreakerService circuitBreakerService) {
        super("nio", settings, version, threadPool, bigArrays, circuitBreakerService, namedWriteableRegistry, networkService);
        this.pageCacheRecycler = pageCacheRecycler;
    }

    @Override
    protected NioTcpServerChannel bind(String name, InetSocketAddress address) throws IOException {
        TcpChannelFactory channelFactory = this.profileToChannelFactory.get(name);
        return nioGroup.bindServerChannel(address, channelFactory);
    }

    @Override
    protected NioTcpChannel initiateChannel(DiscoveryNode node) throws IOException {
        InetSocketAddress address = node.getAddress().address();
<<<<<<< HEAD
        return nioGroup.openChannel(address, clientChannelFactory);
=======
        return nioGroup.openChannel(address, clientChannelFactory.apply(node));
>>>>>>> 36819f78
    }

    @Override
    protected void doStart() {
        boolean success = false;
        try {
            nioGroup = new NioGroup(daemonThreadFactory(this.settings, TcpTransport.TRANSPORT_WORKER_THREAD_NAME_PREFIX),
                NioTransport.NIO_WORKER_COUNT.get(settings), (s) -> new EventHandler(this::onNonChannelException, s));

            ProfileSettings clientProfileSettings = new ProfileSettings(settings, "default");
            clientChannelFactory = clientChannelFactoryFunction(clientProfileSettings);

            if (NetworkService.NETWORK_SERVER.get(settings)) {
                // loop through all profiles and start them up, special handling for default one
                for (ProfileSettings profileSettings : profileSettings) {
                    String profileName = profileSettings.profileName;
                    TcpChannelFactory factory = serverChannelFactory(profileSettings);
                    profileToChannelFactory.putIfAbsent(profileName, factory);
                    bindServer(profileSettings);
                }
            }

            super.doStart();
            success = true;
        } catch (IOException e) {
            throw new ElasticsearchException(e);
        } finally {
            if (success == false) {
                doStop();
            }
        }
    }

    @Override
    protected void stopInternal() {
        try {
            nioGroup.close();
        } catch (Exception e) {
            logger.warn("unexpected exception while stopping nio group", e);
        }
        profileToChannelFactory.clear();
    }

    protected void acceptChannel(NioSocketChannel channel) {
        serverAcceptedChannel((NioTcpChannel) channel);
    }

<<<<<<< HEAD
    protected TcpChannelFactory channelFactory(ProfileSettings settings, boolean isClient) {
        return new TcpChannelFactoryImpl(settings, isClient);
=======
    protected TcpChannelFactory serverChannelFactory(ProfileSettings profileSettings) {
        return new TcpChannelFactoryImpl(profileSettings);
    }

    protected Function<DiscoveryNode, TcpChannelFactory> clientChannelFactoryFunction(ProfileSettings profileSettings) {
        return (n) -> new TcpChannelFactoryImpl(profileSettings);
>>>>>>> 36819f78
    }

    protected abstract class TcpChannelFactory extends ChannelFactory<NioTcpServerChannel, NioTcpChannel> {

        protected TcpChannelFactory(RawChannelFactory rawChannelFactory) {
            super(rawChannelFactory);
        }
    }

    private class TcpChannelFactoryImpl extends TcpChannelFactory {

        private final boolean isClient;
        private final String profileName;

        private TcpChannelFactoryImpl(ProfileSettings profileSettings, boolean isClient) {
            super(new RawChannelFactory(profileSettings.tcpNoDelay,
                profileSettings.tcpKeepAlive,
                profileSettings.reuseAddress,
                Math.toIntExact(profileSettings.sendBufferSize.getBytes()),
                Math.toIntExact(profileSettings.receiveBufferSize.getBytes())));
            this.isClient = isClient;
            this.profileName = profileSettings.profileName;
        }

        @Override
        public NioTcpChannel createChannel(NioSelector selector, SocketChannel channel) {
            NioTcpChannel nioChannel = new NioTcpChannel(isClient == false, profileName, channel);
            Supplier<InboundChannelBuffer.Page> pageSupplier = () -> {
                Recycler.V<byte[]> bytes = pageCacheRecycler.bytePage(false);
                return new InboundChannelBuffer.Page(ByteBuffer.wrap(bytes.v()), bytes::close);
            };
            TcpReadWriteHandler readWriteHandler = new TcpReadWriteHandler(nioChannel, NioTransport.this);
            Consumer<Exception> exceptionHandler = (e) -> onException(nioChannel, e);
            BytesChannelContext context = new BytesChannelContext(nioChannel, selector, exceptionHandler, readWriteHandler,
                new InboundChannelBuffer(pageSupplier));
            nioChannel.setContext(context);
            return nioChannel;
        }

        @Override
        public NioTcpServerChannel createServerChannel(NioSelector selector, ServerSocketChannel channel) {
            NioTcpServerChannel nioChannel = new NioTcpServerChannel(profileName, channel);
            Consumer<Exception> exceptionHandler = (e) -> onServerException(nioChannel, e);
            Consumer<NioSocketChannel> acceptor = NioTransport.this::acceptChannel;
            ServerChannelContext context = new ServerChannelContext(nioChannel, this, selector, acceptor, exceptionHandler);
            nioChannel.setContext(context);
            return nioChannel;
        }
    }
}<|MERGE_RESOLUTION|>--- conflicted
+++ resolved
@@ -58,6 +58,7 @@
 import static org.elasticsearch.common.util.concurrent.EsExecutors.daemonThreadFactory;
 
 public class NioTransport extends TcpTransport {
+
     private static final Logger logger = LogManager.getLogger(NioTransport.class);
 
     public static final Setting<Integer> NIO_WORKER_COUNT =
@@ -86,11 +87,7 @@
     @Override
     protected NioTcpChannel initiateChannel(DiscoveryNode node) throws IOException {
         InetSocketAddress address = node.getAddress().address();
-<<<<<<< HEAD
-        return nioGroup.openChannel(address, clientChannelFactory);
-=======
         return nioGroup.openChannel(address, clientChannelFactory.apply(node));
->>>>>>> 36819f78
     }
 
     @Override
@@ -138,17 +135,12 @@
         serverAcceptedChannel((NioTcpChannel) channel);
     }
 
-<<<<<<< HEAD
-    protected TcpChannelFactory channelFactory(ProfileSettings settings, boolean isClient) {
-        return new TcpChannelFactoryImpl(settings, isClient);
-=======
     protected TcpChannelFactory serverChannelFactory(ProfileSettings profileSettings) {
-        return new TcpChannelFactoryImpl(profileSettings);
+        return new TcpChannelFactoryImpl(profileSettings, false);
     }
 
     protected Function<DiscoveryNode, TcpChannelFactory> clientChannelFactoryFunction(ProfileSettings profileSettings) {
-        return (n) -> new TcpChannelFactoryImpl(profileSettings);
->>>>>>> 36819f78
+        return (n) -> new TcpChannelFactoryImpl(profileSettings, true);
     }
 
     protected abstract class TcpChannelFactory extends ChannelFactory<NioTcpServerChannel, NioTcpChannel> {
