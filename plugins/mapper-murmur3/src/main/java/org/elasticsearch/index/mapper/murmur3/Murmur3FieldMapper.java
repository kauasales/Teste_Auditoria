/*
 * Licensed to Elasticsearch under one or more contributor
 * license agreements. See the NOTICE file distributed with
 * this work for additional information regarding copyright
 * ownership. Elasticsearch licenses this file to you under
 * the Apache License, Version 2.0 (the "License"); you may
 * not use this file except in compliance with the License.
 * You may obtain a copy of the License at
 *
 *    http://www.apache.org/licenses/LICENSE-2.0
 *
 * Unless required by applicable law or agreed to in writing,
 * software distributed under the License is distributed on an
 * "AS IS" BASIS, WITHOUT WARRANTIES OR CONDITIONS OF ANY
 * KIND, either express or implied.  See the License for the
 * specific language governing permissions and limitations
 * under the License.
 */

package org.elasticsearch.index.mapper.murmur3;

import org.apache.lucene.document.FieldType;
import org.apache.lucene.document.SortedNumericDocValuesField;
import org.apache.lucene.document.StoredField;
import org.apache.lucene.index.IndexOptions;
import org.apache.lucene.search.Query;
import org.apache.lucene.util.BytesRef;
import org.elasticsearch.common.hash.MurmurHash3;
import org.elasticsearch.index.fielddata.IndexFieldData;
import org.elasticsearch.index.fielddata.IndexNumericFieldData.NumericType;
import org.elasticsearch.index.fielddata.plain.SortedNumericIndexFieldData;
import org.elasticsearch.index.mapper.FieldMapper;
import org.elasticsearch.index.mapper.MappedFieldType;
import org.elasticsearch.index.mapper.MapperService;
import org.elasticsearch.index.mapper.ParametrizedFieldMapper;
import org.elasticsearch.index.mapper.ParseContext;
import org.elasticsearch.index.mapper.SourceValueFetcher;
import org.elasticsearch.index.mapper.TextSearchInfo;
import org.elasticsearch.index.mapper.ValueFetcher;
import org.elasticsearch.index.query.QueryShardContext;
import org.elasticsearch.index.query.QueryShardException;
import org.elasticsearch.search.lookup.SearchLookup;

import java.io.IOException;
import java.util.List;
import java.util.Map;
import java.util.function.Supplier;

public class Murmur3FieldMapper extends ParametrizedFieldMapper {

    public static final String CONTENT_TYPE = "murmur3";

    public static class Defaults {
        public static final FieldType FIELD_TYPE = new FieldType();
        static {
            FIELD_TYPE.setIndexOptions(IndexOptions.NONE);
            FIELD_TYPE.freeze();
        }
    }

    private static Murmur3FieldMapper toType(FieldMapper in) {
        return (Murmur3FieldMapper) in;
    }

    public static class Builder extends ParametrizedFieldMapper.Builder {

        final Parameter<Boolean> stored = Parameter.storeParam(m -> toType(m).fieldType().isStored(), false);
        final Parameter<Map<String, String>> meta = Parameter.metaParam();

        public Builder(String name) {
            super(name);
        }

        @Override
        protected List<Parameter<?>> getParameters() {
            return List.of(stored, meta);
        }

        @Override
        public Murmur3FieldMapper build(BuilderContext context) {
            return new Murmur3FieldMapper(
                name,
                new Murmur3FieldType(buildFullName(context), stored.getValue(), meta.getValue()),
                multiFieldsBuilder.build(this, context),
                copyTo.build());
        }
    }

    public static TypeParser PARSER = new TypeParser((n, c) -> new Builder(n));

    // this only exists so a check can be done to match the field type to using murmur3 hashing...
    public static class Murmur3FieldType extends MappedFieldType {
        private Murmur3FieldType(String name, boolean isStored, Map<String, String> meta) {
            super(name, false, isStored, true, TextSearchInfo.SIMPLE_MATCH_ONLY, meta);
        }

        @Override
        public String typeName() {
            return CONTENT_TYPE;
        }

        @Override
        public IndexFieldData.Builder fielddataBuilder(String fullyQualifiedIndexName, Supplier<SearchLookup> searchLookup) {
            failIfNoDocValues();
            return new SortedNumericIndexFieldData.Builder(name(), NumericType.LONG);
        }

        @Override
        public ValueFetcher valueFetcher(MapperService mapperService, SearchLookup searchLookup, String format) {
            if (format != null) {
                throw new IllegalArgumentException("Field [" + name() + "] of type [" + typeName() + "] doesn't support formats.");
            }
            return new SourceValueFetcher(name(), mapperService, false) {
                @Override
                protected String parseSourceValue(Object value) {
                    return value.toString();
                }
            };
        }

        @Override
        public Query termQuery(Object value, QueryShardContext context) {
            throw new QueryShardException(context, "Murmur3 fields are not searchable: [" + name() + "]");
        }
    }

    protected Murmur3FieldMapper(String simpleName,
                                 MappedFieldType mappedFieldType,
                                 MultiFields multiFields,
                                 CopyTo copyTo) {
        super(simpleName, mappedFieldType, multiFields, copyTo);
    }

    @Override
    public ParametrizedFieldMapper.Builder getMergeBuilder() {
        return new Builder(simpleName()).init(this);
    }

    @Override
    protected String contentType() {
        return CONTENT_TYPE;
    }

    @Override
    protected void parseCreateField(ParseContext context)
            throws IOException {
        final Object value;
        if (context.externalValueSet()) {
            value = context.externalValue();
        } else {
            value = context.parser().textOrNull();
        }
        if (value != null) {
            final BytesRef bytes = new BytesRef(value.toString());
            final long hash = MurmurHash3.hash128(bytes.bytes, bytes.offset, bytes.length, 0, new MurmurHash3.Hash128()).h1;
            context.doc().add(new SortedNumericDocValuesField(fieldType().name(), hash));
            if (fieldType().isStored()) {
                context.doc().add(new StoredField(name(), hash));
            }
        }
    }

    @Override
<<<<<<< HEAD
    protected boolean indexedByDefault() {
        return false;
    }

    @Override
    protected void mergeOptions(FieldMapper other, List<String> conflicts) {

    }
=======
    public ValueFetcher valueFetcher(MapperService mapperService, SearchLookup searchLookup, String format) {
        if (format != null) {
            throw new IllegalArgumentException("Field [" + name() + "] of type [" + typeName() + "] doesn't support formats.");
        }
        return new SourceValueFetcher(name(), mapperService, parsesArrayValue()) {
            @Override
            protected String parseSourceValue(Object value) {
                return value.toString();
            }
        };
    }

>>>>>>> ff59d882
}<|MERGE_RESOLUTION|>--- conflicted
+++ resolved
@@ -159,29 +159,5 @@
             }
         }
     }
-
-    @Override
-<<<<<<< HEAD
-    protected boolean indexedByDefault() {
-        return false;
-    }
-
-    @Override
-    protected void mergeOptions(FieldMapper other, List<String> conflicts) {
-
-    }
-=======
-    public ValueFetcher valueFetcher(MapperService mapperService, SearchLookup searchLookup, String format) {
-        if (format != null) {
-            throw new IllegalArgumentException("Field [" + name() + "] of type [" + typeName() + "] doesn't support formats.");
-        }
-        return new SourceValueFetcher(name(), mapperService, parsesArrayValue()) {
-            @Override
-            protected String parseSourceValue(Object value) {
-                return value.toString();
-            }
-        };
-    }
-
->>>>>>> ff59d882
+    
 }