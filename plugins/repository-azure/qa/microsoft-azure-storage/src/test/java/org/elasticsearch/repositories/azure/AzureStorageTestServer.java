/*
 * Licensed to Elasticsearch under one or more contributor
 * license agreements. See the NOTICE file distributed with
 * this work for additional information regarding copyright
 * ownership. Elasticsearch licenses this file to you under
 * the Apache License, Version 2.0 (the "License"); you may
 * not use this file except in compliance with the License.
 * You may obtain a copy of the License at
 *
 *    http://www.apache.org/licenses/LICENSE-2.0
 *
 * Unless required by applicable law or agreed to in writing,
 * software distributed under the License is distributed on an
 * "AS IS" BASIS, WITHOUT WARRANTIES OR CONDITIONS OF ANY
 * KIND, either express or implied.  See the License for the
 * specific language governing permissions and limitations
 * under the License.
 */
package org.elasticsearch.repositories.azure;

import org.elasticsearch.common.Strings;
import org.elasticsearch.common.path.PathTrie;
import org.elasticsearch.common.util.concurrent.ConcurrentCollections;
import org.elasticsearch.rest.RestStatus;
import org.elasticsearch.rest.RestUtils;

import java.io.IOException;
import java.util.ArrayList;
import java.util.HashMap;
import java.util.List;
import java.util.Map;
import java.util.Objects;
import java.util.concurrent.atomic.AtomicLong;

import static java.nio.charset.StandardCharsets.UTF_8;
import static java.util.Collections.emptyMap;
import static java.util.Collections.singletonMap;

/**
 * {@link AzureStorageTestServer} emulates an Azure Storage service through a {@link #handle(String, String, String, Map, byte[])}
 * method that provides appropriate responses for specific requests like the real Azure platform would do.
 * It is based on official documentation available at https://docs.microsoft.com/en-us/rest/api/storageservices/blob-service-rest-api.
 */
public class AzureStorageTestServer {

    private static byte[] EMPTY_BYTE = new byte[0];

    /** List of the containers stored on this test server **/
    private final Map<String, Container> containers = ConcurrentCollections.newConcurrentMap();

    /** Request handlers for the requests made by the Azure client **/
    private final PathTrie<RequestHandler> handlers;

    /** Server endpoint **/
    private final String endpoint;

    /** Increments for the requests ids **/
    private final AtomicLong requests = new AtomicLong(0);

    /**
     * Creates a {@link AzureStorageTestServer} with a custom endpoint
     */
    AzureStorageTestServer(final String endpoint) {
        this.endpoint = Objects.requireNonNull(endpoint, "endpoint must not be null");
        this.handlers = defaultHandlers(endpoint, containers);
    }

    /** Creates a container in the test server **/
    void createContainer(final String containerName) {
        containers.put(containerName, new Container(containerName));
    }

    public String getEndpoint() {
        return endpoint;
    }

    /**
     * Returns a response for the given request
     *
     * @param method  the HTTP method of the request
     * @param path    the path of the URL of the request
     * @param query   the queryString of the URL of request
     * @param headers the HTTP headers of the request
     * @param body    the HTTP request body
     * @return a {@link Response}
     * @throws IOException if something goes wrong
     */
    public Response handle(final String method,
                           final String path,
                           final String query,
                           final Map<String, List<String>> headers,
                           byte[] body) throws IOException {

        final long requestId = requests.incrementAndGet();

        final Map<String, String> params = new HashMap<>();
        if (query != null) {
            RestUtils.decodeQueryString(query, 0, params);
        }

        final RequestHandler handler = handlers.retrieve(method + " " + path, params);
        if (handler != null) {
            return handler.execute(params, headers, body, requestId);
        } else {
            return newInternalError(requestId);
        }
    }

    @FunctionalInterface
    interface RequestHandler {

        /**
         * Simulates the execution of a Azure Storage request and returns a corresponding response.
         *
         * @param params the request's query string parameters
         * @param headers the request's headers
         * @param body the request body provided as a byte array
         * @param requestId a unique id for the incoming request
         * @return the corresponding response
         *
         * @throws IOException if something goes wrong
         */
        Response execute(Map<String, String> params, Map<String, List<String>> headers, byte[] body, long requestId) throws IOException;
    }

    /** Builds the default request handlers **/
    private static PathTrie<RequestHandler> defaultHandlers(final String endpoint, final Map<String, Container> containers) {
        final PathTrie<RequestHandler> handlers = new PathTrie<>(RestUtils.REST_DECODER);

        // Get Blob Properties
        //
        // https://docs.microsoft.com/en-us/rest/api/storageservices/get-blob-properties
        objectsPaths("HEAD " + endpoint + "/{container}").forEach(path ->
            handlers.insert(path, (params, headers, body, requestId) -> {
                final String containerName = params.get("container");

                final Container container =containers.get(containerName);
                if (container == null) {
                    return newContainerNotFoundError(requestId);
                }

                final String blobName = objectName(params);
                for (Map.Entry<String, byte[]> object : container.objects.entrySet()) {
                    if (object.getKey().equals(blobName)) {
                        Map<String, String> responseHeaders = new HashMap<>();
                        responseHeaders.put("x-ms-blob-content-length", String.valueOf(object.getValue().length));
                        responseHeaders.put("x-ms-blob-type", "blockblob");
                        return new Response(RestStatus.OK, responseHeaders, "text/plain", EMPTY_BYTE);
                    }
                }
                return newBlobNotFoundError(requestId);
            })
        );

        // PUT Blob
        //
        // https://docs.microsoft.com/en-us/rest/api/storageservices/put-blob
        objectsPaths("PUT " + endpoint + "/{container}").forEach(path ->
            handlers.insert(path, (params, headers, body, requestId) -> {
                final String destContainerName = params.get("container");
                final String destBlobName = objectName(params);

                final Container destContainer =containers.get(destContainerName);
                if (destContainer == null) {
                    return newContainerNotFoundError(requestId);
                }
<<<<<<< HEAD

                final String destBlobName = objectName(params);

                // Request is a copy request
                List<String> headerCopySource = headers.getOrDefault("x-ms-copy-source", emptyList());
                if (headerCopySource.isEmpty() == false) {
                    String srcBlobName = headerCopySource.get(0);

                    Container srcContainer = null;
                    for (Container container : containers.values()) {
                        String prefix = endpoint + "/" + container.name + "/";
                        if (srcBlobName.startsWith(prefix)) {
                            srcBlobName = srcBlobName.replaceFirst(prefix, "");
                            srcContainer = container;
                            break;
                        }
                    }

                    if (srcContainer == null || srcContainer.objects.containsKey(srcBlobName) == false) {
                        return newBlobNotFoundError(requestId);
                    }

                    byte[] bytes = srcContainer.objects.get(srcBlobName);
                    if (bytes != null) {
                        byte[] existingBytes = destContainer.objects.putIfAbsent(destBlobName, bytes);
                        if (existingBytes != null) {
                            return newBlobAlreadyExistsError(requestId);
                        }
                        return new Response(RestStatus.ACCEPTED, singletonMap("x-ms-copy-status", "success"), "text/plain", EMPTY_BYTE);
                    } else {
                        return newBlobNotFoundError(requestId);
                    }
                } else {
                    byte[] existingBytes = destContainer.objects.putIfAbsent(destBlobName, body);
                    if (existingBytes != null) {
                        return newBlobAlreadyExistsError(requestId);
                    }
                }

=======
                destContainer.objects.put(destBlobName, body);
>>>>>>> 07a57cc1
                return new Response(RestStatus.CREATED, emptyMap(), "text/plain", EMPTY_BYTE);
            })
        );

        // GET Object
        //
        // https://docs.aws.amazon.com/AmazonS3/latest/API/RESTObjectGET.html
        objectsPaths("GET " + endpoint + "/{container}").forEach(path ->
            handlers.insert(path, (params, headers, body, requestId) -> {
                final String containerName = params.get("container");

                final Container container =containers.get(containerName);
                if (container == null) {
                    return newContainerNotFoundError(requestId);
                }

                final String blobName = objectName(params);
                if (container.objects.containsKey(blobName)) {
                    Map<String, String> responseHeaders = new HashMap<>();
                    responseHeaders.put("x-ms-copy-status", "success");
                    responseHeaders.put("x-ms-blob-type", "blockblob");
                    return new Response(RestStatus.OK, responseHeaders, "application/octet-stream", container.objects.get(blobName));

                }
                return newBlobNotFoundError(requestId);
            })
        );

        // Delete Blob
        //
        // https://docs.microsoft.com/en-us/rest/api/storageservices/delete-blob
        objectsPaths("DELETE " + endpoint + "/{container}").forEach(path ->
            handlers.insert(path, (params, headers, body, requestId) -> {
                final String containerName = params.get("container");

                final Container container =containers.get(containerName);
                if (container == null) {
                    return newContainerNotFoundError(requestId);
                }

                final String blobName = objectName(params);
                if (container.objects.remove(blobName) != null) {
                    return new Response(RestStatus.ACCEPTED, emptyMap(), "text/plain", EMPTY_BYTE);
                }
                return newBlobNotFoundError(requestId);
            })
        );

        // List Blobs
        //
        // https://docs.microsoft.com/en-us/rest/api/storageservices/list-blobs
        handlers.insert("GET " + endpoint + "/{container}/", (params, headers, body, requestId) -> {
            final String containerName = params.get("container");

            final Container container =containers.get(containerName);
            if (container == null) {
                return newContainerNotFoundError(requestId);
            }

            final String prefix = params.get("prefix");
            return newEnumerationResultsResponse(requestId, container, prefix);
        });

        // Get Container Properties
        //
        // https://docs.microsoft.com/en-us/rest/api/storageservices/get-container-properties
        handlers.insert("HEAD " + endpoint + "/{container}", (params, headers, body, requestId) -> {
            String container = params.get("container");
            if (Strings.hasText(container) && containers.containsKey(container)) {
                return new Response(RestStatus.OK, emptyMap(), "text/plain", EMPTY_BYTE);
            } else {
                return newContainerNotFoundError(requestId);
            }
        });

        return handlers;
    }

    /**
     * Represents a Azure Storage container.
     */
    static class Container {

        /** Container name **/
        final String name;

        /** Blobs contained in the container **/
        final Map<String, byte[]> objects;

        Container(final String name) {
            this.name = Objects.requireNonNull(name);
            this.objects = ConcurrentCollections.newConcurrentMap();
        }
    }

    /**
     * Represents a HTTP Response.
     */
    static class Response {

        final RestStatus status;
        final Map<String, String> headers;
        final String contentType;
        final byte[] body;

        Response(final RestStatus status, final Map<String, String> headers, final String contentType, final byte[] body) {
            this.status = Objects.requireNonNull(status);
            this.headers = Objects.requireNonNull(headers);
            this.contentType = Objects.requireNonNull(contentType);
            this.body = Objects.requireNonNull(body);
        }
    }

    /**
     * Decline a path like "http://host:port/{bucket}" into 10 derived paths like:
     * - http://host:port/{bucket}/{path0}
     * - http://host:port/{bucket}/{path0}/{path1}
     * - http://host:port/{bucket}/{path0}/{path1}/{path2}
     * - etc
     */
    private static List<String> objectsPaths(final String path) {
        final List<String> paths = new ArrayList<>();
        String p = path;
        for (int i = 0; i < 10; i++) {
            p = p + "/{path" + i + "}";
            paths.add(p);
        }
        return paths;
    }

    /**
     * Retrieves the object name from all derived paths named {pathX} where 0 <= X < 10.
     *
     * This is the counterpart of {@link #objectsPaths(String)}
     */
    private static String objectName(final Map<String, String> params) {
        final StringBuilder name = new StringBuilder();
        for (int i = 0; i < 10; i++) {
            String value = params.getOrDefault("path" + i, null);
            if (value != null) {
                if (name.length() > 0) {
                    name.append('/');
                }
                name.append(value);
            }
        }
        return name.toString();
    }


    /**
     * Azure EnumerationResults Response
     */
    private static Response newEnumerationResultsResponse(final long requestId, final Container container, final String prefix) {
        final String id = Long.toString(requestId);
        final StringBuilder response = new StringBuilder();
        response.append("<?xml version=\"1.0\" encoding=\"utf-8\"?>");
        response.append("<EnumerationResults ServiceEndpoint=\"http://myaccount.blob.core.windows.net/\"");
        response.append(" ContainerName=\"").append(container.name).append("\">");
        if (prefix != null) {
            response.append("<Prefix>").append(prefix).append("</Prefix>");
        } else {
            response.append("<Prefix/>");
        }
        response.append("<MaxResults>").append(container.objects.size()).append("</MaxResults>");
        response.append("<Blobs>");

        int count = 0;
        for (Map.Entry<String, byte[]> object : container.objects.entrySet()) {
            String objectName = object.getKey();
            if (prefix == null || objectName.startsWith(prefix)) {
                response.append("<Blob>");
                response.append("<Name>").append(objectName).append("</Name>");
                response.append("<Properties>");
                response.append("<Content-Length>").append(object.getValue().length).append("</Content-Length>");
                response.append("<CopyId>").append(count++).append("</CopyId>");
                response.append("<CopyStatus>success</CopyStatus>");
                response.append("<BlobType>BlockBlob</BlobType>");
                response.append("</Properties>");
                response.append("</Blob>");
            }
        }

        response.append("</Blobs>");
        response.append("<NextMarker />");
        response.append("</EnumerationResults>");

        return new Response(RestStatus.OK, singletonMap("x-amz-request-id", id), "application/xml", response.toString().getBytes(UTF_8));
    }

    private static Response newContainerNotFoundError(final long requestId) {
        return newError(requestId, RestStatus.NOT_FOUND, "ContainerNotFound", "The specified container does not exist");
    }

    private static Response newBlobNotFoundError(final long requestId) {
        return newError(requestId, RestStatus.NOT_FOUND, "BlobNotFound", "The specified blob does not exist");
    }

    private static Response newBlobAlreadyExistsError(final long requestId) {
        return newError(requestId, RestStatus.CONFLICT, "BlobAlreadyExists", "The specified blob already exists");
    }

    private static Response newInternalError(final long requestId) {
        return newError(requestId, RestStatus.INTERNAL_SERVER_ERROR, "InternalError", "The server encountered an internal error");
    }

    /**
     * Azure Error
     *
     * https://docs.microsoft.com/en-us/rest/api/storageservices/status-and-error-codes2
     */
    private static Response newError(final long requestId,
                                     final RestStatus status,
                                     final String code,
                                     final String message) {

        final StringBuilder response = new StringBuilder();
        response.append("<?xml version=\"1.0\" encoding=\"UTF-8\"?>");
        response.append("<Error>");
        response.append("<Code>").append(code).append("</Code>");
        response.append("<Message>").append(message).append("</Message>");
        response.append("</Error>");

        final Map<String, String> headers = new HashMap<>(2);
        headers.put("x-ms-request-id", String.valueOf(requestId));
        headers.put("x-ms-error-code", code);

        return new Response(status, headers, "application/xml", response.toString().getBytes(UTF_8));
    }
}<|MERGE_RESOLUTION|>--- conflicted
+++ resolved
@@ -164,49 +164,12 @@
                 if (destContainer == null) {
                     return newContainerNotFoundError(requestId);
                 }
-<<<<<<< HEAD
-
-                final String destBlobName = objectName(params);
-
-                // Request is a copy request
-                List<String> headerCopySource = headers.getOrDefault("x-ms-copy-source", emptyList());
-                if (headerCopySource.isEmpty() == false) {
-                    String srcBlobName = headerCopySource.get(0);
-
-                    Container srcContainer = null;
-                    for (Container container : containers.values()) {
-                        String prefix = endpoint + "/" + container.name + "/";
-                        if (srcBlobName.startsWith(prefix)) {
-                            srcBlobName = srcBlobName.replaceFirst(prefix, "");
-                            srcContainer = container;
-                            break;
-                        }
-                    }
-
-                    if (srcContainer == null || srcContainer.objects.containsKey(srcBlobName) == false) {
-                        return newBlobNotFoundError(requestId);
-                    }
-
-                    byte[] bytes = srcContainer.objects.get(srcBlobName);
-                    if (bytes != null) {
-                        byte[] existingBytes = destContainer.objects.putIfAbsent(destBlobName, bytes);
-                        if (existingBytes != null) {
-                            return newBlobAlreadyExistsError(requestId);
-                        }
-                        return new Response(RestStatus.ACCEPTED, singletonMap("x-ms-copy-status", "success"), "text/plain", EMPTY_BYTE);
-                    } else {
-                        return newBlobNotFoundError(requestId);
-                    }
-                } else {
-                    byte[] existingBytes = destContainer.objects.putIfAbsent(destBlobName, body);
-                    if (existingBytes != null) {
-                        return newBlobAlreadyExistsError(requestId);
-                    }
-                }
-
-=======
-                destContainer.objects.put(destBlobName, body);
->>>>>>> 07a57cc1
+
+                byte[] existingBytes = destContainer.objects.putIfAbsent(destBlobName, body);
+                if (existingBytes != null) {
+                    return newBlobAlreadyExistsError(requestId);
+                }
+
                 return new Response(RestStatus.CREATED, emptyMap(), "text/plain", EMPTY_BYTE);
             })
         );
