/*
 * Licensed to Elasticsearch under one or more contributor
 * license agreements. See the NOTICE file distributed with
 * this work for additional information regarding copyright
 * ownership. Elasticsearch licenses this file to you under
 * the Apache License, Version 2.0 (the "License"); you may
 * not use this file except in compliance with the License.
 * You may obtain a copy of the License at
 *
 *    http://www.apache.org/licenses/LICENSE-2.0
 *
 * Unless required by applicable law or agreed to in writing,
 * software distributed under the License is distributed on an
 * "AS IS" BASIS, WITHOUT WARRANTIES OR CONDITIONS OF ANY
 * KIND, either express or implied.  See the License for the
 * specific language governing permissions and limitations
 * under the License.
 */

package org.elasticsearch.repositories.azure;

import com.microsoft.azure.storage.OperationContext;
import com.microsoft.azure.storage.StorageException;
import com.microsoft.azure.storage.blob.CloudBlobClient;

import org.elasticsearch.common.blobstore.BlobMetaData;
import org.elasticsearch.common.collect.Tuple;
import org.elasticsearch.common.unit.ByteSizeUnit;
import org.elasticsearch.common.unit.ByteSizeValue;

import java.io.IOException;
import java.io.InputStream;
import java.net.URISyntaxException;
import java.util.Map;
import java.util.function.Supplier;

/**
 * Azure Storage Service interface
 * @see AzureStorageServiceImpl for Azure REST API implementation
 */
public interface AzureStorageService {

    /**
     * Creates a {@code CloudBlobClient} on each invocation using the current client
     * settings. CloudBlobClient is not thread safe and the settings can change,
     * therefore the instance is not cache-able and should only be reused inside a
     * thread for logically coupled ops. The {@code OperationContext} is used to
     * specify the proxy, but a new context is *required* for each call.
     */
    Tuple<CloudBlobClient, Supplier<OperationContext>> client(String clientName);

    /**
     * Updates settings for building clients. Any client cache is cleared. Future
     * client requests will use the new refreshed settings.
     *
     * @param clientsSettings the settings for new clients
     * @return the old settings
     */
    Map<String, AzureStorageSettings> refreshAndClearCache(Map<String, AzureStorageSettings> clientsSettings);

    ByteSizeValue MIN_CHUNK_SIZE = new ByteSizeValue(1, ByteSizeUnit.BYTES);
    ByteSizeValue MAX_CHUNK_SIZE = new ByteSizeValue(64, ByteSizeUnit.MB);

    boolean doesContainerExist(String account, String container) throws URISyntaxException, StorageException;

    void removeContainer(String account, String container) throws URISyntaxException, StorageException;

    void createContainer(String account, String container) throws URISyntaxException, StorageException;

    void deleteFiles(String account, String container, String path) throws URISyntaxException, StorageException;

    boolean blobExists(String account, String container, String blob) throws URISyntaxException, StorageException;

    void deleteBlob(String account, String container, String blob) throws URISyntaxException, StorageException;

    InputStream getInputStream(String account, String container, String blob) throws URISyntaxException, StorageException, IOException;

    Map<String, BlobMetaData> listBlobsByPrefix(String account, String container, String keyPath, String prefix)
            throws URISyntaxException, StorageException;

<<<<<<< HEAD
    void moveBlob(String account, String container, String sourceBlob, String targetBlob) throws URISyntaxException, StorageException;

    void writeBlob(String account, String container, String blobName, InputStream inputStream, long blobSize)
            throws URISyntaxException, StorageException;
=======
    void writeBlob(String account, LocationMode mode, String container, String blobName, InputStream inputStream, long blobSize) throws
        URISyntaxException, StorageException;
>>>>>>> 01140a3a

    static InputStream giveSocketPermissionsToStream(InputStream stream) {
        return new InputStream() {
            @Override
            public int read() throws IOException {
                return SocketAccess.doPrivilegedIOException(stream::read);
            }

            @Override
            public int read(byte[] b) throws IOException {
                return SocketAccess.doPrivilegedIOException(() -> stream.read(b));
            }

            @Override
            public int read(byte[] b, int off, int len) throws IOException {
                return SocketAccess.doPrivilegedIOException(() -> stream.read(b, off, len));
            }
        };
    }
}<|MERGE_RESOLUTION|>--- conflicted
+++ resolved
@@ -78,15 +78,8 @@
     Map<String, BlobMetaData> listBlobsByPrefix(String account, String container, String keyPath, String prefix)
             throws URISyntaxException, StorageException;
 
-<<<<<<< HEAD
-    void moveBlob(String account, String container, String sourceBlob, String targetBlob) throws URISyntaxException, StorageException;
-
     void writeBlob(String account, String container, String blobName, InputStream inputStream, long blobSize)
             throws URISyntaxException, StorageException;
-=======
-    void writeBlob(String account, LocationMode mode, String container, String blobName, InputStream inputStream, long blobSize) throws
-        URISyntaxException, StorageException;
->>>>>>> 01140a3a
 
     static InputStream giveSocketPermissionsToStream(InputStream stream) {
         return new InputStream() {
