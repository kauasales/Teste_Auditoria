--- conflicted
+++ resolved
@@ -95,22 +95,9 @@
         }
         logger.trace("writeBlob({}, stream, {})", buildKey(blobName), blobSize);
         try {
-<<<<<<< HEAD
-            return new AzureOutputStream(blobStore.getOutputStream(buildKey(blobName)));
-        } catch (StorageException e) {
-            if (e.getHttpStatusCode() == HttpURLConnection.HTTP_NOT_FOUND) {
-                throw new NoSuchFileException(e.getMessage());
-            }
-            throw new IOException(e);
-        } catch (URISyntaxException e) {
-            throw new IOException(e);
-        } catch (IllegalArgumentException e) {
-            throw new RepositoryException(repositoryName, e.getMessage());
-=======
             blobStore.writeBlob(buildKey(blobName), inputStream, blobSize);
         } catch (URISyntaxException|StorageException e) {
             throw new IOException("Can not write blob " + blobName, e);
->>>>>>> ea7be2d5
         }
     }
 
