/*
 * Licensed to Elasticsearch under one or more contributor
 * license agreements. See the NOTICE file distributed with
 * this work for additional information regarding copyright
 * ownership. Elasticsearch licenses this file to you under
 * the Apache License, Version 2.0 (the "License"); you may
 * not use this file except in compliance with the License.
 * You may obtain a copy of the License at
 *
 *    http://www.apache.org/licenses/LICENSE-2.0
 *
 * Unless required by applicable law or agreed to in writing,
 * software distributed under the License is distributed on an
 * "AS IS" BASIS, WITHOUT WARRANTIES OR CONDITIONS OF ANY
 * KIND, either express or implied.  See the License for the
 * specific language governing permissions and limitations
 * under the License.
 */
package org.elasticsearch.repositories.gcs;

import org.elasticsearch.test.fixture.AbstractHttpFixture;
import org.elasticsearch.common.Strings;
import org.elasticsearch.common.bytes.BytesReference;
import org.elasticsearch.common.path.PathTrie;
import org.elasticsearch.common.util.concurrent.ConcurrentCollections;
import org.elasticsearch.common.xcontent.XContentBuilder;
import org.elasticsearch.rest.RestStatus;
import org.elasticsearch.rest.RestUtils;

import java.io.BufferedReader;
import java.io.ByteArrayInputStream;
import java.io.ByteArrayOutputStream;
import java.io.IOException;
import java.io.InputStream;
import java.io.InputStreamReader;
import java.net.URI;
import java.nio.charset.StandardCharsets;
import java.time.LocalDateTime;
import java.time.ZoneOffset;
import java.time.format.DateTimeFormatter;
import java.util.ArrayList;
import java.util.Arrays;
import java.util.HashMap;
import java.util.HashSet;
import java.util.List;
import java.util.Map;
import java.util.Objects;
import java.util.Set;
import java.util.regex.Matcher;
import java.util.regex.Pattern;
import java.util.zip.GZIPInputStream;

import static java.util.Collections.emptyMap;
import static java.util.Collections.singletonList;
import static java.util.Collections.singletonMap;
import static org.elasticsearch.common.xcontent.XContentFactory.jsonBuilder;

/**
 * {@link GoogleCloudStorageFixture} emulates a Google Cloud Storage service.
 *
 * The implementation is based on official documentation available at https://cloud.google.com/storage/docs/json_api/v1/.
 */
public class GoogleCloudStorageFixture extends AbstractHttpFixture {

    /** List of the buckets stored on this test server **/
    private final Map<String, Bucket> buckets = ConcurrentCollections.newConcurrentMap();

    /** Request handlers for the requests made by the Google Cloud Storage client **/
    private final PathTrie<RequestHandler> handlers;

    /**
     * Creates a {@link GoogleCloudStorageFixture}
     */
    private GoogleCloudStorageFixture(final String workingDir, final String bucket) {
        super(workingDir);
        this.buckets.put(bucket, new Bucket(bucket));
        this.handlers = defaultHandlers(buckets);
    }

    @Override
    protected Response handle(final Request request) throws IOException {
        final RequestHandler handler = handlers.retrieve(request.getMethod() + " " + request.getPath(), request.getParameters());
        if (handler != null) {
            return handler.handle(request);
        }
        return null;
    }

    public static void main(final String[] args) throws Exception {
        if (args == null || args.length != 2) {
            throw new IllegalArgumentException("GoogleCloudStorageFixture <working directory> <bucket>");
        }

        final GoogleCloudStorageFixture fixture = new GoogleCloudStorageFixture(args[0], args[1]);
        fixture.listen();
    }

    /** Builds the default request handlers **/
    private static PathTrie<RequestHandler> defaultHandlers(final Map<String, Bucket> buckets) {
        final PathTrie<RequestHandler> handlers = new PathTrie<>(RestUtils.REST_DECODER);

        // GET Bucket
        //
        // https://cloud.google.com/storage/docs/json_api/v1/buckets/get
        handlers.insert("GET /storage/v1/b/{bucket}", (request) -> {
            final String name = request.getParam("bucket");
            if (Strings.hasText(name) == false) {
                return newError(RestStatus.INTERNAL_SERVER_ERROR, "bucket name is missing");
            }

            if (buckets.containsKey(name)) {
                return newResponse(RestStatus.OK, emptyMap(), buildBucketResource(name));
            } else {
                return newError(RestStatus.NOT_FOUND, "bucket not found");
            }
        });

        // GET Object
        //
        // https://cloud.google.com/storage/docs/json_api/v1/objects/get
        handlers.insert("GET /storage/v1/b/{bucket}/o/{object}", (request) -> {
            final String objectName = request.getParam("object");
            if (Strings.hasText(objectName) == false) {
                return newError(RestStatus.INTERNAL_SERVER_ERROR, "object name is missing");
            }

            final Bucket bucket = buckets.get(request.getParam("bucket"));
            if (bucket == null) {
                return newError(RestStatus.NOT_FOUND, "bucket not found");
            }

            for (final Map.Entry<String, Item> object : bucket.objects.entrySet()) {
                if (object.getKey().equals(objectName)) {
                    return newResponse(RestStatus.OK, emptyMap(), buildObjectResource(bucket.name, object.getValue()));
                }
            }
            return newError(RestStatus.NOT_FOUND, "object not found");
        });

        // Delete Object
        //
        // https://cloud.google.com/storage/docs/json_api/v1/objects/delete
        handlers.insert("DELETE /storage/v1/b/{bucket}/o/{object}", (request) -> {
            final String objectName = request.getParam("object");
            if (Strings.hasText(objectName) == false) {
                return newError(RestStatus.INTERNAL_SERVER_ERROR, "object name is missing");
            }

            final Bucket bucket = buckets.get(request.getParam("bucket"));
            if (bucket == null) {
                return newError(RestStatus.NOT_FOUND, "bucket not found");
            }

            final Item item = bucket.objects.remove(objectName);
            if (item != null) {
                return new Response(RestStatus.NO_CONTENT.getStatus(), TEXT_PLAIN_CONTENT_TYPE, EMPTY_BYTE);
            }
            return newError(RestStatus.NOT_FOUND, "object not found");
        });

        // Insert Object (initialization)
        //
        // https://cloud.google.com/storage/docs/json_api/v1/objects/insert
        handlers.insert("POST /upload/storage/v1/b/{bucket}/o", (request) -> {
            final String ifGenerationMatch = request.getParam("ifGenerationMatch");
            final String uploadType = request.getParam("uploadType");
            if ("resumable".equals(uploadType)) {
                final String objectName = request.getParam("name");
                if (Strings.hasText(objectName) == false) {
                    return newError(RestStatus.INTERNAL_SERVER_ERROR, "object name is missing");
                }
                final Bucket bucket = buckets.get(request.getParam("bucket"));
                if (bucket == null) {
                    return newError(RestStatus.NOT_FOUND, "bucket not found");
                }
                if ("0".equals(ifGenerationMatch)) {
                    if (bucket.objects.putIfAbsent(objectName, Item.empty(objectName)) == null) {
                        final String location = /*endpoint +*/ "/upload/storage/v1/b/" + bucket.name + "/o?uploadType=resumable&upload_id="
                            + objectName;
                        return newResponse(RestStatus.CREATED, singletonMap("Location", location), jsonBuilder());
                    } else {
                        return newError(RestStatus.PRECONDITION_FAILED, "object already exist");
                    }
                } else {
                    bucket.objects.put(objectName, Item.empty(objectName));
                    final String location = /*endpoint +*/ "/upload/storage/v1/b/" + bucket.name + "/o?uploadType=resumable&upload_id="
                        + objectName;
                    return newResponse(RestStatus.CREATED, singletonMap("Location", location), jsonBuilder());
                }
            } else if ("multipart".equals(uploadType)) {
                /*
                 *  A multipart/related request body looks like this (note the binary dump inside a text blob! nice!):
                 * --__END_OF_PART__
                 * Content-Length: 135
                 * Content-Type: application/json; charset=UTF-8
                 * content-transfer-encoding: binary
                 *
                 * {"bucket":"bucket_test","crc32c":"7XacHQ==","md5Hash":"fVztGkklMlUamsSmJK7W+w==",
                 * "name":"tests-KEwE3bU4TuyetBgQIghmUw/master.dat-temp"}
                 * --__END_OF_PART__
                 * content-transfer-encoding: binary
                 *
                 * KEwE3bU4TuyetBgQIghmUw
                 * --__END_OF_PART__--
                 */
                String boundary = "__END_OF_PART__";
                // Determine the multipart boundary
                final String contentType = request.getContentType();
                if ((contentType != null) && contentType.contains("multipart/related; boundary=")) {
                    boundary = contentType.replace("multipart/related; boundary=", "");
                }

                InputStream inputStreamBody = new ByteArrayInputStream(request.getBody());
                final String contentEncoding = request.getHeader("Content-Encoding");
                if (contentEncoding != null) {
                    if ("gzip".equalsIgnoreCase(contentEncoding)) {
                        inputStreamBody = new GZIPInputStream(inputStreamBody);
                    }
                }
                // Read line by line ?both? parts of the multipart. Decoding headers as
                // IS_8859_1 is safe.
                try (BufferedReader reader = new BufferedReader(new InputStreamReader(inputStreamBody, StandardCharsets.ISO_8859_1))) {
                    String line;
                    // read first part delimiter
                    line = reader.readLine();
                    if ((line == null) || (line.equals("--" + boundary) == false)) {
                        return newError(RestStatus.INTERNAL_SERVER_ERROR,
                                "Error parsing multipart request. Does not start with the part delimiter.");
                    }
                    final Map<String, List<String>> firstPartHeaders = new HashMap<>();
                    // Reads the first part's headers, if any
                    while ((line = reader.readLine()) != null) {
                        if (line.equals("\r\n") || (line.length() == 0)) {
                            // end of headers
                            break;
                        } else {
                            final String[] header = line.split(":", 2);
                            firstPartHeaders.put(header[0], singletonList(header[1]));
                        }
                    }
                    final List<String> firstPartContentTypes = firstPartHeaders.getOrDefault("Content-Type",
                            firstPartHeaders.get("Content-type"));
                    if ((firstPartContentTypes == null)
                            || (firstPartContentTypes.stream().noneMatch(x -> x.contains("application/json")))) {
                        return newError(RestStatus.INTERNAL_SERVER_ERROR,
                                "Error parsing multipart request. Metadata part expected to have the \"application/json\" content type.");
                    }
                    // read metadata part, a single line
                    line = reader.readLine();
                    final byte[] metadata = line.getBytes(StandardCharsets.ISO_8859_1);
                    if ((firstPartContentTypes != null) && (firstPartContentTypes.stream().anyMatch((x -> x.contains("charset=utf-8"))))) {
                        // decode as utf-8
                        line = new String(metadata, StandardCharsets.UTF_8);
                    }
                    final Matcher objectNameMatcher = Pattern.compile("\"name\":\"([^\"]*)\"").matcher(line);
                    objectNameMatcher.find();
                    final String objectName = objectNameMatcher.group(1);
                    final Matcher bucketNameMatcher = Pattern.compile("\"bucket\":\"([^\"]*)\"").matcher(line);
                    bucketNameMatcher.find();
                    final String bucketName = bucketNameMatcher.group(1);
                    // read second part delimiter
                    line = reader.readLine();
                    if ((line == null) || (line.equals("--" + boundary) == false)) {
                        return newError(RestStatus.INTERNAL_SERVER_ERROR,
                                "Error parsing multipart request. Second part does not start with delimiter. "
                                        + "Is the metadata multi-line?");
                    }
                    final Map<String, List<String>> secondPartHeaders = new HashMap<>();
                    // Reads the second part's headers, if any
                    while ((line = reader.readLine()) != null) {
                        if (line.equals("\r\n") || (line.length() == 0)) {
                            // end of headers
                            break;
                        } else {
                            final String[] header = line.split(":", 2);
                            secondPartHeaders.put(header[0], singletonList(header[1]));
                        }
                    }
                    final List<String> secondPartTransferEncoding = secondPartHeaders.getOrDefault("Content-Transfer-Encoding",
                            secondPartHeaders.get("content-transfer-encoding"));
                    if ((secondPartTransferEncoding == null)
                            || (secondPartTransferEncoding.stream().noneMatch(x -> x.contains("binary")))) {
                        return newError(RestStatus.INTERNAL_SERVER_ERROR,
                                "Error parsing multipart request. Data part expected to have the \"binary\" content transfer encoding.");
                    }
                    final ByteArrayOutputStream baos = new ByteArrayOutputStream();
                    int c;
                    while ((c = reader.read()) != -1) {
                        // one char to one byte, because of the ISO_8859_1 encoding
                        baos.write(c);
                    }
                    final byte[] temp = baos.toByteArray();
                    final byte[] trailingEnding = ("\r\n--" + boundary + "--\r\n").getBytes(StandardCharsets.ISO_8859_1);
                    // check trailing
                    for (int i = trailingEnding.length - 1; i >= 0; i--) {
                        if (trailingEnding[i] != temp[(temp.length - trailingEnding.length) + i]) {
                            return newError(RestStatus.INTERNAL_SERVER_ERROR, "Error parsing multipart request.");
                        }
                    }
                    final Bucket bucket = buckets.get(bucketName);
                    if (bucket == null) {
                        return newError(RestStatus.NOT_FOUND, "bucket not found");
                    }
                    final byte[] objectData = Arrays.copyOf(temp, temp.length - trailingEnding.length);
                    if ((objectName != null) && (bucketName != null) && (objectData != null)) {
                        bucket.objects.put(objectName, new Item(objectName, objectData));
                        return new Response(RestStatus.OK.getStatus(), JSON_CONTENT_TYPE, metadata);
                    } else {
                        return newError(RestStatus.INTERNAL_SERVER_ERROR, "error parsing multipart request");
                    }
                }
            } else {
                return newError(RestStatus.INTERNAL_SERVER_ERROR, "upload type must be resumable or multipart");
            }
        });

        // Insert Object (upload)
        //
        // https://cloud.google.com/storage/docs/json_api/v1/how-tos/resumable-upload
        handlers.insert("PUT /upload/storage/v1/b/{bucket}/o", (request) -> {
            final String objectId = request.getParam("upload_id");
            if (Strings.hasText(objectId) == false) {
                return newError(RestStatus.INTERNAL_SERVER_ERROR, "upload id is missing");
            }

            final Bucket bucket = buckets.get(request.getParam("bucket"));
            if (bucket == null) {
                return newError(RestStatus.NOT_FOUND, "bucket not found");
            }

            if (bucket.objects.containsKey(objectId) == false) {
                return newError(RestStatus.NOT_FOUND, "object name not found");
            }

            final Item item = new Item(objectId, request.getBody());

            bucket.objects.put(objectId, item);
            return newResponse(RestStatus.OK, emptyMap(), buildObjectResource(bucket.name, item));
        });

        // List Objects
        //
        // https://cloud.google.com/storage/docs/json_api/v1/objects/list
        handlers.insert("GET /storage/v1/b/{bucket}/o", (request) -> {
            final Bucket bucket = buckets.get(request.getParam("bucket"));
            if (bucket == null) {
                return newError(RestStatus.NOT_FOUND, "bucket not found");
            }

            final XContentBuilder builder = jsonBuilder();
            builder.startObject();
            builder.field("kind", "storage#objects");
            final Set<String> prefixes = new HashSet<>();
            {
                builder.startArray("items");

                final String prefixParam = request.getParam("prefix");
                final String delimiter = request.getParam("delimiter");

<<<<<<< HEAD
                for (final Map.Entry<String, byte[]> object : bucket.objects.entrySet()) {
=======
                for (final Map.Entry<String, Item> object : bucket.objects.entrySet()) {
>>>>>>> b78053c3
                    String objectKey = object.getKey();
                    if ((prefixParam != null) && (objectKey.startsWith(prefixParam) == false)) {
                        continue;
                    }

                    if (Strings.isNullOrEmpty(delimiter)) {
<<<<<<< HEAD
                        buildObjectResource(builder, bucket.name, objectKey, object.getValue());
=======
                        buildObjectResource(builder, bucket.name, object.getValue());
>>>>>>> b78053c3
                    } else {
                        int prefixLength = prefixParam.length();
                        String rest = objectKey.substring(prefixLength);
                        int delimiterPos;
                        if ((delimiterPos = rest.indexOf(delimiter)) != -1) {
                            String key = objectKey.substring(0, prefixLength + delimiterPos + 1);
                            prefixes.add(key);
                        } else {
<<<<<<< HEAD
                            buildObjectResource(builder, bucket.name, objectKey, object.getValue());
=======
                            buildObjectResource(builder, bucket.name, object.getValue());
>>>>>>> b78053c3
                        }
                    }
                }
                builder.endArray();
            }
            {
                if (prefixes.isEmpty() == false) {
                    builder.array("prefixes", prefixes.toArray());
                }
            }
            builder.endObject();
            return newResponse(RestStatus.OK, emptyMap(), builder);
        });

        // Download Object
        //
        // https://cloud.google.com/storage/docs/request-body
        handlers.insert("GET /download/storage/v1/b/{bucket}/o/{object}", (request) -> {
            final String object = request.getParam("object");
            if (Strings.hasText(object) == false) {
                return newError(RestStatus.INTERNAL_SERVER_ERROR, "object id is missing");
            }

            final Bucket bucket = buckets.get(request.getParam("bucket"));
            if (bucket == null) {
                return newError(RestStatus.NOT_FOUND, "bucket not found");
            }

            if (bucket.objects.containsKey(object) == false) {
                return newError(RestStatus.NOT_FOUND, "object name not found");
            }

            return new Response(RestStatus.OK.getStatus(), contentType("application/octet-stream"), bucket.objects.get(object).bytes);
        });

        // Batch
        //
        // https://cloud.google.com/storage/docs/json_api/v1/how-tos/batch
        handlers.insert("POST /batch/storage/v1", (request) -> {
            final List<Response> batchedResponses = new ArrayList<>();

            // A batch request body looks like this:
            //
            //            --__END_OF_PART__
            //            Content-Length: 71
            //            Content-Type: application/http
            //            content-id: 1
            //            content-transfer-encoding: binary
            //
            //            DELETE https://www.googleapis.com/storage/v1/b/ohifkgu/o/foo%2Ftest HTTP/1.1
            //
            //
            //            --__END_OF_PART__
            //            Content-Length: 71
            //            Content-Type: application/http
            //            content-id: 2
            //            content-transfer-encoding: binary
            //
            //            DELETE https://www.googleapis.com/storage/v1/b/ohifkgu/o/bar%2Ftest HTTP/1.1
            //
            //
            //            --__END_OF_PART__--

            // Default multipart boundary
            String boundary = "__END_OF_PART__";

            // Determine the multipart boundary
            final String contentType = request.getContentType();
            if ((contentType != null) && contentType.contains("multipart/mixed; boundary=")) {
                boundary = contentType.replace("multipart/mixed; boundary=", "");
            }

            long batchedRequests = 0L;

            // Read line by line the batched requests
            try (BufferedReader reader = new BufferedReader(
                                              new InputStreamReader(
                                                  new ByteArrayInputStream(request.getBody()), StandardCharsets.UTF_8))) {
                String line;
                while ((line = reader.readLine()) != null) {
                    // Start of a batched request
                    if (line.equals("--" + boundary)) {
                        final Map<String, String> batchedHeaders = new HashMap<>();

                        // Reads the headers, if any
                        while ((line = reader.readLine()) != null) {
                            if (line.equals("\r\n") || (line.length() == 0)) {
                                // end of headers
                                break;
                            } else {
                                final String[] header = line.split(":", 2);
                                batchedHeaders.put(header[0], header[1]);
                            }
                        }

                        // Reads the method and URL
                        line = reader.readLine();
                        final String batchedMethod = line.substring(0, line.indexOf(' '));
                        final URI batchedUri = URI.create(line.substring(batchedMethod.length() + 1, line.lastIndexOf(' ')));

                        // Reads the body
                        line = reader.readLine();
                        byte[] batchedBody = new byte[0];
                        if ((line != null) || (line.startsWith("--" + boundary) == false)) {
                            batchedBody = line.getBytes(StandardCharsets.UTF_8);
                        }

                        final Request batchedRequest = new Request(batchedRequests, batchedMethod, batchedUri, batchedHeaders, batchedBody);
                        batchedRequests = batchedRequests + 1;

                        // Executes the batched request
                        final RequestHandler handler =
                            handlers.retrieve(batchedRequest.getMethod() + " " + batchedRequest.getPath(), batchedRequest.getParameters());
                        if (handler != null) {
                            try {
                                batchedResponses.add(handler.handle(batchedRequest));
                            } catch (final IOException e) {
                                batchedResponses.add(newError(RestStatus.INTERNAL_SERVER_ERROR, e.getMessage()));
                            }
                        }
                    }
                }
            }

            // Now we can build the response
            final String sep = "--";
            final String line = "\r\n";

            final StringBuilder builder = new StringBuilder();
            for (final Response response : batchedResponses) {
                builder.append(sep).append(boundary).append(line);
                builder.append("Content-Type: application/http").append(line);
                builder.append(line);
                builder.append("HTTP/1.1 ")
                    .append(response.getStatus())
                    .append(' ')
                    .append(RestStatus.fromCode(response.getStatus()).toString())
                    .append(line);
                builder.append("Content-Length: ").append(response.getBody().length).append(line);
                builder.append("Content-Type: ").append(response.getContentType()).append(line);
                response.getHeaders().forEach((k, v) -> builder.append(k).append(": ").append(v).append(line));
                builder.append(line);
                builder.append(new String(response.getBody(), StandardCharsets.UTF_8)).append(line);
                builder.append(line);
            }
            builder.append(line);
            builder.append(sep).append(boundary).append(sep);

            final byte[] content = builder.toString().getBytes(StandardCharsets.UTF_8);
            return new Response(RestStatus.OK.getStatus(), contentType("multipart/mixed; boundary=" + boundary), content);
        });

        // Fake refresh of an OAuth2 token
        //
        handlers.insert("POST /o/oauth2/token", (request) ->
            newResponse(RestStatus.OK, emptyMap(), jsonBuilder()
                .startObject()
                    .field("access_token", "unknown")
                    .field("token_type", "Bearer")
                    .field("expires_in", 3600)
                .endObject())
        );

        return handlers;
    }

    /**
     * Represents a Storage bucket as if it was created on Google Cloud Storage.
     */
    static class Bucket {

        /** Bucket name **/
        final String name;

        /** Blobs contained in the bucket **/
        final Map<String, Item> objects;

        Bucket(final String name) {
            this.name = Objects.requireNonNull(name);
            this.objects = ConcurrentCollections.newConcurrentMap();
        }
    }

    static class Item {
        final String name;
        final LocalDateTime created;
        final byte[] bytes;

        Item(String name, byte[] bytes) {
            this.name = name;
            this.bytes = bytes;
            this.created = LocalDateTime.now(ZoneOffset.UTC);
        }

        public static Item empty(String name) {
            return new Item(name, EMPTY_BYTE);
        }
    }

    /**
     * Builds a JSON response
     */
    private static Response newResponse(final RestStatus status, final Map<String, String> headers, final XContentBuilder xContentBuilder) {
        final Map<String, String> responseHeaders = new HashMap<>(JSON_CONTENT_TYPE);
        responseHeaders.putAll(headers);

        try (ByteArrayOutputStream out = new ByteArrayOutputStream()) {
            BytesReference.bytes(xContentBuilder).writeTo(out);

            return new Response(status.getStatus(), responseHeaders, out.toByteArray());
        } catch (final IOException e) {
            return newError(RestStatus.INTERNAL_SERVER_ERROR, e.getMessage());
        }
    }

    /**
     * Storage Error JSON representation
     */
    private static Response newError(final RestStatus status, final String message) {
        try (ByteArrayOutputStream out = new ByteArrayOutputStream()) {
            try (XContentBuilder builder = jsonBuilder()) {
                builder.startObject()
                            .startObject("error")
                                .field("code", status.getStatus())
                                .field("message", message)
                                .startArray("errors")
                                    .startObject()
                                        .field("domain", "global")
                                        .field("reason", status.toString())
                                        .field("message", message)
                                    .endObject()
                                .endArray()
                            .endObject()
                        .endObject();
                BytesReference.bytes(builder).writeTo(out);
            }
            return new Response(status.getStatus(), JSON_CONTENT_TYPE, out.toByteArray());
        } catch (final IOException e) {
            final byte[] bytes = (message != null ? message : "something went wrong").getBytes(StandardCharsets.UTF_8);
            return new Response(RestStatus.INTERNAL_SERVER_ERROR.getStatus(), TEXT_PLAIN_CONTENT_TYPE, bytes);
        }
    }

    /**
     * Storage Bucket JSON representation as defined in
     * https://cloud.google.com/storage/docs/json_api/v1/bucket#resource
     */
    private static XContentBuilder buildBucketResource(final String name) throws IOException {
        return jsonBuilder().startObject()
                                .field("kind", "storage#bucket")
                                .field("name", name)
                                .field("id", name)
                            .endObject();
    }

    /**
     * Storage Object JSON representation as defined in
     * https://cloud.google.com/storage/docs/json_api/v1/objects#resource
     */
    private static XContentBuilder buildObjectResource(final String bucket, final Item item) throws IOException {
        return buildObjectResource(jsonBuilder(), bucket, item);
    }

    /**
     * Storage Object JSON representation as defined in
     * https://cloud.google.com/storage/docs/json_api/v1/objects#resource
     */
    private static XContentBuilder buildObjectResource(final XContentBuilder builder,
                                                       final String bucket,
                                                       final Item item) throws IOException {
        return builder.startObject()
                            .field("kind", "storage#object")
                            .field("id", String.join("/", bucket, item.name))
                            .field("name", item.name)
                            .field("timeCreated", DateTimeFormatter.ISO_LOCAL_DATE_TIME.format(item.created))
                            .field("bucket", bucket)
                            .field("size", String.valueOf(item.bytes.length))
                        .endObject();
    }
}<|MERGE_RESOLUTION|>--- conflicted
+++ resolved
@@ -357,22 +357,14 @@
                 final String prefixParam = request.getParam("prefix");
                 final String delimiter = request.getParam("delimiter");
 
-<<<<<<< HEAD
-                for (final Map.Entry<String, byte[]> object : bucket.objects.entrySet()) {
-=======
                 for (final Map.Entry<String, Item> object : bucket.objects.entrySet()) {
->>>>>>> b78053c3
                     String objectKey = object.getKey();
                     if ((prefixParam != null) && (objectKey.startsWith(prefixParam) == false)) {
                         continue;
                     }
 
                     if (Strings.isNullOrEmpty(delimiter)) {
-<<<<<<< HEAD
-                        buildObjectResource(builder, bucket.name, objectKey, object.getValue());
-=======
                         buildObjectResource(builder, bucket.name, object.getValue());
->>>>>>> b78053c3
                     } else {
                         int prefixLength = prefixParam.length();
                         String rest = objectKey.substring(prefixLength);
@@ -381,11 +373,7 @@
                             String key = objectKey.substring(0, prefixLength + delimiterPos + 1);
                             prefixes.add(key);
                         } else {
-<<<<<<< HEAD
-                            buildObjectResource(builder, bucket.name, objectKey, object.getValue());
-=======
                             buildObjectResource(builder, bucket.name, object.getValue());
->>>>>>> b78053c3
                         }
                     }
                 }
