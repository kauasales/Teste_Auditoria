/*
 * Licensed to Elasticsearch under one or more contributor
 * license agreements. See the NOTICE file distributed with
 * this work for additional information regarding copyright
 * ownership. Elasticsearch licenses this file to you under
 * the Apache License, Version 2.0 (the "License"); you may
 * not use this file except in compliance with the License.
 * You may obtain a copy of the License at
 *
 *    http://www.apache.org/licenses/LICENSE-2.0
 *
 * Unless required by applicable law or agreed to in writing,
 * software distributed under the License is distributed on an
 * "AS IS" BASIS, WITHOUT WARRANTIES OR CONDITIONS OF ANY
 * KIND, either express or implied.  See the License for the
 * specific language governing permissions and limitations
 * under the License.
 */

package org.elasticsearch.repositories.gcs;

import com.google.api.client.googleapis.GoogleUtils;
import com.google.api.client.http.HttpTransport;
import com.google.api.client.http.javanet.DefaultConnectionFactory;
import com.google.api.client.http.javanet.NetHttpTransport;
import com.google.auth.oauth2.ServiceAccountCredentials;
import com.google.cloud.http.HttpTransportOptions;
import com.google.cloud.storage.Storage;
import com.google.cloud.storage.StorageOptions;

<<<<<<< HEAD
import org.elasticsearch.common.Nullable;
=======
import org.apache.logging.log4j.message.ParameterizedMessage;
>>>>>>> 0c7f6570
import org.elasticsearch.common.Strings;
import org.elasticsearch.common.collect.MapBuilder;
import org.elasticsearch.common.component.AbstractComponent;
import org.elasticsearch.common.unit.TimeValue;
<<<<<<< HEAD
import org.elasticsearch.env.Environment;
=======
import org.elasticsearch.common.util.LazyInitializable;
>>>>>>> 0c7f6570

import java.io.IOException;
import java.net.HttpURLConnection;
import java.net.URI;
import java.net.URISyntaxException;
import java.net.URL;
import java.util.Map;
<<<<<<< HEAD

public class GoogleCloudStorageService extends AbstractComponent {

    /** Clients settings identified by client name. */
    private final Map<String, GoogleCloudStorageClientSettings> clientsSettings;

    public GoogleCloudStorageService(final Environment environment, final Map<String, GoogleCloudStorageClientSettings> clientsSettings) {
        super(environment.settings());
        this.clientsSettings = clientsSettings;
    }

    /**
     * Creates a client that can be used to manage Google Cloud Storage objects.
     *
     * @param clientName name of client settings to use, including secure settings
     * @param application deprecated application name setting overriding client settings
     * @param connectTimeout deprecated connect timeout setting overriding client settings
     * @param readTimeout deprecated read timeout setting overriding client settings
     * @return a Client instance that can be used to manage Storage objects
     */
    public Storage createClient(final String clientName,
                                @Nullable final String application,
                                @Nullable final TimeValue connectTimeout,
                                @Nullable final TimeValue readTimeout) throws Exception {

        final GoogleCloudStorageClientSettings clientSettings = clientsSettings.get(clientName);
        if (clientSettings == null) {
            throw new IllegalArgumentException("Unknown client name [" + clientName + "]. Existing client configs: "
                    + Strings.collectionToDelimitedString(clientsSettings.keySet(), ","));
        }
        final HttpTransport httpTransport = createHttpTransport(clientSettings.getHost());
        final HttpTransportOptions httpTransportOptions = HttpTransportOptions.newBuilder()
                .setConnectTimeout(connectTimeout != null ? toTimeout(connectTimeout) : toTimeout(clientSettings.getConnectTimeout()))
                .setReadTimeout(readTimeout != null ? toTimeout(readTimeout) : toTimeout(clientSettings.getReadTimeout()))
                .setHttpTransportFactory(() -> httpTransport)
                .build();
        final StorageOptions.Builder storageOptionsBuilder = StorageOptions.newBuilder()
                .setTransportOptions(httpTransportOptions)
                .setHeaderProvider(() -> {
                    final MapBuilder<String, String> mapBuilder = MapBuilder.newMapBuilder();
                    final String applicationName = Strings.hasLength(application) ? application : clientSettings.getApplicationName();
                    if (Strings.hasLength(applicationName)) {
                        mapBuilder.put("user-agent", applicationName);
                    }
                    return mapBuilder.immutableMap();
                });
        if (Strings.hasLength(clientSettings.getHost())) {
            storageOptionsBuilder.setHost(clientSettings.getHost());
        }
        if (Strings.hasLength(clientSettings.getProjectId())) {
            storageOptionsBuilder.setProjectId(clientSettings.getProjectId());
        }
        if (clientSettings.getCredential() == null) {
            logger.warn("\"Application Default Credentials\" are not supported out of the box."
                    + " Additional file system permissions have to be granted to the plugin.");
        } else {
            ServiceAccountCredentials serviceAccountCredentials = clientSettings.getCredential();
            // override token server URI
            final URI tokenServerUri = clientSettings.getTokenUri();
            if (Strings.hasLength(tokenServerUri.toString())) {
                // Rebuild the service account credentials in order to use a custom Token url.
                // This is mostly used for testing purpose.
                serviceAccountCredentials = serviceAccountCredentials.toBuilder().setTokenServerUri(tokenServerUri).build();
            }
            storageOptionsBuilder.setCredentials(serviceAccountCredentials);
        }
        return storageOptionsBuilder.build().getService();
    }

    /**
     * Pins the TLS trust certificates and, more importantly, overrides connection
     * URLs in the case of a custom endpoint setting because some connections don't
     * fully honor this setting (bugs in the SDK). The default connection factory
     * opens a new connection for each request. This is required for the storage
     * instance to be thread-safe.
     **/
    private static HttpTransport createHttpTransport(final String endpoint) throws Exception {
        final NetHttpTransport.Builder builder = new NetHttpTransport.Builder();
        // requires java.lang.RuntimePermission "setFactory"
        builder.trustCertificates(GoogleUtils.getCertificateTrustStore());
        if (Strings.hasLength(endpoint)) {
            final URL endpointUrl = URI.create(endpoint).toURL();
            builder.setConnectionFactory(new DefaultConnectionFactory() {
                @Override
                public HttpURLConnection openConnection(final URL originalUrl) throws IOException {
                    // test if the URL is built correctly, ie following the `host` setting
                    if (originalUrl.getHost().equals(endpointUrl.getHost()) && originalUrl.getPort() == endpointUrl.getPort()
                            && originalUrl.getProtocol().equals(endpointUrl.getProtocol())) {
                        return super.openConnection(originalUrl);
                    }
                    // override connection URLs because some don't follow the config. See
                    // https://github.com/GoogleCloudPlatform/google-cloud-java/issues/3254 and
                    // https://github.com/GoogleCloudPlatform/google-cloud-java/issues/3255
                    URI originalUri;
                    try {
                        originalUri = originalUrl.toURI();
                    } catch (final URISyntaxException e) {
                        throw new RuntimeException(e);
                    }
                    String overridePath = "/";
                    if (originalUri.getRawPath() != null) {
                        overridePath = originalUri.getRawPath();
                    }
                    if (originalUri.getRawQuery() != null) {
                        overridePath += "?" + originalUri.getRawQuery();
                    }
                    return super.openConnection(
                            new URL(endpointUrl.getProtocol(), endpointUrl.getHost(), endpointUrl.getPort(), overridePath));
                }
            });
        }
        return builder.build();
    }

    /**
     * Converts timeout values from the settings to a timeout value for the Google
     * Cloud SDK
     **/
    static Integer toTimeout(final TimeValue timeout) {
        // Null or zero in settings means the default timeout
        if (timeout == null || TimeValue.ZERO.equals(timeout)) {
            // negative value means using the default value
            return -1;
        }
        // -1 means infinite timeout
        if (TimeValue.MINUS_ONE.equals(timeout)) {
            // 0 is the infinite timeout expected by Google Cloud SDK
            return 0;
        }
        return Math.toIntExact(timeout.getMillis());
    }

=======
import java.util.concurrent.atomic.AtomicReference;

import static java.util.Collections.emptyMap;

public class GoogleCloudStorageService extends AbstractComponent {

    /**
     * Dictionary of client instances. Client instances are built lazily from the
     * latest settings.
     */
    private final AtomicReference<Map<String, LazyInitializable<Storage, IOException>>> clientsCache = new AtomicReference<>(emptyMap());

    /**
     * Overrides application name for client creation.
     */
    @Deprecated
    private String applicationName;
    /**
     * Overrides connect timeout for client creation.
     */
    @Deprecated
    private TimeValue connectTimeout;
    /**
     * Overrides read timeout for client creation.
     */
    @Deprecated
    private TimeValue readTimeout;

    /**
     * Refreshes the client settings and clears the client cache. Subsequent calls to
     * {@code GoogleCloudStorageService#client} will return new clients constructed
     * using the parameter settings.
     *
     * @param clientsSettings the new settings used for building clients for subsequent requests
     */
    public synchronized void refreshAndClearCache(Map<String, GoogleCloudStorageClientSettings> clientsSettings) {
        // build the new lazy clients
        final MapBuilder<String, LazyInitializable<Storage, IOException>> newClientsCache = MapBuilder.newMapBuilder();
        for (final Map.Entry<String, GoogleCloudStorageClientSettings> entry : clientsSettings.entrySet()) {
            newClientsCache.put(entry.getKey(),
                    new LazyInitializable<Storage, IOException>(() -> createClient(entry.getKey(), entry.getValue())));
        }
        // make the new clients available
        final Map<String, LazyInitializable<Storage, IOException>> oldClientCache = clientsCache.getAndSet(newClientsCache.immutableMap());
        // release old clients
        oldClientCache.values().forEach(LazyInitializable::reset);
    }

    /**
     * Attempts to retrieve a client from the cache. If the client does not exist it
     * will be created from the latest settings and will populate the cache. The
     * returned instance should not be cached by the calling code. Instead, for each
     * use, the (possibly updated) instance should be requested by calling this
     * method.
     *
     * @param clientName name of the client settings used to create the client
     * @return a cached client storage instance that can be used to manage objects
     *         (blobs)
     */
    public Storage client(final String clientName) throws IOException {
        final LazyInitializable<Storage, IOException> lazyClient = clientsCache.get().get(clientName);
        if (lazyClient == null) {
            throw new IllegalArgumentException("Unknown client name [" + clientName + "]. Existing client configs: "
                    + Strings.collectionToDelimitedString(clientsCache.get().keySet(), ","));
        }
        return lazyClient.getOrCompute();
    }

    /**
     * Sets the value that overrides the application name while creating the client.
     * Normally the application name is the picked up from the GCS client settings in the
     * elasticsearch conf file. Set to <code>null</code> to not override.
     */
    @Deprecated
    public void setOverrideApplicationName(String applicationName) {
        this.applicationName = applicationName;
        // release any existing client
        clientsCache.get().values().forEach(LazyInitializable::reset);
    }

    /**
     * Sets the value that overrides the connect timeout while creating the client.
     * Normally the connect timeout is picket up from the GCS client settings in
     * the elasticsearch conf file. Set to <code>null</code> to not override.
     */
    @Deprecated
    public void setOverrideConnectTimeout(TimeValue connectTimeout) {
        this.connectTimeout = connectTimeout;
        // release any existing client
        clientsCache.get().values().forEach(LazyInitializable::reset);
    }

    /**
     * Sets the value that overrides the read timeout while creating the client.
     * Normally the read timeout is picked up from the GCS client settings in the
     * elasticsearch conf file. Set to <code>null</code> to not override.
     */
    @Deprecated
    public void setOverrideReadTimeout(TimeValue readTimeout) {
        this.readTimeout = readTimeout;
        // release any existing client
        clientsCache.get().values().forEach(LazyInitializable::reset);
    }

    /**
     * Creates a client that can be used to manage Google Cloud Storage objects. The client is thread-safe.
     *
     * @param clientName name of client settings to use, including secure settings
     * @param clientSettings name of client settings to use, including secure settings
     * @return a new client storage instance that can be used to manage objects
     *         (blobs)
     */
    private Storage createClient(final String clientName, final GoogleCloudStorageClientSettings clientSettings) throws IOException {
        logger.debug(() -> new ParameterizedMessage("creating GCS client with client_name [{}], endpoint [{}]", clientName,
                clientSettings.getHost()));
        final HttpTransport httpTransport = SocketAccess.doPrivilegedIOException(() -> createHttpTransport(clientSettings.getHost()));
        TimeValue connectTimeout = this.connectTimeout;
        if (connectTimeout == null) {
            connectTimeout = clientSettings.getConnectTimeout();
        }
        TimeValue readTimeout = this.readTimeout;
        if (readTimeout == null) {
            readTimeout = clientSettings.getReadTimeout();
        }
        final HttpTransportOptions httpTransportOptions = HttpTransportOptions.newBuilder()
                .setConnectTimeout(toTimeout(connectTimeout))
                .setReadTimeout(toTimeout(readTimeout))
                .setHttpTransportFactory(() -> httpTransport)
                .build();
        final StorageOptions.Builder storageOptionsBuilder = StorageOptions.newBuilder()
                .setTransportOptions(httpTransportOptions)
                .setHeaderProvider(() -> {
                    final MapBuilder<String, String> mapBuilder = MapBuilder.newMapBuilder();
                    String applicationName = this.applicationName;
                    if (false == Strings.hasLength(applicationName)) {
                        applicationName = clientSettings.getApplicationName();
                    }
                    if (Strings.hasLength(applicationName)) {
                        mapBuilder.put("user-agent", applicationName);
                    }
                    return mapBuilder.immutableMap();
                });
        if (Strings.hasLength(clientSettings.getHost())) {
            storageOptionsBuilder.setHost(clientSettings.getHost());
        }
        if (Strings.hasLength(clientSettings.getProjectId())) {
            storageOptionsBuilder.setProjectId(clientSettings.getProjectId());
        }
        if (clientSettings.getCredential() == null) {
            logger.warn("\"Application Default Credentials\" are not supported out of the box."
                    + " Additional file system permissions have to be granted to the plugin.");
        } else {
            ServiceAccountCredentials serviceAccountCredentials = clientSettings.getCredential();
            // override token server URI
            final URI tokenServerUri = clientSettings.getTokenUri();
            if (Strings.hasLength(tokenServerUri.toString())) {
                // Rebuild the service account credentials in order to use a custom Token url.
                // This is mostly used for testing purpose.
                serviceAccountCredentials = serviceAccountCredentials.toBuilder().setTokenServerUri(tokenServerUri).build();
            }
            storageOptionsBuilder.setCredentials(serviceAccountCredentials);
        }
        return storageOptionsBuilder.build().getService();
    }

    /**
     * Pins the TLS trust certificates and, more importantly, overrides connection
     * URLs in the case of a custom endpoint setting because some connections don't
     * fully honor this setting (bugs in the SDK). The default connection factory
     * opens a new connection for each request. This is required for the storage
     * instance to be thread-safe.
     **/
    private static HttpTransport createHttpTransport(final String endpoint) throws Exception {
        final NetHttpTransport.Builder builder = new NetHttpTransport.Builder();
        // requires java.lang.RuntimePermission "setFactory"
        builder.trustCertificates(GoogleUtils.getCertificateTrustStore());
        if (Strings.hasLength(endpoint)) {
            final URL endpointUrl = URI.create(endpoint).toURL();
            // it is crucial to open a connection for each URL (see {@code
            // DefaultConnectionFactory#openConnection}) instead of reusing connections,
            // because the storage instance has to be thread-safe as it is cached.
            builder.setConnectionFactory(new DefaultConnectionFactory() {
                @Override
                public HttpURLConnection openConnection(final URL originalUrl) throws IOException {
                    // test if the URL is built correctly, ie following the `host` setting
                    if (originalUrl.getHost().equals(endpointUrl.getHost()) && originalUrl.getPort() == endpointUrl.getPort()
                            && originalUrl.getProtocol().equals(endpointUrl.getProtocol())) {
                        return super.openConnection(originalUrl);
                    }
                    // override connection URLs because some don't follow the config. See
                    // https://github.com/GoogleCloudPlatform/google-cloud-java/issues/3254 and
                    // https://github.com/GoogleCloudPlatform/google-cloud-java/issues/3255
                    URI originalUri;
                    try {
                        originalUri = originalUrl.toURI();
                    } catch (final URISyntaxException e) {
                        throw new RuntimeException(e);
                    }
                    String overridePath = "/";
                    if (originalUri.getRawPath() != null) {
                        overridePath = originalUri.getRawPath();
                    }
                    if (originalUri.getRawQuery() != null) {
                        overridePath += "?" + originalUri.getRawQuery();
                    }
                    return super.openConnection(
                            new URL(endpointUrl.getProtocol(), endpointUrl.getHost(), endpointUrl.getPort(), overridePath));
                }
            });
        }
        return builder.build();
    }

    /**
     * Converts timeout values from the settings to a timeout value for the Google
     * Cloud SDK
     **/
    static Integer toTimeout(final TimeValue timeout) {
        // Null or zero in settings means the default timeout
        if (timeout == null || TimeValue.ZERO.equals(timeout)) {
            // negative value means using the default value
            return -1;
        }
        // -1 means infinite timeout
        if (TimeValue.MINUS_ONE.equals(timeout)) {
            // 0 is the infinite timeout expected by Google Cloud SDK
            return 0;
        }
        return Math.toIntExact(timeout.getMillis());
    }

>>>>>>> 0c7f6570
}<|MERGE_RESOLUTION|>--- conflicted
+++ resolved
@@ -28,20 +28,12 @@
 import com.google.cloud.storage.Storage;
 import com.google.cloud.storage.StorageOptions;
 
-<<<<<<< HEAD
-import org.elasticsearch.common.Nullable;
-=======
 import org.apache.logging.log4j.message.ParameterizedMessage;
->>>>>>> 0c7f6570
 import org.elasticsearch.common.Strings;
 import org.elasticsearch.common.collect.MapBuilder;
 import org.elasticsearch.common.component.AbstractComponent;
 import org.elasticsearch.common.unit.TimeValue;
-<<<<<<< HEAD
-import org.elasticsearch.env.Environment;
-=======
 import org.elasticsearch.common.util.LazyInitializable;
->>>>>>> 0c7f6570
 
 import java.io.IOException;
 import java.net.HttpURLConnection;
@@ -49,140 +41,6 @@
 import java.net.URISyntaxException;
 import java.net.URL;
 import java.util.Map;
-<<<<<<< HEAD
-
-public class GoogleCloudStorageService extends AbstractComponent {
-
-    /** Clients settings identified by client name. */
-    private final Map<String, GoogleCloudStorageClientSettings> clientsSettings;
-
-    public GoogleCloudStorageService(final Environment environment, final Map<String, GoogleCloudStorageClientSettings> clientsSettings) {
-        super(environment.settings());
-        this.clientsSettings = clientsSettings;
-    }
-
-    /**
-     * Creates a client that can be used to manage Google Cloud Storage objects.
-     *
-     * @param clientName name of client settings to use, including secure settings
-     * @param application deprecated application name setting overriding client settings
-     * @param connectTimeout deprecated connect timeout setting overriding client settings
-     * @param readTimeout deprecated read timeout setting overriding client settings
-     * @return a Client instance that can be used to manage Storage objects
-     */
-    public Storage createClient(final String clientName,
-                                @Nullable final String application,
-                                @Nullable final TimeValue connectTimeout,
-                                @Nullable final TimeValue readTimeout) throws Exception {
-
-        final GoogleCloudStorageClientSettings clientSettings = clientsSettings.get(clientName);
-        if (clientSettings == null) {
-            throw new IllegalArgumentException("Unknown client name [" + clientName + "]. Existing client configs: "
-                    + Strings.collectionToDelimitedString(clientsSettings.keySet(), ","));
-        }
-        final HttpTransport httpTransport = createHttpTransport(clientSettings.getHost());
-        final HttpTransportOptions httpTransportOptions = HttpTransportOptions.newBuilder()
-                .setConnectTimeout(connectTimeout != null ? toTimeout(connectTimeout) : toTimeout(clientSettings.getConnectTimeout()))
-                .setReadTimeout(readTimeout != null ? toTimeout(readTimeout) : toTimeout(clientSettings.getReadTimeout()))
-                .setHttpTransportFactory(() -> httpTransport)
-                .build();
-        final StorageOptions.Builder storageOptionsBuilder = StorageOptions.newBuilder()
-                .setTransportOptions(httpTransportOptions)
-                .setHeaderProvider(() -> {
-                    final MapBuilder<String, String> mapBuilder = MapBuilder.newMapBuilder();
-                    final String applicationName = Strings.hasLength(application) ? application : clientSettings.getApplicationName();
-                    if (Strings.hasLength(applicationName)) {
-                        mapBuilder.put("user-agent", applicationName);
-                    }
-                    return mapBuilder.immutableMap();
-                });
-        if (Strings.hasLength(clientSettings.getHost())) {
-            storageOptionsBuilder.setHost(clientSettings.getHost());
-        }
-        if (Strings.hasLength(clientSettings.getProjectId())) {
-            storageOptionsBuilder.setProjectId(clientSettings.getProjectId());
-        }
-        if (clientSettings.getCredential() == null) {
-            logger.warn("\"Application Default Credentials\" are not supported out of the box."
-                    + " Additional file system permissions have to be granted to the plugin.");
-        } else {
-            ServiceAccountCredentials serviceAccountCredentials = clientSettings.getCredential();
-            // override token server URI
-            final URI tokenServerUri = clientSettings.getTokenUri();
-            if (Strings.hasLength(tokenServerUri.toString())) {
-                // Rebuild the service account credentials in order to use a custom Token url.
-                // This is mostly used for testing purpose.
-                serviceAccountCredentials = serviceAccountCredentials.toBuilder().setTokenServerUri(tokenServerUri).build();
-            }
-            storageOptionsBuilder.setCredentials(serviceAccountCredentials);
-        }
-        return storageOptionsBuilder.build().getService();
-    }
-
-    /**
-     * Pins the TLS trust certificates and, more importantly, overrides connection
-     * URLs in the case of a custom endpoint setting because some connections don't
-     * fully honor this setting (bugs in the SDK). The default connection factory
-     * opens a new connection for each request. This is required for the storage
-     * instance to be thread-safe.
-     **/
-    private static HttpTransport createHttpTransport(final String endpoint) throws Exception {
-        final NetHttpTransport.Builder builder = new NetHttpTransport.Builder();
-        // requires java.lang.RuntimePermission "setFactory"
-        builder.trustCertificates(GoogleUtils.getCertificateTrustStore());
-        if (Strings.hasLength(endpoint)) {
-            final URL endpointUrl = URI.create(endpoint).toURL();
-            builder.setConnectionFactory(new DefaultConnectionFactory() {
-                @Override
-                public HttpURLConnection openConnection(final URL originalUrl) throws IOException {
-                    // test if the URL is built correctly, ie following the `host` setting
-                    if (originalUrl.getHost().equals(endpointUrl.getHost()) && originalUrl.getPort() == endpointUrl.getPort()
-                            && originalUrl.getProtocol().equals(endpointUrl.getProtocol())) {
-                        return super.openConnection(originalUrl);
-                    }
-                    // override connection URLs because some don't follow the config. See
-                    // https://github.com/GoogleCloudPlatform/google-cloud-java/issues/3254 and
-                    // https://github.com/GoogleCloudPlatform/google-cloud-java/issues/3255
-                    URI originalUri;
-                    try {
-                        originalUri = originalUrl.toURI();
-                    } catch (final URISyntaxException e) {
-                        throw new RuntimeException(e);
-                    }
-                    String overridePath = "/";
-                    if (originalUri.getRawPath() != null) {
-                        overridePath = originalUri.getRawPath();
-                    }
-                    if (originalUri.getRawQuery() != null) {
-                        overridePath += "?" + originalUri.getRawQuery();
-                    }
-                    return super.openConnection(
-                            new URL(endpointUrl.getProtocol(), endpointUrl.getHost(), endpointUrl.getPort(), overridePath));
-                }
-            });
-        }
-        return builder.build();
-    }
-
-    /**
-     * Converts timeout values from the settings to a timeout value for the Google
-     * Cloud SDK
-     **/
-    static Integer toTimeout(final TimeValue timeout) {
-        // Null or zero in settings means the default timeout
-        if (timeout == null || TimeValue.ZERO.equals(timeout)) {
-            // negative value means using the default value
-            return -1;
-        }
-        // -1 means infinite timeout
-        if (TimeValue.MINUS_ONE.equals(timeout)) {
-            // 0 is the infinite timeout expected by Google Cloud SDK
-            return 0;
-        }
-        return Math.toIntExact(timeout.getMillis());
-    }
-
-=======
 import java.util.concurrent.atomic.AtomicReference;
 
 import static java.util.Collections.emptyMap;
@@ -414,5 +272,4 @@
         return Math.toIntExact(timeout.getMillis());
     }
 
->>>>>>> 0c7f6570
 }