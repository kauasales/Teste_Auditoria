--- conflicted
+++ resolved
@@ -315,33 +315,6 @@
         }
     }
 
-<<<<<<< HEAD
-    /**
-     * Moves a blob within the specific bucket
-     *
-     * @param sourceBlobName name of the blob to move
-     * @param targetBlobName new name of the blob in the same bucket
-     */
-    void moveBlob(String sourceBlobName, String targetBlobName) throws IOException {
-        final BlobId sourceBlobId = BlobId.of(bucketName, sourceBlobName);
-        final BlobId targetBlobId = BlobId.of(bucketName, targetBlobName);
-        final CopyRequest request = CopyRequest.newBuilder()
-                .setSource(sourceBlobId)
-                .setTarget(targetBlobId)
-                .build();
-        // There's no atomic "move" in GCS so we need to copy and delete
-        final Storage storage = client();
-        final boolean deleted = SocketAccess.doPrivilegedIOException(() -> {
-            storage.copy(request).getResult();
-            return storage.delete(sourceBlobId);
-        });
-        if (deleted == false) {
-            throw new IOException("Failed to move source [" + sourceBlobName + "] to target [" + targetBlobName + "]");
-        }
-    }
-
-=======
->>>>>>> 01140a3a
     private static String buildKey(String keyPath, String s) {
         assert s != null;
         return keyPath + s;
