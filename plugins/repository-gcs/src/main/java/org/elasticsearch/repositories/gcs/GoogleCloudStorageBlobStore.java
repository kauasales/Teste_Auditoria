/*
 * Licensed to Elasticsearch under one or more contributor
 * license agreements. See the NOTICE file distributed with
 * this work for additional information regarding copyright
 * ownership. Elasticsearch licenses this file to you under
 * the Apache License, Version 2.0 (the "License"); you may
 * not use this file except in compliance with the License.
 * You may obtain a copy of the License at
 *
 *    http://www.apache.org/licenses/LICENSE-2.0
 *
 * Unless required by applicable law or agreed to in writing,
 * software distributed under the License is distributed on an
 * "AS IS" BASIS, WITHOUT WARRANTIES OR CONDITIONS OF ANY
 * KIND, either express or implied.  See the License for the
 * specific language governing permissions and limitations
 * under the License.
 */

package org.elasticsearch.repositories.gcs;

import com.google.cloud.ReadChannel;
import com.google.cloud.WriteChannel;
import com.google.cloud.storage.Blob;
import com.google.cloud.storage.BlobId;
import com.google.cloud.storage.BlobInfo;
import com.google.cloud.storage.Bucket;
import com.google.cloud.storage.Storage;
import com.google.cloud.storage.Storage.BlobListOption;
import com.google.cloud.storage.Storage.CopyRequest;
import org.elasticsearch.common.SuppressForbidden;
import org.elasticsearch.common.blobstore.BlobContainer;
import org.elasticsearch.common.blobstore.BlobMetaData;
import org.elasticsearch.common.blobstore.BlobPath;
import org.elasticsearch.common.blobstore.BlobStore;
import org.elasticsearch.common.blobstore.BlobStoreException;
import org.elasticsearch.common.blobstore.support.PlainBlobMetaData;
import org.elasticsearch.common.collect.MapBuilder;
import org.elasticsearch.common.component.AbstractComponent;
import org.elasticsearch.common.settings.Settings;
import org.elasticsearch.core.internal.io.Streams;

import java.io.ByteArrayOutputStream;
import java.io.IOException;
import java.io.InputStream;
<<<<<<< HEAD
import java.nio.file.FileAlreadyExistsException;
=======
import java.nio.ByteBuffer;
import java.nio.channels.Channels;
import java.nio.channels.ReadableByteChannel;
import java.nio.channels.WritableByteChannel;
>>>>>>> 6ec5e440
import java.nio.file.NoSuchFileException;
import java.util.Collection;
import java.util.List;
import java.util.Map;
import java.util.stream.Collectors;
<<<<<<< HEAD
import java.util.stream.Stream;
import java.util.stream.StreamSupport;

import static java.net.HttpURLConnection.HTTP_NOT_FOUND;
import static java.net.HttpURLConnection.HTTP_PRECON_FAILED;
=======
>>>>>>> 6ec5e440

class GoogleCloudStorageBlobStore extends AbstractComponent implements BlobStore {

    // The recommended maximum size of a blob that should be uploaded in a single
    // request. Larger files should be uploaded over multiple requests (this is
    // called "resumable upload")
    // https://cloud.google.com/storage/docs/json_api/v1/how-tos/resumable-upload
    private static final int LARGE_BLOB_THRESHOLD_BYTE_SIZE = 5 * 1024 * 1024;

    private final Storage storage;
    private final String bucket;

    GoogleCloudStorageBlobStore(Settings settings, String bucket, Storage storage) {
        super(settings);
        this.bucket = bucket;
        this.storage = storage;
        if (doesBucketExist(bucket) == false) {
            throw new BlobStoreException("Bucket [" + bucket + "] does not exist");
        }
    }

    @Override
    public BlobContainer blobContainer(BlobPath path) {
        return new GoogleCloudStorageBlobContainer(path, this);
    }

    @Override
    public void delete(BlobPath path) throws IOException {
        deleteBlobsByPrefix(path.buildAsString());
    }

    @Override
    public void close() {
    }

    /**
     * Return true if the given bucket exists
     *
     * @param bucketName name of the bucket
     * @return true if the bucket exists, false otherwise
     */
    boolean doesBucketExist(String bucketName) {
        try {
            final Bucket bucket = SocketAccess.doPrivilegedIOException(() -> storage.get(bucketName));
            return bucket != null;
        } catch (final Exception e) {
            throw new BlobStoreException("Unable to check if bucket [" + bucketName + "] exists", e);
        }
    }

    /**
     * List blobs in the bucket under the specified path. The path root is removed.
     *
     * @param path
     *            base path of the blobs to list
     * @return a map of blob names and their metadata
     */
    Map<String, BlobMetaData> listBlobs(String path) throws IOException {
        return listBlobsByPrefix(path, "");
    }

    /**
     * List all blobs in the bucket which have a prefix
     *
     * @param path
     *            base path of the blobs to list. This path is removed from the
     *            names of the blobs returned.
     * @param prefix
     *            prefix of the blobs to list.
     * @return a map of blob names and their metadata.
     */
    Map<String, BlobMetaData> listBlobsByPrefix(String path, String prefix) throws IOException {
        final String pathPrefix = buildKey(path, prefix);
        final MapBuilder<String, BlobMetaData> mapBuilder = MapBuilder.newMapBuilder();
        SocketAccess.doPrivilegedVoidIOException(() -> {
            storage.get(bucket).list(BlobListOption.prefix(pathPrefix)).iterateAll().forEach(blob -> {
                assert blob.getName().startsWith(path);
                final String suffixName = blob.getName().substring(path.length());
                mapBuilder.put(suffixName, new PlainBlobMetaData(suffixName, blob.getSize()));
            });
        });
        return mapBuilder.immutableMap();
    }

    /**
     * Returns true if the blob exists in the bucket
     *
     * @param blobName name of the blob
     * @return true if the blob exists, false otherwise
     */
    boolean blobExists(String blobName) throws IOException {
        final BlobId blobId = BlobId.of(bucket, blobName);
        final Blob blob = SocketAccess.doPrivilegedIOException(() -> storage.get(blobId));
        return blob != null;
    }

    /**
     * Returns an {@link java.io.InputStream} for a given blob
     *
     * @param blobName name of the blob
     * @return an InputStream
     */
    InputStream readBlob(String blobName) throws IOException {
<<<<<<< HEAD
        try {
            return SocketAccess.doPrivilegedIOException(() -> {
                Storage.Objects.Get object = client.objects().get(bucket, blobName);
                return object.executeMediaAsInputStream();
            });
        } catch (GoogleJsonResponseException e) {
            GoogleJsonError error = e.getDetails();
            if ((e.getStatusCode() == HTTP_NOT_FOUND) || ((error != null) && (error.getCode() == HTTP_NOT_FOUND))) {
                throw new NoSuchFileException(blobName, null, e.getMessage());
            }
            throw e;
=======
        final BlobId blobId = BlobId.of(bucket, blobName);
        final Blob blob = SocketAccess.doPrivilegedIOException(() -> storage.get(blobId));
        if (blob == null) {
            throw new NoSuchFileException("Blob [" + blobName + "] does not exit");
>>>>>>> 6ec5e440
        }
        final ReadChannel readChannel = SocketAccess.doPrivilegedIOException(blob::reader);
        return Channels.newInputStream(new ReadableByteChannel() {
            @SuppressForbidden(reason = "Channel is based of a socket not a file")
            @Override
            public int read(ByteBuffer dst) throws IOException {
                return SocketAccess.doPrivilegedIOException(() -> readChannel.read(dst));
            }

            @Override
            public boolean isOpen() {
                return readChannel.isOpen();
            }

            @Override
            public void close() throws IOException {
                SocketAccess.doPrivilegedVoidIOException(readChannel::close);
            }
        });
    }

    /**
     * Writes a blob in the bucket.
     *
     * @param inputStream content of the blob to be written
     * @param blobSize    expected size of the blob to be written
     */
    void writeBlob(String blobName, InputStream inputStream, long blobSize) throws IOException {
        final BlobInfo blobInfo = BlobInfo.newBuilder(bucket, blobName).build();
        if (blobSize > LARGE_BLOB_THRESHOLD_BYTE_SIZE) {
            writeBlobResumable(blobInfo, inputStream);
        } else {
            writeBlobMultipart(blobInfo, inputStream, blobSize);
        }
    }

<<<<<<< HEAD
            Storage.Objects.Insert insert = client.objects().insert(bucket, null, stream);
            insert.setIfGenerationMatch(0L); // ensures that the file does not already exist
            insert.setName(blobName);
            try {
                insert.execute();
            } catch (GoogleJsonResponseException e) {
                GoogleJsonError error = e.getDetails();
                if ((e.getStatusCode() == HTTP_PRECON_FAILED) || ((error != null) && (error.getCode() == HTTP_PRECON_FAILED))) {
                    throw new FileAlreadyExistsException(blobName, null, e.getMessage());
                }
                throw e;
            }
        });
=======
    /**
     * Uploads a blob using the "resumable upload" method (multiple requests, which
     * can be independently retried in case of failure, see
     * https://cloud.google.com/storage/docs/json_api/v1/how-tos/resumable-upload
     *
     * @param blobInfo the info for the blob to be uploaded
     * @param inputStream the stream containing the blob data
     */
    private void writeBlobResumable(BlobInfo blobInfo, InputStream inputStream) throws IOException {
        final WriteChannel writeChannel = SocketAccess.doPrivilegedIOException(() -> storage.writer(blobInfo));
        Streams.copy(inputStream, Channels.newOutputStream(new WritableByteChannel() {
            @Override
            public boolean isOpen() {
                return writeChannel.isOpen();
            }

            @Override
            public void close() throws IOException {
                SocketAccess.doPrivilegedVoidIOException(writeChannel::close);
            }

            @SuppressForbidden(reason = "Channel is based of a socket not a file")
            @Override
            public int write(ByteBuffer src) throws IOException {
                return SocketAccess.doPrivilegedIOException(() -> writeChannel.write(src));
            }
        }));
    }

    /**
     * Uploads a blob using the "multipart upload" method (a single
     * 'multipart/related' request containing both data and metadata. The request is
     * gziped), see:
     * https://cloud.google.com/storage/docs/json_api/v1/how-tos/multipart-upload
     *
     * @param blobInfo the info for the blob to be uploaded
     * @param inputStream the stream containing the blob data
     * @param blobSize the size
     */
    private void writeBlobMultipart(BlobInfo blobInfo, InputStream inputStream, long blobSize) throws IOException {
        assert blobSize <= LARGE_BLOB_THRESHOLD_BYTE_SIZE : "large blob uploads should use the resumable upload method";
        final ByteArrayOutputStream baos = new ByteArrayOutputStream(Math.toIntExact(blobSize));
        Streams.copy(inputStream, baos);
        SocketAccess.doPrivilegedVoidIOException(() -> storage.create(blobInfo, baos.toByteArray()));
>>>>>>> 6ec5e440
    }

    /**
     * Deletes a blob in the bucket
     *
     * @param blobName name of the blob
     */
    void deleteBlob(String blobName) throws IOException {
        final BlobId blobId = BlobId.of(bucket, blobName);
        final boolean deleted = SocketAccess.doPrivilegedIOException(() -> storage.delete(blobId));
        if (deleted == false) {
            throw new NoSuchFileException("Blob [" + blobName + "] does not exist");
        }
    }

    /**
     * Deletes multiple blobs in the bucket that have a given prefix
     *
     * @param prefix prefix of the buckets to delete
     */
    void deleteBlobsByPrefix(String prefix) throws IOException {
        deleteBlobs(listBlobsByPrefix("", prefix).keySet());
    }

    /**
     * Deletes multiple blobs in the given bucket (uses a batch request to perform this)
     *
     * @param blobNames names of the bucket to delete
     */
    void deleteBlobs(Collection<String> blobNames) throws IOException {
        if (blobNames.isEmpty()) {
            return;
        }
        // for a single op submit a simple delete instead of a batch of size 1
        if (blobNames.size() == 1) {
            deleteBlob(blobNames.iterator().next());
            return;
        }
        final List<BlobId> blobIdsToDelete = blobNames.stream().map(blobName -> BlobId.of(bucket, blobName)).collect(Collectors.toList());
        final List<Boolean> deletedStatuses = SocketAccess.doPrivilegedIOException(() -> storage.delete(blobIdsToDelete));
        assert blobIdsToDelete.size() == deletedStatuses.size();
        boolean failed = false;
        for (int i = 0; i < blobIdsToDelete.size(); i++) {
            if (deletedStatuses.get(i) == false) {
                logger.error("Failed to delete blob [{}] in bucket [{}]", blobIdsToDelete.get(i).getName(), bucket);
                failed = true;
            }
        }
        if (failed) {
            throw new IOException("Failed to delete all [" + blobIdsToDelete.size() + "] blobs");
        }
    }

    /**
     * Moves a blob within the same bucket
     *
     * @param sourceBlob name of the blob to move
     * @param targetBlob new name of the blob in the same bucket
     */
    void moveBlob(String sourceBlobName, String targetBlobName) throws IOException {
        final BlobId sourceBlobId = BlobId.of(bucket, sourceBlobName);
        final BlobId targetBlobId = BlobId.of(bucket, targetBlobName);
        final CopyRequest request = CopyRequest.newBuilder()
                .setSource(sourceBlobId)
                .setTarget(targetBlobId)
                .build();
        SocketAccess.doPrivilegedVoidIOException(() -> {
            // There's no atomic "move" in GCS so we need to copy and delete
            storage.copy(request).getResult();
            final boolean deleted = storage.delete(sourceBlobId);
            if (deleted == false) {
                throw new IOException("Failed to move source [" + sourceBlobName + "] to target [" + targetBlobName + "]");
            }
        });
    }

    private static String buildKey(String keyPath, String s) {
        assert s != null;
        return keyPath + s;
    }

}<|MERGE_RESOLUTION|>--- conflicted
+++ resolved
@@ -28,6 +28,7 @@
 import com.google.cloud.storage.Storage;
 import com.google.cloud.storage.Storage.BlobListOption;
 import com.google.cloud.storage.Storage.CopyRequest;
+import com.google.cloud.storage.StorageException;
 import org.elasticsearch.common.SuppressForbidden;
 import org.elasticsearch.common.blobstore.BlobContainer;
 import org.elasticsearch.common.blobstore.BlobMetaData;
@@ -43,27 +44,18 @@
 import java.io.ByteArrayOutputStream;
 import java.io.IOException;
 import java.io.InputStream;
-<<<<<<< HEAD
-import java.nio.file.FileAlreadyExistsException;
-=======
 import java.nio.ByteBuffer;
 import java.nio.channels.Channels;
 import java.nio.channels.ReadableByteChannel;
 import java.nio.channels.WritableByteChannel;
->>>>>>> 6ec5e440
+import java.nio.file.FileAlreadyExistsException;
 import java.nio.file.NoSuchFileException;
 import java.util.Collection;
 import java.util.List;
 import java.util.Map;
 import java.util.stream.Collectors;
-<<<<<<< HEAD
-import java.util.stream.Stream;
-import java.util.stream.StreamSupport;
-
-import static java.net.HttpURLConnection.HTTP_NOT_FOUND;
+
 import static java.net.HttpURLConnection.HTTP_PRECON_FAILED;
-=======
->>>>>>> 6ec5e440
 
 class GoogleCloudStorageBlobStore extends AbstractComponent implements BlobStore {
 
@@ -167,24 +159,10 @@
      * @return an InputStream
      */
     InputStream readBlob(String blobName) throws IOException {
-<<<<<<< HEAD
-        try {
-            return SocketAccess.doPrivilegedIOException(() -> {
-                Storage.Objects.Get object = client.objects().get(bucket, blobName);
-                return object.executeMediaAsInputStream();
-            });
-        } catch (GoogleJsonResponseException e) {
-            GoogleJsonError error = e.getDetails();
-            if ((e.getStatusCode() == HTTP_NOT_FOUND) || ((error != null) && (error.getCode() == HTTP_NOT_FOUND))) {
-                throw new NoSuchFileException(blobName, null, e.getMessage());
-            }
-            throw e;
-=======
         final BlobId blobId = BlobId.of(bucket, blobName);
         final Blob blob = SocketAccess.doPrivilegedIOException(() -> storage.get(blobId));
         if (blob == null) {
             throw new NoSuchFileException("Blob [" + blobName + "] does not exit");
->>>>>>> 6ec5e440
         }
         final ReadChannel readChannel = SocketAccess.doPrivilegedIOException(blob::reader);
         return Channels.newInputStream(new ReadableByteChannel() {
@@ -221,21 +199,6 @@
         }
     }
 
-<<<<<<< HEAD
-            Storage.Objects.Insert insert = client.objects().insert(bucket, null, stream);
-            insert.setIfGenerationMatch(0L); // ensures that the file does not already exist
-            insert.setName(blobName);
-            try {
-                insert.execute();
-            } catch (GoogleJsonResponseException e) {
-                GoogleJsonError error = e.getDetails();
-                if ((e.getStatusCode() == HTTP_PRECON_FAILED) || ((error != null) && (error.getCode() == HTTP_PRECON_FAILED))) {
-                    throw new FileAlreadyExistsException(blobName, null, e.getMessage());
-                }
-                throw e;
-            }
-        });
-=======
     /**
      * Uploads a blob using the "resumable upload" method (multiple requests, which
      * can be independently retried in case of failure, see
@@ -245,7 +208,8 @@
      * @param inputStream the stream containing the blob data
      */
     private void writeBlobResumable(BlobInfo blobInfo, InputStream inputStream) throws IOException {
-        final WriteChannel writeChannel = SocketAccess.doPrivilegedIOException(() -> storage.writer(blobInfo));
+        final WriteChannel writeChannel = SocketAccess.doPrivilegedIOException(
+            () -> storage.writer(blobInfo, Storage.BlobWriteOption.doesNotExist()));
         Streams.copy(inputStream, Channels.newOutputStream(new WritableByteChannel() {
             @Override
             public boolean isOpen() {
@@ -279,8 +243,17 @@
         assert blobSize <= LARGE_BLOB_THRESHOLD_BYTE_SIZE : "large blob uploads should use the resumable upload method";
         final ByteArrayOutputStream baos = new ByteArrayOutputStream(Math.toIntExact(blobSize));
         Streams.copy(inputStream, baos);
-        SocketAccess.doPrivilegedVoidIOException(() -> storage.create(blobInfo, baos.toByteArray()));
->>>>>>> 6ec5e440
+        SocketAccess.doPrivilegedVoidIOException(
+            () -> {
+                try {
+                    storage.create(blobInfo, baos.toByteArray(), Storage.BlobTargetOption.doesNotExist());
+                } catch (StorageException se) {
+                    if (se.getCode() == HTTP_PRECON_FAILED) {
+                        throw new FileAlreadyExistsException(blobInfo.getBlobId().getName(), null, se.getMessage());
+                    }
+                    throw se;
+                }
+            });
     }
 
     /**
@@ -337,8 +310,8 @@
     /**
      * Moves a blob within the same bucket
      *
-     * @param sourceBlob name of the blob to move
-     * @param targetBlob new name of the blob in the same bucket
+     * @param sourceBlobName name of the blob to move
+     * @param targetBlobName new name of the blob in the same bucket
      */
     void moveBlob(String sourceBlobName, String targetBlobName) throws IOException {
         final BlobId sourceBlobId = BlobId.of(bucket, sourceBlobName);
