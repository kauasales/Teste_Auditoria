/*
 * Copyright Elasticsearch B.V. and/or licensed to Elasticsearch B.V. under one
 * or more contributor license agreements. Licensed under the Elastic License
 * 2.0 and the Server Side Public License, v 1; you may not use this file except
 * in compliance with, at your election, the Elastic License 2.0 or the Server
 * Side Public License, v 1.
 */

package org.elasticsearch.ingest.attachment;

import org.apache.tika.exception.ZeroByteFileException;
import org.apache.tika.language.LanguageIdentifier;
import org.apache.tika.metadata.Metadata;
import org.apache.tika.metadata.TikaCoreProperties;
import org.elasticsearch.ElasticsearchParseException;
import org.elasticsearch.common.Strings;
import org.elasticsearch.ingest.AbstractProcessor;
import org.elasticsearch.ingest.IngestDocument;
import org.elasticsearch.ingest.Processor;

import java.util.Arrays;
import java.util.EnumSet;
import java.util.HashMap;
import java.util.List;
import java.util.Locale;
import java.util.Map;
import java.util.Set;

import static org.elasticsearch.ingest.ConfigurationUtils.newConfigurationException;
import static org.elasticsearch.ingest.ConfigurationUtils.readBooleanProperty;
import static org.elasticsearch.ingest.ConfigurationUtils.readIntProperty;
import static org.elasticsearch.ingest.ConfigurationUtils.readOptionalList;
import static org.elasticsearch.ingest.ConfigurationUtils.readOptionalStringProperty;
import static org.elasticsearch.ingest.ConfigurationUtils.readStringProperty;

public final class AttachmentProcessor extends AbstractProcessor {

    public static final String TYPE = "attachment";

    private static final int NUMBER_OF_CHARS_INDEXED = 100000;

    private final String field;
    private final String targetField;
    private final Set<Property> properties;
    private final int indexedChars;
    private final boolean ignoreMissing;
    private final boolean removeBinary;
    private final String indexedCharsField;
    private final String resourceName;

    AttachmentProcessor(
        String tag,
        String description,
        String field,
        String targetField,
        Set<Property> properties,
        int indexedChars,
        boolean ignoreMissing,
        String indexedCharsField,
<<<<<<< HEAD
        String resourceName
=======
        String resourceName,
        boolean removeBinary
>>>>>>> d90fa4eb
    ) {
        super(tag, description);
        this.field = field;
        this.targetField = targetField;
        this.properties = properties;
        this.indexedChars = indexedChars;
        this.ignoreMissing = ignoreMissing;
        this.indexedCharsField = indexedCharsField;
        this.resourceName = resourceName;
        this.removeBinary = removeBinary;
    }

    boolean isIgnoreMissing() {
        return ignoreMissing;
    }

    // For tests only
    boolean isRemoveBinary() {
        return removeBinary;
    }

    @Override
    public IngestDocument execute(IngestDocument ingestDocument) {
        Map<String, Object> additionalFields = new HashMap<>();

        byte[] input = ingestDocument.getFieldValueAsBytes(field, ignoreMissing);
        String resourceNameInput = null;
        if (resourceName != null) {
            resourceNameInput = ingestDocument.getFieldValue(resourceName, String.class, true);
        }
        if (input == null && ignoreMissing) {
            return ingestDocument;
        } else if (input == null) {
            throw new IllegalArgumentException("field [" + field + "] is null, cannot parse.");
        }

        Integer indexedChars = this.indexedChars;

        if (indexedCharsField != null) {
            // If the user provided the number of characters to be extracted as part of the document, we use it
            indexedChars = ingestDocument.getFieldValue(indexedCharsField, Integer.class, true);
            if (indexedChars == null) {
                // If the field does not exist we fall back to the global limit
                indexedChars = this.indexedChars;
            }
        }

        Metadata metadata = new Metadata();
        if (resourceNameInput != null) {
            metadata.set(Metadata.RESOURCE_NAME_KEY, resourceNameInput);
        }
        String parsedContent = "";
        try {
            parsedContent = TikaImpl.parse(input, metadata, indexedChars);
        } catch (ZeroByteFileException e) {
            // tika 1.17 throws an exception when the InputStream has 0 bytes.
            // previously, it did not mind. This is here to preserve that behavior.
        } catch (Exception e) {
            throw new ElasticsearchParseException("Error parsing document in field [{}]", e, field);
        }

        if (properties.contains(Property.CONTENT) && Strings.hasLength(parsedContent)) {
            // somehow tika seems to append a newline at the end automatically, lets remove that again
            additionalFields.put(Property.CONTENT.toLowerCase(), parsedContent.trim());
        }

        if (properties.contains(Property.LANGUAGE) && Strings.hasLength(parsedContent)) {
            // TODO: stop using LanguageIdentifier...
            LanguageIdentifier identifier = new LanguageIdentifier(parsedContent);
            String language = identifier.getLanguage();
            additionalFields.put(Property.LANGUAGE.toLowerCase(), language);
        }

        if (properties.contains(Property.DATE)) {
            String createdDate = metadata.get(TikaCoreProperties.CREATED);
            if (createdDate != null) {
                additionalFields.put(Property.DATE.toLowerCase(), createdDate);
            }
        }

        if (properties.contains(Property.TITLE)) {
            String title = metadata.get(TikaCoreProperties.TITLE);
            if (Strings.hasLength(title)) {
                additionalFields.put(Property.TITLE.toLowerCase(), title);
            }
        }

        if (properties.contains(Property.AUTHOR)) {
            String author = metadata.get("Author");
            if (Strings.hasLength(author)) {
                additionalFields.put(Property.AUTHOR.toLowerCase(), author);
            }
        }

        if (properties.contains(Property.KEYWORDS)) {
            String keywords = metadata.get("Keywords");
            if (Strings.hasLength(keywords)) {
                additionalFields.put(Property.KEYWORDS.toLowerCase(), keywords);
            }
        }

        if (properties.contains(Property.CONTENT_TYPE)) {
            String contentType = metadata.get(Metadata.CONTENT_TYPE);
            if (Strings.hasLength(contentType)) {
                additionalFields.put(Property.CONTENT_TYPE.toLowerCase(), contentType);
            }
        }

        if (properties.contains(Property.CONTENT_LENGTH)) {
            String contentLength = metadata.get(Metadata.CONTENT_LENGTH);
            long length;
            if (Strings.hasLength(contentLength)) {
                length = Long.parseLong(contentLength);
            } else {
                length = parsedContent.length();
            }
            additionalFields.put(Property.CONTENT_LENGTH.toLowerCase(), length);
        }

        ingestDocument.setFieldValue(targetField, additionalFields);

        if (removeBinary) {
            ingestDocument.removeField(field);
        }
        return ingestDocument;
    }

    @Override
    public String getType() {
        return TYPE;
    }

    String getField() {
        return field;
    }

    String getTargetField() {
        return targetField;
    }

    Set<Property> getProperties() {
        return properties;
    }

    int getIndexedChars() {
        return indexedChars;
    }

    public static final class Factory implements Processor.Factory {

        static final Set<Property> DEFAULT_PROPERTIES = EnumSet.allOf(Property.class);

        @Override
        public AttachmentProcessor create(
            Map<String, Processor.Factory> registry,
            String processorTag,
            String description,
            Map<String, Object> config
        ) throws Exception {
            String field = readStringProperty(TYPE, processorTag, config, "field");
            String resourceName = readOptionalStringProperty(TYPE, processorTag, config, "resource_name");
            String targetField = readStringProperty(TYPE, processorTag, config, "target_field", "attachment");
            List<String> propertyNames = readOptionalList(TYPE, processorTag, config, "properties");
            int indexedChars = readIntProperty(TYPE, processorTag, config, "indexed_chars", NUMBER_OF_CHARS_INDEXED);
            boolean ignoreMissing = readBooleanProperty(TYPE, processorTag, config, "ignore_missing", false);
            String indexedCharsField = readOptionalStringProperty(TYPE, processorTag, config, "indexed_chars_field");
            boolean removeBinary = readBooleanProperty(TYPE, processorTag, config, "remove_binary", false);

            final Set<Property> properties;
            if (propertyNames != null) {
                properties = EnumSet.noneOf(Property.class);
                for (String fieldName : propertyNames) {
                    try {
                        properties.add(Property.parse(fieldName));
                    } catch (Exception e) {
                        throw newConfigurationException(
                            TYPE,
                            processorTag,
                            "properties",
                            "illegal field option [" + fieldName + "]. valid values are " + Arrays.toString(Property.values())
                        );
                    }
                }
            } else {
                properties = DEFAULT_PROPERTIES;
            }

            return new AttachmentProcessor(
                processorTag,
                description,
                field,
                targetField,
                properties,
                indexedChars,
                ignoreMissing,
                indexedCharsField,
<<<<<<< HEAD
                resourceName
=======
                resourceName,
                removeBinary
>>>>>>> d90fa4eb
            );
        }
    }

    enum Property {

        CONTENT,
        TITLE,
        AUTHOR,
        KEYWORDS,
        DATE,
        CONTENT_TYPE,
        CONTENT_LENGTH,
        LANGUAGE;

        public static Property parse(String value) {
            return valueOf(value.toUpperCase(Locale.ROOT));
        }

        public String toLowerCase() {
            return this.toString().toLowerCase(Locale.ROOT);
        }
    }
}<|MERGE_RESOLUTION|>--- conflicted
+++ resolved
@@ -57,12 +57,8 @@
         int indexedChars,
         boolean ignoreMissing,
         String indexedCharsField,
-<<<<<<< HEAD
-        String resourceName
-=======
         String resourceName,
         boolean removeBinary
->>>>>>> d90fa4eb
     ) {
         super(tag, description);
         this.field = field;
@@ -259,12 +255,8 @@
                 indexedChars,
                 ignoreMissing,
                 indexedCharsField,
-<<<<<<< HEAD
-                resourceName
-=======
                 resourceName,
                 removeBinary
->>>>>>> d90fa4eb
             );
         }
     }
