--- conflicted
+++ resolved
@@ -68,7 +68,6 @@
     }
 
     public void testHtmlDocumentWithRandomFields() throws Exception {
-<<<<<<< HEAD
         // some metadata are not present in the html doc
         // "date", "metadata_date", "comments", "modified", "modifier", "print_date", "relation", "creator_tool", "altitude"
         // "identifier", "longitude", "publisher", "description", "latitude", "format", "source", "coverage"
@@ -76,13 +75,8 @@
         // we are only trying with content, title, author, keywords, content_type and content_length.
         ArrayList<AttachmentProcessor.Property> fieldsList = new ArrayList<>(EnumSet.of(AttachmentProcessor.Property.CONTENT,
             AttachmentProcessor.Property.TITLE, AttachmentProcessor.Property.AUTHOR, AttachmentProcessor.Property.KEYWORDS,
-            AttachmentProcessor.Property.CONTENT_TYPE, AttachmentProcessor.Property.CONTENT_LENGTH));
-=======
-        // date is not present in the html doc
-        ArrayList<AttachmentProcessor.Property> fieldsList = new ArrayList<>(
-            EnumSet.complementOf(EnumSet.of(AttachmentProcessor.Property.DATE))
-        );
->>>>>>> 38ed63c2
+            AttachmentProcessor.Property.CONTENT_TYPE, AttachmentProcessor.Property.CONTENT_LENGTH))
+        ;
         Set<AttachmentProcessor.Property> selectedProperties = new HashSet<>();
 
         int numFields = randomIntBetween(1, fieldsList.size());
@@ -139,83 +133,52 @@
     public void testWordDocument() throws Exception {
         Map<String, Object> attachmentData = parseDocument("issue-104.docx", processor);
 
-<<<<<<< HEAD
-        assertThat(attachmentData.keySet(), containsInAnyOrder("content", "language", "date", "author", "content_type",
-            "content_length", "modifier", "modified", "publisher"));
-
-=======
-        assertThat(attachmentData.keySet(), containsInAnyOrder("content", "language", "date", "author", "content_type", "content_length"));
->>>>>>> 38ed63c2
+        assertThat(attachmentData.keySet(), containsInAnyOrder("content", "language", "date", "author", "content_type", "content_length", "modifier", "modified", "publisher"));
         assertThat(attachmentData.get("content"), is(notNullValue()));
         assertThat(attachmentData.get("language"), is("en"));
         assertThat(attachmentData.get("date"), is("2012-10-12T11:17:00Z"));
         assertThat(attachmentData.get("author"), is("Windows User"));
         assertThat(attachmentData.get("content_length"), is(notNullValue()));
-<<<<<<< HEAD
-        assertThat(attachmentData.get("content_type").toString(),
-            is("application/vnd.openxmlformats-officedocument.wordprocessingml.document"));
+        assertThat(
+            attachmentData.get("content_type").toString(),
+            is("application/vnd.openxmlformats-officedocument.wordprocessingml.document")
+        );
         assertThat(attachmentData.get("modifier").toString(), is("Luka Lampret"));
         assertThat(attachmentData.get("modified").toString(), is("2015-02-20T11:36:00Z"));
         assertThat(attachmentData.get("publisher").toString(), is("JDI"));
-=======
+    }
+
+    public void testWordDocumentWithVisioSchema() throws Exception {
+        Map<String, Object> attachmentData = parseDocument("issue-22077.docx", processor);
+
+        assertThat(attachmentData.keySet(), containsInAnyOrder("content", "language", "date", "author", "content_type", "content_length", "modifier", "modified", "print_date"));
+        assertThat(attachmentData.get("content").toString(), containsString("Table of Contents"));
+        assertThat(attachmentData.get("language"), is("en"));
+        assertThat(attachmentData.get("date"), is("2015-01-06T18:07:00Z"));
+        assertThat(attachmentData.get("author"), is(notNullValue()));
+        assertThat(attachmentData.get("content_length"), is(notNullValue()));
         assertThat(
             attachmentData.get("content_type").toString(),
             is("application/vnd.openxmlformats-officedocument.wordprocessingml.document")
         );
->>>>>>> 38ed63c2
-    }
-
-    public void testWordDocumentWithVisioSchema() throws Exception {
-        Map<String, Object> attachmentData = parseDocument("issue-22077.docx", processor);
-
-<<<<<<< HEAD
-        assertThat(attachmentData.keySet(), containsInAnyOrder("content", "language", "date", "author", "content_type",
-            "content_length", "modifier", "modified", "print_date"));
-=======
-        assertThat(attachmentData.keySet(), containsInAnyOrder("content", "language", "date", "author", "content_type", "content_length"));
->>>>>>> 38ed63c2
-        assertThat(attachmentData.get("content").toString(), containsString("Table of Contents"));
-        assertThat(attachmentData.get("language"), is("en"));
-        assertThat(attachmentData.get("date"), is("2015-01-06T18:07:00Z"));
-        assertThat(attachmentData.get("author"), is(notNullValue()));
-        assertThat(attachmentData.get("content_length"), is(notNullValue()));
-<<<<<<< HEAD
-        assertThat(attachmentData.get("content_type").toString(),
-            is("application/vnd.openxmlformats-officedocument.wordprocessingml.document"));
         assertThat(attachmentData.get("modifier").toString(), is("Chris Dufour"));
         assertThat(attachmentData.get("modified").toString(), is("2016-12-04T16:58:00Z"));
         assertThat(attachmentData.get("print_date").toString(), is("2015-01-05T19:12:00Z"));
-=======
-        assertThat(
-            attachmentData.get("content_type").toString(),
-            is("application/vnd.openxmlformats-officedocument.wordprocessingml.document")
-        );
->>>>>>> 38ed63c2
     }
 
     public void testLegacyWordDocumentWithVisioSchema() throws Exception {
         Map<String, Object> attachmentData = parseDocument("issue-22077.doc", processor);
 
-<<<<<<< HEAD
-        assertThat(attachmentData.keySet(), containsInAnyOrder("content", "language", "date", "author", "content_type",
-            "content_length", "modifier", "modified", "print_date"));
-=======
-        assertThat(attachmentData.keySet(), containsInAnyOrder("content", "language", "date", "author", "content_type", "content_length"));
->>>>>>> 38ed63c2
+        assertThat(attachmentData.keySet(), containsInAnyOrder("content", "language", "date", "author", "content_type", "content_length", "modifier", "modified", "print_date"));
         assertThat(attachmentData.get("content").toString(), containsString("Table of Contents"));
         assertThat(attachmentData.get("language"), is("en"));
         assertThat(attachmentData.get("date"), is("2016-12-16T15:04:00Z"));
         assertThat(attachmentData.get("author"), is(notNullValue()));
         assertThat(attachmentData.get("content_length"), is(notNullValue()));
-<<<<<<< HEAD
-        assertThat(attachmentData.get("content_type").toString(),
-            is("application/msword"));
+        assertThat(attachmentData.get("content_type").toString(), is("application/msword"));
         assertThat(attachmentData.get("modifier").toString(), is("David Pilato"));
         assertThat(attachmentData.get("modified").toString(), is("2016-12-16T15:04:00Z"));
         assertThat(attachmentData.get("print_date").toString(), is("2015-01-05T19:12:00Z"));
-=======
-        assertThat(attachmentData.get("content_type").toString(), is("application/msword"));
->>>>>>> 38ed63c2
     }
 
     public void testPdf() throws Exception {
@@ -266,16 +229,11 @@
     public void testEpubDocument() throws Exception {
         Map<String, Object> attachmentData = parseDocument("testEPUB.epub", processor);
 
-<<<<<<< HEAD
-        assertThat(attachmentData.keySet(), containsInAnyOrder("language", "content", "author", "title", "content_type", "content_length",
-            "date", "keywords",
-            "identifier", "contributor", "publisher", "description"));
-=======
         assertThat(
             attachmentData.keySet(),
-            containsInAnyOrder("language", "content", "author", "title", "content_type", "content_length", "date", "keywords")
-        );
->>>>>>> 38ed63c2
+            containsInAnyOrder("language", "content", "author", "title", "content_type", "content_length", "date", "keywords",
+            "identifier", "contributor", "publisher", "description")
+        );
         assertThat(attachmentData.get("content_type").toString(), containsString("application/epub+zip"));
         assertThat(attachmentData.get("identifier").toString(), is("1234567890"));
         assertThat(attachmentData.get("contributor").toString(), is("no-one"));
