--- conflicted
+++ resolved
@@ -97,22 +97,22 @@
 // If all these variables are missing then we are testing against the internal fixture instead, which has the following
 // credentials hard-coded in.
 
-<<<<<<< HEAD
 if (!s3PermanentAccessKey && !s3PermanentSecretKey && !s3PermanentBucket && !s3PermanentBasePath
-        && !s3TemporaryAccessKey && !s3TemporarySecretKey && !s3TemporaryBucket && !s3TemporaryBasePath && !s3TemporarySessionToken
         && !s3EC2Bucket && !s3EC2BasePath && !s3EC2AccessKey && !s3EC2Token) {
-
-=======
-if (!s3PermanentAccessKey && !s3PermanentSecretKey && !s3PermanentBucket && !s3PermanentBasePath) {
->>>>>>> 2cfe7032
   s3PermanentAccessKey = 's3_integration_test_permanent_access_key'
   s3PermanentSecretKey = 's3_integration_test_permanent_secret_key'
   s3PermanentBucket = 'permanent-bucket-test'
   s3PermanentBasePath = 'integration_test'
 
+  s3EC2Bucket = 'ec2-bucket-test'
+  s3EC2BasePath = 'integration_test'
+  s3EC2AccessKey = 'ec2_accessKey'
+  s3EC2Token = 'ec2_tkn'
+
   useFixture = true
 
-} else if (!s3PermanentAccessKey || !s3PermanentSecretKey || !s3PermanentBucket || !s3PermanentBasePath) {
+} else if (!s3PermanentAccessKey || !s3PermanentSecretKey || !s3PermanentBucket || !s3PermanentBasePath
+        || !s3EC2Bucket || !s3EC2BasePath || !s3EC2AccessKey || !s3EC2Token) {
   throw new IllegalArgumentException("not all options specified to run against external S3 service")
 }
 
@@ -123,19 +123,7 @@
   s3TemporaryBasePath = 'integration_test'
   s3TemporarySessionToken = 's3_integration_test_temporary_session_token'
 
-<<<<<<< HEAD
-  s3EC2Bucket = 'ec2-bucket-test'
-  s3EC2BasePath = 'integration_test'
-  s3EC2AccessKey = 'ec2_accessKey'
-  s3EC2Token = 'ec2_tkn'
-
-  useFixture = true
-} else if (!s3PermanentAccessKey || !s3PermanentSecretKey || !s3PermanentBucket || !s3PermanentBasePath
-        || !s3TemporaryAccessKey || !s3TemporarySecretKey || !s3TemporaryBucket || !s3TemporaryBasePath || !s3TemporarySessionToken
-        || !s3EC2Bucket || !s3EC2BasePath || !s3EC2AccessKey || !s3EC2Token) {
-=======
 } else if (!s3TemporaryAccessKey || !s3TemporarySecretKey || !s3TemporaryBucket || !s3TemporaryBasePath || !s3TemporarySessionToken) {
->>>>>>> 2cfe7032
   throw new IllegalArgumentException("not all options specified to run against external S3 service")
 }
 
