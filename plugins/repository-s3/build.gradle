/*
 * Licensed to Elasticsearch under one or more contributor
 * license agreements. See the NOTICE file distributed with
 * this work for additional information regarding copyright
 * ownership. Elasticsearch licenses this file to you under
 * the Apache License, Version 2.0 (the "License"); you may
 * not use this file except in compliance with the License.
 * You may obtain a copy of the License at
 *
 *    http://www.apache.org/licenses/LICENSE-2.0
 *
 * Unless required by applicable law or agreed to in writing,
 * software distributed under the License is distributed on an
 * "AS IS" BASIS, WITHOUT WARRANTIES OR CONDITIONS OF ANY
 * KIND, either express or implied.  See the License for the
 * specific language governing permissions and limitations
 * under the License.
 */

esplugin {
  description 'The S3 repository plugin adds S3 repositories'
  classname 'org.elasticsearch.repositories.s3.S3RepositoryPlugin'
}

versions << [
<<<<<<< HEAD
  'aws': '1.11.187'
=======
  'aws': '1.11.223'
>>>>>>> 4656c556
]

dependencies {
  compile "com.amazonaws:aws-java-sdk-s3:${versions.aws}"
  compile "com.amazonaws:aws-java-sdk-kms:${versions.aws}"
  compile "com.amazonaws:aws-java-sdk-core:${versions.aws}"
  compile "org.apache.httpcomponents:httpclient:${versions.httpclient}"
  compile "org.apache.httpcomponents:httpcore:${versions.httpcore}"
  compile "commons-logging:commons-logging:${versions.commonslogging}"
  compile "commons-codec:commons-codec:${versions.commonscodec}"
  compile 'com.fasterxml.jackson.core:jackson-databind:2.6.7.1'
  compile 'com.fasterxml.jackson.core:jackson-annotations:2.6.0'

  // HACK: javax.xml.bind was removed from default modules in java 9, so we pull the api in here,
  // and whitelist this hack in JarHell 
  compile 'javax.xml.bind:jaxb-api:2.2.2'
}

dependencyLicenses {
  mapping from: /aws-java-sdk-.*/, to: 'aws-java-sdk'
  mapping from: /jackson-.*/, to: 'jackson'
  mapping from: /jaxb-.*/, to: 'jaxb'
}

bundlePlugin {
  from('config/repository-s3') {
    into 'config'
  }
}

additionalTest('testRepositoryCreds'){
  include '**/RepositorySettingsCredentialsTests.class'
  systemProperty 'es.allow_insecure_settings', 'true'
}

test {
  // these are tested explicitly in separate test tasks
  exclude '**/*CredentialsTests.class'
}

integTestCluster {
  keystoreSetting 's3.client.default.access_key', 'myaccesskey'
  keystoreSetting 's3.client.default.secret_key', 'mysecretkey'
}

thirdPartyAudit.excludes = [
  // classes are missing
  'javax.servlet.ServletContextEvent', 
  'javax.servlet.ServletContextListener', 
  'org.apache.avalon.framework.logger.Logger', 
  'org.apache.log.Hierarchy', 
  'org.apache.log.Logger',
<<<<<<< HEAD
  'software/amazon/ion/IonReader',
  'software/amazon/ion/IonSystem',
  'software/amazon/ion/IonType',
  'software/amazon/ion/IonWriter',
  'software/amazon/ion/Timestamp',
  'software/amazon/ion/system/IonBinaryWriterBuilder',
  'software/amazon/ion/system/IonSystemBuilder',
  'software/amazon/ion/system/IonTextWriterBuilder',
  'software/amazon/ion/system/IonWriterBuilder'
=======
  'software.amazon.ion.IonReader',
  'software.amazon.ion.IonSystem',
  'software.amazon.ion.IonType',
  'software.amazon.ion.IonWriter',
  'software.amazon.ion.Timestamp',
  'software.amazon.ion.system.IonBinaryWriterBuilder',
  'software.amazon.ion.system.IonSystemBuilder',
  'software.amazon.ion.system.IonTextWriterBuilder',
  'software.amazon.ion.system.IonWriterBuilder',
>>>>>>> 4656c556
]

// jarhell with jdk (intentionally, because jaxb was removed from default modules in java 9)
if (JavaVersion.current() <= JavaVersion.VERSION_1_8) {
  thirdPartyAudit.excludes += [
    'javax.xml.bind.Binder',
    'javax.xml.bind.ContextFinder$1',
    'javax.xml.bind.ContextFinder',
    'javax.xml.bind.DataBindingException',
    'javax.xml.bind.DatatypeConverter',
    'javax.xml.bind.DatatypeConverterImpl$CalendarFormatter',
    'javax.xml.bind.DatatypeConverterImpl',
    'javax.xml.bind.DatatypeConverterInterface',
    'javax.xml.bind.Element',
    'javax.xml.bind.GetPropertyAction',
    'javax.xml.bind.JAXB$Cache',
    'javax.xml.bind.JAXB',
    'javax.xml.bind.JAXBContext',
    'javax.xml.bind.JAXBElement$GlobalScope',
    'javax.xml.bind.JAXBElement',
    'javax.xml.bind.JAXBException',
    'javax.xml.bind.JAXBIntrospector',
    'javax.xml.bind.JAXBPermission',
    'javax.xml.bind.MarshalException',
    'javax.xml.bind.Marshaller$Listener',
    'javax.xml.bind.Marshaller',
    'javax.xml.bind.Messages',
    'javax.xml.bind.NotIdentifiableEvent',
    'javax.xml.bind.ParseConversionEvent',
    'javax.xml.bind.PrintConversionEvent',
    'javax.xml.bind.PropertyException',
    'javax.xml.bind.SchemaOutputResolver',
    'javax.xml.bind.TypeConstraintException',
    'javax.xml.bind.UnmarshalException',
    'javax.xml.bind.Unmarshaller$Listener',
    'javax.xml.bind.Unmarshaller',
    'javax.xml.bind.UnmarshallerHandler',
    'javax.xml.bind.ValidationEvent',
    'javax.xml.bind.ValidationEventHandler',
    'javax.xml.bind.ValidationEventLocator',
    'javax.xml.bind.ValidationException',
    'javax.xml.bind.Validator',
    'javax.xml.bind.WhiteSpaceProcessor',
    'javax.xml.bind.annotation.DomHandler',
    'javax.xml.bind.annotation.W3CDomHandler',
    'javax.xml.bind.annotation.XmlAccessOrder',
    'javax.xml.bind.annotation.XmlAccessType',
    'javax.xml.bind.annotation.XmlAccessorOrder',
    'javax.xml.bind.annotation.XmlAccessorType',
    'javax.xml.bind.annotation.XmlAnyAttribute',
    'javax.xml.bind.annotation.XmlAnyElement',
    'javax.xml.bind.annotation.XmlAttachmentRef',
    'javax.xml.bind.annotation.XmlAttribute',
    'javax.xml.bind.annotation.XmlElement$DEFAULT',
    'javax.xml.bind.annotation.XmlElement',
    'javax.xml.bind.annotation.XmlElementDecl$GLOBAL',
    'javax.xml.bind.annotation.XmlElementDecl',
    'javax.xml.bind.annotation.XmlElementRef$DEFAULT',
    'javax.xml.bind.annotation.XmlElementRef',
    'javax.xml.bind.annotation.XmlElementRefs',
    'javax.xml.bind.annotation.XmlElementWrapper',
    'javax.xml.bind.annotation.XmlElements',
    'javax.xml.bind.annotation.XmlEnum',
    'javax.xml.bind.annotation.XmlEnumValue',
    'javax.xml.bind.annotation.XmlID',
    'javax.xml.bind.annotation.XmlIDREF',
    'javax.xml.bind.annotation.XmlInlineBinaryData',
    'javax.xml.bind.annotation.XmlList',
    'javax.xml.bind.annotation.XmlMimeType',
    'javax.xml.bind.annotation.XmlMixed',
    'javax.xml.bind.annotation.XmlNs',
    'javax.xml.bind.annotation.XmlNsForm',
    'javax.xml.bind.annotation.XmlRegistry',
    'javax.xml.bind.annotation.XmlRootElement',
    'javax.xml.bind.annotation.XmlSchema',
    'javax.xml.bind.annotation.XmlSchemaType$DEFAULT',
    'javax.xml.bind.annotation.XmlSchemaType',
    'javax.xml.bind.annotation.XmlSchemaTypes',
    'javax.xml.bind.annotation.XmlSeeAlso',
    'javax.xml.bind.annotation.XmlTransient',
    'javax.xml.bind.annotation.XmlType$DEFAULT',
    'javax.xml.bind.annotation.XmlType',
    'javax.xml.bind.annotation.XmlValue',
    'javax.xml.bind.annotation.adapters.CollapsedStringAdapter',
    'javax.xml.bind.annotation.adapters.HexBinaryAdapter',
    'javax.xml.bind.annotation.adapters.NormalizedStringAdapter',
    'javax.xml.bind.annotation.adapters.XmlAdapter',
    'javax.xml.bind.annotation.adapters.XmlJavaTypeAdapter$DEFAULT',
    'javax.xml.bind.annotation.adapters.XmlJavaTypeAdapter',
    'javax.xml.bind.annotation.adapters.XmlJavaTypeAdapters',
    'javax.xml.bind.attachment.AttachmentMarshaller',
    'javax.xml.bind.attachment.AttachmentUnmarshaller',
    'javax.xml.bind.helpers.AbstractMarshallerImpl',
    'javax.xml.bind.helpers.AbstractUnmarshallerImpl',
    'javax.xml.bind.helpers.DefaultValidationEventHandler',
    'javax.xml.bind.helpers.Messages',
    'javax.xml.bind.helpers.NotIdentifiableEventImpl',
    'javax.xml.bind.helpers.ParseConversionEventImpl',
    'javax.xml.bind.helpers.PrintConversionEventImpl',
    'javax.xml.bind.helpers.ValidationEventImpl',
    'javax.xml.bind.helpers.ValidationEventLocatorImpl',
    'javax.xml.bind.util.JAXBResult',
    'javax.xml.bind.util.JAXBSource$1',
    'javax.xml.bind.util.JAXBSource',
    'javax.xml.bind.util.Messages',
    'javax.xml.bind.util.ValidationEventCollector'
  ]
} else {
  thirdPartyAudit.excludes += ['javax.activation.DataHandler']
}

// AWS SDK is exposing some deprecated methods which we call using a delegate:
// * setObjectRedirectLocation(String bucketName, String key, String newRedirectLocation)
// * changeObjectStorageClass(String bucketName, String key, StorageClass newStorageClass)
compileTestJava.options.compilerArgs << "-Xlint:-deprecation"<|MERGE_RESOLUTION|>--- conflicted
+++ resolved
@@ -23,11 +23,7 @@
 }
 
 versions << [
-<<<<<<< HEAD
-  'aws': '1.11.187'
-=======
   'aws': '1.11.223'
->>>>>>> 4656c556
 ]
 
 dependencies {
@@ -80,17 +76,6 @@
   'org.apache.avalon.framework.logger.Logger', 
   'org.apache.log.Hierarchy', 
   'org.apache.log.Logger',
-<<<<<<< HEAD
-  'software/amazon/ion/IonReader',
-  'software/amazon/ion/IonSystem',
-  'software/amazon/ion/IonType',
-  'software/amazon/ion/IonWriter',
-  'software/amazon/ion/Timestamp',
-  'software/amazon/ion/system/IonBinaryWriterBuilder',
-  'software/amazon/ion/system/IonSystemBuilder',
-  'software/amazon/ion/system/IonTextWriterBuilder',
-  'software/amazon/ion/system/IonWriterBuilder'
-=======
   'software.amazon.ion.IonReader',
   'software.amazon.ion.IonSystem',
   'software.amazon.ion.IonType',
@@ -100,7 +85,6 @@
   'software.amazon.ion.system.IonSystemBuilder',
   'software.amazon.ion.system.IonTextWriterBuilder',
   'software.amazon.ion.system.IonWriterBuilder',
->>>>>>> 4656c556
 ]
 
 // jarhell with jdk (intentionally, because jaxb was removed from default modules in java 9)
