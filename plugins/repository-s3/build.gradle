--- conflicted
+++ resolved
@@ -143,26 +143,7 @@
 if (useFixture) {
   apply plugin: 'elasticsearch.test.fixtures'
 
-<<<<<<< HEAD
   testFixtures.useFixture(':test:fixtures:minio-fixture')
-=======
-  testFixtures.useFixture()
-
-  task writeDockerFile {
-    File minioDockerfile = new File("${project.buildDir}/minio-docker/Dockerfile")
-    outputs.file(minioDockerfile)
-    doLast {
-      minioDockerfile.parentFile.mkdirs()
-      minioDockerfile.text = "FROM minio/minio:RELEASE.2019-01-23T23-18-58Z\n" +
-        "RUN mkdir -p /minio/data/${s3PermanentBucket}\n" +
-        "ENV MINIO_ACCESS_KEY ${s3PermanentAccessKey}\n" +
-        "ENV MINIO_SECRET_KEY ${s3PermanentSecretKey}"
-    }
-  }
-  preProcessFixture {
-    dependsOn(writeDockerFile)
-  }
->>>>>>> 3bd810d8
 
   def minioAddress = {
     int minioPort = project(':test:fixtures:minio-fixture').postProcessFixture.ext."test.fixtures.minio-fixture.tcp.9000"
@@ -178,13 +159,8 @@
   }
 
   thirdPartyTest {
-<<<<<<< HEAD
     dependsOn tasks.bundlePlugin
     nonInputProperties.systemProperty 'test.s3.endpoint', "${ -> minioAddress.call() }"
-=======
-    dependsOn tasks.bundlePlugin, tasks.postProcessFixture
-    nonInputProperties.systemProperty 'test.s3.endpoint', "${-> minioAddress.call()}"
->>>>>>> 3bd810d8
   }
 
   task integTestMinio(type: RestIntegTestTask) {
