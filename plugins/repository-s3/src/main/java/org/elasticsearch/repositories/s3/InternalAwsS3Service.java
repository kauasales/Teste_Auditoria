/*
 * Licensed to Elasticsearch under one or more contributor
 * license agreements. See the NOTICE file distributed with
 * this work for additional information regarding copyright
 * ownership. Elasticsearch licenses this file to you under
 * the Apache License, Version 2.0 (the "License"); you may
 * not use this file except in compliance with the License.
 * You may obtain a copy of the License at
 *
 *    http://www.apache.org/licenses/LICENSE-2.0
 *
 * Unless required by applicable law or agreed to in writing,
 * software distributed under the License is distributed on an
 * "AS IS" BASIS, WITHOUT WARRANTIES OR CONDITIONS OF ANY
 * KIND, either express or implied.  See the License for the
 * specific language governing permissions and limitations
 * under the License.
 */

package org.elasticsearch.repositories.s3;

import com.amazonaws.ClientConfiguration;
import com.amazonaws.auth.AWSCredentials;
import com.amazonaws.auth.AWSCredentialsProvider;
import com.amazonaws.auth.BasicAWSCredentials;
import com.amazonaws.auth.InstanceProfileCredentialsProvider;
import com.amazonaws.http.IdleConnectionReaper;
import com.amazonaws.internal.StaticCredentialsProvider;
import com.amazonaws.services.s3.AmazonS3;
import com.amazonaws.services.s3.AmazonS3Client;

import org.apache.logging.log4j.Logger;
import org.elasticsearch.common.Strings;
import org.elasticsearch.common.collect.MapBuilder;
import org.elasticsearch.common.component.AbstractComponent;
import org.elasticsearch.common.settings.Settings;

import java.io.IOException;
import java.util.Map;
import static java.util.Collections.emptyMap;


class InternalAwsS3Service extends AbstractComponent implements AwsS3Service {

    private volatile Map<String, AmazonS3Reference> clientsCache = emptyMap();
    private volatile Map<String, S3ClientSettings> clientsSettings = emptyMap();

    InternalAwsS3Service(Settings settings) {
        super(settings);
    }

    /**
     * Refreshes the settings for the AmazonS3 clients and clears the cache of
     * existing clients. New clients will be build using these new settings. Old
     * clients are usable until released. On release they will be destroyed instead
     * to being returned to the cache.
     */
    @Override
    public synchronized Map<String, S3ClientSettings> refreshAndClearCache(Map<String, S3ClientSettings> clientsSettings) {
        // shutdown all unused clients
        // others will shutdown on their respective release
        releaseCachedClients();
        final Map<String, S3ClientSettings> prevSettings = this.clientsSettings;
        this.clientsSettings = MapBuilder.newMapBuilder(clientsSettings).immutableMap();
        assert this.clientsSettings.containsKey("default") : "always at least have 'default'";
        // clients are built lazily by {@link client(String)}
        return prevSettings;
    }

    /**
     * Attempts to retrieve a client by name from the cache. If the client does not
     * exist it will be created.
     */
    @Override
    public AmazonS3Reference client(String clientName) {
        AmazonS3Reference clientReference = clientsCache.get(clientName);
        if ((clientReference != null) && clientReference.tryIncRef()) {
            return clientReference;
        }
        synchronized (this) {
            clientReference = clientsCache.get(clientName);
            if ((clientReference != null) && clientReference.tryIncRef()) {
                return clientReference;
            }
            final S3ClientSettings clientSettings = clientsSettings.get(clientName);
            if (clientSettings == null) {
                throw new IllegalArgumentException("Unknown s3 client name [" + clientName + "]. Existing client configs: "
                        + Strings.collectionToDelimitedString(clientsSettings.keySet(), ","));
            }
            logger.debug("creating S3 client with client_name [{}], endpoint [{}]", clientName, clientSettings.endpoint);
            clientReference = new AmazonS3Reference(buildClient(clientSettings));
            clientReference.incRef();
            clientsCache = MapBuilder.newMapBuilder(clientsCache).put(clientName, clientReference).immutableMap();
            return clientReference;
        }
    }

    private AmazonS3 buildClient(S3ClientSettings clientSettings) {
        final AWSCredentialsProvider credentials = buildCredentials(logger, clientSettings);
        final ClientConfiguration configuration = buildConfiguration(clientSettings);
        final AmazonS3 client = buildClient(credentials, configuration);
        if (Strings.hasText(clientSettings.endpoint)) {
            client.setEndpoint(clientSettings.endpoint);
        }
        return client;
    }

    // proxy for testing
    AmazonS3 buildClient(AWSCredentialsProvider credentials, ClientConfiguration configuration) {
        return new AmazonS3Client(credentials, configuration);
    }

    // pkg private for tests
    static ClientConfiguration buildConfiguration(S3ClientSettings clientSettings) {
        final ClientConfiguration clientConfiguration = new ClientConfiguration();
        // the response metadata cache is only there for diagnostics purposes,
        // but can force objects from every response to the old generation.
        clientConfiguration.setResponseMetadataCacheSize(0);
        clientConfiguration.setProtocol(clientSettings.protocol);

        if (Strings.hasText(clientSettings.proxyHost)) {
            // TODO: remove this leniency, these settings should exist together and be validated
            clientConfiguration.setProxyHost(clientSettings.proxyHost);
            clientConfiguration.setProxyPort(clientSettings.proxyPort);
            clientConfiguration.setProxyUsername(clientSettings.proxyUsername);
            clientConfiguration.setProxyPassword(clientSettings.proxyPassword);
        }

        clientConfiguration.setMaxErrorRetry(clientSettings.maxRetries);
        clientConfiguration.setUseThrottleRetries(clientSettings.throttleRetries);
        clientConfiguration.setSocketTimeout(clientSettings.readTimeoutMillis);

        return clientConfiguration;
    }

    // pkg private for tests
<<<<<<< HEAD
    static AWSCredentialsProvider buildCredentials(Logger logger, DeprecationLogger deprecationLogger,
                                                   S3ClientSettings clientSettings, Settings repositorySettings) {
        AWSCredentials credentials = clientSettings.credentials;
        if (S3Repository.ACCESS_KEY_SETTING.exists(repositorySettings)) {
            if (S3Repository.SECRET_KEY_SETTING.exists(repositorySettings) == false) {
                throw new IllegalArgumentException("Repository setting [" + S3Repository.ACCESS_KEY_SETTING.getKey() +
                    " must be accompanied by setting [" + S3Repository.SECRET_KEY_SETTING.getKey() + "]");
            }
            try (SecureString key = S3Repository.ACCESS_KEY_SETTING.get(repositorySettings);
                 SecureString secret = S3Repository.SECRET_KEY_SETTING.get(repositorySettings)) {
                credentials = new BasicAWSCredentials(key.toString(), secret.toString());
            }
            // backcompat for reading keys out of repository settings
            deprecationLogger.deprecated("Using s3 access/secret key from repository settings. Instead " +
                "store these in named clients and the elasticsearch keystore for secure settings.");
        } else if (S3Repository.SECRET_KEY_SETTING.exists(repositorySettings)) {
            throw new IllegalArgumentException("Repository setting [" + S3Repository.SECRET_KEY_SETTING.getKey() +
                " must be accompanied by setting [" + S3Repository.ACCESS_KEY_SETTING.getKey() + "]");
        }
=======
    static AWSCredentialsProvider buildCredentials(Logger logger, S3ClientSettings clientSettings) {
        final BasicAWSCredentials credentials = clientSettings.credentials;
>>>>>>> 3378240b
        if (credentials == null) {
            logger.debug("Using instance profile credentials");
            return new PrivilegedInstanceProfileCredentialsProvider();
        } else {
            logger.debug("Using basic key/secret credentials");
            return new StaticCredentialsProvider(credentials);
        }
    }

    protected synchronized void releaseCachedClients() {
        // the clients will shutdown when they will not be used anymore
        for (final AmazonS3Reference clientReference : clientsCache.values()) {
            clientReference.decRef();
        }
        // clear previously cached clients, they will be build lazily
        clientsCache = emptyMap();
        // shutdown IdleConnectionReaper background thread
        // it will be restarted on new client usage
        IdleConnectionReaper.shutdown();
    }

    static class PrivilegedInstanceProfileCredentialsProvider implements AWSCredentialsProvider {
        private final InstanceProfileCredentialsProvider credentials;

        private PrivilegedInstanceProfileCredentialsProvider() {
            this.credentials = new InstanceProfileCredentialsProvider();
        }

        @Override
        public AWSCredentials getCredentials() {
            return SocketAccess.doPrivileged(credentials::getCredentials);
        }

        @Override
        public void refresh() {
            SocketAccess.doPrivilegedVoid(credentials::refresh);
        }
    }

    @Override
    public void close() throws IOException {
        releaseCachedClients();
    }

}<|MERGE_RESOLUTION|>--- conflicted
+++ resolved
@@ -134,30 +134,8 @@
     }
 
     // pkg private for tests
-<<<<<<< HEAD
-    static AWSCredentialsProvider buildCredentials(Logger logger, DeprecationLogger deprecationLogger,
-                                                   S3ClientSettings clientSettings, Settings repositorySettings) {
-        AWSCredentials credentials = clientSettings.credentials;
-        if (S3Repository.ACCESS_KEY_SETTING.exists(repositorySettings)) {
-            if (S3Repository.SECRET_KEY_SETTING.exists(repositorySettings) == false) {
-                throw new IllegalArgumentException("Repository setting [" + S3Repository.ACCESS_KEY_SETTING.getKey() +
-                    " must be accompanied by setting [" + S3Repository.SECRET_KEY_SETTING.getKey() + "]");
-            }
-            try (SecureString key = S3Repository.ACCESS_KEY_SETTING.get(repositorySettings);
-                 SecureString secret = S3Repository.SECRET_KEY_SETTING.get(repositorySettings)) {
-                credentials = new BasicAWSCredentials(key.toString(), secret.toString());
-            }
-            // backcompat for reading keys out of repository settings
-            deprecationLogger.deprecated("Using s3 access/secret key from repository settings. Instead " +
-                "store these in named clients and the elasticsearch keystore for secure settings.");
-        } else if (S3Repository.SECRET_KEY_SETTING.exists(repositorySettings)) {
-            throw new IllegalArgumentException("Repository setting [" + S3Repository.SECRET_KEY_SETTING.getKey() +
-                " must be accompanied by setting [" + S3Repository.ACCESS_KEY_SETTING.getKey() + "]");
-        }
-=======
     static AWSCredentialsProvider buildCredentials(Logger logger, S3ClientSettings clientSettings) {
         final BasicAWSCredentials credentials = clientSettings.credentials;
->>>>>>> 3378240b
         if (credentials == null) {
             logger.debug("Using instance profile credentials");
             return new PrivilegedInstanceProfileCredentialsProvider();
