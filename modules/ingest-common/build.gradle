/*
 * Licensed to Elasticsearch under one or more contributor
 * license agreements. See the NOTICE file distributed with
 * this work for additional information regarding copyright
 * ownership. Elasticsearch licenses this file to you under
 * the Apache License, Version 2.0 (the "License"); you may
 * not use this file except in compliance with the License.
 * You may obtain a copy of the License at
 *
 *    http://www.apache.org/licenses/LICENSE-2.0
 *
 * Unless required by applicable law or agreed to in writing,
 * software distributed under the License is distributed on an
 * "AS IS" BASIS, WITHOUT WARRANTIES OR CONDITIONS OF ANY
 * KIND, either express or implied.  See the License for the
 * specific language governing permissions and limitations
 * under the License.
 */

esplugin {
  description 'Module for ingest processors that do not require additional security permissions or have large dependencies and resources'
  classname 'org.elasticsearch.ingest.common.IngestCommonPlugin'
  extendedPlugins = ['lang-painless']
}

dependencies {
<<<<<<< HEAD
    compileOnly project(':modules:lang-painless')
    compile project(':libs:elasticsearch-grok')
    compile project(':libs:elasticsearch-dissect')
}

testClusters.integTest {
    // Needed in order to test ingest pipeline templating:
    module file(project(':modules:lang-mustache').tasks.bundlePlugin.archiveFile)
=======
  compileOnly project(':modules:lang-painless')
  compile project(':libs:elasticsearch-grok')
  compile project(':libs:elasticsearch-dissect')
>>>>>>> c4e113ec
}<|MERGE_RESOLUTION|>--- conflicted
+++ resolved
@@ -24,18 +24,12 @@
 }
 
 dependencies {
-<<<<<<< HEAD
-    compileOnly project(':modules:lang-painless')
-    compile project(':libs:elasticsearch-grok')
-    compile project(':libs:elasticsearch-dissect')
+  compileOnly project(':modules:lang-painless')
+  compile project(':libs:elasticsearch-grok')
+  compile project(':libs:elasticsearch-dissect')
 }
 
 testClusters.integTest {
-    // Needed in order to test ingest pipeline templating:
-    module file(project(':modules:lang-mustache').tasks.bundlePlugin.archiveFile)
-=======
-  compileOnly project(':modules:lang-painless')
-  compile project(':libs:elasticsearch-grok')
-  compile project(':libs:elasticsearch-dissect')
->>>>>>> c4e113ec
+  // Needed in order to test ingest pipeline templating:
+  module file(project(':modules:lang-mustache').tasks.bundlePlugin.archiveFile)
 }