---
teardown:
  - do:
      ingest.delete_pipeline:
        id: "my_pipeline"
        ignore: 404

---
"Test invoke bytes processor":
  - do:
      ingest.put_pipeline:
        id: "my_pipeline"
        body:  >
          {
            "description": "_description",
            "processors": [
              {
                "script" : {
                  "lang": "painless",
                  "source" : "ctx.target_field = Processors.bytes(ctx.source_field)"
                }
              }
            ]
          }
  - match: { acknowledged: true }

  - do:
      index:
        index: test
        id: "1"
        pipeline: "my_pipeline"
        body: {source_field: "1kb"}

  - do:
      get:
        index: test
        id: "1"
  - match: { _source.source_field: "1kb" }
  - match: { _source.target_field: 1024 }

---
"Test invoke lowercase processor":
  - do:
      ingest.put_pipeline:
        id: "my_pipeline"
        body:  >
          {
            "description": "_description",
            "processors": [
              {
                "script" : {
                  "lang": "painless",
                  "source" : "ctx.target_field = Processors.lowercase(ctx.source_field)"
                }
              }
            ]
          }
  - match: { acknowledged: true }

  - do:
      index:
        index: test
        id: "1"
        pipeline: "my_pipeline"
        body: {source_field: "FooBar"}

  - do:
      get:
        index: test
        id: "1"
  - match: { _source.source_field: "FooBar" }
  - match: { _source.target_field: "foobar" }

---
"Test invoke uppercase processor":
  - do:
      ingest.put_pipeline:
        id: "my_pipeline"
        body:  >
          {
            "description": "_description",
            "processors": [
              {
                "script" : {
                  "lang": "painless",
                  "source" : "ctx.target_field = Processors.uppercase(ctx.source_field)"
                }
              }
            ]
          }
  - match: { acknowledged: true }

  - do:
      index:
        index: test
        id: "1"
        pipeline: "my_pipeline"
        body: {source_field: "FooBar"}

  - do:
      get:
        index: test
        id: "1"
  - match: { _source.source_field: "FooBar" }
  - match: { _source.target_field: "FOOBAR" }

---
"Test invoke json processor, assign to field":
  - do:
      ingest.put_pipeline:
        id: "my_pipeline"
        body:  >
          {
            "description": "_description",
            "processors": [
              {
                "script" : {
                  "lang": "painless",
                  "source" : "ctx.target_field = Processors.json(ctx.source_field)"
                }
              }
            ]
          }
  - match: { acknowledged: true }

  - do:
      index:
        index: test
        id: "1"
        pipeline: "my_pipeline"
        body: {source_field: "{\"foo\":\"bar\"}"}

  - do:
      get:
        index: test
        id: "1"
  - match: { _source.source_field: "{\"foo\":\"bar\"}" }
  - match: { _source.target_field.foo: "bar" }

---
"Test invoke json processor, assign to root":
  - do:
      ingest.put_pipeline:
        id: "my_pipeline"
        body:  >
          {
            "description": "_description",
            "processors": [
              {
                "script" : {
                  "lang": "painless",
                  "source" : "Processors.json(ctx, 'source_field')"
                }
              }
            ]
          }
  - match: { acknowledged: true }

  - do:
      index:
        index: test
        id: "1"
        pipeline: "my_pipeline"
        body: {source_field: "{\"foo\":\"bar\"}"}

  - do:
      get:
        index: test
        id: "1"
  - match: { _source.source_field: "{\"foo\":\"bar\"}" }
  - match: { _source.foo: "bar" }

---
"Test invoke urlDecode processor":
  - do:
      ingest.put_pipeline:
        id: "my_pipeline"
        body:  >
          {
            "description": "_description",
            "processors": [
              {
                "script" : {
                  "lang": "painless",
                  "source" : "ctx.target_field = Processors.urlDecode(ctx.source_field)"
                }
              }
            ]
          }
  - match: { acknowledged: true }

  - do:
      index:
        index: test
        id: "1"
        pipeline: "my_pipeline"
        body: {source_field: "foo%20bar"}

  - do:
      get:
        index: test
        id: "1"
  - match: { _source.source_field: "foo%20bar" }
  - match: { _source.target_field: "foo bar" }

---
"Test invoke community_id processor":
  - do:
      ingest.put_pipeline:
        id: "my_pipeline"
        body:  >
          {
            "description": "_description",
            "processors": [
              {
                "script" : {
                  "lang": "painless",
                  "source" : "ctx.target_field1 = Processors.communityId('128.232.110.120', '66.35.250.204', null, 'TCP', 34855, 80, null, null, 123);"
                }
              },
              {
                "script" : {
                  "lang": "painless",
                  "source" : "ctx.target_field2 = Processors.communityId('128.232.110.120', '66.35.250.204', null, 'TCP', 34855, 80, null, null);"
                }
              }
            ]
          }
  - match: { acknowledged: true }

  - do:
      index:
        index: test
        id: "1"
        pipeline: "my_pipeline"
        body: {source_field: "foo"}

  - do:
      get:
        index: test
        id: "1"
  - match: { _source.source_field: "foo" }
  - match: { _source.target_field1: "1:hTSGlFQnR58UCk+NfKRZzA32dPg=" }
  - match: { _source.target_field2: "1:LQU9qZlK+B5F3KDmev6m5PMibrg=" }

---
"Test invoke uri_parts processor":
  - do:
      ingest.put_pipeline:
        id: "my_pipeline"
        body:  >
          {
            "description": "_description",
            "processors": [
              {
                "script" : {
                  "lang": "painless",
                  "source" : "ctx.target_field = Processors.uriParts(ctx.source_field)"
                }
              }
            ]
          }
  - match: { acknowledged: true }

  - do:
      index:
        index: test
        id: "1"
        pipeline: "my_pipeline"
        body: {source_field: "http://www.example.com/index.html"}

  - do:
      get:
        index: test
        id: "1"
  - match: { _source.source_field: "http://www.example.com/index.html" }
  - match: { _source.target_field.scheme: "http" }
  - match: { _source.target_field.domain: "www.example.com" }
  - match: { _source.target_field.path: "/index.html" }

---
"Test adding circular references fails pipeline":
  - skip:
      version: " - 8.2.99"
      reason: "Test causes fatal error prior to 8.3.0"

  - do:
      ingest.put_pipeline:
        id: "my_pipeline"
        body:  >
            {
              "description": "_description",
              "processors": [
                {
                  "script" : {
                    "ignore_failure": true,
                    "source": "ctx.foo = ctx"
                  }
                }
              ]
            }
  - match: { acknowledged: true }

  - do:
      catch: bad_request
      index:
        index: test
        id: "1"
        pipeline: my_pipeline
        body: >
          {
            "_source": {
              "foo": "bar"
            }
          }
<<<<<<< HEAD
  - match: { error.root_cause.0.reason: "Iterable object is self-referencing itself (ingest pipeline [my_pipeline])" }

---
"Test metadata":
  - do:
      ingest.put_pipeline:
        id: "my_pipeline"
        body:  >
          {
            "description": "metadata",
            "processors": [
              {
                "script" : {
                  "lang": "painless",
                  "source" : "Metadata m = meta(); m.index += '2'; m.id += 'extra'; m.routing = 'myRouting'; m.versionType = VersionType.EXTERNAL; m.version = 5"
                }
              }
            ]
          }
  - match: { acknowledged: true }

  - do:
      index:
        index: test2
        id: "1extra"
        version: 4
        version_type: "external"
        body: {source_field: "foobar"}

  - do:
      index:
        index: test
        id: "1"
        pipeline: "my_pipeline"
        body: {source_field: "bazqux"}

  - do:
      get:
        index: test2
        id: "1extra"
  - match: { _source.source_field: "bazqux" }
  - match: { _version: 5 }
  - match: { _routing: "myRouting" }
=======
  - match: { error.root_cause.0.reason: "Failed to generate the source document for ingest pipeline [my_pipeline]" }
>>>>>>> 9160207f
<|MERGE_RESOLUTION|>--- conflicted
+++ resolved
@@ -313,8 +313,7 @@
               "foo": "bar"
             }
           }
-<<<<<<< HEAD
-  - match: { error.root_cause.0.reason: "Iterable object is self-referencing itself (ingest pipeline [my_pipeline])" }
+  - match: { error.root_cause.0.reason: "Failed to generate the source document for ingest pipeline [my_pipeline]" }
 
 ---
 "Test metadata":
@@ -356,7 +355,4 @@
         id: "1extra"
   - match: { _source.source_field: "bazqux" }
   - match: { _version: 5 }
-  - match: { _routing: "myRouting" }
-=======
-  - match: { error.root_cause.0.reason: "Failed to generate the source document for ingest pipeline [my_pipeline]" }
->>>>>>> 9160207f
+  - match: { _routing: "myRouting" }