/*
 * Copyright Elasticsearch B.V. and/or licensed to Elasticsearch B.V. under one
 * or more contributor license agreements. Licensed under the Elastic License
 * 2.0 and the Server Side Public License, v 1; you may not use this file except
 * in compliance with, at your election, the Elastic License 2.0 or the Server
 * Side Public License, v 1.
 */

package org.elasticsearch.ingest.common;

import org.elasticsearch.ingest.IngestDocument;
import org.elasticsearch.ingest.Processor;
import org.elasticsearch.ingest.RandomDocumentPicks;
import org.elasticsearch.ingest.TestIngestDocument;
import org.elasticsearch.ingest.TestTemplateService;
import org.elasticsearch.test.ESTestCase;

import java.util.ArrayList;
import java.util.Collections;
import java.util.HashMap;
import java.util.List;
import java.util.Map;

import static org.elasticsearch.ingest.IngestDocumentMatcher.assertIngestDocument;
import static org.hamcrest.Matchers.equalTo;
import static org.hamcrest.Matchers.instanceOf;
import static org.hamcrest.Matchers.nullValue;

public class RenameProcessorTests extends ESTestCase {

    public void testRename() throws Exception {
        IngestDocument ingestDocument = RandomDocumentPicks.randomIngestDocument(random());
        String fieldName = RandomDocumentPicks.randomExistingFieldName(random(), ingestDocument);
        Object fieldValue = ingestDocument.getFieldValue(fieldName, Object.class);
        String newFieldName;
        do {
            newFieldName = RandomDocumentPicks.randomFieldName(random());
        } while (RandomDocumentPicks.canAddField(newFieldName, ingestDocument) == false || newFieldName.equals(fieldName));
        Processor processor = createRenameProcessor(fieldName, newFieldName, false);
        processor.execute(ingestDocument);
        assertThat(ingestDocument.getFieldValue(newFieldName, Object.class), equalTo(fieldValue));
    }

    public void testRenameArrayElement() throws Exception {
        Map<String, Object> document = new HashMap<>();
        List<String> list = new ArrayList<>();
        list.add("item1");
        list.add("item2");
        list.add("item3");
        document.put("list", list);
        List<Map<String, String>> one = new ArrayList<>();
        one.add(Collections.singletonMap("one", "one"));
        one.add(Collections.singletonMap("two", "two"));
        document.put("one", one);
        IngestDocument ingestDocument = RandomDocumentPicks.randomIngestDocument(random(), document);

        Processor processor = createRenameProcessor("list.0", "item", false);
        processor.execute(ingestDocument);
        Object actualObject = ingestDocument.getSourceAndMetadata().get("list");
        assertThat(actualObject, instanceOf(List.class));
        @SuppressWarnings("unchecked")
        List<String> actualList = (List<String>) actualObject;
        assertThat(actualList.size(), equalTo(2));
        assertThat(actualList.get(0), equalTo("item2"));
        assertThat(actualList.get(1), equalTo("item3"));
        actualObject = ingestDocument.getSourceAndMetadata().get("item");
        assertThat(actualObject, instanceOf(String.class));
        assertThat(actualObject, equalTo("item1"));

        processor = createRenameProcessor("list.0", "list.3", false);
        try {
            processor.execute(ingestDocument);
            fail("processor execute should have failed");
        } catch (IllegalArgumentException e) {
            assertThat(e.getMessage(), equalTo("[3] is out of bounds for array with length [2] as part of path [list.3]"));
            assertThat(actualList.size(), equalTo(2));
            assertThat(actualList.get(0), equalTo("item2"));
            assertThat(actualList.get(1), equalTo("item3"));
        }
    }

    public void testRenameNonExistingField() throws Exception {
        IngestDocument ingestDocument = RandomDocumentPicks.randomIngestDocument(random(), new HashMap<>());
        String fieldName = RandomDocumentPicks.randomFieldName(random());
        Processor processor = createRenameProcessor(fieldName, RandomDocumentPicks.randomFieldName(random()), false);
        try {
            processor.execute(ingestDocument);
            fail("processor execute should have failed");
        } catch (IllegalArgumentException e) {
            assertThat(e.getMessage(), equalTo("field [" + fieldName + "] doesn't exist"));
        }
    }

    public void testRenameNonExistingFieldWithIgnoreMissing() throws Exception {
        IngestDocument originalIngestDocument = RandomDocumentPicks.randomIngestDocument(random(), new HashMap<>());
        IngestDocument ingestDocument = new IngestDocument(originalIngestDocument);
        String fieldName = RandomDocumentPicks.randomFieldName(random());
        Processor processor = createRenameProcessor(fieldName, RandomDocumentPicks.randomFieldName(random()), true);
        processor.execute(ingestDocument);
        assertIngestDocument(originalIngestDocument, ingestDocument);

        Processor processor1 = createRenameProcessor("", RandomDocumentPicks.randomFieldName(random()), true);
        processor1.execute(ingestDocument);
        assertIngestDocument(originalIngestDocument, ingestDocument);
    }

    public void testRenameNewFieldAlreadyExists() throws Exception {
        IngestDocument ingestDocument = RandomDocumentPicks.randomIngestDocument(random());
        String fieldName = RandomDocumentPicks.randomExistingFieldName(random(), ingestDocument);
        Processor processor = createRenameProcessor(
            RandomDocumentPicks.randomExistingFieldName(random(), ingestDocument),
            fieldName,
            false
        );
        try {
            processor.execute(ingestDocument);
            fail("processor execute should have failed");
        } catch (IllegalArgumentException e) {
            assertThat(e.getMessage(), equalTo("field [" + fieldName + "] already exists"));
        }
    }

    public void testRenameExistingFieldNullValue() throws Exception {
        IngestDocument ingestDocument = RandomDocumentPicks.randomIngestDocument(random(), new HashMap<>());
        String fieldName = RandomDocumentPicks.randomFieldName(random());
        ingestDocument.setFieldValue(fieldName, null);
        String newFieldName = randomValueOtherThanMany(ingestDocument::hasField, () -> RandomDocumentPicks.randomFieldName(random()));
        Processor processor = createRenameProcessor(fieldName, newFieldName, false);
        processor.execute(ingestDocument);
        if (newFieldName.startsWith(fieldName + '.')) {
            assertThat(ingestDocument.getFieldValue(fieldName, Object.class), instanceOf(Map.class));
        } else {
            assertThat(ingestDocument.hasField(fieldName), equalTo(false));
        }
        assertThat(ingestDocument.hasField(newFieldName), equalTo(true));
        assertThat(ingestDocument.getFieldValue(newFieldName, Object.class), nullValue());
    }

    public void testRenameAtomicOperationSetFails() throws Exception {
        Map<String, Object> metadata = new HashMap<>();
        metadata.put("list", Collections.singletonList("item"));

        IngestDocument ingestDocument = TestIngestDocument.ofMetadataWithValidator(metadata, Map.of("new_field", (k, v) -> {
            if (v != null) {
                throw new UnsupportedOperationException();
            }
<<<<<<< HEAD
            return null;
        }, "list", (k, v) -> v));
=======
        }, "list", (k, v) -> {}));
>>>>>>> 13f68987
        Processor processor = createRenameProcessor("list", "new_field", false);
        try {
            processor.execute(ingestDocument);
            fail("processor execute should have failed");
        } catch (UnsupportedOperationException e) {
            // the set failed, the old field has not been removed
            assertThat(ingestDocument.getSourceAndMetadata().containsKey("list"), equalTo(true));
            assertThat(ingestDocument.getSourceAndMetadata().containsKey("new_field"), equalTo(false));
        }
    }

    public void testRenameAtomicOperationRemoveFails() throws Exception {
        Map<String, Object> metadata = new HashMap<>();
        metadata.put("list", Collections.singletonList("item"));

        IngestDocument ingestDocument = TestIngestDocument.ofMetadataWithValidator(metadata, Map.of("list", (k, v) -> {
            if (v == null) {
                throw new UnsupportedOperationException();
            }
<<<<<<< HEAD
            return v;
=======
>>>>>>> 13f68987
        }));
        Processor processor = createRenameProcessor("list", "new_field", false);
        try {
            processor.execute(ingestDocument);
            fail("processor execute should have failed");
        } catch (UnsupportedOperationException e) {
            // the set failed, the old field has not been removed
            assertThat(ingestDocument.getSourceAndMetadata().containsKey("list"), equalTo(true));
            assertThat(ingestDocument.getSourceAndMetadata().containsKey("new_field"), equalTo(false));
        }
    }

    public void testRenameLeafIntoBranch() throws Exception {
        Map<String, Object> source = new HashMap<>();
        source.put("foo", "bar");
        IngestDocument ingestDocument = TestIngestDocument.ofSourceAndMetadata(source);
        Processor processor1 = createRenameProcessor("foo", "foo.bar", false);
        processor1.execute(ingestDocument);
        assertThat(ingestDocument.getFieldValue("foo", Map.class), equalTo(Collections.singletonMap("bar", "bar")));
        assertThat(ingestDocument.getFieldValue("foo.bar", String.class), equalTo("bar"));

        Processor processor2 = createRenameProcessor("foo.bar", "foo.bar.baz", false);
        processor2.execute(ingestDocument);
        assertThat(
            ingestDocument.getFieldValue("foo", Map.class),
            equalTo(Collections.singletonMap("bar", Collections.singletonMap("baz", "bar")))
        );
        assertThat(ingestDocument.getFieldValue("foo.bar", Map.class), equalTo(Collections.singletonMap("baz", "bar")));
        assertThat(ingestDocument.getFieldValue("foo.bar.baz", String.class), equalTo("bar"));

        // for fun lets try to restore it (which don't allow today)
        Processor processor3 = createRenameProcessor("foo.bar.baz", "foo", false);
        Exception e = expectThrows(IllegalArgumentException.class, () -> processor3.execute(ingestDocument));
        assertThat(e.getMessage(), equalTo("field [foo] already exists"));
    }

    private RenameProcessor createRenameProcessor(String field, String targetField, boolean ignoreMissing) {
        return new RenameProcessor(
            randomAlphaOfLength(10),
            null,
            new TestTemplateService.MockTemplateScript.Factory(field),
            new TestTemplateService.MockTemplateScript.Factory(targetField),
            ignoreMissing
        );
    }
}<|MERGE_RESOLUTION|>--- conflicted
+++ resolved
@@ -144,12 +144,7 @@
             if (v != null) {
                 throw new UnsupportedOperationException();
             }
-<<<<<<< HEAD
-            return null;
-        }, "list", (k, v) -> v));
-=======
         }, "list", (k, v) -> {}));
->>>>>>> 13f68987
         Processor processor = createRenameProcessor("list", "new_field", false);
         try {
             processor.execute(ingestDocument);
@@ -169,10 +164,6 @@
             if (v == null) {
                 throw new UnsupportedOperationException();
             }
-<<<<<<< HEAD
-            return v;
-=======
->>>>>>> 13f68987
         }));
         Processor processor = createRenameProcessor("list", "new_field", false);
         try {
