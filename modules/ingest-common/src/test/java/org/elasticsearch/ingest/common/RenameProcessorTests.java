/*
 * Licensed to Elasticsearch under one or more contributor
 * license agreements. See the NOTICE file distributed with
 * this work for additional information regarding copyright
 * ownership. Elasticsearch licenses this file to you under
 * the Apache License, Version 2.0 (the "License"); you may
 * not use this file except in compliance with the License.
 * You may obtain a copy of the License at
 *
 *    http://www.apache.org/licenses/LICENSE-2.0
 *
 * Unless required by applicable law or agreed to in writing,
 * software distributed under the License is distributed on an
 * "AS IS" BASIS, WITHOUT WARRANTIES OR CONDITIONS OF ANY
 * KIND, either express or implied.  See the License for the
 * specific language governing permissions and limitations
 * under the License.
 */

package org.elasticsearch.ingest.common;

import org.elasticsearch.ingest.IngestDocument;
import org.elasticsearch.ingest.Processor;
import org.elasticsearch.ingest.RandomDocumentPicks;
import org.elasticsearch.ingest.TestTemplateService;
import org.elasticsearch.test.ESTestCase;

import java.util.ArrayList;
import java.util.Collections;
import java.util.HashMap;
import java.util.List;
import java.util.Map;

import static org.elasticsearch.ingest.IngestDocumentMatcher.assertIngestDocument;
import static org.hamcrest.Matchers.equalTo;
import static org.hamcrest.Matchers.instanceOf;
import static org.hamcrest.Matchers.nullValue;

public class RenameProcessorTests extends ESTestCase {

    public void testRename() throws Exception {
        IngestDocument ingestDocument = RandomDocumentPicks.randomIngestDocument(random());
        String fieldName = RandomDocumentPicks.randomExistingFieldName(random(), ingestDocument);
        Object fieldValue = ingestDocument.getFieldValue(fieldName, Object.class);
        String newFieldName;
        do {
            newFieldName = RandomDocumentPicks.randomFieldName(random());
        } while (RandomDocumentPicks.canAddField(newFieldName, ingestDocument) == false || newFieldName.equals(fieldName));
        Processor processor = createRenameProcessor(fieldName, newFieldName, false);
        processor.execute(ingestDocument);
        assertThat(ingestDocument.getFieldValue(newFieldName, Object.class), equalTo(fieldValue));
    }

    public void testRenameArrayElement() throws Exception {
        Map<String, Object> document = new HashMap<>();
        List<String> list = new ArrayList<>();
        list.add("item1");
        list.add("item2");
        list.add("item3");
        document.put("list", list);
        List<Map<String, String>> one = new ArrayList<>();
        one.add(Collections.singletonMap("one", "one"));
        one.add(Collections.singletonMap("two", "two"));
        document.put("one", one);
        IngestDocument ingestDocument = RandomDocumentPicks.randomIngestDocument(random(), document);

        Processor processor = createRenameProcessor("list.0", "item", false);
        processor.execute(ingestDocument);
        Object actualObject = ingestDocument.getSourceAndMetadata().get("list");
        assertThat(actualObject, instanceOf(List.class));
        @SuppressWarnings("unchecked")
        List<String> actualList = (List<String>) actualObject;
        assertThat(actualList.size(), equalTo(2));
        assertThat(actualList.get(0), equalTo("item2"));
        assertThat(actualList.get(1), equalTo("item3"));
        actualObject = ingestDocument.getSourceAndMetadata().get("item");
        assertThat(actualObject, instanceOf(String.class));
        assertThat(actualObject, equalTo("item1"));

        processor = createRenameProcessor("list.0", "list.3", false);
        try {
            processor.execute(ingestDocument);
            fail("processor execute should have failed");
        } catch(IllegalArgumentException e) {
            assertThat(e.getMessage(), equalTo("[3] is out of bounds for array with length [2] as part of path [list.3]"));
            assertThat(actualList.size(), equalTo(2));
            assertThat(actualList.get(0), equalTo("item2"));
            assertThat(actualList.get(1), equalTo("item3"));
        }
    }

    public void testRenameNonExistingField() throws Exception {
        IngestDocument ingestDocument = RandomDocumentPicks.randomIngestDocument(random(), new HashMap<>());
        String fieldName = RandomDocumentPicks.randomFieldName(random());
        Processor processor = createRenameProcessor(fieldName,
            RandomDocumentPicks.randomFieldName(random()), false);
        try {
            processor.execute(ingestDocument);
            fail("processor execute should have failed");
        } catch(IllegalArgumentException e) {
            assertThat(e.getMessage(), equalTo("field [" + fieldName + "] doesn't exist"));
        }
    }

    public void testRenameNonExistingFieldWithIgnoreMissing() throws Exception {
        IngestDocument originalIngestDocument = RandomDocumentPicks.randomIngestDocument(random(), new HashMap<>());
        IngestDocument ingestDocument = new IngestDocument(originalIngestDocument);
        String fieldName = RandomDocumentPicks.randomFieldName(random());
        Processor processor = createRenameProcessor(fieldName,
            RandomDocumentPicks.randomFieldName(random()), true);
        processor.execute(ingestDocument);
        assertIngestDocument(originalIngestDocument, ingestDocument);
    }

    public void testRenameNewFieldAlreadyExists() throws Exception {
        IngestDocument ingestDocument = RandomDocumentPicks.randomIngestDocument(random());
        String fieldName = RandomDocumentPicks.randomExistingFieldName(random(), ingestDocument);
        Processor processor = createRenameProcessor(RandomDocumentPicks.randomExistingFieldName(
                random(), ingestDocument), fieldName, false);
        try {
            processor.execute(ingestDocument);
            fail("processor execute should have failed");
        } catch(IllegalArgumentException e) {
            assertThat(e.getMessage(), equalTo("field [" + fieldName + "] already exists"));
        }
    }

    public void testRenameExistingFieldNullValue() throws Exception {
        IngestDocument ingestDocument = RandomDocumentPicks.randomIngestDocument(random(), new HashMap<>());
        String fieldName = RandomDocumentPicks.randomFieldName(random());
        ingestDocument.setFieldValue(fieldName, null);
        String newFieldName = randomValueOtherThanMany(ingestDocument::hasField, () -> RandomDocumentPicks.randomFieldName(random()));
<<<<<<< HEAD
        Processor processor = new RenameProcessor(randomAlphaOfLength(10), fieldName, newFieldName, false);
=======
        Processor processor = createRenameProcessor(fieldName, newFieldName, false);
>>>>>>> 0c7f6570
        processor.execute(ingestDocument);
        assertThat(ingestDocument.hasField(fieldName), equalTo(false));
        assertThat(ingestDocument.hasField(newFieldName), equalTo(true));
        assertThat(ingestDocument.getFieldValue(newFieldName, Object.class), nullValue());
    }

    public void testRenameAtomicOperationSetFails() throws Exception {
        Map<String, Object> source = new HashMap<String, Object>() {
            @Override
            public Object put(String key, Object value) {
                if (key.equals("new_field")) {
                    throw new UnsupportedOperationException();
                }
                return super.put(key, value);
            }
        };
        source.put("list", Collections.singletonList("item"));

        IngestDocument ingestDocument = new IngestDocument(source, Collections.emptyMap());
        Processor processor = createRenameProcessor("list", "new_field", false);
        try {
            processor.execute(ingestDocument);
            fail("processor execute should have failed");
        } catch(UnsupportedOperationException e) {
            //the set failed, the old field has not been removed
            assertThat(ingestDocument.getSourceAndMetadata().containsKey("list"), equalTo(true));
            assertThat(ingestDocument.getSourceAndMetadata().containsKey("new_field"), equalTo(false));
        }
    }

    public void testRenameAtomicOperationRemoveFails() throws Exception {
        Map<String, Object> source = new HashMap<String, Object>() {
            @Override
            public Object remove(Object key) {
                if (key.equals("list")) {
                    throw new UnsupportedOperationException();
                }
                return super.remove(key);
            }
        };
        source.put("list", Collections.singletonList("item"));

        IngestDocument ingestDocument = new IngestDocument(source, Collections.emptyMap());
        Processor processor = createRenameProcessor("list", "new_field", false);
        try {
            processor.execute(ingestDocument);
            fail("processor execute should have failed");
        } catch (UnsupportedOperationException e) {
            //the set failed, the old field has not been removed
            assertThat(ingestDocument.getSourceAndMetadata().containsKey("list"), equalTo(true));
            assertThat(ingestDocument.getSourceAndMetadata().containsKey("new_field"), equalTo(false));
        }
    }

    public void testRenameLeafIntoBranch() throws Exception {
        Map<String, Object> source = new HashMap<>();
        source.put("foo", "bar");
        IngestDocument ingestDocument = new IngestDocument(source, Collections.emptyMap());
        Processor processor1 = createRenameProcessor("foo", "foo.bar", false);
        processor1.execute(ingestDocument);
        assertThat(ingestDocument.getFieldValue("foo", Map.class), equalTo(Collections.singletonMap("bar", "bar")));
        assertThat(ingestDocument.getFieldValue("foo.bar", String.class), equalTo("bar"));

        Processor processor2 = createRenameProcessor( "foo.bar", "foo.bar.baz", false);
        processor2.execute(ingestDocument);
        assertThat(ingestDocument.getFieldValue("foo", Map.class), equalTo(Collections.singletonMap("bar",
                Collections.singletonMap("baz", "bar"))));
        assertThat(ingestDocument.getFieldValue("foo.bar", Map.class), equalTo(Collections.singletonMap("baz", "bar")));
        assertThat(ingestDocument.getFieldValue("foo.bar.baz", String.class), equalTo("bar"));

        // for fun lets try to restore it (which don't allow today)
        Processor processor3 = createRenameProcessor("foo.bar.baz", "foo", false);
        Exception e = expectThrows(IllegalArgumentException.class, () -> processor3.execute(ingestDocument));
        assertThat(e.getMessage(), equalTo("field [foo] already exists"));
    }

    private RenameProcessor createRenameProcessor(String field, String targetField, boolean ignoreMissing) {
        return new RenameProcessor(randomAlphaOfLength(10), new TestTemplateService.MockTemplateScript.Factory(field),
            new TestTemplateService.MockTemplateScript.Factory(targetField), ignoreMissing);
    }
}<|MERGE_RESOLUTION|>--- conflicted
+++ resolved
@@ -130,11 +130,7 @@
         String fieldName = RandomDocumentPicks.randomFieldName(random());
         ingestDocument.setFieldValue(fieldName, null);
         String newFieldName = randomValueOtherThanMany(ingestDocument::hasField, () -> RandomDocumentPicks.randomFieldName(random()));
-<<<<<<< HEAD
-        Processor processor = new RenameProcessor(randomAlphaOfLength(10), fieldName, newFieldName, false);
-=======
         Processor processor = createRenameProcessor(fieldName, newFieldName, false);
->>>>>>> 0c7f6570
         processor.execute(ingestDocument);
         assertThat(ingestDocument.hasField(fieldName), equalTo(false));
         assertThat(ingestDocument.hasField(newFieldName), equalTo(true));
