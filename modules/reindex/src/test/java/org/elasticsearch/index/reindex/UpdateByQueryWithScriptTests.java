--- conflicted
+++ resolved
@@ -19,11 +19,8 @@
 
 package org.elasticsearch.index.reindex;
 
-<<<<<<< HEAD
 import org.elasticsearch.action.support.ActionFilters;
-=======
 import org.elasticsearch.cluster.ClusterState;
->>>>>>> 55b916af
 import org.elasticsearch.script.ScriptService;
 import org.elasticsearch.transport.TransportService;
 
@@ -61,15 +58,10 @@
 
     @Override
     protected TransportUpdateByQueryAction.AsyncIndexBySearchAction action(ScriptService scriptService, UpdateByQueryRequest request) {
-<<<<<<< HEAD
         TransportService transportService = mock(TransportService.class);
         TransportUpdateByQueryAction transportAction = new TransportUpdateByQueryAction(threadPool,
             new ActionFilters(Collections.emptySet()), null, transportService, scriptService, null);
         return new TransportUpdateByQueryAction.AsyncIndexBySearchAction(task, logger, null, threadPool, transportAction, request,
-            null, listener());
-=======
-        return new TransportUpdateByQueryAction.AsyncIndexBySearchAction(task, logger, null, threadPool, request, scriptService,
                 ClusterState.EMPTY_STATE, listener());
->>>>>>> 55b916af
     }
 }