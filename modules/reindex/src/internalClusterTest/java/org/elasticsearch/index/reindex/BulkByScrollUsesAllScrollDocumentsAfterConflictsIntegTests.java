/*
 * Copyright Elasticsearch B.V. and/or licensed to Elasticsearch B.V. under one
 * or more contributor license agreements. Licensed under the Elastic License
 * 2.0 and the Server Side Public License, v 1; you may not use this file except
 * in compliance with, at your election, the Elastic License 2.0 or the Server
 * Side Public License, v 1.
 */

package org.elasticsearch.index.reindex;

import org.elasticsearch.action.ActionFuture;
import org.elasticsearch.action.bulk.BulkItemResponse;
import org.elasticsearch.action.bulk.BulkRequest;
import org.elasticsearch.action.bulk.BulkResponse;
import org.elasticsearch.action.index.IndexRequest;
import org.elasticsearch.action.index.IndexRequestBuilder;
import org.elasticsearch.action.search.SearchRequestBuilder;
import org.elasticsearch.action.search.SearchResponse;
import org.elasticsearch.cluster.metadata.IndexMetadata;
import org.elasticsearch.common.Strings;
import org.elasticsearch.common.bytes.BytesReference;
import org.elasticsearch.common.settings.Settings;
import org.elasticsearch.common.util.CollectionUtils;
import org.elasticsearch.common.util.concurrent.EsThreadPoolExecutor;
import org.elasticsearch.xcontent.XContentBuilder;
import org.elasticsearch.common.xcontent.XContentHelper;
import org.elasticsearch.xcontent.XContentType;
import org.elasticsearch.index.VersionType;
import org.elasticsearch.index.query.QueryBuilders;
import org.elasticsearch.plugins.Plugin;
import org.elasticsearch.reindex.ReindexTestCase;
import org.elasticsearch.script.MockScriptPlugin;
import org.elasticsearch.script.Script;
import org.elasticsearch.script.ScriptType;
import org.elasticsearch.search.SearchHit;
import org.elasticsearch.search.sort.SortOrder;
import org.elasticsearch.test.ESIntegTestCase;
import org.elasticsearch.threadpool.ThreadPool;
import org.junit.Before;

import java.util.ArrayList;
import java.util.Arrays;
import java.util.Collection;
import java.util.Collections;
import java.util.HashMap;
import java.util.List;
import java.util.Locale;
import java.util.Map;
import java.util.concurrent.CountDownLatch;
import java.util.concurrent.CyclicBarrier;
import java.util.function.BiConsumer;
import java.util.function.Function;

import static org.elasticsearch.common.lucene.uid.Versions.MATCH_DELETED;
import static org.elasticsearch.xcontent.XContentFactory.jsonBuilder;
import static org.elasticsearch.index.mapper.MapperService.SINGLE_MAPPING_NAME;
import static org.elasticsearch.test.hamcrest.ElasticsearchAssertions.assertAcked;
import static org.hamcrest.Matchers.equalTo;
import static org.hamcrest.Matchers.is;
import static org.hamcrest.Matchers.lessThanOrEqualTo;

@ESIntegTestCase.ClusterScope(scope = ESIntegTestCase.Scope.TEST, numDataNodes = 0)
public class BulkByScrollUsesAllScrollDocumentsAfterConflictsIntegTests extends ReindexTestCase {
    private static final String SCRIPT_LANG = "fake_lang";
    private static final String NOOP_GENERATOR = "modificationScript";
    private static final String RETURN_NOOP_FIELD = "return_noop";
    private static final String SORTING_FIELD = "num";

    @Override
    protected Collection<Class<? extends Plugin>> nodePlugins() {
        return CollectionUtils.appendToCopy(super.nodePlugins(), CustomScriptPlugin.class);
    }

    public static class CustomScriptPlugin extends MockScriptPlugin {
        @Override
        @SuppressWarnings("unchecked")
        protected Map<String, Function<Map<String, Object>, Object>> pluginScripts() {
            return Map.of(NOOP_GENERATOR, (vars) -> {
                final Map<String, Object> ctx = (Map<String, Object>) vars.get("ctx");
                final Map<String, Object> source = (Map<String, Object>) ctx.get("_source");
                if (source.containsKey(RETURN_NOOP_FIELD)) {
                    ctx.put("op", "noop");
                }
                return vars;
            });
        }

        @Override
        public String pluginScriptLang() {
            return SCRIPT_LANG;
        }
    }

    @Before
    public void setUpCluster() {
        internalCluster().startMasterOnlyNode();
        // Use a single thread pool for writes so we can enforce a consistent ordering
        internalCluster().startDataOnlyNode(Settings.builder().put("thread_pool.write.size", 1).build());
        internalCluster().startCoordinatingOnlyNode(Settings.EMPTY);
    }

    @AwaitsFix(bugUrl = "https://github.com/elastic/elasticsearch/issues/79300")
    public void testUpdateByQuery() throws Exception {
        final String indexName = randomAlphaOfLength(10).toLowerCase(Locale.ROOT);
        final boolean scriptEnabled = randomBoolean();
        executeConcurrentUpdatesOnSubsetOfDocs(indexName,
            indexName,
            scriptEnabled,
            updateByQuery(),
            true,
            (bulkByScrollResponse, updatedDocCount) -> {
                assertThat(bulkByScrollResponse.getUpdated(), is((long) updatedDocCount));
        });
    }

<<<<<<< HEAD
=======
    @AwaitsFix(bugUrl = "https://github.com/elastic/elasticsearch/issues/79300")
>>>>>>> 26fa3eb0
    public void testReindex() throws Exception {
        final String sourceIndex = randomAlphaOfLength(10).toLowerCase(Locale.ROOT);
        final String targetIndex = randomAlphaOfLength(10).toLowerCase(Locale.ROOT);
        createIndexWithSingleShard(targetIndex);

        final ReindexRequestBuilder reindexRequestBuilder = reindex();
        reindexRequestBuilder.destination(targetIndex);
        reindexRequestBuilder.destination().setVersionType(VersionType.INTERNAL);
        // Force MATCH_DELETE version so we get reindex conflicts
        reindexRequestBuilder.destination().setVersion(MATCH_DELETED);

        final boolean scriptEnabled = randomBoolean();
        executeConcurrentUpdatesOnSubsetOfDocs(sourceIndex,
            targetIndex,
            scriptEnabled,
            reindexRequestBuilder,
            false,
            (bulkByScrollResponse, reindexDocCount) -> {
            assertThat(bulkByScrollResponse.getCreated(), is((long) reindexDocCount));
        });
    }

    @AwaitsFix(bugUrl = "https://github.com/elastic/elasticsearch/issues/79300")
    public void testDeleteByQuery() throws Exception {
        final String indexName = randomAlphaOfLength(10).toLowerCase(Locale.ROOT);
        executeConcurrentUpdatesOnSubsetOfDocs(indexName,
            indexName,
            false,
            deleteByQuery(),
            true,
            (bulkByScrollResponse, deletedDocCount) -> {
                assertThat(bulkByScrollResponse.getDeleted(), is((long) deletedDocCount));
        });
    }

    <R extends AbstractBulkByScrollRequest<R>,
     Self extends AbstractBulkByScrollRequestBuilder<R, Self>> void executeConcurrentUpdatesOnSubsetOfDocs(String sourceIndex,
        String targetIndex,
        boolean scriptEnabled,
        AbstractBulkByScrollRequestBuilder<R, Self> requestBuilder,
        boolean useOptimisticConcurrency,
        BiConsumer<BulkByScrollResponse, Integer> resultConsumer) throws Exception {
        createIndexWithSingleShard(sourceIndex);

        final int numDocs = 100;
        final int maxDocs = 10;
        final int scrollSize = randomIntBetween(maxDocs, numDocs);

        List<IndexRequestBuilder> indexRequests = new ArrayList<>(numDocs);
        int noopDocs = 0;
        for (int i = numDocs; i > 0; i--) {
            Map<String, Object> source = new HashMap<>();
            source.put(SORTING_FIELD, i);
            // Force that the first maxDocs are transformed into a noop
            if (scriptEnabled && noopDocs < maxDocs) {
                // Add a marker on the document to signal that this
                // document should return a noop in the script
                source.put(RETURN_NOOP_FIELD, true);
                noopDocs++;
            }
            indexRequests.add(client().prepareIndex(sourceIndex).setId(Integer.toString(i)).setSource(source));
        }
        indexRandom(true, indexRequests);

        final ThreadPool threadPool = internalCluster().getDataNodeInstance(ThreadPool.class);

        final int writeThreads = threadPool.info(ThreadPool.Names.WRITE).getMax();
        assertThat(writeThreads, equalTo(1));
        final EsThreadPoolExecutor writeThreadPool = (EsThreadPoolExecutor) threadPool.executor(ThreadPool.Names.WRITE);
        final CyclicBarrier barrier = new CyclicBarrier(writeThreads + 1);
        final CountDownLatch latch = new CountDownLatch(1);

        // Block the write thread pool
        writeThreadPool.submit(() -> {
            try {
                barrier.await();
                latch.await();
            } catch (Exception e) {
                throw new AssertionError(e);
            }
        });
        // Ensure that the write thread blocking task is currently executing
        barrier.await();

        final SearchResponse searchResponse = client().prepareSearch(sourceIndex)
            .setSize(numDocs) // Get all indexed docs
            .addSort(SORTING_FIELD, SortOrder.DESC)
            .execute()
            .actionGet();

        // Modify a subset of the target documents concurrently
        final List<SearchHit> originalDocs = Arrays.asList(searchResponse.getHits().getHits());
        int conflictingOps = randomIntBetween(maxDocs, numDocs);
        final List<SearchHit> docsModifiedConcurrently = randomSubsetOf(conflictingOps, originalDocs);

        BulkRequest conflictingUpdatesBulkRequest = new BulkRequest();
        for (SearchHit searchHit : docsModifiedConcurrently) {
            if (scriptEnabled && searchHit.getSourceAsMap().containsKey(RETURN_NOOP_FIELD)) {
                conflictingOps--;
            }
            conflictingUpdatesBulkRequest.add(createUpdatedIndexRequest(searchHit, targetIndex, useOptimisticConcurrency));
        }

        // The bulk request is enqueued before the update by query
        // Since #77731 TransportBulkAction is dispatched into the Write thread pool,
        // since this test makes use of a deterministic task order in the data node write
        // thread pool, ensure that the TransportBulkAction is executed in a coordinator node
        // meaning that the data node thread pool behaves as it did before.
        final ActionFuture<BulkResponse> bulkFuture = internalCluster().coordOnlyNodeClient().bulk(conflictingUpdatesBulkRequest);

        // Ensure that the concurrent writes are enqueued before the update by query request is sent
        assertBusy(() -> assertThat(writeThreadPool.getQueue().size(), equalTo(1)));

        requestBuilder.source(sourceIndex)
            .maxDocs(maxDocs)
            .abortOnVersionConflict(false);

        if (scriptEnabled) {
            final Script script = new Script(ScriptType.INLINE, SCRIPT_LANG, NOOP_GENERATOR, Collections.emptyMap());
            ((AbstractBulkIndexByScrollRequestBuilder) requestBuilder).script(script);
        }

        final SearchRequestBuilder source = requestBuilder.source();
        source.setSize(scrollSize);
        source.addSort(SORTING_FIELD, SortOrder.DESC);
        source.setQuery(QueryBuilders.matchAllQuery());
        final ActionFuture<BulkByScrollResponse> updateByQueryResponse = requestBuilder.execute();

        assertBusy(() -> assertThat(writeThreadPool.getQueue().size(), equalTo(2)));

        // Allow tasks from the write thread to make progress
        latch.countDown();

        final BulkResponse bulkItemResponses = bulkFuture.actionGet();
        for (BulkItemResponse bulkItemResponse : bulkItemResponses) {
            assertThat(Strings.toString(bulkItemResponses), bulkItemResponse.isFailed(), is(false));
        }

        final BulkByScrollResponse bulkByScrollResponse = updateByQueryResponse.actionGet();
        assertThat(bulkByScrollResponse.getVersionConflicts(), lessThanOrEqualTo((long) conflictingOps));
        // When scripts are enabled, the first maxDocs are a NoOp
        final int candidateOps = scriptEnabled ? numDocs - maxDocs : numDocs;
        int successfulOps = Math.min(candidateOps - conflictingOps, maxDocs);
        assertThat(bulkByScrollResponse.getNoops(), is((long) (scriptEnabled ? maxDocs : 0)));
        resultConsumer.accept(bulkByScrollResponse, successfulOps);
    }

    private void createIndexWithSingleShard(String index) throws Exception {
        final Settings indexSettings = Settings.builder()
            .put(IndexMetadata.SETTING_NUMBER_OF_SHARDS, 1)
            .put(IndexMetadata.SETTING_NUMBER_OF_REPLICAS, 0)
            .build();
        final XContentBuilder mappings = jsonBuilder();
        {
            mappings.startObject();
            {
                mappings.startObject(SINGLE_MAPPING_NAME);
                mappings.field("dynamic", "strict");
                {
                    mappings.startObject("properties");
                    {
                        mappings.startObject(SORTING_FIELD);
                        mappings.field("type", "integer");
                        mappings.endObject();
                    }
                    {
                        mappings.startObject(RETURN_NOOP_FIELD);
                        mappings.field("type", "boolean");
                        mappings.endObject();
                    }
                    mappings.endObject();
                }
                mappings.endObject();
            }
            mappings.endObject();
        }

        // Use explicit mappings so we don't have to create those on demands and the task ordering
        // can change to wait for mapping updates
        assertAcked(
            prepareCreate(index)
                .setSettings(indexSettings)
                .setMapping(mappings)
        );
    }

    private IndexRequest createUpdatedIndexRequest(SearchHit searchHit, String targetIndex, boolean useOptimisticUpdate) {
        final BytesReference sourceRef = searchHit.getSourceRef();
        final XContentType xContentType = sourceRef != null ? XContentHelper.xContentType(sourceRef) : null;
        IndexRequest indexRequest = new IndexRequest();
        indexRequest.index(targetIndex);
        indexRequest.id(searchHit.getId());
        indexRequest.source(sourceRef, xContentType);
        if (useOptimisticUpdate) {
            indexRequest.setIfSeqNo(searchHit.getSeqNo());
            indexRequest.setIfPrimaryTerm(searchHit.getPrimaryTerm());
        } else {
            indexRequest.version(MATCH_DELETED);
        }
        return indexRequest;
    }
}<|MERGE_RESOLUTION|>--- conflicted
+++ resolved
@@ -113,10 +113,6 @@
         });
     }
 
-<<<<<<< HEAD
-=======
-    @AwaitsFix(bugUrl = "https://github.com/elastic/elasticsearch/issues/79300")
->>>>>>> 26fa3eb0
     public void testReindex() throws Exception {
         final String sourceIndex = randomAlphaOfLength(10).toLowerCase(Locale.ROOT);
         final String targetIndex = randomAlphaOfLength(10).toLowerCase(Locale.ROOT);
@@ -222,9 +218,10 @@
 
         // The bulk request is enqueued before the update by query
         // Since #77731 TransportBulkAction is dispatched into the Write thread pool,
-        // since this test makes use of a deterministic task order in the data node write
-        // thread pool, ensure that the TransportBulkAction is executed in a coordinator node
-        // meaning that the data node thread pool behaves as it did before.
+        // this test makes use of a deterministic task order in the data node write
+        // thread pool. To ensure that ordering, execute the TransportBulkAction
+        // in a coordinator node preventing that additional tasks are scheduled into
+        // the data node write thread pool.
         final ActionFuture<BulkResponse> bulkFuture = internalCluster().coordOnlyNodeClient().bulk(conflictingUpdatesBulkRequest);
 
         // Ensure that the concurrent writes are enqueued before the update by query request is sent
