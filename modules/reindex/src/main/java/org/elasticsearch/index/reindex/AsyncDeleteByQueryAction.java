/*
 * Licensed to Elasticsearch under one or more contributor
 * license agreements. See the NOTICE file distributed with
 * this work for additional information regarding copyright
 * ownership. Elasticsearch licenses this file to you under
 * the Apache License, Version 2.0 (the "License"); you may
 * not use this file except in compliance with the License.
 * You may obtain a copy of the License at
 *
 *    http://www.apache.org/licenses/LICENSE-2.0
 *
 * Unless required by applicable law or agreed to in writing,
 * software distributed under the License is distributed on an
 * "AS IS" BASIS, WITHOUT WARRANTIES OR CONDITIONS OF ANY
 * KIND, either express or implied.  See the License for the
 * specific language governing permissions and limitations
 * under the License.
 */

package org.elasticsearch.index.reindex;

import org.apache.logging.log4j.Logger;
import org.elasticsearch.Version;
import org.elasticsearch.action.ActionListener;
import org.elasticsearch.action.delete.DeleteRequest;
import org.elasticsearch.client.ParentTaskAssigningClient;
import org.elasticsearch.cluster.ClusterState;
import org.elasticsearch.script.ScriptService;
import org.elasticsearch.threadpool.ThreadPool;

/**
 * Implementation of delete-by-query using scrolling and bulk.
 */
<<<<<<< HEAD
public class AsyncDeleteByQueryAction extends AbstractAsyncBulkByScrollAction<DeleteByQueryRequest, TransportDeleteByQueryAction> {
    public AsyncDeleteByQueryAction(BulkByScrollTask task, Logger logger, ParentTaskAssigningClient client,
                                    ThreadPool threadPool, TransportDeleteByQueryAction action, DeleteByQueryRequest request,
                                    ScriptService scriptService, ClusterState clusterState, ActionListener<BulkByScrollResponse> listener) {
        super(task, logger, client, threadPool, action, request, clusterState, listener);
=======
public class AsyncDeleteByQueryAction extends AbstractAsyncBulkByScrollAction<DeleteByQueryRequest> {
    private final boolean useSeqNoForCAS;

    public AsyncDeleteByQueryAction(BulkByScrollTask task, Logger logger, ParentTaskAssigningClient client,
                                    ThreadPool threadPool, DeleteByQueryRequest request, ScriptService scriptService,
                                    ClusterState clusterState, ActionListener<BulkByScrollResponse> listener) {
        super(task,
            // not all nodes support sequence number powered optimistic concurrency control, we fall back to version
            clusterState.nodes().getMinNodeVersion().onOrAfter(Version.V_6_7_0) == false,
            // all nodes support sequence number powered optimistic concurrency control and we can use it
            clusterState.nodes().getMinNodeVersion().onOrAfter(Version.V_6_7_0),
            logger, client, threadPool, request, scriptService, listener);
        useSeqNoForCAS = clusterState.nodes().getMinNodeVersion().onOrAfter(Version.V_6_7_0);
>>>>>>> 55b916af
    }


    @Override
    protected boolean accept(ScrollableHitSource.Hit doc) {
        // Delete-by-query does not require the source to delete a document
        // and the default implementation checks for it
        return true;
    }

    @Override
    protected RequestWrapper<DeleteRequest> buildRequest(ScrollableHitSource.Hit doc) {
        DeleteRequest delete = new DeleteRequest();
        delete.index(doc.getIndex());
        delete.type(doc.getType());
        delete.id(doc.getId());
        if (useSeqNoForCAS) {
            delete.setIfSeqNo(doc.getSeqNo());
            delete.setIfPrimaryTerm(doc.getPrimaryTerm());
        } else {
            delete.version(doc.getVersion());
        }
        return wrap(delete);
    }

    /**
     * Overrides the parent's implementation is much more Update/Reindex oriented and so also copies things like timestamp/ttl which we
     * don't care for a deletion.
     */
    @Override
    protected RequestWrapper<?> copyMetadata(RequestWrapper<?> request, ScrollableHitSource.Hit doc) {
        request.setRouting(doc.getRouting());
        return request;
    }

}<|MERGE_RESOLUTION|>--- conflicted
+++ resolved
@@ -31,29 +31,21 @@
 /**
  * Implementation of delete-by-query using scrolling and bulk.
  */
-<<<<<<< HEAD
 public class AsyncDeleteByQueryAction extends AbstractAsyncBulkByScrollAction<DeleteByQueryRequest, TransportDeleteByQueryAction> {
+
+    private final boolean useSeqNoForCAS;
+
     public AsyncDeleteByQueryAction(BulkByScrollTask task, Logger logger, ParentTaskAssigningClient client,
                                     ThreadPool threadPool, TransportDeleteByQueryAction action, DeleteByQueryRequest request,
                                     ScriptService scriptService, ClusterState clusterState, ActionListener<BulkByScrollResponse> listener) {
-        super(task, logger, client, threadPool, action, request, clusterState, listener);
-=======
-public class AsyncDeleteByQueryAction extends AbstractAsyncBulkByScrollAction<DeleteByQueryRequest> {
-    private final boolean useSeqNoForCAS;
-
-    public AsyncDeleteByQueryAction(BulkByScrollTask task, Logger logger, ParentTaskAssigningClient client,
-                                    ThreadPool threadPool, DeleteByQueryRequest request, ScriptService scriptService,
-                                    ClusterState clusterState, ActionListener<BulkByScrollResponse> listener) {
         super(task,
             // not all nodes support sequence number powered optimistic concurrency control, we fall back to version
             clusterState.nodes().getMinNodeVersion().onOrAfter(Version.V_6_7_0) == false,
             // all nodes support sequence number powered optimistic concurrency control and we can use it
             clusterState.nodes().getMinNodeVersion().onOrAfter(Version.V_6_7_0),
-            logger, client, threadPool, request, scriptService, listener);
+            logger, client, threadPool, action, request, listener);
         useSeqNoForCAS = clusterState.nodes().getMinNodeVersion().onOrAfter(Version.V_6_7_0);
->>>>>>> 55b916af
     }
-
 
     @Override
     protected boolean accept(ScrollableHitSource.Hit doc) {
