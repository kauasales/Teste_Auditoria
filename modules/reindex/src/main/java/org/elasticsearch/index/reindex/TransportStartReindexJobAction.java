--- conflicted
+++ resolved
@@ -28,16 +28,13 @@
 import org.elasticsearch.action.index.IndexRequest;
 import org.elasticsearch.action.index.IndexResponse;
 import org.elasticsearch.action.support.ActionFilters;
-<<<<<<< HEAD
 import org.elasticsearch.action.support.HandledTransportAction;
-=======
 import org.elasticsearch.action.support.AutoCreateIndex;
-import org.elasticsearch.action.support.master.TransportMasterNodeAction;
->>>>>>> 2ffa1393
 import org.elasticsearch.client.Client;
 import org.elasticsearch.client.OriginSettingClient;
 import org.elasticsearch.cluster.ClusterState;
 import org.elasticsearch.cluster.metadata.IndexMetaData;
+import org.elasticsearch.cluster.metadata.IndexNameExpressionResolver;
 import org.elasticsearch.cluster.service.ClusterService;
 import org.elasticsearch.common.UUIDs;
 import org.elasticsearch.common.inject.Inject;
@@ -66,51 +63,26 @@
     private final Client taskClient;
 
     @Inject
-<<<<<<< HEAD
-    public TransportStartReindexJobAction(TransportService transportService, ThreadPool threadPool,
-                                          ActionFilters actionFilters, ClusterService clusterService,
-                                          PersistentTasksService persistentTasksService, Client client) {
-        super(StartReindexJobAction.NAME, transportService, actionFilters, StartReindexJobAction.Request::new);
-        this.threadPool = threadPool;
-        this.clusterService = clusterService;
-=======
     public TransportStartReindexJobAction(Settings settings, Client client, TransportService transportService, ThreadPool threadPool,
                                           ActionFilters actionFilters, IndexNameExpressionResolver indexNameExpressionResolver,
                                           ClusterService clusterService, PersistentTasksService persistentTasksService,
                                           AutoCreateIndex autoCreateIndex) {
-        super(StartReindexJobAction.NAME, transportService, clusterService, threadPool, actionFilters, StartReindexJobAction.Request::new,
-            indexNameExpressionResolver);
+        super(StartReindexJobAction.NAME, transportService, actionFilters, StartReindexJobAction.Request::new);
+        this.threadPool = threadPool;
+        this.clusterService = clusterService;
         this.reindexValidator = new ReindexValidator(settings, clusterService, indexNameExpressionResolver, autoCreateIndex);
->>>>>>> 2ffa1393
         this.persistentTasksService = persistentTasksService;
         this.taskClient = new OriginSettingClient(client, REINDEX_ORIGIN);
     }
 
     @Override
-<<<<<<< HEAD
     protected void doExecute(Task task, StartReindexJobAction.Request request, ActionListener<StartReindexJobAction.Response> listener) {
-=======
-    protected String executor() {
-        return ThreadPool.Names.SAME;
-    }
-
-    @Override
-    protected StartReindexJobAction.Response read(StreamInput in) throws IOException {
-        return new StartReindexJobAction.Response(in);
-    }
-
-    @Override
-    protected void masterOperation(Task task, StartReindexJobAction.Request request, ClusterState state,
-                                   ActionListener<StartReindexJobAction.Response> listener) {
         try {
             reindexValidator.initialValidation(request.getReindexRequest());
         } catch (Exception e) {
             listener.onFailure(e);
         }
 
->>>>>>> 2ffa1393
-        // TODO: If the connection is lost to the master, this action might be retried creating two tasks.
-        //  Eventually prevent this (perhaps by pre-generating UUID).
         String generatedId = UUIDs.randomBase64UUID();
 
         // In the current implementation, we only need to store task results if we do not wait for completion
@@ -238,7 +210,7 @@
         }
     }
 
-    private class ReindexPredicate implements Predicate<PersistentTasksCustomMetaData.PersistentTask<?>> {
+    private static class ReindexPredicate implements Predicate<PersistentTasksCustomMetaData.PersistentTask<?>> {
 
         private boolean waitForDone;
 
