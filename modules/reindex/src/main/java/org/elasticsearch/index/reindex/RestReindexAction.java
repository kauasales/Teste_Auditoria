/*
 * Licensed to Elasticsearch under one or more contributor
 * license agreements. See the NOTICE file distributed with
 * this work for additional information regarding copyright
 * ownership. Elasticsearch licenses this file to you under
 * the Apache License, Version 2.0 (the "License"); you may
 * not use this file except in compliance with the License.
 * You may obtain a copy of the License at
 *
 *    http://www.apache.org/licenses/LICENSE-2.0
 *
 * Unless required by applicable law or agreed to in writing,
 * software distributed under the License is distributed on an
 * "AS IS" BASIS, WITHOUT WARRANTIES OR CONDITIONS OF ANY
 * KIND, either express or implied.  See the License for the
 * specific language governing permissions and limitations
 * under the License.
 */

package org.elasticsearch.index.reindex;

import org.elasticsearch.client.node.NodeClient;
import org.elasticsearch.common.settings.Settings;
import org.elasticsearch.common.xcontent.XContentParser;
import org.elasticsearch.rest.RestController;
import org.elasticsearch.rest.RestRequest;

import java.io.IOException;

import static org.elasticsearch.common.unit.TimeValue.parseTimeValue;
import static org.elasticsearch.rest.RestRequest.Method.POST;

/**
 * Expose reindex over rest.
 */
public class RestReindexAction extends AbstractBaseReindexRestHandler<ReindexRequest, ReindexAction> {

    public RestReindexAction(Settings settings, RestController controller) {
        super(settings, ReindexAction.INSTANCE);
        controller.registerHandler(POST, "/_reindex", this);
    }

    @Override
    public String getName() {
        return "reindex_action";
    }

    @Override
    public RestChannelConsumer prepareRequest(RestRequest request, NodeClient client) throws IOException {
        return doPrepareRequest(request, client, true, true);
    }

    @Override
    protected ReindexRequest buildRequest(RestRequest request) throws IOException {
        if (request.hasParam("pipeline")) {
            throw new IllegalArgumentException("_reindex doesn't support [pipeline] as a query parameter. "
                    + "Specify it in the [dest] object instead.");
        }

        ReindexRequest internal;
        try (XContentParser parser = request.contentParser()) {
            internal = ReindexRequest.fromXContent(parser);
        }

        if (request.hasParam("scroll")) {
            internal.setScroll(parseTimeValue(request.param("scroll"), "scroll"));
        }
        return internal;
    }
<<<<<<< HEAD

    static RemoteInfo buildRemoteInfo(Map<String, Object> source) throws IOException {
        @SuppressWarnings("unchecked")
        Map<String, Object> remote = (Map<String, Object>) source.remove("remote");
        if (remote == null) {
            return null;
        }
        String username = extractString(remote, "username");
        String password = extractString(remote, "password");
        String hostInRequest = requireNonNull(extractString(remote, "host"), "[host] must be specified to reindex from a remote cluster");
        URI uri;
        try {
            uri = new URI(hostInRequest);
            // URI has less stringent URL parsing than our code. We want to fail if all values are not provided.
            if (uri.getPort() == -1) {
                throw new URISyntaxException(hostInRequest, "The port was not defined in the [host]");
            }
        } catch (URISyntaxException ex) {
            throw new IllegalArgumentException("[host] must be of the form [scheme]://[host]:[port](/[pathPrefix])? but was ["
                + hostInRequest + "]", ex);
        }

        String scheme = uri.getScheme();
        String host = uri.getHost();
        int port = uri.getPort();

        String pathPrefix = null;
        if (uri.getPath().isEmpty() == false) {
            pathPrefix = uri.getPath();
        }

        Map<String, String> headers = extractStringStringMap(remote, "headers");
        TimeValue socketTimeout = extractTimeValue(remote, "socket_timeout", RemoteInfo.DEFAULT_SOCKET_TIMEOUT);
        TimeValue connectTimeout = extractTimeValue(remote, "connect_timeout", RemoteInfo.DEFAULT_CONNECT_TIMEOUT);
        if (false == remote.isEmpty()) {
            throw new IllegalArgumentException(
                    "Unsupported fields in [remote]: [" + Strings.collectionToCommaDelimitedString(remote.keySet()) + "]");
        }
        return new RemoteInfo(scheme, host, port, pathPrefix, queryForRemote(source),
            username, password, headers, socketTimeout, connectTimeout);
    }

    /**
     * Yank a string array from a map. Emulates XContent's permissive String to
     * String array conversions.
     */
    private static String[] extractStringArray(Map<String, Object> source, String name) {
        Object value = source.remove(name);
        if (value == null) {
            return null;
        }
        if (value instanceof List) {
            @SuppressWarnings("unchecked")
            List<String> list = (List<String>) value;
            return list.toArray(new String[list.size()]);
        } else if (value instanceof String) {
            return new String[] {(String) value};
        } else {
            throw new IllegalArgumentException("Expected [" + name + "] to be a list of a string but was [" + value + ']');
        }
    }

    private static String extractString(Map<String, Object> source, String name) {
        Object value = source.remove(name);
        if (value == null) {
            return null;
        }
        if (value instanceof String) {
            return (String) value;
        }
        throw new IllegalArgumentException("Expected [" + name + "] to be a string but was [" + value + "]");
    }

    private static Map<String, String> extractStringStringMap(Map<String, Object> source, String name) {
        Object value = source.remove(name);
        if (value == null) {
            return emptyMap();
        }
        if (false == value instanceof Map) {
            throw new IllegalArgumentException("Expected [" + name + "] to be an object containing strings but was [" + value + "]");
        }
        Map<?, ?> map = (Map<?, ?>) value;
        for (Map.Entry<?, ?> entry : map.entrySet()) {
            if (false == entry.getKey() instanceof String || false == entry.getValue() instanceof String) {
                throw new IllegalArgumentException("Expected [" + name + "] to be an object containing strings but has [" + entry + "]");
            }
        }
        @SuppressWarnings("unchecked") // We just checked....
        Map<String, String> safe = (Map<String, String>) map;
        return safe;
    }

    private static TimeValue extractTimeValue(Map<String, Object> source, String name, TimeValue defaultValue) {
        String string = extractString(source, name);
        return string == null ? defaultValue : parseTimeValue(string, name);
    }

    private static BytesReference queryForRemote(Map<String, Object> source) throws IOException {
        XContentBuilder builder = JsonXContent.contentBuilder().prettyPrint();
        Object query = source.remove("query");
        if (query == null) {
            return BytesReference.bytes(matchAllQuery().toXContent(builder, ToXContent.EMPTY_PARAMS));
        }
        if (!(query instanceof Map)) {
            throw new IllegalArgumentException("Expected [query] to be an object but was [" + query + "]");
        }
        @SuppressWarnings("unchecked")
        Map<String, Object> map = (Map<String, Object>) query;
        return BytesReference.bytes(builder.map(map));
    }

    static void setMaxDocsValidateIdentical(AbstractBulkByScrollRequest<?> request, int maxDocs) {
        if (request.getMaxDocs() != AbstractBulkByScrollRequest.MAX_DOCS_ALL_MATCHES && request.getMaxDocs() != maxDocs) {
            throw new IllegalArgumentException("[max_docs] set to two different values [" + request.getMaxDocs() + "]" +
                " and [" + maxDocs + "]");
        } else {
            request.setMaxDocs(maxDocs);
        }
    }
=======
>>>>>>> ba802875
}<|MERGE_RESOLUTION|>--- conflicted
+++ resolved
@@ -67,126 +67,4 @@
         }
         return internal;
     }
-<<<<<<< HEAD
-
-    static RemoteInfo buildRemoteInfo(Map<String, Object> source) throws IOException {
-        @SuppressWarnings("unchecked")
-        Map<String, Object> remote = (Map<String, Object>) source.remove("remote");
-        if (remote == null) {
-            return null;
-        }
-        String username = extractString(remote, "username");
-        String password = extractString(remote, "password");
-        String hostInRequest = requireNonNull(extractString(remote, "host"), "[host] must be specified to reindex from a remote cluster");
-        URI uri;
-        try {
-            uri = new URI(hostInRequest);
-            // URI has less stringent URL parsing than our code. We want to fail if all values are not provided.
-            if (uri.getPort() == -1) {
-                throw new URISyntaxException(hostInRequest, "The port was not defined in the [host]");
-            }
-        } catch (URISyntaxException ex) {
-            throw new IllegalArgumentException("[host] must be of the form [scheme]://[host]:[port](/[pathPrefix])? but was ["
-                + hostInRequest + "]", ex);
-        }
-
-        String scheme = uri.getScheme();
-        String host = uri.getHost();
-        int port = uri.getPort();
-
-        String pathPrefix = null;
-        if (uri.getPath().isEmpty() == false) {
-            pathPrefix = uri.getPath();
-        }
-
-        Map<String, String> headers = extractStringStringMap(remote, "headers");
-        TimeValue socketTimeout = extractTimeValue(remote, "socket_timeout", RemoteInfo.DEFAULT_SOCKET_TIMEOUT);
-        TimeValue connectTimeout = extractTimeValue(remote, "connect_timeout", RemoteInfo.DEFAULT_CONNECT_TIMEOUT);
-        if (false == remote.isEmpty()) {
-            throw new IllegalArgumentException(
-                    "Unsupported fields in [remote]: [" + Strings.collectionToCommaDelimitedString(remote.keySet()) + "]");
-        }
-        return new RemoteInfo(scheme, host, port, pathPrefix, queryForRemote(source),
-            username, password, headers, socketTimeout, connectTimeout);
-    }
-
-    /**
-     * Yank a string array from a map. Emulates XContent's permissive String to
-     * String array conversions.
-     */
-    private static String[] extractStringArray(Map<String, Object> source, String name) {
-        Object value = source.remove(name);
-        if (value == null) {
-            return null;
-        }
-        if (value instanceof List) {
-            @SuppressWarnings("unchecked")
-            List<String> list = (List<String>) value;
-            return list.toArray(new String[list.size()]);
-        } else if (value instanceof String) {
-            return new String[] {(String) value};
-        } else {
-            throw new IllegalArgumentException("Expected [" + name + "] to be a list of a string but was [" + value + ']');
-        }
-    }
-
-    private static String extractString(Map<String, Object> source, String name) {
-        Object value = source.remove(name);
-        if (value == null) {
-            return null;
-        }
-        if (value instanceof String) {
-            return (String) value;
-        }
-        throw new IllegalArgumentException("Expected [" + name + "] to be a string but was [" + value + "]");
-    }
-
-    private static Map<String, String> extractStringStringMap(Map<String, Object> source, String name) {
-        Object value = source.remove(name);
-        if (value == null) {
-            return emptyMap();
-        }
-        if (false == value instanceof Map) {
-            throw new IllegalArgumentException("Expected [" + name + "] to be an object containing strings but was [" + value + "]");
-        }
-        Map<?, ?> map = (Map<?, ?>) value;
-        for (Map.Entry<?, ?> entry : map.entrySet()) {
-            if (false == entry.getKey() instanceof String || false == entry.getValue() instanceof String) {
-                throw new IllegalArgumentException("Expected [" + name + "] to be an object containing strings but has [" + entry + "]");
-            }
-        }
-        @SuppressWarnings("unchecked") // We just checked....
-        Map<String, String> safe = (Map<String, String>) map;
-        return safe;
-    }
-
-    private static TimeValue extractTimeValue(Map<String, Object> source, String name, TimeValue defaultValue) {
-        String string = extractString(source, name);
-        return string == null ? defaultValue : parseTimeValue(string, name);
-    }
-
-    private static BytesReference queryForRemote(Map<String, Object> source) throws IOException {
-        XContentBuilder builder = JsonXContent.contentBuilder().prettyPrint();
-        Object query = source.remove("query");
-        if (query == null) {
-            return BytesReference.bytes(matchAllQuery().toXContent(builder, ToXContent.EMPTY_PARAMS));
-        }
-        if (!(query instanceof Map)) {
-            throw new IllegalArgumentException("Expected [query] to be an object but was [" + query + "]");
-        }
-        @SuppressWarnings("unchecked")
-        Map<String, Object> map = (Map<String, Object>) query;
-        return BytesReference.bytes(builder.map(map));
-    }
-
-    static void setMaxDocsValidateIdentical(AbstractBulkByScrollRequest<?> request, int maxDocs) {
-        if (request.getMaxDocs() != AbstractBulkByScrollRequest.MAX_DOCS_ALL_MATCHES && request.getMaxDocs() != maxDocs) {
-            throw new IllegalArgumentException("[max_docs] set to two different values [" + request.getMaxDocs() + "]" +
-                " and [" + maxDocs + "]");
-        } else {
-            request.setMaxDocs(maxDocs);
-        }
-    }
-=======
->>>>>>> ba802875
 }