--- conflicted
+++ resolved
@@ -35,15 +35,10 @@
 public class ReindexTaskStateDoc implements ToXContentObject {
 
     public static final ConstructingObjectParser<ReindexTaskStateDoc, Void> PARSER =
-<<<<<<< HEAD
-        new ConstructingObjectParser<>("reindex/index_state", a -> new ReindexTaskStateDoc((ReindexRequest) a[0], (Long) a[1],
-            (BulkByScrollResponse) a[2], (ElasticsearchException) a[3], (Integer) a[4],
-            (ScrollableHitSource.Checkpoint) a[5], (BulkByScrollTask.Status) a[6]));
-=======
         new ConstructingObjectParser<>("reindex/index_state", a -> new ReindexTaskStateDoc((ReindexRequest) a[0], (Boolean) a[1],
-            (Long) a[2], toTaskId((String) a[3]), (BulkByScrollResponse) a[4], (ElasticsearchException) a[5], (Integer) a[6],
-            (ScrollableHitSource.Checkpoint) a[7], (float) a[8]));
->>>>>>> 83dc0083
+            (Long) a[2], toTaskId((String) a[3]), (BulkByScrollResponse) a[4],
+            (ElasticsearchException) a[5], (Integer) a[6],
+            (ScrollableHitSource.Checkpoint) a[7], (BulkByScrollTask.Status) a[8], (float) a[9]));
 
     private static final String REINDEX_REQUEST = "request";
     private static final String RESILIENT = "resilient";
@@ -53,11 +48,8 @@
     private static final String REINDEX_EXCEPTION = "exception";
     private static final String FAILURE_REST_STATUS = "failure_rest_status";
     private static final String REINDEX_CHECKPOINT = "checkpoint";
-<<<<<<< HEAD
     private static final String REINDEX_CHECKPOINT_STATUS = "checkpoint_status";
-=======
     private static final String REQUESTS_PER_SECOND = "requests_per_second";
->>>>>>> 83dc0083
 
     static {
         PARSER.declareObject(ConstructingObjectParser.constructorArg(), (p, c) -> ReindexRequest.fromXContentWithParams(p),
@@ -72,12 +64,9 @@
         PARSER.declareInt(ConstructingObjectParser.optionalConstructorArg(), new ParseField(FAILURE_REST_STATUS));
         PARSER.declareObject(ConstructingObjectParser.optionalConstructorArg(), (p, c) -> ScrollableHitSource.Checkpoint.fromXContent(p),
             new ParseField(REINDEX_CHECKPOINT));
-<<<<<<< HEAD
         PARSER.declareObject(ConstructingObjectParser.optionalConstructorArg(), (p, c) -> BulkByScrollTask.Status.fromXContent(p),
             new ParseField(REINDEX_CHECKPOINT_STATUS));
-=======
         PARSER.declareFloat(ConstructingObjectParser.constructorArg(), new ParseField(REQUESTS_PER_SECOND));
->>>>>>> 83dc0083
     }
 
     private final ReindexRequest reindexRequest;
@@ -88,63 +77,37 @@
     private final ElasticsearchException exception;
     private final RestStatus failureStatusCode;
     private final ScrollableHitSource.Checkpoint checkpoint;
-<<<<<<< HEAD
     private final BulkByScrollTask.Status checkpointStatus;
-
-    public ReindexTaskStateDoc(ReindexRequest reindexRequest) {
-        this(reindexRequest, null, null, null, (RestStatus) null, null, null);
-    }
-
-    public ReindexTaskStateDoc(ReindexRequest reindexRequest, @Nullable Long allocationId,
-                               @Nullable BulkByScrollResponse reindexResponse, @Nullable ElasticsearchException exception,
-                               @Nullable Integer failureStatusCode,
-                               @Nullable ScrollableHitSource.Checkpoint checkpoint, @Nullable BulkByScrollTask.Status checkpointStatus) {
-        this(reindexRequest, allocationId, reindexResponse, exception,
-            failureStatusCode == null ? null : RestStatus.fromCode(failureStatusCode), checkpoint, checkpointStatus);
-    }
-
-    public ReindexTaskStateDoc(ReindexRequest reindexRequest, @Nullable Long allocationId,
-                               @Nullable BulkByScrollResponse reindexResponse, @Nullable ElasticsearchException exception,
-                               @Nullable ScrollableHitSource.Checkpoint checkpoint, @Nullable BulkByScrollTask.Status checkpointStatus) {
-        this(reindexRequest, allocationId, reindexResponse, exception, exception != null ? exception.status() : null,
-            checkpoint, checkpointStatus);
-=======
     private final float requestsPerSecond;
 
     public ReindexTaskStateDoc(ReindexRequest reindexRequest, boolean resilient) {
-        this(reindexRequest, resilient, null, null, null, null, (RestStatus) null, null, reindexRequest.getRequestsPerSecond());
+        this(reindexRequest, resilient, null, null, null, null, (RestStatus) null, null, null, reindexRequest.getRequestsPerSecond());
     }
 
     private ReindexTaskStateDoc(ReindexRequest reindexRequest, boolean resilient, @Nullable Long allocationId,
                                 @Nullable TaskId ephemeralTaskId, @Nullable BulkByScrollResponse reindexResponse,
                                @Nullable ElasticsearchException exception,
-                                @Nullable Integer failureStatusCode, ScrollableHitSource.Checkpoint checkpoint, float requestsPerSecond) {
+                                @Nullable Integer failureStatusCode,
+                                ScrollableHitSource.Checkpoint checkpoint, @Nullable BulkByScrollTask.Status checkpointStatus,
+                                float requestsPerSecond) {
         this(reindexRequest, resilient, allocationId, ephemeralTaskId, reindexResponse, exception,
-            failureStatusCode == null ? null : RestStatus.fromCode(failureStatusCode), checkpoint, requestsPerSecond);
-    }
-
+            failureStatusCode == null ? null : RestStatus.fromCode(failureStatusCode), checkpoint, checkpointStatus, requestsPerSecond);
+    }
     private ReindexTaskStateDoc(ReindexRequest reindexRequest, boolean resilient, @Nullable Long allocationId,
                                 @Nullable TaskId ephemeralTaskId, @Nullable BulkByScrollResponse reindexResponse,
                                @Nullable ElasticsearchException exception,
-                                @Nullable ScrollableHitSource.Checkpoint checkpoint, float requestsPerSecond) {
+                                @Nullable ScrollableHitSource.Checkpoint checkpoint, @Nullable BulkByScrollTask.Status checkpointStatus,
+                                float requestsPerSecond) {
         this(reindexRequest, resilient, allocationId, ephemeralTaskId,
             reindexResponse, exception, exception != null ? exception.status() : null,
-            checkpoint, requestsPerSecond);
->>>>>>> 83dc0083
+            checkpoint, checkpointStatus, requestsPerSecond);
     }
 
     private ReindexTaskStateDoc(ReindexRequest reindexRequest, boolean resilient, @Nullable Long allocationId,
                                 @Nullable TaskId ephemeralTaskId,
                                 @Nullable BulkByScrollResponse reindexResponse, @Nullable ElasticsearchException exception,
-<<<<<<< HEAD
                                 @Nullable RestStatus failureStatusCode,
-                                @Nullable ScrollableHitSource.Checkpoint checkpoint, @Nullable BulkByScrollTask.Status checkpointStatus) {
-        assert (reindexResponse == null) || (exception == null) : "Either response or exception must be null";
-        assert checkpoint != null || checkpointStatus == null : "Can only have checkpointStatus if checkpoint is set";
-        this.allocationId = allocationId;
-        this.reindexRequest = reindexRequest;
-=======
-                                @Nullable RestStatus failureStatusCode, @Nullable ScrollableHitSource.Checkpoint checkpoint,
+                                @Nullable ScrollableHitSource.Checkpoint checkpoint, @Nullable BulkByScrollTask.Status checkpointStatus,
                                 float requestsPerSecond) {
         this.reindexRequest = reindexRequest;
         this.resilient = resilient;
@@ -154,7 +117,7 @@
         assert Float.isNaN(requestsPerSecond) == false && requestsPerSecond >= 0;
         this.requestsPerSecond = requestsPerSecond;
         assert (reindexResponse == null) || (exception == null) : "Either response or exception must be null";
->>>>>>> 83dc0083
+        assert checkpoint != null || checkpointStatus == null : "Can only have checkpointStatus if checkpoint is set";
         this.reindexResponse = reindexResponse;
         this.exception = exception;
         this.failureStatusCode = failureStatusCode;
@@ -256,37 +219,24 @@
     }
 
     public ReindexTaskStateDoc withCheckpoint(ScrollableHitSource.Checkpoint checkpoint, BulkByScrollTask.Status status) {
-<<<<<<< HEAD
-        return new ReindexTaskStateDoc(reindexRequest, allocationId, reindexResponse, exception, failureStatusCode, checkpoint, status);
-    }
-
-    public ReindexTaskStateDoc withNewAllocation(long newAllocationId) {
-        return new ReindexTaskStateDoc(reindexRequest, newAllocationId, reindexResponse, exception, failureStatusCode,
-            checkpoint, checkpointStatus);
-=======
         // todo: also store and resume from status.
         return new ReindexTaskStateDoc(reindexRequest, resilient, allocationId, ephemeralTaskId,
-            reindexResponse, exception, failureStatusCode, checkpoint, requestsPerSecond);
+            reindexResponse, exception, failureStatusCode, checkpoint, status, requestsPerSecond);
     }
 
     public ReindexTaskStateDoc withNewAllocation(long newAllocationId, TaskId ephemeralTaskId) {
         return new ReindexTaskStateDoc(reindexRequest, resilient, newAllocationId, ephemeralTaskId,
-            reindexResponse, exception, failureStatusCode, checkpoint, requestsPerSecond);
->>>>>>> 83dc0083
+            reindexResponse, exception, failureStatusCode, checkpoint, checkpointStatus, requestsPerSecond);
     }
 
     public ReindexTaskStateDoc withFinishedState(@Nullable BulkByScrollResponse reindexResponse,
                                                  @Nullable ElasticsearchException exception) {
-<<<<<<< HEAD
-        return new ReindexTaskStateDoc(reindexRequest, allocationId, reindexResponse, exception, checkpoint, checkpointStatus);
-=======
-        return new ReindexTaskStateDoc(reindexRequest, resilient, allocationId, ephemeralTaskId, reindexResponse, exception, checkpoint,
-            requestsPerSecond);
+        return new ReindexTaskStateDoc(reindexRequest, resilient, allocationId, ephemeralTaskId, reindexResponse, exception,
+            checkpoint, checkpointStatus, requestsPerSecond);
     }
 
     public ReindexTaskStateDoc withRequestsPerSecond(float requestsPerSecond) {
-        return new ReindexTaskStateDoc(reindexRequest, resilient, allocationId, ephemeralTaskId, reindexResponse, exception, checkpoint,
-            requestsPerSecond);
->>>>>>> 83dc0083
+        return new ReindexTaskStateDoc(reindexRequest, resilient, allocationId, ephemeralTaskId, reindexResponse, exception,
+            checkpoint, checkpointStatus, requestsPerSecond);
     }
 }