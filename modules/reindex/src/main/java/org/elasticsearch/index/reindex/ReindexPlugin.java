--- conflicted
+++ resolved
@@ -72,13 +72,9 @@
                 new ActionHandler<>(UpdateByQueryAction.INSTANCE, TransportUpdateByQueryAction.class),
                 new ActionHandler<>(DeleteByQueryAction.INSTANCE, TransportDeleteByQueryAction.class),
                 new ActionHandler<>(RethrottleAction.INSTANCE, TransportRethrottleAction.class),
-<<<<<<< HEAD
                 new ActionHandler<>(GetReindexTaskAction.INSTANCE, TransportGetReindexTaskAction.class),
-                new ActionHandler<>(StartReindexTaskAction.INSTANCE, TransportStartReindexTaskAction.class)
-=======
                 new ActionHandler<>(StartReindexTaskAction.INSTANCE, TransportStartReindexTaskAction.class),
                 new ActionHandler<>(RethrottlePersistentReindexAction.INSTANCE, TransportRethrottlePersistentReindexAction.class)
->>>>>>> 5c667356
             );
     }
 
