/*
 * Licensed to Elasticsearch under one or more contributor
 * license agreements. See the NOTICE file distributed with
 * this work for additional information regarding copyright
 * ownership. Elasticsearch licenses this file to you under
 * the Apache License, Version 2.0 (the "License"); you may
 * not use this file except in compliance with the License.
 * You may obtain a copy of the License at
 *
 *    http://www.apache.org/licenses/LICENSE-2.0
 *
 * Unless required by applicable law or agreed to in writing,
 * software distributed under the License is distributed on an
 * "AS IS" BASIS, WITHOUT WARRANTIES OR CONDITIONS OF ANY
 * KIND, either express or implied.  See the License for the
 * specific language governing permissions and limitations
 * under the License.
 */

package org.elasticsearch.index.reindex;

import org.apache.logging.log4j.Logger;
import org.elasticsearch.Version;
import org.elasticsearch.action.ActionListener;
import org.elasticsearch.action.index.IndexRequest;
import org.elasticsearch.action.support.ActionFilters;
import org.elasticsearch.action.support.HandledTransportAction;
import org.elasticsearch.client.Client;
import org.elasticsearch.client.ParentTaskAssigningClient;
import org.elasticsearch.cluster.ClusterState;
import org.elasticsearch.cluster.service.ClusterService;
import org.elasticsearch.common.inject.Inject;
import org.elasticsearch.common.io.stream.Writeable;
import org.elasticsearch.index.VersionType;
import org.elasticsearch.index.mapper.IdFieldMapper;
import org.elasticsearch.index.mapper.IndexFieldMapper;
import org.elasticsearch.index.mapper.RoutingFieldMapper;
import org.elasticsearch.index.mapper.TypeFieldMapper;
import org.elasticsearch.script.Script;
import org.elasticsearch.script.ScriptService;
import org.elasticsearch.tasks.Task;
import org.elasticsearch.threadpool.ThreadPool;
import org.elasticsearch.transport.TransportService;

import java.util.Map;
import java.util.function.BiFunction;

public class TransportUpdateByQueryAction extends HandledTransportAction<UpdateByQueryRequest, BulkByScrollResponse> {

    private final ThreadPool threadPool;
    private final Client client;
    private final ScriptService scriptService;
    private final ClusterService clusterService;

    @Inject
    public TransportUpdateByQueryAction(ThreadPool threadPool, ActionFilters actionFilters, Client client,
                                        TransportService transportService, ScriptService scriptService, ClusterService clusterService) {
        super(UpdateByQueryAction.NAME, transportService, actionFilters,
            (Writeable.Reader<UpdateByQueryRequest>) UpdateByQueryRequest::new);
        this.threadPool = threadPool;
        this.client = client;
        this.scriptService = scriptService;
        this.clusterService = clusterService;
    }

    @Override
    protected void doExecute(Task task, UpdateByQueryRequest request, ActionListener<BulkByScrollResponse> listener) {
        BulkByScrollTask bulkByScrollTask = (BulkByScrollTask) task;
        BulkByScrollParallelizationHelper.startSlicedAction(request, bulkByScrollTask, UpdateByQueryAction.INSTANCE, listener, client,
            clusterService.localNode(),
            () -> {
                ClusterState state = clusterService.state();
                ParentTaskAssigningClient assigningClient = new ParentTaskAssigningClient(client, clusterService.localNode(),
                    bulkByScrollTask);
                new AsyncIndexBySearchAction(bulkByScrollTask, logger, assigningClient, threadPool, this, request, state,
                    listener).start();
            }
        );
    }

    /**
     * Simple implementation of update-by-query using scrolling and bulk.
     */
<<<<<<< HEAD
    static class AsyncIndexBySearchAction extends AbstractAsyncBulkByScrollAction<UpdateByQueryRequest, TransportUpdateByQueryAction> {
=======
    static class AsyncIndexBySearchAction extends AbstractAsyncBulkByScrollAction<UpdateByQueryRequest> {

        private final boolean useSeqNoForCAS;

>>>>>>> 55b916af
        AsyncIndexBySearchAction(BulkByScrollTask task, Logger logger, ParentTaskAssigningClient client,
                ThreadPool threadPool, TransportUpdateByQueryAction action, UpdateByQueryRequest request, ClusterState clusterState,
                ActionListener<BulkByScrollResponse> listener) {
<<<<<<< HEAD
            super(task, logger, client, threadPool, action, request, clusterState, listener);
        }

        @Override
        protected boolean needsSourceDocumentVersions() {
            /*
             * We always need the version of the source document so we can report a version conflict if we try to delete it and it has
             * been changed.
             */
            return true;
=======
            super(task,
                // not all nodes support sequence number powered optimistic concurrency control, we fall back to version
                clusterState.nodes().getMinNodeVersion().onOrAfter(Version.V_6_7_0) == false,
                // all nodes support sequence number powered optimistic concurrency control and we can use it
                clusterState.nodes().getMinNodeVersion().onOrAfter(Version.V_6_7_0),
                logger, client, threadPool, request, scriptService, listener);
            useSeqNoForCAS = clusterState.nodes().getMinNodeVersion().onOrAfter(Version.V_6_7_0);
>>>>>>> 55b916af
        }

        @Override
        public BiFunction<RequestWrapper<?>, ScrollableHitSource.Hit, RequestWrapper<?>> buildScriptApplier() {
            Script script = mainRequest.getScript();
            if (script != null) {
                return new UpdateByQueryScriptApplier(worker, mainAction.scriptService, script, script.getParams());
            }
            return super.buildScriptApplier();
        }

        @Override
        protected RequestWrapper<IndexRequest> buildRequest(ScrollableHitSource.Hit doc) {
            IndexRequest index = new IndexRequest();
            index.index(doc.getIndex());
            index.type(doc.getType());
            index.id(doc.getId());
            index.source(doc.getSource(), doc.getXContentType());
            if (useSeqNoForCAS) {
                index.setIfSeqNo(doc.getSeqNo());
                index.setIfPrimaryTerm(doc.getPrimaryTerm());
            } else {
                index.versionType(VersionType.INTERNAL);
                index.version(doc.getVersion());
            }
            index.setPipeline(mainRequest.getPipeline());
            return wrap(index);
        }

        class UpdateByQueryScriptApplier extends ScriptApplier {

            UpdateByQueryScriptApplier(WorkerBulkByScrollTaskState taskWorker, ScriptService scriptService, Script script,
                                       Map<String, Object> params) {
                super(taskWorker, scriptService, script, params);
            }

            @Override
            protected void scriptChangedIndex(RequestWrapper<?> request, Object to) {
                throw new IllegalArgumentException("Modifying [" + IndexFieldMapper.NAME + "] not allowed");
            }

            @Override
            protected void scriptChangedType(RequestWrapper<?> request, Object to) {
                throw new IllegalArgumentException("Modifying [" + TypeFieldMapper.NAME + "] not allowed");
            }

            @Override
            protected void scriptChangedId(RequestWrapper<?> request, Object to) {
                throw new IllegalArgumentException("Modifying [" + IdFieldMapper.NAME + "] not allowed");
            }

            @Override
            protected void scriptChangedVersion(RequestWrapper<?> request, Object to) {
                throw new IllegalArgumentException("Modifying [_version] not allowed");
            }

            @Override
            protected void scriptChangedRouting(RequestWrapper<?> request, Object to) {
                throw new IllegalArgumentException("Modifying [" + RoutingFieldMapper.NAME + "] not allowed");
            }

        }
    }
}<|MERGE_RESOLUTION|>--- conflicted
+++ resolved
@@ -81,37 +81,20 @@
     /**
      * Simple implementation of update-by-query using scrolling and bulk.
      */
-<<<<<<< HEAD
     static class AsyncIndexBySearchAction extends AbstractAsyncBulkByScrollAction<UpdateByQueryRequest, TransportUpdateByQueryAction> {
-=======
-    static class AsyncIndexBySearchAction extends AbstractAsyncBulkByScrollAction<UpdateByQueryRequest> {
 
         private final boolean useSeqNoForCAS;
 
->>>>>>> 55b916af
         AsyncIndexBySearchAction(BulkByScrollTask task, Logger logger, ParentTaskAssigningClient client,
                 ThreadPool threadPool, TransportUpdateByQueryAction action, UpdateByQueryRequest request, ClusterState clusterState,
                 ActionListener<BulkByScrollResponse> listener) {
-<<<<<<< HEAD
-            super(task, logger, client, threadPool, action, request, clusterState, listener);
-        }
-
-        @Override
-        protected boolean needsSourceDocumentVersions() {
-            /*
-             * We always need the version of the source document so we can report a version conflict if we try to delete it and it has
-             * been changed.
-             */
-            return true;
-=======
             super(task,
                 // not all nodes support sequence number powered optimistic concurrency control, we fall back to version
                 clusterState.nodes().getMinNodeVersion().onOrAfter(Version.V_6_7_0) == false,
                 // all nodes support sequence number powered optimistic concurrency control and we can use it
                 clusterState.nodes().getMinNodeVersion().onOrAfter(Version.V_6_7_0),
-                logger, client, threadPool, request, scriptService, listener);
+                logger, client, threadPool, action, request, listener);
             useSeqNoForCAS = clusterState.nodes().getMinNodeVersion().onOrAfter(Version.V_6_7_0);
->>>>>>> 55b916af
         }
 
         @Override
