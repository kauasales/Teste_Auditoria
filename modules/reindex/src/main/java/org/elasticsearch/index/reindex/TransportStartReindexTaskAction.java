--- conflicted
+++ resolved
@@ -160,11 +160,7 @@
                             public void onResponse(ReindexTaskState taskState) {
                                 ReindexTaskStateDoc reindexState = taskState.getStateDoc();
                                 if (reindexState.getException() == null) {
-<<<<<<< HEAD
-                                    listener.onResponse(new StartReindexTaskAction.Response(null, taskId,
-=======
                                     listener.onResponse(new StartReindexTaskAction.Response(task.getId(), taskId,
->>>>>>> 83dc0083
                                         reindexState.getReindexResponse()));
                                 } else {
                                     Exception exception = reindexState.getException();
@@ -197,11 +193,7 @@
                 @Override
                 public void onResponse(PersistentTasksCustomMetaData.PersistentTask<ReindexTaskParams> task) {
                     ReindexPersistentTaskState state = (ReindexPersistentTaskState) task.getState();
-<<<<<<< HEAD
-                    listener.onResponse(new StartReindexTaskAction.Response(state.getEphemeralTaskId().toString(), taskId));
-=======
                     listener.onResponse(new StartReindexTaskAction.Response(task.getId(), state.getEphemeralTaskId().toString()));
->>>>>>> 83dc0083
                 }
 
                 @Override
