/*
 * Licensed to Elasticsearch under one or more contributor
 * license agreements. See the NOTICE file distributed with
 * this work for additional information regarding copyright
 * ownership. Elasticsearch licenses this file to you under
 * the Apache License, Version 2.0 (the "License"); you may
 * not use this file except in compliance with the License.
 * You may obtain a copy of the License at
 *
 *    http://www.apache.org/licenses/LICENSE-2.0
 *
 * Unless required by applicable law or agreed to in writing,
 * software distributed under the License is distributed on an
 * "AS IS" BASIS, WITHOUT WARRANTIES OR CONDITIONS OF ANY
 * KIND, either express or implied.  See the License for the
 * specific language governing permissions and limitations
 * under the License.
 */

package org.elasticsearch.index.reindex;

import org.apache.logging.log4j.LogManager;
import org.apache.logging.log4j.Logger;
import org.apache.logging.log4j.message.ParameterizedMessage;
import org.elasticsearch.ElasticsearchException;
import org.elasticsearch.action.ActionListener;
import org.elasticsearch.common.Nullable;
import org.elasticsearch.common.collect.Tuple;
import org.elasticsearch.common.unit.TimeValue;
import org.elasticsearch.index.engine.VersionConflictEngineException;
import org.elasticsearch.threadpool.ThreadPool;

import java.util.concurrent.atomic.AtomicBoolean;

import static org.elasticsearch.index.reindex.ReindexIndexClient.REINDEX_INDEX;

public class ReindexTaskStateUpdater implements Reindexer.CheckpointListener {

    private static final long ONE_MINUTE_IN_MILLIS = TimeValue.timeValueMinutes(1).getMillis();
    private static final long THIRTY_MINUTES_IN_MILLIS = TimeValue.timeValueMinutes(30).millis();

    private static final Logger logger = LogManager.getLogger(ReindexTask.class);

    private final ReindexIndexClient reindexIndexClient;
    private final ThreadPool threadPool;
    private final String persistentTaskId;
    private final long allocationId;
    private final ActionListener<ReindexTaskStateDoc> finishedListener;
    private final Runnable onCheckpointAssignmentConflict;
    private ThrottlingConsumer<Tuple<ScrollableHitSource.Checkpoint, BulkByScrollTask.Status>> checkpointThrottler;

    private ReindexTaskState lastState;
    private AtomicBoolean isDone = new AtomicBoolean();

    public ReindexTaskStateUpdater(ReindexIndexClient reindexIndexClient, ThreadPool threadPool, String persistentTaskId, long allocationId,
                                   ActionListener<ReindexTaskStateDoc> finishedListener, Runnable onCheckpointAssignmentConflict) {
        this.reindexIndexClient = reindexIndexClient;
        this.threadPool = threadPool;
        this.persistentTaskId = persistentTaskId;
        this.allocationId = allocationId;
        this.finishedListener = finishedListener;
        this.onCheckpointAssignmentConflict = onCheckpointAssignmentConflict;
    }

    public void assign(ActionListener<ReindexTaskStateDoc> listener) {
        assign(listener, TimeValue.ZERO);
    }

    private void assign(ActionListener<ReindexTaskStateDoc> listener, TimeValue delay) {
        reindexIndexClient.getReindexTaskDoc(persistentTaskId, new ActionListener<>() {
            @Override
            public void onResponse(ReindexTaskState taskState) {
                long term = taskState.getPrimaryTerm();
                long seqNo = taskState.getSeqNo();
                ReindexTaskStateDoc oldDoc = taskState.getStateDoc();

                assert oldDoc.getAllocationId() == null || allocationId != oldDoc.getAllocationId();
                if (oldDoc.getAllocationId() == null || allocationId > oldDoc.getAllocationId()) {
                    ReindexTaskStateDoc newDoc = oldDoc.withNewAllocation(allocationId);
                    reindexIndexClient.updateReindexTaskDoc(persistentTaskId, newDoc, term, seqNo, new ActionListener<>() {
                        @Override
                        public void onResponse(ReindexTaskState newTaskState) {
                            assert checkpointThrottler == null;
                            lastState = newTaskState;
                            checkpointThrottler = new ThrottlingConsumer<>(
                                (t, whenDone) -> updateCheckpoint(t.v1(), t.v2(), whenDone),
                                newTaskState.getStateDoc().getReindexRequest().getCheckpointInterval(), System::nanoTime, threadPool
                            );
                            listener.onResponse(newTaskState.getStateDoc());
                        }

                        @Override
                        public void onFailure(Exception ex) {
                            // TODO: Perhaps add external cancel functionality that will halt the updating process.
                            if (ex instanceof VersionConflictEngineException) {
                                // There has been an indexing operation since the GET operation. Try
                                // again if there are assignment attempts left.
                                logger.debug("Failed to write to {} index on ASSIGNMENT due to version conflict, retrying now",
                                    REINDEX_INDEX, ex);
                                assign(listener, delay);
                            } else {
                                TimeValue nextDelay = getNextDelay(delay);
                                logger.info(new ParameterizedMessage("Failed to write to {} index on ASSIGNMENT, retrying in {}",
                                        REINDEX_INDEX, nextDelay), ex);
                                threadPool.schedule(() -> assign(listener, nextDelay), nextDelay, ThreadPool.Names.SAME);
                            }
                        }
                    });
                } else {
                    logger.info(new ParameterizedMessage("Failed to write ASSIGNMENT due to newer allocation, will not retry"));
                    listener.onFailure(new ElasticsearchException("A newer task has already been allocated"));
                }
            }

            @Override
            public void onFailure(Exception ex) {
                TimeValue nextDelay = getNextDelay(delay);
                logger.info(new ParameterizedMessage("Failed to read from {} index on ASSIGNMENT, retrying in {}", REINDEX_INDEX,
                        nextDelay), ex);
                threadPool.schedule(() -> assign(listener, nextDelay), nextDelay, ThreadPool.Names.SAME);
            }
        });
    }

    @Override
    public void onCheckpoint(ScrollableHitSource.Checkpoint checkpoint, BulkByScrollTask.Status status) {
        assert checkpointThrottler != null;

        checkpointThrottler.accept(Tuple.tuple(checkpoint, status));
    }

    private void updateCheckpoint(ScrollableHitSource.Checkpoint checkpoint, BulkByScrollTask.Status status, Runnable whenDone) {
        ReindexTaskStateDoc nextState = lastState.getStateDoc().withCheckpoint(checkpoint, status);
        long term = lastState.getPrimaryTerm();
        long seqNo = lastState.getSeqNo();
        reindexIndexClient.updateReindexTaskDoc(persistentTaskId, nextState, term, seqNo, new ActionListener<>() {
            @Override
            public void onResponse(ReindexTaskState taskState) {
                lastState = taskState;
                whenDone.run();
            }

            @Override
            public void onFailure(Exception e) {
                if (e instanceof VersionConflictEngineException) {
<<<<<<< HEAD
                    logger.debug(new ParameterizedMessage("Failed to write to {} index on CHECKPOINT due to version conflict, " +
                        "verifying allocation now", REINDEX_INDEX), e);
                    reindexIndexClient.getReindexTaskDoc(persistentTaskId, new ActionListener<>() {
                        @Override
                        public void onResponse(ReindexTaskState reindexTaskState) {
                            lastState = reindexTaskState;
                            ReindexTaskStateDoc doc = reindexTaskState.getStateDoc();
                            assert doc.getAllocationId() != null && doc.getAllocationId() >= allocationId;
                            if (allocationId != doc.getAllocationId()) {
                                // There has been a newer allocation, stop reindexing.
                                if (isDone.compareAndSet(false, true)) {
                                    logger.info("After allocation verification, allocation is not valid. Reindexing will be halted");
                                    onCancel.run();
                                }
                            } else {
                                logger.info("After allocation verification, allocation still valid");
                            }
                            // Proceed regardless of whether the allocation is valid or not. If it is invalid,
                            // onCancel will stop the reindexing. If it is valid, we will try again on the
                            // next checkpoint.
                            whenDone.run();
                        }

                        @Override
                        public void onFailure(Exception e) {
                            // Unable to read from index. Just proceed and try again on the next checkpoint.
                            logger.info(new ParameterizedMessage("Failed to read from {} index on CHECKPOINT", REINDEX_INDEX), e);
                            whenDone.run();
                        }
                    });
                } else {
                    logger.info(new ParameterizedMessage("Failed to write to {} index on CHECKPOINT", REINDEX_INDEX), e);
                    // Failed to write for other reason. Proceed and and try again on the next checkpoint.
                    whenDone.run();
=======
                    // TODO: Need to ensure that the allocation has changed
                    if (isDone.compareAndSet(false, true)) {
                        onCheckpointAssignmentConflict.run();
                    }
>>>>>>> 4a457ae7
                }
            }
        });
    }

    public void finish(@Nullable BulkByScrollResponse reindexResponse, @Nullable ElasticsearchException exception) {
        assert checkpointThrottler != null;
        if (isDone.compareAndSet(false, true)) {
            checkpointThrottler.close(() -> writeFinishedState(reindexResponse, exception, TimeValue.ZERO));
        }
    }

    private void writeFinishedState(@Nullable BulkByScrollResponse reindexResponse, @Nullable ElasticsearchException exception,
                                    TimeValue delay) {
        ReindexTaskStateDoc state = lastState.getStateDoc().withFinishedState(reindexResponse, exception);
        long term = lastState.getPrimaryTerm();
        long seqNo = lastState.getSeqNo();

        reindexIndexClient.updateReindexTaskDoc(persistentTaskId, state, term, seqNo, new ActionListener<>() {
            @Override
            public void onResponse(ReindexTaskState taskState) {
                lastState = taskState;
                finishedListener.onResponse(taskState.getStateDoc());
            }

            @Override
            public void onFailure(Exception e) {
                if (e instanceof VersionConflictEngineException) {
                    logger.debug(new ParameterizedMessage("Failed to write to {} index on FINISHED due to version conflict, " +
                            "verifying allocation now", REINDEX_INDEX), e);
                    reindexIndexClient.getReindexTaskDoc(persistentTaskId, new ActionListener<>() {
                        @Override
                        public void onResponse(ReindexTaskState reindexTaskState) {
                            lastState = reindexTaskState;
                            ReindexTaskStateDoc doc = reindexTaskState.getStateDoc();
                            assert doc.getAllocationId() != null && doc.getAllocationId() >= allocationId;
                            // If allocation is still valid, try finished write again with no delay. If the
                            // allocation is not valid, do nothing. The process is already halted.
                            if (allocationId == doc.getAllocationId()) {
                                logger.debug("After allocation verification, allocation still valid. Retrying FINISHED now");
                                writeFinishedState(reindexResponse, exception, delay);
                            } else {
                                logger.info("After allocation verification, allocation is not valid. Will not retry FINISHED");
                            }
                        }

                        @Override
                        public void onFailure(Exception e) {
                            // Unable to read from index. Backoff and try again.
                            TimeValue nextDelay = getNextDelay(delay);
                            logger.info(new ParameterizedMessage("Failed to read from {} index on FINISHED, retrying in {}",
                                REINDEX_INDEX, nextDelay), e);
                            threadPool.schedule(() -> writeFinishedState(reindexResponse, exception, nextDelay), nextDelay,
                                ThreadPool.Names.SAME);
                        }
                    });
                } else {
                    TimeValue nextDelay = getNextDelay(delay);
                    logger.info(new ParameterizedMessage("Failed to write to {} index on FINISHED, retrying in {}", REINDEX_INDEX,
                        nextDelay), e);
                    threadPool.schedule(() -> writeFinishedState(reindexResponse, exception, nextDelay), nextDelay, ThreadPool.Names.SAME);
                }
            }
        });
    }

    private TimeValue getNextDelay(TimeValue delay) {
        TimeValue newDelay;
        if (TimeValue.ZERO.equals(delay)) {
            newDelay = TimeValue.timeValueMillis(500);
        } else if (delay.getMillis() < ONE_MINUTE_IN_MILLIS) {
            newDelay = TimeValue.timeValueMillis(delay.getMillis() * 2);
        } else {
            newDelay = TimeValue.timeValueMillis(Math.max(delay.getMillis() + ONE_MINUTE_IN_MILLIS, THIRTY_MINUTES_IN_MILLIS));
        }
        return newDelay;
    }
}<|MERGE_RESOLUTION|>--- conflicted
+++ resolved
@@ -143,7 +143,6 @@
             @Override
             public void onFailure(Exception e) {
                 if (e instanceof VersionConflictEngineException) {
-<<<<<<< HEAD
                     logger.debug(new ParameterizedMessage("Failed to write to {} index on CHECKPOINT due to version conflict, " +
                         "verifying allocation now", REINDEX_INDEX), e);
                     reindexIndexClient.getReindexTaskDoc(persistentTaskId, new ActionListener<>() {
@@ -156,7 +155,7 @@
                                 // There has been a newer allocation, stop reindexing.
                                 if (isDone.compareAndSet(false, true)) {
                                     logger.info("After allocation verification, allocation is not valid. Reindexing will be halted");
-                                    onCancel.run();
+                                    onCheckpointAssignmentConflict.run();
                                 }
                             } else {
                                 logger.info("After allocation verification, allocation still valid");
@@ -178,12 +177,6 @@
                     logger.info(new ParameterizedMessage("Failed to write to {} index on CHECKPOINT", REINDEX_INDEX), e);
                     // Failed to write for other reason. Proceed and and try again on the next checkpoint.
                     whenDone.run();
-=======
-                    // TODO: Need to ensure that the allocation has changed
-                    if (isDone.compareAndSet(false, true)) {
-                        onCheckpointAssignmentConflict.run();
-                    }
->>>>>>> 4a457ae7
                 }
             }
         });
