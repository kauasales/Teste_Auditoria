/*
 * Licensed to Elasticsearch under one or more contributor
 * license agreements. See the NOTICE file distributed with
 * this work for additional information regarding copyright
 * ownership. Elasticsearch licenses this file to you under
 * the Apache License, Version 2.0 (the "License"); you may
 * not use this file except in compliance with the License.
 * You may obtain a copy of the License at
 *
 *    http://www.apache.org/licenses/LICENSE-2.0
 *
 * Unless required by applicable law or agreed to in writing,
 * software distributed under the License is distributed on an
 * "AS IS" BASIS, WITHOUT WARRANTIES OR CONDITIONS OF ANY
 * KIND, either express or implied.  See the License for the
 * specific language governing permissions and limitations
 * under the License.
 */

package org.elasticsearch.http.netty4;

import io.netty.buffer.ByteBuf;
import io.netty.buffer.Unpooled;
import io.netty.channel.Channel;
import io.netty.channel.ChannelHandler;
import io.netty.channel.ChannelHandlerContext;
import io.netty.channel.ChannelPromise;
import io.netty.channel.SimpleChannelInboundHandler;
import io.netty.handler.codec.http.FullHttpRequest;
import io.netty.handler.codec.http.FullHttpResponse;
import io.netty.handler.codec.http.HttpHeaderNames;
import io.netty.util.ReferenceCounted;
import org.elasticsearch.common.bytes.BytesArray;
import org.elasticsearch.common.network.NetworkService;
import org.elasticsearch.common.settings.ClusterSettings;
import org.elasticsearch.common.settings.Settings;
import org.elasticsearch.common.transport.TransportAddress;
import org.elasticsearch.common.util.MockBigArrays;
import org.elasticsearch.common.util.MockPageCacheRecycler;
import org.elasticsearch.http.HttpPipelinedRequest;
import org.elasticsearch.http.HttpServerTransport;
import org.elasticsearch.http.NullDispatcher;
import org.elasticsearch.indices.breaker.NoneCircuitBreakerService;
import org.elasticsearch.rest.RestStatus;
import org.elasticsearch.test.ESTestCase;
import org.elasticsearch.threadpool.TestThreadPool;
import org.elasticsearch.threadpool.ThreadPool;
import org.elasticsearch.transport.SharedGroupFactory;
import org.junit.After;
import org.junit.Before;

import java.nio.charset.StandardCharsets;
import java.util.ArrayList;
import java.util.Collection;
import java.util.Collections;
import java.util.List;
import java.util.concurrent.ExecutorService;
import java.util.concurrent.Executors;

import static org.hamcrest.Matchers.contains;

/**
 * This test just tests, if he pipelining works in general with out any connection the Elasticsearch handler
 */
public class Netty4HttpServerPipeliningTests extends ESTestCase {
    private NetworkService networkService;
    private ThreadPool threadPool;
    private MockBigArrays bigArrays;

    @Before
    public void setup() throws Exception {
        networkService = new NetworkService(Collections.emptyList());
        threadPool = new TestThreadPool("test");
        bigArrays = new MockBigArrays(new MockPageCacheRecycler(Settings.EMPTY), new NoneCircuitBreakerService());
    }

    @After
    public void shutdown() throws Exception {
        if (threadPool != null) {
            threadPool.shutdownNow();
        }
    }

    public void testThatHttpPipeliningWorks() throws Exception {
        final Settings settings = Settings.builder()
            .put("http.port", "0")
            .build();
        try (HttpServerTransport httpServerTransport = new CustomNettyHttpServerTransport(settings)) {
            httpServerTransport.start();
            final TransportAddress transportAddress = randomFrom(httpServerTransport.boundAddress().boundAddresses());

            final int numberOfRequests = randomIntBetween(4, 16);
            final List<String> requests = new ArrayList<>(numberOfRequests);
            for (int i = 0; i < numberOfRequests; i++) {
                if (rarely()) {
                    requests.add("/slow/" + i);
                } else {
                    requests.add("/" + i);
                }
            }

            try (Netty4HttpClient nettyHttpClient = new Netty4HttpClient()) {
                Collection<FullHttpResponse> responses = nettyHttpClient.get(transportAddress.address(), requests.toArray(new String[]{}));
                try {
                    Collection<String> responseBodies = Netty4HttpClient.returnHttpResponseBodies(responses);
                    assertThat(responseBodies, contains(requests.toArray()));
                } finally {
                    responses.forEach(ReferenceCounted::release);
                }
            }
        }
    }

    class CustomNettyHttpServerTransport extends Netty4HttpServerTransport {

        private final ExecutorService executorService = Executors.newCachedThreadPool();

        CustomNettyHttpServerTransport(final Settings settings) {
            super(settings,
                Netty4HttpServerPipeliningTests.this.networkService,
                Netty4HttpServerPipeliningTests.this.bigArrays,
                Netty4HttpServerPipeliningTests.this.threadPool,
<<<<<<< HEAD
                xContentRegistry(), new NullDispatcher(), new SharedGroupFactory(settings));
=======
                xContentRegistry(), new NullDispatcher(), new ClusterSettings(Settings.EMPTY, ClusterSettings.BUILT_IN_CLUSTER_SETTINGS));
>>>>>>> 9fbdaa91
        }

        @Override
        public ChannelHandler configureServerChannelHandler() {
            return new CustomHttpChannelHandler(this, executorService);
        }

        @Override
        protected void doClose() {
            executorService.shutdown();
            super.doClose();
        }

    }

    private class CustomHttpChannelHandler extends Netty4HttpServerTransport.HttpChannelHandler {

        private final ExecutorService executorService;

        CustomHttpChannelHandler(Netty4HttpServerTransport transport, ExecutorService executorService) {
            super(transport, transport.handlingSettings);
            this.executorService = executorService;
        }

        @Override
        protected void initChannel(Channel ch) throws Exception {
            super.initChannel(ch);
            ch.pipeline().replace("handler", "handler", new PossiblySlowUpstreamHandler(executorService));
        }

    }

    class PossiblySlowUpstreamHandler extends SimpleChannelInboundHandler<HttpPipelinedRequest<FullHttpRequest>> {

        private final ExecutorService executorService;

        PossiblySlowUpstreamHandler(ExecutorService executorService) {
            this.executorService = executorService;
        }

        @Override
        protected void channelRead0(ChannelHandlerContext ctx, HttpPipelinedRequest<FullHttpRequest> msg) throws Exception {
            executorService.submit(new PossiblySlowRunnable(ctx, msg));
        }

        @Override
        public void exceptionCaught(ChannelHandlerContext ctx, Throwable cause) throws Exception {
            logger.info("Caught exception", cause);
            ctx.channel().close().sync();
        }

    }

    class PossiblySlowRunnable implements Runnable {

        private ChannelHandlerContext ctx;
        private HttpPipelinedRequest<FullHttpRequest> pipelinedRequest;
        private FullHttpRequest fullHttpRequest;

        PossiblySlowRunnable(ChannelHandlerContext ctx, HttpPipelinedRequest<FullHttpRequest> msg) {
            this.ctx = ctx;
            this.pipelinedRequest = msg;
            this.fullHttpRequest = pipelinedRequest.getRequest();
        }

        @Override
        public void run() {
            try {
                final String uri = fullHttpRequest.uri();

                final ByteBuf buffer = Unpooled.copiedBuffer(uri, StandardCharsets.UTF_8);

                Netty4HttpRequest httpRequest = new Netty4HttpRequest(fullHttpRequest, pipelinedRequest.getSequence());
                Netty4HttpResponse response =
                    httpRequest.createResponse(RestStatus.OK, new BytesArray(uri.getBytes(StandardCharsets.UTF_8)));
                response.headers().add(HttpHeaderNames.CONTENT_LENGTH, buffer.readableBytes());

                final boolean slow = uri.matches("/slow/\\d+");
                if (slow) {
                    try {
                        Thread.sleep(scaledRandomIntBetween(500, 1000));
                    } catch (InterruptedException e) {
                        throw new RuntimeException(e);
                    }
                } else {
                    assert uri.matches("/\\d+");
                }

                final ChannelPromise promise = ctx.newPromise();
                ctx.writeAndFlush(response, promise);
            } finally {
                fullHttpRequest.release();
            }
        }

    }

}<|MERGE_RESOLUTION|>--- conflicted
+++ resolved
@@ -120,11 +120,8 @@
                 Netty4HttpServerPipeliningTests.this.networkService,
                 Netty4HttpServerPipeliningTests.this.bigArrays,
                 Netty4HttpServerPipeliningTests.this.threadPool,
-<<<<<<< HEAD
-                xContentRegistry(), new NullDispatcher(), new SharedGroupFactory(settings));
-=======
-                xContentRegistry(), new NullDispatcher(), new ClusterSettings(Settings.EMPTY, ClusterSettings.BUILT_IN_CLUSTER_SETTINGS));
->>>>>>> 9fbdaa91
+                xContentRegistry(), new NullDispatcher(), new ClusterSettings(Settings.EMPTY, ClusterSettings.BUILT_IN_CLUSTER_SETTINGS),
+                new SharedGroupFactory(settings));
         }
 
         @Override
