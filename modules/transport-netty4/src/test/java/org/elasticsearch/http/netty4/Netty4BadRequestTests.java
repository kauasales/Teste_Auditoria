--- conflicted
+++ resolved
@@ -88,11 +88,8 @@
         };
 
         try (HttpServerTransport httpServerTransport = new Netty4HttpServerTransport(Settings.EMPTY, networkService, bigArrays, threadPool,
-<<<<<<< HEAD
-            xContentRegistry(), dispatcher, new SharedGroupFactory(Settings.EMPTY))) {
-=======
-            xContentRegistry(), dispatcher, new ClusterSettings(Settings.EMPTY, ClusterSettings.BUILT_IN_CLUSTER_SETTINGS))) {
->>>>>>> 9fbdaa91
+            xContentRegistry(), dispatcher, new ClusterSettings(Settings.EMPTY, ClusterSettings.BUILT_IN_CLUSTER_SETTINGS),
+            new SharedGroupFactory(Settings.EMPTY))) {
             httpServerTransport.start();
             final TransportAddress transportAddress = randomFrom(httpServerTransport.boundAddress().boundAddresses());
 
