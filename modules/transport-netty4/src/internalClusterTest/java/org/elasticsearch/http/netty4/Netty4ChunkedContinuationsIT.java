/*
 * Copyright Elasticsearch B.V. and/or licensed to Elasticsearch B.V. under one
 * or more contributor license agreements. Licensed under the Elastic License
 * 2.0 and the Server Side Public License, v 1; you may not use this file except
 * in compliance with, at your election, the Elastic License 2.0 or the Server
 * Side Public License, v 1.
 */

package org.elasticsearch.http.netty4;

import org.apache.logging.log4j.Level;
import org.apache.logging.log4j.core.LogEvent;
import org.apache.lucene.util.BytesRef;
import org.elasticsearch.ESNetty4IntegTestCase;
import org.elasticsearch.ElasticsearchException;
import org.elasticsearch.action.ActionListener;
import org.elasticsearch.action.ActionRequest;
import org.elasticsearch.action.ActionRequestValidationException;
import org.elasticsearch.action.ActionResponse;
import org.elasticsearch.action.ActionRunnable;
import org.elasticsearch.action.ActionType;
import org.elasticsearch.action.support.ActionFilters;
import org.elasticsearch.action.support.ActionTestUtils;
import org.elasticsearch.action.support.CountDownActionListener;
import org.elasticsearch.action.support.SubscribableListener;
import org.elasticsearch.action.support.TransportAction;
import org.elasticsearch.client.Request;
import org.elasticsearch.client.Response;
import org.elasticsearch.client.ResponseListener;
import org.elasticsearch.client.internal.node.NodeClient;
import org.elasticsearch.cluster.metadata.IndexNameExpressionResolver;
import org.elasticsearch.cluster.node.DiscoveryNodes;
import org.elasticsearch.common.ReferenceDocs;
import org.elasticsearch.common.bytes.BytesArray;
import org.elasticsearch.common.bytes.ReleasableBytesReference;
import org.elasticsearch.common.collect.Iterators;
import org.elasticsearch.common.inject.Inject;
import org.elasticsearch.common.io.Streams;
import org.elasticsearch.common.io.stream.NamedWriteableRegistry;
import org.elasticsearch.common.io.stream.RecyclerBytesStreamOutput;
import org.elasticsearch.common.io.stream.StreamOutput;
import org.elasticsearch.common.logging.ChunkedLoggingStreamTestUtils;
import org.elasticsearch.common.recycler.Recycler;
import org.elasticsearch.common.settings.ClusterSettings;
import org.elasticsearch.common.settings.IndexScopedSettings;
import org.elasticsearch.common.settings.Settings;
import org.elasticsearch.common.settings.SettingsFilter;
import org.elasticsearch.common.util.CollectionUtils;
import org.elasticsearch.common.util.concurrent.EsExecutors;
import org.elasticsearch.common.util.concurrent.ThreadContext;
import org.elasticsearch.core.AbstractRefCounted;
import org.elasticsearch.core.RefCounted;
import org.elasticsearch.core.Releasable;
import org.elasticsearch.core.Releasables;
import org.elasticsearch.features.NodeFeature;
import org.elasticsearch.http.HttpBodyTracer;
import org.elasticsearch.http.HttpRouteStats;
import org.elasticsearch.http.HttpRouteStatsTracker;
import org.elasticsearch.http.HttpServerTransport;
import org.elasticsearch.plugins.ActionPlugin;
import org.elasticsearch.plugins.Plugin;
import org.elasticsearch.rest.BaseRestHandler;
import org.elasticsearch.rest.ChunkedRestResponseBodyPart;
import org.elasticsearch.rest.RestChannel;
import org.elasticsearch.rest.RestController;
import org.elasticsearch.rest.RestHandler;
import org.elasticsearch.rest.RestRequest;
import org.elasticsearch.rest.RestResponse;
import org.elasticsearch.rest.RestStatus;
import org.elasticsearch.rest.action.RestActionListener;
import org.elasticsearch.rest.action.RestToXContentListener;
import org.elasticsearch.tasks.Task;
import org.elasticsearch.tasks.TaskCancelledException;
import org.elasticsearch.test.MockLog;
import org.elasticsearch.test.ReachabilityChecker;
import org.elasticsearch.test.junit.annotations.TestLogging;
import org.elasticsearch.threadpool.ThreadPool;
import org.elasticsearch.transport.LeakTracker;
import org.elasticsearch.transport.TransportService;
import org.elasticsearch.transport.netty4.Netty4Utils;
import org.elasticsearch.xcontent.ToXContentObject;

import java.io.IOException;
import java.io.InputStreamReader;
import java.io.OutputStreamWriter;
import java.nio.charset.StandardCharsets;
import java.util.ArrayList;
import java.util.Collection;
import java.util.Iterator;
import java.util.List;
import java.util.concurrent.CancellationException;
import java.util.concurrent.CountDownLatch;
import java.util.concurrent.Executor;
import java.util.concurrent.ExecutorService;
import java.util.concurrent.TimeUnit;
import java.util.function.Predicate;
import java.util.function.Supplier;
import java.util.regex.Pattern;

import static org.elasticsearch.rest.RestRequest.Method.GET;
import static org.elasticsearch.rest.RestResponse.TEXT_CONTENT_TYPE;
import static org.hamcrest.Matchers.anyOf;
import static org.hamcrest.Matchers.containsString;
import static org.hamcrest.Matchers.hasSize;
import static org.hamcrest.Matchers.instanceOf;

public class Netty4ChunkedContinuationsIT extends ESNetty4IntegTestCase {

    @Override
    protected Collection<Class<? extends Plugin>> nodePlugins() {
        return CollectionUtils.concatLists(
            List.of(YieldsContinuationsPlugin.class, InfiniteContinuationsPlugin.class, CountDown3Plugin.class),
            super.nodePlugins()
        );
    }

    @Override
    protected boolean addMockHttpTransport() {
        return false; // enable http
    }

    private static final String expectedBody = """
        batch-0-chunk-0
        batch-0-chunk-1
        batch-0-chunk-2
        batch-1-chunk-0
        batch-1-chunk-1
        batch-1-chunk-2
        batch-2-chunk-0
        batch-2-chunk-1
        batch-2-chunk-2
        """;

    public void testBasic() throws IOException {
        try (var ignored = withResourceTracker()) {
            final var response = getRestClient().performRequest(new Request("GET", YieldsContinuationsPlugin.ROUTE));
            assertEquals(200, response.getStatusLine().getStatusCode());
            assertThat(response.getEntity().getContentType().toString(), containsString(TEXT_CONTENT_TYPE));
            assertTrue(response.getEntity().isChunked());
            final String body;
            try (var reader = new InputStreamReader(response.getEntity().getContent(), StandardCharsets.UTF_8)) {
                body = Streams.copyToString(reader);
            }
            assertEquals(expectedBody, body);
        }
    }

    @TestLogging(
        reason = "testing TRACE logging",
        value = "org.elasticsearch.http.HttpTracer:TRACE,org.elasticsearch.http.HttpBodyTracer:TRACE"
    )
    public void testTraceLogging() {

        // slightly awkward test, we can't use ChunkedLoggingStreamTestUtils.getDecodedLoggedBody directly because it asserts that we _only_
        // log one thing and we can't easily separate the request body from the response body logging, so instead we capture the body log
        // message and then log it again with a different logger.
        final var resources = new ArrayList<Releasable>();
        try (var ignored = Releasables.wrap(resources)) {
            resources.add(withResourceTracker());
            final var executor = EsExecutors.newFixed(
                "test",
                1,
                -1,
                EsExecutors.daemonThreadFactory(Settings.EMPTY, "test"),
                new ThreadContext(Settings.EMPTY),
                EsExecutors.TaskTrackingConfig.DO_NOT_TRACK
            );
            resources.add(() -> assertTrue(ThreadPool.terminate(executor, 10, TimeUnit.SECONDS)));
            var loggingFinishedLatch = new CountDownLatch(1);
            MockLog.assertThatLogger(
                () -> assertEquals(
                    expectedBody,
                    ChunkedLoggingStreamTestUtils.getDecodedLoggedBody(
                        logger,
                        Level.INFO,
                        "response body",
                        ReferenceDocs.HTTP_TRACER,
                        () -> {
                            final var request = new Request("GET", YieldsContinuationsPlugin.ROUTE);
                            request.addParameter("error_trace", "true");
                            getRestClient().performRequest(request);
                            safeAwait(loggingFinishedLatch);
                        }
                    ).utf8ToString()
                ),
                HttpBodyTracer.class,
                new MockLog.LoggingExpectation() {
                    final Pattern messagePattern = Pattern.compile("^\\[[1-9][0-9]*] (response body.*)");

                    @Override
                    public void match(LogEvent event) {
                        final var formattedMessage = event.getMessage().getFormattedMessage();
                        final var matcher = messagePattern.matcher(formattedMessage);
                        if (matcher.matches()) {
                            executor.execute(() -> {
                                logger.info("{}", matcher.group(1));
                                if (formattedMessage.contains(ReferenceDocs.HTTP_TRACER.toString())) {
                                    loggingFinishedLatch.countDown();
                                }
                            });
                        }
                    }

                    @Override
                    public void assertMatched() {}
                }
            );
        }
    }

    public void testResponseBodySizeStats() throws IOException {
        try (var ignored = withResourceTracker()) {
            final var totalResponseSizeBefore = getTotalResponseSize();
            getRestClient().performRequest(new Request("GET", YieldsContinuationsPlugin.ROUTE));
            final var totalResponseSizeAfter = getTotalResponseSize();
            assertEquals(expectedBody.length(), totalResponseSizeAfter - totalResponseSizeBefore);
        }
    }

    private static final HttpRouteStats EMPTY_ROUTE_STATS = new HttpRouteStatsTracker().getStats();

    private long getTotalResponseSize() {
        return client().admin()
            .cluster()
            .prepareNodesStats()
            .clear()
            .setHttp(true)
            .get()
            .getNodes()
            .stream()
            .mapToLong(
                ns -> ns.getHttp().httpRouteStats().getOrDefault(YieldsContinuationsPlugin.ROUTE, EMPTY_ROUTE_STATS).totalResponseSize()
            )
            .sum();
    }

    public void testPipelining() throws Exception {
        try (var ignored = withResourceTracker(); var nettyClient = new Netty4HttpClient()) {
            final var responses = nettyClient.get(
                randomFrom(internalCluster().getInstance(HttpServerTransport.class).boundAddress().boundAddresses()).address(),
                CountDown3Plugin.ROUTE,
                YieldsContinuationsPlugin.ROUTE,
                CountDown3Plugin.ROUTE,
                YieldsContinuationsPlugin.ROUTE,
                CountDown3Plugin.ROUTE
            );

            assertEquals("{}", Netty4Utils.toBytesReference(responses.get(0).content()).utf8ToString());
            assertEquals(expectedBody, Netty4Utils.toBytesReference(responses.get(1).content()).utf8ToString());
            assertEquals("{}", Netty4Utils.toBytesReference(responses.get(2).content()).utf8ToString());
            assertEquals(expectedBody, Netty4Utils.toBytesReference(responses.get(3).content()).utf8ToString());
            assertEquals("{}", Netty4Utils.toBytesReference(responses.get(4).content()).utf8ToString());
        } finally {
            internalCluster().fullRestart(); // reset countdown listener
        }
    }

    public void testContinuationFailure() throws Exception {
        try (var ignored = withResourceTracker(); var nettyClient = new Netty4HttpClient()) {
            final var failIndex = between(0, 2);
            final var responses = nettyClient.get(
                randomFrom(internalCluster().getInstance(HttpServerTransport.class).boundAddress().boundAddresses()).address(),
                YieldsContinuationsPlugin.ROUTE,
                YieldsContinuationsPlugin.ROUTE + "?" + YieldsContinuationsPlugin.FAIL_INDEX_PARAM + "=" + failIndex
            );

            if (failIndex == 0) {
                assertThat(
                    responses,
                    anyOf(
                        // might get a 500 response if the failure is early enough
                        hasSize(2),
                        // might get no response before channel closed
                        hasSize(1),
                        // might even close the channel before flushing the previous response
                        hasSize(0)
                    )
                );

                if (responses.size() == 2) {
                    assertEquals(expectedBody, Netty4Utils.toBytesReference(responses.get(0).content()).utf8ToString());
                    assertEquals(500, responses.get(1).status().code());
                }
            } else {
                assertThat(responses, hasSize(1));
            }

            if (responses.size() > 0) {
                assertEquals(expectedBody, Netty4Utils.toBytesReference(responses.get(0).content()).utf8ToString());
                assertEquals(200, responses.get(0).status().code());
            }
        }
    }

    public void testClientCancellation() {
        try (var ignored = withResourceTracker()) {
            final var cancellable = getRestClient().performRequestAsync(
                new Request("GET", InfiniteContinuationsPlugin.ROUTE),
                new ResponseListener() {
                    @Override
                    public void onSuccess(Response response) {
                        fail("should not succeed");
                    }

                    @Override
                    public void onFailure(Exception exception) {
                        assertThat(exception, instanceOf(CancellationException.class));
                    }
                }
            );
            if (randomBoolean()) {
                safeSleep(scaledRandomIntBetween(10, 500)); // make it more likely the request started executing
            }
            cancellable.cancel();
        } // closing the resource tracker ensures that everything is released, including all response chunks and the overall response
    }

    private static Releasable withResourceTracker() {
        assertNull(refs);
        final ReachabilityChecker reachabilityChecker = new ReachabilityChecker();
        final var latch = new CountDownLatch(1);
<<<<<<< HEAD
        refs = LeakTracker.wrap(AbstractRefCounted.of(latch::countDown));
=======
        refs = LeakTracker.wrap(reachabilityChecker.register(AbstractRefCounted.of(latch::countDown)));
>>>>>>> caf4bc1f
        return () -> {
            refs.decRef();
            boolean success = false;
            try {
                safeAwait(latch);
                success = true;
            } finally {
                refs = null;
<<<<<<< HEAD
                System.gc();
=======
                if (success == false) {
                    reachabilityChecker.ensureUnreachable();
                }
>>>>>>> caf4bc1f
            }
        };
    }

    private static volatile RefCounted refs = null;

    /**
     * Adds a REST route which yields a sequence of continuations which are computed asynchronously, effectively pausing after each one..
     */
    public static class YieldsContinuationsPlugin extends Plugin implements ActionPlugin {
        static final String ROUTE = "/_test/yields_continuations";
        static final String FAIL_INDEX_PARAM = "fail_index";

        private static final ActionType<YieldsContinuationsPlugin.Response> TYPE = new ActionType<>("test:yields_continuations");

        @Override
        public Collection<ActionHandler<? extends ActionRequest, ? extends ActionResponse>> getActions() {
            return List.of(new ActionHandler<>(TYPE, TransportYieldsContinuationsAction.class));
        }

        public static class Request extends ActionRequest {
            final int failIndex;

            public Request(int failIndex) {
                this.failIndex = failIndex;
            }

            @Override
            public ActionRequestValidationException validate() {
                return null;
            }
        }

        public static class Response extends ActionResponse {
            private final int failIndex;
            private final Executor executor;

            public Response(int failIndex, Executor executor) {
                this.failIndex = failIndex;
                this.executor = executor;
            }

            @Override
            public void writeTo(StreamOutput out) {
                TransportAction.localOnly();
            }

            public ChunkedRestResponseBodyPart getFirstResponseBodyPart() {
                return getResponseBodyPart(0);
            }

            private ChunkedRestResponseBodyPart getResponseBodyPart(int batchIndex) {
                if (batchIndex == failIndex && randomBoolean()) {
                    throw new ElasticsearchException("simulated failure creating next batch");
                }
                return new ChunkedRestResponseBodyPart() {

                    private final Iterator<String> lines = Iterators.forRange(0, 3, i -> "batch-" + batchIndex + "-chunk-" + i + "\n");

                    @Override
                    public boolean isPartComplete() {
                        return lines.hasNext() == false;
                    }

                    @Override
                    public boolean isLastPart() {
                        return batchIndex == 2;
                    }

                    @Override
                    public void getNextPart(ActionListener<ChunkedRestResponseBodyPart> listener) {
                        executor.execute(ActionRunnable.supply(listener, () -> getResponseBodyPart(batchIndex + 1)));
                    }

                    @Override
                    public ReleasableBytesReference encodeChunk(int sizeHint, Recycler<BytesRef> recycler) throws IOException {
                        assertTrue(lines.hasNext());
                        refs.mustIncRef();
                        final var output = new RecyclerBytesStreamOutput(recycler);
                        boolean success = false;
                        try {
                            try (var writer = new OutputStreamWriter(Streams.flushOnCloseStream(output), StandardCharsets.UTF_8)) {
                                writer.write(lines.next());
                            }
                            final var result = new ReleasableBytesReference(output.bytes(), Releasables.wrap(output, refs::decRef));
                            if (batchIndex == failIndex) {
                                throw new ElasticsearchException("simulated failure encoding chunk");
                            }
                            success = true;
                            return result;
                        } finally {
                            if (success == false) {
                                refs.decRef();
                                output.close();
                            }
                        }
                    }

                    @Override
                    public String getResponseContentTypeString() {
                        assertEquals(0, batchIndex);
                        return TEXT_CONTENT_TYPE;
                    }
                };
            }
        }

        public static class TransportYieldsContinuationsAction extends TransportAction<Request, Response> {
            private final ExecutorService executor;

            @Inject
            public TransportYieldsContinuationsAction(ActionFilters actionFilters, TransportService transportService) {
                super(TYPE.name(), actionFilters, transportService.getTaskManager());
                executor = transportService.getThreadPool().executor(ThreadPool.Names.GENERIC);
            }

            @Override
            protected void doExecute(Task task, Request request, ActionListener<Response> listener) {
                executor.execute(ActionRunnable.supply(listener, () -> new Response(request.failIndex, executor)));
            }
        }

        @Override
        public Collection<RestHandler> getRestHandlers(
            Settings settings,
            NamedWriteableRegistry namedWriteableRegistry,
            RestController restController,
            ClusterSettings clusterSettings,
            IndexScopedSettings indexScopedSettings,
            SettingsFilter settingsFilter,
            IndexNameExpressionResolver indexNameExpressionResolver,
            Supplier<DiscoveryNodes> nodesInCluster,
            Predicate<NodeFeature> clusterSupportsFeature
        ) {
            return List.of(new BaseRestHandler() {
                @Override
                public String getName() {
                    return ROUTE;
                }

                @Override
                public List<Route> routes() {
                    return List.of(new Route(GET, ROUTE));
                }

                @Override
                protected RestChannelConsumer prepareRequest(RestRequest request, NodeClient client) {
                    final var failIndex = request.paramAsInt(FAIL_INDEX_PARAM, Integer.MAX_VALUE);
                    refs.mustIncRef();
                    return new RestChannelConsumer() {

                        @Override
                        public void close() {
                            refs.decRef();
                        }

                        @Override
                        public void accept(RestChannel channel) {
                            refs.mustIncRef();
                            client.execute(TYPE, new Request(failIndex), new RestActionListener<>(channel) {
                                @Override
                                protected void processResponse(Response response) {
                                    try {
                                        final var responseBody = response.getFirstResponseBodyPart();
                                        // preceding line might fail, so needs to be done before acquiring the sendResponse ref
                                        refs.mustIncRef();
                                        channel.sendResponse(RestResponse.chunked(RestStatus.OK, responseBody, refs::decRef));
                                    } finally {
                                        refs.decRef(); // release the ref acquired at the top of accept()
                                    }
                                }
                            });
                        }
                    };
                }
            });
        }
    }

    /**
     * Adds a REST route which yields an infinite sequence of continuations which can only be stopped by the client closing the connection.
     */
    public static class InfiniteContinuationsPlugin extends Plugin implements ActionPlugin {
        static final String ROUTE = "/_test/infinite_continuations";

        private static final ActionType<Response> TYPE = new ActionType<>("test:infinite_continuations");

        @Override
        public Collection<ActionHandler<? extends ActionRequest, ? extends ActionResponse>> getActions() {
            return List.of(new ActionHandler<>(TYPE, TransportInfiniteContinuationsAction.class));
        }

        public static class Request extends ActionRequest {
            @Override
            public ActionRequestValidationException validate() {
                return null;
            }
        }

        public static class Response extends ActionResponse {
            private final Executor executor;
            volatile boolean computingContinuation;
            boolean recursive = false;

            public Response(Executor executor) {
                this.executor = executor;
            }

            @Override
            public void writeTo(StreamOutput out) {
                TransportAction.localOnly();
            }

            public ChunkedRestResponseBodyPart getResponseBodyPart() {
                return new ChunkedRestResponseBodyPart() {
                    private final Iterator<String> lines = Iterators.single("infinite response\n");

                    @Override
                    public boolean isPartComplete() {
                        return lines.hasNext() == false;
                    }

                    @Override
                    public boolean isLastPart() {
                        return false;
                    }

                    @Override
                    public void getNextPart(ActionListener<ChunkedRestResponseBodyPart> listener) {
                        assertFalse(recursive);
                        recursive = true;
                        try {
                            computingContinuation = true;
                            executor.execute(ActionRunnable.supply(listener, () -> {
                                computingContinuation = false;
                                return getResponseBodyPart();
                            }));
                        } finally {
                            recursive = false;
                        }
                    }

                    @Override
                    public ReleasableBytesReference encodeChunk(int sizeHint, Recycler<BytesRef> recycler) {
                        assertTrue(lines.hasNext());
                        refs.mustIncRef();
                        return new ReleasableBytesReference(new BytesArray(lines.next()), refs::decRef);
                    }

                    @Override
                    public String getResponseContentTypeString() {
                        return TEXT_CONTENT_TYPE;
                    }
                };
            }
        }

        public static class TransportInfiniteContinuationsAction extends TransportAction<Request, Response> {
            private final ExecutorService executor;

            @Inject
            public TransportInfiniteContinuationsAction(ActionFilters actionFilters, TransportService transportService) {
                super(TYPE.name(), actionFilters, transportService.getTaskManager());
                this.executor = transportService.getThreadPool().executor(ThreadPool.Names.GENERIC);
            }

            @Override
            protected void doExecute(Task task, Request request, ActionListener<Response> listener) {
                executor.execute(
                    ActionRunnable.supply(
                        ActionTestUtils.assertNoFailureListener(listener::onResponse),
                        () -> new Response(randomFrom(executor, EsExecutors.DIRECT_EXECUTOR_SERVICE))
                    )
                );
            }
        }

        @Override
        public Collection<RestHandler> getRestHandlers(
            Settings settings,
            NamedWriteableRegistry namedWriteableRegistry,
            RestController restController,
            ClusterSettings clusterSettings,
            IndexScopedSettings indexScopedSettings,
            SettingsFilter settingsFilter,
            IndexNameExpressionResolver indexNameExpressionResolver,
            Supplier<DiscoveryNodes> nodesInCluster,
            Predicate<NodeFeature> clusterSupportsFeature
        ) {
            return List.of(new BaseRestHandler() {
                @Override
                public String getName() {
                    return ROUTE;
                }

                @Override
                public List<Route> routes() {
                    return List.of(new Route(GET, ROUTE));
                }

                @Override
                protected RestChannelConsumer prepareRequest(RestRequest request, NodeClient client) {
                    final var localRefs = refs; // single volatile read
                    if (localRefs != null && localRefs.tryIncRef()) {
                        return new RestChannelConsumer() {
                            @Override
                            public void close() {
                                localRefs.decRef();
                            }

                            @Override
                            public void accept(RestChannel channel) {
                                localRefs.mustIncRef();
                                client.execute(TYPE, new Request(), new RestActionListener<>(channel) {
                                    @Override
                                    protected void processResponse(Response response) {
                                        channel.sendResponse(RestResponse.chunked(RestStatus.OK, response.getResponseBodyPart(), () -> {
                                            // cancellation notification only happens while processing a continuation, not while computing
                                            // the next one; prompt cancellation requires use of something like RestCancellableNodeClient
                                            assertFalse(response.computingContinuation);
                                            assertSame(localRefs, refs);
                                            localRefs.decRef();
                                        }));
                                    }
                                });
                            }
                        };
                    } else {
                        throw new TaskCancelledException("request cancelled");
                    }
                }
            });
        }
    }

    /**
     * Adds an HTTP route that waits for 3 concurrent executions before returning any of them
     */
    public static class CountDown3Plugin extends Plugin implements ActionPlugin {

        static final String ROUTE = "/_test/countdown_3";

        @Override
        public Collection<RestHandler> getRestHandlers(
            Settings settings,
            NamedWriteableRegistry namedWriteableRegistry,
            RestController restController,
            ClusterSettings clusterSettings,
            IndexScopedSettings indexScopedSettings,
            SettingsFilter settingsFilter,
            IndexNameExpressionResolver indexNameExpressionResolver,
            Supplier<DiscoveryNodes> nodesInCluster,
            Predicate<NodeFeature> clusterSupportsFeature
        ) {
            return List.of(new BaseRestHandler() {
                private final SubscribableListener<ToXContentObject> subscribableListener = new SubscribableListener<>();
                private final CountDownActionListener countDownActionListener = new CountDownActionListener(
                    3,
                    subscribableListener.map(v -> EMPTY_RESPONSE)
                );

                private void addListener(ActionListener<ToXContentObject> listener) {
                    subscribableListener.addListener(listener);
                    countDownActionListener.onResponse(null);
                }

                @Override
                public String getName() {
                    return ROUTE;
                }

                @Override
                public List<Route> routes() {
                    return List.of(new Route(GET, ROUTE));
                }

                @Override
                protected RestChannelConsumer prepareRequest(RestRequest request, NodeClient client) {
                    refs.mustIncRef();
                    return new RestChannelConsumer() {

                        @Override
                        public void close() {
                            refs.decRef();
                        }

                        @Override
                        public void accept(RestChannel channel) {
                            refs.mustIncRef();
                            addListener(ActionListener.releaseAfter(new RestToXContentListener<>(channel), refs::decRef));
                        }
                    };
                }
            });
        }
    }

    private static final ToXContentObject EMPTY_RESPONSE = (builder, params) -> builder.startObject().endObject();
}<|MERGE_RESOLUTION|>--- conflicted
+++ resolved
@@ -319,11 +319,7 @@
         assertNull(refs);
         final ReachabilityChecker reachabilityChecker = new ReachabilityChecker();
         final var latch = new CountDownLatch(1);
-<<<<<<< HEAD
-        refs = LeakTracker.wrap(AbstractRefCounted.of(latch::countDown));
-=======
         refs = LeakTracker.wrap(reachabilityChecker.register(AbstractRefCounted.of(latch::countDown)));
->>>>>>> caf4bc1f
         return () -> {
             refs.decRef();
             boolean success = false;
@@ -332,13 +328,9 @@
                 success = true;
             } finally {
                 refs = null;
-<<<<<<< HEAD
-                System.gc();
-=======
                 if (success == false) {
                     reachabilityChecker.ensureUnreachable();
                 }
->>>>>>> caf4bc1f
             }
         };
     }
