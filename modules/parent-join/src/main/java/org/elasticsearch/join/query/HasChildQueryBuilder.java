--- conflicted
+++ resolved
@@ -126,11 +126,7 @@
         out.writeInt(maxChildren);
         out.writeVInt(scoreMode.ordinal());
         out.writeNamedWriteable(query);
-<<<<<<< HEAD
-        if (out.getVersion().before(Version.V_6_0_0_alpha2)) {
-=======
-        if (out.getVersion().before(Version.V_5_5_0_UNRELEASED)) {
->>>>>>> 0656d023
+        if (out.getVersion().before(Version.V_5_5_0)) {
             final boolean hasInnerHit = innerHitBuilder != null;
             out.writeBoolean(hasInnerHit);
             if (hasInnerHit) {
