--- conflicted
+++ resolved
@@ -33,14 +33,10 @@
 artifacts {
   restTests(project.file('src/yamlRestTest/resources/rest-api-spec/test'))
 }
-<<<<<<< HEAD
-test.enabled = false
+tasks.named("test").configure { enabled = false }
 
 if (BuildParams.inFipsJvm){
   // The geo module is replaced by spatial in the default distribution and in FIPS 140 mode, we set the testclusters to
   // use the default distribution, so there is no need to run these tests
   tasks.named("yamlRestTest").configure{enabled = false }
-}
-=======
-tasks.named("test").configure { enabled = false }
->>>>>>> 4f557490
+}