/*
 * Copyright Elasticsearch B.V. and/or licensed to Elasticsearch B.V. under one
 * or more contributor license agreements. Licensed under the Elastic License
 * 2.0 and the Server Side Public License, v 1; you may not use this file except
 * in compliance with, at your election, the Elastic License 2.0 or the Server
 * Side Public License, v 1.
 */
package org.elasticsearch.script.mustache;

import com.github.mustachejava.Mustache;
import com.github.mustachejava.MustacheException;
import com.github.mustachejava.MustacheFactory;

import org.elasticsearch.logging.LogManager;
import org.elasticsearch.logging.Logger;
import org.elasticsearch.logging.ParameterizedMessage;
<<<<<<< HEAD
=======
import java.util.function.Supplier;
>>>>>>> a27e68f4
import org.elasticsearch.SpecialPermission;
import org.elasticsearch.script.GeneralScriptException;
import org.elasticsearch.script.Script;
import org.elasticsearch.script.ScriptContext;
import org.elasticsearch.script.ScriptEngine;
import org.elasticsearch.script.ScriptException;
import org.elasticsearch.script.TemplateScript;

import java.io.Reader;
import java.io.StringReader;
import java.io.StringWriter;
import java.security.AccessController;
import java.security.PrivilegedAction;
import java.util.Collections;
import java.util.Map;
import java.util.Set;

/**
 * Main entry point handling template registration, compilation and
 * execution.
 *
 * Template handling is based on Mustache. Template handling is a two step
 * process: First compile the string representing the template, the resulting
 * {@link Mustache} object can then be re-used for subsequent executions.
 */
public final class MustacheScriptEngine implements ScriptEngine {
    private static final Logger logger = LogManager.getLogger(MustacheScriptEngine.class);

    public static final String NAME = "mustache";

    /**
     * Compile a template string to (in this case) a Mustache object than can
     * later be re-used for execution to fill in missing parameter values.
     *
     * @param templateSource a string representing the template to compile.
     * @return a compiled template object for later execution.
     * */
    @Override
    public <T> T compile(String templateName, String templateSource, ScriptContext<T> context, Map<String, String> options) {
        if (context.instanceClazz.equals(TemplateScript.class) == false) {
            throw new IllegalArgumentException("mustache engine does not know how to handle context [" + context.name + "]");
        }
        final MustacheFactory factory = createMustacheFactory(options);
        Reader reader = new StringReader(templateSource);
        try {
            Mustache template = factory.compile(reader, "query-template");
            TemplateScript.Factory compiled = params -> new MustacheExecutableScript(template, params);
            return context.factoryClazz.cast(compiled);
        } catch (MustacheException ex) {
            throw new ScriptException(ex.getMessage(), ex, Collections.emptyList(), templateSource, NAME);
        }

    }

    @Override
    public Set<ScriptContext<?>> getSupportedContexts() {
        return Set.of(TemplateScript.CONTEXT, TemplateScript.INGEST_CONTEXT);
    }

    private CustomMustacheFactory createMustacheFactory(Map<String, String> options) {
        if (options == null || options.isEmpty() || options.containsKey(Script.CONTENT_TYPE_OPTION) == false) {
            return new CustomMustacheFactory();
        }
        return new CustomMustacheFactory(options.get(Script.CONTENT_TYPE_OPTION));
    }

    @Override
    public String getType() {
        return NAME;
    }

    /**
     * Used at query execution time by script service in order to execute a query template.
     * */
    private class MustacheExecutableScript extends TemplateScript {
        /** Factory template. */
        private Mustache template;

        private Map<String, Object> params;

        /**
         * @param template the compiled template object wrapper
         **/
        MustacheExecutableScript(Mustache template, Map<String, Object> params) {
            super(params);
            this.template = template;
            this.params = params;
        }

        @Override
        public String execute() {
            final StringWriter writer = new StringWriter();
            try {
                // crazy reflection here
                SpecialPermission.check();
                AccessController.doPrivileged((PrivilegedAction<Void>) () -> {
                    template.execute(writer, params);
                    return null;
                });
            } catch (Exception e) {
<<<<<<< HEAD
                logger.error(() -> new ParameterizedMessage("Error running {}", template), e);
=======
                logger.error((java.util.function.Supplier<?>) () -> new ParameterizedMessage("Error running {}", template), e);
>>>>>>> a27e68f4
                throw new GeneralScriptException("Error running " + template, e);
            }
            return writer.toString();
        }
    }
}<|MERGE_RESOLUTION|>--- conflicted
+++ resolved
@@ -14,10 +14,6 @@
 import org.elasticsearch.logging.LogManager;
 import org.elasticsearch.logging.Logger;
 import org.elasticsearch.logging.ParameterizedMessage;
-<<<<<<< HEAD
-=======
-import java.util.function.Supplier;
->>>>>>> a27e68f4
 import org.elasticsearch.SpecialPermission;
 import org.elasticsearch.script.GeneralScriptException;
 import org.elasticsearch.script.Script;
@@ -118,11 +114,7 @@
                     return null;
                 });
             } catch (Exception e) {
-<<<<<<< HEAD
-                logger.error(() -> new ParameterizedMessage("Error running {}", template), e);
-=======
-                logger.error((java.util.function.Supplier<?>) () -> new ParameterizedMessage("Error running {}", template), e);
->>>>>>> a27e68f4
+
                 throw new GeneralScriptException("Error running " + template, e);
             }
             return writer.toString();
