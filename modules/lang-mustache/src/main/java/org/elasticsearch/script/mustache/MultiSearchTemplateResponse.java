--- conflicted
+++ resolved
@@ -49,8 +49,7 @@
 
         private Item(StreamInput in) throws IOException {
             if (in.readBoolean()) {
-                this.response = new SearchTemplateResponse();
-                response.readFrom(in);
+                this.response = new SearchTemplateResponse(in);
                 this.exception = null;
             } else {
                 exception = in.readException();
@@ -86,24 +85,6 @@
             return this.response;
         }
 
-<<<<<<< HEAD
-        public static Item readItem(StreamInput in) throws IOException {
-            Item item = new Item();
-            item.readFrom(in);
-            return item;
-        }
-
-        @Override
-        public void readFrom(StreamInput in) throws IOException {
-            if (in.readBoolean()) {
-                this.response = new SearchTemplateResponse(in);
-            } else {
-                exception = in.readException();
-            }
-        }
-
-=======
->>>>>>> cfc12b4b
         @Override
         public void writeTo(StreamOutput out) throws IOException {
             if (response != null) {
