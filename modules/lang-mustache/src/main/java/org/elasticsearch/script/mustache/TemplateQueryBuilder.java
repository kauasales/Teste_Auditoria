/*
 * Licensed to Elasticsearch under one or more contributor
 * license agreements. See the NOTICE file distributed with
 * this work for additional information regarding copyright
 * ownership. Elasticsearch licenses this file to you under
 * the Apache License, Version 2.0 (the "License"); you may
 * not use this file except in compliance with the License.
 * You may obtain a copy of the License at
 *
 *    http://www.apache.org/licenses/LICENSE-2.0
 *
 * Unless required by applicable law or agreed to in writing,
 * software distributed under the License is distributed on an
 * "AS IS" BASIS, WITHOUT WARRANTIES OR CONDITIONS OF ANY
 * KIND, either express or implied.  See the License for the
 * specific language governing permissions and limitations
 * under the License.
 */
package org.elasticsearch.script.mustache;

import org.apache.lucene.search.Query;
import org.elasticsearch.common.bytes.BytesReference;
import org.elasticsearch.common.io.stream.StreamInput;
import org.elasticsearch.common.io.stream.StreamOutput;
import org.elasticsearch.common.logging.DeprecationLogger;
import org.elasticsearch.common.logging.Loggers;
import org.elasticsearch.common.xcontent.XContentBuilder;
import org.elasticsearch.common.xcontent.XContentFactory;
import org.elasticsearch.common.xcontent.XContentParser;
import org.elasticsearch.common.xcontent.XContentType;
import org.elasticsearch.index.query.AbstractQueryBuilder;
import org.elasticsearch.index.query.BoolQueryBuilder;
import org.elasticsearch.index.query.QueryBuilder;
import org.elasticsearch.index.query.QueryParseContext;
import org.elasticsearch.index.query.QueryRewriteContext;
import org.elasticsearch.index.query.QueryShardContext;
import org.elasticsearch.script.Script;
import org.elasticsearch.script.ScriptType;

import java.io.IOException;
import java.util.Collections;
import java.util.Map;
import java.util.Objects;

/**
 * Facilitates creating template query requests.
 * */
@Deprecated
// TODO remove this class in 6.0
public class TemplateQueryBuilder extends AbstractQueryBuilder<TemplateQueryBuilder> {

    public static final String NAME = "template";
    private static final DeprecationLogger DEPRECATION_LOGGER = new DeprecationLogger(Loggers.getLogger(TemplateQueryBuilder.class));

    /** Template to fill. */
    private final Script template;

    public TemplateQueryBuilder(String template, ScriptType scriptType, Map<String, Object> params) {
        this(new Script(scriptType, "mustache", template, params));
    }

    public TemplateQueryBuilder(String template, ScriptType scriptType, Map<String, Object> params, XContentType ct) {
        this(new Script(scriptType, "mustache", template, scriptType == ScriptType.INLINE ?
            (ct == null ? Collections.emptyMap() : Collections.singletonMap(Script.CONTENT_TYPE_OPTION, ct.mediaType()))
            : null, params));
    }

    TemplateQueryBuilder(Script template) {
        DEPRECATION_LOGGER.deprecated("[{}] query is deprecated, use search template api instead", NAME);
        if (template == null) {
            throw new IllegalArgumentException("query template cannot be null");
        }
        this.template = template;
    }

    public Script template() {
        return template;
    }

    /**
     * Read from a stream.
     */
    public TemplateQueryBuilder(StreamInput in) throws IOException {
        super(in);
        template = new Script(in);
    }

    @Override
    protected void doWriteTo(StreamOutput out) throws IOException {
        template.writeTo(out);
    }

    @Override
    protected void doXContent(XContentBuilder builder, Params builderParams) throws IOException {
        builder.field(TemplateQueryBuilder.NAME);
        template.toXContent(builder, builderParams);
    }

    @Override
    public String getWriteableName() {
        return NAME;
    }

    @Override
    protected Query doToQuery(QueryShardContext context) throws IOException {
        throw new UnsupportedOperationException("this query must be rewritten first");
    }

    @Override
    protected int doHashCode() {
        return Objects.hash(template);
    }

    @Override
    protected boolean doEquals(TemplateQueryBuilder other) {
        return Objects.equals(template, other.template);
    }

    @Override
    protected QueryBuilder doRewrite(QueryRewriteContext queryRewriteContext) throws IOException {
        BytesReference querySource = queryRewriteContext.getTemplateBytes(template);
        try (XContentParser qSourceParser = XContentFactory.xContent(querySource).createParser(queryRewriteContext.getXContentRegistry(),
                querySource)) {
            final QueryParseContext queryParseContext = queryRewriteContext.newParseContext(qSourceParser);
            final QueryBuilder queryBuilder = queryParseContext.parseInnerQueryBuilder();
            if (boost() != DEFAULT_BOOST || queryName() != null) {
                final BoolQueryBuilder boolQueryBuilder = new BoolQueryBuilder();
                boolQueryBuilder.must(queryBuilder);
                return boolQueryBuilder;
            }
            return queryBuilder;
        }
    }

    /**
     * In the simplest case, parse template string and variables from the request,
     * compile the template and execute the template against the given variables.
     */
    public static TemplateQueryBuilder fromXContent(QueryParseContext parseContext) throws IOException {
        XContentParser parser = parseContext.parser();
<<<<<<< HEAD

        Script template = Script.parse(parser, parseContext.getParseFieldMatcher(), Script.DEFAULT_TEMPLATE_LANG);

        // for deprecation of stored script namespaces the default lang is ignored,
        // so the template lang must be set for a stored script
        if (template.getType() == ScriptType.STORED) {
            template = new Script(ScriptType.STORED, Script.DEFAULT_TEMPLATE_LANG, template.getIdOrCode(), template.getParams());
        }

=======
        Script template = Script.parse(parser, Script.DEFAULT_TEMPLATE_LANG);
>>>>>>> eea4db55
        return new TemplateQueryBuilder(template);
    }
}<|MERGE_RESOLUTION|>--- conflicted
+++ resolved
@@ -138,9 +138,7 @@
      */
     public static TemplateQueryBuilder fromXContent(QueryParseContext parseContext) throws IOException {
         XContentParser parser = parseContext.parser();
-<<<<<<< HEAD
-
-        Script template = Script.parse(parser, parseContext.getParseFieldMatcher(), Script.DEFAULT_TEMPLATE_LANG);
+        Script template = Script.parse(parser, Script.DEFAULT_TEMPLATE_LANG);
 
         // for deprecation of stored script namespaces the default lang is ignored,
         // so the template lang must be set for a stored script
@@ -148,9 +146,6 @@
             template = new Script(ScriptType.STORED, Script.DEFAULT_TEMPLATE_LANG, template.getIdOrCode(), template.getParams());
         }
 
-=======
-        Script template = Script.parse(parser, Script.DEFAULT_TEMPLATE_LANG);
->>>>>>> eea4db55
         return new TemplateQueryBuilder(template);
     }
 }