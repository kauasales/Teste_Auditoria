---
"Response format":

  - skip:
      version: " - 6.1.99"
      reason: the ranking evaluation feature is available since 6.2

  - do:
      index:
        index:   foo
        type:    bar
        id:      doc1
        body:    { "bar": 1 }

  - do:
      index:
        index:  foo
        type:   bar
        id:     doc2
        body:   { "bar": 2 }

  - do:
      index:
        index:  foo
        type:   bar
        id:     doc3
        body:   { "bar": 3 }

  - do:
      index:
        index:  foo
        type:   bar
        id:     doc4
        body:   { "bar": 4 }

  - do:
      index:
        index:  foo
        type:   bar
        id:     doc5
        body:   { "bar": 5 }

  - do:
      index:
        index:  foo
        type:   bar
        id:     doc6
        body:   { "bar": 6 }

  - do:
      indices.refresh: {}

  - do:
      rank_eval:
        body: {
          "requests" : [
            {
                "id": "dcg_query",
                "request": { "query": { "match_all" : {}}, "sort" : [ "bar" ] },
                "ratings": [
                    {"_index" : "foo", "_id" : "doc1", "rating": 3},
                    {"_index" : "foo", "_id" : "doc2", "rating": 2},
                    {"_index" : "foo", "_id" : "doc3", "rating": 3},
                    {"_index" : "foo", "_id" : "doc4", "rating": 0},
                    {"_index" : "foo", "_id" : "doc5", "rating": 1},
                    {"_index" : "foo", "_id" : "doc6", "rating": 2}]
            }
          ],
          "metric" : { "dcg": {}}
        }

<<<<<<< HEAD
  - gt: {metric_score: 13.848263 }
  - lt: {metric_score: 13.848264 }
  - gt: {details.dcg_query.metric_score: 13.848263}
  - lt: {details.dcg_query.metric_score: 13.848264}
  - match: {details.dcg_query.unknown_docs: [ ]}
=======
  - gt: {quality_level: 13.848263 }
  - lt: {quality_level: 13.848264 }
  - gt: {details.dcg_query.quality_level: 13.848263}
  - lt: {details.dcg_query.quality_level: 13.848264}
  - match: {details.dcg_query.unrated_docs: [ ]}
>>>>>>> 5cbd9ad1

# reverse the order in which the results are returned (less relevant docs first)

  - do:
      rank_eval:
        body: {
          "requests" : [
            {
                "id": "dcg_query_reverse",
                "request": { "query": { "match_all" : {}}, "sort" : [ {"bar" : "desc" }] },
                "ratings": [
                    {"_index" : "foo", "_id" : "doc1", "rating": 3},
                    {"_index" : "foo", "_id" : "doc2", "rating": 2},
                    {"_index" : "foo", "_id" : "doc3", "rating": 3},
                    {"_index" : "foo", "_id" : "doc4", "rating": 0},
                    {"_index" : "foo", "_id" : "doc5", "rating": 1},
                    {"_index" : "foo", "_id" : "doc6", "rating": 2}]
            }, 
          ],
          "metric" : { "dcg": { }}
        }

<<<<<<< HEAD
  - gt: {metric_score: 10.299674}
  - lt: {metric_score: 10.299675}
  - gt: {details.dcg_query_reverse.metric_score: 10.299674}
  - lt: {details.dcg_query_reverse.metric_score: 10.299675}
  - match: {details.dcg_query_reverse.unknown_docs: [ ]}
=======
  - gt: {quality_level: 10.299674}
  - lt: {quality_level: 10.299675}
  - gt: {details.dcg_query_reverse.quality_level: 10.299674}
  - lt: {details.dcg_query_reverse.quality_level: 10.299675}
  - match: {details.dcg_query_reverse.unrated_docs: [ ]}
>>>>>>> 5cbd9ad1

# if we mix both, we should get the average
  
  - do:
      rank_eval:
        body: {
          "requests" : [
            {
                "id": "dcg_query",
                "request": { "query": { "match_all" : {}}, "sort" : [ "bar" ] },
                "ratings": [
                  {"_index" : "foo", "_id" : "doc1", "rating": 3},
                  {"_index" : "foo", "_id" : "doc2", "rating": 2},
                  {"_index" : "foo", "_id" : "doc3", "rating": 3},
                  {"_index" : "foo", "_id" : "doc4", "rating": 0},
                  {"_index" : "foo", "_id" : "doc5", "rating": 1},
                  {"_index" : "foo", "_id" : "doc6", "rating": 2}]
            },
            {
                "id": "dcg_query_reverse",
                "request": { "query": { "match_all" : {}}, "sort" : [ {"bar" : "desc" }] },
                "ratings": [
                  {"_index" : "foo", "_id" : "doc1", "rating": 3},
                  {"_index" : "foo", "_id" : "doc2", "rating": 2},
                  {"_index" : "foo", "_id" : "doc3", "rating": 3},
                  {"_index" : "foo", "_id" : "doc4", "rating": 0},
                  {"_index" : "foo", "_id" : "doc5", "rating": 1},
                  {"_index" : "foo", "_id" : "doc6", "rating": 2}]
            }, 
          ],
          "metric" : { "dcg": { }}
        }

<<<<<<< HEAD
  - gt: {metric_score: 12.073969}
  - lt: {metric_score: 12.073970}
  - gt: {details.dcg_query.metric_score: 13.848263}
  - lt: {details.dcg_query.metric_score: 13.848264}
  - match: {details.dcg_query.unknown_docs: [ ]}
  - gt: {details.dcg_query_reverse.metric_score: 10.299674}
  - lt: {details.dcg_query_reverse.metric_score: 10.299675}
  - match: {details.dcg_query_reverse.unknown_docs: [ ]}
=======
  - gt: {quality_level: 12.073969}
  - lt: {quality_level: 12.073970}
  - gt: {details.dcg_query.quality_level: 13.848263}
  - lt: {details.dcg_query.quality_level: 13.848264}
  - match: {details.dcg_query.unrated_docs: [ ]}
  - gt: {details.dcg_query_reverse.quality_level: 10.299674}
  - lt: {details.dcg_query_reverse.quality_level: 10.299675}
  - match: {details.dcg_query_reverse.unrated_docs: [ ]}
>>>>>>> 5cbd9ad1
<|MERGE_RESOLUTION|>--- conflicted
+++ resolved
@@ -69,19 +69,11 @@
           "metric" : { "dcg": {}}
         }
 
-<<<<<<< HEAD
   - gt: {metric_score: 13.848263 }
   - lt: {metric_score: 13.848264 }
   - gt: {details.dcg_query.metric_score: 13.848263}
   - lt: {details.dcg_query.metric_score: 13.848264}
-  - match: {details.dcg_query.unknown_docs: [ ]}
-=======
-  - gt: {quality_level: 13.848263 }
-  - lt: {quality_level: 13.848264 }
-  - gt: {details.dcg_query.quality_level: 13.848263}
-  - lt: {details.dcg_query.quality_level: 13.848264}
   - match: {details.dcg_query.unrated_docs: [ ]}
->>>>>>> 5cbd9ad1
 
 # reverse the order in which the results are returned (less relevant docs first)
 
@@ -104,19 +96,11 @@
           "metric" : { "dcg": { }}
         }
 
-<<<<<<< HEAD
   - gt: {metric_score: 10.299674}
   - lt: {metric_score: 10.299675}
   - gt: {details.dcg_query_reverse.metric_score: 10.299674}
   - lt: {details.dcg_query_reverse.metric_score: 10.299675}
-  - match: {details.dcg_query_reverse.unknown_docs: [ ]}
-=======
-  - gt: {quality_level: 10.299674}
-  - lt: {quality_level: 10.299675}
-  - gt: {details.dcg_query_reverse.quality_level: 10.299674}
-  - lt: {details.dcg_query_reverse.quality_level: 10.299675}
   - match: {details.dcg_query_reverse.unrated_docs: [ ]}
->>>>>>> 5cbd9ad1
 
 # if we mix both, we should get the average
   
@@ -150,22 +134,11 @@
           "metric" : { "dcg": { }}
         }
 
-<<<<<<< HEAD
   - gt: {metric_score: 12.073969}
   - lt: {metric_score: 12.073970}
   - gt: {details.dcg_query.metric_score: 13.848263}
   - lt: {details.dcg_query.metric_score: 13.848264}
-  - match: {details.dcg_query.unknown_docs: [ ]}
+  - match: {details.dcg_query.unrated_docs: [ ]}
   - gt: {details.dcg_query_reverse.metric_score: 10.299674}
   - lt: {details.dcg_query_reverse.metric_score: 10.299675}
-  - match: {details.dcg_query_reverse.unknown_docs: [ ]}
-=======
-  - gt: {quality_level: 12.073969}
-  - lt: {quality_level: 12.073970}
-  - gt: {details.dcg_query.quality_level: 13.848263}
-  - lt: {details.dcg_query.quality_level: 13.848264}
-  - match: {details.dcg_query.unrated_docs: [ ]}
-  - gt: {details.dcg_query_reverse.quality_level: 10.299674}
-  - lt: {details.dcg_query_reverse.quality_level: 10.299675}
-  - match: {details.dcg_query_reverse.unrated_docs: [ ]}
->>>>>>> 5cbd9ad1
+  - match: {details.dcg_query_reverse.unrated_docs: [ ]}