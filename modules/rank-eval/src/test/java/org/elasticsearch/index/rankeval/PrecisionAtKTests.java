--- conflicted
+++ resolved
@@ -53,11 +53,7 @@
         List<RatedDocument> rated = new ArrayList<>();
         rated.add(createRatedDoc("test", "0", RELEVANT_RATING_1));
         EvalQueryQuality evaluated = (new PrecisionAtK()).evaluate("id", toSearchHits(rated, "test"), rated);
-<<<<<<< HEAD
-        assertEquals(1, evaluated.getQualityLevel(), 0.00001);
-=======
         assertEquals(1, evaluated.metricScore(), 0.00001);
->>>>>>> 0c7f6570
         assertEquals(1, ((PrecisionAtK.Detail) evaluated.getMetricDetails()).getRelevantRetrieved());
         assertEquals(1, ((PrecisionAtK.Detail) evaluated.getMetricDetails()).getRetrieved());
     }
@@ -70,11 +66,7 @@
         rated.add(createRatedDoc("test", "3", RELEVANT_RATING_1));
         rated.add(createRatedDoc("test", "4", IRRELEVANT_RATING_0));
         EvalQueryQuality evaluated = (new PrecisionAtK()).evaluate("id", toSearchHits(rated, "test"), rated);
-<<<<<<< HEAD
-        assertEquals((double) 4 / 5, evaluated.getQualityLevel(), 0.00001);
-=======
         assertEquals((double) 4 / 5, evaluated.metricScore(), 0.00001);
->>>>>>> 0c7f6570
         assertEquals(4, ((PrecisionAtK.Detail) evaluated.getMetricDetails()).getRelevantRetrieved());
         assertEquals(5, ((PrecisionAtK.Detail) evaluated.getMetricDetails()).getRetrieved());
     }
@@ -93,11 +85,7 @@
         rated.add(createRatedDoc("test", "4", 4));
         PrecisionAtK precisionAtN = new PrecisionAtK(2, false, 5);
         EvalQueryQuality evaluated = precisionAtN.evaluate("id", toSearchHits(rated, "test"), rated);
-<<<<<<< HEAD
-        assertEquals((double) 3 / 5, evaluated.getQualityLevel(), 0.00001);
-=======
         assertEquals((double) 3 / 5, evaluated.metricScore(), 0.00001);
->>>>>>> 0c7f6570
         assertEquals(3, ((PrecisionAtK.Detail) evaluated.getMetricDetails()).getRelevantRetrieved());
         assertEquals(5, ((PrecisionAtK.Detail) evaluated.getMetricDetails()).getRetrieved());
     }
@@ -111,11 +99,7 @@
         rated.add(createRatedDoc("test", "2", IRRELEVANT_RATING_0));
         // the following search hits contain only the last three documents
         EvalQueryQuality evaluated = (new PrecisionAtK()).evaluate("id", toSearchHits(rated.subList(2, 5), "test"), rated);
-<<<<<<< HEAD
-        assertEquals((double) 2 / 3, evaluated.getQualityLevel(), 0.00001);
-=======
         assertEquals((double) 2 / 3, evaluated.metricScore(), 0.00001);
->>>>>>> 0c7f6570
         assertEquals(2, ((PrecisionAtK.Detail) evaluated.getMetricDetails()).getRelevantRetrieved());
         assertEquals(3, ((PrecisionAtK.Detail) evaluated.getMetricDetails()).getRetrieved());
     }
@@ -130,22 +114,14 @@
         searchHits[2].shard(new SearchShardTarget("testnode", new Index("index", "uuid"), 0, null));
 
         EvalQueryQuality evaluated = (new PrecisionAtK()).evaluate("id", searchHits, rated);
-<<<<<<< HEAD
-        assertEquals((double) 2 / 3, evaluated.getQualityLevel(), 0.00001);
-=======
         assertEquals((double) 2 / 3, evaluated.metricScore(), 0.00001);
->>>>>>> 0c7f6570
         assertEquals(2, ((PrecisionAtK.Detail) evaluated.getMetricDetails()).getRelevantRetrieved());
         assertEquals(3, ((PrecisionAtK.Detail) evaluated.getMetricDetails()).getRetrieved());
 
         // also try with setting `ignore_unlabeled`
         PrecisionAtK prec = new PrecisionAtK(1, true, 10);
         evaluated = prec.evaluate("id", searchHits, rated);
-<<<<<<< HEAD
-        assertEquals((double) 2 / 2, evaluated.getQualityLevel(), 0.00001);
-=======
         assertEquals((double) 2 / 2, evaluated.metricScore(), 0.00001);
->>>>>>> 0c7f6570
         assertEquals(2, ((PrecisionAtK.Detail) evaluated.getMetricDetails()).getRelevantRetrieved());
         assertEquals(2, ((PrecisionAtK.Detail) evaluated.getMetricDetails()).getRetrieved());
     }
@@ -157,22 +133,14 @@
             hits[i].shard(new SearchShardTarget("testnode", new Index("index", "uuid"), 0, null));
         }
         EvalQueryQuality evaluated = (new PrecisionAtK()).evaluate("id", hits, Collections.emptyList());
-<<<<<<< HEAD
-        assertEquals(0.0d, evaluated.getQualityLevel(), 0.00001);
-=======
         assertEquals(0.0d, evaluated.metricScore(), 0.00001);
->>>>>>> 0c7f6570
         assertEquals(0, ((PrecisionAtK.Detail) evaluated.getMetricDetails()).getRelevantRetrieved());
         assertEquals(5, ((PrecisionAtK.Detail) evaluated.getMetricDetails()).getRetrieved());
 
         // also try with setting `ignore_unlabeled`
         PrecisionAtK prec = new PrecisionAtK(1, true, 10);
         evaluated = prec.evaluate("id", hits, Collections.emptyList());
-<<<<<<< HEAD
-        assertEquals(0.0d, evaluated.getQualityLevel(), 0.00001);
-=======
         assertEquals(0.0d, evaluated.metricScore(), 0.00001);
->>>>>>> 0c7f6570
         assertEquals(0, ((PrecisionAtK.Detail) evaluated.getMetricDetails()).getRelevantRetrieved());
         assertEquals(0, ((PrecisionAtK.Detail) evaluated.getMetricDetails()).getRetrieved());
     }
@@ -180,11 +148,7 @@
     public void testNoResults() throws Exception {
         SearchHit[] hits = new SearchHit[0];
         EvalQueryQuality evaluated = (new PrecisionAtK()).evaluate("id", hits, Collections.emptyList());
-<<<<<<< HEAD
-        assertEquals(0.0d, evaluated.getQualityLevel(), 0.00001);
-=======
         assertEquals(0.0d, evaluated.metricScore(), 0.00001);
->>>>>>> 0c7f6570
         assertEquals(0, ((PrecisionAtK.Detail) evaluated.getMetricDetails()).getRelevantRetrieved());
         assertEquals(0, ((PrecisionAtK.Detail) evaluated.getMetricDetails()).getRetrieved());
     }
