--- conflicted
+++ resolved
@@ -137,21 +137,10 @@
         BytesReference originalBytes = toShuffledXContent(testItem, xContentType, ToXContent.EMPTY_PARAMS, randomBoolean());
         BytesReference withRandomFields = insertRandomFields(xContentType, originalBytes, null, random());
         try (XContentParser parser = createParser(xContentType.xContent(), withRandomFields)) {
-<<<<<<< HEAD
-            Exception exception = expectThrows(Exception.class, () -> RatedRequest.fromXContent(parser));
-            if (exception instanceof XContentParseException) {
-                XContentParseException xcpe = (XContentParseException) exception;
-                assertThat(xcpe.getCause().getMessage(), containsString("unknown field"));
-                assertThat(xcpe.getCause().getMessage(), containsString("parser not found"));
-            }
-            if (exception instanceof XContentParseException) {
-                assertThat(exception.getMessage(), containsString("[request] failed to parse field"));
-=======
             Throwable exception = expectThrows(XContentParseException.class, () -> RatedRequest.fromXContent(parser));
             if (exception.getCause() != null) {
                 assertThat(exception.getMessage(), containsString("[request] failed to parse field"));
                 exception = exception.getCause();
->>>>>>> 0c7f6570
             }
             assertThat(exception.getMessage(), containsString("unknown field"));
             assertThat(exception.getMessage(), containsString("parser not found"));
