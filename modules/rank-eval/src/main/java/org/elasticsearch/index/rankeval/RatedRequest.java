/*
 * Licensed to Elasticsearch under one or more contributor
 * license agreements. See the NOTICE file distributed with
 * this work for additional information regarding copyright
 * ownership. Elasticsearch licenses this file to you under
 * the Apache License, Version 2.0 (the "License"); you may
 * not use this file except in compliance with the License.
 * You may obtain a copy of the License at
 *
 *    http://www.apache.org/licenses/LICENSE-2.0
 *
 * Unless required by applicable law or agreed to in writing,
 * software distributed under the License is distributed on an
 * "AS IS" BASIS, WITHOUT WARRANTIES OR CONDITIONS OF ANY
 * KIND, either express or implied.  See the License for the
 * specific language governing permissions and limitations
 * under the License.
 */

package org.elasticsearch.index.rankeval;

import org.apache.logging.log4j.Logger;
import org.elasticsearch.action.support.ToXContentToBytes;
import org.elasticsearch.common.ParseField;
import org.elasticsearch.common.ParsingException;
import org.elasticsearch.common.io.stream.StreamInput;
import org.elasticsearch.common.io.stream.StreamOutput;
import org.elasticsearch.common.io.stream.Writeable;
import org.elasticsearch.common.logging.Loggers;
import org.elasticsearch.common.xcontent.ObjectParser;
import org.elasticsearch.common.xcontent.XContentBuilder;
import org.elasticsearch.common.xcontent.XContentParser;
import org.elasticsearch.search.builder.SearchSourceBuilder;

import java.io.IOException;
import java.util.ArrayList;
import java.util.HashMap;
import java.util.List;
import java.util.Objects;

import java.util.Map;

/**
 * Defines a QA specification: All end user supplied query intents will be mapped to the search request specified in this search request
 * template and executed against the targetIndex given. Any filters that should be applied in the target system can be specified as well.
 *
 * The resulting document lists can then be compared against what was specified in the set of rated documents as part of a QAQuery.
 * */
public class RatedRequest extends ToXContentToBytes implements Writeable {
    private static final Logger logger = Loggers.getLogger(RatedRequest.class);

    private String specId;
    private SearchSourceBuilder testRequest;
    private List<String> indices = new ArrayList<>();
    private List<String> types = new ArrayList<>();
    /** Collection of rated queries for this query QA specification.*/
    private List<RatedDocument> ratedDocs = new ArrayList<>();
    /** Map of parameters to use for filling a query template, can be used instead of providing testRequest. */
    private Map<String, Object> params = new HashMap<>();

    public RatedRequest() {
        // ctor that doesn't require all args to be present immediatly is easier to use with ObjectParser
        // TODO decide if we can require only id as mandatory, set default values for the rest?
    }

    public RatedRequest(String specId, SearchSourceBuilder testRequest, List<String> indices, List<String> types,
            List<RatedDocument> ratedDocs) {
        this.specId = specId;
        this.testRequest = testRequest;
        this.indices = indices;
        this.types = types;
        this.ratedDocs = ratedDocs;
    }

    public RatedRequest(StreamInput in) throws IOException {
        this.specId = in.readString();
        testRequest = new SearchSourceBuilder(in);
        int indicesSize = in.readInt();
        indices = new ArrayList<>(indicesSize);
        for (int i = 0; i < indicesSize; i++) {
            this.indices.add(in.readString());
        }
        int typesSize = in.readInt();
        types = new ArrayList<>(typesSize);
        for (int i = 0; i < typesSize; i++) {
            this.types.add(in.readString());
        }
        int intentSize = in.readInt();
        ratedDocs = new ArrayList<>(intentSize);
        for (int i = 0; i < intentSize; i++) {
            ratedDocs.add(new RatedDocument(in));
        }
        this.params = in.readMap();
    }

    @Override
    public void writeTo(StreamOutput out) throws IOException {
        out.writeString(specId);
        testRequest.writeTo(out);
        out.writeInt(indices.size());
        for (String index : indices) {
            out.writeString(index);
        }
        out.writeInt(types.size());
        for (String type : types) {
            out.writeString(type);
        }
        out.writeInt(ratedDocs.size());
        for (RatedDocument ratedDoc : ratedDocs) {
            ratedDoc.writeTo(out);
        }
        out.writeMap(params);
    }

    public SearchSourceBuilder getTestRequest() {
        return testRequest;
    }

    public void setTestRequest(SearchSourceBuilder testRequest) {
        this.testRequest = testRequest;
    }

    public List<String> getIndices() {
        return indices;
    }

    public void setIndices(List<String> indices) {
        this.indices = indices;
    }

    public List<String> getTypes() {
        return types;
    }

    public void setTypes(List<String> types) {
        this.types = types;
    }

    /** Returns a user supplied spec id for easier referencing. */
    public String getSpecId() {
        return specId;
    }

    /** Sets a user supplied spec id for easier referencing. */
    public void setSpecId(String specId) {
        this.specId = specId;
    }

    /** Returns a list of rated documents to evaluate. */
    public List<RatedDocument> getRatedDocs() {
        return ratedDocs;
    }

    /** Set a list of rated documents for this query. */
    public void setRatedDocs(List<RatedDocument> ratedDocs) {
        this.ratedDocs = ratedDocs;
    }
    
    public void setParams(Map<String, Object> params) {
        this.params = params;
    }
    
    public Map<String, Object> getParams() {
        return this.params;
    }

    private static final ParseField ID_FIELD = new ParseField("id");
    private static final ParseField REQUEST_FIELD = new ParseField("request");
    private static final ParseField RATINGS_FIELD = new ParseField("ratings");
    private static final ParseField PARAMS_FIELD = new ParseField("params");
    private static final ObjectParser<RatedRequest, RankEvalContext> PARSER = new ObjectParser<>("requests", RatedRequest::new);

    static {
        PARSER.declareString(RatedRequest::setSpecId, ID_FIELD);
        PARSER.declareObject(RatedRequest::setTestRequest, (p, c) -> {
            try {
<<<<<<< HEAD
                logger.error("Building search source builder");
                return SearchSourceBuilder.fromXContent(c.getParseContext(), c.getAggs(),  c.getSuggesters());
=======
                return SearchSourceBuilder.fromXContent(c.getParseContext(), c.getAggs(),  c.getSuggesters(), c.getSearchExtParsers());
>>>>>>> 63822c27
            } catch (IOException ex) {
                throw new ParsingException(p.getTokenLocation(), "error parsing request", ex);
            }
        } , REQUEST_FIELD);
        PARSER.declareObjectArray(RatedRequest::setRatedDocs, (p, c) -> {
            try {
                return RatedDocument.fromXContent(p, c);
            } catch (IOException ex) {
                throw new ParsingException(p.getTokenLocation(), "error parsing ratings", ex);
            }
        }, RATINGS_FIELD);
        PARSER.declareObject(RatedRequest::setParams, (p, c) -> {
            try {
                return p.map();
            } catch (IOException ex) {
                throw new ParsingException(p.getTokenLocation(), "error parsing ratings", ex);
            }
        }, PARAMS_FIELD);
    }

    /**
     * Parses {@link RatedRequest} from rest representation:
     *
     * Example:
     *  {
     *   "id": "coffee_query",
     *   "request": {
     *           "query": {
     *               "bool": {
     *                   "must": [
     *                       {"match": {"beverage": "coffee"}},
     *                       {"term": {"browser": {"value": "safari"}}},
     *                       {"term": {"time_of_day": {"value": "morning","boost": 2}}},
     *                       {"term": {"ip_location": {"value": "ams","boost": 10}}}]}
     *           },
     *           "size": 10
     *   },
     *   "ratings": [{ "1": 1 }, { "2": 0 }, { "3": 1 } ]
     *  }
     */
    public static RatedRequest fromXContent(XContentParser parser, RankEvalContext context) throws IOException {
        return PARSER.parse(parser, context);
    }

    @Override
    public XContentBuilder toXContent(XContentBuilder builder, Params params) throws IOException {
        builder.startObject();
        builder.field(ID_FIELD.getPreferredName(), this.specId);
        if (testRequest != null)
            builder.field(REQUEST_FIELD.getPreferredName(), this.testRequest);
//        builder.startArray(PARAMS_FIELD.getPreferredName());
//        for (Entry<String, Object> entry : this.params.entrySet()) {
//            builder.field(entry.getKey(), entry.getValue());
//        }
//        builder.endArray();
        builder.startArray(RATINGS_FIELD.getPreferredName());
        for (RatedDocument doc : this.ratedDocs) {
            doc.toXContent(builder, params);
        }
        builder.endArray();
        builder.endObject();
        return builder;
    }

    @Override
    public final boolean equals(Object obj) {
        if (this == obj) {
            return true;
        }
        if (obj == null || getClass() != obj.getClass()) {
            return false;
        }
        RatedRequest other = (RatedRequest) obj;
        return Objects.equals(specId, other.specId) &&
                Objects.equals(testRequest, other.testRequest) &&
                Objects.equals(indices, other.indices) &&
                Objects.equals(types, other.types) &&
                Objects.equals(ratedDocs, other.ratedDocs);
    }

    @Override
    public final int hashCode() {
        return Objects.hash(specId, testRequest, indices.hashCode(), types.hashCode(), ratedDocs.hashCode());
    }
}<|MERGE_RESOLUTION|>--- conflicted
+++ resolved
@@ -174,12 +174,8 @@
         PARSER.declareString(RatedRequest::setSpecId, ID_FIELD);
         PARSER.declareObject(RatedRequest::setTestRequest, (p, c) -> {
             try {
-<<<<<<< HEAD
                 logger.error("Building search source builder");
-                return SearchSourceBuilder.fromXContent(c.getParseContext(), c.getAggs(),  c.getSuggesters());
-=======
                 return SearchSourceBuilder.fromXContent(c.getParseContext(), c.getAggs(),  c.getSuggesters(), c.getSearchExtParsers());
->>>>>>> 63822c27
             } catch (IOException ex) {
                 throw new ParsingException(p.getTokenLocation(), "error parsing request", ex);
             }
