--- conflicted
+++ resolved
@@ -176,14 +176,8 @@
     }
 
     private void maybeExecuteRollover(ClusterState state, DataStream dataStream) {
-<<<<<<< HEAD
-        IndexMetadata writeIndex = state.metadata().index(dataStream.getWriteIndex());
-        if (writeIndex != null && isManagedByDLM(dataStream, writeIndex)) {
+        if (dataStream.isIndexManagedByDLM(dataStream.getWriteIndex(), state.metadata()::index)) {
             RolloverRequest rolloverRequest = getDefaultRolloverRequest(dataStream.getName());
-=======
-        if (dataStream.isIndexManagedByDLM(dataStream.getWriteIndex(), state.metadata()::index)) {
-            RolloverRequest rolloverRequest = defaultRolloverRequestSupplier.apply(dataStream.getName());
->>>>>>> b0aa7b8d
             transportActionsDeduplicator.executeOnce(
                 rolloverRequest,
                 ActionListener.noop(),
