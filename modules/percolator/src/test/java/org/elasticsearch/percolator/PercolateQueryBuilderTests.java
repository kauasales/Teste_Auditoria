--- conflicted
+++ resolved
@@ -102,8 +102,6 @@
         mapperService.merge(docType, new CompressedXContent(Strings.toString(PutMappingRequest.buildFromSimplifiedDef(docType,
                 queryField, "type=percolator"
         ))), MapperService.MergeReason.MAPPING_UPDATE, false);
-<<<<<<< HEAD
-=======
 
         // Field aliases are only supported on indexes with a single type.
         if (mapperService.getIndexSettings().isSingleType()) {
@@ -113,7 +111,6 @@
             ))), MapperService.MergeReason.MAPPING_UPDATE, false);
         }
 
->>>>>>> 0c7f6570
         mapperService.merge(docType, new CompressedXContent(Strings.toString(PutMappingRequest.buildFromSimplifiedDef(docType,
                 STRING_FIELD_NAME, "type=text"
         ))), MapperService.MergeReason.MAPPING_UPDATE, false);
