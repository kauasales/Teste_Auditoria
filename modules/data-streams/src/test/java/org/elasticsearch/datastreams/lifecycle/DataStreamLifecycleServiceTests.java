--- conflicted
+++ resolved
@@ -142,13 +142,8 @@
             builder,
             dataStreamName,
             numBackingIndices,
-<<<<<<< HEAD
             settings(IndexVersion.current()),
-            new DataStreamLifecycle(TimeValue.timeValueMillis(0)),
-=======
-            settings(Version.CURRENT),
             DataStreamLifecycle.newBuilder().dataRetention(0).build(),
->>>>>>> 52565a35
             now
         );
         builder.put(dataStream);
@@ -180,13 +175,8 @@
             builder,
             dataStreamName,
             numBackingIndices,
-<<<<<<< HEAD
             settings(IndexVersion.current()),
-            new DataStreamLifecycle((TimeValue) null),
-=======
-            settings(Version.CURRENT),
             new DataStreamLifecycle(),
->>>>>>> 52565a35
             now
         );
         builder.put(dataStream);
@@ -205,13 +195,8 @@
             builder,
             dataStreamName,
             numBackingIndices,
-<<<<<<< HEAD
             settings(IndexVersion.current()),
-            new DataStreamLifecycle(TimeValue.timeValueDays(700)),
-=======
-            settings(Version.CURRENT),
             DataStreamLifecycle.newBuilder().dataRetention(TimeValue.timeValueDays(700)).build(),
->>>>>>> 52565a35
             now
         );
         builder.put(dataStream);
@@ -317,13 +302,8 @@
             builder,
             dataStreamName,
             numBackingIndices,
-<<<<<<< HEAD
             settings(IndexVersion.current()),
-            new DataStreamLifecycle(TimeValue.timeValueDays(700)),
-=======
-            settings(Version.CURRENT),
             DataStreamLifecycle.newBuilder().dataRetention(TimeValue.timeValueDays(700)).build(),
->>>>>>> 52565a35
             now
         );
         // all backing indices are in the error store
@@ -651,13 +631,8 @@
             builder,
             dataStreamName,
             numBackingIndices,
-<<<<<<< HEAD
             settings(IndexVersion.current()),
-            new DataStreamLifecycle(TimeValue.MAX_VALUE),
-=======
-            settings(Version.CURRENT),
             DataStreamLifecycle.newBuilder().dataRetention(TimeValue.MAX_VALUE).build(),
->>>>>>> 52565a35
             now
         );
         builder.put(dataStream);
@@ -844,13 +819,8 @@
             builder,
             dataStreamName,
             numBackingIndices,
-<<<<<<< HEAD
             settings(IndexVersion.current()),
-            new DataStreamLifecycle(TimeValue.MAX_VALUE),
-=======
-            settings(Version.CURRENT),
             DataStreamLifecycle.newBuilder().dataRetention(TimeValue.MAX_VALUE).build(),
->>>>>>> 52565a35
             now
         );
         builder.put(dataStream);
