/*
 * Copyright Elasticsearch B.V. and/or licensed to Elasticsearch B.V. under one
 * or more contributor license agreements. Licensed under the Elastic License
 * 2.0 and the Server Side Public License, v 1; you may not use this file except
 * in compliance with, at your election, the Elastic License 2.0 or the Server
 * Side Public License, v 1.
 */

package org.elasticsearch.script.expression;

import org.elasticsearch.action.search.SearchPhaseExecutionException;
import org.elasticsearch.action.search.SearchRequestBuilder;
import org.elasticsearch.action.search.SearchType;
import org.elasticsearch.action.update.UpdateRequestBuilder;
import org.elasticsearch.common.lucene.search.function.CombineFunction;
import org.elasticsearch.index.query.QueryBuilders;
import org.elasticsearch.index.query.functionscore.ScoreFunctionBuilders;
import org.elasticsearch.index.query.functionscore.ScriptScoreFunctionBuilder;
import org.elasticsearch.plugins.Plugin;
import org.elasticsearch.script.Script;
import org.elasticsearch.script.ScriptType;
import org.elasticsearch.search.SearchHits;
import org.elasticsearch.search.aggregations.AggregationBuilders;
import org.elasticsearch.search.aggregations.bucket.histogram.Histogram;
import org.elasticsearch.search.aggregations.metrics.Stats;
import org.elasticsearch.search.aggregations.pipeline.SimpleValue;
import org.elasticsearch.search.sort.SortBuilders;
import org.elasticsearch.search.sort.SortOrder;
import org.elasticsearch.test.ESIntegTestCase;
import org.elasticsearch.test.hamcrest.ElasticsearchAssertions;
import org.elasticsearch.xcontent.XContentBuilder;
import org.elasticsearch.xcontent.XContentFactory;

import java.util.Collection;
import java.util.Collections;
import java.util.HashMap;
import java.util.List;
import java.util.Map;
import java.util.concurrent.atomic.AtomicReference;

import static org.elasticsearch.action.support.WriteRequest.RefreshPolicy.IMMEDIATE;
import static org.elasticsearch.search.aggregations.AggregationBuilders.histogram;
import static org.elasticsearch.search.aggregations.AggregationBuilders.sum;
import static org.elasticsearch.search.aggregations.PipelineAggregatorBuilders.bucketScript;
import static org.elasticsearch.test.hamcrest.ElasticsearchAssertions.assertAcked;
import static org.elasticsearch.test.hamcrest.ElasticsearchAssertions.assertNoFailures;
import static org.elasticsearch.test.hamcrest.ElasticsearchAssertions.assertNoFailuresAndResponse;
import static org.elasticsearch.test.hamcrest.ElasticsearchAssertions.assertResponse;
import static org.elasticsearch.xcontent.XContentFactory.jsonBuilder;
import static org.hamcrest.Matchers.equalTo;
import static org.hamcrest.Matchers.greaterThan;
import static org.hamcrest.Matchers.notNullValue;

// TODO: please convert to unit tests!
public class MoreExpressionIT extends ESIntegTestCase {

    @Override
    protected Collection<Class<? extends Plugin>> nodePlugins() {
        return Collections.singleton(ExpressionPlugin.class);
    }

    private SearchRequestBuilder buildRequest(String script, Object... params) {
        ensureGreen("test");

        Map<String, Object> paramsMap = new HashMap<>();
        assert (params.length % 2 == 0);
        for (int i = 0; i < params.length; i += 2) {
            paramsMap.put(params[i].toString(), params[i + 1]);
        }

        SearchRequestBuilder req = prepareSearch().setIndices("test");
        req.setQuery(QueryBuilders.matchAllQuery())
            .addSort(SortBuilders.fieldSort("id").order(SortOrder.ASC).unmappedType("long"))
            .addScriptField("foo", new Script(ScriptType.INLINE, "expression", script, paramsMap));
        return req;
    }

    public void testBasic() throws Exception {
        createIndex("test");
        ensureGreen("test");
<<<<<<< HEAD
        prepareIndex("test").setId("1").setSource("foo", 4).setRefreshPolicy(IMMEDIATE).get();
        SearchResponse rsp = buildRequest("doc['foo'] + 1").get();
        assertEquals(1, rsp.getHits().getTotalHits().value);
        assertEquals(5.0, rsp.getHits().getAt(0).field("foo").getValue(), 0.0D);
=======
        client().prepareIndex("test").setId("1").setSource("foo", 4).setRefreshPolicy(IMMEDIATE).get();
        assertResponse(buildRequest("doc['foo'] + 1"), rsp -> {
            assertEquals(1, rsp.getHits().getTotalHits().value);
            assertEquals(5.0, rsp.getHits().getAt(0).field("foo").getValue(), 0.0D);
        });
>>>>>>> 484bde9f
    }

    public void testFunction() throws Exception {
        createIndex("test");
        ensureGreen("test");
<<<<<<< HEAD
        prepareIndex("test").setId("1").setSource("foo", 4).setRefreshPolicy(IMMEDIATE).get();
        SearchResponse rsp = buildRequest("doc['foo'] + abs(1)").get();
        assertNoFailures(rsp);
        assertEquals(1, rsp.getHits().getTotalHits().value);
        assertEquals(5.0, rsp.getHits().getAt(0).field("foo").getValue(), 0.0D);
=======
        client().prepareIndex("test").setId("1").setSource("foo", 4).setRefreshPolicy(IMMEDIATE).get();
        assertNoFailuresAndResponse(buildRequest("doc['foo'] + abs(1)"), rsp -> {
            assertEquals(1, rsp.getHits().getTotalHits().value);
            assertEquals(5.0, rsp.getHits().getAt(0).field("foo").getValue(), 0.0D);
        });
>>>>>>> 484bde9f
    }

    public void testBasicUsingDotValue() throws Exception {
        createIndex("test");
        ensureGreen("test");
<<<<<<< HEAD
        prepareIndex("test").setId("1").setSource("foo", 4).setRefreshPolicy(IMMEDIATE).get();
        SearchResponse rsp = buildRequest("doc['foo'].value + 1").get();
        assertEquals(1, rsp.getHits().getTotalHits().value);
        assertEquals(5.0, rsp.getHits().getAt(0).field("foo").getValue(), 0.0D);
=======
        client().prepareIndex("test").setId("1").setSource("foo", 4).setRefreshPolicy(IMMEDIATE).get();
        assertResponse(buildRequest("doc['foo'].value + 1"), rsp -> {
            assertEquals(1, rsp.getHits().getTotalHits().value);
            assertEquals(5.0, rsp.getHits().getAt(0).field("foo").getValue(), 0.0D);
        });
>>>>>>> 484bde9f
    }

    public void testScore() throws Exception {
        createIndex("test");
        ensureGreen("test");
        indexRandom(
            true,
            prepareIndex("test").setId("1").setSource("text", "hello goodbye"),
            prepareIndex("test").setId("2").setSource("text", "hello hello hello goodbye"),
            prepareIndex("test").setId("3").setSource("text", "hello hello goodebye")
        );
        ScriptScoreFunctionBuilder score = ScoreFunctionBuilders.scriptFunction(
            new Script(ScriptType.INLINE, "expression", "1 / _score", Collections.emptyMap())
        );
        SearchRequestBuilder req = prepareSearch().setIndices("test");
        req.setQuery(QueryBuilders.functionScoreQuery(QueryBuilders.termQuery("text", "hello"), score).boostMode(CombineFunction.REPLACE));
        req.setSearchType(SearchType.DFS_QUERY_THEN_FETCH); // make sure DF is consistent
        assertResponse(req, rsp -> {
            assertNoFailures(rsp);
            SearchHits hits = rsp.getHits();
            assertEquals(3, hits.getTotalHits().value);
            assertEquals("1", hits.getAt(0).getId());
            assertEquals("3", hits.getAt(1).getId());
            assertEquals("2", hits.getAt(2).getId());
        });

        req = prepareSearch().setIndices("test");
        req.setQuery(QueryBuilders.functionScoreQuery(QueryBuilders.termQuery("text", "hello"), score).boostMode(CombineFunction.REPLACE));
        score = ScoreFunctionBuilders.scriptFunction(new Script(ScriptType.INLINE, "expression", "1 / _score", Collections.emptyMap()));
        req.addAggregation(AggregationBuilders.max("max_score").script((score).getScript()));
        req.setSearchType(SearchType.DFS_QUERY_THEN_FETCH); // make sure DF is consistent
        assertNoFailures(req);
    }

    public void testDateMethods() throws Exception {
        ElasticsearchAssertions.assertAcked(prepareCreate("test").setMapping("date0", "type=date", "date1", "type=date"));
        ensureGreen("test");
        indexRandom(
            true,
            prepareIndex("test").setId("1").setSource("id", 1, "date0", "2015-04-28T04:02:07Z", "date1", "1985-09-01T23:11:01Z"),
            prepareIndex("test").setId("2").setSource("id", 2, "date0", "2013-12-25T11:56:45Z", "date1", "1983-10-13T23:15:00Z")
        );
        assertResponse(buildRequest("doc['date0'].getSeconds() - doc['date0'].getMinutes()"), rsp -> {
            assertEquals(2, rsp.getHits().getTotalHits().value);
            SearchHits hits = rsp.getHits();
            assertEquals(5.0, hits.getAt(0).field("foo").getValue(), 0.0D);
            assertEquals(-11.0, hits.getAt(1).field("foo").getValue(), 0.0D);
        });
        assertResponse(buildRequest("doc['date0'].getHourOfDay() + doc['date1'].getDayOfMonth()"), rsp -> {
            assertEquals(2, rsp.getHits().getTotalHits().value);
            SearchHits hits = rsp.getHits();
            assertEquals(5.0, hits.getAt(0).field("foo").getValue(), 0.0D);
            assertEquals(24.0, hits.getAt(1).field("foo").getValue(), 0.0D);
        });
        assertResponse(buildRequest("doc['date1'].getMonth() + 1"), rsp -> {
            assertEquals(2, rsp.getHits().getTotalHits().value);
            SearchHits hits = rsp.getHits();
            assertEquals(9.0, hits.getAt(0).field("foo").getValue(), 0.0D);
            assertEquals(10.0, hits.getAt(1).field("foo").getValue(), 0.0D);
        });
        assertResponse(buildRequest("doc['date1'].getYear()"), rsp -> {
            assertEquals(2, rsp.getHits().getTotalHits().value);
            SearchHits hits = rsp.getHits();
            assertEquals(1985.0, hits.getAt(0).field("foo").getValue(), 0.0D);
            assertEquals(1983.0, hits.getAt(1).field("foo").getValue(), 0.0D);
        });
    }

    public void testDateObjectMethods() throws Exception {
        ElasticsearchAssertions.assertAcked(prepareCreate("test").setMapping("date0", "type=date", "date1", "type=date"));
        ensureGreen("test");
        indexRandom(
            true,
            prepareIndex("test").setId("1").setSource("id", 1, "date0", "2015-04-28T04:02:07Z", "date1", "1985-09-01T23:11:01Z"),
            prepareIndex("test").setId("2").setSource("id", 2, "date0", "2013-12-25T11:56:45Z", "date1", "1983-10-13T23:15:00Z")
        );
        assertResponse(buildRequest("doc['date0'].date.secondOfMinute - doc['date0'].date.minuteOfHour"), rsp -> {
            assertEquals(2, rsp.getHits().getTotalHits().value);
            SearchHits hits = rsp.getHits();
            assertEquals(5.0, hits.getAt(0).field("foo").getValue(), 0.0D);
            assertEquals(-11.0, hits.getAt(1).field("foo").getValue(), 0.0D);
        });
        assertResponse(buildRequest("doc['date0'].date.getHourOfDay() + doc['date1'].date.dayOfMonth"), rsp -> {
            assertEquals(2, rsp.getHits().getTotalHits().value);
            SearchHits hits = rsp.getHits();
            assertEquals(5.0, hits.getAt(0).field("foo").getValue(), 0.0D);
            assertEquals(24.0, hits.getAt(1).field("foo").getValue(), 0.0D);
        });
        assertResponse(buildRequest("doc['date1'].date.monthOfYear + 1"), rsp -> {
            assertEquals(2, rsp.getHits().getTotalHits().value);
            SearchHits hits = rsp.getHits();
            assertEquals(10.0, hits.getAt(0).field("foo").getValue(), 0.0D);
            assertEquals(11.0, hits.getAt(1).field("foo").getValue(), 0.0D);
        });
        assertResponse(buildRequest("doc['date1'].date.year"), rsp -> {
            assertEquals(2, rsp.getHits().getTotalHits().value);
            SearchHits hits = rsp.getHits();
            assertEquals(1985.0, hits.getAt(0).field("foo").getValue(), 0.0D);
            assertEquals(1983.0, hits.getAt(1).field("foo").getValue(), 0.0D);
        });
    }

    public void testMultiValueMethods() throws Exception {
        ElasticsearchAssertions.assertAcked(
            prepareCreate("test").setMapping("double0", "type=double", "double1", "type=double", "double2", "type=double")
        );
        ensureGreen("test");

        Map<String, Object> doc1 = new HashMap<>();
        doc1.put("id", 1);
        doc1.put("double0", new Double[] { 5.0d, 1.0d, 1.5d });
        doc1.put("double1", new Double[] { 1.2d, 2.4d });
        doc1.put("double2", 3.0d);

        Map<String, Object> doc2 = new HashMap<>();
        doc2.put("id", 2);
        doc2.put("double0", 5.0d);
        doc2.put("double1", 3.0d);

        Map<String, Object> doc3 = new HashMap<>();
        doc3.put("id", 3);
        doc3.put("double0", new Double[] { 5.0d, 1.0d, 1.5d, -1.5d });
        doc3.put("double1", 4.0d);

        indexRandom(
            true,
            prepareIndex("test").setId("1").setSource(doc1),
            prepareIndex("test").setId("2").setSource(doc2),
            prepareIndex("test").setId("3").setSource(doc3)
        );

        assertNoFailuresAndResponse(buildRequest("doc['double0'].count() + doc['double1'].count()"), rsp -> {
            SearchHits hits = rsp.getHits();
            assertEquals(3, hits.getTotalHits().value);
            assertEquals(5.0, hits.getAt(0).field("foo").getValue(), 0.0D);
            assertEquals(2.0, hits.getAt(1).field("foo").getValue(), 0.0D);
            assertEquals(5.0, hits.getAt(2).field("foo").getValue(), 0.0D);
        });

        assertNoFailuresAndResponse(buildRequest("doc['double0'].sum()"), rsp -> {
            SearchHits hits = rsp.getHits();
            assertEquals(3, hits.getTotalHits().value);
            assertEquals(7.5, hits.getAt(0).field("foo").getValue(), 0.0D);
            assertEquals(5.0, hits.getAt(1).field("foo").getValue(), 0.0D);
            assertEquals(6.0, hits.getAt(2).field("foo").getValue(), 0.0D);
        });

        assertNoFailuresAndResponse(buildRequest("doc['double0'].avg() + doc['double1'].avg()"), rsp -> {
            SearchHits hits = rsp.getHits();
            assertEquals(3, hits.getTotalHits().value);
            assertEquals(4.3, hits.getAt(0).field("foo").getValue(), 0.0D);
            assertEquals(8.0, hits.getAt(1).field("foo").getValue(), 0.0D);
            assertEquals(5.5, hits.getAt(2).field("foo").getValue(), 0.0D);
        });

        assertNoFailuresAndResponse(buildRequest("doc['double0'].median()"), rsp -> {
            SearchHits hits = rsp.getHits();
            assertEquals(3, hits.getTotalHits().value);
            assertEquals(1.5, hits.getAt(0).field("foo").getValue(), 0.0D);
            assertEquals(5.0, hits.getAt(1).field("foo").getValue(), 0.0D);
            assertEquals(1.25, hits.getAt(2).field("foo").getValue(), 0.0D);
        });

        assertNoFailuresAndResponse(buildRequest("doc['double0'].min()"), rsp -> {
            SearchHits hits = rsp.getHits();
            assertEquals(3, hits.getTotalHits().value);
            assertEquals(1.0, hits.getAt(0).field("foo").getValue(), 0.0D);
            assertEquals(5.0, hits.getAt(1).field("foo").getValue(), 0.0D);
            assertEquals(-1.5, hits.getAt(2).field("foo").getValue(), 0.0D);
        });

        assertNoFailuresAndResponse(buildRequest("doc['double0'].max()"), rsp -> {
            SearchHits hits = rsp.getHits();
            assertEquals(3, hits.getTotalHits().value);
            assertEquals(5.0, hits.getAt(0).field("foo").getValue(), 0.0D);
            assertEquals(5.0, hits.getAt(1).field("foo").getValue(), 0.0D);
            assertEquals(5.0, hits.getAt(2).field("foo").getValue(), 0.0D);
        });

        assertNoFailuresAndResponse(buildRequest("doc['double0'].sum()/doc['double0'].count()"), rsp -> {
            SearchHits hits = rsp.getHits();
            assertEquals(3, hits.getTotalHits().value);
            assertEquals(2.5, hits.getAt(0).field("foo").getValue(), 0.0D);
            assertEquals(5.0, hits.getAt(1).field("foo").getValue(), 0.0D);
            assertEquals(1.5, hits.getAt(2).field("foo").getValue(), 0.0D);
        });

        // make sure count() works for missing
        assertNoFailuresAndResponse(buildRequest("doc['double2'].count()"), rsp -> {
            SearchHits hits = rsp.getHits();
            assertEquals(3, hits.getTotalHits().value);
            assertEquals(1.0, hits.getAt(0).field("foo").getValue(), 0.0D);
            assertEquals(0.0, hits.getAt(1).field("foo").getValue(), 0.0D);
            assertEquals(0.0, hits.getAt(2).field("foo").getValue(), 0.0D);
        });

        // make sure .empty works in the same way
        assertNoFailuresAndResponse(buildRequest("doc['double2'].empty ? 5.0 : 2.0"), rsp -> {
            SearchHits hits = rsp.getHits();
            assertEquals(3, hits.getTotalHits().value);
            assertEquals(2.0, hits.getAt(0).field("foo").getValue(), 0.0D);
            assertEquals(5.0, hits.getAt(1).field("foo").getValue(), 0.0D);
            assertEquals(5.0, hits.getAt(2).field("foo").getValue(), 0.0D);
        });
    }

    public void testInvalidDateMethodCall() throws Exception {
        ElasticsearchAssertions.assertAcked(prepareCreate("test").setMapping("double", "type=double"));
        ensureGreen("test");
        indexRandom(true, prepareIndex("test").setId("1").setSource("double", "178000000.0"));
        try {
            buildRequest("doc['double'].getYear()").get();
            fail();
        } catch (SearchPhaseExecutionException e) {
            assertThat(
                e.toString() + "should have contained IllegalArgumentException",
                e.toString().contains("IllegalArgumentException"),
                equalTo(true)
            );
            assertThat(
                e.toString() + "should have contained does not exist for numeric field",
                e.toString().contains("does not exist for numeric field"),
                equalTo(true)
            );
        }
    }

    public void testSparseField() throws Exception {
        ElasticsearchAssertions.assertAcked(prepareCreate("test").setMapping("x", "type=long", "y", "type=long"));
        ensureGreen("test");
        indexRandom(
            true,
            prepareIndex("test").setId("1").setSource("id", 1, "x", 4),
            prepareIndex("test").setId("2").setSource("id", 2, "y", 2)
        );
        assertNoFailuresAndResponse(buildRequest("doc['x'] + 1"), rsp -> {
            SearchHits hits = rsp.getHits();
            assertEquals(2, rsp.getHits().getTotalHits().value);
            assertEquals(5.0, hits.getAt(0).field("foo").getValue(), 0.0D);
            assertEquals(1.0, hits.getAt(1).field("foo").getValue(), 0.0D);
        });
    }

    public void testMissingField() throws Exception {
        createIndex("test");
        ensureGreen("test");
        prepareIndex("test").setId("1").setSource("x", 4).setRefreshPolicy(IMMEDIATE).get();
        try {
            buildRequest("doc['bogus']").get();
            fail("Expected missing field to cause failure");
        } catch (SearchPhaseExecutionException e) {
            assertThat(e.toString() + "should have contained ScriptException", e.toString().contains("ScriptException"), equalTo(true));
            assertThat(
                e.toString() + "should have contained missing field error",
                e.toString().contains("does not exist in mappings"),
                equalTo(true)
            );
        }
    }

    public void testParams() throws Exception {
        createIndex("test");
        ensureGreen("test");
        indexRandom(
            true,
            prepareIndex("test").setId("1").setSource("id", 1, "x", 10),
            prepareIndex("test").setId("2").setSource("id", 2, "x", 3),
            prepareIndex("test").setId("3").setSource("id", 3, "x", 5)
        );
        // a = int, b = double, c = long
        String script = "doc['x'] * a + b + ((c + doc['x']) > 5000000009 ? 1 : 0)";
        assertResponse(buildRequest(script, "a", 2, "b", 3.5, "c", 5000000000L), rsp -> {
            SearchHits hits = rsp.getHits();
            assertEquals(3, hits.getTotalHits().value);
            assertEquals(24.5, hits.getAt(0).field("foo").getValue(), 0.0D);
            assertEquals(9.5, hits.getAt(1).field("foo").getValue(), 0.0D);
            assertEquals(13.5, hits.getAt(2).field("foo").getValue(), 0.0D);
        });
    }

    public void testCompileFailure() {
        prepareIndex("test").setId("1").setSource("x", 1).setRefreshPolicy(IMMEDIATE).get();
        try {
            buildRequest("garbage%@#%@").get();
            fail("Expected expression compilation failure");
        } catch (SearchPhaseExecutionException e) {
            assertThat(e.toString() + "should have contained ScriptException", e.toString().contains("ScriptException"), equalTo(true));
            assertThat(e.toString() + "should have contained compilation failure", e.toString().contains("compile error"), equalTo(true));
        }
    }

    public void testNonNumericParam() {
        prepareIndex("test").setId("1").setSource("x", 1).setRefreshPolicy(IMMEDIATE).get();
        try {
            buildRequest("a", "a", "astring").get();
            fail("Expected string parameter to cause failure");
        } catch (SearchPhaseExecutionException e) {
            assertThat(e.toString() + "should have contained ScriptException", e.toString().contains("ScriptException"), equalTo(true));
            assertThat(
                e.toString() + "should have contained non-numeric parameter error",
                e.toString().contains("must be a numeric type"),
                equalTo(true)
            );
        }
    }

    public void testNonNumericField() {
        prepareIndex("test").setId("1").setSource("text", "this is not a number").setRefreshPolicy(IMMEDIATE).get();
        try {
            buildRequest("doc['text.keyword']").get();
            fail("Expected text field to cause execution failure");
        } catch (SearchPhaseExecutionException e) {
            assertThat(e.toString() + "should have contained ScriptException", e.toString().contains("ScriptException"), equalTo(true));
            assertThat(
                e.toString() + "should have contained non-numeric field error",
                e.toString().contains("must be numeric"),
                equalTo(true)
            );
        }
    }

    public void testInvalidGlobalVariable() {
        prepareIndex("test").setId("1").setSource("foo", 5).setRefreshPolicy(IMMEDIATE).get();
        try {
            buildRequest("bogus").get();
            fail("Expected bogus variable to cause execution failure");
        } catch (SearchPhaseExecutionException e) {
            assertThat(e.toString() + "should have contained ScriptException", e.toString().contains("ScriptException"), equalTo(true));
            assertThat(
                e.toString() + "should have contained unknown variable error",
                e.toString().contains("Unknown variable"),
                equalTo(true)
            );
        }
    }

    public void testDocWithoutField() {
        prepareIndex("test").setId("1").setSource("foo", 5).setRefreshPolicy(IMMEDIATE).get();
        try {
            buildRequest("doc").get();
            fail("Expected doc variable without field to cause execution failure");
        } catch (SearchPhaseExecutionException e) {
            assertThat(e.toString() + "should have contained ScriptException", e.toString().contains("ScriptException"), equalTo(true));
            assertThat(
                e.toString() + "should have contained a missing specific field error",
                e.toString().contains("must be used with a specific field"),
                equalTo(true)
            );
        }
    }

    public void testInvalidFieldMember() {
        prepareIndex("test").setId("1").setSource("foo", 5).setRefreshPolicy(IMMEDIATE).get();
        try {
            buildRequest("doc['foo'].bogus").get();
            fail("Expected bogus field member to cause execution failure");
        } catch (SearchPhaseExecutionException e) {
            assertThat(e.toString() + "should have contained ScriptException", e.toString().contains("ScriptException"), equalTo(true));
            assertThat(
                e.toString() + "should have contained member variable [bogus] does not exist",
                e.toString().contains("Member variable [bogus] does not exist"),
                equalTo(true)
            );
        }
    }

    public void testSpecialValueVariable() throws Exception {
        // i.e. _value for aggregations
        createIndex("test");
        ensureGreen("test");
        indexRandom(
            true,
            prepareIndex("test").setId("1").setSource("x", 5, "y", 1.2),
            prepareIndex("test").setId("2").setSource("x", 10, "y", 1.4),
            prepareIndex("test").setId("3").setSource("x", 13, "y", 1.8)
        );

        SearchRequestBuilder req = prepareSearch().setIndices("test");
        req.setQuery(QueryBuilders.matchAllQuery())
            .addAggregation(
                AggregationBuilders.stats("int_agg")
                    .field("x")
                    .script(new Script(ScriptType.INLINE, ExpressionScriptEngine.NAME, "_value * 3", Collections.emptyMap()))
            )
            .addAggregation(
                AggregationBuilders.stats("double_agg")
                    .field("y")
                    .script(new Script(ScriptType.INLINE, ExpressionScriptEngine.NAME, "_value - 1.1", Collections.emptyMap()))
            )
            .addAggregation(
                AggregationBuilders.stats("const_agg")
                    .field("x") // specifically to test a script w/o _value
                    .script(new Script(ScriptType.INLINE, ExpressionScriptEngine.NAME, "3.0", Collections.emptyMap()))
            );

        assertResponse(req, rsp -> {
            assertEquals(3, rsp.getHits().getTotalHits().value);

            Stats stats = rsp.getAggregations().get("int_agg");
            assertEquals(39.0, stats.getMax(), 0.0001);
            assertEquals(15.0, stats.getMin(), 0.0001);

            stats = rsp.getAggregations().get("double_agg");
            assertEquals(0.7, stats.getMax(), 0.0001);
            assertEquals(0.1, stats.getMin(), 0.0001);

            stats = rsp.getAggregations().get("const_agg");
            assertThat(stats.getMax(), equalTo(3.0));
            assertThat(stats.getMin(), equalTo(3.0));
            assertThat(stats.getAvg(), equalTo(3.0));
        });
    }

    public void testStringSpecialValueVariable() throws Exception {
        // i.e. expression script for term aggregations, which is not allowed
        assertAcked(indicesAdmin().prepareCreate("test").setMapping("text", "type=keyword").get());
        ensureGreen("test");
        indexRandom(
            true,
            prepareIndex("test").setId("1").setSource("text", "hello"),
            prepareIndex("test").setId("2").setSource("text", "goodbye"),
            prepareIndex("test").setId("3").setSource("text", "hello")
        );

        SearchRequestBuilder req = prepareSearch().setIndices("test");
        req.setQuery(QueryBuilders.matchAllQuery())
            .addAggregation(
                AggregationBuilders.terms("term_agg")
                    .field("text")
                    .script(new Script(ScriptType.INLINE, ExpressionScriptEngine.NAME, "_value", Collections.emptyMap()))
            );

        AtomicReference<String> message = new AtomicReference<>();
        try {
            // shards that don't have docs with the "text" field will not fail,
            // so we may or may not get a total failure
            assertResponse(req, rsp -> {
                assertThat(rsp.getShardFailures().length, greaterThan(0)); // at least the shards containing the docs should have failed
                message.set(rsp.getShardFailures()[0].reason());
            });
        } catch (SearchPhaseExecutionException e) {
            message.set(e.toString());
        }
        assertThat(message + "should have contained ScriptException", message.get().contains("ScriptException"), equalTo(true));
        assertThat(message + "should have contained text variable error", message.get().contains("text variable"), equalTo(true));
    }

    // test to make sure expressions are not allowed to be used as update scripts
    public void testInvalidUpdateScript() throws Exception {
        try {
            createIndex("test_index");
            ensureGreen("test_index");
            indexRandom(true, prepareIndex("test_index").setId("1").setSource("text_field", "text"));
            UpdateRequestBuilder urb = client().prepareUpdate().setIndex("test_index");
            urb.setId("1");
            urb.setScript(new Script(ScriptType.INLINE, ExpressionScriptEngine.NAME, "0", Collections.emptyMap()));
            urb.get();
            fail("Expression scripts should not be allowed to run as update scripts.");
        } catch (Exception e) {
            String message = e.getMessage();
            assertThat(message + " should have contained failed to execute", message.contains("failed to execute"), equalTo(true));
            message = e.getCause().getMessage();
            assertThat(message, equalTo("Failed to compile inline script [0] using lang [expression]"));
        }
    }

    // test to make sure expressions are allowed to be used for reduce in pipeline aggregations
    public void testPipelineAggregationScript() throws Exception {
        createIndex("agg_index");
        ensureGreen("agg_index");
        indexRandom(
            true,
            prepareIndex("agg_index").setId("1").setSource("one", 1.0, "two", 2.0, "three", 3.0, "four", 4.0),
            prepareIndex("agg_index").setId("2").setSource("one", 2.0, "two", 2.0, "three", 3.0, "four", 4.0),
            prepareIndex("agg_index").setId("3").setSource("one", 3.0, "two", 2.0, "three", 3.0, "four", 4.0),
            prepareIndex("agg_index").setId("4").setSource("one", 4.0, "two", 2.0, "three", 3.0, "four", 4.0),
            prepareIndex("agg_index").setId("5").setSource("one", 5.0, "two", 2.0, "three", 3.0, "four", 4.0)
        );
        assertResponse(
            prepareSearch("agg_index").addAggregation(
                histogram("histogram").field("one")
                    .interval(2)
                    .subAggregation(sum("twoSum").field("two"))
                    .subAggregation(sum("threeSum").field("three"))
                    .subAggregation(sum("fourSum").field("four"))
                    .subAggregation(
                        bucketScript(
                            "totalSum",
                            new Script(
                                ScriptType.INLINE,
                                ExpressionScriptEngine.NAME,
                                "_value0 + _value1 + _value2",
                                Collections.emptyMap()
                            ),
                            "twoSum",
                            "threeSum",
                            "fourSum"
                        )
                    )
            ),
            response -> {
                Histogram histogram = response.getAggregations().get("histogram");
                assertThat(histogram, notNullValue());
                assertThat(histogram.getName(), equalTo("histogram"));
                List<? extends Histogram.Bucket> buckets = histogram.getBuckets();

                for (int bucketCount = 0; bucketCount < buckets.size(); ++bucketCount) {
                    Histogram.Bucket bucket = buckets.get(bucketCount);
                    if (bucket.getDocCount() == 1) {
                        SimpleValue seriesArithmetic = bucket.getAggregations().get("totalSum");
                        assertThat(seriesArithmetic, notNullValue());
                        double seriesArithmeticValue = seriesArithmetic.value();
                        assertEquals(9.0, seriesArithmeticValue, 0.001);
                    } else if (bucket.getDocCount() == 2) {
                        SimpleValue seriesArithmetic = bucket.getAggregations().get("totalSum");
                        assertThat(seriesArithmetic, notNullValue());
                        double seriesArithmeticValue = seriesArithmetic.value();
                        assertEquals(18.0, seriesArithmeticValue, 0.001);
                    } else {
                        fail("Incorrect number of documents in a bucket in the histogram.");
                    }
                }
            }
        );
    }

    public void testGeo() throws Exception {
        XContentBuilder xContentBuilder = XContentFactory.jsonBuilder()
            .startObject()
            .startObject("_doc")
            .startObject("properties")
            .startObject("location")
            .field("type", "geo_point");
        xContentBuilder.endObject().endObject().endObject().endObject();
        assertAcked(prepareCreate("test").setMapping(xContentBuilder));
        ensureGreen();
        prepareIndex("test").setId("1")
            .setSource(
                jsonBuilder().startObject()
                    .field("name", "test")
                    .startObject("location")
                    .field("lat", 61.5240)
                    .field("lon", 105.3188)
                    .endObject()
                    .endObject()
            )
            .get();
        refresh();
        // access .lat
        assertNoFailuresAndResponse(buildRequest("doc['location'].lat"), rsp -> {
            assertEquals(1, rsp.getHits().getTotalHits().value);
            assertEquals(61.5240, rsp.getHits().getAt(0).field("foo").getValue(), 1.0D);
        });
        // access .lon
        assertNoFailuresAndResponse(buildRequest("doc['location'].lon"), rsp -> {
            assertEquals(1, rsp.getHits().getTotalHits().value);
            assertEquals(105.3188, rsp.getHits().getAt(0).field("foo").getValue(), 1.0D);
        });
        // access .empty
        assertNoFailuresAndResponse(buildRequest("doc['location'].empty ? 1 : 0"), rsp -> {
            assertEquals(1, rsp.getHits().getTotalHits().value);
            assertEquals(0, rsp.getHits().getAt(0).field("foo").getValue(), 1.0D);
        });
        // call haversin
        assertNoFailuresAndResponse(buildRequest("haversin(38.9072, 77.0369, doc['location'].lat, doc['location'].lon)"), rsp -> {
            assertEquals(1, rsp.getHits().getTotalHits().value);
            assertEquals(3170D, rsp.getHits().getAt(0).field("foo").getValue(), 50D);
        });
    }

    public void testBoolean() throws Exception {
        XContentBuilder xContentBuilder = XContentFactory.jsonBuilder()
            .startObject()
            .startObject("_doc")
            .startObject("properties")
            .startObject("vip")
            .field("type", "boolean");
        xContentBuilder.endObject().endObject().endObject().endObject();
        assertAcked(prepareCreate("test").setMapping(xContentBuilder));
        ensureGreen();
        indexRandom(
            true,
            prepareIndex("test").setId("1").setSource("id", 1, "price", 1.0, "vip", true),
            prepareIndex("test").setId("2").setSource("id", 2, "price", 2.0, "vip", false),
            prepareIndex("test").setId("3").setSource("id", 3, "price", 2.0, "vip", false)
        );
        // access .value
        assertNoFailuresAndResponse(buildRequest("doc['vip'].value"), rsp -> {
            assertEquals(3, rsp.getHits().getTotalHits().value);
            assertEquals(1.0D, rsp.getHits().getAt(0).field("foo").getValue(), 1.0D);
            assertEquals(0.0D, rsp.getHits().getAt(1).field("foo").getValue(), 1.0D);
            assertEquals(0.0D, rsp.getHits().getAt(2).field("foo").getValue(), 1.0D);
        });
        // access .empty
        assertNoFailuresAndResponse(buildRequest("doc['vip'].empty ? 1 : 0"), rsp -> {
            assertEquals(3, rsp.getHits().getTotalHits().value);
            assertEquals(0.0D, rsp.getHits().getAt(0).field("foo").getValue(), 1.0D);
            assertEquals(0.0D, rsp.getHits().getAt(1).field("foo").getValue(), 1.0D);
            assertEquals(1.0D, rsp.getHits().getAt(2).field("foo").getValue(), 1.0D);
        });
        // ternary operator
        // vip's have a 50% discount
        assertNoFailuresAndResponse(buildRequest("doc['vip'] ? doc['price']/2 : doc['price']"), rsp -> {
            assertEquals(3, rsp.getHits().getTotalHits().value);
            assertEquals(0.5D, rsp.getHits().getAt(0).field("foo").getValue(), 1.0D);
            assertEquals(2.0D, rsp.getHits().getAt(1).field("foo").getValue(), 1.0D);
            assertEquals(2.0D, rsp.getHits().getAt(2).field("foo").getValue(), 1.0D);
        });
    }

    public void testFilterScript() throws Exception {
        createIndex("test");
        ensureGreen("test");
        indexRandom(
            true,
            prepareIndex("test").setId("1").setSource("id", 1, "foo", 1.0),
            prepareIndex("test").setId("2").setSource("id", 2, "foo", 0.0)
        );
        SearchRequestBuilder builder = buildRequest("doc['foo'].value");
        Script script = new Script(ScriptType.INLINE, "expression", "doc['foo'].value", Collections.emptyMap());
        builder.setQuery(QueryBuilders.boolQuery().filter(QueryBuilders.scriptQuery(script)));
        assertNoFailuresAndResponse(builder, rsp -> {
            assertEquals(1, rsp.getHits().getTotalHits().value);
            assertEquals(1.0D, rsp.getHits().getAt(0).field("foo").getValue(), 0.0D);
        });
    }
}<|MERGE_RESOLUTION|>--- conflicted
+++ resolved
@@ -78,53 +78,32 @@
     public void testBasic() throws Exception {
         createIndex("test");
         ensureGreen("test");
-<<<<<<< HEAD
         prepareIndex("test").setId("1").setSource("foo", 4).setRefreshPolicy(IMMEDIATE).get();
-        SearchResponse rsp = buildRequest("doc['foo'] + 1").get();
-        assertEquals(1, rsp.getHits().getTotalHits().value);
-        assertEquals(5.0, rsp.getHits().getAt(0).field("foo").getValue(), 0.0D);
-=======
-        client().prepareIndex("test").setId("1").setSource("foo", 4).setRefreshPolicy(IMMEDIATE).get();
         assertResponse(buildRequest("doc['foo'] + 1"), rsp -> {
             assertEquals(1, rsp.getHits().getTotalHits().value);
             assertEquals(5.0, rsp.getHits().getAt(0).field("foo").getValue(), 0.0D);
         });
->>>>>>> 484bde9f
     }
 
     public void testFunction() throws Exception {
         createIndex("test");
         ensureGreen("test");
-<<<<<<< HEAD
         prepareIndex("test").setId("1").setSource("foo", 4).setRefreshPolicy(IMMEDIATE).get();
-        SearchResponse rsp = buildRequest("doc['foo'] + abs(1)").get();
-        assertNoFailures(rsp);
-        assertEquals(1, rsp.getHits().getTotalHits().value);
-        assertEquals(5.0, rsp.getHits().getAt(0).field("foo").getValue(), 0.0D);
-=======
-        client().prepareIndex("test").setId("1").setSource("foo", 4).setRefreshPolicy(IMMEDIATE).get();
         assertNoFailuresAndResponse(buildRequest("doc['foo'] + abs(1)"), rsp -> {
             assertEquals(1, rsp.getHits().getTotalHits().value);
             assertEquals(5.0, rsp.getHits().getAt(0).field("foo").getValue(), 0.0D);
         });
->>>>>>> 484bde9f
     }
 
     public void testBasicUsingDotValue() throws Exception {
         createIndex("test");
         ensureGreen("test");
-<<<<<<< HEAD
+
         prepareIndex("test").setId("1").setSource("foo", 4).setRefreshPolicy(IMMEDIATE).get();
-        SearchResponse rsp = buildRequest("doc['foo'].value + 1").get();
-        assertEquals(1, rsp.getHits().getTotalHits().value);
-        assertEquals(5.0, rsp.getHits().getAt(0).field("foo").getValue(), 0.0D);
-=======
-        client().prepareIndex("test").setId("1").setSource("foo", 4).setRefreshPolicy(IMMEDIATE).get();
         assertResponse(buildRequest("doc['foo'].value + 1"), rsp -> {
             assertEquals(1, rsp.getHits().getTotalHits().value);
             assertEquals(5.0, rsp.getHits().getAt(0).field("foo").getValue(), 0.0D);
         });
->>>>>>> 484bde9f
     }
 
     public void testScore() throws Exception {
