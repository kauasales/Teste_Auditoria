/*
 * Licensed to Elasticsearch under one or more contributor
 * license agreements. See the NOTICE file distributed with
 * this work for additional information regarding copyright
 * ownership. Elasticsearch licenses this file to you under
 * the Apache License, Version 2.0 (the "License"); you may
 * not use this file except in compliance with the License.
 * You may obtain a copy of the License at
 *
 *    http://www.apache.org/licenses/LICENSE-2.0
 *
 * Unless required by applicable law or agreed to in writing,
 * software distributed under the License is distributed on an
 * "AS IS" BASIS, WITHOUT WARRANTIES OR CONDITIONS OF ANY
 * KIND, either express or implied.  See the License for the
 * specific language governing permissions and limitations
 * under the License.
 */

package org.elasticsearch.index.mapper;

import org.apache.lucene.analysis.Analyzer;
import org.apache.lucene.analysis.AnalyzerWrapper;
import org.apache.lucene.analysis.CachingTokenFilter;
import org.apache.lucene.analysis.TokenFilter;
import org.apache.lucene.analysis.TokenStream;
import org.apache.lucene.analysis.ngram.EdgeNGramTokenFilter;
import org.apache.lucene.analysis.shingle.FixedShingleFilter;
import org.apache.lucene.analysis.tokenattributes.PositionIncrementAttribute;
import org.apache.lucene.document.Field;
import org.apache.lucene.document.FieldType;
import org.apache.lucene.index.IndexOptions;
import org.apache.lucene.index.Term;
import org.apache.lucene.search.AutomatonQuery;
import org.apache.lucene.search.BooleanClause;
import org.apache.lucene.search.BooleanQuery;
import org.apache.lucene.search.ConstantScoreQuery;
import org.apache.lucene.search.MultiTermQuery;
import org.apache.lucene.search.PrefixQuery;
import org.apache.lucene.search.Query;
import org.apache.lucene.search.TermQuery;
import org.apache.lucene.search.spans.FieldMaskingSpanQuery;
import org.apache.lucene.search.spans.SpanMultiTermQueryWrapper;
import org.apache.lucene.search.spans.SpanQuery;
import org.apache.lucene.search.spans.SpanTermQuery;
import org.apache.lucene.util.automaton.Automata;
import org.apache.lucene.util.automaton.Automaton;
import org.apache.lucene.util.automaton.Operations;
import org.elasticsearch.common.collect.Iterators;
import org.elasticsearch.index.analysis.AnalyzerScope;
import org.elasticsearch.index.analysis.NamedAnalyzer;
import org.elasticsearch.index.query.QueryShardContext;
import org.elasticsearch.index.similarity.SimilarityProvider;
import org.elasticsearch.search.lookup.SearchLookup;

import java.io.IOException;
import java.util.ArrayList;
import java.util.Arrays;
import java.util.Collections;
import java.util.Iterator;
import java.util.List;
import java.util.Map;
import java.util.Objects;
import java.util.function.Supplier;

import static org.elasticsearch.index.mapper.TextFieldMapper.TextFieldType.hasGaps;

/**
 * Mapper for a text field that optimizes itself for as-you-type completion by indexing its content into subfields. Each subfield
 * modifies the analysis chain of the root field to index terms the user would create as they type out the value in the root field
 *
 * The structure of these fields is
 *
 * <pre>
 *     [ SearchAsYouTypeFieldMapper, SearchAsYouTypeFieldType, unmodified analysis ]
 *     ├── [ ShingleFieldMapper, ShingleFieldType, analysis wrapped with 2-shingles ]
 *     ├── ...
 *     ├── [ ShingleFieldMapper, ShingleFieldType, analysis wrapped with max_shingle_size-shingles ]
 *     └── [ PrefixFieldMapper, PrefixFieldType, analysis wrapped with max_shingle_size-shingles and edge-ngrams ]
 * </pre>
 */
public class SearchAsYouTypeFieldMapper extends FieldMapper {

    public static final String CONTENT_TYPE = "search_as_you_type";
    private static final int MAX_SHINGLE_SIZE_LOWER_BOUND = 2;
    private static final int MAX_SHINGLE_SIZE_UPPER_BOUND = 4;
    private static final String PREFIX_FIELD_SUFFIX = "._index_prefix";

    public static class Defaults {
        public static final int MIN_GRAM = 1;
        public static final int MAX_GRAM = 20;
        public static final int MAX_SHINGLE_SIZE = 3;
    }

    public static final TypeParser PARSER
        = new TypeParser((n, c) -> new Builder(n, () -> c.getIndexAnalyzers().getDefaultIndexAnalyzer()));

    private static Builder builder(FieldMapper in) {
        return ((SearchAsYouTypeFieldMapper)in).builder;
    }

    public static class Builder extends FieldMapper.Builder {

        private final Parameter<Boolean> index = Parameter.indexParam(m -> builder(m).index.get(), true);
        private final Parameter<Boolean> store = Parameter.storeParam(m -> builder(m).store.get(), false);

        // This is only here because for some reason the initial impl of this always serialized
        // `doc_values=false`, even though it cannot be set; and so we need to continue
        // serializing it forever because of mapper assertions in mixed clusters.
        private final Parameter<Boolean> docValues = Parameter.docValuesParam(m -> false, false)
            .setValidator(v -> {
                if (v) {
                    throw new MapperParsingException("Cannot set [doc_values] on field of type [search_as_you_type]");
                }
            })
            .alwaysSerialize();

        private final Parameter<Integer> maxShingleSize = Parameter.intParam("max_shingle_size", false,
            m -> builder(m).maxShingleSize.get(), Defaults.MAX_SHINGLE_SIZE)
            .setValidator(v -> {
                if (v < MAX_SHINGLE_SIZE_LOWER_BOUND || v > MAX_SHINGLE_SIZE_UPPER_BOUND) {
                    throw new MapperParsingException("[max_shingle_size] must be at least [" + MAX_SHINGLE_SIZE_LOWER_BOUND
                        + "] and at most " + "[" + MAX_SHINGLE_SIZE_UPPER_BOUND + "], got [" + v + "]");
                }
            })
            .alwaysSerialize();

        final TextParams.Analyzers analyzers;
        final Parameter<SimilarityProvider> similarity = TextParams.similarity(m -> builder(m).similarity.get());

        final Parameter<String> indexOptions = TextParams.indexOptions(m -> builder(m).indexOptions.get());
        final Parameter<Boolean> norms = TextParams.norms(true, m -> builder(m).norms.get());
        final Parameter<String> termVectors = TextParams.termVectors(m -> builder(m).termVectors.get());

        private final Parameter<Map<String, String>> meta = Parameter.metaParam();

        public Builder(String name, Supplier<NamedAnalyzer> defaultAnalyzer) {
            super(name);
            this.analyzers = new TextParams.Analyzers(defaultAnalyzer, m -> builder(m).analyzers);
        }

        @Override
        protected List<Parameter<?>> getParameters() {
            return List.of(index, store, docValues, maxShingleSize,
                analyzers.indexAnalyzer, analyzers.searchAnalyzer, analyzers.searchQuoteAnalyzer, similarity,
                indexOptions, norms, termVectors, meta);
        }

        @Override
        public SearchAsYouTypeFieldMapper build(Mapper.BuilderContext context) {

            FieldType fieldType = new FieldType();
            fieldType.setIndexOptions(TextParams.toIndexOptions(index.getValue(), indexOptions.getValue()));
            fieldType.setOmitNorms(norms.getValue() == false);
            fieldType.setStored(store.getValue());
            TextParams.setTermVectorParams(termVectors.getValue(), fieldType);

            NamedAnalyzer indexAnalyzer = analyzers.getIndexAnalyzer();
            NamedAnalyzer searchAnalyzer = analyzers.getSearchAnalyzer();

            SearchAsYouTypeFieldType ft = new SearchAsYouTypeFieldType(buildFullName(context), fieldType, similarity.getValue(),
                analyzers.getSearchAnalyzer(), analyzers.getSearchQuoteAnalyzer(), meta.getValue());

            // set up the prefix field
            FieldType prefixft = new FieldType(fieldType);
            prefixft.setStoreTermVectors(false);
            prefixft.setOmitNorms(true);
            prefixft.setStored(false);
            final String fullName = buildFullName(context);
            // wrap the root field's index analyzer with shingles and edge ngrams
            final Analyzer prefixIndexWrapper =
                SearchAsYouTypeAnalyzer.withShingleAndPrefix(indexAnalyzer.analyzer(), maxShingleSize.getValue());
            // wrap the root field's search analyzer with only shingles
            final NamedAnalyzer prefixSearchWrapper = new NamedAnalyzer(searchAnalyzer.name(), searchAnalyzer.scope(),
                SearchAsYouTypeAnalyzer.withShingle(searchAnalyzer.analyzer(), maxShingleSize.getValue()));
            // don't wrap the root field's search quote analyzer as prefix field doesn't support phrase queries
            TextSearchInfo prefixSearchInfo = new TextSearchInfo(prefixft, similarity.getValue(), prefixSearchWrapper, searchAnalyzer);
            final PrefixFieldType prefixFieldType
                = new PrefixFieldType(fullName, prefixSearchInfo, Defaults.MIN_GRAM, Defaults.MAX_GRAM);
            final NamedAnalyzer prefixAnalyzer
                = new NamedAnalyzer(indexAnalyzer.name(), AnalyzerScope.INDEX, prefixIndexWrapper);
            final PrefixFieldMapper prefixFieldMapper = new PrefixFieldMapper(prefixft, prefixFieldType, prefixAnalyzer);

            // set up the shingle fields
            final ShingleFieldMapper[] shingleFieldMappers = new ShingleFieldMapper[maxShingleSize.getValue() - 1];
            final ShingleFieldType[] shingleFieldTypes = new ShingleFieldType[maxShingleSize.getValue() - 1];
            for (int i = 0; i < shingleFieldMappers.length; i++) {
                final int shingleSize = i + 2;
                FieldType shingleft = new FieldType(fieldType);
                shingleft.setStored(false);
                String fieldName = getShingleFieldName(buildFullName(context), shingleSize);
                // wrap the root field's index, search, and search quote analyzers with shingles
                final SearchAsYouTypeAnalyzer shingleIndexWrapper =
                    SearchAsYouTypeAnalyzer.withShingle(indexAnalyzer.analyzer(), shingleSize);
                final NamedAnalyzer shingleSearchWrapper = new NamedAnalyzer(searchAnalyzer.name(), searchAnalyzer.scope(),
                    SearchAsYouTypeAnalyzer.withShingle(searchAnalyzer.analyzer(), shingleSize));
                final NamedAnalyzer shingleSearchQuoteWrapper = new NamedAnalyzer(searchAnalyzer.name(), searchAnalyzer.scope(),
                    SearchAsYouTypeAnalyzer.withShingle(searchAnalyzer.analyzer(), shingleSize));
                TextSearchInfo textSearchInfo
                    = new TextSearchInfo(shingleft, similarity.getValue(), shingleSearchWrapper, shingleSearchQuoteWrapper);
                final ShingleFieldType shingleFieldType = new ShingleFieldType(fieldName, shingleSize, textSearchInfo);
                shingleFieldType.setPrefixFieldType(prefixFieldType);
                shingleFieldTypes[i] = shingleFieldType;
                NamedAnalyzer shingleAnalyzer
                    = new NamedAnalyzer(indexAnalyzer.name(), AnalyzerScope.INDEX, shingleIndexWrapper);
                shingleFieldMappers[i] = new ShingleFieldMapper(shingleft, shingleFieldType, shingleAnalyzer);
            }
            ft.setPrefixField(prefixFieldType);
            ft.setShingleFields(shingleFieldTypes);
            return new SearchAsYouTypeFieldMapper(name, ft, copyTo.build(), prefixFieldMapper, shingleFieldMappers, this);
        }
    }

    private static int countPosition(TokenStream stream) throws IOException {
        assert stream instanceof CachingTokenFilter;
        PositionIncrementAttribute posIncAtt = stream.getAttribute(PositionIncrementAttribute.class);
        stream.reset();
        int positionCount = 0;
        while (stream.incrementToken()) {
            if (posIncAtt.getPositionIncrement() != 0) {
                positionCount += posIncAtt.getPositionIncrement();
            }
        }
        return positionCount;
    }

    /**
     * The root field type, which most queries should target as it will delegate queries to subfields better optimized for the query. When
     * handling phrase queries, it analyzes the query text to find the appropriate sized shingle subfield to delegate to. When handling
     * prefix or phrase prefix queries, it delegates to the prefix subfield
     */
    static class SearchAsYouTypeFieldType extends StringFieldType {

        final FieldType fieldType;
        PrefixFieldType prefixField;
        ShingleFieldType[] shingleFields = new ShingleFieldType[0];

        SearchAsYouTypeFieldType(String name, FieldType fieldType, SimilarityProvider similarity,
                                 NamedAnalyzer searchAnalyzer, NamedAnalyzer searchQuoteAnalyzer, Map<String, String> meta) {
            super(name, fieldType.indexOptions() != IndexOptions.NONE, fieldType.stored(), false,
                new TextSearchInfo(fieldType, similarity, searchAnalyzer, searchQuoteAnalyzer), meta);
            this.fieldType = fieldType;
        }

        public void setPrefixField(PrefixFieldType prefixField) {
            this.prefixField = prefixField;
        }

        public void setShingleFields(ShingleFieldType[] shingleFields) {
            this.shingleFields = shingleFields;
        }

        @Override
        public String typeName() {
            return CONTENT_TYPE;
        }

        private ShingleFieldType shingleFieldForPositions(int positions) {
            final int indexFromShingleSize = Math.max(positions - 2, 0);
            return shingleFields[Math.min(indexFromShingleSize, shingleFields.length - 1)];
        }

        @Override
        public ValueFetcher valueFetcher(MapperService mapperService, SearchLookup searchLookup, String format) {
            return SourceValueFetcher.toString(name(), mapperService, format);
        }

        @Override
        public Query prefixQuery(String value, MultiTermQuery.RewriteMethod method, boolean caseInsensitive, QueryShardContext context) {
            if (prefixField == null || prefixField.termLengthWithinBounds(value.length()) == false) {
                return super.prefixQuery(value, method, caseInsensitive, context);
            } else {
                final Query query = prefixField.prefixQuery(value, method, caseInsensitive, context);
                if (method == null
                    || method == MultiTermQuery.CONSTANT_SCORE_REWRITE
                    || method == MultiTermQuery.CONSTANT_SCORE_BOOLEAN_REWRITE) {
                    return new ConstantScoreQuery(query);
                } else {
                    return query;
                }
            }
        }

        @Override
        public Query phraseQuery(TokenStream stream, int slop, boolean enablePositionIncrements) throws IOException {
            int numPos = countPosition(stream);
            if (shingleFields.length == 0 || slop > 0 || hasGaps(stream) || numPos <= 1) {
                return TextFieldMapper.createPhraseQuery(stream, name(), slop, enablePositionIncrements);
            }
            final ShingleFieldType shingleField = shingleFieldForPositions(numPos);
            stream = new FixedShingleFilter(stream, shingleField.shingleSize);
            return shingleField.phraseQuery(stream, 0, true);
        }

        @Override
        public Query multiPhraseQuery(TokenStream stream, int slop, boolean enablePositionIncrements) throws IOException {
            int numPos = countPosition(stream);
            if (shingleFields.length == 0 || slop > 0 || hasGaps(stream) || numPos <= 1) {
                return TextFieldMapper.createPhraseQuery(stream, name(), slop, enablePositionIncrements);
            }
            final ShingleFieldType shingleField = shingleFieldForPositions(numPos);
            stream = new FixedShingleFilter(stream, shingleField.shingleSize);
            return shingleField.multiPhraseQuery(stream, 0, true);
        }

        @Override
        public Query phrasePrefixQuery(TokenStream stream, int slop, int maxExpansions) throws IOException {
            int numPos = countPosition(stream);
            if (shingleFields.length == 0 || slop > 0 || hasGaps(stream) || numPos <= 1) {
                return TextFieldMapper.createPhrasePrefixQuery(stream, name(), slop, maxExpansions,
                    null, null);
            }
            final ShingleFieldType shingleField = shingleFieldForPositions(numPos);
            stream = new FixedShingleFilter(stream, shingleField.shingleSize);
            return shingleField.phrasePrefixQuery(stream, 0, maxExpansions);
        }

        @Override
        public SpanQuery spanPrefixQuery(String value, SpanMultiTermQueryWrapper.SpanRewriteMethod method, QueryShardContext context) {
            if (prefixField != null && prefixField.termLengthWithinBounds(value.length())) {
                return new FieldMaskingSpanQuery(new SpanTermQuery(new Term(prefixField.name(), indexedValueForSearch(value))), name());
            } else {
                SpanMultiTermQueryWrapper<?> spanMulti =
                    new SpanMultiTermQueryWrapper<>(new PrefixQuery(new Term(name(), indexedValueForSearch(value))));
                spanMulti.setRewriteMethod(method);
                return spanMulti;
            }
        }
    }

    /**
     * The prefix field type handles prefix and phrase prefix queries that are delegated to it by the other field types in a
     * search_as_you_type structure
     */
    static final class PrefixFieldType extends StringFieldType {

        final int minChars;
        final int maxChars;
        final String parentField;

        PrefixFieldType(String parentField, TextSearchInfo textSearchInfo, int minChars, int maxChars) {
            super(parentField + PREFIX_FIELD_SUFFIX, true, false, false, textSearchInfo, Collections.emptyMap());
            this.minChars = minChars;
            this.maxChars = maxChars;
            this.parentField = parentField;
        }

        boolean termLengthWithinBounds(int length) {
            return length >= minChars - 1 && length <= maxChars;
        }

        @Override
        public Query prefixQuery(String value, MultiTermQuery.RewriteMethod method, boolean caseInsensitive, QueryShardContext context) {
            if (value.length() >= minChars) {
                if(caseInsensitive) {
                    return super.termQueryCaseInsensitive(value, context);
                }
                return super.termQuery(value, context);
            }
            List<Automaton> automata = new ArrayList<>();
            automata.add(Automata.makeString(value));
            for (int i = value.length(); i < minChars; i++) {
                automata.add(Automata.makeAnyChar());
            }
            Automaton automaton = Operations.concatenate(automata);
            AutomatonQuery query = new AutomatonQuery(new Term(name(), value + "*"), automaton);
            query.setRewriteMethod(method);
            return new BooleanQuery.Builder()
                .add(query, BooleanClause.Occur.SHOULD)
                .add(new TermQuery(new Term(parentField, value)), BooleanClause.Occur.SHOULD)
                .build();
        }

        @Override
        public ValueFetcher valueFetcher(MapperService mapperService, SearchLookup searchLookup, String format) {
            // Because this internal field is modelled as a multi-field, SourceValueFetcher will look up its
            // parent field in _source. So we don't need to use the parent field name here.
            return SourceValueFetcher.toString(name(), mapperService, format);
        }

        @Override
        public String typeName() {
            return "prefix";
        }

        @Override
        public String toString() {
            return super.toString() + ",prefixChars=" + minChars + ":" + maxChars;
        }

        @Override
        public Query existsQuery(QueryShardContext context) {
            throw new UnsupportedOperationException();
        }
    }

    static final class PrefixFieldMapper extends FieldMapper {

<<<<<<< HEAD
        final NamedAnalyzer analyzer;

        PrefixFieldMapper(FieldType fieldType, PrefixFieldType mappedFieldType, NamedAnalyzer analyzer) {
            super(mappedFieldType.name(), fieldType, mappedFieldType, MultiFields.empty(), CopyTo.empty());
            this.analyzer = analyzer;
=======
        final FieldType fieldType;

        PrefixFieldMapper(FieldType fieldType, PrefixFieldType mappedFieldType) {
            super(mappedFieldType.name(), mappedFieldType, MultiFields.empty(), CopyTo.empty());
            this.fieldType = fieldType;
>>>>>>> 639126e0
        }

        @Override
        public PrefixFieldType fieldType() {
            return (PrefixFieldType) super.fieldType();
        }

        FieldType getLuceneFieldType() {
            return fieldType;
        }

        @Override
        protected void parseCreateField(ParseContext context) {
            throw new UnsupportedOperationException();
        }

        @Override
        public Builder getMergeBuilder() {
            return null;
        }

        @Override
        public Map<String, NamedAnalyzer> indexAnalyzers() {
            return Collections.singletonMap(name(), analyzer);
        }

        @Override
        protected String contentType() {
            return "prefix";
        }

        @Override
        public String toString() {
            return fieldType().toString();
        }
    }

    static final class ShingleFieldMapper extends FieldMapper {

<<<<<<< HEAD
        final NamedAnalyzer analyzer;

        ShingleFieldMapper(FieldType fieldType, ShingleFieldType mappedFieldtype, NamedAnalyzer analyzer) {
            super(mappedFieldtype.name(), fieldType, mappedFieldtype, MultiFields.empty(), CopyTo.empty());
            this.analyzer = analyzer;
=======
        private final FieldType fieldType;

        ShingleFieldMapper(FieldType fieldType, ShingleFieldType mappedFieldtype) {
            super(mappedFieldtype.name(), mappedFieldtype, MultiFields.empty(), CopyTo.empty());
            this.fieldType = fieldType;
>>>>>>> 639126e0
        }

        FieldType getLuceneFieldType() {
            return fieldType;
        }

        @Override
        public ShingleFieldType fieldType() {
            return (ShingleFieldType) super.fieldType();
        }

        @Override
        public Map<String, NamedAnalyzer> indexAnalyzers() {
            return Collections.singletonMap(name(), analyzer);
        }

        @Override
        protected void parseCreateField(ParseContext context) {
            throw new UnsupportedOperationException();
        }

        @Override
        public Builder getMergeBuilder() {
            return null;
        }

        @Override
        protected String contentType() {
            return "shingle";
        }
    }

    /**
     * The shingle field type handles phrase queries and delegates prefix and phrase prefix queries to the prefix field
     */
    static class ShingleFieldType extends StringFieldType {
        final int shingleSize;
        PrefixFieldType prefixFieldType;

        ShingleFieldType(String name, int shingleSize, TextSearchInfo textSearchInfo) {
            super(name, true, false, false, textSearchInfo, Collections.emptyMap());
            this.shingleSize = shingleSize;
        }

        void setPrefixFieldType(PrefixFieldType prefixFieldType) {
            this.prefixFieldType = prefixFieldType;
        }

        @Override
        public ValueFetcher valueFetcher(MapperService mapperService, SearchLookup searchLookup, String format) {
            // Because this internal field is modelled as a multi-field, SourceValueFetcher will look up its
            // parent field in _source. So we don't need to use the parent field name here.
            return SourceValueFetcher.toString(name(), mapperService, format);
        }

        @Override
        public String typeName() {
            return CONTENT_TYPE;
        }

        @Override
        public Query prefixQuery(String value, MultiTermQuery.RewriteMethod method, boolean caseInsensitive, QueryShardContext context) {
            if (prefixFieldType == null || prefixFieldType.termLengthWithinBounds(value.length()) == false) {
                return super.prefixQuery(value, method, caseInsensitive, context);
            } else {
                final Query query = prefixFieldType.prefixQuery(value, method, caseInsensitive, context);
                if (method == null
                    || method == MultiTermQuery.CONSTANT_SCORE_REWRITE
                    || method == MultiTermQuery.CONSTANT_SCORE_BOOLEAN_REWRITE) {
                    return new ConstantScoreQuery(query);
                } else {
                    return query;
                }
            }
        }

        @Override
        public Query phraseQuery(TokenStream stream, int slop, boolean enablePositionIncrements) throws IOException {
            return TextFieldMapper.createPhraseQuery(stream, name(), slop, enablePositionIncrements);
        }

        @Override
        public Query multiPhraseQuery(TokenStream stream, int slop, boolean enablePositionIncrements) throws IOException {
            return TextFieldMapper.createPhraseQuery(stream, name(), slop, enablePositionIncrements);
        }

        @Override
        public Query phrasePrefixQuery(TokenStream stream, int slop, int maxExpansions) throws IOException {
            final String prefixFieldName = slop > 0
                ? null
                : prefixFieldType.name();
            return TextFieldMapper.createPhrasePrefixQuery(stream, name(), slop, maxExpansions,
                prefixFieldName, prefixFieldType::termLengthWithinBounds);
        }

        @Override
        public SpanQuery spanPrefixQuery(String value, SpanMultiTermQueryWrapper.SpanRewriteMethod method, QueryShardContext context) {
            if (prefixFieldType != null && prefixFieldType.termLengthWithinBounds(value.length())) {
                return new FieldMaskingSpanQuery(new SpanTermQuery(new Term(prefixFieldType.name(), indexedValueForSearch(value))), name());
            } else {
                SpanMultiTermQueryWrapper<?> spanMulti =
                    new SpanMultiTermQueryWrapper<>(new PrefixQuery(new Term(name(), indexedValueForSearch(value))));
                spanMulti.setRewriteMethod(method);
                return spanMulti;
            }
        }
    }

    private final int maxShingleSize;
    private final PrefixFieldMapper prefixField;
    private final ShingleFieldMapper[] shingleFields;
    private final NamedAnalyzer analyzer;
    private final Builder builder;

    public SearchAsYouTypeFieldMapper(String simpleName,
                                      SearchAsYouTypeFieldType mappedFieldType,
                                      CopyTo copyTo,
                                      PrefixFieldMapper prefixField,
                                      ShingleFieldMapper[] shingleFields,
                                      Builder builder) {
        super(simpleName, mappedFieldType, MultiFields.empty(), copyTo);
        this.prefixField = prefixField;
        this.shingleFields = shingleFields;
        this.maxShingleSize = builder.maxShingleSize.getValue();
        this.analyzer = builder.analyzers.getIndexAnalyzer();
        this.builder = builder;
    }

    @Override
    protected void parseCreateField(ParseContext context) throws IOException {
        final String value = context.externalValueSet() ? context.externalValue().toString() : context.parser().textOrNull();
        if (value == null) {
            return;
        }

        if (this.index == false && this.store == false) {
            return;
        }

        context.doc().add(new Field(fieldType().name(), value, fieldType().fieldType));
        if (this.index) {
            for (ShingleFieldMapper subFieldMapper : shingleFields) {
                context.doc().add(new Field(subFieldMapper.fieldType().name(), value, subFieldMapper.getLuceneFieldType()));
            }
            context.doc().add(new Field(prefixField.fieldType().name(), value, prefixField.getLuceneFieldType()));
        }
        if (fieldType().fieldType.omitNorms()) {
            createFieldNamesField(context);
        }
    }

    @Override
    protected String contentType() {
        return CONTENT_TYPE;
    }

    @Override
<<<<<<< HEAD
    public Map<String, NamedAnalyzer> indexAnalyzers() {
        return Collections.singletonMap(name(), analyzer);
    }

    @Override
    public ParametrizedFieldMapper.Builder getMergeBuilder() {
        return new Builder(simpleName(), builder.analyzers.indexAnalyzer::getDefaultValue).init(this);
=======
    public FieldMapper.Builder getMergeBuilder() {
        return new Builder(simpleName(), () -> fieldType().indexAnalyzer()).init(this);
>>>>>>> 639126e0
    }

    public static String getShingleFieldName(String parentField, int shingleSize) {
        return parentField + "._" + shingleSize + "gram";
    }

    @Override
    public SearchAsYouTypeFieldType fieldType() {
        return (SearchAsYouTypeFieldType) super.fieldType();
    }

    public int maxShingleSize() {
        return maxShingleSize;
    }

    public PrefixFieldMapper prefixField() {
        return prefixField;
    }

    public ShingleFieldMapper[] shingleFields() {
        return shingleFields;
    }

    @Override
    public Iterator<Mapper> iterator() {
        List<Mapper> subIterators = new ArrayList<>();
        subIterators.add(prefixField);
        subIterators.addAll(Arrays.asList(shingleFields));
        @SuppressWarnings("unchecked") Iterator<Mapper> concat = Iterators.concat(super.iterator(), subIterators.iterator());
        return concat;
    }

    /**
     * An analyzer wrapper to add a shingle token filter, an edge ngram token filter or both to its wrapped analyzer. When adding an edge
     * ngrams token filter, it also adds a {@link TrailingShingleTokenFilter} to add extra position increments at the end of the stream
     * to induce the shingle token filter to create tokens at the end of the stream smaller than the shingle size
     */
    static class SearchAsYouTypeAnalyzer extends AnalyzerWrapper {

        private final Analyzer delegate;
        private final int shingleSize;
        private final boolean indexPrefixes;

        private SearchAsYouTypeAnalyzer(Analyzer delegate,
                                        int shingleSize,
                                        boolean indexPrefixes) {

            super(delegate.getReuseStrategy());
            this.delegate = Objects.requireNonNull(delegate);
            this.shingleSize = shingleSize;
            this.indexPrefixes = indexPrefixes;
        }

        static SearchAsYouTypeAnalyzer withShingle(Analyzer delegate, int shingleSize) {
            return new SearchAsYouTypeAnalyzer(delegate, shingleSize, false);
        }

        static SearchAsYouTypeAnalyzer withShingleAndPrefix(Analyzer delegate, int shingleSize) {
            return new SearchAsYouTypeAnalyzer(delegate, shingleSize, true);
        }

        @Override
        protected Analyzer getWrappedAnalyzer(String fieldName) {
            return delegate;
        }

        @Override
        protected TokenStreamComponents wrapComponents(String fieldName, TokenStreamComponents components) {
            TokenStream tokenStream = components.getTokenStream();
            if (indexPrefixes) {
                tokenStream = new TrailingShingleTokenFilter(tokenStream, shingleSize - 1);
            }
            tokenStream = new FixedShingleFilter(tokenStream, shingleSize, " ", "");
            if (indexPrefixes) {
                tokenStream = new EdgeNGramTokenFilter(tokenStream, Defaults.MIN_GRAM, Defaults.MAX_GRAM, true);
            }
            return new TokenStreamComponents(components.getSource(), tokenStream);
        }

        public int shingleSize() {
            return shingleSize;
        }

        public boolean indexPrefixes() {
            return indexPrefixes;
        }

        @Override
        public String toString() {
            return "<" + getClass().getCanonicalName() + " shingleSize=[" + shingleSize + "] indexPrefixes=[" + indexPrefixes + "]>";
        }

        private static class TrailingShingleTokenFilter extends TokenFilter {

            private final int extraPositionIncrements;
            private final PositionIncrementAttribute positionIncrementAttribute;

            TrailingShingleTokenFilter(TokenStream input, int extraPositionIncrements) {
                super(input);
                this.extraPositionIncrements = extraPositionIncrements;
                this.positionIncrementAttribute = addAttribute(PositionIncrementAttribute.class);
            }

            @Override
            public boolean incrementToken() throws IOException {
                return input.incrementToken();
            }

            @Override
            public void end() throws IOException {
                super.end();
                positionIncrementAttribute.setPositionIncrement(extraPositionIncrements);
            }
        }
    }
}<|MERGE_RESOLUTION|>--- conflicted
+++ resolved
@@ -396,19 +396,13 @@
 
     static final class PrefixFieldMapper extends FieldMapper {
 
-<<<<<<< HEAD
         final NamedAnalyzer analyzer;
+        final FieldType fieldType;
 
         PrefixFieldMapper(FieldType fieldType, PrefixFieldType mappedFieldType, NamedAnalyzer analyzer) {
-            super(mappedFieldType.name(), fieldType, mappedFieldType, MultiFields.empty(), CopyTo.empty());
+            super(mappedFieldType.name(), mappedFieldType, MultiFields.empty(), CopyTo.empty());
             this.analyzer = analyzer;
-=======
-        final FieldType fieldType;
-
-        PrefixFieldMapper(FieldType fieldType, PrefixFieldType mappedFieldType) {
-            super(mappedFieldType.name(), mappedFieldType, MultiFields.empty(), CopyTo.empty());
             this.fieldType = fieldType;
->>>>>>> 639126e0
         }
 
         @Override
@@ -448,19 +442,14 @@
 
     static final class ShingleFieldMapper extends FieldMapper {
 
-<<<<<<< HEAD
         final NamedAnalyzer analyzer;
+        private final FieldType fieldType;
+
 
         ShingleFieldMapper(FieldType fieldType, ShingleFieldType mappedFieldtype, NamedAnalyzer analyzer) {
-            super(mappedFieldtype.name(), fieldType, mappedFieldtype, MultiFields.empty(), CopyTo.empty());
+            super(mappedFieldtype.name(), mappedFieldtype, MultiFields.empty(), CopyTo.empty());
             this.analyzer = analyzer;
-=======
-        private final FieldType fieldType;
-
-        ShingleFieldMapper(FieldType fieldType, ShingleFieldType mappedFieldtype) {
-            super(mappedFieldtype.name(), mappedFieldtype, MultiFields.empty(), CopyTo.empty());
             this.fieldType = fieldType;
->>>>>>> 639126e0
         }
 
         FieldType getLuceneFieldType() {
@@ -596,12 +585,12 @@
             return;
         }
 
-        if (this.index == false && this.store == false) {
+        if (this.builder.index.get() == false && this.builder.store.get() == false) {
             return;
         }
 
         context.doc().add(new Field(fieldType().name(), value, fieldType().fieldType));
-        if (this.index) {
+        if (this.builder.index.get()) {
             for (ShingleFieldMapper subFieldMapper : shingleFields) {
                 context.doc().add(new Field(subFieldMapper.fieldType().name(), value, subFieldMapper.getLuceneFieldType()));
             }
@@ -618,18 +607,12 @@
     }
 
     @Override
-<<<<<<< HEAD
     public Map<String, NamedAnalyzer> indexAnalyzers() {
         return Collections.singletonMap(name(), analyzer);
     }
 
-    @Override
-    public ParametrizedFieldMapper.Builder getMergeBuilder() {
+    public FieldMapper.Builder getMergeBuilder() {
         return new Builder(simpleName(), builder.analyzers.indexAnalyzer::getDefaultValue).init(this);
-=======
-    public FieldMapper.Builder getMergeBuilder() {
-        return new Builder(simpleName(), () -> fieldType().indexAnalyzer()).init(this);
->>>>>>> 639126e0
     }
 
     public static String getShingleFieldName(String parentField, int shingleSize) {
