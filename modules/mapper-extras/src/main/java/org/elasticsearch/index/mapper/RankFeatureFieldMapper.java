--- conflicted
+++ resolved
@@ -182,10 +182,7 @@
         return CONTENT_TYPE;
     }
 
-<<<<<<< HEAD
-=======
     @Override
->>>>>>> d23e138d
     public FieldMapper.Builder getMergeBuilder() {
         return new Builder(simpleName()).init(this);
     }
