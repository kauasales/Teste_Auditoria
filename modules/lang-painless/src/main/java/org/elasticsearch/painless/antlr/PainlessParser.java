// ANTLR GENERATED CODE: DO NOT EDIT
package org.elasticsearch.painless.antlr;
import org.antlr.v4.runtime.atn.*;
import org.antlr.v4.runtime.dfa.DFA;
import org.antlr.v4.runtime.*;
import org.antlr.v4.runtime.misc.*;
import org.antlr.v4.runtime.tree.*;
import java.util.List;
import java.util.Iterator;
import java.util.ArrayList;

@SuppressWarnings({"all", "warnings", "unchecked", "unused", "cast"})
class PainlessParser extends Parser {
  static { RuntimeMetaData.checkVersion("4.5.1", RuntimeMetaData.VERSION); }

  protected static final DFA[] _decisionToDFA;
  protected static final PredictionContextCache _sharedContextCache =
    new PredictionContextCache();
  public static final int
<<<<<<< HEAD
    WS=1, COMMENT=2, LBRACK=3, RBRACK=4, LBRACE=5, RBRACE=6, LP=7, RP=8, DOT=9,
    COMMA=10, SEMICOLON=11, IF=12, ELSE=13, WHILE=14, DO=15, FOR=16, CONTINUE=17,
    BREAK=18, RETURN=19, NEW=20, TRY=21, CATCH=22, THROW=23, THIS=24, INSTANCEOF=25,
    BOOLNOT=26, BWNOT=27, MUL=28, DIV=29, REM=30, ADD=31, SUB=32, LSH=33,
    RSH=34, USH=35, LT=36, LTE=37, GT=38, GTE=39, EQ=40, EQR=41, NE=42, NER=43,
    BWAND=44, XOR=45, BWOR=46, BOOLAND=47, BOOLOR=48, COND=49, COLON=50, REF=51,
    ARROW=52, FIND=53, MATCH=54, INCR=55, DECR=56, ASSIGN=57, AADD=58, ASUB=59,
    AMUL=60, ADIV=61, AREM=62, AAND=63, AXOR=64, AOR=65, ALSH=66, ARSH=67,
    AUSH=68, OCTAL=69, HEX=70, INTEGER=71, DECIMAL=72, STRING=73, REGEX=74,
    TRUE=75, FALSE=76, NULL=77, TYPE=78, ID=79, DOTINTEGER=80, DOTID=81;
=======
    WS=1, COMMENT=2, LBRACK=3, RBRACK=4, LBRACE=5, RBRACE=6, LP=7, RP=8, DOT=9, 
    COMMA=10, SEMICOLON=11, IF=12, IN=13, ELSE=14, WHILE=15, DO=16, FOR=17, 
    CONTINUE=18, BREAK=19, RETURN=20, NEW=21, TRY=22, CATCH=23, THROW=24, 
    THIS=25, INSTANCEOF=26, BOOLNOT=27, BWNOT=28, MUL=29, DIV=30, REM=31, 
    ADD=32, SUB=33, LSH=34, RSH=35, USH=36, LT=37, LTE=38, GT=39, GTE=40, 
    EQ=41, EQR=42, NE=43, NER=44, BWAND=45, XOR=46, BWOR=47, BOOLAND=48, BOOLOR=49, 
    COND=50, COLON=51, REF=52, ARROW=53, FIND=54, MATCH=55, INCR=56, DECR=57, 
    ASSIGN=58, AADD=59, ASUB=60, AMUL=61, ADIV=62, AREM=63, AAND=64, AXOR=65, 
    AOR=66, ALSH=67, ARSH=68, AUSH=69, OCTAL=70, HEX=71, INTEGER=72, DECIMAL=73, 
    STRING=74, REGEX=75, TRUE=76, FALSE=77, NULL=78, TYPE=79, ID=80, DOTINTEGER=81, 
    DOTID=82;
>>>>>>> 67bfecc0
  public static final int
    RULE_source = 0, RULE_function = 1, RULE_parameters = 2, RULE_statement = 3,
    RULE_trailer = 4, RULE_block = 5, RULE_empty = 6, RULE_initializer = 7,
    RULE_afterthought = 8, RULE_declaration = 9, RULE_decltype = 10, RULE_declvar = 11,
    RULE_trap = 12, RULE_delimiter = 13, RULE_expression = 14, RULE_unary = 15,
    RULE_chain = 16, RULE_primary = 17, RULE_secondary = 18, RULE_dot = 19,
    RULE_brace = 20, RULE_arguments = 21, RULE_argument = 22, RULE_lambda = 23,
    RULE_lamtype = 24, RULE_funcref = 25, RULE_classFuncref = 26, RULE_constructorFuncref = 27,
    RULE_capturingFuncref = 28, RULE_localFuncref = 29, RULE_arrayinitializer = 30,
    RULE_listinitializer = 31, RULE_mapinitializer = 32, RULE_maptoken = 33;
  public static final String[] ruleNames = {
    "source", "function", "parameters", "statement", "trailer", "block", "empty",
    "initializer", "afterthought", "declaration", "decltype", "declvar", "trap",
    "delimiter", "expression", "unary", "chain", "primary", "secondary", "dot",
    "brace", "arguments", "argument", "lambda", "lamtype", "funcref", "classFuncref",
    "constructorFuncref", "capturingFuncref", "localFuncref", "arrayinitializer",
    "listinitializer", "mapinitializer", "maptoken"
  };

  private static final String[] _LITERAL_NAMES = {
<<<<<<< HEAD
    null, null, null, "'{'", "'}'", "'['", "']'", "'('", "')'", "'.'", "','",
    "';'", "'if'", "'else'", "'while'", "'do'", "'for'", "'continue'", "'break'",
    "'return'", "'new'", "'try'", "'catch'", "'throw'", "'this'", "'instanceof'",
    "'!'", "'~'", "'*'", "'/'", "'%'", "'+'", "'-'", "'<<'", "'>>'", "'>>>'",
    "'<'", "'<='", "'>'", "'>='", "'=='", "'==='", "'!='", "'!=='", "'&'",
    "'^'", "'|'", "'&&'", "'||'", "'?'", "':'", "'::'", "'->'", "'=~'", "'==~'",
    "'++'", "'--'", "'='", "'+='", "'-='", "'*='", "'/='", "'%='", "'&='",
    "'^='", "'|='", "'<<='", "'>>='", "'>>>='", null, null, null, null, null,
    null, "'true'", "'false'", "'null'"
  };
  private static final String[] _SYMBOLIC_NAMES = {
    null, "WS", "COMMENT", "LBRACK", "RBRACK", "LBRACE", "RBRACE", "LP", "RP",
    "DOT", "COMMA", "SEMICOLON", "IF", "ELSE", "WHILE", "DO", "FOR", "CONTINUE",
    "BREAK", "RETURN", "NEW", "TRY", "CATCH", "THROW", "THIS", "INSTANCEOF",
    "BOOLNOT", "BWNOT", "MUL", "DIV", "REM", "ADD", "SUB", "LSH", "RSH", "USH",
    "LT", "LTE", "GT", "GTE", "EQ", "EQR", "NE", "NER", "BWAND", "XOR", "BWOR",
    "BOOLAND", "BOOLOR", "COND", "COLON", "REF", "ARROW", "FIND", "MATCH",
    "INCR", "DECR", "ASSIGN", "AADD", "ASUB", "AMUL", "ADIV", "AREM", "AAND",
    "AXOR", "AOR", "ALSH", "ARSH", "AUSH", "OCTAL", "HEX", "INTEGER", "DECIMAL",
    "STRING", "REGEX", "TRUE", "FALSE", "NULL", "TYPE", "ID", "DOTINTEGER",
=======
    null, null, null, "'{'", "'}'", "'['", "']'", "'('", "')'", "'.'", "','", 
    "';'", "'if'", "'in'", "'else'", "'while'", "'do'", "'for'", "'continue'", 
    "'break'", "'return'", "'new'", "'try'", "'catch'", "'throw'", "'this'", 
    "'instanceof'", "'!'", "'~'", "'*'", "'/'", "'%'", "'+'", "'-'", "'<<'", 
    "'>>'", "'>>>'", "'<'", "'<='", "'>'", "'>='", "'=='", "'==='", "'!='", 
    "'!=='", "'&'", "'^'", "'|'", "'&&'", "'||'", "'?'", "':'", "'::'", "'->'", 
    "'=~'", "'==~'", "'++'", "'--'", "'='", "'+='", "'-='", "'*='", "'/='", 
    "'%='", "'&='", "'^='", "'|='", "'<<='", "'>>='", "'>>>='", null, null, 
    null, null, null, null, "'true'", "'false'", "'null'"
  };
  private static final String[] _SYMBOLIC_NAMES = {
    null, "WS", "COMMENT", "LBRACK", "RBRACK", "LBRACE", "RBRACE", "LP", "RP", 
    "DOT", "COMMA", "SEMICOLON", "IF", "IN", "ELSE", "WHILE", "DO", "FOR", 
    "CONTINUE", "BREAK", "RETURN", "NEW", "TRY", "CATCH", "THROW", "THIS", 
    "INSTANCEOF", "BOOLNOT", "BWNOT", "MUL", "DIV", "REM", "ADD", "SUB", "LSH", 
    "RSH", "USH", "LT", "LTE", "GT", "GTE", "EQ", "EQR", "NE", "NER", "BWAND", 
    "XOR", "BWOR", "BOOLAND", "BOOLOR", "COND", "COLON", "REF", "ARROW", "FIND", 
    "MATCH", "INCR", "DECR", "ASSIGN", "AADD", "ASUB", "AMUL", "ADIV", "AREM", 
    "AAND", "AXOR", "AOR", "ALSH", "ARSH", "AUSH", "OCTAL", "HEX", "INTEGER", 
    "DECIMAL", "STRING", "REGEX", "TRUE", "FALSE", "NULL", "TYPE", "ID", "DOTINTEGER", 
>>>>>>> 67bfecc0
    "DOTID"
  };
  public static final Vocabulary VOCABULARY = new VocabularyImpl(_LITERAL_NAMES, _SYMBOLIC_NAMES);

  /**
   * @deprecated Use {@link #VOCABULARY} instead.
   */
  @Deprecated
  public static final String[] tokenNames;
  static {
    tokenNames = new String[_SYMBOLIC_NAMES.length];
    for (int i = 0; i < tokenNames.length; i++) {
      tokenNames[i] = VOCABULARY.getLiteralName(i);
      if (tokenNames[i] == null) {
        tokenNames[i] = VOCABULARY.getSymbolicName(i);
      }

      if (tokenNames[i] == null) {
        tokenNames[i] = "<INVALID>";
      }
    }
  }

  @Override
  @Deprecated
  public String[] getTokenNames() {
    return tokenNames;
  }

  @Override

  public Vocabulary getVocabulary() {
    return VOCABULARY;
  }

  @Override
  public String getGrammarFileName() { return "PainlessParser.g4"; }

  @Override
  public String[] getRuleNames() { return ruleNames; }

  @Override
  public String getSerializedATN() { return _serializedATN; }

  @Override
  public ATN getATN() { return _ATN; }

  public PainlessParser(TokenStream input) {
    super(input);
    _interp = new ParserATNSimulator(this,_ATN,_decisionToDFA,_sharedContextCache);
  }
  public static class SourceContext extends ParserRuleContext {
    public TerminalNode EOF() { return getToken(PainlessParser.EOF, 0); }
    public List<FunctionContext> function() {
      return getRuleContexts(FunctionContext.class);
    }
    public FunctionContext function(int i) {
      return getRuleContext(FunctionContext.class,i);
    }
    public List<StatementContext> statement() {
      return getRuleContexts(StatementContext.class);
    }
    public StatementContext statement(int i) {
      return getRuleContext(StatementContext.class,i);
    }
    public SourceContext(ParserRuleContext parent, int invokingState) {
      super(parent, invokingState);
    }
    @Override public int getRuleIndex() { return RULE_source; }
    @Override
    public <T> T accept(ParseTreeVisitor<? extends T> visitor) {
      if ( visitor instanceof PainlessParserVisitor ) return ((PainlessParserVisitor<? extends T>)visitor).visitSource(this);
      else return visitor.visitChildren(this);
    }
  }

  public final SourceContext source() throws RecognitionException {
    SourceContext _localctx = new SourceContext(_ctx, getState());
    enterRule(_localctx, 0, RULE_source);
    try {
      int _alt;
      enterOuterAlt(_localctx, 1);
      {
      setState(71);
      _errHandler.sync(this);
      _alt = getInterpreter().adaptivePredict(_input,0,_ctx);
      while ( _alt!=2 && _alt!=org.antlr.v4.runtime.atn.ATN.INVALID_ALT_NUMBER ) {
        if ( _alt==1 ) {
          {
          {
          setState(68);
          function();
          }
          }
        }
        setState(73);
        _errHandler.sync(this);
        _alt = getInterpreter().adaptivePredict(_input,0,_ctx);
      }
      setState(77);
      _errHandler.sync(this);
      _alt = getInterpreter().adaptivePredict(_input,1,_ctx);
      while ( _alt!=2 && _alt!=org.antlr.v4.runtime.atn.ATN.INVALID_ALT_NUMBER ) {
        if ( _alt==1 ) {
          {
          {
          setState(74);
          statement();
          }
          }
        }
        setState(79);
        _errHandler.sync(this);
        _alt = getInterpreter().adaptivePredict(_input,1,_ctx);
      }
      setState(80);
      match(EOF);
      }
    }
    catch (RecognitionException re) {
      _localctx.exception = re;
      _errHandler.reportError(this, re);
      _errHandler.recover(this, re);
    }
    finally {
      exitRule();
    }
    return _localctx;
  }

  public static class FunctionContext extends ParserRuleContext {
    public DecltypeContext decltype() {
      return getRuleContext(DecltypeContext.class,0);
    }
    public TerminalNode ID() { return getToken(PainlessParser.ID, 0); }
    public ParametersContext parameters() {
      return getRuleContext(ParametersContext.class,0);
    }
    public BlockContext block() {
      return getRuleContext(BlockContext.class,0);
    }
    public FunctionContext(ParserRuleContext parent, int invokingState) {
      super(parent, invokingState);
    }
    @Override public int getRuleIndex() { return RULE_function; }
    @Override
    public <T> T accept(ParseTreeVisitor<? extends T> visitor) {
      if ( visitor instanceof PainlessParserVisitor ) return ((PainlessParserVisitor<? extends T>)visitor).visitFunction(this);
      else return visitor.visitChildren(this);
    }
  }

  public final FunctionContext function() throws RecognitionException {
    FunctionContext _localctx = new FunctionContext(_ctx, getState());
    enterRule(_localctx, 2, RULE_function);
    try {
      enterOuterAlt(_localctx, 1);
      {
      setState(82);
      decltype();
      setState(83);
      match(ID);
      setState(84);
      parameters();
      setState(85);
      block();
      }
    }
    catch (RecognitionException re) {
      _localctx.exception = re;
      _errHandler.reportError(this, re);
      _errHandler.recover(this, re);
    }
    finally {
      exitRule();
    }
    return _localctx;
  }

  public static class ParametersContext extends ParserRuleContext {
    public TerminalNode LP() { return getToken(PainlessParser.LP, 0); }
    public TerminalNode RP() { return getToken(PainlessParser.RP, 0); }
    public List<DecltypeContext> decltype() {
      return getRuleContexts(DecltypeContext.class);
    }
    public DecltypeContext decltype(int i) {
      return getRuleContext(DecltypeContext.class,i);
    }
    public List<TerminalNode> ID() { return getTokens(PainlessParser.ID); }
    public TerminalNode ID(int i) {
      return getToken(PainlessParser.ID, i);
    }
    public List<TerminalNode> COMMA() { return getTokens(PainlessParser.COMMA); }
    public TerminalNode COMMA(int i) {
      return getToken(PainlessParser.COMMA, i);
    }
    public ParametersContext(ParserRuleContext parent, int invokingState) {
      super(parent, invokingState);
    }
    @Override public int getRuleIndex() { return RULE_parameters; }
    @Override
    public <T> T accept(ParseTreeVisitor<? extends T> visitor) {
      if ( visitor instanceof PainlessParserVisitor ) return ((PainlessParserVisitor<? extends T>)visitor).visitParameters(this);
      else return visitor.visitChildren(this);
    }
  }

  public final ParametersContext parameters() throws RecognitionException {
    ParametersContext _localctx = new ParametersContext(_ctx, getState());
    enterRule(_localctx, 4, RULE_parameters);
    int _la;
    try {
      enterOuterAlt(_localctx, 1);
      {
      setState(87);
      match(LP);
      setState(99);
      _la = _input.LA(1);
      if (_la==TYPE) {
        {
        setState(88);
        decltype();
        setState(89);
        match(ID);
        setState(96);
        _errHandler.sync(this);
        _la = _input.LA(1);
        while (_la==COMMA) {
          {
          {
          setState(90);
          match(COMMA);
          setState(91);
          decltype();
          setState(92);
          match(ID);
          }
          }
          setState(98);
          _errHandler.sync(this);
          _la = _input.LA(1);
        }
        }
      }

      setState(101);
      match(RP);
      }
    }
    catch (RecognitionException re) {
      _localctx.exception = re;
      _errHandler.reportError(this, re);
      _errHandler.recover(this, re);
    }
    finally {
      exitRule();
    }
    return _localctx;
  }

  public static class StatementContext extends ParserRuleContext {
    public StatementContext(ParserRuleContext parent, int invokingState) {
      super(parent, invokingState);
    }
    @Override public int getRuleIndex() { return RULE_statement; }

    public StatementContext() { }
    public void copyFrom(StatementContext ctx) {
      super.copyFrom(ctx);
    }
  }
  public static class DeclContext extends StatementContext {
    public DeclarationContext declaration() {
      return getRuleContext(DeclarationContext.class,0);
    }
    public DelimiterContext delimiter() {
      return getRuleContext(DelimiterContext.class,0);
    }
    public DeclContext(StatementContext ctx) { copyFrom(ctx); }
    @Override
    public <T> T accept(ParseTreeVisitor<? extends T> visitor) {
      if ( visitor instanceof PainlessParserVisitor ) return ((PainlessParserVisitor<? extends T>)visitor).visitDecl(this);
      else return visitor.visitChildren(this);
    }
  }
  public static class BreakContext extends StatementContext {
    public TerminalNode BREAK() { return getToken(PainlessParser.BREAK, 0); }
    public DelimiterContext delimiter() {
      return getRuleContext(DelimiterContext.class,0);
    }
    public BreakContext(StatementContext ctx) { copyFrom(ctx); }
    @Override
    public <T> T accept(ParseTreeVisitor<? extends T> visitor) {
      if ( visitor instanceof PainlessParserVisitor ) return ((PainlessParserVisitor<? extends T>)visitor).visitBreak(this);
      else return visitor.visitChildren(this);
    }
  }
  public static class ForContext extends StatementContext {
    public TerminalNode FOR() { return getToken(PainlessParser.FOR, 0); }
    public TerminalNode LP() { return getToken(PainlessParser.LP, 0); }
    public List<TerminalNode> SEMICOLON() { return getTokens(PainlessParser.SEMICOLON); }
    public TerminalNode SEMICOLON(int i) {
      return getToken(PainlessParser.SEMICOLON, i);
    }
    public TerminalNode RP() { return getToken(PainlessParser.RP, 0); }
    public TrailerContext trailer() {
      return getRuleContext(TrailerContext.class,0);
    }
    public EmptyContext empty() {
      return getRuleContext(EmptyContext.class,0);
    }
    public InitializerContext initializer() {
      return getRuleContext(InitializerContext.class,0);
    }
    public ExpressionContext expression() {
      return getRuleContext(ExpressionContext.class,0);
    }
    public AfterthoughtContext afterthought() {
      return getRuleContext(AfterthoughtContext.class,0);
    }
    public ForContext(StatementContext ctx) { copyFrom(ctx); }
    @Override
    public <T> T accept(ParseTreeVisitor<? extends T> visitor) {
      if ( visitor instanceof PainlessParserVisitor ) return ((PainlessParserVisitor<? extends T>)visitor).visitFor(this);
      else return visitor.visitChildren(this);
    }
  }
  public static class DoContext extends StatementContext {
    public TerminalNode DO() { return getToken(PainlessParser.DO, 0); }
    public BlockContext block() {
      return getRuleContext(BlockContext.class,0);
    }
    public TerminalNode WHILE() { return getToken(PainlessParser.WHILE, 0); }
    public TerminalNode LP() { return getToken(PainlessParser.LP, 0); }
    public ExpressionContext expression() {
      return getRuleContext(ExpressionContext.class,0);
    }
    public TerminalNode RP() { return getToken(PainlessParser.RP, 0); }
    public DelimiterContext delimiter() {
      return getRuleContext(DelimiterContext.class,0);
    }
    public DoContext(StatementContext ctx) { copyFrom(ctx); }
    @Override
    public <T> T accept(ParseTreeVisitor<? extends T> visitor) {
      if ( visitor instanceof PainlessParserVisitor ) return ((PainlessParserVisitor<? extends T>)visitor).visitDo(this);
      else return visitor.visitChildren(this);
    }
  }
  public static class WhileContext extends StatementContext {
    public TerminalNode WHILE() { return getToken(PainlessParser.WHILE, 0); }
    public TerminalNode LP() { return getToken(PainlessParser.LP, 0); }
    public ExpressionContext expression() {
      return getRuleContext(ExpressionContext.class,0);
    }
    public TerminalNode RP() { return getToken(PainlessParser.RP, 0); }
    public TrailerContext trailer() {
      return getRuleContext(TrailerContext.class,0);
    }
    public EmptyContext empty() {
      return getRuleContext(EmptyContext.class,0);
    }
    public WhileContext(StatementContext ctx) { copyFrom(ctx); }
    @Override
    public <T> T accept(ParseTreeVisitor<? extends T> visitor) {
      if ( visitor instanceof PainlessParserVisitor ) return ((PainlessParserVisitor<? extends T>)visitor).visitWhile(this);
      else return visitor.visitChildren(this);
    }
  }
  public static class IneachContext extends StatementContext {
    public TerminalNode FOR() { return getToken(PainlessParser.FOR, 0); }
    public TerminalNode LP() { return getToken(PainlessParser.LP, 0); }
    public TerminalNode ID() { return getToken(PainlessParser.ID, 0); }
    public TerminalNode IN() { return getToken(PainlessParser.IN, 0); }
    public ExpressionContext expression() {
      return getRuleContext(ExpressionContext.class,0);
    }
    public TerminalNode RP() { return getToken(PainlessParser.RP, 0); }
    public TrailerContext trailer() {
      return getRuleContext(TrailerContext.class,0);
    }
    public IneachContext(StatementContext ctx) { copyFrom(ctx); }
    @Override
    public <T> T accept(ParseTreeVisitor<? extends T> visitor) {
      if ( visitor instanceof PainlessParserVisitor ) return ((PainlessParserVisitor<? extends T>)visitor).visitIneach(this);
      else return visitor.visitChildren(this);
    }
  }
  public static class EachContext extends StatementContext {
    public TerminalNode FOR() { return getToken(PainlessParser.FOR, 0); }
    public TerminalNode LP() { return getToken(PainlessParser.LP, 0); }
    public DecltypeContext decltype() {
      return getRuleContext(DecltypeContext.class,0);
    }
    public TerminalNode ID() { return getToken(PainlessParser.ID, 0); }
    public TerminalNode COLON() { return getToken(PainlessParser.COLON, 0); }
    public ExpressionContext expression() {
      return getRuleContext(ExpressionContext.class,0);
    }
    public TerminalNode RP() { return getToken(PainlessParser.RP, 0); }
    public TrailerContext trailer() {
      return getRuleContext(TrailerContext.class,0);
    }
    public EachContext(StatementContext ctx) { copyFrom(ctx); }
    @Override
    public <T> T accept(ParseTreeVisitor<? extends T> visitor) {
      if ( visitor instanceof PainlessParserVisitor ) return ((PainlessParserVisitor<? extends T>)visitor).visitEach(this);
      else return visitor.visitChildren(this);
    }
  }
  public static class ThrowContext extends StatementContext {
    public TerminalNode THROW() { return getToken(PainlessParser.THROW, 0); }
    public ExpressionContext expression() {
      return getRuleContext(ExpressionContext.class,0);
    }
    public DelimiterContext delimiter() {
      return getRuleContext(DelimiterContext.class,0);
    }
    public ThrowContext(StatementContext ctx) { copyFrom(ctx); }
    @Override
    public <T> T accept(ParseTreeVisitor<? extends T> visitor) {
      if ( visitor instanceof PainlessParserVisitor ) return ((PainlessParserVisitor<? extends T>)visitor).visitThrow(this);
      else return visitor.visitChildren(this);
    }
  }
  public static class ContinueContext extends StatementContext {
    public TerminalNode CONTINUE() { return getToken(PainlessParser.CONTINUE, 0); }
    public DelimiterContext delimiter() {
      return getRuleContext(DelimiterContext.class,0);
    }
    public ContinueContext(StatementContext ctx) { copyFrom(ctx); }
    @Override
    public <T> T accept(ParseTreeVisitor<? extends T> visitor) {
      if ( visitor instanceof PainlessParserVisitor ) return ((PainlessParserVisitor<? extends T>)visitor).visitContinue(this);
      else return visitor.visitChildren(this);
    }
  }
  public static class TryContext extends StatementContext {
    public TerminalNode TRY() { return getToken(PainlessParser.TRY, 0); }
    public BlockContext block() {
      return getRuleContext(BlockContext.class,0);
    }
    public List<TrapContext> trap() {
      return getRuleContexts(TrapContext.class);
    }
    public TrapContext trap(int i) {
      return getRuleContext(TrapContext.class,i);
    }
    public TryContext(StatementContext ctx) { copyFrom(ctx); }
    @Override
    public <T> T accept(ParseTreeVisitor<? extends T> visitor) {
      if ( visitor instanceof PainlessParserVisitor ) return ((PainlessParserVisitor<? extends T>)visitor).visitTry(this);
      else return visitor.visitChildren(this);
    }
  }
  public static class ExprContext extends StatementContext {
    public ExpressionContext expression() {
      return getRuleContext(ExpressionContext.class,0);
    }
    public DelimiterContext delimiter() {
      return getRuleContext(DelimiterContext.class,0);
    }
    public ExprContext(StatementContext ctx) { copyFrom(ctx); }
    @Override
    public <T> T accept(ParseTreeVisitor<? extends T> visitor) {
      if ( visitor instanceof PainlessParserVisitor ) return ((PainlessParserVisitor<? extends T>)visitor).visitExpr(this);
      else return visitor.visitChildren(this);
    }
  }
  public static class IfContext extends StatementContext {
    public TerminalNode IF() { return getToken(PainlessParser.IF, 0); }
    public TerminalNode LP() { return getToken(PainlessParser.LP, 0); }
    public ExpressionContext expression() {
      return getRuleContext(ExpressionContext.class,0);
    }
    public TerminalNode RP() { return getToken(PainlessParser.RP, 0); }
    public List<TrailerContext> trailer() {
      return getRuleContexts(TrailerContext.class);
    }
    public TrailerContext trailer(int i) {
      return getRuleContext(TrailerContext.class,i);
    }
    public TerminalNode ELSE() { return getToken(PainlessParser.ELSE, 0); }
    public IfContext(StatementContext ctx) { copyFrom(ctx); }
    @Override
    public <T> T accept(ParseTreeVisitor<? extends T> visitor) {
      if ( visitor instanceof PainlessParserVisitor ) return ((PainlessParserVisitor<? extends T>)visitor).visitIf(this);
      else return visitor.visitChildren(this);
    }
  }
  public static class ReturnContext extends StatementContext {
    public TerminalNode RETURN() { return getToken(PainlessParser.RETURN, 0); }
    public ExpressionContext expression() {
      return getRuleContext(ExpressionContext.class,0);
    }
    public DelimiterContext delimiter() {
      return getRuleContext(DelimiterContext.class,0);
    }
    public ReturnContext(StatementContext ctx) { copyFrom(ctx); }
    @Override
    public <T> T accept(ParseTreeVisitor<? extends T> visitor) {
      if ( visitor instanceof PainlessParserVisitor ) return ((PainlessParserVisitor<? extends T>)visitor).visitReturn(this);
      else return visitor.visitChildren(this);
    }
  }

  public final StatementContext statement() throws RecognitionException {
    StatementContext _localctx = new StatementContext(_ctx, getState());
    enterRule(_localctx, 6, RULE_statement);
    try {
      int _alt;
      setState(189);
      switch ( getInterpreter().adaptivePredict(_input,11,_ctx) ) {
      case 1:
        _localctx = new IfContext(_localctx);
        enterOuterAlt(_localctx, 1);
        {
        setState(103);
        match(IF);
        setState(104);
        match(LP);
        setState(105);
        expression(0);
        setState(106);
        match(RP);
        setState(107);
        trailer();
        setState(111);
        switch ( getInterpreter().adaptivePredict(_input,4,_ctx) ) {
        case 1:
          {
          setState(108);
          match(ELSE);
          setState(109);
          trailer();
          }
          break;
        case 2:
          {
          setState(110);
          if (!( _input.LA(1) != ELSE )) throw new FailedPredicateException(this, " _input.LA(1) != ELSE ");
          }
          break;
        }
        }
        break;
      case 2:
        _localctx = new WhileContext(_localctx);
        enterOuterAlt(_localctx, 2);
        {
        setState(113);
        match(WHILE);
        setState(114);
        match(LP);
        setState(115);
        expression(0);
        setState(116);
        match(RP);
        setState(119);
        switch ( getInterpreter().adaptivePredict(_input,5,_ctx) ) {
        case 1:
          {
          setState(117);
          trailer();
          }
          break;
        case 2:
          {
          setState(118);
          empty();
          }
          break;
        }
        }
        break;
      case 3:
        _localctx = new DoContext(_localctx);
        enterOuterAlt(_localctx, 3);
        {
        setState(121);
        match(DO);
        setState(122);
        block();
        setState(123);
        match(WHILE);
        setState(124);
        match(LP);
        setState(125);
        expression(0);
        setState(126);
        match(RP);
        setState(127);
        delimiter();
        }
        break;
      case 4:
        _localctx = new ForContext(_localctx);
        enterOuterAlt(_localctx, 4);
        {
        setState(129);
        match(FOR);
        setState(130);
        match(LP);
        setState(132);
        switch ( getInterpreter().adaptivePredict(_input,6,_ctx) ) {
        case 1:
          {
          setState(131);
          initializer();
          }
          break;
        }
        setState(134);
        match(SEMICOLON);
        setState(136);
        switch ( getInterpreter().adaptivePredict(_input,7,_ctx) ) {
        case 1:
          {
          setState(135);
          expression(0);
          }
          break;
        }
        setState(138);
        match(SEMICOLON);
        setState(140);
        switch ( getInterpreter().adaptivePredict(_input,8,_ctx) ) {
        case 1:
          {
          setState(139);
          afterthought();
          }
          break;
        }
        setState(142);
        match(RP);
        setState(145);
        switch ( getInterpreter().adaptivePredict(_input,9,_ctx) ) {
        case 1:
          {
          setState(143);
          trailer();
          }
          break;
        case 2:
          {
          setState(144);
          empty();
          }
          break;
        }
        }
        break;
      case 5:
        _localctx = new EachContext(_localctx);
        enterOuterAlt(_localctx, 5);
        {
        setState(147);
        match(FOR);
        setState(148);
        match(LP);
        setState(149);
        decltype();
        setState(150);
        match(ID);
        setState(151);
        match(COLON);
        setState(152);
        expression(0);
        setState(153);
        match(RP);
        setState(154);
        trailer();
        }
        break;
      case 6:
        _localctx = new IneachContext(_localctx);
        enterOuterAlt(_localctx, 6);
        {
        setState(156);
        match(FOR);
        setState(157);
        match(LP);
        setState(158);
        match(ID);
        setState(159);
        match(IN);
        setState(160);
        expression(0);
        setState(161);
        match(RP);
        setState(162);
        trailer();
        }
        break;
      case 7:
        _localctx = new DeclContext(_localctx);
        enterOuterAlt(_localctx, 7);
        {
        setState(164);
        declaration();
        setState(165);
        delimiter();
        }
        break;
      case 8:
        _localctx = new ContinueContext(_localctx);
        enterOuterAlt(_localctx, 8);
        {
        setState(167);
        match(CONTINUE);
        setState(168);
        delimiter();
        }
        break;
      case 9:
        _localctx = new BreakContext(_localctx);
        enterOuterAlt(_localctx, 9);
        {
        setState(169);
        match(BREAK);
        setState(170);
        delimiter();
        }
        break;
      case 10:
        _localctx = new ReturnContext(_localctx);
        enterOuterAlt(_localctx, 10);
        {
        setState(171);
        match(RETURN);
        setState(172);
        expression(0);
        setState(173);
        delimiter();
        }
        break;
      case 11:
        _localctx = new TryContext(_localctx);
        enterOuterAlt(_localctx, 11);
        {
        setState(175);
        match(TRY);
        setState(176);
        block();
<<<<<<< HEAD
        setState(170);
=======
        setState(178); 
>>>>>>> 67bfecc0
        _errHandler.sync(this);
        _alt = 1;
        do {
          switch (_alt) {
          case 1:
            {
            {
            setState(177);
            trap();
            }
            }
            break;
          default:
            throw new NoViableAltException(this);
          }
<<<<<<< HEAD
          setState(172);
=======
          setState(180); 
>>>>>>> 67bfecc0
          _errHandler.sync(this);
          _alt = getInterpreter().adaptivePredict(_input,10,_ctx);
        } while ( _alt!=2 && _alt!=org.antlr.v4.runtime.atn.ATN.INVALID_ALT_NUMBER );
        }
        break;
      case 12:
        _localctx = new ThrowContext(_localctx);
        enterOuterAlt(_localctx, 12);
        {
        setState(182);
        match(THROW);
        setState(183);
        expression(0);
        setState(184);
        delimiter();
        }
        break;
      case 13:
        _localctx = new ExprContext(_localctx);
        enterOuterAlt(_localctx, 13);
        {
        setState(186);
        expression(0);
        setState(187);
        delimiter();
        }
        break;
      }
    }
    catch (RecognitionException re) {
      _localctx.exception = re;
      _errHandler.reportError(this, re);
      _errHandler.recover(this, re);
    }
    finally {
      exitRule();
    }
    return _localctx;
  }

  public static class TrailerContext extends ParserRuleContext {
    public BlockContext block() {
      return getRuleContext(BlockContext.class,0);
    }
    public StatementContext statement() {
      return getRuleContext(StatementContext.class,0);
    }
    public TrailerContext(ParserRuleContext parent, int invokingState) {
      super(parent, invokingState);
    }
    @Override public int getRuleIndex() { return RULE_trailer; }
    @Override
    public <T> T accept(ParseTreeVisitor<? extends T> visitor) {
      if ( visitor instanceof PainlessParserVisitor ) return ((PainlessParserVisitor<? extends T>)visitor).visitTrailer(this);
      else return visitor.visitChildren(this);
    }
  }

  public final TrailerContext trailer() throws RecognitionException {
    TrailerContext _localctx = new TrailerContext(_ctx, getState());
    enterRule(_localctx, 8, RULE_trailer);
    try {
      setState(193);
      switch ( getInterpreter().adaptivePredict(_input,12,_ctx) ) {
      case 1:
        enterOuterAlt(_localctx, 1);
        {
        setState(191);
        block();
        }
        break;
      case 2:
        enterOuterAlt(_localctx, 2);
        {
        setState(192);
        statement();
        }
        break;
      }
    }
    catch (RecognitionException re) {
      _localctx.exception = re;
      _errHandler.reportError(this, re);
      _errHandler.recover(this, re);
    }
    finally {
      exitRule();
    }
    return _localctx;
  }

  public static class BlockContext extends ParserRuleContext {
    public TerminalNode LBRACK() { return getToken(PainlessParser.LBRACK, 0); }
    public TerminalNode RBRACK() { return getToken(PainlessParser.RBRACK, 0); }
    public List<StatementContext> statement() {
      return getRuleContexts(StatementContext.class);
    }
    public StatementContext statement(int i) {
      return getRuleContext(StatementContext.class,i);
    }
    public BlockContext(ParserRuleContext parent, int invokingState) {
      super(parent, invokingState);
    }
    @Override public int getRuleIndex() { return RULE_block; }
    @Override
    public <T> T accept(ParseTreeVisitor<? extends T> visitor) {
      if ( visitor instanceof PainlessParserVisitor ) return ((PainlessParserVisitor<? extends T>)visitor).visitBlock(this);
      else return visitor.visitChildren(this);
    }
  }

  public final BlockContext block() throws RecognitionException {
    BlockContext _localctx = new BlockContext(_ctx, getState());
    enterRule(_localctx, 10, RULE_block);
    try {
      int _alt;
      enterOuterAlt(_localctx, 1);
      {
      setState(195);
      match(LBRACK);
      setState(199);
      _errHandler.sync(this);
      _alt = getInterpreter().adaptivePredict(_input,13,_ctx);
      while ( _alt!=2 && _alt!=org.antlr.v4.runtime.atn.ATN.INVALID_ALT_NUMBER ) {
        if ( _alt==1 ) {
          {
          {
          setState(196);
          statement();
          }
          }
        }
        setState(201);
        _errHandler.sync(this);
        _alt = getInterpreter().adaptivePredict(_input,13,_ctx);
      }
      setState(202);
      match(RBRACK);
      }
    }
    catch (RecognitionException re) {
      _localctx.exception = re;
      _errHandler.reportError(this, re);
      _errHandler.recover(this, re);
    }
    finally {
      exitRule();
    }
    return _localctx;
  }

  public static class EmptyContext extends ParserRuleContext {
    public TerminalNode SEMICOLON() { return getToken(PainlessParser.SEMICOLON, 0); }
    public EmptyContext(ParserRuleContext parent, int invokingState) {
      super(parent, invokingState);
    }
    @Override public int getRuleIndex() { return RULE_empty; }
    @Override
    public <T> T accept(ParseTreeVisitor<? extends T> visitor) {
      if ( visitor instanceof PainlessParserVisitor ) return ((PainlessParserVisitor<? extends T>)visitor).visitEmpty(this);
      else return visitor.visitChildren(this);
    }
  }

  public final EmptyContext empty() throws RecognitionException {
    EmptyContext _localctx = new EmptyContext(_ctx, getState());
    enterRule(_localctx, 12, RULE_empty);
    try {
      enterOuterAlt(_localctx, 1);
      {
      setState(204);
      match(SEMICOLON);
      }
    }
    catch (RecognitionException re) {
      _localctx.exception = re;
      _errHandler.reportError(this, re);
      _errHandler.recover(this, re);
    }
    finally {
      exitRule();
    }
    return _localctx;
  }

  public static class InitializerContext extends ParserRuleContext {
    public DeclarationContext declaration() {
      return getRuleContext(DeclarationContext.class,0);
    }
    public ExpressionContext expression() {
      return getRuleContext(ExpressionContext.class,0);
    }
    public InitializerContext(ParserRuleContext parent, int invokingState) {
      super(parent, invokingState);
    }
    @Override public int getRuleIndex() { return RULE_initializer; }
    @Override
    public <T> T accept(ParseTreeVisitor<? extends T> visitor) {
      if ( visitor instanceof PainlessParserVisitor ) return ((PainlessParserVisitor<? extends T>)visitor).visitInitializer(this);
      else return visitor.visitChildren(this);
    }
  }

  public final InitializerContext initializer() throws RecognitionException {
    InitializerContext _localctx = new InitializerContext(_ctx, getState());
    enterRule(_localctx, 14, RULE_initializer);
    try {
      setState(208);
      switch ( getInterpreter().adaptivePredict(_input,14,_ctx) ) {
      case 1:
        enterOuterAlt(_localctx, 1);
        {
        setState(206);
        declaration();
        }
        break;
      case 2:
        enterOuterAlt(_localctx, 2);
        {
        setState(207);
        expression(0);
        }
        break;
      }
    }
    catch (RecognitionException re) {
      _localctx.exception = re;
      _errHandler.reportError(this, re);
      _errHandler.recover(this, re);
    }
    finally {
      exitRule();
    }
    return _localctx;
  }

  public static class AfterthoughtContext extends ParserRuleContext {
    public ExpressionContext expression() {
      return getRuleContext(ExpressionContext.class,0);
    }
    public AfterthoughtContext(ParserRuleContext parent, int invokingState) {
      super(parent, invokingState);
    }
    @Override public int getRuleIndex() { return RULE_afterthought; }
    @Override
    public <T> T accept(ParseTreeVisitor<? extends T> visitor) {
      if ( visitor instanceof PainlessParserVisitor ) return ((PainlessParserVisitor<? extends T>)visitor).visitAfterthought(this);
      else return visitor.visitChildren(this);
    }
  }

  public final AfterthoughtContext afterthought() throws RecognitionException {
    AfterthoughtContext _localctx = new AfterthoughtContext(_ctx, getState());
    enterRule(_localctx, 16, RULE_afterthought);
    try {
      enterOuterAlt(_localctx, 1);
      {
      setState(210);
      expression(0);
      }
    }
    catch (RecognitionException re) {
      _localctx.exception = re;
      _errHandler.reportError(this, re);
      _errHandler.recover(this, re);
    }
    finally {
      exitRule();
    }
    return _localctx;
  }

  public static class DeclarationContext extends ParserRuleContext {
    public DecltypeContext decltype() {
      return getRuleContext(DecltypeContext.class,0);
    }
    public List<DeclvarContext> declvar() {
      return getRuleContexts(DeclvarContext.class);
    }
    public DeclvarContext declvar(int i) {
      return getRuleContext(DeclvarContext.class,i);
    }
    public List<TerminalNode> COMMA() { return getTokens(PainlessParser.COMMA); }
    public TerminalNode COMMA(int i) {
      return getToken(PainlessParser.COMMA, i);
    }
    public DeclarationContext(ParserRuleContext parent, int invokingState) {
      super(parent, invokingState);
    }
    @Override public int getRuleIndex() { return RULE_declaration; }
    @Override
    public <T> T accept(ParseTreeVisitor<? extends T> visitor) {
      if ( visitor instanceof PainlessParserVisitor ) return ((PainlessParserVisitor<? extends T>)visitor).visitDeclaration(this);
      else return visitor.visitChildren(this);
    }
  }

  public final DeclarationContext declaration() throws RecognitionException {
    DeclarationContext _localctx = new DeclarationContext(_ctx, getState());
    enterRule(_localctx, 18, RULE_declaration);
    int _la;
    try {
      enterOuterAlt(_localctx, 1);
      {
      setState(212);
      decltype();
      setState(213);
      declvar();
      setState(218);
      _errHandler.sync(this);
      _la = _input.LA(1);
      while (_la==COMMA) {
        {
        {
        setState(214);
        match(COMMA);
        setState(215);
        declvar();
        }
        }
        setState(220);
        _errHandler.sync(this);
        _la = _input.LA(1);
      }
      }
    }
    catch (RecognitionException re) {
      _localctx.exception = re;
      _errHandler.reportError(this, re);
      _errHandler.recover(this, re);
    }
    finally {
      exitRule();
    }
    return _localctx;
  }

  public static class DecltypeContext extends ParserRuleContext {
    public TerminalNode TYPE() { return getToken(PainlessParser.TYPE, 0); }
    public List<TerminalNode> LBRACE() { return getTokens(PainlessParser.LBRACE); }
    public TerminalNode LBRACE(int i) {
      return getToken(PainlessParser.LBRACE, i);
    }
    public List<TerminalNode> RBRACE() { return getTokens(PainlessParser.RBRACE); }
    public TerminalNode RBRACE(int i) {
      return getToken(PainlessParser.RBRACE, i);
    }
    public DecltypeContext(ParserRuleContext parent, int invokingState) {
      super(parent, invokingState);
    }
    @Override public int getRuleIndex() { return RULE_decltype; }
    @Override
    public <T> T accept(ParseTreeVisitor<? extends T> visitor) {
      if ( visitor instanceof PainlessParserVisitor ) return ((PainlessParserVisitor<? extends T>)visitor).visitDecltype(this);
      else return visitor.visitChildren(this);
    }
  }

  public final DecltypeContext decltype() throws RecognitionException {
    DecltypeContext _localctx = new DecltypeContext(_ctx, getState());
    enterRule(_localctx, 20, RULE_decltype);
    try {
      int _alt;
      enterOuterAlt(_localctx, 1);
      {
      setState(221);
      match(TYPE);
      setState(226);
      _errHandler.sync(this);
      _alt = getInterpreter().adaptivePredict(_input,16,_ctx);
      while ( _alt!=2 && _alt!=org.antlr.v4.runtime.atn.ATN.INVALID_ALT_NUMBER ) {
        if ( _alt==1 ) {
          {
          {
          setState(222);
          match(LBRACE);
          setState(223);
          match(RBRACE);
          }
          }
        }
        setState(228);
        _errHandler.sync(this);
        _alt = getInterpreter().adaptivePredict(_input,16,_ctx);
      }
      }
    }
    catch (RecognitionException re) {
      _localctx.exception = re;
      _errHandler.reportError(this, re);
      _errHandler.recover(this, re);
    }
    finally {
      exitRule();
    }
    return _localctx;
  }

  public static class DeclvarContext extends ParserRuleContext {
    public TerminalNode ID() { return getToken(PainlessParser.ID, 0); }
    public TerminalNode ASSIGN() { return getToken(PainlessParser.ASSIGN, 0); }
    public ExpressionContext expression() {
      return getRuleContext(ExpressionContext.class,0);
    }
    public DeclvarContext(ParserRuleContext parent, int invokingState) {
      super(parent, invokingState);
    }
    @Override public int getRuleIndex() { return RULE_declvar; }
    @Override
    public <T> T accept(ParseTreeVisitor<? extends T> visitor) {
      if ( visitor instanceof PainlessParserVisitor ) return ((PainlessParserVisitor<? extends T>)visitor).visitDeclvar(this);
      else return visitor.visitChildren(this);
    }
  }

  public final DeclvarContext declvar() throws RecognitionException {
    DeclvarContext _localctx = new DeclvarContext(_ctx, getState());
    enterRule(_localctx, 22, RULE_declvar);
    int _la;
    try {
      enterOuterAlt(_localctx, 1);
      {
      setState(229);
      match(ID);
      setState(232);
      _la = _input.LA(1);
      if (_la==ASSIGN) {
        {
        setState(230);
        match(ASSIGN);
        setState(231);
        expression(0);
        }
      }

      }
    }
    catch (RecognitionException re) {
      _localctx.exception = re;
      _errHandler.reportError(this, re);
      _errHandler.recover(this, re);
    }
    finally {
      exitRule();
    }
    return _localctx;
  }

  public static class TrapContext extends ParserRuleContext {
    public TerminalNode CATCH() { return getToken(PainlessParser.CATCH, 0); }
    public TerminalNode LP() { return getToken(PainlessParser.LP, 0); }
    public TerminalNode TYPE() { return getToken(PainlessParser.TYPE, 0); }
    public TerminalNode ID() { return getToken(PainlessParser.ID, 0); }
    public TerminalNode RP() { return getToken(PainlessParser.RP, 0); }
    public BlockContext block() {
      return getRuleContext(BlockContext.class,0);
    }
    public TrapContext(ParserRuleContext parent, int invokingState) {
      super(parent, invokingState);
    }
    @Override public int getRuleIndex() { return RULE_trap; }
    @Override
    public <T> T accept(ParseTreeVisitor<? extends T> visitor) {
      if ( visitor instanceof PainlessParserVisitor ) return ((PainlessParserVisitor<? extends T>)visitor).visitTrap(this);
      else return visitor.visitChildren(this);
    }
  }

  public final TrapContext trap() throws RecognitionException {
    TrapContext _localctx = new TrapContext(_ctx, getState());
    enterRule(_localctx, 24, RULE_trap);
    try {
      enterOuterAlt(_localctx, 1);
      {
      setState(234);
      match(CATCH);
      setState(235);
      match(LP);
      setState(236);
      match(TYPE);
      setState(237);
      match(ID);
      setState(238);
      match(RP);
      setState(239);
      block();
      }
    }
    catch (RecognitionException re) {
      _localctx.exception = re;
      _errHandler.reportError(this, re);
      _errHandler.recover(this, re);
    }
    finally {
      exitRule();
    }
    return _localctx;
  }

  public static class DelimiterContext extends ParserRuleContext {
    public TerminalNode SEMICOLON() { return getToken(PainlessParser.SEMICOLON, 0); }
    public TerminalNode EOF() { return getToken(PainlessParser.EOF, 0); }
    public DelimiterContext(ParserRuleContext parent, int invokingState) {
      super(parent, invokingState);
    }
    @Override public int getRuleIndex() { return RULE_delimiter; }
    @Override
    public <T> T accept(ParseTreeVisitor<? extends T> visitor) {
      if ( visitor instanceof PainlessParserVisitor ) return ((PainlessParserVisitor<? extends T>)visitor).visitDelimiter(this);
      else return visitor.visitChildren(this);
    }
  }

  public final DelimiterContext delimiter() throws RecognitionException {
    DelimiterContext _localctx = new DelimiterContext(_ctx, getState());
    enterRule(_localctx, 26, RULE_delimiter);
    int _la;
    try {
      enterOuterAlt(_localctx, 1);
      {
      setState(241);
      _la = _input.LA(1);
      if ( !(_la==EOF || _la==SEMICOLON) ) {
      _errHandler.recoverInline(this);
      } else {
        consume();
      }
      }
    }
    catch (RecognitionException re) {
      _localctx.exception = re;
      _errHandler.reportError(this, re);
      _errHandler.recover(this, re);
    }
    finally {
      exitRule();
    }
    return _localctx;
  }

  public static class ExpressionContext extends ParserRuleContext {
    public boolean s =  true;
    public ExpressionContext(ParserRuleContext parent, int invokingState) {
      super(parent, invokingState);
    }
    @Override public int getRuleIndex() { return RULE_expression; }

    public ExpressionContext() { }
    public void copyFrom(ExpressionContext ctx) {
      super.copyFrom(ctx);
      this.s = ctx.s;
    }
  }
  public static class SingleContext extends ExpressionContext {
    public UnaryContext u;
    public UnaryContext unary() {
      return getRuleContext(UnaryContext.class,0);
    }
    public SingleContext(ExpressionContext ctx) { copyFrom(ctx); }
    @Override
    public <T> T accept(ParseTreeVisitor<? extends T> visitor) {
      if ( visitor instanceof PainlessParserVisitor ) return ((PainlessParserVisitor<? extends T>)visitor).visitSingle(this);
      else return visitor.visitChildren(this);
    }
  }
  public static class CompContext extends ExpressionContext {
    public List<ExpressionContext> expression() {
      return getRuleContexts(ExpressionContext.class);
    }
    public ExpressionContext expression(int i) {
      return getRuleContext(ExpressionContext.class,i);
    }
    public TerminalNode LT() { return getToken(PainlessParser.LT, 0); }
    public TerminalNode LTE() { return getToken(PainlessParser.LTE, 0); }
    public TerminalNode GT() { return getToken(PainlessParser.GT, 0); }
    public TerminalNode GTE() { return getToken(PainlessParser.GTE, 0); }
    public TerminalNode EQ() { return getToken(PainlessParser.EQ, 0); }
    public TerminalNode EQR() { return getToken(PainlessParser.EQR, 0); }
    public TerminalNode NE() { return getToken(PainlessParser.NE, 0); }
    public TerminalNode NER() { return getToken(PainlessParser.NER, 0); }
    public CompContext(ExpressionContext ctx) { copyFrom(ctx); }
    @Override
    public <T> T accept(ParseTreeVisitor<? extends T> visitor) {
      if ( visitor instanceof PainlessParserVisitor ) return ((PainlessParserVisitor<? extends T>)visitor).visitComp(this);
      else return visitor.visitChildren(this);
    }
  }
  public static class BoolContext extends ExpressionContext {
    public List<ExpressionContext> expression() {
      return getRuleContexts(ExpressionContext.class);
    }
    public ExpressionContext expression(int i) {
      return getRuleContext(ExpressionContext.class,i);
    }
    public TerminalNode BOOLAND() { return getToken(PainlessParser.BOOLAND, 0); }
    public TerminalNode BOOLOR() { return getToken(PainlessParser.BOOLOR, 0); }
    public BoolContext(ExpressionContext ctx) { copyFrom(ctx); }
    @Override
    public <T> T accept(ParseTreeVisitor<? extends T> visitor) {
      if ( visitor instanceof PainlessParserVisitor ) return ((PainlessParserVisitor<? extends T>)visitor).visitBool(this);
      else return visitor.visitChildren(this);
    }
  }
  public static class ConditionalContext extends ExpressionContext {
    public ExpressionContext e0;
    public ExpressionContext e1;
    public List<ExpressionContext> expression() {
      return getRuleContexts(ExpressionContext.class);
    }
    public ExpressionContext expression(int i) {
      return getRuleContext(ExpressionContext.class,i);
    }
    public TerminalNode COND() { return getToken(PainlessParser.COND, 0); }
    public TerminalNode COLON() { return getToken(PainlessParser.COLON, 0); }
    public ConditionalContext(ExpressionContext ctx) { copyFrom(ctx); }
    @Override
    public <T> T accept(ParseTreeVisitor<? extends T> visitor) {
      if ( visitor instanceof PainlessParserVisitor ) return ((PainlessParserVisitor<? extends T>)visitor).visitConditional(this);
      else return visitor.visitChildren(this);
    }
  }
  public static class AssignmentContext extends ExpressionContext {
    public ChainContext chain() {
      return getRuleContext(ChainContext.class,0);
    }
    public ExpressionContext expression() {
      return getRuleContext(ExpressionContext.class,0);
    }
    public TerminalNode ASSIGN() { return getToken(PainlessParser.ASSIGN, 0); }
    public TerminalNode AADD() { return getToken(PainlessParser.AADD, 0); }
    public TerminalNode ASUB() { return getToken(PainlessParser.ASUB, 0); }
    public TerminalNode AMUL() { return getToken(PainlessParser.AMUL, 0); }
    public TerminalNode ADIV() { return getToken(PainlessParser.ADIV, 0); }
    public TerminalNode AREM() { return getToken(PainlessParser.AREM, 0); }
    public TerminalNode AAND() { return getToken(PainlessParser.AAND, 0); }
    public TerminalNode AXOR() { return getToken(PainlessParser.AXOR, 0); }
    public TerminalNode AOR() { return getToken(PainlessParser.AOR, 0); }
    public TerminalNode ALSH() { return getToken(PainlessParser.ALSH, 0); }
    public TerminalNode ARSH() { return getToken(PainlessParser.ARSH, 0); }
    public TerminalNode AUSH() { return getToken(PainlessParser.AUSH, 0); }
    public AssignmentContext(ExpressionContext ctx) { copyFrom(ctx); }
    @Override
    public <T> T accept(ParseTreeVisitor<? extends T> visitor) {
      if ( visitor instanceof PainlessParserVisitor ) return ((PainlessParserVisitor<? extends T>)visitor).visitAssignment(this);
      else return visitor.visitChildren(this);
    }
  }
  public static class BinaryContext extends ExpressionContext {
    public List<ExpressionContext> expression() {
      return getRuleContexts(ExpressionContext.class);
    }
    public ExpressionContext expression(int i) {
      return getRuleContext(ExpressionContext.class,i);
    }
    public TerminalNode MUL() { return getToken(PainlessParser.MUL, 0); }
    public TerminalNode DIV() { return getToken(PainlessParser.DIV, 0); }
    public TerminalNode REM() { return getToken(PainlessParser.REM, 0); }
    public TerminalNode ADD() { return getToken(PainlessParser.ADD, 0); }
    public TerminalNode SUB() { return getToken(PainlessParser.SUB, 0); }
    public TerminalNode FIND() { return getToken(PainlessParser.FIND, 0); }
    public TerminalNode MATCH() { return getToken(PainlessParser.MATCH, 0); }
    public TerminalNode LSH() { return getToken(PainlessParser.LSH, 0); }
    public TerminalNode RSH() { return getToken(PainlessParser.RSH, 0); }
    public TerminalNode USH() { return getToken(PainlessParser.USH, 0); }
    public TerminalNode BWAND() { return getToken(PainlessParser.BWAND, 0); }
    public TerminalNode XOR() { return getToken(PainlessParser.XOR, 0); }
    public TerminalNode BWOR() { return getToken(PainlessParser.BWOR, 0); }
    public BinaryContext(ExpressionContext ctx) { copyFrom(ctx); }
    @Override
    public <T> T accept(ParseTreeVisitor<? extends T> visitor) {
      if ( visitor instanceof PainlessParserVisitor ) return ((PainlessParserVisitor<? extends T>)visitor).visitBinary(this);
      else return visitor.visitChildren(this);
    }
  }
  public static class InstanceofContext extends ExpressionContext {
    public ExpressionContext expression() {
      return getRuleContext(ExpressionContext.class,0);
    }
    public TerminalNode INSTANCEOF() { return getToken(PainlessParser.INSTANCEOF, 0); }
    public DecltypeContext decltype() {
      return getRuleContext(DecltypeContext.class,0);
    }
    public InstanceofContext(ExpressionContext ctx) { copyFrom(ctx); }
    @Override
    public <T> T accept(ParseTreeVisitor<? extends T> visitor) {
      if ( visitor instanceof PainlessParserVisitor ) return ((PainlessParserVisitor<? extends T>)visitor).visitInstanceof(this);
      else return visitor.visitChildren(this);
    }
  }

  public final ExpressionContext expression() throws RecognitionException {
    return expression(0);
  }

  private ExpressionContext expression(int _p) throws RecognitionException {
    ParserRuleContext _parentctx = _ctx;
    int _parentState = getState();
    ExpressionContext _localctx = new ExpressionContext(_ctx, _parentState);
    ExpressionContext _prevctx = _localctx;
    int _startState = 28;
    enterRecursionRule(_localctx, 28, RULE_expression, _p);
    int _la;
    try {
      int _alt;
      enterOuterAlt(_localctx, 1);
      {
      setState(252);
      switch ( getInterpreter().adaptivePredict(_input,18,_ctx) ) {
      case 1:
        {
        _localctx = new AssignmentContext(_localctx);
        _ctx = _localctx;
        _prevctx = _localctx;

        setState(244);
        chain(true);
        setState(245);
        _la = _input.LA(1);
        if ( !(((((_la - 58)) & ~0x3f) == 0 && ((1L << (_la - 58)) & ((1L << (ASSIGN - 58)) | (1L << (AADD - 58)) | (1L << (ASUB - 58)) | (1L << (AMUL - 58)) | (1L << (ADIV - 58)) | (1L << (AREM - 58)) | (1L << (AAND - 58)) | (1L << (AXOR - 58)) | (1L << (AOR - 58)) | (1L << (ALSH - 58)) | (1L << (ARSH - 58)) | (1L << (AUSH - 58)))) != 0)) ) {
        _errHandler.recoverInline(this);
        } else {
          consume();
        }
        setState(246);
        expression(1);
         ((AssignmentContext)_localctx).s =  false;
        }
        break;
      case 2:
        {
        _localctx = new SingleContext(_localctx);
        _ctx = _localctx;
        _prevctx = _localctx;
        setState(249);
        ((SingleContext)_localctx).u = unary(false);
         ((SingleContext)_localctx).s =  ((SingleContext)_localctx).u.s;
        }
        break;
      }
      _ctx.stop = _input.LT(-1);
      setState(323);
      _errHandler.sync(this);
      _alt = getInterpreter().adaptivePredict(_input,20,_ctx);
      while ( _alt!=2 && _alt!=org.antlr.v4.runtime.atn.ATN.INVALID_ALT_NUMBER ) {
        if ( _alt==1 ) {
          if ( _parseListeners!=null ) triggerExitRuleEvent();
          _prevctx = _localctx;
          {
          setState(321);
          switch ( getInterpreter().adaptivePredict(_input,19,_ctx) ) {
          case 1:
            {
            _localctx = new BinaryContext(new ExpressionContext(_parentctx, _parentState));
            pushNewRecursionContext(_localctx, _startState, RULE_expression);
            setState(254);
            if (!(precpred(_ctx, 14))) throw new FailedPredicateException(this, "precpred(_ctx, 14)");
            setState(255);
            _la = _input.LA(1);
            if ( !((((_la) & ~0x3f) == 0 && ((1L << _la) & ((1L << MUL) | (1L << DIV) | (1L << REM))) != 0)) ) {
            _errHandler.recoverInline(this);
            } else {
              consume();
            }
            setState(256);
            expression(15);
             ((BinaryContext)_localctx).s =  false;
            }
            break;
          case 2:
            {
            _localctx = new BinaryContext(new ExpressionContext(_parentctx, _parentState));
            pushNewRecursionContext(_localctx, _startState, RULE_expression);
            setState(259);
            if (!(precpred(_ctx, 13))) throw new FailedPredicateException(this, "precpred(_ctx, 13)");
            setState(260);
            _la = _input.LA(1);
            if ( !(_la==ADD || _la==SUB) ) {
            _errHandler.recoverInline(this);
            } else {
              consume();
            }
            setState(261);
            expression(14);
             ((BinaryContext)_localctx).s =  false;
            }
            break;
          case 3:
            {
            _localctx = new BinaryContext(new ExpressionContext(_parentctx, _parentState));
            pushNewRecursionContext(_localctx, _startState, RULE_expression);
            setState(264);
            if (!(precpred(_ctx, 12))) throw new FailedPredicateException(this, "precpred(_ctx, 12)");
            setState(265);
            _la = _input.LA(1);
            if ( !(_la==FIND || _la==MATCH) ) {
            _errHandler.recoverInline(this);
            } else {
              consume();
            }
            setState(266);
            expression(13);
             ((BinaryContext)_localctx).s =  false;
            }
            break;
          case 4:
            {
            _localctx = new BinaryContext(new ExpressionContext(_parentctx, _parentState));
            pushNewRecursionContext(_localctx, _startState, RULE_expression);
            setState(269);
            if (!(precpred(_ctx, 11))) throw new FailedPredicateException(this, "precpred(_ctx, 11)");
            setState(270);
            _la = _input.LA(1);
            if ( !((((_la) & ~0x3f) == 0 && ((1L << _la) & ((1L << LSH) | (1L << RSH) | (1L << USH))) != 0)) ) {
            _errHandler.recoverInline(this);
            } else {
              consume();
            }
            setState(271);
            expression(12);
             ((BinaryContext)_localctx).s =  false;
            }
            break;
          case 5:
            {
            _localctx = new CompContext(new ExpressionContext(_parentctx, _parentState));
            pushNewRecursionContext(_localctx, _startState, RULE_expression);
            setState(274);
            if (!(precpred(_ctx, 10))) throw new FailedPredicateException(this, "precpred(_ctx, 10)");
            setState(275);
            _la = _input.LA(1);
            if ( !((((_la) & ~0x3f) == 0 && ((1L << _la) & ((1L << LT) | (1L << LTE) | (1L << GT) | (1L << GTE))) != 0)) ) {
            _errHandler.recoverInline(this);
            } else {
              consume();
            }
            setState(276);
            expression(11);
             ((CompContext)_localctx).s =  false;
            }
            break;
          case 6:
            {
            _localctx = new CompContext(new ExpressionContext(_parentctx, _parentState));
            pushNewRecursionContext(_localctx, _startState, RULE_expression);
            setState(279);
            if (!(precpred(_ctx, 8))) throw new FailedPredicateException(this, "precpred(_ctx, 8)");
            setState(280);
            _la = _input.LA(1);
            if ( !((((_la) & ~0x3f) == 0 && ((1L << _la) & ((1L << EQ) | (1L << EQR) | (1L << NE) | (1L << NER))) != 0)) ) {
            _errHandler.recoverInline(this);
            } else {
              consume();
            }
            setState(281);
            expression(9);
             ((CompContext)_localctx).s =  false;
            }
            break;
          case 7:
            {
            _localctx = new BinaryContext(new ExpressionContext(_parentctx, _parentState));
            pushNewRecursionContext(_localctx, _startState, RULE_expression);
            setState(284);
            if (!(precpred(_ctx, 7))) throw new FailedPredicateException(this, "precpred(_ctx, 7)");
            setState(285);
            match(BWAND);
            setState(286);
            expression(8);
             ((BinaryContext)_localctx).s =  false;
            }
            break;
          case 8:
            {
            _localctx = new BinaryContext(new ExpressionContext(_parentctx, _parentState));
            pushNewRecursionContext(_localctx, _startState, RULE_expression);
            setState(289);
            if (!(precpred(_ctx, 6))) throw new FailedPredicateException(this, "precpred(_ctx, 6)");
            setState(290);
            match(XOR);
            setState(291);
            expression(7);
             ((BinaryContext)_localctx).s =  false;
            }
            break;
          case 9:
            {
            _localctx = new BinaryContext(new ExpressionContext(_parentctx, _parentState));
            pushNewRecursionContext(_localctx, _startState, RULE_expression);
            setState(294);
            if (!(precpred(_ctx, 5))) throw new FailedPredicateException(this, "precpred(_ctx, 5)");
            setState(295);
            match(BWOR);
            setState(296);
            expression(6);
             ((BinaryContext)_localctx).s =  false;
            }
            break;
          case 10:
            {
            _localctx = new BoolContext(new ExpressionContext(_parentctx, _parentState));
            pushNewRecursionContext(_localctx, _startState, RULE_expression);
            setState(299);
            if (!(precpred(_ctx, 4))) throw new FailedPredicateException(this, "precpred(_ctx, 4)");
            setState(300);
            match(BOOLAND);
            setState(301);
            expression(5);
             ((BoolContext)_localctx).s =  false;
            }
            break;
          case 11:
            {
            _localctx = new BoolContext(new ExpressionContext(_parentctx, _parentState));
            pushNewRecursionContext(_localctx, _startState, RULE_expression);
            setState(304);
            if (!(precpred(_ctx, 3))) throw new FailedPredicateException(this, "precpred(_ctx, 3)");
            setState(305);
            match(BOOLOR);
            setState(306);
            expression(4);
             ((BoolContext)_localctx).s =  false;
            }
            break;
          case 12:
            {
            _localctx = new ConditionalContext(new ExpressionContext(_parentctx, _parentState));
            pushNewRecursionContext(_localctx, _startState, RULE_expression);
            setState(309);
            if (!(precpred(_ctx, 2))) throw new FailedPredicateException(this, "precpred(_ctx, 2)");
            setState(310);
            match(COND);
            setState(311);
            ((ConditionalContext)_localctx).e0 = expression(0);
            setState(312);
            match(COLON);
            setState(313);
            ((ConditionalContext)_localctx).e1 = expression(2);
             ((ConditionalContext)_localctx).s =  ((ConditionalContext)_localctx).e0.s && ((ConditionalContext)_localctx).e1.s;
            }
            break;
          case 13:
            {
            _localctx = new InstanceofContext(new ExpressionContext(_parentctx, _parentState));
            pushNewRecursionContext(_localctx, _startState, RULE_expression);
            setState(316);
            if (!(precpred(_ctx, 9))) throw new FailedPredicateException(this, "precpred(_ctx, 9)");
            setState(317);
            match(INSTANCEOF);
            setState(318);
            decltype();
             ((InstanceofContext)_localctx).s =  false;
            }
            break;
          }
          }
        }
        setState(325);
        _errHandler.sync(this);
        _alt = getInterpreter().adaptivePredict(_input,20,_ctx);
      }
      }
    }
    catch (RecognitionException re) {
      _localctx.exception = re;
      _errHandler.reportError(this, re);
      _errHandler.recover(this, re);
    }
    finally {
      unrollRecursionContexts(_parentctx);
    }
    return _localctx;
  }

  public static class UnaryContext extends ParserRuleContext {
    public boolean c;
    public boolean s =  true;
    public UnaryContext(ParserRuleContext parent, int invokingState) { super(parent, invokingState); }
    public UnaryContext(ParserRuleContext parent, int invokingState, boolean c) {
      super(parent, invokingState);
      this.c = c;
    }
    @Override public int getRuleIndex() { return RULE_unary; }

    public UnaryContext() { }
    public void copyFrom(UnaryContext ctx) {
      super.copyFrom(ctx);
      this.c = ctx.c;
      this.s = ctx.s;
    }
  }
  public static class ListinitContext extends UnaryContext {
    public ListinitializerContext listinitializer() {
      return getRuleContext(ListinitializerContext.class,0);
    }
    public ListinitContext(UnaryContext ctx) { copyFrom(ctx); }
    @Override
    public <T> T accept(ParseTreeVisitor<? extends T> visitor) {
      if ( visitor instanceof PainlessParserVisitor ) return ((PainlessParserVisitor<? extends T>)visitor).visitListinit(this);
      else return visitor.visitChildren(this);
    }
  }
  public static class CastContext extends UnaryContext {
    public TerminalNode LP() { return getToken(PainlessParser.LP, 0); }
    public DecltypeContext decltype() {
      return getRuleContext(DecltypeContext.class,0);
    }
    public TerminalNode RP() { return getToken(PainlessParser.RP, 0); }
    public UnaryContext unary() {
      return getRuleContext(UnaryContext.class,0);
    }
    public CastContext(UnaryContext ctx) { copyFrom(ctx); }
    @Override
    public <T> T accept(ParseTreeVisitor<? extends T> visitor) {
      if ( visitor instanceof PainlessParserVisitor ) return ((PainlessParserVisitor<? extends T>)visitor).visitCast(this);
      else return visitor.visitChildren(this);
    }
  }
  public static class PreContext extends UnaryContext {
    public ChainContext chain() {
      return getRuleContext(ChainContext.class,0);
    }
    public TerminalNode INCR() { return getToken(PainlessParser.INCR, 0); }
    public TerminalNode DECR() { return getToken(PainlessParser.DECR, 0); }
    public PreContext(UnaryContext ctx) { copyFrom(ctx); }
    @Override
    public <T> T accept(ParseTreeVisitor<? extends T> visitor) {
      if ( visitor instanceof PainlessParserVisitor ) return ((PainlessParserVisitor<? extends T>)visitor).visitPre(this);
      else return visitor.visitChildren(this);
    }
  }
  public static class ReadContext extends UnaryContext {
    public ChainContext chain() {
      return getRuleContext(ChainContext.class,0);
    }
    public ReadContext(UnaryContext ctx) { copyFrom(ctx); }
    @Override
    public <T> T accept(ParseTreeVisitor<? extends T> visitor) {
      if ( visitor instanceof PainlessParserVisitor ) return ((PainlessParserVisitor<? extends T>)visitor).visitRead(this);
      else return visitor.visitChildren(this);
    }
  }
  public static class PostContext extends UnaryContext {
    public ChainContext chain() {
      return getRuleContext(ChainContext.class,0);
    }
    public TerminalNode INCR() { return getToken(PainlessParser.INCR, 0); }
    public TerminalNode DECR() { return getToken(PainlessParser.DECR, 0); }
    public PostContext(UnaryContext ctx) { copyFrom(ctx); }
    @Override
    public <T> T accept(ParseTreeVisitor<? extends T> visitor) {
      if ( visitor instanceof PainlessParserVisitor ) return ((PainlessParserVisitor<? extends T>)visitor).visitPost(this);
      else return visitor.visitChildren(this);
    }
  }
  public static class NullContext extends UnaryContext {
    public TerminalNode NULL() { return getToken(PainlessParser.NULL, 0); }
    public NullContext(UnaryContext ctx) { copyFrom(ctx); }
    @Override
    public <T> T accept(ParseTreeVisitor<? extends T> visitor) {
      if ( visitor instanceof PainlessParserVisitor ) return ((PainlessParserVisitor<? extends T>)visitor).visitNull(this);
      else return visitor.visitChildren(this);
    }
  }
  public static class MapinitContext extends UnaryContext {
    public MapinitializerContext mapinitializer() {
      return getRuleContext(MapinitializerContext.class,0);
    }
    public MapinitContext(UnaryContext ctx) { copyFrom(ctx); }
    @Override
    public <T> T accept(ParseTreeVisitor<? extends T> visitor) {
      if ( visitor instanceof PainlessParserVisitor ) return ((PainlessParserVisitor<? extends T>)visitor).visitMapinit(this);
      else return visitor.visitChildren(this);
    }
  }
  public static class TrueContext extends UnaryContext {
    public TerminalNode TRUE() { return getToken(PainlessParser.TRUE, 0); }
    public TrueContext(UnaryContext ctx) { copyFrom(ctx); }
    @Override
    public <T> T accept(ParseTreeVisitor<? extends T> visitor) {
      if ( visitor instanceof PainlessParserVisitor ) return ((PainlessParserVisitor<? extends T>)visitor).visitTrue(this);
      else return visitor.visitChildren(this);
    }
  }
  public static class FalseContext extends UnaryContext {
    public TerminalNode FALSE() { return getToken(PainlessParser.FALSE, 0); }
    public FalseContext(UnaryContext ctx) { copyFrom(ctx); }
    @Override
    public <T> T accept(ParseTreeVisitor<? extends T> visitor) {
      if ( visitor instanceof PainlessParserVisitor ) return ((PainlessParserVisitor<? extends T>)visitor).visitFalse(this);
      else return visitor.visitChildren(this);
    }
  }
  public static class NumericContext extends UnaryContext {
    public TerminalNode OCTAL() { return getToken(PainlessParser.OCTAL, 0); }
    public TerminalNode HEX() { return getToken(PainlessParser.HEX, 0); }
    public TerminalNode INTEGER() { return getToken(PainlessParser.INTEGER, 0); }
    public TerminalNode DECIMAL() { return getToken(PainlessParser.DECIMAL, 0); }
    public NumericContext(UnaryContext ctx) { copyFrom(ctx); }
    @Override
    public <T> T accept(ParseTreeVisitor<? extends T> visitor) {
      if ( visitor instanceof PainlessParserVisitor ) return ((PainlessParserVisitor<? extends T>)visitor).visitNumeric(this);
      else return visitor.visitChildren(this);
    }
  }
  public static class OperatorContext extends UnaryContext {
    public UnaryContext unary() {
      return getRuleContext(UnaryContext.class,0);
    }
    public TerminalNode BOOLNOT() { return getToken(PainlessParser.BOOLNOT, 0); }
    public TerminalNode BWNOT() { return getToken(PainlessParser.BWNOT, 0); }
    public TerminalNode ADD() { return getToken(PainlessParser.ADD, 0); }
    public TerminalNode SUB() { return getToken(PainlessParser.SUB, 0); }
    public OperatorContext(UnaryContext ctx) { copyFrom(ctx); }
    @Override
    public <T> T accept(ParseTreeVisitor<? extends T> visitor) {
      if ( visitor instanceof PainlessParserVisitor ) return ((PainlessParserVisitor<? extends T>)visitor).visitOperator(this);
      else return visitor.visitChildren(this);
    }
  }

  public final UnaryContext unary(boolean c) throws RecognitionException {
    UnaryContext _localctx = new UnaryContext(_ctx, getState(), c);
    enterRule(_localctx, 30, RULE_unary);
    int _la;
    try {
      setState(363);
      switch ( getInterpreter().adaptivePredict(_input,21,_ctx) ) {
      case 1:
        _localctx = new PreContext(_localctx);
        enterOuterAlt(_localctx, 1);
        {
        setState(326);
        if (!( !_localctx.c )) throw new FailedPredicateException(this, " !$c ");
        setState(327);
        _la = _input.LA(1);
        if ( !(_la==INCR || _la==DECR) ) {
        _errHandler.recoverInline(this);
        } else {
          consume();
        }
        setState(328);
        chain(true);
        }
        break;
      case 2:
        _localctx = new PostContext(_localctx);
        enterOuterAlt(_localctx, 2);
        {
        setState(329);
        if (!( !_localctx.c )) throw new FailedPredicateException(this, " !$c ");
        setState(330);
        chain(true);
        setState(331);
        _la = _input.LA(1);
        if ( !(_la==INCR || _la==DECR) ) {
        _errHandler.recoverInline(this);
        } else {
          consume();
        }
        }
        break;
      case 3:
        _localctx = new ReadContext(_localctx);
        enterOuterAlt(_localctx, 3);
        {
        setState(333);
        if (!( !_localctx.c )) throw new FailedPredicateException(this, " !$c ");
        setState(334);
        chain(false);
        }
        break;
      case 4:
        _localctx = new NumericContext(_localctx);
        enterOuterAlt(_localctx, 4);
        {
        setState(335);
        if (!( !_localctx.c )) throw new FailedPredicateException(this, " !$c ");
        setState(336);
        _la = _input.LA(1);
        if ( !(((((_la - 70)) & ~0x3f) == 0 && ((1L << (_la - 70)) & ((1L << (OCTAL - 70)) | (1L << (HEX - 70)) | (1L << (INTEGER - 70)) | (1L << (DECIMAL - 70)))) != 0)) ) {
        _errHandler.recoverInline(this);
        } else {
          consume();
        }
         ((NumericContext)_localctx).s =  false;
        }
        break;
      case 5:
        _localctx = new TrueContext(_localctx);
        enterOuterAlt(_localctx, 5);
        {
        setState(338);
        if (!( !_localctx.c )) throw new FailedPredicateException(this, " !$c ");
        setState(339);
        match(TRUE);
         ((TrueContext)_localctx).s =  false;
        }
        break;
      case 6:
        _localctx = new FalseContext(_localctx);
        enterOuterAlt(_localctx, 6);
        {
        setState(341);
        if (!( !_localctx.c )) throw new FailedPredicateException(this, " !$c ");
        setState(342);
        match(FALSE);
         ((FalseContext)_localctx).s =  false;
        }
        break;
      case 7:
        _localctx = new NullContext(_localctx);
        enterOuterAlt(_localctx, 7);
        {
        setState(344);
        if (!( !_localctx.c )) throw new FailedPredicateException(this, " !$c ");
        setState(345);
        match(NULL);
         ((NullContext)_localctx).s =  false;
        }
        break;
      case 8:
        _localctx = new ListinitContext(_localctx);
        enterOuterAlt(_localctx, 8);
        {
        setState(347);
        if (!( !_localctx.c )) throw new FailedPredicateException(this, " !$c ");
        setState(348);
        listinitializer();
         ((ListinitContext)_localctx).s =  false;
        }
        break;
      case 9:
        _localctx = new MapinitContext(_localctx);
        enterOuterAlt(_localctx, 9);
        {
        setState(351);
        if (!( !_localctx.c )) throw new FailedPredicateException(this, " !$c ");
        setState(352);
        mapinitializer();
         ((MapinitContext)_localctx).s =  false;
        }
        break;
      case 10:
        _localctx = new OperatorContext(_localctx);
        enterOuterAlt(_localctx, 10);
        {
        setState(355);
        if (!( !_localctx.c )) throw new FailedPredicateException(this, " !$c ");
        setState(356);
        _la = _input.LA(1);
        if ( !((((_la) & ~0x3f) == 0 && ((1L << _la) & ((1L << BOOLNOT) | (1L << BWNOT) | (1L << ADD) | (1L << SUB))) != 0)) ) {
        _errHandler.recoverInline(this);
        } else {
          consume();
        }
        setState(357);
        unary(false);
        }
        break;
      case 11:
        _localctx = new CastContext(_localctx);
        enterOuterAlt(_localctx, 11);
        {
        setState(358);
        match(LP);
        setState(359);
        decltype();
        setState(360);
        match(RP);
        setState(361);
        unary(_localctx.c);
        }
        break;
      }
    }
    catch (RecognitionException re) {
      _localctx.exception = re;
      _errHandler.reportError(this, re);
      _errHandler.recover(this, re);
    }
    finally {
      exitRule();
    }
    return _localctx;
  }

  public static class ChainContext extends ParserRuleContext {
    public boolean c;
    public ChainContext(ParserRuleContext parent, int invokingState) { super(parent, invokingState); }
    public ChainContext(ParserRuleContext parent, int invokingState, boolean c) {
      super(parent, invokingState);
      this.c = c;
    }
    @Override public int getRuleIndex() { return RULE_chain; }

    public ChainContext() { }
    public void copyFrom(ChainContext ctx) {
      super.copyFrom(ctx);
      this.c = ctx.c;
    }
  }
  public static class StaticContext extends ChainContext {
    public DecltypeContext decltype() {
      return getRuleContext(DecltypeContext.class,0);
    }
    public DotContext dot() {
      return getRuleContext(DotContext.class,0);
    }
    public List<SecondaryContext> secondary() {
      return getRuleContexts(SecondaryContext.class);
    }
    public SecondaryContext secondary(int i) {
      return getRuleContext(SecondaryContext.class,i);
    }
    public StaticContext(ChainContext ctx) { copyFrom(ctx); }
    @Override
    public <T> T accept(ParseTreeVisitor<? extends T> visitor) {
      if ( visitor instanceof PainlessParserVisitor ) return ((PainlessParserVisitor<? extends T>)visitor).visitStatic(this);
      else return visitor.visitChildren(this);
    }
  }
  public static class DynamicContext extends ChainContext {
    public PrimaryContext p;
    public PrimaryContext primary() {
      return getRuleContext(PrimaryContext.class,0);
    }
    public List<SecondaryContext> secondary() {
      return getRuleContexts(SecondaryContext.class);
    }
    public SecondaryContext secondary(int i) {
      return getRuleContext(SecondaryContext.class,i);
    }
    public DynamicContext(ChainContext ctx) { copyFrom(ctx); }
    @Override
    public <T> T accept(ParseTreeVisitor<? extends T> visitor) {
      if ( visitor instanceof PainlessParserVisitor ) return ((PainlessParserVisitor<? extends T>)visitor).visitDynamic(this);
      else return visitor.visitChildren(this);
    }
  }
  public static class NewarrayContext extends ChainContext {
    public ArrayinitializerContext arrayinitializer() {
      return getRuleContext(ArrayinitializerContext.class,0);
    }
    public NewarrayContext(ChainContext ctx) { copyFrom(ctx); }
    @Override
    public <T> T accept(ParseTreeVisitor<? extends T> visitor) {
      if ( visitor instanceof PainlessParserVisitor ) return ((PainlessParserVisitor<? extends T>)visitor).visitNewarray(this);
      else return visitor.visitChildren(this);
    }
  }

  public final ChainContext chain(boolean c) throws RecognitionException {
    ChainContext _localctx = new ChainContext(_ctx, getState(), c);
    enterRule(_localctx, 32, RULE_chain);
    try {
      int _alt;
      setState(381);
      switch ( getInterpreter().adaptivePredict(_input,24,_ctx) ) {
      case 1:
        _localctx = new DynamicContext(_localctx);
        enterOuterAlt(_localctx, 1);
        {
        setState(365);
        ((DynamicContext)_localctx).p = primary(_localctx.c);
        setState(369);
        _errHandler.sync(this);
        _alt = getInterpreter().adaptivePredict(_input,22,_ctx);
        while ( _alt!=2 && _alt!=org.antlr.v4.runtime.atn.ATN.INVALID_ALT_NUMBER ) {
          if ( _alt==1 ) {
            {
            {
            setState(366);
            secondary(((DynamicContext)_localctx).p.s);
            }
            }
          }
          setState(371);
          _errHandler.sync(this);
          _alt = getInterpreter().adaptivePredict(_input,22,_ctx);
        }
        }
        break;
      case 2:
        _localctx = new StaticContext(_localctx);
        enterOuterAlt(_localctx, 2);
        {
        setState(372);
        decltype();
        setState(373);
        dot();
        setState(377);
        _errHandler.sync(this);
        _alt = getInterpreter().adaptivePredict(_input,23,_ctx);
        while ( _alt!=2 && _alt!=org.antlr.v4.runtime.atn.ATN.INVALID_ALT_NUMBER ) {
          if ( _alt==1 ) {
            {
            {
            setState(374);
            secondary(true);
            }
            }
          }
          setState(379);
          _errHandler.sync(this);
          _alt = getInterpreter().adaptivePredict(_input,23,_ctx);
        }
        }
        break;
      case 3:
        _localctx = new NewarrayContext(_localctx);
        enterOuterAlt(_localctx, 3);
        {
        setState(380);
        arrayinitializer();
        }
        break;
      }
    }
    catch (RecognitionException re) {
      _localctx.exception = re;
      _errHandler.reportError(this, re);
      _errHandler.recover(this, re);
    }
    finally {
      exitRule();
    }
    return _localctx;
  }

  public static class PrimaryContext extends ParserRuleContext {
    public boolean c;
    public boolean s =  true;
    public PrimaryContext(ParserRuleContext parent, int invokingState) { super(parent, invokingState); }
    public PrimaryContext(ParserRuleContext parent, int invokingState, boolean c) {
      super(parent, invokingState);
      this.c = c;
    }
    @Override public int getRuleIndex() { return RULE_primary; }

    public PrimaryContext() { }
    public void copyFrom(PrimaryContext ctx) {
      super.copyFrom(ctx);
      this.c = ctx.c;
      this.s = ctx.s;
    }
  }
  public static class RegexContext extends PrimaryContext {
    public TerminalNode REGEX() { return getToken(PainlessParser.REGEX, 0); }
    public RegexContext(PrimaryContext ctx) { copyFrom(ctx); }
    @Override
    public <T> T accept(ParseTreeVisitor<? extends T> visitor) {
      if ( visitor instanceof PainlessParserVisitor ) return ((PainlessParserVisitor<? extends T>)visitor).visitRegex(this);
      else return visitor.visitChildren(this);
    }
  }
  public static class StringContext extends PrimaryContext {
    public TerminalNode STRING() { return getToken(PainlessParser.STRING, 0); }
    public StringContext(PrimaryContext ctx) { copyFrom(ctx); }
    @Override
    public <T> T accept(ParseTreeVisitor<? extends T> visitor) {
      if ( visitor instanceof PainlessParserVisitor ) return ((PainlessParserVisitor<? extends T>)visitor).visitString(this);
      else return visitor.visitChildren(this);
    }
  }
  public static class CalllocalContext extends PrimaryContext {
    public TerminalNode ID() { return getToken(PainlessParser.ID, 0); }
    public ArgumentsContext arguments() {
      return getRuleContext(ArgumentsContext.class,0);
    }
    public CalllocalContext(PrimaryContext ctx) { copyFrom(ctx); }
    @Override
    public <T> T accept(ParseTreeVisitor<? extends T> visitor) {
      if ( visitor instanceof PainlessParserVisitor ) return ((PainlessParserVisitor<? extends T>)visitor).visitCalllocal(this);
      else return visitor.visitChildren(this);
    }
  }
  public static class VariableContext extends PrimaryContext {
    public TerminalNode ID() { return getToken(PainlessParser.ID, 0); }
    public VariableContext(PrimaryContext ctx) { copyFrom(ctx); }
    @Override
    public <T> T accept(ParseTreeVisitor<? extends T> visitor) {
      if ( visitor instanceof PainlessParserVisitor ) return ((PainlessParserVisitor<? extends T>)visitor).visitVariable(this);
      else return visitor.visitChildren(this);
    }
  }
  public static class ExprprecContext extends PrimaryContext {
    public ExpressionContext e;
    public TerminalNode LP() { return getToken(PainlessParser.LP, 0); }
    public TerminalNode RP() { return getToken(PainlessParser.RP, 0); }
    public ExpressionContext expression() {
      return getRuleContext(ExpressionContext.class,0);
    }
    public ExprprecContext(PrimaryContext ctx) { copyFrom(ctx); }
    @Override
    public <T> T accept(ParseTreeVisitor<? extends T> visitor) {
      if ( visitor instanceof PainlessParserVisitor ) return ((PainlessParserVisitor<? extends T>)visitor).visitExprprec(this);
      else return visitor.visitChildren(this);
    }
  }
  public static class NewobjectContext extends PrimaryContext {
    public TerminalNode NEW() { return getToken(PainlessParser.NEW, 0); }
    public TerminalNode TYPE() { return getToken(PainlessParser.TYPE, 0); }
    public ArgumentsContext arguments() {
      return getRuleContext(ArgumentsContext.class,0);
    }
    public NewobjectContext(PrimaryContext ctx) { copyFrom(ctx); }
    @Override
    public <T> T accept(ParseTreeVisitor<? extends T> visitor) {
      if ( visitor instanceof PainlessParserVisitor ) return ((PainlessParserVisitor<? extends T>)visitor).visitNewobject(this);
      else return visitor.visitChildren(this);
    }
  }
  public static class ChainprecContext extends PrimaryContext {
    public TerminalNode LP() { return getToken(PainlessParser.LP, 0); }
    public UnaryContext unary() {
      return getRuleContext(UnaryContext.class,0);
    }
    public TerminalNode RP() { return getToken(PainlessParser.RP, 0); }
    public ChainprecContext(PrimaryContext ctx) { copyFrom(ctx); }
    @Override
    public <T> T accept(ParseTreeVisitor<? extends T> visitor) {
      if ( visitor instanceof PainlessParserVisitor ) return ((PainlessParserVisitor<? extends T>)visitor).visitChainprec(this);
      else return visitor.visitChildren(this);
    }
  }

  public final PrimaryContext primary(boolean c) throws RecognitionException {
    PrimaryContext _localctx = new PrimaryContext(_ctx, getState(), c);
    enterRule(_localctx, 34, RULE_primary);
    try {
      setState(402);
      switch ( getInterpreter().adaptivePredict(_input,25,_ctx) ) {
      case 1:
        _localctx = new ExprprecContext(_localctx);
        enterOuterAlt(_localctx, 1);
        {
        setState(383);
        if (!( !_localctx.c )) throw new FailedPredicateException(this, " !$c ");
        setState(384);
        match(LP);
        setState(385);
        ((ExprprecContext)_localctx).e = expression(0);
        setState(386);
        match(RP);
         ((ExprprecContext)_localctx).s =  ((ExprprecContext)_localctx).e.s;
        }
        break;
      case 2:
        _localctx = new ChainprecContext(_localctx);
        enterOuterAlt(_localctx, 2);
        {
        setState(389);
        if (!( _localctx.c )) throw new FailedPredicateException(this, " $c ");
        setState(390);
        match(LP);
        setState(391);
        unary(true);
        setState(392);
        match(RP);
        }
        break;
      case 3:
        _localctx = new StringContext(_localctx);
        enterOuterAlt(_localctx, 3);
        {
        setState(394);
        match(STRING);
        }
        break;
      case 4:
        _localctx = new RegexContext(_localctx);
        enterOuterAlt(_localctx, 4);
        {
        setState(395);
        match(REGEX);
        }
        break;
      case 5:
        _localctx = new VariableContext(_localctx);
        enterOuterAlt(_localctx, 5);
        {
        setState(396);
        match(ID);
        }
        break;
      case 6:
        _localctx = new CalllocalContext(_localctx);
        enterOuterAlt(_localctx, 6);
        {
        setState(397);
        match(ID);
        setState(398);
        arguments();
        }
        break;
      case 7:
        _localctx = new NewobjectContext(_localctx);
        enterOuterAlt(_localctx, 7);
        {
        setState(399);
        match(NEW);
        setState(400);
        match(TYPE);
        setState(401);
        arguments();
        }
        break;
      }
    }
    catch (RecognitionException re) {
      _localctx.exception = re;
      _errHandler.reportError(this, re);
      _errHandler.recover(this, re);
    }
    finally {
      exitRule();
    }
    return _localctx;
  }

  public static class SecondaryContext extends ParserRuleContext {
    public boolean s;
    public DotContext dot() {
      return getRuleContext(DotContext.class,0);
    }
    public BraceContext brace() {
      return getRuleContext(BraceContext.class,0);
    }
    public SecondaryContext(ParserRuleContext parent, int invokingState) { super(parent, invokingState); }
    public SecondaryContext(ParserRuleContext parent, int invokingState, boolean s) {
      super(parent, invokingState);
      this.s = s;
    }
    @Override public int getRuleIndex() { return RULE_secondary; }
    @Override
    public <T> T accept(ParseTreeVisitor<? extends T> visitor) {
      if ( visitor instanceof PainlessParserVisitor ) return ((PainlessParserVisitor<? extends T>)visitor).visitSecondary(this);
      else return visitor.visitChildren(this);
    }
  }

  public final SecondaryContext secondary(boolean s) throws RecognitionException {
    SecondaryContext _localctx = new SecondaryContext(_ctx, getState(), s);
    enterRule(_localctx, 36, RULE_secondary);
    try {
      setState(408);
      switch ( getInterpreter().adaptivePredict(_input,26,_ctx) ) {
      case 1:
        enterOuterAlt(_localctx, 1);
        {
        setState(404);
        if (!( _localctx.s )) throw new FailedPredicateException(this, " $s ");
        setState(405);
        dot();
        }
        break;
      case 2:
        enterOuterAlt(_localctx, 2);
        {
        setState(406);
        if (!( _localctx.s )) throw new FailedPredicateException(this, " $s ");
        setState(407);
        brace();
        }
        break;
      }
    }
    catch (RecognitionException re) {
      _localctx.exception = re;
      _errHandler.reportError(this, re);
      _errHandler.recover(this, re);
    }
    finally {
      exitRule();
    }
    return _localctx;
  }

  public static class DotContext extends ParserRuleContext {
    public DotContext(ParserRuleContext parent, int invokingState) {
      super(parent, invokingState);
    }
    @Override public int getRuleIndex() { return RULE_dot; }

    public DotContext() { }
    public void copyFrom(DotContext ctx) {
      super.copyFrom(ctx);
    }
  }
  public static class CallinvokeContext extends DotContext {
    public TerminalNode DOT() { return getToken(PainlessParser.DOT, 0); }
    public TerminalNode DOTID() { return getToken(PainlessParser.DOTID, 0); }
    public ArgumentsContext arguments() {
      return getRuleContext(ArgumentsContext.class,0);
    }
    public CallinvokeContext(DotContext ctx) { copyFrom(ctx); }
    @Override
    public <T> T accept(ParseTreeVisitor<? extends T> visitor) {
      if ( visitor instanceof PainlessParserVisitor ) return ((PainlessParserVisitor<? extends T>)visitor).visitCallinvoke(this);
      else return visitor.visitChildren(this);
    }
  }
  public static class FieldaccessContext extends DotContext {
    public TerminalNode DOT() { return getToken(PainlessParser.DOT, 0); }
    public TerminalNode DOTID() { return getToken(PainlessParser.DOTID, 0); }
    public TerminalNode DOTINTEGER() { return getToken(PainlessParser.DOTINTEGER, 0); }
    public FieldaccessContext(DotContext ctx) { copyFrom(ctx); }
    @Override
    public <T> T accept(ParseTreeVisitor<? extends T> visitor) {
      if ( visitor instanceof PainlessParserVisitor ) return ((PainlessParserVisitor<? extends T>)visitor).visitFieldaccess(this);
      else return visitor.visitChildren(this);
    }
  }

  public final DotContext dot() throws RecognitionException {
    DotContext _localctx = new DotContext(_ctx, getState());
    enterRule(_localctx, 38, RULE_dot);
    int _la;
    try {
      setState(415);
      switch ( getInterpreter().adaptivePredict(_input,27,_ctx) ) {
      case 1:
        _localctx = new CallinvokeContext(_localctx);
        enterOuterAlt(_localctx, 1);
        {
        setState(410);
        match(DOT);
        setState(411);
        match(DOTID);
        setState(412);
        arguments();
        }
        break;
      case 2:
        _localctx = new FieldaccessContext(_localctx);
        enterOuterAlt(_localctx, 2);
        {
        setState(413);
        match(DOT);
        setState(414);
        _la = _input.LA(1);
        if ( !(_la==DOTINTEGER || _la==DOTID) ) {
        _errHandler.recoverInline(this);
        } else {
          consume();
        }
        }
        break;
      }
    }
    catch (RecognitionException re) {
      _localctx.exception = re;
      _errHandler.reportError(this, re);
      _errHandler.recover(this, re);
    }
    finally {
      exitRule();
    }
    return _localctx;
  }

  public static class BraceContext extends ParserRuleContext {
    public BraceContext(ParserRuleContext parent, int invokingState) {
      super(parent, invokingState);
    }
    @Override public int getRuleIndex() { return RULE_brace; }

    public BraceContext() { }
    public void copyFrom(BraceContext ctx) {
      super.copyFrom(ctx);
    }
  }
  public static class BraceaccessContext extends BraceContext {
    public TerminalNode LBRACE() { return getToken(PainlessParser.LBRACE, 0); }
    public ExpressionContext expression() {
      return getRuleContext(ExpressionContext.class,0);
    }
    public TerminalNode RBRACE() { return getToken(PainlessParser.RBRACE, 0); }
    public BraceaccessContext(BraceContext ctx) { copyFrom(ctx); }
    @Override
    public <T> T accept(ParseTreeVisitor<? extends T> visitor) {
      if ( visitor instanceof PainlessParserVisitor ) return ((PainlessParserVisitor<? extends T>)visitor).visitBraceaccess(this);
      else return visitor.visitChildren(this);
    }
  }

  public final BraceContext brace() throws RecognitionException {
    BraceContext _localctx = new BraceContext(_ctx, getState());
    enterRule(_localctx, 40, RULE_brace);
    try {
      _localctx = new BraceaccessContext(_localctx);
      enterOuterAlt(_localctx, 1);
      {
      setState(417);
      match(LBRACE);
      setState(418);
      expression(0);
      setState(419);
      match(RBRACE);
      }
    }
    catch (RecognitionException re) {
      _localctx.exception = re;
      _errHandler.reportError(this, re);
      _errHandler.recover(this, re);
    }
    finally {
      exitRule();
    }
    return _localctx;
  }

  public static class ArgumentsContext extends ParserRuleContext {
    public TerminalNode LP() { return getToken(PainlessParser.LP, 0); }
    public TerminalNode RP() { return getToken(PainlessParser.RP, 0); }
    public List<ArgumentContext> argument() {
      return getRuleContexts(ArgumentContext.class);
    }
    public ArgumentContext argument(int i) {
      return getRuleContext(ArgumentContext.class,i);
    }
    public List<TerminalNode> COMMA() { return getTokens(PainlessParser.COMMA); }
    public TerminalNode COMMA(int i) {
      return getToken(PainlessParser.COMMA, i);
    }
    public ArgumentsContext(ParserRuleContext parent, int invokingState) {
      super(parent, invokingState);
    }
    @Override public int getRuleIndex() { return RULE_arguments; }
    @Override
    public <T> T accept(ParseTreeVisitor<? extends T> visitor) {
      if ( visitor instanceof PainlessParserVisitor ) return ((PainlessParserVisitor<? extends T>)visitor).visitArguments(this);
      else return visitor.visitChildren(this);
    }
  }

  public final ArgumentsContext arguments() throws RecognitionException {
    ArgumentsContext _localctx = new ArgumentsContext(_ctx, getState());
    enterRule(_localctx, 42, RULE_arguments);
    int _la;
    try {
      enterOuterAlt(_localctx, 1);
      {
      {
      setState(421);
      match(LP);
      setState(430);
      switch ( getInterpreter().adaptivePredict(_input,29,_ctx) ) {
      case 1:
        {
        setState(422);
        argument();
        setState(427);
        _errHandler.sync(this);
        _la = _input.LA(1);
        while (_la==COMMA) {
          {
          {
          setState(423);
          match(COMMA);
          setState(424);
          argument();
          }
          }
          setState(429);
          _errHandler.sync(this);
          _la = _input.LA(1);
        }
        }
        break;
      }
      setState(432);
      match(RP);
      }
      }
    }
    catch (RecognitionException re) {
      _localctx.exception = re;
      _errHandler.reportError(this, re);
      _errHandler.recover(this, re);
    }
    finally {
      exitRule();
    }
    return _localctx;
  }

  public static class ArgumentContext extends ParserRuleContext {
    public ExpressionContext expression() {
      return getRuleContext(ExpressionContext.class,0);
    }
    public LambdaContext lambda() {
      return getRuleContext(LambdaContext.class,0);
    }
    public FuncrefContext funcref() {
      return getRuleContext(FuncrefContext.class,0);
    }
    public ArgumentContext(ParserRuleContext parent, int invokingState) {
      super(parent, invokingState);
    }
    @Override public int getRuleIndex() { return RULE_argument; }
    @Override
    public <T> T accept(ParseTreeVisitor<? extends T> visitor) {
      if ( visitor instanceof PainlessParserVisitor ) return ((PainlessParserVisitor<? extends T>)visitor).visitArgument(this);
      else return visitor.visitChildren(this);
    }
  }

  public final ArgumentContext argument() throws RecognitionException {
    ArgumentContext _localctx = new ArgumentContext(_ctx, getState());
    enterRule(_localctx, 44, RULE_argument);
    try {
      setState(437);
      switch ( getInterpreter().adaptivePredict(_input,30,_ctx) ) {
      case 1:
        enterOuterAlt(_localctx, 1);
        {
        setState(434);
        expression(0);
        }
        break;
      case 2:
        enterOuterAlt(_localctx, 2);
        {
        setState(435);
        lambda();
        }
        break;
      case 3:
        enterOuterAlt(_localctx, 3);
        {
        setState(436);
        funcref();
        }
        break;
      }
    }
    catch (RecognitionException re) {
      _localctx.exception = re;
      _errHandler.reportError(this, re);
      _errHandler.recover(this, re);
    }
    finally {
      exitRule();
    }
    return _localctx;
  }

  public static class LambdaContext extends ParserRuleContext {
    public TerminalNode ARROW() { return getToken(PainlessParser.ARROW, 0); }
    public List<LamtypeContext> lamtype() {
      return getRuleContexts(LamtypeContext.class);
    }
    public LamtypeContext lamtype(int i) {
      return getRuleContext(LamtypeContext.class,i);
    }
    public TerminalNode LP() { return getToken(PainlessParser.LP, 0); }
    public TerminalNode RP() { return getToken(PainlessParser.RP, 0); }
    public BlockContext block() {
      return getRuleContext(BlockContext.class,0);
    }
    public ExpressionContext expression() {
      return getRuleContext(ExpressionContext.class,0);
    }
    public List<TerminalNode> COMMA() { return getTokens(PainlessParser.COMMA); }
    public TerminalNode COMMA(int i) {
      return getToken(PainlessParser.COMMA, i);
    }
    public LambdaContext(ParserRuleContext parent, int invokingState) {
      super(parent, invokingState);
    }
    @Override public int getRuleIndex() { return RULE_lambda; }
    @Override
    public <T> T accept(ParseTreeVisitor<? extends T> visitor) {
      if ( visitor instanceof PainlessParserVisitor ) return ((PainlessParserVisitor<? extends T>)visitor).visitLambda(this);
      else return visitor.visitChildren(this);
    }
  }

  public final LambdaContext lambda() throws RecognitionException {
    LambdaContext _localctx = new LambdaContext(_ctx, getState());
    enterRule(_localctx, 46, RULE_lambda);
    int _la;
    try {
      enterOuterAlt(_localctx, 1);
      {
      setState(452);
      switch (_input.LA(1)) {
      case TYPE:
      case ID:
        {
        setState(439);
        lamtype();
        }
        break;
      case LP:
        {
        setState(440);
        match(LP);
        setState(449);
        _la = _input.LA(1);
        if (_la==TYPE || _la==ID) {
          {
          setState(441);
          lamtype();
          setState(446);
          _errHandler.sync(this);
          _la = _input.LA(1);
          while (_la==COMMA) {
            {
            {
            setState(442);
            match(COMMA);
            setState(443);
            lamtype();
            }
            }
            setState(448);
            _errHandler.sync(this);
            _la = _input.LA(1);
          }
          }
        }

        setState(451);
        match(RP);
        }
        break;
      default:
        throw new NoViableAltException(this);
      }
      setState(454);
      match(ARROW);
      setState(457);
      switch ( getInterpreter().adaptivePredict(_input,34,_ctx) ) {
      case 1:
        {
        setState(455);
        block();
        }
        break;
      case 2:
        {
        setState(456);
        expression(0);
        }
        break;
      }
      }
    }
    catch (RecognitionException re) {
      _localctx.exception = re;
      _errHandler.reportError(this, re);
      _errHandler.recover(this, re);
    }
    finally {
      exitRule();
    }
    return _localctx;
  }

  public static class LamtypeContext extends ParserRuleContext {
    public TerminalNode ID() { return getToken(PainlessParser.ID, 0); }
    public DecltypeContext decltype() {
      return getRuleContext(DecltypeContext.class,0);
    }
    public LamtypeContext(ParserRuleContext parent, int invokingState) {
      super(parent, invokingState);
    }
    @Override public int getRuleIndex() { return RULE_lamtype; }
    @Override
    public <T> T accept(ParseTreeVisitor<? extends T> visitor) {
      if ( visitor instanceof PainlessParserVisitor ) return ((PainlessParserVisitor<? extends T>)visitor).visitLamtype(this);
      else return visitor.visitChildren(this);
    }
  }

  public final LamtypeContext lamtype() throws RecognitionException {
    LamtypeContext _localctx = new LamtypeContext(_ctx, getState());
    enterRule(_localctx, 48, RULE_lamtype);
    int _la;
    try {
      enterOuterAlt(_localctx, 1);
      {
      setState(460);
      _la = _input.LA(1);
      if (_la==TYPE) {
        {
        setState(459);
        decltype();
        }
      }

      setState(462);
      match(ID);
      }
    }
    catch (RecognitionException re) {
      _localctx.exception = re;
      _errHandler.reportError(this, re);
      _errHandler.recover(this, re);
    }
    finally {
      exitRule();
    }
    return _localctx;
  }

  public static class FuncrefContext extends ParserRuleContext {
    public ClassFuncrefContext classFuncref() {
      return getRuleContext(ClassFuncrefContext.class,0);
    }
    public ConstructorFuncrefContext constructorFuncref() {
      return getRuleContext(ConstructorFuncrefContext.class,0);
    }
    public CapturingFuncrefContext capturingFuncref() {
      return getRuleContext(CapturingFuncrefContext.class,0);
    }
    public LocalFuncrefContext localFuncref() {
      return getRuleContext(LocalFuncrefContext.class,0);
    }
    public FuncrefContext(ParserRuleContext parent, int invokingState) {
      super(parent, invokingState);
    }
    @Override public int getRuleIndex() { return RULE_funcref; }
    @Override
    public <T> T accept(ParseTreeVisitor<? extends T> visitor) {
      if ( visitor instanceof PainlessParserVisitor ) return ((PainlessParserVisitor<? extends T>)visitor).visitFuncref(this);
      else return visitor.visitChildren(this);
    }
  }

  public final FuncrefContext funcref() throws RecognitionException {
    FuncrefContext _localctx = new FuncrefContext(_ctx, getState());
    enterRule(_localctx, 50, RULE_funcref);
    try {
      setState(468);
      switch ( getInterpreter().adaptivePredict(_input,36,_ctx) ) {
      case 1:
        enterOuterAlt(_localctx, 1);
        {
        setState(464);
        classFuncref();
        }
        break;
      case 2:
        enterOuterAlt(_localctx, 2);
        {
        setState(465);
        constructorFuncref();
        }
        break;
      case 3:
        enterOuterAlt(_localctx, 3);
        {
        setState(466);
        capturingFuncref();
        }
        break;
      case 4:
        enterOuterAlt(_localctx, 4);
        {
        setState(467);
        localFuncref();
        }
        break;
      }
    }
    catch (RecognitionException re) {
      _localctx.exception = re;
      _errHandler.reportError(this, re);
      _errHandler.recover(this, re);
    }
    finally {
      exitRule();
    }
    return _localctx;
  }

  public static class ClassFuncrefContext extends ParserRuleContext {
    public TerminalNode TYPE() { return getToken(PainlessParser.TYPE, 0); }
    public TerminalNode REF() { return getToken(PainlessParser.REF, 0); }
    public TerminalNode ID() { return getToken(PainlessParser.ID, 0); }
    public ClassFuncrefContext(ParserRuleContext parent, int invokingState) {
      super(parent, invokingState);
    }
    @Override public int getRuleIndex() { return RULE_classFuncref; }
    @Override
    public <T> T accept(ParseTreeVisitor<? extends T> visitor) {
      if ( visitor instanceof PainlessParserVisitor ) return ((PainlessParserVisitor<? extends T>)visitor).visitClassFuncref(this);
      else return visitor.visitChildren(this);
    }
  }

  public final ClassFuncrefContext classFuncref() throws RecognitionException {
    ClassFuncrefContext _localctx = new ClassFuncrefContext(_ctx, getState());
    enterRule(_localctx, 52, RULE_classFuncref);
    try {
      enterOuterAlt(_localctx, 1);
      {
      setState(470);
      match(TYPE);
      setState(471);
      match(REF);
      setState(472);
      match(ID);
      }
    }
    catch (RecognitionException re) {
      _localctx.exception = re;
      _errHandler.reportError(this, re);
      _errHandler.recover(this, re);
    }
    finally {
      exitRule();
    }
    return _localctx;
  }

  public static class ConstructorFuncrefContext extends ParserRuleContext {
    public DecltypeContext decltype() {
      return getRuleContext(DecltypeContext.class,0);
    }
    public TerminalNode REF() { return getToken(PainlessParser.REF, 0); }
    public TerminalNode NEW() { return getToken(PainlessParser.NEW, 0); }
    public ConstructorFuncrefContext(ParserRuleContext parent, int invokingState) {
      super(parent, invokingState);
    }
    @Override public int getRuleIndex() { return RULE_constructorFuncref; }
    @Override
    public <T> T accept(ParseTreeVisitor<? extends T> visitor) {
      if ( visitor instanceof PainlessParserVisitor ) return ((PainlessParserVisitor<? extends T>)visitor).visitConstructorFuncref(this);
      else return visitor.visitChildren(this);
    }
  }

  public final ConstructorFuncrefContext constructorFuncref() throws RecognitionException {
    ConstructorFuncrefContext _localctx = new ConstructorFuncrefContext(_ctx, getState());
    enterRule(_localctx, 54, RULE_constructorFuncref);
    try {
      enterOuterAlt(_localctx, 1);
      {
      setState(474);
      decltype();
      setState(475);
      match(REF);
      setState(476);
      match(NEW);
      }
    }
    catch (RecognitionException re) {
      _localctx.exception = re;
      _errHandler.reportError(this, re);
      _errHandler.recover(this, re);
    }
    finally {
      exitRule();
    }
    return _localctx;
  }

  public static class CapturingFuncrefContext extends ParserRuleContext {
    public List<TerminalNode> ID() { return getTokens(PainlessParser.ID); }
    public TerminalNode ID(int i) {
      return getToken(PainlessParser.ID, i);
    }
    public TerminalNode REF() { return getToken(PainlessParser.REF, 0); }
    public CapturingFuncrefContext(ParserRuleContext parent, int invokingState) {
      super(parent, invokingState);
    }
    @Override public int getRuleIndex() { return RULE_capturingFuncref; }
    @Override
    public <T> T accept(ParseTreeVisitor<? extends T> visitor) {
      if ( visitor instanceof PainlessParserVisitor ) return ((PainlessParserVisitor<? extends T>)visitor).visitCapturingFuncref(this);
      else return visitor.visitChildren(this);
    }
  }

  public final CapturingFuncrefContext capturingFuncref() throws RecognitionException {
    CapturingFuncrefContext _localctx = new CapturingFuncrefContext(_ctx, getState());
    enterRule(_localctx, 56, RULE_capturingFuncref);
    try {
      enterOuterAlt(_localctx, 1);
      {
      setState(478);
      match(ID);
      setState(479);
      match(REF);
      setState(480);
      match(ID);
      }
    }
    catch (RecognitionException re) {
      _localctx.exception = re;
      _errHandler.reportError(this, re);
      _errHandler.recover(this, re);
    }
    finally {
      exitRule();
    }
    return _localctx;
  }

  public static class LocalFuncrefContext extends ParserRuleContext {
    public TerminalNode THIS() { return getToken(PainlessParser.THIS, 0); }
    public TerminalNode REF() { return getToken(PainlessParser.REF, 0); }
    public TerminalNode ID() { return getToken(PainlessParser.ID, 0); }
    public LocalFuncrefContext(ParserRuleContext parent, int invokingState) {
      super(parent, invokingState);
    }
    @Override public int getRuleIndex() { return RULE_localFuncref; }
    @Override
    public <T> T accept(ParseTreeVisitor<? extends T> visitor) {
      if ( visitor instanceof PainlessParserVisitor ) return ((PainlessParserVisitor<? extends T>)visitor).visitLocalFuncref(this);
      else return visitor.visitChildren(this);
    }
  }

  public final LocalFuncrefContext localFuncref() throws RecognitionException {
    LocalFuncrefContext _localctx = new LocalFuncrefContext(_ctx, getState());
    enterRule(_localctx, 58, RULE_localFuncref);
    try {
      enterOuterAlt(_localctx, 1);
      {
      setState(482);
      match(THIS);
      setState(483);
      match(REF);
      setState(484);
      match(ID);
      }
    }
    catch (RecognitionException re) {
      _localctx.exception = re;
      _errHandler.reportError(this, re);
      _errHandler.recover(this, re);
    }
    finally {
      exitRule();
    }
    return _localctx;
  }

  public static class ArrayinitializerContext extends ParserRuleContext {
    public ArrayinitializerContext(ParserRuleContext parent, int invokingState) {
      super(parent, invokingState);
    }
    @Override public int getRuleIndex() { return RULE_arrayinitializer; }

    public ArrayinitializerContext() { }
    public void copyFrom(ArrayinitializerContext ctx) {
      super.copyFrom(ctx);
    }
  }
  public static class NewstandardarrayContext extends ArrayinitializerContext {
    public TerminalNode NEW() { return getToken(PainlessParser.NEW, 0); }
    public TerminalNode TYPE() { return getToken(PainlessParser.TYPE, 0); }
    public List<TerminalNode> LBRACE() { return getTokens(PainlessParser.LBRACE); }
    public TerminalNode LBRACE(int i) {
      return getToken(PainlessParser.LBRACE, i);
    }
    public List<ExpressionContext> expression() {
      return getRuleContexts(ExpressionContext.class);
    }
    public ExpressionContext expression(int i) {
      return getRuleContext(ExpressionContext.class,i);
    }
    public List<TerminalNode> RBRACE() { return getTokens(PainlessParser.RBRACE); }
    public TerminalNode RBRACE(int i) {
      return getToken(PainlessParser.RBRACE, i);
    }
    public DotContext dot() {
      return getRuleContext(DotContext.class,0);
    }
    public List<SecondaryContext> secondary() {
      return getRuleContexts(SecondaryContext.class);
    }
    public SecondaryContext secondary(int i) {
      return getRuleContext(SecondaryContext.class,i);
    }
    public NewstandardarrayContext(ArrayinitializerContext ctx) { copyFrom(ctx); }
    @Override
    public <T> T accept(ParseTreeVisitor<? extends T> visitor) {
      if ( visitor instanceof PainlessParserVisitor ) return ((PainlessParserVisitor<? extends T>)visitor).visitNewstandardarray(this);
      else return visitor.visitChildren(this);
    }
  }
  public static class NewinitializedarrayContext extends ArrayinitializerContext {
    public TerminalNode NEW() { return getToken(PainlessParser.NEW, 0); }
    public TerminalNode TYPE() { return getToken(PainlessParser.TYPE, 0); }
    public TerminalNode LBRACE() { return getToken(PainlessParser.LBRACE, 0); }
    public TerminalNode RBRACE() { return getToken(PainlessParser.RBRACE, 0); }
    public TerminalNode LBRACK() { return getToken(PainlessParser.LBRACK, 0); }
    public TerminalNode RBRACK() { return getToken(PainlessParser.RBRACK, 0); }
    public List<ExpressionContext> expression() {
      return getRuleContexts(ExpressionContext.class);
    }
    public ExpressionContext expression(int i) {
      return getRuleContext(ExpressionContext.class,i);
    }
    public TerminalNode SEMICOLON() { return getToken(PainlessParser.SEMICOLON, 0); }
    public List<TerminalNode> COMMA() { return getTokens(PainlessParser.COMMA); }
    public TerminalNode COMMA(int i) {
      return getToken(PainlessParser.COMMA, i);
    }
    public NewinitializedarrayContext(ArrayinitializerContext ctx) { copyFrom(ctx); }
    @Override
    public <T> T accept(ParseTreeVisitor<? extends T> visitor) {
      if ( visitor instanceof PainlessParserVisitor ) return ((PainlessParserVisitor<? extends T>)visitor).visitNewinitializedarray(this);
      else return visitor.visitChildren(this);
    }
  }

  public final ArrayinitializerContext arrayinitializer() throws RecognitionException {
    ArrayinitializerContext _localctx = new ArrayinitializerContext(_ctx, getState());
    enterRule(_localctx, 60, RULE_arrayinitializer);
    int _la;
    try {
      int _alt;
      setState(524);
      switch ( getInterpreter().adaptivePredict(_input,43,_ctx) ) {
      case 1:
        _localctx = new NewstandardarrayContext(_localctx);
        enterOuterAlt(_localctx, 1);
        {
        setState(486);
        match(NEW);
        setState(487);
        match(TYPE);
<<<<<<< HEAD
        setState(484);
=======
        setState(492); 
>>>>>>> 67bfecc0
        _errHandler.sync(this);
        _alt = 1;
        do {
          switch (_alt) {
          case 1:
            {
            {
            setState(488);
            match(LBRACE);
            setState(489);
            expression(0);
            setState(490);
            match(RBRACE);
            }
            }
            break;
          default:
            throw new NoViableAltException(this);
          }
<<<<<<< HEAD
          setState(486);
=======
          setState(494); 
>>>>>>> 67bfecc0
          _errHandler.sync(this);
          _alt = getInterpreter().adaptivePredict(_input,37,_ctx);
        } while ( _alt!=2 && _alt!=org.antlr.v4.runtime.atn.ATN.INVALID_ALT_NUMBER );
        setState(503);
        switch ( getInterpreter().adaptivePredict(_input,39,_ctx) ) {
        case 1:
          {
          setState(496);
          dot();
          setState(500);
          _errHandler.sync(this);
          _alt = getInterpreter().adaptivePredict(_input,38,_ctx);
          while ( _alt!=2 && _alt!=org.antlr.v4.runtime.atn.ATN.INVALID_ALT_NUMBER ) {
            if ( _alt==1 ) {
              {
              {
              setState(497);
              secondary(true);
              }
              }
            }
            setState(502);
            _errHandler.sync(this);
            _alt = getInterpreter().adaptivePredict(_input,38,_ctx);
          }
          }
          break;
        }
        }
        break;
      case 2:
        _localctx = new NewinitializedarrayContext(_localctx);
        enterOuterAlt(_localctx, 2);
        {
        setState(505);
        match(NEW);
        setState(506);
        match(TYPE);
        setState(507);
        match(LBRACE);
        setState(508);
        match(RBRACE);
        setState(509);
        match(LBRACK);
        setState(518);
        switch ( getInterpreter().adaptivePredict(_input,41,_ctx) ) {
        case 1:
          {
          setState(510);
          expression(0);
          setState(515);
          _errHandler.sync(this);
          _la = _input.LA(1);
          while (_la==COMMA) {
            {
            {
            setState(511);
            match(COMMA);
            setState(512);
            expression(0);
            }
            }
            setState(517);
            _errHandler.sync(this);
            _la = _input.LA(1);
          }
          }
          break;
        }
        setState(521);
        _la = _input.LA(1);
        if (_la==SEMICOLON) {
          {
          setState(520);
          match(SEMICOLON);
          }
        }

        setState(523);
        match(RBRACK);
        }
        break;
      }
    }
    catch (RecognitionException re) {
      _localctx.exception = re;
      _errHandler.reportError(this, re);
      _errHandler.recover(this, re);
    }
    finally {
      exitRule();
    }
    return _localctx;
  }

  public static class ListinitializerContext extends ParserRuleContext {
    public TerminalNode LBRACE() { return getToken(PainlessParser.LBRACE, 0); }
    public List<ExpressionContext> expression() {
      return getRuleContexts(ExpressionContext.class);
    }
    public ExpressionContext expression(int i) {
      return getRuleContext(ExpressionContext.class,i);
    }
    public TerminalNode RBRACE() { return getToken(PainlessParser.RBRACE, 0); }
    public List<TerminalNode> COMMA() { return getTokens(PainlessParser.COMMA); }
    public TerminalNode COMMA(int i) {
      return getToken(PainlessParser.COMMA, i);
    }
    public ListinitializerContext(ParserRuleContext parent, int invokingState) {
      super(parent, invokingState);
    }
    @Override public int getRuleIndex() { return RULE_listinitializer; }
    @Override
    public <T> T accept(ParseTreeVisitor<? extends T> visitor) {
      if ( visitor instanceof PainlessParserVisitor ) return ((PainlessParserVisitor<? extends T>)visitor).visitListinitializer(this);
      else return visitor.visitChildren(this);
    }
  }

  public final ListinitializerContext listinitializer() throws RecognitionException {
    ListinitializerContext _localctx = new ListinitializerContext(_ctx, getState());
    enterRule(_localctx, 62, RULE_listinitializer);
    int _la;
    try {
      setState(539);
      switch ( getInterpreter().adaptivePredict(_input,45,_ctx) ) {
      case 1:
        enterOuterAlt(_localctx, 1);
        {
        setState(526);
        match(LBRACE);
        setState(527);
        expression(0);
        setState(532);
        _errHandler.sync(this);
        _la = _input.LA(1);
        while (_la==COMMA) {
          {
          {
          setState(528);
          match(COMMA);
          setState(529);
          expression(0);
          }
          }
          setState(534);
          _errHandler.sync(this);
          _la = _input.LA(1);
        }
        setState(535);
        match(RBRACE);
        }
        break;
      case 2:
        enterOuterAlt(_localctx, 2);
        {
        setState(537);
        match(LBRACE);
        setState(538);
        match(RBRACE);
        }
        break;
      }
    }
    catch (RecognitionException re) {
      _localctx.exception = re;
      _errHandler.reportError(this, re);
      _errHandler.recover(this, re);
    }
    finally {
      exitRule();
    }
    return _localctx;
  }

  public static class MapinitializerContext extends ParserRuleContext {
    public TerminalNode LBRACE() { return getToken(PainlessParser.LBRACE, 0); }
    public List<MaptokenContext> maptoken() {
      return getRuleContexts(MaptokenContext.class);
    }
    public MaptokenContext maptoken(int i) {
      return getRuleContext(MaptokenContext.class,i);
    }
    public TerminalNode RBRACE() { return getToken(PainlessParser.RBRACE, 0); }
    public List<TerminalNode> COMMA() { return getTokens(PainlessParser.COMMA); }
    public TerminalNode COMMA(int i) {
      return getToken(PainlessParser.COMMA, i);
    }
    public TerminalNode COLON() { return getToken(PainlessParser.COLON, 0); }
    public MapinitializerContext(ParserRuleContext parent, int invokingState) {
      super(parent, invokingState);
    }
    @Override public int getRuleIndex() { return RULE_mapinitializer; }
    @Override
    public <T> T accept(ParseTreeVisitor<? extends T> visitor) {
      if ( visitor instanceof PainlessParserVisitor ) return ((PainlessParserVisitor<? extends T>)visitor).visitMapinitializer(this);
      else return visitor.visitChildren(this);
    }
  }

  public final MapinitializerContext mapinitializer() throws RecognitionException {
    MapinitializerContext _localctx = new MapinitializerContext(_ctx, getState());
    enterRule(_localctx, 64, RULE_mapinitializer);
    int _la;
    try {
      setState(555);
      switch ( getInterpreter().adaptivePredict(_input,47,_ctx) ) {
      case 1:
        enterOuterAlt(_localctx, 1);
        {
        setState(541);
        match(LBRACE);
        setState(542);
        maptoken();
        setState(547);
        _errHandler.sync(this);
        _la = _input.LA(1);
        while (_la==COMMA) {
          {
          {
          setState(543);
          match(COMMA);
          setState(544);
          maptoken();
          }
          }
          setState(549);
          _errHandler.sync(this);
          _la = _input.LA(1);
        }
        setState(550);
        match(RBRACE);
        }
        break;
      case 2:
        enterOuterAlt(_localctx, 2);
        {
        setState(552);
        match(LBRACE);
        setState(553);
        match(COLON);
        setState(554);
        match(RBRACE);
        }
        break;
      }
    }
    catch (RecognitionException re) {
      _localctx.exception = re;
      _errHandler.reportError(this, re);
      _errHandler.recover(this, re);
    }
    finally {
      exitRule();
    }
    return _localctx;
  }

  public static class MaptokenContext extends ParserRuleContext {
    public List<ExpressionContext> expression() {
      return getRuleContexts(ExpressionContext.class);
    }
    public ExpressionContext expression(int i) {
      return getRuleContext(ExpressionContext.class,i);
    }
    public TerminalNode COLON() { return getToken(PainlessParser.COLON, 0); }
    public MaptokenContext(ParserRuleContext parent, int invokingState) {
      super(parent, invokingState);
    }
    @Override public int getRuleIndex() { return RULE_maptoken; }
    @Override
    public <T> T accept(ParseTreeVisitor<? extends T> visitor) {
      if ( visitor instanceof PainlessParserVisitor ) return ((PainlessParserVisitor<? extends T>)visitor).visitMaptoken(this);
      else return visitor.visitChildren(this);
    }
  }

  public final MaptokenContext maptoken() throws RecognitionException {
    MaptokenContext _localctx = new MaptokenContext(_ctx, getState());
    enterRule(_localctx, 66, RULE_maptoken);
    try {
      enterOuterAlt(_localctx, 1);
      {
      setState(557);
      expression(0);
      setState(558);
      match(COLON);
      setState(559);
      expression(0);
      }
    }
    catch (RecognitionException re) {
      _localctx.exception = re;
      _errHandler.reportError(this, re);
      _errHandler.recover(this, re);
    }
    finally {
      exitRule();
    }
    return _localctx;
  }

  public boolean sempred(RuleContext _localctx, int ruleIndex, int predIndex) {
    switch (ruleIndex) {
    case 3:
      return statement_sempred((StatementContext)_localctx, predIndex);
    case 14:
      return expression_sempred((ExpressionContext)_localctx, predIndex);
    case 15:
      return unary_sempred((UnaryContext)_localctx, predIndex);
    case 17:
      return primary_sempred((PrimaryContext)_localctx, predIndex);
    case 18:
      return secondary_sempred((SecondaryContext)_localctx, predIndex);
    }
    return true;
  }
  private boolean statement_sempred(StatementContext _localctx, int predIndex) {
    switch (predIndex) {
    case 0:
      return  _input.LA(1) != ELSE ;
    }
    return true;
  }
  private boolean expression_sempred(ExpressionContext _localctx, int predIndex) {
    switch (predIndex) {
    case 1:
      return precpred(_ctx, 14);
    case 2:
      return precpred(_ctx, 13);
    case 3:
      return precpred(_ctx, 12);
    case 4:
      return precpred(_ctx, 11);
    case 5:
      return precpred(_ctx, 10);
    case 6:
      return precpred(_ctx, 8);
    case 7:
      return precpred(_ctx, 7);
    case 8:
      return precpred(_ctx, 6);
    case 9:
      return precpred(_ctx, 5);
    case 10:
      return precpred(_ctx, 4);
    case 11:
      return precpred(_ctx, 3);
    case 12:
      return precpred(_ctx, 2);
    case 13:
      return precpred(_ctx, 9);
    }
    return true;
  }
  private boolean unary_sempred(UnaryContext _localctx, int predIndex) {
    switch (predIndex) {
    case 14:
      return  !_localctx.c ;
    case 15:
      return  !_localctx.c ;
    case 16:
      return  !_localctx.c ;
    case 17:
      return  !_localctx.c ;
    case 18:
      return  !_localctx.c ;
    case 19:
      return  !_localctx.c ;
    case 20:
      return  !_localctx.c ;
    case 21:
      return  !_localctx.c ;
    case 22:
      return  !_localctx.c ;
    case 23:
      return  !_localctx.c ;
    }
    return true;
  }
  private boolean primary_sempred(PrimaryContext _localctx, int predIndex) {
    switch (predIndex) {
    case 24:
      return  !_localctx.c ;
    case 25:
      return  _localctx.c ;
    }
    return true;
  }
  private boolean secondary_sempred(SecondaryContext _localctx, int predIndex) {
    switch (predIndex) {
    case 26:
      return  _localctx.s ;
    case 27:
      return  _localctx.s ;
    }
    return true;
  }

  public static final String _serializedATN =
    "\3\u0430\ud6d1\u8206\uad2d\u4417\uaef1\u8d80\uaadd\3T\u0234\4\2\t\2\4"+
    "\3\t\3\4\4\t\4\4\5\t\5\4\6\t\6\4\7\t\7\4\b\t\b\4\t\t\t\4\n\t\n\4\13\t"+
    "\13\4\f\t\f\4\r\t\r\4\16\t\16\4\17\t\17\4\20\t\20\4\21\t\21\4\22\t\22"+
    "\4\23\t\23\4\24\t\24\4\25\t\25\4\26\t\26\4\27\t\27\4\30\t\30\4\31\t\31"+
    "\4\32\t\32\4\33\t\33\4\34\t\34\4\35\t\35\4\36\t\36\4\37\t\37\4 \t \4!"+
    "\t!\4\"\t\"\4#\t#\3\2\7\2H\n\2\f\2\16\2K\13\2\3\2\7\2N\n\2\f\2\16\2Q\13"+
    "\2\3\2\3\2\3\3\3\3\3\3\3\3\3\3\3\4\3\4\3\4\3\4\3\4\3\4\3\4\7\4a\n\4\f"+
    "\4\16\4d\13\4\5\4f\n\4\3\4\3\4\3\5\3\5\3\5\3\5\3\5\3\5\3\5\3\5\5\5r\n"+
    "\5\3\5\3\5\3\5\3\5\3\5\3\5\5\5z\n\5\3\5\3\5\3\5\3\5\3\5\3\5\3\5\3\5\3"+
    "\5\3\5\3\5\5\5\u0087\n\5\3\5\3\5\5\5\u008b\n\5\3\5\3\5\5\5\u008f\n\5\3"+
    "\5\3\5\3\5\5\5\u0094\n\5\3\5\3\5\3\5\3\5\3\5\3\5\3\5\3\5\3\5\3\5\3\5\3"+
    "\5\3\5\3\5\3\5\3\5\3\5\3\5\3\5\3\5\3\5\3\5\3\5\3\5\3\5\3\5\3\5\3\5\3\5"+
    "\3\5\3\5\6\5\u00b5\n\5\r\5\16\5\u00b6\3\5\3\5\3\5\3\5\3\5\3\5\3\5\5\5"+
    "\u00c0\n\5\3\6\3\6\5\6\u00c4\n\6\3\7\3\7\7\7\u00c8\n\7\f\7\16\7\u00cb"+
    "\13\7\3\7\3\7\3\b\3\b\3\t\3\t\5\t\u00d3\n\t\3\n\3\n\3\13\3\13\3\13\3\13"+
    "\7\13\u00db\n\13\f\13\16\13\u00de\13\13\3\f\3\f\3\f\7\f\u00e3\n\f\f\f"+
    "\16\f\u00e6\13\f\3\r\3\r\3\r\5\r\u00eb\n\r\3\16\3\16\3\16\3\16\3\16\3"+
    "\16\3\16\3\17\3\17\3\20\3\20\3\20\3\20\3\20\3\20\3\20\3\20\3\20\5\20\u00ff"+
    "\n\20\3\20\3\20\3\20\3\20\3\20\3\20\3\20\3\20\3\20\3\20\3\20\3\20\3\20"+
    "\3\20\3\20\3\20\3\20\3\20\3\20\3\20\3\20\3\20\3\20\3\20\3\20\3\20\3\20"+
    "\3\20\3\20\3\20\3\20\3\20\3\20\3\20\3\20\3\20\3\20\3\20\3\20\3\20\3\20"+
    "\3\20\3\20\3\20\3\20\3\20\3\20\3\20\3\20\3\20\3\20\3\20\3\20\3\20\3\20"+
    "\3\20\3\20\3\20\3\20\3\20\3\20\3\20\3\20\3\20\3\20\3\20\3\20\7\20\u0144"+
    "\n\20\f\20\16\20\u0147\13\20\3\21\3\21\3\21\3\21\3\21\3\21\3\21\3\21\3"+
    "\21\3\21\3\21\3\21\3\21\3\21\3\21\3\21\3\21\3\21\3\21\3\21\3\21\3\21\3"+
    "\21\3\21\3\21\3\21\3\21\3\21\3\21\3\21\3\21\3\21\3\21\3\21\3\21\3\21\3"+
    "\21\5\21\u016e\n\21\3\22\3\22\7\22\u0172\n\22\f\22\16\22\u0175\13\22\3"+
    "\22\3\22\3\22\7\22\u017a\n\22\f\22\16\22\u017d\13\22\3\22\5\22\u0180\n"+
    "\22\3\23\3\23\3\23\3\23\3\23\3\23\3\23\3\23\3\23\3\23\3\23\3\23\3\23\3"+
    "\23\3\23\3\23\3\23\3\23\3\23\5\23\u0195\n\23\3\24\3\24\3\24\3\24\5\24"+
    "\u019b\n\24\3\25\3\25\3\25\3\25\3\25\5\25\u01a2\n\25\3\26\3\26\3\26\3"+
    "\26\3\27\3\27\3\27\3\27\7\27\u01ac\n\27\f\27\16\27\u01af\13\27\5\27\u01b1"+
    "\n\27\3\27\3\27\3\30\3\30\3\30\5\30\u01b8\n\30\3\31\3\31\3\31\3\31\3\31"+
    "\7\31\u01bf\n\31\f\31\16\31\u01c2\13\31\5\31\u01c4\n\31\3\31\5\31\u01c7"+
    "\n\31\3\31\3\31\3\31\5\31\u01cc\n\31\3\32\5\32\u01cf\n\32\3\32\3\32\3"+
    "\33\3\33\3\33\3\33\5\33\u01d7\n\33\3\34\3\34\3\34\3\34\3\35\3\35\3\35"+
    "\3\35\3\36\3\36\3\36\3\36\3\37\3\37\3\37\3\37\3 \3 \3 \3 \3 \3 \6 \u01ef"+
    "\n \r \16 \u01f0\3 \3 \7 \u01f5\n \f \16 \u01f8\13 \5 \u01fa\n \3 \3 "+
    "\3 \3 \3 \3 \3 \3 \7 \u0204\n \f \16 \u0207\13 \5 \u0209\n \3 \5 \u020c"+
    "\n \3 \5 \u020f\n \3!\3!\3!\3!\7!\u0215\n!\f!\16!\u0218\13!\3!\3!\3!\3"+
    "!\5!\u021e\n!\3\"\3\"\3\"\3\"\7\"\u0224\n\"\f\"\16\"\u0227\13\"\3\"\3"+
    "\"\3\"\3\"\3\"\5\"\u022e\n\"\3#\3#\3#\3#\3#\2\3\36$\2\4\6\b\n\f\16\20"+
    "\22\24\26\30\32\34\36 \"$&(*,.\60\62\64\668:<>@BD\2\16\3\3\r\r\3\2<G\3"+
    "\2\37!\3\2\"#\3\289\3\2$&\3\2\'*\3\2+.\3\2:;\3\2HK\4\2\35\36\"#\3\2ST"+
    "\u0269\2I\3\2\2\2\4T\3\2\2\2\6Y\3\2\2\2\b\u00bf\3\2\2\2\n\u00c3\3\2\2"+
    "\2\f\u00c5\3\2\2\2\16\u00ce\3\2\2\2\20\u00d2\3\2\2\2\22\u00d4\3\2\2\2"+
    "\24\u00d6\3\2\2\2\26\u00df\3\2\2\2\30\u00e7\3\2\2\2\32\u00ec\3\2\2\2\34"+
    "\u00f3\3\2\2\2\36\u00fe\3\2\2\2 \u016d\3\2\2\2\"\u017f\3\2\2\2$\u0194"+
    "\3\2\2\2&\u019a\3\2\2\2(\u01a1\3\2\2\2*\u01a3\3\2\2\2,\u01a7\3\2\2\2."+
    "\u01b7\3\2\2\2\60\u01c6\3\2\2\2\62\u01ce\3\2\2\2\64\u01d6\3\2\2\2\66\u01d8"+
    "\3\2\2\28\u01dc\3\2\2\2:\u01e0\3\2\2\2<\u01e4\3\2\2\2>\u020e\3\2\2\2@"+
    "\u021d\3\2\2\2B\u022d\3\2\2\2D\u022f\3\2\2\2FH\5\4\3\2GF\3\2\2\2HK\3\2"+
    "\2\2IG\3\2\2\2IJ\3\2\2\2JO\3\2\2\2KI\3\2\2\2LN\5\b\5\2ML\3\2\2\2NQ\3\2"+
    "\2\2OM\3\2\2\2OP\3\2\2\2PR\3\2\2\2QO\3\2\2\2RS\7\2\2\3S\3\3\2\2\2TU\5"+
    "\26\f\2UV\7R\2\2VW\5\6\4\2WX\5\f\7\2X\5\3\2\2\2Ye\7\t\2\2Z[\5\26\f\2["+
    "b\7R\2\2\\]\7\f\2\2]^\5\26\f\2^_\7R\2\2_a\3\2\2\2`\\\3\2\2\2ad\3\2\2\2"+
    "b`\3\2\2\2bc\3\2\2\2cf\3\2\2\2db\3\2\2\2eZ\3\2\2\2ef\3\2\2\2fg\3\2\2\2"+
    "gh\7\n\2\2h\7\3\2\2\2ij\7\16\2\2jk\7\t\2\2kl\5\36\20\2lm\7\n\2\2mq\5\n"+
    "\6\2no\7\20\2\2or\5\n\6\2pr\6\5\2\2qn\3\2\2\2qp\3\2\2\2r\u00c0\3\2\2\2"+
    "st\7\21\2\2tu\7\t\2\2uv\5\36\20\2vy\7\n\2\2wz\5\n\6\2xz\5\16\b\2yw\3\2"+
    "\2\2yx\3\2\2\2z\u00c0\3\2\2\2{|\7\22\2\2|}\5\f\7\2}~\7\21\2\2~\177\7\t"+
    "\2\2\177\u0080\5\36\20\2\u0080\u0081\7\n\2\2\u0081\u0082\5\34\17\2\u0082"+
    "\u00c0\3\2\2\2\u0083\u0084\7\23\2\2\u0084\u0086\7\t\2\2\u0085\u0087\5"+
    "\20\t\2\u0086\u0085\3\2\2\2\u0086\u0087\3\2\2\2\u0087\u0088\3\2\2\2\u0088"+
    "\u008a\7\r\2\2\u0089\u008b\5\36\20\2\u008a\u0089\3\2\2\2\u008a\u008b\3"+
    "\2\2\2\u008b\u008c\3\2\2\2\u008c\u008e\7\r\2\2\u008d\u008f\5\22\n\2\u008e"+
    "\u008d\3\2\2\2\u008e\u008f\3\2\2\2\u008f\u0090\3\2\2\2\u0090\u0093\7\n"+
    "\2\2\u0091\u0094\5\n\6\2\u0092\u0094\5\16\b\2\u0093\u0091\3\2\2\2\u0093"+
    "\u0092\3\2\2\2\u0094\u00c0\3\2\2\2\u0095\u0096\7\23\2\2\u0096\u0097\7"+
    "\t\2\2\u0097\u0098\5\26\f\2\u0098\u0099\7R\2\2\u0099\u009a\7\65\2\2\u009a"+
    "\u009b\5\36\20\2\u009b\u009c\7\n\2\2\u009c\u009d\5\n\6\2\u009d\u00c0\3"+
    "\2\2\2\u009e\u009f\7\23\2\2\u009f\u00a0\7\t\2\2\u00a0\u00a1\7R\2\2\u00a1"+
    "\u00a2\7\17\2\2\u00a2\u00a3\5\36\20\2\u00a3\u00a4\7\n\2\2\u00a4\u00a5"+
    "\5\n\6\2\u00a5\u00c0\3\2\2\2\u00a6\u00a7\5\24\13\2\u00a7\u00a8\5\34\17"+
    "\2\u00a8\u00c0\3\2\2\2\u00a9\u00aa\7\24\2\2\u00aa\u00c0\5\34\17\2\u00ab"+
    "\u00ac\7\25\2\2\u00ac\u00c0\5\34\17\2\u00ad\u00ae\7\26\2\2\u00ae\u00af"+
    "\5\36\20\2\u00af\u00b0\5\34\17\2\u00b0\u00c0\3\2\2\2\u00b1\u00b2\7\30"+
    "\2\2\u00b2\u00b4\5\f\7\2\u00b3\u00b5\5\32\16\2\u00b4\u00b3\3\2\2\2\u00b5"+
    "\u00b6\3\2\2\2\u00b6\u00b4\3\2\2\2\u00b6\u00b7\3\2\2\2\u00b7\u00c0\3\2"+
    "\2\2\u00b8\u00b9\7\32\2\2\u00b9\u00ba\5\36\20\2\u00ba\u00bb\5\34\17\2"+
    "\u00bb\u00c0\3\2\2\2\u00bc\u00bd\5\36\20\2\u00bd\u00be\5\34\17\2\u00be"+
    "\u00c0\3\2\2\2\u00bfi\3\2\2\2\u00bfs\3\2\2\2\u00bf{\3\2\2\2\u00bf\u0083"+
    "\3\2\2\2\u00bf\u0095\3\2\2\2\u00bf\u009e\3\2\2\2\u00bf\u00a6\3\2\2\2\u00bf"+
    "\u00a9\3\2\2\2\u00bf\u00ab\3\2\2\2\u00bf\u00ad\3\2\2\2\u00bf\u00b1\3\2"+
    "\2\2\u00bf\u00b8\3\2\2\2\u00bf\u00bc\3\2\2\2\u00c0\t\3\2\2\2\u00c1\u00c4"+
    "\5\f\7\2\u00c2\u00c4\5\b\5\2\u00c3\u00c1\3\2\2\2\u00c3\u00c2\3\2\2\2\u00c4"+
    "\13\3\2\2\2\u00c5\u00c9\7\5\2\2\u00c6\u00c8\5\b\5\2\u00c7\u00c6\3\2\2"+
    "\2\u00c8\u00cb\3\2\2\2\u00c9\u00c7\3\2\2\2\u00c9\u00ca\3\2\2\2\u00ca\u00cc"+
    "\3\2\2\2\u00cb\u00c9\3\2\2\2\u00cc\u00cd\7\6\2\2\u00cd\r\3\2\2\2\u00ce"+
    "\u00cf\7\r\2\2\u00cf\17\3\2\2\2\u00d0\u00d3\5\24\13\2\u00d1\u00d3\5\36"+
    "\20\2\u00d2\u00d0\3\2\2\2\u00d2\u00d1\3\2\2\2\u00d3\21\3\2\2\2\u00d4\u00d5"+
    "\5\36\20\2\u00d5\23\3\2\2\2\u00d6\u00d7\5\26\f\2\u00d7\u00dc\5\30\r\2"+
    "\u00d8\u00d9\7\f\2\2\u00d9\u00db\5\30\r\2\u00da\u00d8\3\2\2\2\u00db\u00de"+
    "\3\2\2\2\u00dc\u00da\3\2\2\2\u00dc\u00dd\3\2\2\2\u00dd\25\3\2\2\2\u00de"+
    "\u00dc\3\2\2\2\u00df\u00e4\7Q\2\2\u00e0\u00e1\7\7\2\2\u00e1\u00e3\7\b"+
    "\2\2\u00e2\u00e0\3\2\2\2\u00e3\u00e6\3\2\2\2\u00e4\u00e2\3\2\2\2\u00e4"+
    "\u00e5\3\2\2\2\u00e5\27\3\2\2\2\u00e6\u00e4\3\2\2\2\u00e7\u00ea\7R\2\2"+
    "\u00e8\u00e9\7<\2\2\u00e9\u00eb\5\36\20\2\u00ea\u00e8\3\2\2\2\u00ea\u00eb"+
    "\3\2\2\2\u00eb\31\3\2\2\2\u00ec\u00ed\7\31\2\2\u00ed\u00ee\7\t\2\2\u00ee"+
    "\u00ef\7Q\2\2\u00ef\u00f0\7R\2\2\u00f0\u00f1\7\n\2\2\u00f1\u00f2\5\f\7"+
    "\2\u00f2\33\3\2\2\2\u00f3\u00f4\t\2\2\2\u00f4\35\3\2\2\2\u00f5\u00f6\b"+
    "\20\1\2\u00f6\u00f7\5\"\22\2\u00f7\u00f8\t\3\2\2\u00f8\u00f9\5\36\20\3"+
    "\u00f9\u00fa\b\20\1\2\u00fa\u00ff\3\2\2\2\u00fb\u00fc\5 \21\2\u00fc\u00fd"+
    "\b\20\1\2\u00fd\u00ff\3\2\2\2\u00fe\u00f5\3\2\2\2\u00fe\u00fb\3\2\2\2"+
    "\u00ff\u0145\3\2\2\2\u0100\u0101\f\20\2\2\u0101\u0102\t\4\2\2\u0102\u0103"+
    "\5\36\20\21\u0103\u0104\b\20\1\2\u0104\u0144\3\2\2\2\u0105\u0106\f\17"+
    "\2\2\u0106\u0107\t\5\2\2\u0107\u0108\5\36\20\20\u0108\u0109\b\20\1\2\u0109"+
    "\u0144\3\2\2\2\u010a\u010b\f\16\2\2\u010b\u010c\t\6\2\2\u010c\u010d\5"+
    "\36\20\17\u010d\u010e\b\20\1\2\u010e\u0144\3\2\2\2\u010f\u0110\f\r\2\2"+
    "\u0110\u0111\t\7\2\2\u0111\u0112\5\36\20\16\u0112\u0113\b\20\1\2\u0113"+
    "\u0144\3\2\2\2\u0114\u0115\f\f\2\2\u0115\u0116\t\b\2\2\u0116\u0117\5\36"+
    "\20\r\u0117\u0118\b\20\1\2\u0118\u0144\3\2\2\2\u0119\u011a\f\n\2\2\u011a"+
    "\u011b\t\t\2\2\u011b\u011c\5\36\20\13\u011c\u011d\b\20\1\2\u011d\u0144"+
    "\3\2\2\2\u011e\u011f\f\t\2\2\u011f\u0120\7/\2\2\u0120\u0121\5\36\20\n"+
    "\u0121\u0122\b\20\1\2\u0122\u0144\3\2\2\2\u0123\u0124\f\b\2\2\u0124\u0125"+
    "\7\60\2\2\u0125\u0126\5\36\20\t\u0126\u0127\b\20\1\2\u0127\u0144\3\2\2"+
    "\2\u0128\u0129\f\7\2\2\u0129\u012a\7\61\2\2\u012a\u012b\5\36\20\b\u012b"+
    "\u012c\b\20\1\2\u012c\u0144\3\2\2\2\u012d\u012e\f\6\2\2\u012e\u012f\7"+
    "\62\2\2\u012f\u0130\5\36\20\7\u0130\u0131\b\20\1\2\u0131\u0144\3\2\2\2"+
    "\u0132\u0133\f\5\2\2\u0133\u0134\7\63\2\2\u0134\u0135\5\36\20\6\u0135"+
    "\u0136\b\20\1\2\u0136\u0144\3\2\2\2\u0137\u0138\f\4\2\2\u0138\u0139\7"+
    "\64\2\2\u0139\u013a\5\36\20\2\u013a\u013b\7\65\2\2\u013b\u013c\5\36\20"+
    "\4\u013c\u013d\b\20\1\2\u013d\u0144\3\2\2\2\u013e\u013f\f\13\2\2\u013f"+
    "\u0140\7\34\2\2\u0140\u0141\5\26\f\2\u0141\u0142\b\20\1\2\u0142\u0144"+
    "\3\2\2\2\u0143\u0100\3\2\2\2\u0143\u0105\3\2\2\2\u0143\u010a\3\2\2\2\u0143"+
    "\u010f\3\2\2\2\u0143\u0114\3\2\2\2\u0143\u0119\3\2\2\2\u0143\u011e\3\2"+
    "\2\2\u0143\u0123\3\2\2\2\u0143\u0128\3\2\2\2\u0143\u012d\3\2\2\2\u0143"+
    "\u0132\3\2\2\2\u0143\u0137\3\2\2\2\u0143\u013e\3\2\2\2\u0144\u0147\3\2"+
    "\2\2\u0145\u0143\3\2\2\2\u0145\u0146\3\2\2\2\u0146\37\3\2\2\2\u0147\u0145"+
    "\3\2\2\2\u0148\u0149\6\21\20\3\u0149\u014a\t\n\2\2\u014a\u016e\5\"\22"+
    "\2\u014b\u014c\6\21\21\3\u014c\u014d\5\"\22\2\u014d\u014e\t\n\2\2\u014e"+
    "\u016e\3\2\2\2\u014f\u0150\6\21\22\3\u0150\u016e\5\"\22\2\u0151\u0152"+
    "\6\21\23\3\u0152\u0153\t\13\2\2\u0153\u016e\b\21\1\2\u0154\u0155\6\21"+
    "\24\3\u0155\u0156\7N\2\2\u0156\u016e\b\21\1\2\u0157\u0158\6\21\25\3\u0158"+
    "\u0159\7O\2\2\u0159\u016e\b\21\1\2\u015a\u015b\6\21\26\3\u015b\u015c\7"+
    "P\2\2\u015c\u016e\b\21\1\2\u015d\u015e\6\21\27\3\u015e\u015f\5@!\2\u015f"+
    "\u0160\b\21\1\2\u0160\u016e\3\2\2\2\u0161\u0162\6\21\30\3\u0162\u0163"+
    "\5B\"\2\u0163\u0164\b\21\1\2\u0164\u016e\3\2\2\2\u0165\u0166\6\21\31\3"+
    "\u0166\u0167\t\f\2\2\u0167\u016e\5 \21\2\u0168\u0169\7\t\2\2\u0169\u016a"+
    "\5\26\f\2\u016a\u016b\7\n\2\2\u016b\u016c\5 \21\2\u016c\u016e\3\2\2\2"+
    "\u016d\u0148\3\2\2\2\u016d\u014b\3\2\2\2\u016d\u014f\3\2\2\2\u016d\u0151"+
    "\3\2\2\2\u016d\u0154\3\2\2\2\u016d\u0157\3\2\2\2\u016d\u015a\3\2\2\2\u016d"+
    "\u015d\3\2\2\2\u016d\u0161\3\2\2\2\u016d\u0165\3\2\2\2\u016d\u0168\3\2"+
    "\2\2\u016e!\3\2\2\2\u016f\u0173\5$\23\2\u0170\u0172\5&\24\2\u0171\u0170"+
    "\3\2\2\2\u0172\u0175\3\2\2\2\u0173\u0171\3\2\2\2\u0173\u0174\3\2\2\2\u0174"+
    "\u0180\3\2\2\2\u0175\u0173\3\2\2\2\u0176\u0177\5\26\f\2\u0177\u017b\5"+
    "(\25\2\u0178\u017a\5&\24\2\u0179\u0178\3\2\2\2\u017a\u017d\3\2\2\2\u017b"+
    "\u0179\3\2\2\2\u017b\u017c\3\2\2\2\u017c\u0180\3\2\2\2\u017d\u017b\3\2"+
    "\2\2\u017e\u0180\5> \2\u017f\u016f\3\2\2\2\u017f\u0176\3\2\2\2\u017f\u017e"+
    "\3\2\2\2\u0180#\3\2\2\2\u0181\u0182\6\23\32\3\u0182\u0183\7\t\2\2\u0183"+
    "\u0184\5\36\20\2\u0184\u0185\7\n\2\2\u0185\u0186\b\23\1\2\u0186\u0195"+
    "\3\2\2\2\u0187\u0188\6\23\33\3\u0188\u0189\7\t\2\2\u0189\u018a\5 \21\2"+
    "\u018a\u018b\7\n\2\2\u018b\u0195\3\2\2\2\u018c\u0195\7L\2\2\u018d\u0195"+
    "\7M\2\2\u018e\u0195\7R\2\2\u018f\u0190\7R\2\2\u0190\u0195\5,\27\2\u0191"+
    "\u0192\7\27\2\2\u0192\u0193\7Q\2\2\u0193\u0195\5,\27\2\u0194\u0181\3\2"+
    "\2\2\u0194\u0187\3\2\2\2\u0194\u018c\3\2\2\2\u0194\u018d\3\2\2\2\u0194"+
    "\u018e\3\2\2\2\u0194\u018f\3\2\2\2\u0194\u0191\3\2\2\2\u0195%\3\2\2\2"+
    "\u0196\u0197\6\24\34\3\u0197\u019b\5(\25\2\u0198\u0199\6\24\35\3\u0199"+
    "\u019b\5*\26\2\u019a\u0196\3\2\2\2\u019a\u0198\3\2\2\2\u019b\'\3\2\2\2"+
    "\u019c\u019d\7\13\2\2\u019d\u019e\7T\2\2\u019e\u01a2\5,\27\2\u019f\u01a0"+
    "\7\13\2\2\u01a0\u01a2\t\r\2\2\u01a1\u019c\3\2\2\2\u01a1\u019f\3\2\2\2"+
    "\u01a2)\3\2\2\2\u01a3\u01a4\7\7\2\2\u01a4\u01a5\5\36\20\2\u01a5\u01a6"+
    "\7\b\2\2\u01a6+\3\2\2\2\u01a7\u01b0\7\t\2\2\u01a8\u01ad\5.\30\2\u01a9"+
    "\u01aa\7\f\2\2\u01aa\u01ac\5.\30\2\u01ab\u01a9\3\2\2\2\u01ac\u01af\3\2"+
    "\2\2\u01ad\u01ab\3\2\2\2\u01ad\u01ae\3\2\2\2\u01ae\u01b1\3\2\2\2\u01af"+
    "\u01ad\3\2\2\2\u01b0\u01a8\3\2\2\2\u01b0\u01b1\3\2\2\2\u01b1\u01b2\3\2"+
    "\2\2\u01b2\u01b3\7\n\2\2\u01b3-\3\2\2\2\u01b4\u01b8\5\36\20\2\u01b5\u01b8"+
    "\5\60\31\2\u01b6\u01b8\5\64\33\2\u01b7\u01b4\3\2\2\2\u01b7\u01b5\3\2\2"+
    "\2\u01b7\u01b6\3\2\2\2\u01b8/\3\2\2\2\u01b9\u01c7\5\62\32\2\u01ba\u01c3"+
    "\7\t\2\2\u01bb\u01c0\5\62\32\2\u01bc\u01bd\7\f\2\2\u01bd\u01bf\5\62\32"+
    "\2\u01be\u01bc\3\2\2\2\u01bf\u01c2\3\2\2\2\u01c0\u01be\3\2\2\2\u01c0\u01c1"+
    "\3\2\2\2\u01c1\u01c4\3\2\2\2\u01c2\u01c0\3\2\2\2\u01c3\u01bb\3\2\2\2\u01c3"+
    "\u01c4\3\2\2\2\u01c4\u01c5\3\2\2\2\u01c5\u01c7\7\n\2\2\u01c6\u01b9\3\2"+
    "\2\2\u01c6\u01ba\3\2\2\2\u01c7\u01c8\3\2\2\2\u01c8\u01cb\7\67\2\2\u01c9"+
    "\u01cc\5\f\7\2\u01ca\u01cc\5\36\20\2\u01cb\u01c9\3\2\2\2\u01cb\u01ca\3"+
    "\2\2\2\u01cc\61\3\2\2\2\u01cd\u01cf\5\26\f\2\u01ce\u01cd\3\2\2\2\u01ce"+
    "\u01cf\3\2\2\2\u01cf\u01d0\3\2\2\2\u01d0\u01d1\7R\2\2\u01d1\63\3\2\2\2"+
    "\u01d2\u01d7\5\66\34\2\u01d3\u01d7\58\35\2\u01d4\u01d7\5:\36\2\u01d5\u01d7"+
    "\5<\37\2\u01d6\u01d2\3\2\2\2\u01d6\u01d3\3\2\2\2\u01d6\u01d4\3\2\2\2\u01d6"+
    "\u01d5\3\2\2\2\u01d7\65\3\2\2\2\u01d8\u01d9\7Q\2\2\u01d9\u01da\7\66\2"+
    "\2\u01da\u01db\7R\2\2\u01db\67\3\2\2\2\u01dc\u01dd\5\26\f\2\u01dd\u01de"+
    "\7\66\2\2\u01de\u01df\7\27\2\2\u01df9\3\2\2\2\u01e0\u01e1\7R\2\2\u01e1"+
    "\u01e2\7\66\2\2\u01e2\u01e3\7R\2\2\u01e3;\3\2\2\2\u01e4\u01e5\7\33\2\2"+
    "\u01e5\u01e6\7\66\2\2\u01e6\u01e7\7R\2\2\u01e7=\3\2\2\2\u01e8\u01e9\7"+
    "\27\2\2\u01e9\u01ee\7Q\2\2\u01ea\u01eb\7\7\2\2\u01eb\u01ec\5\36\20\2\u01ec"+
    "\u01ed\7\b\2\2\u01ed\u01ef\3\2\2\2\u01ee\u01ea\3\2\2\2\u01ef\u01f0\3\2"+
    "\2\2\u01f0\u01ee\3\2\2\2\u01f0\u01f1\3\2\2\2\u01f1\u01f9\3\2\2\2\u01f2"+
    "\u01f6\5(\25\2\u01f3\u01f5\5&\24\2\u01f4\u01f3\3\2\2\2\u01f5\u01f8\3\2"+
    "\2\2\u01f6\u01f4\3\2\2\2\u01f6\u01f7\3\2\2\2\u01f7\u01fa\3\2\2\2\u01f8"+
    "\u01f6\3\2\2\2\u01f9\u01f2\3\2\2\2\u01f9\u01fa\3\2\2\2\u01fa\u020f\3\2"+
    "\2\2\u01fb\u01fc\7\27\2\2\u01fc\u01fd\7Q\2\2\u01fd\u01fe\7\7\2\2\u01fe"+
    "\u01ff\7\b\2\2\u01ff\u0208\7\5\2\2\u0200\u0205\5\36\20\2\u0201\u0202\7"+
    "\f\2\2\u0202\u0204\5\36\20\2\u0203\u0201\3\2\2\2\u0204\u0207\3\2\2\2\u0205"+
    "\u0203\3\2\2\2\u0205\u0206\3\2\2\2\u0206\u0209\3\2\2\2\u0207\u0205\3\2"+
    "\2\2\u0208\u0200\3\2\2\2\u0208\u0209\3\2\2\2\u0209\u020b\3\2\2\2\u020a"+
    "\u020c\7\r\2\2\u020b\u020a\3\2\2\2\u020b\u020c\3\2\2\2\u020c\u020d\3\2"+
    "\2\2\u020d\u020f\7\6\2\2\u020e\u01e8\3\2\2\2\u020e\u01fb\3\2\2\2\u020f"+
    "?\3\2\2\2\u0210\u0211\7\7\2\2\u0211\u0216\5\36\20\2\u0212\u0213\7\f\2"+
    "\2\u0213\u0215\5\36\20\2\u0214\u0212\3\2\2\2\u0215\u0218\3\2\2\2\u0216"+
    "\u0214\3\2\2\2\u0216\u0217\3\2\2\2\u0217\u0219\3\2\2\2\u0218\u0216\3\2"+
    "\2\2\u0219\u021a\7\b\2\2\u021a\u021e\3\2\2\2\u021b\u021c\7\7\2\2\u021c"+
    "\u021e\7\b\2\2\u021d\u0210\3\2\2\2\u021d\u021b\3\2\2\2\u021eA\3\2\2\2"+
    "\u021f\u0220\7\7\2\2\u0220\u0225\5D#\2\u0221\u0222\7\f\2\2\u0222\u0224"+
    "\5D#\2\u0223\u0221\3\2\2\2\u0224\u0227\3\2\2\2\u0225\u0223\3\2\2\2\u0225"+
    "\u0226\3\2\2\2\u0226\u0228\3\2\2\2\u0227\u0225\3\2\2\2\u0228\u0229\7\b"+
    "\2\2\u0229\u022e\3\2\2\2\u022a\u022b\7\7\2\2\u022b\u022c\7\65\2\2\u022c"+
    "\u022e\7\b\2\2\u022d\u021f\3\2\2\2\u022d\u022a\3\2\2\2\u022eC\3\2\2\2"+
    "\u022f\u0230\5\36\20\2\u0230\u0231\7\65\2\2\u0231\u0232\5\36\20\2\u0232"+
    "E\3\2\2\2\62IObeqy\u0086\u008a\u008e\u0093\u00b6\u00bf\u00c3\u00c9\u00d2"+
    "\u00dc\u00e4\u00ea\u00fe\u0143\u0145\u016d\u0173\u017b\u017f\u0194\u019a"+
    "\u01a1\u01ad\u01b0\u01b7\u01c0\u01c3\u01c6\u01cb\u01ce\u01d6\u01f0\u01f6"+
    "\u01f9\u0205\u0208\u020b\u020e\u0216\u021d\u0225\u022d";
  public static final ATN _ATN =
    new ATNDeserializer().deserialize(_serializedATN.toCharArray());
  static {
    _decisionToDFA = new DFA[_ATN.getNumberOfDecisions()];
    for (int i = 0; i < _ATN.getNumberOfDecisions(); i++) {
      _decisionToDFA[i] = new DFA(_ATN.getDecisionState(i), i);
    }
  }
}<|MERGE_RESOLUTION|>--- conflicted
+++ resolved
@@ -17,30 +17,17 @@
   protected static final PredictionContextCache _sharedContextCache =
     new PredictionContextCache();
   public static final int
-<<<<<<< HEAD
     WS=1, COMMENT=2, LBRACK=3, RBRACK=4, LBRACE=5, RBRACE=6, LP=7, RP=8, DOT=9,
-    COMMA=10, SEMICOLON=11, IF=12, ELSE=13, WHILE=14, DO=15, FOR=16, CONTINUE=17,
-    BREAK=18, RETURN=19, NEW=20, TRY=21, CATCH=22, THROW=23, THIS=24, INSTANCEOF=25,
-    BOOLNOT=26, BWNOT=27, MUL=28, DIV=29, REM=30, ADD=31, SUB=32, LSH=33,
-    RSH=34, USH=35, LT=36, LTE=37, GT=38, GTE=39, EQ=40, EQR=41, NE=42, NER=43,
-    BWAND=44, XOR=45, BWOR=46, BOOLAND=47, BOOLOR=48, COND=49, COLON=50, REF=51,
-    ARROW=52, FIND=53, MATCH=54, INCR=55, DECR=56, ASSIGN=57, AADD=58, ASUB=59,
-    AMUL=60, ADIV=61, AREM=62, AAND=63, AXOR=64, AOR=65, ALSH=66, ARSH=67,
-    AUSH=68, OCTAL=69, HEX=70, INTEGER=71, DECIMAL=72, STRING=73, REGEX=74,
-    TRUE=75, FALSE=76, NULL=77, TYPE=78, ID=79, DOTINTEGER=80, DOTID=81;
-=======
-    WS=1, COMMENT=2, LBRACK=3, RBRACK=4, LBRACE=5, RBRACE=6, LP=7, RP=8, DOT=9, 
-    COMMA=10, SEMICOLON=11, IF=12, IN=13, ELSE=14, WHILE=15, DO=16, FOR=17, 
-    CONTINUE=18, BREAK=19, RETURN=20, NEW=21, TRY=22, CATCH=23, THROW=24, 
-    THIS=25, INSTANCEOF=26, BOOLNOT=27, BWNOT=28, MUL=29, DIV=30, REM=31, 
-    ADD=32, SUB=33, LSH=34, RSH=35, USH=36, LT=37, LTE=38, GT=39, GTE=40, 
-    EQ=41, EQR=42, NE=43, NER=44, BWAND=45, XOR=46, BWOR=47, BOOLAND=48, BOOLOR=49, 
-    COND=50, COLON=51, REF=52, ARROW=53, FIND=54, MATCH=55, INCR=56, DECR=57, 
-    ASSIGN=58, AADD=59, ASUB=60, AMUL=61, ADIV=62, AREM=63, AAND=64, AXOR=65, 
-    AOR=66, ALSH=67, ARSH=68, AUSH=69, OCTAL=70, HEX=71, INTEGER=72, DECIMAL=73, 
-    STRING=74, REGEX=75, TRUE=76, FALSE=77, NULL=78, TYPE=79, ID=80, DOTINTEGER=81, 
+    COMMA=10, SEMICOLON=11, IF=12, IN=13, ELSE=14, WHILE=15, DO=16, FOR=17,
+    CONTINUE=18, BREAK=19, RETURN=20, NEW=21, TRY=22, CATCH=23, THROW=24,
+    THIS=25, INSTANCEOF=26, BOOLNOT=27, BWNOT=28, MUL=29, DIV=30, REM=31,
+    ADD=32, SUB=33, LSH=34, RSH=35, USH=36, LT=37, LTE=38, GT=39, GTE=40,
+    EQ=41, EQR=42, NE=43, NER=44, BWAND=45, XOR=46, BWOR=47, BOOLAND=48, BOOLOR=49,
+    COND=50, COLON=51, REF=52, ARROW=53, FIND=54, MATCH=55, INCR=56, DECR=57,
+    ASSIGN=58, AADD=59, ASUB=60, AMUL=61, ADIV=62, AREM=63, AAND=64, AXOR=65,
+    AOR=66, ALSH=67, ARSH=68, AUSH=69, OCTAL=70, HEX=71, INTEGER=72, DECIMAL=73,
+    STRING=74, REGEX=75, TRUE=76, FALSE=77, NULL=78, TYPE=79, ID=80, DOTINTEGER=81,
     DOTID=82;
->>>>>>> 67bfecc0
   public static final int
     RULE_source = 0, RULE_function = 1, RULE_parameters = 2, RULE_statement = 3,
     RULE_trailer = 4, RULE_block = 5, RULE_empty = 6, RULE_initializer = 7,
@@ -61,49 +48,26 @@
   };
 
   private static final String[] _LITERAL_NAMES = {
-<<<<<<< HEAD
     null, null, null, "'{'", "'}'", "'['", "']'", "'('", "')'", "'.'", "','",
-    "';'", "'if'", "'else'", "'while'", "'do'", "'for'", "'continue'", "'break'",
-    "'return'", "'new'", "'try'", "'catch'", "'throw'", "'this'", "'instanceof'",
-    "'!'", "'~'", "'*'", "'/'", "'%'", "'+'", "'-'", "'<<'", "'>>'", "'>>>'",
-    "'<'", "'<='", "'>'", "'>='", "'=='", "'==='", "'!='", "'!=='", "'&'",
-    "'^'", "'|'", "'&&'", "'||'", "'?'", "':'", "'::'", "'->'", "'=~'", "'==~'",
-    "'++'", "'--'", "'='", "'+='", "'-='", "'*='", "'/='", "'%='", "'&='",
-    "'^='", "'|='", "'<<='", "'>>='", "'>>>='", null, null, null, null, null,
-    null, "'true'", "'false'", "'null'"
+    "';'", "'if'", "'in'", "'else'", "'while'", "'do'", "'for'", "'continue'",
+    "'break'", "'return'", "'new'", "'try'", "'catch'", "'throw'", "'this'",
+    "'instanceof'", "'!'", "'~'", "'*'", "'/'", "'%'", "'+'", "'-'", "'<<'",
+    "'>>'", "'>>>'", "'<'", "'<='", "'>'", "'>='", "'=='", "'==='", "'!='",
+    "'!=='", "'&'", "'^'", "'|'", "'&&'", "'||'", "'?'", "':'", "'::'", "'->'",
+    "'=~'", "'==~'", "'++'", "'--'", "'='", "'+='", "'-='", "'*='", "'/='",
+    "'%='", "'&='", "'^='", "'|='", "'<<='", "'>>='", "'>>>='", null, null,
+    null, null, null, null, "'true'", "'false'", "'null'"
   };
   private static final String[] _SYMBOLIC_NAMES = {
     null, "WS", "COMMENT", "LBRACK", "RBRACK", "LBRACE", "RBRACE", "LP", "RP",
-    "DOT", "COMMA", "SEMICOLON", "IF", "ELSE", "WHILE", "DO", "FOR", "CONTINUE",
-    "BREAK", "RETURN", "NEW", "TRY", "CATCH", "THROW", "THIS", "INSTANCEOF",
-    "BOOLNOT", "BWNOT", "MUL", "DIV", "REM", "ADD", "SUB", "LSH", "RSH", "USH",
-    "LT", "LTE", "GT", "GTE", "EQ", "EQR", "NE", "NER", "BWAND", "XOR", "BWOR",
-    "BOOLAND", "BOOLOR", "COND", "COLON", "REF", "ARROW", "FIND", "MATCH",
-    "INCR", "DECR", "ASSIGN", "AADD", "ASUB", "AMUL", "ADIV", "AREM", "AAND",
-    "AXOR", "AOR", "ALSH", "ARSH", "AUSH", "OCTAL", "HEX", "INTEGER", "DECIMAL",
-    "STRING", "REGEX", "TRUE", "FALSE", "NULL", "TYPE", "ID", "DOTINTEGER",
-=======
-    null, null, null, "'{'", "'}'", "'['", "']'", "'('", "')'", "'.'", "','", 
-    "';'", "'if'", "'in'", "'else'", "'while'", "'do'", "'for'", "'continue'", 
-    "'break'", "'return'", "'new'", "'try'", "'catch'", "'throw'", "'this'", 
-    "'instanceof'", "'!'", "'~'", "'*'", "'/'", "'%'", "'+'", "'-'", "'<<'", 
-    "'>>'", "'>>>'", "'<'", "'<='", "'>'", "'>='", "'=='", "'==='", "'!='", 
-    "'!=='", "'&'", "'^'", "'|'", "'&&'", "'||'", "'?'", "':'", "'::'", "'->'", 
-    "'=~'", "'==~'", "'++'", "'--'", "'='", "'+='", "'-='", "'*='", "'/='", 
-    "'%='", "'&='", "'^='", "'|='", "'<<='", "'>>='", "'>>>='", null, null, 
-    null, null, null, null, "'true'", "'false'", "'null'"
-  };
-  private static final String[] _SYMBOLIC_NAMES = {
-    null, "WS", "COMMENT", "LBRACK", "RBRACK", "LBRACE", "RBRACE", "LP", "RP", 
-    "DOT", "COMMA", "SEMICOLON", "IF", "IN", "ELSE", "WHILE", "DO", "FOR", 
-    "CONTINUE", "BREAK", "RETURN", "NEW", "TRY", "CATCH", "THROW", "THIS", 
-    "INSTANCEOF", "BOOLNOT", "BWNOT", "MUL", "DIV", "REM", "ADD", "SUB", "LSH", 
-    "RSH", "USH", "LT", "LTE", "GT", "GTE", "EQ", "EQR", "NE", "NER", "BWAND", 
-    "XOR", "BWOR", "BOOLAND", "BOOLOR", "COND", "COLON", "REF", "ARROW", "FIND", 
-    "MATCH", "INCR", "DECR", "ASSIGN", "AADD", "ASUB", "AMUL", "ADIV", "AREM", 
-    "AAND", "AXOR", "AOR", "ALSH", "ARSH", "AUSH", "OCTAL", "HEX", "INTEGER", 
-    "DECIMAL", "STRING", "REGEX", "TRUE", "FALSE", "NULL", "TYPE", "ID", "DOTINTEGER", 
->>>>>>> 67bfecc0
+    "DOT", "COMMA", "SEMICOLON", "IF", "IN", "ELSE", "WHILE", "DO", "FOR",
+    "CONTINUE", "BREAK", "RETURN", "NEW", "TRY", "CATCH", "THROW", "THIS",
+    "INSTANCEOF", "BOOLNOT", "BWNOT", "MUL", "DIV", "REM", "ADD", "SUB", "LSH",
+    "RSH", "USH", "LT", "LTE", "GT", "GTE", "EQ", "EQR", "NE", "NER", "BWAND",
+    "XOR", "BWOR", "BOOLAND", "BOOLOR", "COND", "COLON", "REF", "ARROW", "FIND",
+    "MATCH", "INCR", "DECR", "ASSIGN", "AADD", "ASUB", "AMUL", "ADIV", "AREM",
+    "AAND", "AXOR", "AOR", "ALSH", "ARSH", "AUSH", "OCTAL", "HEX", "INTEGER",
+    "DECIMAL", "STRING", "REGEX", "TRUE", "FALSE", "NULL", "TYPE", "ID", "DOTINTEGER",
     "DOTID"
   };
   public static final Vocabulary VOCABULARY = new VocabularyImpl(_LITERAL_NAMES, _SYMBOLIC_NAMES);
@@ -848,11 +812,7 @@
         match(TRY);
         setState(176);
         block();
-<<<<<<< HEAD
-        setState(170);
-=======
-        setState(178); 
->>>>>>> 67bfecc0
+        setState(178);
         _errHandler.sync(this);
         _alt = 1;
         do {
@@ -868,11 +828,7 @@
           default:
             throw new NoViableAltException(this);
           }
-<<<<<<< HEAD
-          setState(172);
-=======
-          setState(180); 
->>>>>>> 67bfecc0
+          setState(180);
           _errHandler.sync(this);
           _alt = getInterpreter().adaptivePredict(_input,10,_ctx);
         } while ( _alt!=2 && _alt!=org.antlr.v4.runtime.atn.ATN.INVALID_ALT_NUMBER );
@@ -3302,11 +3258,7 @@
         match(NEW);
         setState(487);
         match(TYPE);
-<<<<<<< HEAD
-        setState(484);
-=======
-        setState(492); 
->>>>>>> 67bfecc0
+        setState(492);
         _errHandler.sync(this);
         _alt = 1;
         do {
@@ -3326,11 +3278,7 @@
           default:
             throw new NoViableAltException(this);
           }
-<<<<<<< HEAD
-          setState(486);
-=======
-          setState(494); 
->>>>>>> 67bfecc0
+          setState(494);
           _errHandler.sync(this);
           _alt = getInterpreter().adaptivePredict(_input,37,_ctx);
         } while ( _alt!=2 && _alt!=org.antlr.v4.runtime.atn.ATN.INVALID_ALT_NUMBER );
