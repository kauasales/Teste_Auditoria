/*
 * Licensed to Elasticsearch under one or more contributor
 * license agreements. See the NOTICE file distributed with
 * this work for additional information regarding copyright
 * ownership. Elasticsearch licenses this file to you under
 * the Apache License, Version 2.0 (the "License"); you may
 * not use this file except in compliance with the License.
 * You may obtain a copy of the License at
 *
 *    http://www.apache.org/licenses/LICENSE-2.0
 *
 * Unless required by applicable law or agreed to in writing,
 * software distributed under the License is distributed on an
 * "AS IS" BASIS, WITHOUT WARRANTIES OR CONDITIONS OF ANY
 * KIND, either express or implied.  See the License for the
 * specific language governing permissions and limitations
 * under the License.
 */

package org.elasticsearch.painless.node;

import org.elasticsearch.painless.FunctionRef;
import org.elasticsearch.painless.Location;
import org.elasticsearch.painless.Scope;
import org.elasticsearch.painless.Scope.LambdaScope;
import org.elasticsearch.painless.Scope.Variable;
import org.elasticsearch.painless.ir.BlockNode;
import org.elasticsearch.painless.ir.ClassNode;
import org.elasticsearch.painless.ir.FunctionNode;
import org.elasticsearch.painless.ir.LambdaNode;
import org.elasticsearch.painless.lookup.PainlessLookupUtility;
import org.elasticsearch.painless.lookup.PainlessMethod;
import org.elasticsearch.painless.lookup.def;
import org.elasticsearch.painless.symbol.ScriptRoot;

import java.util.ArrayList;
import java.util.Collections;
import java.util.List;

/**
 * Lambda expression node.
 * <p>
 * This can currently only be the direct argument of a call (method/constructor).
 * When the argument is of a known type, it uses
 * <a href="http://cr.openjdk.java.net/~briangoetz/lambda/lambda-translation.html">
 * Java's lambda translation</a>. However, if its a def call, then we don't have
 * enough information, and have to defer this until link time. In that case a placeholder
 * and all captures are pushed onto the stack and folded into the signature of the parent call.
 * <p>
 * For example:
 * <br>
 * {@code def list = new ArrayList(); int capture = 0; list.sort((x,y) -> x - y + capture)}
 * <br>
 * is converted into a call (pseudocode) such as:
 * <br>
 * {@code sort(list, lambda$0, capture)}
 * <br>
 * At link time, when we know the interface type, this is decomposed with MethodHandle
 * combinators back into (pseudocode):
 * <br>
 * {@code sort(list, lambda$0(capture))}
 */
public class ELambda extends AExpression implements ILambda {

    protected final List<String> paramTypeStrs;
    protected final List<String> paramNameStrs;
    protected final List<AStatement> statements;

<<<<<<< HEAD
    // TODO: make local
=======
    // TODO: https://github.com/elastic/elasticsearch/issues/54015
>>>>>>> a6ed5d16
    private List<Variable> captures;
    private String defPointer;

    public ELambda(Location location,
                   List<String> paramTypes, List<String> paramNames,
                   List<AStatement> statements) {
        super(location);
        this.paramTypeStrs = Collections.unmodifiableList(paramTypes);
        this.paramNameStrs = Collections.unmodifiableList(paramNames);
        this.statements = Collections.unmodifiableList(statements);

    }

    @Override
    Output analyze(ClassNode classNode, ScriptRoot scriptRoot, Scope scope, Input input) {
        String name;
        Class<?> returnType;
        List<Class<?>> typeParametersWithCaptures;
        List<String> parameterNames;
        SBlock block;
        int maxLoopCounter;
        FunctionRef ref;

        Output output = new Output();

        List<Class<?>> typeParameters;
        PainlessMethod interfaceMethod;
        // inspect the target first, set interface method if we know it.
        if (input.expected == null) {
            interfaceMethod = null;
            // we don't know anything: treat as def
            returnType = def.class;
            // don't infer any types, replace any null types with def
            typeParameters = new ArrayList<>(paramTypeStrs.size());
            for (String type : paramTypeStrs) {
                if (type == null) {
                    typeParameters.add(def.class);
                } else {
                    Class<?> typeParameter = scriptRoot.getPainlessLookup().canonicalTypeNameToType(type);

                    if (typeParameter == null) {
                        throw createError(new IllegalArgumentException("cannot resolve type [" + type + "]"));
                    }

                    typeParameters.add(typeParameter);
                }
            }

        } else {
            // we know the method statically, infer return type and any unknown/def types
            interfaceMethod = scriptRoot.getPainlessLookup().lookupFunctionalInterfacePainlessMethod(input.expected);
            if (interfaceMethod == null) {
                throw createError(new IllegalArgumentException("Cannot pass lambda to " +
                        "[" + PainlessLookupUtility.typeToCanonicalTypeName(input.expected) + "], not a functional interface"));
            }
            // check arity before we manipulate parameters
            if (interfaceMethod.typeParameters.size() != paramTypeStrs.size())
                throw new IllegalArgumentException("Incorrect number of parameters for [" + interfaceMethod.javaMethod.getName() +
                        "] in [" + PainlessLookupUtility.typeToCanonicalTypeName(input.expected) + "]");
            // for method invocation, its allowed to ignore the return value
            if (interfaceMethod.returnType == void.class) {
                returnType = def.class;
            } else {
                returnType = interfaceMethod.returnType;
            }
            // replace any null types with the actual type
            typeParameters = new ArrayList<>(paramTypeStrs.size());
            for (int i = 0; i < paramTypeStrs.size(); i++) {
                String paramType = paramTypeStrs.get(i);
                if (paramType == null) {
                    typeParameters.add(interfaceMethod.typeParameters.get(i));
                } else {
                    Class<?> typeParameter = scriptRoot.getPainlessLookup().canonicalTypeNameToType(paramType);

                    if (typeParameter == null) {
                        throw createError(new IllegalArgumentException("cannot resolve type [" + paramType + "]"));
                    }

                    typeParameters.add(typeParameter);
                }
            }
        }

        LambdaScope lambdaScope = scope.newLambdaScope(returnType);

        for (int index = 0; index < typeParameters.size(); ++index) {
            Class<?> type = typeParameters.get(index);
            String paramName = paramNameStrs.get(index);
            lambdaScope.defineVariable(location, type, paramName, true);
        }

        block = new SBlock(location, statements);
        if (block.statements.isEmpty()) {
            throw createError(new IllegalArgumentException("cannot generate empty lambda"));
        }
        AStatement.Input blockInput = new AStatement.Input();
        blockInput.lastSource = true;
        AStatement.Output blockOutput = block.analyze(classNode, scriptRoot, lambdaScope, blockInput);

        if (blockOutput.methodEscape == false) {
            throw createError(new IllegalArgumentException("not all paths return a value for lambda"));
        }

        maxLoopCounter = scriptRoot.getCompilerSettings().getMaxLoopCounter();

        // prepend capture list to lambda's arguments
        captures = new ArrayList<>(lambdaScope.getCaptures());
        typeParametersWithCaptures = new ArrayList<>(captures.size() + typeParameters.size());
        parameterNames = new ArrayList<>(captures.size() + paramNameStrs.size());
        for (Variable var : captures) {
            typeParametersWithCaptures.add(var.getType());
            parameterNames.add(var.getName());
        }
        typeParametersWithCaptures.addAll(typeParameters);
        parameterNames.addAll(paramNameStrs);

        // desugar lambda body into a synthetic method
        name = scriptRoot.getNextSyntheticName("lambda");
        scriptRoot.getFunctionTable().addFunction(name, returnType, typeParametersWithCaptures, true, true);

        // setup method reference to synthetic method
        if (input.expected == null) {
            ref = null;
            output.actual = String.class;
            defPointer = "Sthis." + name + "," + captures.size();
        } else {
            defPointer = null;
            ref = FunctionRef.create(scriptRoot.getPainlessLookup(), scriptRoot.getFunctionTable(),
                    location, input.expected, "this", name, captures.size());
            output.actual = input.expected;
        }

        FunctionNode functionNode = new FunctionNode();
        functionNode.setBlockNode((BlockNode)blockOutput.statementNode);
        functionNode.setLocation(location);
        functionNode.setName(name);
        functionNode.setReturnType(returnType);
        functionNode.getTypeParameters().addAll(typeParametersWithCaptures);
        functionNode.getParameterNames().addAll(parameterNames);
        functionNode.setStatic(true);
        functionNode.setVarArgs(false);
        functionNode.setSynthetic(true);
        functionNode.setMaxLoopCounter(maxLoopCounter);

        classNode.addFunctionNode(functionNode);

        LambdaNode lambdaNode = new LambdaNode();
        lambdaNode.setLocation(location);
        lambdaNode.setExpressionType(output.actual);
        lambdaNode.setFuncRef(ref);

        for (Variable capture : captures) {
            lambdaNode.addCapture(capture.getName());
        }

        output.expressionNode = lambdaNode;

        return output;
    }

    @Override
    public String getPointer() {
        return defPointer;
    }

    @Override
    public List<Class<?>> getCaptures() {
        List<Class<?>> types = new ArrayList<>();
        for (Variable capture : captures) {
            types.add(capture.getType());
        }
        return types;
    }
}<|MERGE_RESOLUTION|>--- conflicted
+++ resolved
@@ -66,11 +66,7 @@
     protected final List<String> paramNameStrs;
     protected final List<AStatement> statements;
 
-<<<<<<< HEAD
-    // TODO: make local
-=======
     // TODO: https://github.com/elastic/elasticsearch/issues/54015
->>>>>>> a6ed5d16
     private List<Variable> captures;
     private String defPointer;
 
