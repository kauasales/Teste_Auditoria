--- conflicted
+++ resolved
@@ -152,18 +152,9 @@
                 PainlessField field =
                         scriptRoot.getPainlessLookup().lookupPainlessField(prefixOutput.actual, prefixOutput.isStaticType, value);
 
-<<<<<<< HEAD
                 if (field == null) {
                     PainlessMethod getter;
                     PainlessMethod setter;
-=======
-                        if ((input.read == false || getter != null) && (input.write == false || setter != null)) {
-                            Input indexInput = new Input();
-                            indexInput.expected = setter != null ? setter.typeParameters.get(0) : getter.typeParameters.get(0);
-                            indexOutput = index.analyze(classNode, scriptRoot, scope, indexInput);
-                            indexCast = AnalyzerCaster.getLegalCast(index.location,
-                                    indexOutput.actual, indexInput.expected, indexInput.explicit, indexInput.internal);
->>>>>>> 5cdb321b
 
                     getter = scriptRoot.getPainlessLookup().lookupPainlessMethod(prefixOutput.actual, false,
                             "get" + Character.toUpperCase(value.charAt(0)) + value.substring(1), 0);
@@ -190,23 +181,9 @@
                         if (getter != null && setter != null && setter.typeParameters.get(0) != getter.returnType) {
                             throw createError(new IllegalArgumentException("Shortcut argument types must match."));
                         }
-
-<<<<<<< HEAD
+                        
                         if ((input.read == false || getter != null) && (input.write == false || setter != null)) {
                             output.actual = setter != null ? setter.typeParameters.get(0) : getter.returnType;
-=======
-                        Output indexOutput;
-                        PainlessCast indexCast;
-
-                        if ((input.read == false || getter != null) && (input.write == false || setter != null)) {
-                            Input indexInput = new Input();
-                            indexInput.expected = int.class;
-                            indexOutput = index.analyze(classNode, scriptRoot, scope, indexInput);
-                            indexCast = AnalyzerCaster.getLegalCast(index.location,
-                                    indexOutput.actual, indexInput.expected, indexInput.explicit, indexInput.internal);
-
-                            output.actual = setter != null ? setter.typeParameters.get(1) : getter.returnType;
->>>>>>> 5cdb321b
                         } else {
                             throw createError(new IllegalArgumentException(
                                     "Illegal shortcut on field [" + value + "] for type [" + targetCanonicalTypeName + "]."));
