--- conflicted
+++ resolved
@@ -74,12 +74,8 @@
         "java.util.txt",
         "java.util.function.txt",
         "java.util.regex.txt",
-<<<<<<< HEAD
-        "java.util.stream.txt" };
-=======
         "java.util.stream.txt",
         "java.nio.txt" };
->>>>>>> d90fa4eb
     public static final List<Whitelist> BASE_WHITELISTS = Collections.singletonList(
         WhitelistLoader.loadFromResourceFiles(PainlessPlugin.class, WhitelistAnnotationParser.BASE_ANNOTATION_PARSERS, BASE_WHITELIST_FILES)
     );
