--- conflicted
+++ resolved
@@ -127,40 +127,16 @@
     }
 
     @Override
-<<<<<<< HEAD
     void analyze(FunctionTable functions, Locals locals) {
-        if (statements == null || statements.isEmpty()) {
-=======
-    void analyze(Locals locals) {
         if (block.statements.isEmpty()) {
->>>>>>> 0f2234e3
             throw createError(new IllegalArgumentException("Cannot generate an empty function [" + name + "]."));
         }
 
         locals = Locals.newLocalScope(locals);
-<<<<<<< HEAD
 
-        AStatement last = statements.get(statements.size() - 1);
-
-        for (AStatement statement : statements) {
-            // Note that we do not need to check after the last statement because
-            // there is no statement that can be unreachable after the last.
-            if (allEscape) {
-                throw createError(new IllegalArgumentException("Unreachable statement."));
-            }
-
-            statement.lastSource = statement == last;
-
-            statement.analyze(functions, locals);
-
-            methodEscape = statement.methodEscape;
-            allEscape = statement.allEscape;
-        }
-=======
         block.lastSource = true;
-        block.analyze(locals);
+        block.analyze(functions, locals);
         methodEscape = block.methodEscape;
->>>>>>> 0f2234e3
 
         if (!methodEscape && returnType != void.class) {
             throw createError(new IllegalArgumentException("Not all paths provide a return value for method [" + name + "]."));
