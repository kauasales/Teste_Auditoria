--- conflicted
+++ resolved
@@ -25,11 +25,7 @@
 import org.elasticsearch.painless.Locals;
 import org.elasticsearch.painless.Location;
 import org.elasticsearch.painless.MethodWriter;
-<<<<<<< HEAD
 import org.elasticsearch.painless.symbol.ClassTable;
-=======
-import org.elasticsearch.painless.symbol.FunctionTable;
->>>>>>> e1a30179
 
 import java.util.ArrayList;
 import java.util.Arrays;
@@ -76,11 +72,7 @@
     /**
      * Checks for errors and collects data for the writing phase.
      */
-<<<<<<< HEAD
     abstract void analyze(ClassTable classTable, Locals locals);
-=======
-    abstract void analyze(FunctionTable functions, Locals locals);
->>>>>>> e1a30179
 
     /**
      * Writes ASM based on the data collected during the analysis phase.
