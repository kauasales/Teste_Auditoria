/*
 * Licensed to Elasticsearch under one or more contributor
 * license agreements. See the NOTICE file distributed with
 * this work for additional information regarding copyright
 * ownership. Elasticsearch licenses this file to you under
 * the Apache License, Version 2.0 (the "License"); you may
 * not use this file except in compliance with the License.
 * You may obtain a copy of the License at
 *
 *    http://www.apache.org/licenses/LICENSE-2.0
 *
 * Unless required by applicable law or agreed to in writing,
 * software distributed under the License is distributed on an
 * "AS IS" BASIS, WITHOUT WARRANTIES OR CONDITIONS OF ANY
 * KIND, either express or implied.  See the License for the
 * specific language governing permissions and limitations
 * under the License.
 */

package org.elasticsearch.painless.node;

import org.elasticsearch.painless.AnalyzerCaster;
import org.elasticsearch.painless.Location;
import org.elasticsearch.painless.lookup.PainlessLookupUtility;
import org.elasticsearch.painless.phase.UserTreeVisitor;
import org.elasticsearch.painless.symbol.Decorations.Explicit;
import org.elasticsearch.painless.symbol.Decorations.Internal;
import org.elasticsearch.painless.symbol.Decorations.Read;
import org.elasticsearch.painless.symbol.Decorations.TargetType;
import org.elasticsearch.painless.symbol.Decorations.ValueType;
import org.elasticsearch.painless.symbol.Decorations.Write;
import org.elasticsearch.painless.symbol.SemanticScope;

import java.util.Objects;

/**
 * Represents a conditional expression.
 */
public class EConditional extends AExpression {

    private final AExpression conditionNode;
    private final AExpression trueNode;
    private final AExpression falseNode;

    public EConditional(int identifier, Location location, AExpression conditionNode, AExpression trueNode, AExpression falseNode) {
        super(identifier, location);

        this.conditionNode = Objects.requireNonNull(conditionNode);
        this.trueNode = Objects.requireNonNull(trueNode);
        this.falseNode = Objects.requireNonNull(falseNode);
    }

    public AExpression getConditionNode() {
        return conditionNode;
    }

    public AExpression getTrueNode() {
        return trueNode;
    }

    public AExpression getFalseNode() {
        return falseNode;
    }

    @Override
    public <Input, Output> Output visit(UserTreeVisitor<Input, Output> userTreeVisitor, Input input) {
        return userTreeVisitor.visitConditional(this, input);
    }

    @Override
    void analyze(SemanticScope semanticScope) {
        if (semanticScope.getCondition(this, Write.class)) {
            throw createError(new IllegalArgumentException("invalid assignment: cannot assign a value to conditional operation [?:]"));
        }

        if (semanticScope.getCondition(this, Read.class) == false) {
            throw createError(new IllegalArgumentException("not a statement: result not used from conditional operation [?:]"));
        }

        semanticScope.setCondition(conditionNode, Read.class);
        semanticScope.putDecoration(conditionNode, new TargetType(boolean.class));
        analyze(conditionNode, semanticScope);
        conditionNode.cast(semanticScope);

<<<<<<< HEAD
        semanticScope.setCondition(leftNode, Read.class);
        semanticScope.copyDecoration(this, leftNode, TargetType.class);
        semanticScope.replicateCondition(this, leftNode, Explicit.class);
        semanticScope.replicateCondition(this, leftNode, Internal.class);
        analyze(leftNode, semanticScope);
        Class<?> leftValueType = semanticScope.getDecoration(leftNode, ValueType.class).getValueType();

        semanticScope.setCondition(rightNode, Read.class);
        semanticScope.copyDecoration(this, rightNode, TargetType.class);
        semanticScope.replicateCondition(this, rightNode, Explicit.class);
        semanticScope.replicateCondition(this, rightNode, Internal.class);
        analyze(rightNode, semanticScope);
        Class<?> rightValueType = semanticScope.getDecoration(rightNode, ValueType.class).getValueType();
=======
        semanticScope.setCondition(trueNode, Read.class);
        semanticScope.copyDecoration(this, trueNode, TargetType.class);
        semanticScope.replicateCondition(this, trueNode, Explicit.class);
        semanticScope.replicateCondition(this, trueNode, Internal.class);
        Output leftOutput = analyze(trueNode, classNode, semanticScope);
        Class<?> leftValueType = semanticScope.getDecoration(trueNode, ValueType.class).getValueType();

        semanticScope.setCondition(falseNode, Read.class);
        semanticScope.copyDecoration(this, falseNode, TargetType.class);
        semanticScope.replicateCondition(this, falseNode, Explicit.class);
        semanticScope.replicateCondition(this, falseNode, Internal.class);
        Output rightOutput = analyze(falseNode, classNode, semanticScope);
        Class<?> rightValueType = semanticScope.getDecoration(falseNode, ValueType.class).getValueType();
>>>>>>> d9e68097

        TargetType targetType = semanticScope.getDecoration(this, TargetType.class);
        Class<?> valueType;

        if (targetType == null) {
            Class<?> promote = AnalyzerCaster.promoteConditional(leftValueType, rightValueType);

            if (promote == null) {
                throw createError(new ClassCastException("cannot apply the conditional operator [?:] to the types " +
                        "[" + PainlessLookupUtility.typeToCanonicalTypeName(leftValueType) + "] and " +
                        "[" + PainlessLookupUtility.typeToCanonicalTypeName(rightValueType) + "]"));
            }

            semanticScope.putDecoration(trueNode, new TargetType(promote));
            semanticScope.putDecoration(falseNode, new TargetType(promote));
            valueType = promote;
        } else {
            valueType = targetType.getTargetType();
        }

<<<<<<< HEAD
        leftNode.cast(semanticScope);
        rightNode.cast(semanticScope);
=======
        PainlessCast leftCast = trueNode.cast(semanticScope);
        PainlessCast rightCast = falseNode.cast(semanticScope);
>>>>>>> d9e68097

        semanticScope.putDecoration(this, new ValueType(valueType));
    }
}<|MERGE_RESOLUTION|>--- conflicted
+++ resolved
@@ -81,36 +81,20 @@
         semanticScope.putDecoration(conditionNode, new TargetType(boolean.class));
         analyze(conditionNode, semanticScope);
         conditionNode.cast(semanticScope);
-
-<<<<<<< HEAD
-        semanticScope.setCondition(leftNode, Read.class);
-        semanticScope.copyDecoration(this, leftNode, TargetType.class);
-        semanticScope.replicateCondition(this, leftNode, Explicit.class);
-        semanticScope.replicateCondition(this, leftNode, Internal.class);
-        analyze(leftNode, semanticScope);
-        Class<?> leftValueType = semanticScope.getDecoration(leftNode, ValueType.class).getValueType();
-
-        semanticScope.setCondition(rightNode, Read.class);
-        semanticScope.copyDecoration(this, rightNode, TargetType.class);
-        semanticScope.replicateCondition(this, rightNode, Explicit.class);
-        semanticScope.replicateCondition(this, rightNode, Internal.class);
-        analyze(rightNode, semanticScope);
-        Class<?> rightValueType = semanticScope.getDecoration(rightNode, ValueType.class).getValueType();
-=======
+        
         semanticScope.setCondition(trueNode, Read.class);
         semanticScope.copyDecoration(this, trueNode, TargetType.class);
         semanticScope.replicateCondition(this, trueNode, Explicit.class);
         semanticScope.replicateCondition(this, trueNode, Internal.class);
-        Output leftOutput = analyze(trueNode, classNode, semanticScope);
+        analyze(trueNode, semanticScope);
         Class<?> leftValueType = semanticScope.getDecoration(trueNode, ValueType.class).getValueType();
 
         semanticScope.setCondition(falseNode, Read.class);
         semanticScope.copyDecoration(this, falseNode, TargetType.class);
         semanticScope.replicateCondition(this, falseNode, Explicit.class);
         semanticScope.replicateCondition(this, falseNode, Internal.class);
-        Output rightOutput = analyze(falseNode, classNode, semanticScope);
+        analyze(falseNode, semanticScope);
         Class<?> rightValueType = semanticScope.getDecoration(falseNode, ValueType.class).getValueType();
->>>>>>> d9e68097
 
         TargetType targetType = semanticScope.getDecoration(this, TargetType.class);
         Class<?> valueType;
@@ -130,14 +114,9 @@
         } else {
             valueType = targetType.getTargetType();
         }
-
-<<<<<<< HEAD
-        leftNode.cast(semanticScope);
-        rightNode.cast(semanticScope);
-=======
-        PainlessCast leftCast = trueNode.cast(semanticScope);
-        PainlessCast rightCast = falseNode.cast(semanticScope);
->>>>>>> d9e68097
+        
+        trueNode.cast(semanticScope);
+        falseNode.cast(semanticScope);
 
         semanticScope.putDecoration(this, new ValueType(valueType));
     }
