--- conflicted
+++ resolved
@@ -28,11 +28,7 @@
 import org.elasticsearch.painless.lookup.PainlessConstructor;
 import org.elasticsearch.painless.lookup.PainlessMethod;
 import org.elasticsearch.painless.lookup.def;
-<<<<<<< HEAD
 import org.elasticsearch.painless.symbol.ClassTable;
-=======
-import org.elasticsearch.painless.symbol.FunctionTable;
->>>>>>> e1a30179
 import org.objectweb.asm.Type;
 import org.objectweb.asm.commons.Method;
 
@@ -82,11 +78,7 @@
     }
 
     @Override
-<<<<<<< HEAD
     void analyze(ClassTable classTable, Locals locals) {
-=======
-    void analyze(FunctionTable functions, Locals locals) {
->>>>>>> e1a30179
         if (!read) {
             throw createError(new IllegalArgumentException("Must read from map initializer."));
         }
@@ -115,13 +107,8 @@
 
             expression.expected = def.class;
             expression.internal = true;
-<<<<<<< HEAD
             expression.analyze(classTable, locals);
             keys.set(index, expression.cast(classTable, locals));
-=======
-            expression.analyze(functions, locals);
-            keys.set(index, expression.cast(functions, locals));
->>>>>>> e1a30179
         }
 
         for (int index = 0; index < values.size(); ++index) {
@@ -129,13 +116,8 @@
 
             expression.expected = def.class;
             expression.internal = true;
-<<<<<<< HEAD
             expression.analyze(classTable, locals);
             values.set(index, expression.cast(classTable, locals));
-=======
-            expression.analyze(functions, locals);
-            values.set(index, expression.cast(functions, locals));
->>>>>>> e1a30179
         }
     }
 
