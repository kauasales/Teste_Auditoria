--- conflicted
+++ resolved
@@ -25,11 +25,7 @@
 import org.elasticsearch.painless.Locals;
 import org.elasticsearch.painless.Location;
 import org.elasticsearch.painless.MethodWriter;
-<<<<<<< HEAD
 import org.elasticsearch.painless.symbol.ClassTable;
-=======
-import org.elasticsearch.painless.symbol.FunctionTable;
->>>>>>> e1a30179
 import org.objectweb.asm.Label;
 
 import java.util.Set;
@@ -56,20 +52,12 @@
     }
 
     @Override
-<<<<<<< HEAD
     void analyze(ClassTable classTable, Locals locals) {
-=======
-    void analyze(FunctionTable functions, Locals locals) {
->>>>>>> e1a30179
         if (write) {
             throw createError(new IllegalArgumentException("Can't write to null safe reference"));
         }
         guarded.read = read;
-<<<<<<< HEAD
         guarded.analyze(classTable, locals);
-=======
-        guarded.analyze(functions, locals);
->>>>>>> e1a30179
         actual = guarded.actual;
         if (actual.isPrimitive()) {
             throw new IllegalArgumentException("Result of null safe operator must be nullable");
