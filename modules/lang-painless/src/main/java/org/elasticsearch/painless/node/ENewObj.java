/*
 * Licensed to Elasticsearch under one or more contributor
 * license agreements. See the NOTICE file distributed with
 * this work for additional information regarding copyright
 * ownership. Elasticsearch licenses this file to you under
 * the Apache License, Version 2.0 (the "License"); you may
 * not use this file except in compliance with the License.
 * You may obtain a copy of the License at
 *
 *    http://www.apache.org/licenses/LICENSE-2.0
 *
 * Unless required by applicable law or agreed to in writing,
 * software distributed under the License is distributed on an
 * "AS IS" BASIS, WITHOUT WARRANTIES OR CONDITIONS OF ANY
 * KIND, either express or implied.  See the License for the
 * specific language governing permissions and limitations
 * under the License.
 */

package org.elasticsearch.painless.node;

import org.elasticsearch.painless.ClassWriter;
import org.elasticsearch.painless.CompilerSettings;
import org.elasticsearch.painless.Globals;
import org.elasticsearch.painless.Locals;
import org.elasticsearch.painless.Location;
import org.elasticsearch.painless.MethodWriter;
import org.elasticsearch.painless.lookup.PainlessConstructor;
import org.elasticsearch.painless.lookup.PainlessLookupUtility;
<<<<<<< HEAD
import org.elasticsearch.painless.symbol.ClassTable;
=======
import org.elasticsearch.painless.symbol.FunctionTable;
>>>>>>> e1a30179
import org.objectweb.asm.Type;
import org.objectweb.asm.commons.Method;

import java.util.List;
import java.util.Objects;
import java.util.Set;

import static org.elasticsearch.painless.lookup.PainlessLookupUtility.typeToCanonicalTypeName;

/**
 * Represents and object instantiation.
 */
public final class ENewObj extends AExpression {

    private final String type;
    private final List<AExpression> arguments;

    private PainlessConstructor constructor;

    public ENewObj(Location location, String type, List<AExpression> arguments) {
        super(location);

        this.type = Objects.requireNonNull(type);
        this.arguments = Objects.requireNonNull(arguments);
    }

    @Override
    void storeSettings(CompilerSettings settings) {
        for (AExpression argument : arguments) {
            argument.storeSettings(settings);
        }
    }

    @Override
    void extractVariables(Set<String> variables) {
        for (AExpression argument : arguments) {
            argument.extractVariables(variables);
        }
    }

    @Override
<<<<<<< HEAD
    void analyze(ClassTable classTable, Locals locals) {
        actual = classTable.getPainlessLookup().canonicalTypeNameToType(this.type);
=======
    void analyze(FunctionTable functions, Locals locals) {
        actual = locals.getPainlessLookup().canonicalTypeNameToType(this.type);
>>>>>>> e1a30179

        if (actual == null) {
            throw createError(new IllegalArgumentException("Not a type [" + this.type + "]."));
        }

        constructor = classTable.getPainlessLookup().lookupPainlessConstructor(actual, arguments.size());

        if (constructor == null) {
            throw createError(new IllegalArgumentException(
                    "constructor [" + typeToCanonicalTypeName(actual) + ", <init>/" + arguments.size() + "] not found"));
        }

        Class<?>[] types = new Class<?>[constructor.typeParameters.size()];
        constructor.typeParameters.toArray(types);

        if (constructor.typeParameters.size() != arguments.size()) {
            throw createError(new IllegalArgumentException(
                    "When calling constructor on type [" + PainlessLookupUtility.typeToCanonicalTypeName(actual) + "] " +
                    "expected [" + constructor.typeParameters.size() + "] arguments, but found [" + arguments.size() + "]."));
        }

        for (int argument = 0; argument < arguments.size(); ++argument) {
            AExpression expression = arguments.get(argument);

            expression.expected = types[argument];
            expression.internal = true;
<<<<<<< HEAD
            expression.analyze(classTable, locals);
            arguments.set(argument, expression.cast(classTable, locals));
=======
            expression.analyze(functions, locals);
            arguments.set(argument, expression.cast(functions, locals));
>>>>>>> e1a30179
        }

        statement = true;
    }

    @Override
    void write(ClassWriter classWriter, MethodWriter methodWriter, Globals globals) {
        methodWriter.writeDebugInfo(location);

        methodWriter.newInstance(MethodWriter.getType(actual));

        if (read) {
            methodWriter.dup();
        }

        for (AExpression argument : arguments) {
            argument.write(classWriter, methodWriter, globals);
        }

        methodWriter.invokeConstructor(
                    Type.getType(constructor.javaConstructor.getDeclaringClass()), Method.getMethod(constructor.javaConstructor));
    }

    @Override
    public String toString() {
        return singleLineToStringWithOptionalArgs(arguments, type);
    }
}<|MERGE_RESOLUTION|>--- conflicted
+++ resolved
@@ -27,11 +27,7 @@
 import org.elasticsearch.painless.MethodWriter;
 import org.elasticsearch.painless.lookup.PainlessConstructor;
 import org.elasticsearch.painless.lookup.PainlessLookupUtility;
-<<<<<<< HEAD
 import org.elasticsearch.painless.symbol.ClassTable;
-=======
-import org.elasticsearch.painless.symbol.FunctionTable;
->>>>>>> e1a30179
 import org.objectweb.asm.Type;
 import org.objectweb.asm.commons.Method;
 
@@ -73,13 +69,8 @@
     }
 
     @Override
-<<<<<<< HEAD
     void analyze(ClassTable classTable, Locals locals) {
         actual = classTable.getPainlessLookup().canonicalTypeNameToType(this.type);
-=======
-    void analyze(FunctionTable functions, Locals locals) {
-        actual = locals.getPainlessLookup().canonicalTypeNameToType(this.type);
->>>>>>> e1a30179
 
         if (actual == null) {
             throw createError(new IllegalArgumentException("Not a type [" + this.type + "]."));
@@ -106,13 +97,8 @@
 
             expression.expected = types[argument];
             expression.internal = true;
-<<<<<<< HEAD
             expression.analyze(classTable, locals);
             arguments.set(argument, expression.cast(classTable, locals));
-=======
-            expression.analyze(functions, locals);
-            arguments.set(argument, expression.cast(functions, locals));
->>>>>>> e1a30179
         }
 
         statement = true;
