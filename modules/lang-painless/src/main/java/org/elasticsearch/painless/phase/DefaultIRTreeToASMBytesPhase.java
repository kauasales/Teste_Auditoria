--- conflicted
+++ resolved
@@ -143,13 +143,10 @@
 import org.elasticsearch.painless.symbol.IRDecorations.IRDModifiers;
 import org.elasticsearch.painless.symbol.IRDecorations.IRDName;
 import org.elasticsearch.painless.symbol.IRDecorations.IRDOperation;
-<<<<<<< HEAD
 import org.elasticsearch.painless.symbol.IRDecorations.IRDParameterNames;
 import org.elasticsearch.painless.symbol.IRDecorations.IRDReference;
+import org.elasticsearch.painless.symbol.IRDecorations.IRDRegexLimit;
 import org.elasticsearch.painless.symbol.IRDecorations.IRDReturnType;
-=======
-import org.elasticsearch.painless.symbol.IRDecorations.IRDRegexLimit;
->>>>>>> 7246f019
 import org.elasticsearch.painless.symbol.IRDecorations.IRDShiftType;
 import org.elasticsearch.painless.symbol.IRDecorations.IRDSize;
 import org.elasticsearch.painless.symbol.IRDecorations.IRDStoreType;
@@ -322,20 +319,12 @@
 
     @Override
     public void visitField(FieldNode irFieldNode, WriteScope writeScope) {
-        int access = ClassWriter.buildAccess(irFieldNode.getModifiers(), true);
-        String name = irFieldNode.getName();
-        String descriptor = Type.getType(irFieldNode.getFieldType()).getDescriptor();
+        int access = ClassWriter.buildAccess(irFieldNode.getDecorationValue(IRDModifiers.class), true);
+        String name = irFieldNode.getDecorationValue(IRDName.class);
+        String descriptor = Type.getType(irFieldNode.getDecorationValue(IRDFieldType.class)).getDescriptor();
 
         ClassWriter classWriter = writeScope.getClassWriter();
-<<<<<<< HEAD
-        classWriter.getClassVisitor().visitField(
-                ClassWriter.buildAccess(irFieldNode.getDecorationValue(IRDModifiers.class), true),
-                irFieldNode.getDecorationValue(IRDName.class),
-                Type.getType(irFieldNode.getDecorationValue(IRDFieldType.class)).getDescriptor(),
-                null, null).visitEnd();
-=======
         classWriter.getClassVisitor().visitField(access, name, descriptor, null, null).visitEnd();
->>>>>>> 7246f019
     }
 
     @Override
@@ -571,16 +560,10 @@
 
         visit(irForEachSubIterableNode.getConditionNode(), writeScope);
 
-<<<<<<< HEAD
         PainlessMethod painlessMethod = irForEachSubIterableNode.getDecorationValue(IRDMethod.class);
 
         if (painlessMethod == null) {
-            org.objectweb.asm.Type methodType = org.objectweb.asm.Type
-                    .getMethodType(org.objectweb.asm.Type.getType(Iterator.class), org.objectweb.asm.Type.getType(Object.class));
-=======
-        if (irForEachSubIterableNode.getMethod() == null) {
             Type methodType = Type.getMethodType(Type.getType(Iterator.class), Type.getType(Object.class));
->>>>>>> 7246f019
             methodWriter.invokeDefCall("iterator", methodType, DefBootstrap.ITERATOR);
         } else {
             methodWriter.invokeMethodCall(painlessMethod);
@@ -786,17 +769,12 @@
             Type childType = MethodWriter.getType(irUnaryMathNode.getChildNode().getDecorationValue(IRDExpressionType.class));
 
             Class<?> unaryType = irUnaryMathNode.getDecorationValue(IRDUnaryType.class);
-            int flags = irUnaryMathNode.getDecorationValueOrDefaultValue(IRDFlags.class, 0);
+            int flags = irUnaryMathNode.getDecorationValueOrDefault(IRDFlags.class, 0);
 
             if (operation == Operation.BWNOT) {
                 if (unaryType == def.class) {
-<<<<<<< HEAD
-                    org.objectweb.asm.Type descriptor = org.objectweb.asm.Type.getMethodType(actualType, childType);
+                    Type descriptor = Type.getMethodType(actualType, childType);
                     methodWriter.invokeDefCall("not", descriptor, DefBootstrap.UNARY_OPERATOR, flags);
-=======
-                    Type descriptor = Type.getMethodType(actualType, childType);
-                    methodWriter.invokeDefCall("not", descriptor, DefBootstrap.UNARY_OPERATOR, defFlags);
->>>>>>> 7246f019
                 } else {
                     if (unaryType == int.class) {
                         methodWriter.push(-1);
@@ -811,25 +789,15 @@
                 }
             } else if (operation == Operation.SUB) {
                 if (unaryType == def.class) {
-<<<<<<< HEAD
-                    org.objectweb.asm.Type descriptor = org.objectweb.asm.Type.getMethodType(actualType, childType);
+                    Type descriptor = Type.getMethodType(actualType, childType);
                     methodWriter.invokeDefCall("neg", descriptor, DefBootstrap.UNARY_OPERATOR, flags);
-=======
-                    Type descriptor = Type.getMethodType(actualType, childType);
-                    methodWriter.invokeDefCall("neg", descriptor, DefBootstrap.UNARY_OPERATOR, defFlags);
->>>>>>> 7246f019
                 } else {
                     methodWriter.math(MethodWriter.NEG, actualType);
                 }
             } else if (operation == Operation.ADD) {
                 if (unaryType == def.class) {
-<<<<<<< HEAD
-                    org.objectweb.asm.Type descriptor = org.objectweb.asm.Type.getMethodType(actualType, childType);
+                    Type descriptor = Type.getMethodType(actualType, childType);
                     methodWriter.invokeDefCall("plus", descriptor, DefBootstrap.UNARY_OPERATOR, flags);
-=======
-                    Type descriptor = Type.getMethodType(actualType, childType);
-                    methodWriter.invokeDefCall("plus", descriptor, DefBootstrap.UNARY_OPERATOR, defFlags);
->>>>>>> 7246f019
                 }
             } else {
                 throw new IllegalStateException("unexpected unary math operation [" + operation + "] " +
@@ -1300,25 +1268,15 @@
     public void visitTypedCaptureReference(TypedCaptureReferenceNode irTypedCaptureReferenceNode, WriteScope writeScope) {
         MethodWriter methodWriter = writeScope.getMethodWriter();
         methodWriter.writeDebugInfo(irTypedCaptureReferenceNode.getLocation());
-<<<<<<< HEAD
+
+        String methodName = irTypedCaptureReferenceNode.getDecorationValue(IRDName.class);
         Variable captured = writeScope.getVariable(irTypedCaptureReferenceNode.getDecorationValue(IRDCaptureNames.class).get(0));
-
-        methodWriter.visitVarInsn(captured.getAsmType().getOpcode(Opcodes.ILOAD), captured.getSlot());
-        Type methodType = Type.getMethodType(MethodWriter.getType(
-                irTypedCaptureReferenceNode.getDecorationValue(IRDExpressionType.class)), captured.getAsmType());
-        methodWriter.invokeDefCall(irTypedCaptureReferenceNode.getDecorationValue(IRDName.class), methodType, DefBootstrap.REFERENCE,
-                irTypedCaptureReferenceNode.getDecorationString(IRDExpressionType.class));
-=======
-
-        String methodName = irTypedCaptureReferenceNode.getMethodName();
-        Variable captured = writeScope.getVariable(irTypedCaptureReferenceNode.getCaptures().get(0));
         Class<?> expressionType = irTypedCaptureReferenceNode.getDecorationValue(IRDExpressionType.class);
         String expressionCanonicalTypeName = irTypedCaptureReferenceNode.getDecorationString(IRDExpressionType.class);
 
         methodWriter.visitVarInsn(captured.getAsmType().getOpcode(Opcodes.ILOAD), captured.getSlot());
         Type methodType = Type.getMethodType(MethodWriter.getType(expressionType), captured.getAsmType());
         methodWriter.invokeDefCall(methodName, methodType, DefBootstrap.REFERENCE, expressionCanonicalTypeName);
->>>>>>> 7246f019
     }
 
     @Override
@@ -1367,15 +1325,11 @@
         MethodWriter methodWriter = writeScope.getMethodWriter();
         methodWriter.writeDebugInfo(irLoadDotNode.getLocation());
 
-<<<<<<< HEAD
         PainlessField painlessField = irLoadDotNode.getDecorationValue(IRDField.class);
-=======
-        PainlessField painlessField = irLoadDotNode.getField();
         boolean isStatic = Modifier.isStatic(painlessField.javaField.getModifiers());
         Type asmOwnerType = Type.getType(painlessField.javaField.getDeclaringClass());
         String fieldName = painlessField.javaField.getName();
         Type asmFieldType = MethodWriter.getType(painlessField.typeParameter);
->>>>>>> 7246f019
 
         if (isStatic) {
             methodWriter.getStatic(asmOwnerType, fieldName, asmFieldType);
@@ -1428,17 +1382,8 @@
         MethodWriter methodWriter = writeScope.getMethodWriter();
         methodWriter.writeDebugInfo(irLoadFieldMemberNode.getLocation());
 
-<<<<<<< HEAD
-        if (irLoadFieldMemberNode.hasCondition(IRCStatic.class)) {
-            methodWriter.getStatic(CLASS_TYPE, irLoadFieldMemberNode.getDecorationValue(IRDName.class),
-                    MethodWriter.getType(irLoadFieldMemberNode.getDecorationValue(IRDExpressionType.class)));
-        } else {
-            methodWriter.loadThis();
-            methodWriter.getField(CLASS_TYPE, irLoadFieldMemberNode.getDecorationValue(IRDName.class),
-                    MethodWriter.getType(irLoadFieldMemberNode.getDecorationValue(IRDExpressionType.class)));
-=======
-        boolean isStatic = irLoadFieldMemberNode.isStatic();
-        String memberFieldName = irLoadFieldMemberNode.getName();
+        boolean isStatic = irLoadFieldMemberNode.hasCondition(IRCStatic.class);
+        String memberFieldName = irLoadFieldMemberNode.getDecorationValue(IRDName.class);
         Type asmMemberFieldType = MethodWriter.getType(irLoadFieldMemberNode.getDecorationValue(IRDExpressionType.class));
 
         if (isStatic) {
@@ -1446,7 +1391,6 @@
         } else {
             methodWriter.loadThis();
             methodWriter.getField(CLASS_TYPE, memberFieldName, asmMemberFieldType);
->>>>>>> 7246f019
         }
     }
 
@@ -1500,15 +1444,11 @@
 
         methodWriter.writeDebugInfo(irStoreDotNode.getLocation());
 
-<<<<<<< HEAD
         PainlessField painlessField = irStoreDotNode.getDecorationValue(IRDField.class);
-=======
-        PainlessField painlessField = irStoreDotNode.getField();
         boolean isStatic = Modifier.isStatic(painlessField.javaField.getModifiers());
         Type asmOwnerType = Type.getType(painlessField.javaField.getDeclaringClass());
         String fieldName = painlessField.javaField.getName();
         Type asmFieldType = MethodWriter.getType(painlessField.typeParameter);
->>>>>>> 7246f019
 
         if (isStatic) {
             methodWriter.putStatic(asmOwnerType, fieldName, asmFieldType);
@@ -1562,26 +1502,15 @@
 
         methodWriter.writeDebugInfo(irStoreFieldMemberNode.getLocation());
 
-<<<<<<< HEAD
-        if (irStoreFieldMemberNode.hasCondition(IRCStatic.class)) {
-            methodWriter.putStatic(CLASS_TYPE,
-                    irStoreFieldMemberNode.getDecorationValue(IRDName.class),
-                    MethodWriter.getType(irStoreFieldMemberNode.getDecorationValue(IRDStoreType.class)));
-        } else {
-            methodWriter.putField(CLASS_TYPE,
-                    irStoreFieldMemberNode.getDecorationValue(IRDName.class),
-                    MethodWriter.getType(irStoreFieldMemberNode.getDecorationValue(IRDStoreType.class)));
-=======
-        boolean isStatic = irStoreFieldMemberNode.isStatic();
-        String memberFieldName = irStoreFieldMemberNode.getName();
-        Type asmMemberFieldType = MethodWriter.getType(irStoreFieldMemberNode.getStoreType());
+        boolean isStatic = irStoreFieldMemberNode.hasCondition(IRCStatic.class);
+        String memberFieldName = irStoreFieldMemberNode.getDecorationValue(IRDName.class);
+        Type asmMemberFieldType = MethodWriter.getType(irStoreFieldMemberNode.getDecorationValue(IRDStoreType.class));
 
         if (isStatic) {
             methodWriter.putStatic(CLASS_TYPE, memberFieldName, asmMemberFieldType);
         } else {
             methodWriter.loadThis();
             methodWriter.putField(CLASS_TYPE, memberFieldName, asmMemberFieldType);
->>>>>>> 7246f019
         }
     }
 
@@ -1640,7 +1569,7 @@
             if (irArgumentNode instanceof DefInterfaceReferenceNode) {
                 DefInterfaceReferenceNode defInterfaceReferenceNode = (DefInterfaceReferenceNode)irArgumentNode;
                 List<String> captureNames =
-                        defInterfaceReferenceNode.getDecorationValueOrDefaultValue(IRDCaptureNames.class, Collections.emptyList());
+                        defInterfaceReferenceNode.getDecorationValueOrDefault(IRDCaptureNames.class, Collections.emptyList());
                 boostrapArguments.add(defInterfaceReferenceNode.getDecorationValue(IRDEncoding.class));
 
                 // the encoding uses a char to indicate the number of captures
@@ -1822,8 +1751,10 @@
     public void visitDup(DupNode irDupNode, WriteScope writeScope) {
         MethodWriter methodWriter = writeScope.getMethodWriter();
         visit(irDupNode.getChildNode(), writeScope);
-        methodWriter.writeDup(
-                irDupNode.getDecorationValueOrDefaultValue(IRDSize.class, 0),
-                irDupNode.getDecorationValueOrDefaultValue(IRDDepth.class, 0));
+
+        int size = irDupNode.getDecorationValueOrDefault(IRDSize.class, 0);
+        int depth = irDupNode.getDecorationValueOrDefault(IRDDepth.class, 0);
+
+        methodWriter.writeDup(size, depth);
     }
 }