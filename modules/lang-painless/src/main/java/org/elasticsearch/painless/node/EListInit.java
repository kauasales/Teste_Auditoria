/*
 * Licensed to Elasticsearch under one or more contributor
 * license agreements. See the NOTICE file distributed with
 * this work for additional information regarding copyright
 * ownership. Elasticsearch licenses this file to you under
 * the Apache License, Version 2.0 (the "License"); you may
 * not use this file except in compliance with the License.
 * You may obtain a copy of the License at
 *
 *    http://www.apache.org/licenses/LICENSE-2.0
 *
 * Unless required by applicable law or agreed to in writing,
 * software distributed under the License is distributed on an
 * "AS IS" BASIS, WITHOUT WARRANTIES OR CONDITIONS OF ANY
 * KIND, either express or implied.  See the License for the
 * specific language governing permissions and limitations
 * under the License.
 */

package org.elasticsearch.painless.node;

import org.elasticsearch.painless.Location;
import org.elasticsearch.painless.Scope;
import org.elasticsearch.painless.ir.ClassNode;
import org.elasticsearch.painless.ir.ListInitializationNode;
import org.elasticsearch.painless.lookup.PainlessConstructor;
import org.elasticsearch.painless.lookup.PainlessMethod;
import org.elasticsearch.painless.lookup.def;
import org.elasticsearch.painless.symbol.ScriptRoot;

import java.util.ArrayList;
import java.util.Collections;
import java.util.List;
import java.util.Objects;

import static org.elasticsearch.painless.lookup.PainlessLookupUtility.typeToCanonicalTypeName;

/**
 * Represents a list initialization shortcut.
 */
public class EListInit extends AExpression {

    protected final List<AExpression> values;

    public EListInit(Location location, List<AExpression> values) {
        super(location);

        this.values = Collections.unmodifiableList(Objects.requireNonNull(values));
    }

    @Override
    Output analyze(ClassNode classNode, ScriptRoot scriptRoot, Scope scope, Input input) {
        Output output = new Output();

        if (input.read == false) {
            throw createError(new IllegalArgumentException("Must read from list initializer."));
        }

        output.actual = ArrayList.class;

        PainlessConstructor constructor = scriptRoot.getPainlessLookup().lookupPainlessConstructor(output.actual, 0);

        if (constructor == null) {
            throw createError(new IllegalArgumentException(
                    "constructor [" + typeToCanonicalTypeName(output.actual) + ", <init>/0] not found"));
        }

        PainlessMethod method = scriptRoot.getPainlessLookup().lookupPainlessMethod(output.actual, false, "add", 1);

        if (method == null) {
            throw createError(new IllegalArgumentException("method [" + typeToCanonicalTypeName(output.actual) + ", add/1] not found"));
        }

        List<Output> valueOutputs = new ArrayList<>(values.size());
<<<<<<< HEAD

        for (int index = 0; index < values.size(); ++index) {
            AExpression expression = values.get(index);
=======
>>>>>>> a6ed5d16

        for (AExpression expression : values) {
            Input expressionInput = new Input();
            expressionInput.expected = def.class;
            expressionInput.internal = true;
            Output expressionOutput = expression.analyze(classNode, scriptRoot, scope, expressionInput);
            expression.cast(expressionInput, expressionOutput);
            valueOutputs.add(expressionOutput);
        }

        ListInitializationNode listInitializationNode = new ListInitializationNode();

<<<<<<< HEAD
        for (int value = 0; value < values.size(); ++value) {
            listInitializationNode.addArgumentNode(values.get(value).cast(valueOutputs.get(value)));
=======
        for (int i = 0; i < values.size(); ++i) {
            listInitializationNode.addArgumentNode(values.get(i).cast(valueOutputs.get(i)));
>>>>>>> a6ed5d16
        }

        listInitializationNode.setLocation(location);
        listInitializationNode.setExpressionType(output.actual);
        listInitializationNode.setConstructor(constructor);
        listInitializationNode.setMethod(method);

        output.expressionNode = listInitializationNode;
<<<<<<< HEAD
=======

        return output;
    }
>>>>>>> a6ed5d16

        return output;
    }
}<|MERGE_RESOLUTION|>--- conflicted
+++ resolved
@@ -72,12 +72,6 @@
         }
 
         List<Output> valueOutputs = new ArrayList<>(values.size());
-<<<<<<< HEAD
-
-        for (int index = 0; index < values.size(); ++index) {
-            AExpression expression = values.get(index);
-=======
->>>>>>> a6ed5d16
 
         for (AExpression expression : values) {
             Input expressionInput = new Input();
@@ -90,13 +84,8 @@
 
         ListInitializationNode listInitializationNode = new ListInitializationNode();
 
-<<<<<<< HEAD
-        for (int value = 0; value < values.size(); ++value) {
-            listInitializationNode.addArgumentNode(values.get(value).cast(valueOutputs.get(value)));
-=======
         for (int i = 0; i < values.size(); ++i) {
             listInitializationNode.addArgumentNode(values.get(i).cast(valueOutputs.get(i)));
->>>>>>> a6ed5d16
         }
 
         listInitializationNode.setLocation(location);
@@ -105,12 +94,6 @@
         listInitializationNode.setMethod(method);
 
         output.expressionNode = listInitializationNode;
-<<<<<<< HEAD
-=======
-
-        return output;
-    }
->>>>>>> a6ed5d16
 
         return output;
     }
