/*
 * Licensed to Elasticsearch under one or more contributor
 * license agreements. See the NOTICE file distributed with
 * this work for additional information regarding copyright
 * ownership. Elasticsearch licenses this file to you under
 * the Apache License, Version 2.0 (the "License"); you may
 * not use this file except in compliance with the License.
 * You may obtain a copy of the License at
 *
 *     http://www.apache.org/licenses/LICENSE-2.0
 *
 * Unless required by applicable law or agreed to in writing,
 * software distributed under the License is distributed on an
 * "AS IS" BASIS, WITHOUT WARRANTIES OR CONDITIONS OF ANY
 * KIND, either express or implied.  See the License for the
 * specific language governing permissions and limitations
 * under the License.
 */

package org.elasticsearch.painless.phase;

import org.elasticsearch.painless.Location;
import org.elasticsearch.painless.PainlessError;
import org.elasticsearch.painless.PainlessExplainError;
import org.elasticsearch.painless.ScriptClassInfo;
import org.elasticsearch.painless.ScriptClassInfo.MethodArgument;
import org.elasticsearch.painless.ir.AccessNode;
import org.elasticsearch.painless.ir.BlockNode;
import org.elasticsearch.painless.ir.CallSubNode;
import org.elasticsearch.painless.ir.CatchNode;
import org.elasticsearch.painless.ir.ConstantNode;
import org.elasticsearch.painless.ir.DeclarationNode;
import org.elasticsearch.painless.ir.ExpressionNode;
import org.elasticsearch.painless.ir.FieldNode;
import org.elasticsearch.painless.ir.FunctionNode;
import org.elasticsearch.painless.ir.MemberCallNode;
import org.elasticsearch.painless.ir.MemberFieldLoadNode;
import org.elasticsearch.painless.ir.NullNode;
import org.elasticsearch.painless.ir.ReturnNode;
import org.elasticsearch.painless.ir.StaticNode;
import org.elasticsearch.painless.ir.ThrowNode;
import org.elasticsearch.painless.ir.TryNode;
import org.elasticsearch.painless.ir.VariableNode;
import org.elasticsearch.painless.lookup.PainlessLookup;
import org.elasticsearch.painless.lookup.PainlessMethod;
import org.elasticsearch.painless.node.SFunction;
import org.elasticsearch.painless.symbol.Decorations.IRNodeDecoration;
import org.elasticsearch.painless.symbol.Decorations.MethodEscape;
import org.elasticsearch.painless.symbol.FunctionTable.LocalFunction;
import org.elasticsearch.painless.symbol.ScriptScope;
import org.elasticsearch.script.ScriptException;
import org.objectweb.asm.Opcodes;
import org.objectweb.asm.commons.Method;

import java.util.ArrayList;
import java.util.Arrays;
import java.util.BitSet;
import java.util.Collections;
import java.util.List;
import java.util.Map;

public class PainlessUserTreeToIRTreePhase extends DefaultUserTreeToIRTreePhase {

    @Override
    public void visitFunction(SFunction userFunctionNode, ScriptScope scriptScope) {
        String functionName = userFunctionNode.getFunctionName();

        // This injects additional ir nodes required for
        // the "execute" method. This includes injection of ir nodes
        // to convert get methods into local variables for those
        // that are used and adds additional sandboxing by wrapping
        // the main "execute" block with several exceptions.
        if ("execute".equals(functionName)) {
            ScriptClassInfo scriptClassInfo = scriptScope.getScriptClassInfo();
            LocalFunction localFunction =
                    scriptScope.getFunctionTable().getFunction(functionName, scriptClassInfo.getExecuteArguments().size());
            Class<?> returnType = localFunction.getReturnType();

            boolean methodEscape = scriptScope.getCondition(userFunctionNode, MethodEscape.class);
            BlockNode irBlockNode = (BlockNode)visit(userFunctionNode.getBlockNode(), scriptScope);

            if (methodEscape == false) {
                ExpressionNode irExpressionNode;

                if (returnType == void.class) {
                    irExpressionNode = null;
                } else {
                    if (returnType.isPrimitive()) {
                        ConstantNode irConstantNode = new ConstantNode();
                        irConstantNode.setLocation(userFunctionNode.getLocation());
                        irConstantNode.setExpressionType(returnType);

                        if (returnType == boolean.class) {
                            irConstantNode.setConstant(false);
                        } else if (returnType == byte.class
                                || returnType == char.class
                                || returnType == short.class
                                || returnType == int.class) {
                            irConstantNode.setConstant(0);
                        } else if (returnType == long.class) {
                            irConstantNode.setConstant(0L);
                        } else if (returnType == float.class) {
                            irConstantNode.setConstant(0f);
                        } else if (returnType == double.class) {
                            irConstantNode.setConstant(0d);
                        } else {
                            throw userFunctionNode.createError(new IllegalStateException("illegal tree structure"));
                        }

                        irExpressionNode = irConstantNode;
                    } else {
                        irExpressionNode = new NullNode();
                        irExpressionNode.setLocation(userFunctionNode.getLocation());
                        irExpressionNode.setExpressionType(returnType);
                    }
                }

                ReturnNode irReturnNode = new ReturnNode();
                irReturnNode.setLocation(userFunctionNode.getLocation());
                irReturnNode.setExpressionNode(irExpressionNode);

                irBlockNode.addStatementNode(irReturnNode);
            }

            List<String> parameterNames = new ArrayList<>(scriptClassInfo.getExecuteArguments().size());

            for (MethodArgument methodArgument : scriptClassInfo.getExecuteArguments()) {
                parameterNames.add(methodArgument.getName());
            }

            FunctionNode irFunctionNode = new FunctionNode();
            irFunctionNode.setBlockNode(irBlockNode);
            irFunctionNode.setLocation(userFunctionNode.getLocation());
            irFunctionNode.setName("execute");
            irFunctionNode.setReturnType(returnType);
            irFunctionNode.getTypeParameters().addAll(localFunction.getTypeParameters());
            irFunctionNode.getParameterNames().addAll(parameterNames);
            irFunctionNode.setStatic(false);
            irFunctionNode.setVarArgs(false);
            irFunctionNode.setSynthetic(false);
            irFunctionNode.setMaxLoopCounter(scriptScope.getCompilerSettings().getMaxLoopCounter());

            injectStaticFieldsAndGetters();
            injectGetsDeclarations(irBlockNode, scriptScope);
            injectNeedsMethods(scriptScope);
            injectSandboxExceptions(irFunctionNode);

            scriptScope.putDecoration(userFunctionNode, new IRNodeDecoration(irFunctionNode));
        } else {
            super.visitFunction(userFunctionNode, scriptScope);
        }
    }

    // adds static fields and getter methods required by PainlessScript for exception handling
    protected void injectStaticFieldsAndGetters() {
        Location internalLocation = new Location("$internal$ScriptInjectionPhase$injectStaticFieldsAndGetters", 0);
        int modifiers = Opcodes.ACC_PUBLIC | Opcodes.ACC_STATIC;

        FieldNode irFieldNode = new FieldNode();
        irFieldNode.setLocation(internalLocation);
        irFieldNode.setModifiers(modifiers);
        irFieldNode.setFieldType(String.class);
        irFieldNode.setName("$NAME");

        irClassNode.addFieldNode(irFieldNode);

        irFieldNode = new FieldNode();
        irFieldNode.setLocation(internalLocation);
        irFieldNode.setModifiers(modifiers);
        irFieldNode.setFieldType(String.class);
        irFieldNode.setName("$SOURCE");

        irClassNode.addFieldNode(irFieldNode);

        irFieldNode = new FieldNode();
        irFieldNode.setLocation(internalLocation);
        irFieldNode.setModifiers(modifiers);
        irFieldNode.setFieldType(BitSet.class);
        irFieldNode.setName("$STATEMENTS");

        irClassNode.addFieldNode(irFieldNode);

        FunctionNode irFunctionNode = new FunctionNode();
        irFunctionNode.setLocation(internalLocation);
        irFunctionNode.setName("getName");
        irFunctionNode.setReturnType(String.class);
        irFunctionNode.setStatic(false);
        irFunctionNode.setVarArgs(false);
        irFunctionNode.setSynthetic(true);
        irFunctionNode.setMaxLoopCounter(0);

        irClassNode.addFunctionNode(irFunctionNode);

        BlockNode irBlockNode = new BlockNode();
        irBlockNode.setLocation(internalLocation);
        irBlockNode.setAllEscape(true);
        irBlockNode.setStatementCount(1);

        irFunctionNode.setBlockNode(irBlockNode);

        ReturnNode irReturnNode = new ReturnNode();
        irReturnNode.setLocation(internalLocation);

        irBlockNode.addStatementNode(irReturnNode);

        MemberFieldLoadNode irMemberFieldLoadNode = new MemberFieldLoadNode();
        irMemberFieldLoadNode.setLocation(internalLocation);
        irMemberFieldLoadNode.setExpressionType(String.class);
        irMemberFieldLoadNode.setName("$NAME");
        irMemberFieldLoadNode.setStatic(true);

        irReturnNode.setExpressionNode(irMemberFieldLoadNode);

        irFunctionNode = new FunctionNode();
        irFunctionNode.setLocation(internalLocation);
        irFunctionNode.setName("getSource");
        irFunctionNode.setReturnType(String.class);
        irFunctionNode.setStatic(false);
        irFunctionNode.setVarArgs(false);
        irFunctionNode.setSynthetic(true);
        irFunctionNode.setMaxLoopCounter(0);

        irClassNode.addFunctionNode(irFunctionNode);

        irBlockNode = new BlockNode();
        irBlockNode.setLocation(internalLocation);
        irBlockNode.setAllEscape(true);
        irBlockNode.setStatementCount(1);

        irFunctionNode.setBlockNode(irBlockNode);

        irReturnNode = new ReturnNode();
        irReturnNode.setLocation(internalLocation);

        irBlockNode.addStatementNode(irReturnNode);

        irMemberFieldLoadNode = new MemberFieldLoadNode();
        irMemberFieldLoadNode.setLocation(internalLocation);
        irMemberFieldLoadNode.setExpressionType(String.class);
        irMemberFieldLoadNode.setName("$SOURCE");
        irMemberFieldLoadNode.setStatic(true);

        irReturnNode.setExpressionNode(irMemberFieldLoadNode);

        irFunctionNode = new FunctionNode();
        irFunctionNode.setLocation(internalLocation);
        irFunctionNode.setName("getStatements");
        irFunctionNode.setReturnType(BitSet.class);
        irFunctionNode.setStatic(false);
        irFunctionNode.setVarArgs(false);
        irFunctionNode.setSynthetic(true);
        irFunctionNode.setMaxLoopCounter(0);

        irClassNode.addFunctionNode(irFunctionNode);

        irBlockNode = new BlockNode();
        irBlockNode.setLocation(internalLocation);
        irBlockNode.setAllEscape(true);
        irBlockNode.setStatementCount(1);

        irFunctionNode.setBlockNode(irBlockNode);

        irReturnNode = new ReturnNode();
        irReturnNode.setLocation(internalLocation);

        irBlockNode.addStatementNode(irReturnNode);

        irMemberFieldLoadNode = new MemberFieldLoadNode();
        irMemberFieldLoadNode.setLocation(internalLocation);
        irMemberFieldLoadNode.setExpressionType(BitSet.class);
        irMemberFieldLoadNode.setName("$STATEMENTS");
        irMemberFieldLoadNode.setStatic(true);

        irReturnNode.setExpressionNode(irMemberFieldLoadNode);
    }

    // convert gets methods to a new set of inserted ir nodes as necessary -
    // requires the gets method name be modified from "getExample" to "example"
    // if a get method variable isn't used it's declaration node is removed from
    // the ir tree permanently so there is no frivolous variable slotting
    protected void injectGetsDeclarations(BlockNode irBlockNode, ScriptScope scriptScope) {
        Location internalLocation = new Location("$internal$ScriptInjectionPhase$injectGetsDeclarations", 0);

        for (int i = 0; i < scriptScope.getScriptClassInfo().getGetMethods().size(); ++i) {
            Method getMethod = scriptScope.getScriptClassInfo().getGetMethods().get(i);
            String name = getMethod.getName().substring(3);
            name = Character.toLowerCase(name.charAt(0)) + name.substring(1);

            if (scriptScope.getUsedVariables().contains(name)) {
                Class<?> returnType = scriptScope.getScriptClassInfo().getGetReturns().get(i);

                DeclarationNode irDeclarationNode = new DeclarationNode();
                irDeclarationNode.setLocation(internalLocation);
                irDeclarationNode.setName(name);
                irDeclarationNode.setDeclarationType(returnType);
                irBlockNode.getStatementsNodes().add(0, irDeclarationNode);

                MemberCallNode irMemberCallNode = new MemberCallNode();
                irMemberCallNode.setLocation(internalLocation);
                irMemberCallNode.setExpressionType(irDeclarationNode.getDeclarationType());
                irMemberCallNode.setLocalFunction(new LocalFunction(
                        getMethod.getName(), returnType, Collections.emptyList(), true, false));
                irDeclarationNode.setExpressionNode(irMemberCallNode);
            }
        }
    }

    // injects needs methods as defined by ScriptClassInfo
    protected void injectNeedsMethods(ScriptScope scriptScope) {
        Location internalLocation = new Location("$internal$ScriptInjectionPhase$injectNeedsMethods", 0);

        for (org.objectweb.asm.commons.Method needsMethod : scriptScope.getScriptClassInfo().getNeedsMethods()) {
            String name = needsMethod.getName();
            name = name.substring(5);
            name = Character.toLowerCase(name.charAt(0)) + name.substring(1);

            FunctionNode irFunctionNode = new FunctionNode();
            irFunctionNode.setLocation(internalLocation);
            irFunctionNode.setName(needsMethod.getName());
            irFunctionNode.setReturnType(boolean.class);
            irFunctionNode.setStatic(false);
            irFunctionNode.setVarArgs(false);
            irFunctionNode.setSynthetic(true);
            irFunctionNode.setMaxLoopCounter(0);

            irClassNode.addFunctionNode(irFunctionNode);

            BlockNode irBlockNode = new BlockNode();
            irBlockNode.setLocation(internalLocation);
            irBlockNode.setAllEscape(true);
            irBlockNode.setStatementCount(1);

            irFunctionNode.setBlockNode(irBlockNode);

            ReturnNode irReturnNode = new ReturnNode();
            irReturnNode.setLocation(internalLocation);

            irBlockNode.addStatementNode(irReturnNode);

            ConstantNode irConstantNode = new ConstantNode();
            irConstantNode.setLocation(internalLocation);
            irConstantNode.setExpressionType(boolean.class);
            irConstantNode.setConstant(scriptScope.getUsedVariables().contains(name));

            irReturnNode.setExpressionNode(irConstantNode);
        }
    }

    // decorate the execute method with nodes to wrap the user statements with
    // the sandboxed errors as follows:
    // } catch (PainlessExplainError e) {
    //     throw this.convertToScriptException(e, e.getHeaders($DEFINITION))
    // }
    // and
    // } catch (PainlessError | BootstrapMethodError | OutOfMemoryError | StackOverflowError | Exception e) {
    //     throw this.convertToScriptException(e, e.getHeaders())
    // }
    protected void injectSandboxExceptions(FunctionNode irFunctionNode) {
        try {
            Location internalLocation = new Location("$internal$ScriptInjectionPhase$injectSandboxExceptions", 0);
            BlockNode irBlockNode = irFunctionNode.getBlockNode();

            TryNode irTryNode = new TryNode();
            irTryNode.setLocation(internalLocation);
            irTryNode.setBlockNode(irBlockNode);

            CatchNode irCatchNode = new CatchNode();
            irCatchNode.setLocation(internalLocation);
            irCatchNode.setExceptionType(PainlessExplainError.class);
            irCatchNode.setSymbol("#painlessExplainError");

            irTryNode.addCatchNode(irCatchNode);

            BlockNode irCatchBlockNode = new BlockNode();
            irCatchBlockNode.setLocation(internalLocation);
            irCatchBlockNode.setAllEscape(true);
            irCatchBlockNode.setStatementCount(1);

            irCatchNode.setBlockNode(irCatchBlockNode);

            ThrowNode irThrowNode = new ThrowNode();
            irThrowNode.setLocation(internalLocation);

            irCatchBlockNode.addStatementNode(irThrowNode);

<<<<<<< HEAD
            MemberCallNode irMemberCallNode = new MemberCallNode();
            irMemberCallNode.setLocation(internalLocation);
            irMemberCallNode.setExpressionType(ScriptException.class);
            irMemberCallNode.setLocalFunction(new LocalFunction(
=======
            MemberCallNode memberCallNode = new MemberCallNode();
            memberCallNode.setLocation(internalLocation);
            memberCallNode.setExpressionType(ScriptException.class);
            memberCallNode.setLocalFunction(
                    new LocalFunction(
>>>>>>> 2e1e9585
                            "convertToScriptException",
                            ScriptException.class,
                            Arrays.asList(Throwable.class, Map.class),
                            true,
                            false
                    )
            );

            irThrowNode.setExpressionNode(irMemberCallNode);

            VariableNode irVariableNode = new VariableNode();
            irVariableNode.setLocation(internalLocation);
            irVariableNode.setExpressionType(ScriptException.class);
            irVariableNode.setName("#painlessExplainError");

            irMemberCallNode.addArgumentNode(irVariableNode);

            AccessNode irAccessNode = new AccessNode();
            irAccessNode.setLocation(internalLocation);
            irAccessNode.setExpressionType(Map.class);

            irMemberCallNode.addArgumentNode(irAccessNode);

            irVariableNode = new VariableNode();
            irVariableNode.setLocation(internalLocation);
            irVariableNode.setExpressionType(PainlessExplainError.class);
            irVariableNode.setName("#painlessExplainError");

            irAccessNode.setLeftNode(irVariableNode);

<<<<<<< HEAD
            CallSubNode irCallSubNode = new CallSubNode();
            irCallSubNode.setLocation(internalLocation);
            irCallSubNode.setExpressionType(Map.class);
            irCallSubNode.setBox(PainlessExplainError.class);
            irCallSubNode.setMethod(new PainlessMethod(
=======
            CallSubNode callSubNode = new CallSubNode();
            callSubNode.setLocation(internalLocation);
            callSubNode.setExpressionType(Map.class);
            callSubNode.setBox(PainlessExplainError.class);
            callSubNode.setMethod(
                    new PainlessMethod(
>>>>>>> 2e1e9585
                            PainlessExplainError.class.getMethod(
                                    "getHeaders",
                                    PainlessLookup.class),
                            PainlessExplainError.class,
                            null,
                            Collections.emptyList(),
                            null,
                            null,
                            null
                    )
            );

            irAccessNode.setRightNode(irCallSubNode);

            MemberFieldLoadNode irMemberFieldLoadNode = new MemberFieldLoadNode();
            irMemberFieldLoadNode.setLocation(internalLocation);
            irMemberFieldLoadNode.setExpressionType(PainlessLookup.class);
            irMemberFieldLoadNode.setName("$DEFINITION");
            irMemberFieldLoadNode.setStatic(true);

            irCallSubNode.addArgumentNode(irMemberFieldLoadNode);

            for (Class<?> throwable : new Class<?>[] {
                    PainlessError.class, BootstrapMethodError.class, OutOfMemoryError.class, StackOverflowError.class, Exception.class}) {

                String name = throwable.getSimpleName();
                name = "#" + Character.toLowerCase(name.charAt(0)) + name.substring(1);

                irCatchNode = new CatchNode();
                irCatchNode.setLocation(internalLocation);
                irCatchNode.setExceptionType(throwable);
                irCatchNode.setSymbol(name);

                irTryNode.addCatchNode(irCatchNode);

                irCatchBlockNode = new BlockNode();
                irCatchBlockNode.setLocation(internalLocation);
                irCatchBlockNode.setAllEscape(true);
                irCatchBlockNode.setStatementCount(1);

                irCatchNode.setBlockNode(irCatchBlockNode);

                irThrowNode = new ThrowNode();
                irThrowNode.setLocation(internalLocation);

                irCatchBlockNode.addStatementNode(irThrowNode);

<<<<<<< HEAD
                irMemberCallNode = new MemberCallNode();
                irMemberCallNode.setLocation(internalLocation);
                irMemberCallNode.setExpressionType(ScriptException.class);
                irMemberCallNode.setLocalFunction(new LocalFunction(
=======
                memberCallNode = new MemberCallNode();
                memberCallNode.setLocation(internalLocation);
                memberCallNode.setExpressionType(ScriptException.class);
                memberCallNode.setLocalFunction(
                        new LocalFunction(
>>>>>>> 2e1e9585
                                "convertToScriptException",
                                ScriptException.class,
                                Arrays.asList(Throwable.class, Map.class),
                                true,
                                false
                        )
                );

                irThrowNode.setExpressionNode(irMemberCallNode);

                irVariableNode = new VariableNode();
                irVariableNode.setLocation(internalLocation);
                irVariableNode.setExpressionType(ScriptException.class);
                irVariableNode.setName(name);

                irMemberCallNode.addArgumentNode(irVariableNode);

                irAccessNode = new AccessNode();
                irAccessNode.setLocation(internalLocation);
                irAccessNode.setExpressionType(Map.class);

                irMemberCallNode.addArgumentNode(irAccessNode);

                StaticNode irStaticNode = new StaticNode();
                irStaticNode.setLocation(internalLocation);
                irStaticNode.setExpressionType(Collections.class);

                irAccessNode.setLeftNode(irStaticNode);

<<<<<<< HEAD
                irCallSubNode = new CallSubNode();
                irCallSubNode.setLocation(internalLocation);
                irCallSubNode.setExpressionType(Map.class);
                irCallSubNode.setBox(Collections.class);
                irCallSubNode.setMethod(new PainlessMethod(
=======
                callSubNode = new CallSubNode();
                callSubNode.setLocation(internalLocation);
                callSubNode.setExpressionType(Map.class);
                callSubNode.setBox(Collections.class);
                callSubNode.setMethod(
                        new PainlessMethod(
>>>>>>> 2e1e9585
                                Collections.class.getMethod("emptyMap"),
                                Collections.class,
                                null,
                                Collections.emptyList(),
                                null,
                                null,
                                null
                        )
                );

                irAccessNode.setRightNode(irCallSubNode);
            }

            irBlockNode = new BlockNode();
            irBlockNode.setLocation(irBlockNode.getLocation());
            irBlockNode.setAllEscape(irBlockNode.doAllEscape());
            irBlockNode.setStatementCount(irBlockNode.getStatementCount());
            irBlockNode.addStatementNode(irTryNode);

            irFunctionNode.setBlockNode(irBlockNode);
        } catch (Exception exception) {
            throw new RuntimeException(exception);
        }
    }
}<|MERGE_RESOLUTION|>--- conflicted
+++ resolved
@@ -383,18 +383,11 @@
 
             irCatchBlockNode.addStatementNode(irThrowNode);
 
-<<<<<<< HEAD
             MemberCallNode irMemberCallNode = new MemberCallNode();
             irMemberCallNode.setLocation(internalLocation);
             irMemberCallNode.setExpressionType(ScriptException.class);
-            irMemberCallNode.setLocalFunction(new LocalFunction(
-=======
-            MemberCallNode memberCallNode = new MemberCallNode();
-            memberCallNode.setLocation(internalLocation);
-            memberCallNode.setExpressionType(ScriptException.class);
-            memberCallNode.setLocalFunction(
+            irMemberCallNode.setLocalFunction(
                     new LocalFunction(
->>>>>>> 2e1e9585
                             "convertToScriptException",
                             ScriptException.class,
                             Arrays.asList(Throwable.class, Map.class),
@@ -425,20 +418,12 @@
 
             irAccessNode.setLeftNode(irVariableNode);
 
-<<<<<<< HEAD
             CallSubNode irCallSubNode = new CallSubNode();
             irCallSubNode.setLocation(internalLocation);
             irCallSubNode.setExpressionType(Map.class);
             irCallSubNode.setBox(PainlessExplainError.class);
-            irCallSubNode.setMethod(new PainlessMethod(
-=======
-            CallSubNode callSubNode = new CallSubNode();
-            callSubNode.setLocation(internalLocation);
-            callSubNode.setExpressionType(Map.class);
-            callSubNode.setBox(PainlessExplainError.class);
-            callSubNode.setMethod(
+            irCallSubNode.setMethod(
                     new PainlessMethod(
->>>>>>> 2e1e9585
                             PainlessExplainError.class.getMethod(
                                     "getHeaders",
                                     PainlessLookup.class),
@@ -486,18 +471,11 @@
 
                 irCatchBlockNode.addStatementNode(irThrowNode);
 
-<<<<<<< HEAD
                 irMemberCallNode = new MemberCallNode();
                 irMemberCallNode.setLocation(internalLocation);
                 irMemberCallNode.setExpressionType(ScriptException.class);
-                irMemberCallNode.setLocalFunction(new LocalFunction(
-=======
-                memberCallNode = new MemberCallNode();
-                memberCallNode.setLocation(internalLocation);
-                memberCallNode.setExpressionType(ScriptException.class);
-                memberCallNode.setLocalFunction(
+                irMemberCallNode.setLocalFunction(
                         new LocalFunction(
->>>>>>> 2e1e9585
                                 "convertToScriptException",
                                 ScriptException.class,
                                 Arrays.asList(Throwable.class, Map.class),
@@ -527,20 +505,12 @@
 
                 irAccessNode.setLeftNode(irStaticNode);
 
-<<<<<<< HEAD
                 irCallSubNode = new CallSubNode();
                 irCallSubNode.setLocation(internalLocation);
                 irCallSubNode.setExpressionType(Map.class);
                 irCallSubNode.setBox(Collections.class);
-                irCallSubNode.setMethod(new PainlessMethod(
-=======
-                callSubNode = new CallSubNode();
-                callSubNode.setLocation(internalLocation);
-                callSubNode.setExpressionType(Map.class);
-                callSubNode.setBox(Collections.class);
-                callSubNode.setMethod(
+                irCallSubNode.setMethod(
                         new PainlessMethod(
->>>>>>> 2e1e9585
                                 Collections.class.getMethod("emptyMap"),
                                 Collections.class,
                                 null,
