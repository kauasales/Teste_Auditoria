/*
 * Licensed to Elasticsearch under one or more contributor
 * license agreements. See the NOTICE file distributed with
 * this work for additional information regarding copyright
 * ownership. Elasticsearch licenses this file to you under
 * the Apache License, Version 2.0 (the "License"); you may
 * not use this file except in compliance with the License.
 * You may obtain a copy of the License at
 *
 *     http://www.apache.org/licenses/LICENSE-2.0
 *
 * Unless required by applicable law or agreed to in writing,
 * software distributed under the License is distributed on an
 * "AS IS" BASIS, WITHOUT WARRANTIES OR CONDITIONS OF ANY
 * KIND, either express or implied.  See the License for the
 * specific language governing permissions and limitations
 * under the License.
 */

package org.elasticsearch.painless.phase;

import org.elasticsearch.painless.node.ANode;
import org.elasticsearch.painless.node.EAssignment;
import org.elasticsearch.painless.node.EBinary;
import org.elasticsearch.painless.node.EBooleanComp;
import org.elasticsearch.painless.node.EBooleanConstant;
import org.elasticsearch.painless.node.EBrace;
import org.elasticsearch.painless.node.ECall;
import org.elasticsearch.painless.node.ECallLocal;
import org.elasticsearch.painless.node.EComp;
import org.elasticsearch.painless.node.EConditional;
import org.elasticsearch.painless.node.EDecimal;
import org.elasticsearch.painless.node.EDot;
import org.elasticsearch.painless.node.EElvis;
import org.elasticsearch.painless.node.EExplicit;
import org.elasticsearch.painless.node.EFunctionRef;
import org.elasticsearch.painless.node.EInstanceof;
import org.elasticsearch.painless.node.ELambda;
import org.elasticsearch.painless.node.EListInit;
import org.elasticsearch.painless.node.EMapInit;
import org.elasticsearch.painless.node.ENewArray;
import org.elasticsearch.painless.node.ENewArrayFunctionRef;
import org.elasticsearch.painless.node.ENewObj;
import org.elasticsearch.painless.node.ENull;
import org.elasticsearch.painless.node.ENumeric;
import org.elasticsearch.painless.node.ERegex;
import org.elasticsearch.painless.node.EString;
import org.elasticsearch.painless.node.ESymbol;
import org.elasticsearch.painless.node.EUnary;
import org.elasticsearch.painless.node.SBlock;
import org.elasticsearch.painless.node.SBreak;
import org.elasticsearch.painless.node.SCatch;
import org.elasticsearch.painless.node.SClass;
import org.elasticsearch.painless.node.SContinue;
import org.elasticsearch.painless.node.SDeclBlock;
import org.elasticsearch.painless.node.SDeclaration;
import org.elasticsearch.painless.node.SDo;
import org.elasticsearch.painless.node.SEach;
import org.elasticsearch.painless.node.SExpression;
import org.elasticsearch.painless.node.SFor;
import org.elasticsearch.painless.node.SFunction;
import org.elasticsearch.painless.node.SIf;
import org.elasticsearch.painless.node.SIfElse;
import org.elasticsearch.painless.node.SReturn;
import org.elasticsearch.painless.node.SThrow;
import org.elasticsearch.painless.node.STry;
import org.elasticsearch.painless.node.SWhile;

public interface UserTreeVisitor<Scope> {

<<<<<<< HEAD
    default Output visit(ANode userNode, Input input) {
        return userNode == null ? null : userNode.visit(this, input);
    }

    Output visitClass(SClass userClassNode, Input input);
    Output visitFunction(SFunction userFunctionNode, Input input);
=======
    void visitClass(SClass userClassNode, Scope scope);
    void visitFunction(SFunction userFunctionNode, Scope scope);
>>>>>>> 785a91c1

    void visitBlock(SBlock userBlockNode, Scope scope);
    void visitIf(SIf userIfNode, Scope scope);
    void visitIfElse(SIfElse userIfElseNode, Scope scope);
    void visitWhile(SWhile userWhileNode, Scope scope);
    void visitDo(SDo userDoNode, Scope scope);
    void visitFor(SFor userForNode, Scope scope);
    void visitEach(SEach userEachNode, Scope scope);
    void visitDeclBlock(SDeclBlock userDeclBlockNode, Scope scope);
    void visitDeclaration(SDeclaration userDeclarationNode, Scope scope);
    void visitReturn(SReturn userReturnNode, Scope scope);
    void visitExpression(SExpression userExpressionNode, Scope scope);
    void visitTry(STry userTryNode, Scope scope);
    void visitCatch(SCatch userCatchNode, Scope scope);
    void visitThrow(SThrow userThrowNode, Scope scope);
    void visitContinue(SContinue userContinueNode, Scope scope);
    void visitBreak(SBreak userBreakNode, Scope scope);

<<<<<<< HEAD
    Output visitAssignment(EAssignment userAssignmentNode, Input input);
    Output visitUnary(EUnary userUnaryNode, Input input);
    Output visitBinary(EBinary userBinaryNode, Input input);
    Output visitBool(EBooleanComp userBoolNode, Input input);
    Output visitComp(EComp userCompNode, Input input);
    Output visitExplicit(EExplicit userExplicitNode, Input input);
    Output visitInstanceof(EInstanceof userInstanceofNode, Input input);
    Output visitConditional(EConditional userConditionalNode, Input input);
    Output visitElvis(EElvis userElvisNode, Input input);
    Output visitListInit(EListInit userListInitNode, Input input);
    Output visitMapInit(EMapInit userMapInitNode, Input input);
    Output visitNewArray(ENewArray userNewArrayNode, Input input);
    Output visitNewObj(ENewObj userNewObjNode, Input input);
    Output visitCallLocal(ECallLocal userCallLocalNode, Input input);
    Output visitBoolean(EBooleanConstant userBooleanNode, Input input);
    Output visitNumeric(ENumeric userNumericNode, Input input);
    Output visitDecimal(EDecimal userDecimalNode, Input input);
    Output visitString(EString userStringNode, Input input);
    Output visitNull(ENull userNullNode, Input input);
    Output visitRegex(ERegex userRegexNode, Input input);
    Output visitLambda(ELambda userLambdaNode, Input input);
    Output visitFunctionRef(EFunctionRef userFunctionRefNode, Input input);
    Output visitNewArrayFunctionRef(ENewArrayFunctionRef userNewArrayFunctionRefNode, Input input);
    Output visitSymbol(ESymbol userSymbolNode, Input input);
    Output visitDot(EDot userDotNode, Input input);
    Output visitBrace(EBrace userBraceNode, Input input);
    Output visitCall(ECall userCallNode, Input input);
=======
    void visitAssignment(EAssignment userAssignmentNode, Scope scope);
    void visitUnary(EUnary userUnaryNode, Scope scope);
    void visitBinary(EBinary userBinaryNode, Scope scope);
    void visitBooleanComp(EBooleanComp userBooleanCompNode, Scope scope);
    void visitComp(EComp userCompNode, Scope scope);
    void visitExplicit(EExplicit userExplicitNode, Scope scope);
    void visitInstanceof(EInstanceof userInstanceofNode, Scope scope);
    void visitConditional(EConditional userConditionalNode, Scope scope);
    void visitElvis(EElvis userElvisNode, Scope scope);
    void visitListInit(EListInit userListInitNode, Scope scope);
    void visitMapInit(EMapInit userMapInitNode, Scope scope);
    void visitNewArray(ENewArray userNewArrayNode, Scope scope);
    void visitNewObj(ENewObj userNewObjectNode, Scope scope);
    void visitCallLocal(ECallLocal userCallLocalNode, Scope scope);
    void visitBooleanConstant(EBooleanConstant userBooleanConstantNode, Scope scope);
    void visitNumeric(ENumeric userNumericNode, Scope scope);
    void visitDecimal(EDecimal userDecimalNode, Scope scope);
    void visitString(EString userStringNode, Scope scope);
    void visitNull(ENull userNullNode, Scope scope);
    void visitRegex(ERegex userRegexNode, Scope scope);
    void visitLambda(ELambda userLambdaNode, Scope scope);
    void visitFunctionRef(EFunctionRef userFunctionRefNode, Scope scope);
    void visitNewArrayFunctionRef(ENewArrayFunctionRef userNewArrayFunctionRefNode, Scope scope);
    void visitSymbol(ESymbol userSymbolNode, Scope scope);
    void visitDot(EDot userDotNode, Scope scope);
    void visitBrace(EBrace userBraceNode, Scope scope);
    void visitCall(ECall userCallNode, Scope scope);
>>>>>>> 785a91c1
}<|MERGE_RESOLUTION|>--- conflicted
+++ resolved
@@ -19,7 +19,6 @@
 
 package org.elasticsearch.painless.phase;
 
-import org.elasticsearch.painless.node.ANode;
 import org.elasticsearch.painless.node.EAssignment;
 import org.elasticsearch.painless.node.EBinary;
 import org.elasticsearch.painless.node.EBooleanComp;
@@ -68,17 +67,8 @@
 
 public interface UserTreeVisitor<Scope> {
 
-<<<<<<< HEAD
-    default Output visit(ANode userNode, Input input) {
-        return userNode == null ? null : userNode.visit(this, input);
-    }
-
-    Output visitClass(SClass userClassNode, Input input);
-    Output visitFunction(SFunction userFunctionNode, Input input);
-=======
     void visitClass(SClass userClassNode, Scope scope);
     void visitFunction(SFunction userFunctionNode, Scope scope);
->>>>>>> 785a91c1
 
     void visitBlock(SBlock userBlockNode, Scope scope);
     void visitIf(SIf userIfNode, Scope scope);
@@ -97,35 +87,6 @@
     void visitContinue(SContinue userContinueNode, Scope scope);
     void visitBreak(SBreak userBreakNode, Scope scope);
 
-<<<<<<< HEAD
-    Output visitAssignment(EAssignment userAssignmentNode, Input input);
-    Output visitUnary(EUnary userUnaryNode, Input input);
-    Output visitBinary(EBinary userBinaryNode, Input input);
-    Output visitBool(EBooleanComp userBoolNode, Input input);
-    Output visitComp(EComp userCompNode, Input input);
-    Output visitExplicit(EExplicit userExplicitNode, Input input);
-    Output visitInstanceof(EInstanceof userInstanceofNode, Input input);
-    Output visitConditional(EConditional userConditionalNode, Input input);
-    Output visitElvis(EElvis userElvisNode, Input input);
-    Output visitListInit(EListInit userListInitNode, Input input);
-    Output visitMapInit(EMapInit userMapInitNode, Input input);
-    Output visitNewArray(ENewArray userNewArrayNode, Input input);
-    Output visitNewObj(ENewObj userNewObjNode, Input input);
-    Output visitCallLocal(ECallLocal userCallLocalNode, Input input);
-    Output visitBoolean(EBooleanConstant userBooleanNode, Input input);
-    Output visitNumeric(ENumeric userNumericNode, Input input);
-    Output visitDecimal(EDecimal userDecimalNode, Input input);
-    Output visitString(EString userStringNode, Input input);
-    Output visitNull(ENull userNullNode, Input input);
-    Output visitRegex(ERegex userRegexNode, Input input);
-    Output visitLambda(ELambda userLambdaNode, Input input);
-    Output visitFunctionRef(EFunctionRef userFunctionRefNode, Input input);
-    Output visitNewArrayFunctionRef(ENewArrayFunctionRef userNewArrayFunctionRefNode, Input input);
-    Output visitSymbol(ESymbol userSymbolNode, Input input);
-    Output visitDot(EDot userDotNode, Input input);
-    Output visitBrace(EBrace userBraceNode, Input input);
-    Output visitCall(ECall userCallNode, Input input);
-=======
     void visitAssignment(EAssignment userAssignmentNode, Scope scope);
     void visitUnary(EUnary userUnaryNode, Scope scope);
     void visitBinary(EBinary userBinaryNode, Scope scope);
@@ -153,5 +114,4 @@
     void visitDot(EDot userDotNode, Scope scope);
     void visitBrace(EBrace userBraceNode, Scope scope);
     void visitCall(ECall userCallNode, Scope scope);
->>>>>>> 785a91c1
 }