/*
 * Licensed to Elasticsearch under one or more contributor
 * license agreements. See the NOTICE file distributed with
 * this work for additional information regarding copyright
 * ownership. Elasticsearch licenses this file to you under
 * the Apache License, Version 2.0 (the "License"); you may
 * not use this file except in compliance with the License.
 * You may obtain a copy of the License at
 *
 *    http://www.apache.org/licenses/LICENSE-2.0
 *
 * Unless required by applicable law or agreed to in writing,
 * software distributed under the License is distributed on an
 * "AS IS" BASIS, WITHOUT WARRANTIES OR CONDITIONS OF ANY
 * KIND, either express or implied.  See the License for the
 * specific language governing permissions and limitations
 * under the License.
 */

package org.elasticsearch.painless.node;

import org.elasticsearch.painless.AnalyzerCaster;
import org.elasticsearch.painless.Location;
import org.elasticsearch.painless.phase.DefaultSemanticAnalysisPhase;
import org.elasticsearch.painless.phase.UserTreeVisitor;
import org.elasticsearch.painless.symbol.Decorations.Explicit;
import org.elasticsearch.painless.symbol.Decorations.Internal;
import org.elasticsearch.painless.symbol.Decorations.Read;
import org.elasticsearch.painless.symbol.Decorations.TargetType;
import org.elasticsearch.painless.symbol.Decorations.ValueType;
import org.elasticsearch.painless.symbol.Decorations.Write;
import org.elasticsearch.painless.symbol.SemanticScope;

import static java.util.Objects.requireNonNull;

/**
 * The Elvis operator ({@code ?:}), a null coalescing operator. Binary operator that evaluates the first expression and return it if it is
 * non null. If the first expression is null then it evaluates the second expression and returns it.
 */
public class EElvis extends AExpression {

    private final AExpression leftNode;
    private final AExpression rightNode;

    public EElvis(int identifier, Location location, AExpression leftNode, AExpression rightNode) {
        super(identifier, location);

        this.leftNode = requireNonNull(leftNode);
        this.rightNode = requireNonNull(rightNode);
    }

    public AExpression getLeftNode() {
        return leftNode;
    }

    public AExpression getRightNode() {
        return rightNode;
    }

    @Override
    public <Input, Output> Output visit(UserTreeVisitor<Input, Output> userTreeVisitor, Input input) {
        return userTreeVisitor.visitElvis(this, input);
    }

    public static void visitDefaultSemanticAnalysis(
            DefaultSemanticAnalysisPhase visitor, EElvis userElvisNode, SemanticScope semanticScope) {

        if (semanticScope.getCondition(userElvisNode, Write.class)) {
            throw userElvisNode.createError(new IllegalArgumentException(
                    "invalid assignment: cannot assign a value to elvis operation [?:]"));
        }

        if (semanticScope.getCondition(userElvisNode, Read.class) == false) {
            throw userElvisNode.createError(new IllegalArgumentException("not a statement: result not used from elvis operation [?:]"));
        }

        TargetType targetType = semanticScope.getDecoration(userElvisNode, TargetType.class);

        if (targetType != null && targetType.getTargetType().isPrimitive()) {
            throw userElvisNode.createError(new IllegalArgumentException("Elvis operator cannot return primitives"));
        }

        AExpression userLeftNode = userElvisNode.getLeftNode();
        semanticScope.setCondition(userLeftNode, Read.class);
        semanticScope.copyDecoration(userElvisNode, userLeftNode, TargetType.class);
        semanticScope.replicateCondition(userElvisNode, userLeftNode, Explicit.class);
        semanticScope.replicateCondition(userElvisNode, userLeftNode, Internal.class);
        visitor.checkedVisit(userLeftNode, semanticScope);
        Class<?> leftValueType = semanticScope.getDecoration(userLeftNode, ValueType.class).getValueType();

        AExpression userRightNode = userElvisNode.getRightNode();
        semanticScope.setCondition(userRightNode, Read.class);
        semanticScope.copyDecoration(userElvisNode, userRightNode, TargetType.class);
        semanticScope.replicateCondition(userElvisNode, userRightNode, Explicit.class);
        semanticScope.replicateCondition(userElvisNode, userRightNode, Internal.class);
        visitor.checkedVisit(userRightNode, semanticScope);
        Class<?> rightValueType = semanticScope.getDecoration(userRightNode, ValueType.class).getValueType();

        if (userLeftNode instanceof ENull) {
            throw userElvisNode.createError(new IllegalArgumentException("Extraneous elvis operator. LHS is null."));
        }
<<<<<<< HEAD
        if (userLeftNode instanceof EBoolean ||
                userLeftNode instanceof ENumeric ||
                userLeftNode instanceof EDecimal ||
                userLeftNode instanceof EString) {
            throw userElvisNode.createError(new IllegalArgumentException("Extraneous elvis operator. LHS is a constant."));
=======
        if (    leftNode instanceof EBooleanConstant ||
                leftNode instanceof ENumeric         ||
                leftNode instanceof EDecimal         ||
                leftNode instanceof EString
        ) {
            throw createError(new IllegalArgumentException("Extraneous elvis operator. LHS is a constant."));
>>>>>>> 06fde811
        }
        if (leftValueType.isPrimitive()) {
            throw userElvisNode.createError(new IllegalArgumentException("Extraneous elvis operator. LHS is a primitive."));
        }
        if (userRightNode instanceof ENull) {
            throw userElvisNode.createError(new IllegalArgumentException("Extraneous elvis operator. RHS is null."));
        }

        Class<?> valueType;

        if (targetType == null) {
            Class<?> promote = AnalyzerCaster.promoteConditional(leftValueType, rightValueType);

            semanticScope.putDecoration(userLeftNode, new TargetType(promote));
            semanticScope.putDecoration(userRightNode, new TargetType(promote));
            valueType = promote;
        } else {
            valueType = targetType.getTargetType();
        }

        visitor.decorateWithCast(userLeftNode, semanticScope);
        visitor.decorateWithCast(userRightNode, semanticScope);

        semanticScope.putDecoration(userElvisNode, new ValueType(valueType));
    }
}<|MERGE_RESOLUTION|>--- conflicted
+++ resolved
@@ -99,20 +99,12 @@
         if (userLeftNode instanceof ENull) {
             throw userElvisNode.createError(new IllegalArgumentException("Extraneous elvis operator. LHS is null."));
         }
-<<<<<<< HEAD
-        if (userLeftNode instanceof EBoolean ||
-                userLeftNode instanceof ENumeric ||
-                userLeftNode instanceof EDecimal ||
-                userLeftNode instanceof EString) {
+        if (    userLeftNode instanceof EBooleanConstant ||
+                userLeftNode instanceof ENumeric         ||
+                userLeftNode instanceof EDecimal         ||
+                userLeftNode instanceof EString
+        ) {
             throw userElvisNode.createError(new IllegalArgumentException("Extraneous elvis operator. LHS is a constant."));
-=======
-        if (    leftNode instanceof EBooleanConstant ||
-                leftNode instanceof ENumeric         ||
-                leftNode instanceof EDecimal         ||
-                leftNode instanceof EString
-        ) {
-            throw createError(new IllegalArgumentException("Extraneous elvis operator. LHS is a constant."));
->>>>>>> 06fde811
         }
         if (leftValueType.isPrimitive()) {
             throw userElvisNode.createError(new IllegalArgumentException("Extraneous elvis operator. LHS is a primitive."));
