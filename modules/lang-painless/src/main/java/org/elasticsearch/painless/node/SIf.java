/*
 * Licensed to Elasticsearch under one or more contributor
 * license agreements. See the NOTICE file distributed with
 * this work for additional information regarding copyright
 * ownership. Elasticsearch licenses this file to you under
 * the Apache License, Version 2.0 (the "License"); you may
 * not use this file except in compliance with the License.
 * You may obtain a copy of the License at
 *
 *    http://www.apache.org/licenses/LICENSE-2.0
 *
 * Unless required by applicable law or agreed to in writing,
 * software distributed under the License is distributed on an
 * "AS IS" BASIS, WITHOUT WARRANTIES OR CONDITIONS OF ANY
 * KIND, either express or implied.  See the License for the
 * specific language governing permissions and limitations
 * under the License.
 */

package org.elasticsearch.painless.node;

import org.elasticsearch.painless.Location;
import org.elasticsearch.painless.phase.DefaultSemanticAnalysisPhase;
import org.elasticsearch.painless.phase.UserTreeVisitor;
import org.elasticsearch.painless.symbol.Decorations.AnyBreak;
import org.elasticsearch.painless.symbol.Decorations.AnyContinue;
import org.elasticsearch.painless.symbol.Decorations.InLoop;
import org.elasticsearch.painless.symbol.Decorations.LastLoop;
import org.elasticsearch.painless.symbol.Decorations.LastSource;
import org.elasticsearch.painless.symbol.Decorations.Read;
import org.elasticsearch.painless.symbol.Decorations.TargetType;
import org.elasticsearch.painless.symbol.SemanticScope;

import java.util.Objects;

/**
 * Represents an if block.
 */
public class SIf extends AStatement {

    private final AExpression conditionNode;
    private final SBlock ifBlockNode;

    public SIf(int identifier, Location location, AExpression conditionNode, SBlock ifBlockNode) {
        super(identifier, location);

        this.conditionNode = Objects.requireNonNull(conditionNode);
        this.ifBlockNode = ifBlockNode;
    }

    public AExpression getConditionNode() {
        return conditionNode;
    }

    public SBlock getIfBlockNode() {
        return ifBlockNode;
    }

    @Override
    public <Input, Output> Output visit(UserTreeVisitor<Input, Output> userTreeVisitor, Input input) {
        return userTreeVisitor.visitIf(this, input);
    }

    public static void visitDefaultSemanticAnalysis(
            DefaultSemanticAnalysisPhase visitor, SIf userIfNode, SemanticScope semanticScope) {

<<<<<<< HEAD
        AExpression userConditionNode = userIfNode.getConditionNode();
        semanticScope.setCondition(userConditionNode, Read.class);
        semanticScope.putDecoration(userConditionNode, new TargetType(boolean.class));
        visitor.checkedVisit(userConditionNode, semanticScope);
        visitor.decorateWithCast(userConditionNode, semanticScope);

        SBlock userIfBlockNode = userIfNode.getIfBlockNode();
=======
        if (conditionNode instanceof EBooleanConstant) {
            throw createError(new IllegalArgumentException("Extraneous if statement."));
        }
>>>>>>> 06fde811

        if (userConditionNode instanceof EBoolean || userIfBlockNode == null) {
            throw userIfNode.createError(new IllegalArgumentException("extraneous if block"));
        }

        semanticScope.replicateCondition(userIfNode, userIfBlockNode, LastSource.class);
        semanticScope.replicateCondition(userIfNode, userIfBlockNode, InLoop.class);
        semanticScope.replicateCondition(userIfNode, userIfBlockNode, LastLoop.class);
        visitor.visit(userIfBlockNode, semanticScope.newLocalScope());
        semanticScope.replicateCondition(userIfBlockNode, userIfNode, AnyContinue.class);
        semanticScope.replicateCondition(userIfBlockNode, userIfNode, AnyBreak.class);
    }
}<|MERGE_RESOLUTION|>--- conflicted
+++ resolved
@@ -64,7 +64,6 @@
     public static void visitDefaultSemanticAnalysis(
             DefaultSemanticAnalysisPhase visitor, SIf userIfNode, SemanticScope semanticScope) {
 
-<<<<<<< HEAD
         AExpression userConditionNode = userIfNode.getConditionNode();
         semanticScope.setCondition(userConditionNode, Read.class);
         semanticScope.putDecoration(userConditionNode, new TargetType(boolean.class));
@@ -72,13 +71,8 @@
         visitor.decorateWithCast(userConditionNode, semanticScope);
 
         SBlock userIfBlockNode = userIfNode.getIfBlockNode();
-=======
-        if (conditionNode instanceof EBooleanConstant) {
-            throw createError(new IllegalArgumentException("Extraneous if statement."));
-        }
->>>>>>> 06fde811
 
-        if (userConditionNode instanceof EBoolean || userIfBlockNode == null) {
+        if (userConditionNode instanceof EBooleanConstant || userIfBlockNode == null) {
             throw userIfNode.createError(new IllegalArgumentException("extraneous if block"));
         }
 
