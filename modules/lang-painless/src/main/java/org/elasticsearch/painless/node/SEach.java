--- conflicted
+++ resolved
@@ -28,11 +28,7 @@
 import org.elasticsearch.painless.MethodWriter;
 import org.elasticsearch.painless.lookup.PainlessLookupUtility;
 import org.elasticsearch.painless.lookup.def;
-<<<<<<< HEAD
 import org.elasticsearch.painless.symbol.ClassTable;
-=======
-import org.elasticsearch.painless.symbol.FunctionTable;
->>>>>>> e1a30179
 
 import java.util.Objects;
 import java.util.Set;
@@ -79,17 +75,10 @@
     }
 
     @Override
-<<<<<<< HEAD
     void analyze(ClassTable classTable, Locals locals) {
         expression.analyze(classTable, locals);
         expression.expected = expression.actual;
         expression = expression.cast(classTable, locals);
-=======
-    void analyze(FunctionTable functions, Locals locals) {
-        expression.analyze(functions, locals);
-        expression.expected = expression.actual;
-        expression = expression.cast(functions, locals);
->>>>>>> e1a30179
 
         Class<?> clazz = classTable.getPainlessLookup().canonicalTypeNameToType(this.type);
 
@@ -109,11 +98,7 @@
                     "[" + PainlessLookupUtility.typeToCanonicalTypeName(expression.actual) + "]."));
         }
 
-<<<<<<< HEAD
         sub.analyze(classTable, locals);
-=======
-        sub.analyze(functions, locals);
->>>>>>> e1a30179
 
         if (block == null) {
             throw createError(new IllegalArgumentException("Extraneous for each loop."));
@@ -121,11 +106,7 @@
 
         block.beginLoop = true;
         block.inLoop = true;
-<<<<<<< HEAD
         block.analyze(classTable, locals);
-=======
-        block.analyze(functions, locals);
->>>>>>> e1a30179
         block.statementCount = Math.max(1, block.statementCount);
 
         if (block.loopEscape && !block.anyContinue) {
