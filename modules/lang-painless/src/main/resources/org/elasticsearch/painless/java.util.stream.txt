#
# Licensed to Elasticsearch under one or more contributor
# license agreements. See the NOTICE file distributed with
# this work for additional information regarding copyright
# ownership. Elasticsearch licenses this file to you under
# the Apache License, Version 2.0 (the "License"); you may
# not use this file except in compliance with the License.
# You may obtain a copy of the License at
#
#    http://www.apache.org/licenses/LICENSE-2.0
#
# Unless required by applicable law or agreed to in writing,
# software distributed under the License is distributed on an
# "AS IS" BASIS, WITHOUT WARRANTIES OR CONDITIONS OF ANY
# KIND, either express or implied.  See the License for the
# specific language governing permissions and limitations
# under the License.
#

#
# Painless definition file. This defines the hierarchy of classes,
# what methods and fields they have, etc.
#

#### Interfaces

<<<<<<< HEAD
class java.util.stream.BaseStream import {
=======
class java.util.stream.BaseStream {
>>>>>>> 442c3b8b
  void close()
  boolean isParallel()
  Iterator iterator()
  BaseStream sequential()
  Spliterator spliterator()
  BaseStream unordered()
}

<<<<<<< HEAD
class java.util.stream.Collector import {
=======
class java.util.stream.Collector {
>>>>>>> 442c3b8b
  BiConsumer accumulator()
  Set characteristics()
  BinaryOperator combiner()
  Function finisher()
  Collector of(Supplier,BiConsumer,BinaryOperator,Function,Collector.Characteristics[])
  Collector of(Supplier,BiConsumer,BinaryOperator,Collector.Characteristics[])
  Supplier supplier()
}

<<<<<<< HEAD
class java.util.stream.DoubleStream import {
=======
class java.util.stream.DoubleStream {
>>>>>>> 442c3b8b
  boolean allMatch(DoublePredicate)
  boolean anyMatch(DoublePredicate)
  OptionalDouble average()
  Stream boxed()
  DoubleStream.Builder builder()
  def collect(Supplier,ObjDoubleConsumer,BiConsumer)
  DoubleStream concat(DoubleStream,DoubleStream)
  long count()
  DoubleStream distinct()
  DoubleStream empty()
  DoubleStream filter(DoublePredicate)
  OptionalDouble findAny()
  OptionalDouble findFirst()
  DoubleStream flatMap(DoubleFunction)
  void forEach(DoubleConsumer)
  void forEachOrdered(DoubleConsumer)
  PrimitiveIterator.OfDouble iterator()
  DoubleStream limit(long)
  DoubleStream map(DoubleUnaryOperator)
  IntStream mapToInt(DoubleToIntFunction)
  LongStream mapToLong(DoubleToLongFunction)
  Stream mapToObj(DoubleFunction)
  OptionalDouble max()
  OptionalDouble min()
  boolean noneMatch(DoublePredicate)
  DoubleStream of(double[])
  DoubleStream peek(DoubleConsumer)
  OptionalDouble reduce(DoubleBinaryOperator)
  double reduce(double,DoubleBinaryOperator)
  DoubleStream sequential()
  DoubleStream skip(long)
  DoubleStream sorted()
  Spliterator.OfDouble spliterator()
  double sum()
  DoubleSummaryStatistics summaryStatistics()
  double[] toArray()
}

<<<<<<< HEAD
class java.util.stream.DoubleStream$Builder import {
=======
class java.util.stream.DoubleStream$Builder {
>>>>>>> 442c3b8b
  DoubleStream.Builder add(double)
  DoubleStream build()
}

<<<<<<< HEAD
class java.util.stream.IntStream import {
=======
class java.util.stream.IntStream {
>>>>>>> 442c3b8b
  boolean allMatch(IntPredicate)
  boolean anyMatch(IntPredicate)
  DoubleStream asDoubleStream()
  LongStream asLongStream()
  OptionalDouble average()
  Stream boxed()
  IntStream.Builder builder()
  def collect(Supplier,ObjIntConsumer,BiConsumer)
  IntStream concat(IntStream,IntStream)
  long count()
  IntStream distinct()
  IntStream empty()
  IntStream filter(IntPredicate)
  OptionalInt findAny()
  OptionalInt findFirst()
  IntStream flatMap(IntFunction)
  void forEach(IntConsumer)
  void forEachOrdered(IntConsumer)
  PrimitiveIterator.OfInt iterator()
  IntStream limit(long)
  IntStream map(IntUnaryOperator)
  DoubleStream mapToDouble(IntToDoubleFunction)
  LongStream mapToLong(IntToLongFunction)
  Stream mapToObj(IntFunction)
  OptionalInt max()
  OptionalInt min()
  boolean noneMatch(IntPredicate)
  IntStream of(int[])
  IntStream peek(IntConsumer)
  IntStream range(int,int)
  IntStream rangeClosed(int,int)
  OptionalInt reduce(IntBinaryOperator)
  int reduce(int,IntBinaryOperator)
  IntStream sequential()
  IntStream skip(long)
  IntStream sorted()
  Spliterator.OfInt spliterator()
  int sum()
  IntSummaryStatistics summaryStatistics()
  int[] toArray()
}

<<<<<<< HEAD
class java.util.stream.IntStream$Builder import {
=======
class java.util.stream.IntStream$Builder {
>>>>>>> 442c3b8b
  IntStream.Builder add(int)
  IntStream build()
}

<<<<<<< HEAD
class java.util.stream.LongStream import {
=======
class java.util.stream.LongStream {
>>>>>>> 442c3b8b
  boolean allMatch(LongPredicate)
  boolean anyMatch(LongPredicate)
  DoubleStream asDoubleStream()
  OptionalDouble average()
  Stream boxed()
  LongStream.Builder builder()
  def collect(Supplier,ObjLongConsumer,BiConsumer)
  LongStream concat(LongStream,LongStream)
  long count()
  LongStream distinct()
  LongStream empty()
  LongStream filter(LongPredicate)
  OptionalLong findAny()
  OptionalLong findFirst()
  LongStream flatMap(LongFunction)
  void forEach(LongConsumer)
  void forEachOrdered(LongConsumer)
  PrimitiveIterator.OfLong iterator()
  LongStream limit(long)
  LongStream map(LongUnaryOperator)
  DoubleStream mapToDouble(LongToDoubleFunction)
  IntStream mapToInt(LongToIntFunction)
  Stream mapToObj(LongFunction)
  OptionalLong max()
  OptionalLong min()
  boolean noneMatch(LongPredicate)
  LongStream of(long[])
  LongStream peek(LongConsumer)
  LongStream range(long,long)
  LongStream rangeClosed(long,long)
  OptionalLong reduce(LongBinaryOperator)
  long reduce(long,LongBinaryOperator)
  LongStream sequential()
  LongStream skip(long)
  LongStream sorted()
  Spliterator.OfLong spliterator()
  long sum()
  LongSummaryStatistics summaryStatistics()
  long[] toArray()
}

<<<<<<< HEAD
class java.util.stream.LongStream$Builder import {
=======
class java.util.stream.LongStream$Builder {
>>>>>>> 442c3b8b
  LongStream.Builder add(long)
  LongStream build()
}

<<<<<<< HEAD
class java.util.stream.Stream import {
=======
class java.util.stream.Stream {
>>>>>>> 442c3b8b
  boolean allMatch(Predicate)
  boolean anyMatch(Predicate)
  Stream.Builder builder()
  def collect(Collector)
  def collect(Supplier,BiConsumer,BiConsumer)
  Stream concat(Stream,Stream)
  long count()
  Stream distinct()
  Stream empty()
  Stream filter(Predicate)
  Optional findAny()
  Optional findFirst()
  Stream flatMap(Function)
  DoubleStream flatMapToDouble(Function)
  IntStream flatMapToInt(Function)
  LongStream flatMapToLong(Function)
  void forEach(Consumer)
  void forEachOrdered(Consumer)
  Stream limit(long)
  Stream map(Function)
  DoubleStream mapToDouble(ToDoubleFunction)
  IntStream mapToInt(ToIntFunction)
  LongStream mapToLong(ToLongFunction)
  Optional max(Comparator)
  Optional min(Comparator)
  boolean noneMatch(Predicate)
  Stream of(def[])
  Stream peek(Consumer)
  Optional reduce(BinaryOperator)
  def reduce(def,BinaryOperator)
  def reduce(def,BiFunction,BinaryOperator)
  Stream skip(long)
  Stream sorted()
  Stream sorted(Comparator)
  def[] toArray()
  def[] toArray(IntFunction)
}

<<<<<<< HEAD
class java.util.stream.Stream$Builder import {
=======
class java.util.stream.Stream$Builder {
>>>>>>> 442c3b8b
  Stream.Builder add(def)
  Stream build()
}

#### Classes

<<<<<<< HEAD
class java.util.stream.Collectors import {
=======
class java.util.stream.Collectors {
>>>>>>> 442c3b8b
  Collector averagingDouble(ToDoubleFunction)
  Collector averagingInt(ToIntFunction)
  Collector averagingLong(ToLongFunction)
  Collector collectingAndThen(Collector,Function)
  Collector counting()
  Collector groupingBy(Function)
  Collector groupingBy(Function,Collector)
  Collector groupingBy(Function,Supplier,Collector)
  Collector joining()
  Collector joining(CharSequence)
  Collector joining(CharSequence,CharSequence,CharSequence)
  Collector mapping(Function,Collector)
  Collector maxBy(Comparator)
  Collector minBy(Comparator)
  Collector partitioningBy(Predicate)
  Collector partitioningBy(Predicate,Collector)
  Collector reducing(BinaryOperator)
  Collector reducing(def,BinaryOperator)
  Collector reducing(def,Function,BinaryOperator)
  Collector summarizingDouble(ToDoubleFunction)
  Collector summarizingInt(ToIntFunction)
  Collector summarizingLong(ToLongFunction)
  Collector summingDouble(ToDoubleFunction)
  Collector summingInt(ToIntFunction)
  Collector summingLong(ToLongFunction)
  Collector toCollection(Supplier)
  Collector toList()
  Collector toMap(Function,Function)
  Collector toMap(Function,Function,BinaryOperator)
  Collector toMap(Function,Function,BinaryOperator,Supplier)
  Collector toSet()
}

#### Enums

<<<<<<< HEAD
class java.util.stream.Collector$Characteristics import {
=======
class java.util.stream.Collector$Characteristics {
>>>>>>> 442c3b8b
  Collector.Characteristics CONCURRENT
  Collector.Characteristics IDENTITY_FINISH
  Collector.Characteristics UNORDERED
  Collector.Characteristics valueOf(String)
  Collector.Characteristics[] values()
}<|MERGE_RESOLUTION|>--- conflicted
+++ resolved
@@ -24,11 +24,7 @@
 
 #### Interfaces
 
-<<<<<<< HEAD
-class java.util.stream.BaseStream import {
-=======
 class java.util.stream.BaseStream {
->>>>>>> 442c3b8b
   void close()
   boolean isParallel()
   Iterator iterator()
@@ -37,11 +33,7 @@
   BaseStream unordered()
 }
 
-<<<<<<< HEAD
-class java.util.stream.Collector import {
-=======
 class java.util.stream.Collector {
->>>>>>> 442c3b8b
   BiConsumer accumulator()
   Set characteristics()
   BinaryOperator combiner()
@@ -51,11 +43,7 @@
   Supplier supplier()
 }
 
-<<<<<<< HEAD
-class java.util.stream.DoubleStream import {
-=======
 class java.util.stream.DoubleStream {
->>>>>>> 442c3b8b
   boolean allMatch(DoublePredicate)
   boolean anyMatch(DoublePredicate)
   OptionalDouble average()
@@ -94,20 +82,12 @@
   double[] toArray()
 }
 
-<<<<<<< HEAD
-class java.util.stream.DoubleStream$Builder import {
-=======
 class java.util.stream.DoubleStream$Builder {
->>>>>>> 442c3b8b
   DoubleStream.Builder add(double)
   DoubleStream build()
 }
 
-<<<<<<< HEAD
-class java.util.stream.IntStream import {
-=======
 class java.util.stream.IntStream {
->>>>>>> 442c3b8b
   boolean allMatch(IntPredicate)
   boolean anyMatch(IntPredicate)
   DoubleStream asDoubleStream()
@@ -150,20 +130,12 @@
   int[] toArray()
 }
 
-<<<<<<< HEAD
-class java.util.stream.IntStream$Builder import {
-=======
 class java.util.stream.IntStream$Builder {
->>>>>>> 442c3b8b
   IntStream.Builder add(int)
   IntStream build()
 }
 
-<<<<<<< HEAD
-class java.util.stream.LongStream import {
-=======
 class java.util.stream.LongStream {
->>>>>>> 442c3b8b
   boolean allMatch(LongPredicate)
   boolean anyMatch(LongPredicate)
   DoubleStream asDoubleStream()
@@ -205,20 +177,12 @@
   long[] toArray()
 }
 
-<<<<<<< HEAD
-class java.util.stream.LongStream$Builder import {
-=======
 class java.util.stream.LongStream$Builder {
->>>>>>> 442c3b8b
   LongStream.Builder add(long)
   LongStream build()
 }
 
-<<<<<<< HEAD
-class java.util.stream.Stream import {
-=======
 class java.util.stream.Stream {
->>>>>>> 442c3b8b
   boolean allMatch(Predicate)
   boolean anyMatch(Predicate)
   Stream.Builder builder()
@@ -257,22 +221,14 @@
   def[] toArray(IntFunction)
 }
 
-<<<<<<< HEAD
-class java.util.stream.Stream$Builder import {
-=======
 class java.util.stream.Stream$Builder {
->>>>>>> 442c3b8b
   Stream.Builder add(def)
   Stream build()
 }
 
 #### Classes
 
-<<<<<<< HEAD
-class java.util.stream.Collectors import {
-=======
 class java.util.stream.Collectors {
->>>>>>> 442c3b8b
   Collector averagingDouble(ToDoubleFunction)
   Collector averagingInt(ToIntFunction)
   Collector averagingLong(ToLongFunction)
@@ -308,11 +264,7 @@
 
 #### Enums
 
-<<<<<<< HEAD
-class java.util.stream.Collector$Characteristics import {
-=======
 class java.util.stream.Collector$Characteristics {
->>>>>>> 442c3b8b
   Collector.Characteristics CONCURRENT
   Collector.Characteristics IDENTITY_FINISH
   Collector.Characteristics UNORDERED
