--- conflicted
+++ resolved
@@ -24,11 +24,7 @@
 
 #### Classes
 
-<<<<<<< HEAD
-class java.time.format.DateTimeFormatter import {
-=======
 class java.time.format.DateTimeFormatter {
->>>>>>> bb9589cc
   DateTimeFormatter BASIC_ISO_DATE
   DateTimeFormatter ISO_DATE
   DateTimeFormatter ISO_DATE_TIME
@@ -74,11 +70,7 @@
   DateTimeFormatter withZone(ZoneId)
 }
 
-<<<<<<< HEAD
-class java.time.format.DateTimeFormatterBuilder import {
-=======
 class java.time.format.DateTimeFormatterBuilder {
->>>>>>> bb9589cc
   ()
   DateTimeFormatterBuilder append(DateTimeFormatter)
   DateTimeFormatterBuilder appendChronologyId()
@@ -118,11 +110,7 @@
   DateTimeFormatter toFormatter(Locale)
 }
 
-<<<<<<< HEAD
-class java.time.format.DecimalStyle import {
-=======
 class java.time.format.DecimalStyle {
->>>>>>> bb9589cc
   DecimalStyle STANDARD
   Set getAvailableLocales()
   char getDecimalSeparator()
@@ -139,11 +127,7 @@
 
 #### Enums
 
-<<<<<<< HEAD
-class java.time.format.FormatStyle import {
-=======
 class java.time.format.FormatStyle {
->>>>>>> bb9589cc
   FormatStyle FULL
   FormatStyle LONG
   FormatStyle MEDIUM
@@ -152,11 +136,7 @@
   FormatStyle[] values()
 }
 
-<<<<<<< HEAD
-class java.time.format.ResolverStyle import {
-=======
 class java.time.format.ResolverStyle {
->>>>>>> bb9589cc
   ResolverStyle LENIENT
   ResolverStyle SMART
   ResolverStyle STRICT
@@ -164,11 +144,7 @@
   ResolverStyle[] values()
 }
 
-<<<<<<< HEAD
-class java.time.format.SignStyle import {
-=======
 class java.time.format.SignStyle {
->>>>>>> bb9589cc
   SignStyle ALWAYS
   SignStyle EXCEEDS_PAD
   SignStyle NEVER
@@ -178,11 +154,7 @@
   SignStyle[] values()
 }
 
-<<<<<<< HEAD
-class java.time.format.TextStyle import {
-=======
 class java.time.format.TextStyle {
->>>>>>> bb9589cc
   TextStyle FULL
   TextStyle FULL_STANDALONE
   TextStyle NARROW
@@ -198,11 +170,7 @@
 
 #### Exceptions
 
-<<<<<<< HEAD
-class java.time.format.DateTimeParseException import {
-=======
 class java.time.format.DateTimeParseException {
->>>>>>> bb9589cc
   (String,CharSequence,int)
   int getErrorIndex()
   String getParsedString()
