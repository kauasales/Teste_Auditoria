/*
 * Licensed to Elasticsearch under one or more contributor
 * license agreements. See the NOTICE file distributed with
 * this work for additional information regarding copyright
 * ownership. Elasticsearch licenses this file to you under
 * the Apache License, Version 2.0 (the "License"); you may
 * not use this file except in compliance with the License.
 * You may obtain a copy of the License at
 *
 *    http://www.apache.org/licenses/LICENSE-2.0
 *
 * Unless required by applicable law or agreed to in writing,
 * software distributed under the License is distributed on an
 * "AS IS" BASIS, WITHOUT WARRANTIES OR CONDITIONS OF ANY
 * KIND, either express or implied.  See the License for the
 * specific language governing permissions and limitations
 * under the License.
 */

parser grammar PainlessParser;

options { tokenVocab=PainlessLexer; }

source
    : function* statement* dstatement? EOF
    ;

function
    : decltype ID parameters block
    ;

parameters
    : LP ( decltype ID ( COMMA decltype ID )* )? RP
    ;

statement
    : rstatement
<<<<<<< HEAD
    | dstatement SEMICOLON
=======
    | dstatement ( SEMICOLON | EOF )
>>>>>>> 0c7f6570
    ;

// Note we use a predicate on the if/else case here to prevent the
// "dangling-else" ambiguity by forcing the 'else' token to be consumed
// as soon as one is found.  See (https://en.wikipedia.org/wiki/Dangling_else).
rstatement
    : IF LP expression RP trailer ( ELSE trailer | { _input.LA(1) != ELSE }? )                 # if
    | WHILE LP expression RP ( trailer | empty )                                               # while
    | FOR LP initializer? SEMICOLON expression? SEMICOLON afterthought? RP ( trailer | empty ) # for
    | FOR LP decltype ID COLON expression RP trailer                                           # each
    | FOR LP ID IN expression RP trailer                                                       # ineach
    | TRY block trap+                                                                          # try
    ;

dstatement
    : DO block WHILE LP expression RP # do
    | declaration                     # decl
    | CONTINUE                        # continue
    | BREAK                           # break
    | RETURN expression               # return
    | THROW expression                # throw
    | expression                      # expr
    ;

trailer
    : block
    | statement
    ;

block
    : LBRACK statement* dstatement? RBRACK
    ;

empty
    : SEMICOLON
    ;

initializer
    : declaration
    | expression
    ;

afterthought
    : expression
    ;

declaration
    : decltype declvar (COMMA declvar)*
    ;

decltype
    : TYPE (LBRACE RBRACE)*
    ;

declvar
    : ID ( ASSIGN expression )?
    ;

trap
    : CATCH LP TYPE ID RP block
    ;

expression
    :               unary                                                 # single
    |               expression ( MUL | DIV | REM ) expression             # binary
    |               expression ( ADD | SUB ) expression                   # binary
    |               expression ( FIND | MATCH ) expression                # binary
    |               expression ( LSH | RSH | USH ) expression             # binary
    |               expression ( LT | LTE | GT | GTE ) expression         # comp
    |               expression INSTANCEOF decltype                        # instanceof
    |               expression ( EQ | EQR | NE | NER ) expression         # comp
    |               expression BWAND expression                           # binary
    |               expression XOR expression                             # binary
    |               expression BWOR expression                            # binary
    |               expression BOOLAND expression                         # bool
    |               expression BOOLOR expression                          # bool
    | <assoc=right> expression COND expression COLON expression           # conditional
    | <assoc=right> expression ELVIS expression                           # elvis
    | <assoc=right> expression ( ASSIGN | AADD | ASUB | AMUL |
                                 ADIV   | AREM | AAND | AXOR |
                                 AOR    | ALSH | ARSH | AUSH ) expression # assignment
    ;

unary
    :  ( INCR | DECR ) chain                 # pre
    |  chain (INCR | DECR )                  # post
    |  chain                                 # read
    |  ( BOOLNOT | BWNOT | ADD | SUB ) unary # operator
    |  LP decltype RP unary                  # cast
    ;

chain
    : primary postfix*          # dynamic
    | decltype postdot postfix* # static
    | arrayinitializer          # newarray
    ;

primary
    : LP expression RP                    # precedence
    | ( OCTAL | HEX | INTEGER | DECIMAL ) # numeric
    | TRUE                                # true
    | FALSE                               # false
    | NULL                                # null
    | STRING                              # string
    | REGEX                               # regex
    | listinitializer                     # listinit
    | mapinitializer                      # mapinit
    | ID                                  # variable
    | ID arguments                        # calllocal
    | NEW TYPE arguments                  # newobject
    ;

postfix
    : callinvoke
    | fieldaccess
    | braceaccess
    ;

postdot
    : callinvoke
    | fieldaccess
    ;

callinvoke
    : ( DOT | NSDOT ) DOTID arguments
    ;

fieldaccess
    : ( DOT | NSDOT ) ( DOTID | DOTINTEGER )
    ;

braceaccess
    : LBRACE expression RBRACE
    ;

arrayinitializer
    : NEW TYPE ( LBRACE expression RBRACE )+ ( postdot postfix* )?                        # newstandardarray
    | NEW TYPE LBRACE RBRACE LBRACK ( expression ( COMMA expression )* )? RBRACK postfix* # newinitializedarray
    ;

listinitializer
    : LBRACE expression ( COMMA expression)* RBRACE
    | LBRACE RBRACE
    ;

mapinitializer
    : LBRACE maptoken ( COMMA maptoken )* RBRACE
    | LBRACE COLON RBRACE
    ;

maptoken
    : expression COLON expression
    ;

arguments
    : ( LP ( argument ( COMMA argument )* )? RP )
    ;

argument
    : expression
    | lambda
    | funcref
    ;

lambda
    : ( lamtype | LP ( lamtype ( COMMA lamtype )* )? RP ) ARROW ( block | expression )
    ;

lamtype
    : decltype? ID
    ;

funcref
    : TYPE REF ID      # classfuncref
    | decltype REF NEW # constructorfuncref
    | ID REF ID        # capturingfuncref
    | THIS REF ID      # localfuncref
    ;<|MERGE_RESOLUTION|>--- conflicted
+++ resolved
@@ -22,7 +22,7 @@
 options { tokenVocab=PainlessLexer; }
 
 source
-    : function* statement* dstatement? EOF
+    : function* statement* EOF
     ;
 
 function
@@ -35,11 +35,7 @@
 
 statement
     : rstatement
-<<<<<<< HEAD
-    | dstatement SEMICOLON
-=======
     | dstatement ( SEMICOLON | EOF )
->>>>>>> 0c7f6570
     ;
 
 // Note we use a predicate on the if/else case here to prevent the
