--- conflicted
+++ resolved
@@ -45,12 +45,8 @@
             "target_field",
             EnumSet.allOf(GeoIpProcessor.Property.class),
             false,
-<<<<<<< HEAD
-            false
-=======
-            false,
-            "filename"
->>>>>>> d90fa4eb
+            false,
+            "filename"
         );
 
         Map<String, Object> document = new HashMap<>();
@@ -83,12 +79,8 @@
             "target_field",
             EnumSet.allOf(GeoIpProcessor.Property.class),
             true,
-<<<<<<< HEAD
-            false
-=======
-            false,
-            "filename"
->>>>>>> d90fa4eb
+            false,
+            "filename"
         );
         IngestDocument originalIngestDocument = RandomDocumentPicks.randomIngestDocument(
             random(),
@@ -109,12 +101,8 @@
             "target_field",
             EnumSet.allOf(GeoIpProcessor.Property.class),
             true,
-<<<<<<< HEAD
-            false
-=======
-            false,
-            "filename"
->>>>>>> d90fa4eb
+            false,
+            "filename"
         );
         IngestDocument originalIngestDocument = RandomDocumentPicks.randomIngestDocument(random(), Collections.emptyMap());
         IngestDocument ingestDocument = new IngestDocument(originalIngestDocument);
@@ -132,12 +120,8 @@
             "target_field",
             EnumSet.allOf(GeoIpProcessor.Property.class),
             false,
-<<<<<<< HEAD
-            false
-=======
-            false,
-            "filename"
->>>>>>> d90fa4eb
+            false,
+            "filename"
         );
         IngestDocument originalIngestDocument = RandomDocumentPicks.randomIngestDocument(
             random(),
@@ -158,12 +142,8 @@
             "target_field",
             EnumSet.allOf(GeoIpProcessor.Property.class),
             false,
-<<<<<<< HEAD
-            false
-=======
-            false,
-            "filename"
->>>>>>> d90fa4eb
+            false,
+            "filename"
         );
         IngestDocument originalIngestDocument = RandomDocumentPicks.randomIngestDocument(random(), Collections.emptyMap());
         IngestDocument ingestDocument = new IngestDocument(originalIngestDocument);
@@ -181,12 +161,8 @@
             "target_field",
             EnumSet.allOf(GeoIpProcessor.Property.class),
             false,
-<<<<<<< HEAD
-            false
-=======
-            false,
-            "filename"
->>>>>>> d90fa4eb
+            false,
+            "filename"
         );
 
         String address = "2602:306:33d3:8000::3257:9652";
@@ -223,12 +199,8 @@
             "target_field",
             EnumSet.allOf(GeoIpProcessor.Property.class),
             false,
-<<<<<<< HEAD
-            false
-=======
-            false,
-            "filename"
->>>>>>> d90fa4eb
+            false,
+            "filename"
         );
 
         Map<String, Object> document = new HashMap<>();
@@ -253,12 +225,8 @@
             "target_field",
             EnumSet.allOf(GeoIpProcessor.Property.class),
             false,
-<<<<<<< HEAD
-            false
-=======
-            false,
-            "filename"
->>>>>>> d90fa4eb
+            false,
+            "filename"
         );
 
         Map<String, Object> document = new HashMap<>();
@@ -286,12 +254,8 @@
             "target_field",
             EnumSet.allOf(GeoIpProcessor.Property.class),
             false,
-<<<<<<< HEAD
-            false
-=======
-            false,
-            "filename"
->>>>>>> d90fa4eb
+            false,
+            "filename"
         );
 
         Map<String, Object> document = new HashMap<>();
@@ -317,12 +281,8 @@
             "target_field",
             EnumSet.allOf(GeoIpProcessor.Property.class),
             false,
-<<<<<<< HEAD
-            false
-=======
-            false,
-            "filename"
->>>>>>> d90fa4eb
+            false,
+            "filename"
         );
 
         Map<String, Object> document = new HashMap<>();
@@ -350,12 +310,8 @@
             "target_field",
             EnumSet.allOf(GeoIpProcessor.Property.class),
             false,
-<<<<<<< HEAD
-            false
-=======
-            false,
-            "filename"
->>>>>>> d90fa4eb
+            false,
+            "filename"
         );
 
         Map<String, Object> document = new HashMap<>();
@@ -378,12 +334,8 @@
             "target_field",
             EnumSet.allOf(GeoIpProcessor.Property.class),
             false,
-<<<<<<< HEAD
-            false
-=======
-            false,
-            "filename"
->>>>>>> d90fa4eb
+            false,
+            "filename"
         );
 
         Map<String, Object> document = new HashMap<>();
@@ -403,12 +355,8 @@
             "target_field",
             EnumSet.allOf(GeoIpProcessor.Property.class),
             false,
-<<<<<<< HEAD
-            false
-=======
-            false,
-            "filename"
->>>>>>> d90fa4eb
+            false,
+            "filename"
         );
 
         Map<String, Object> document = new HashMap<>();
@@ -437,12 +385,8 @@
             "target_field",
             EnumSet.allOf(GeoIpProcessor.Property.class),
             false,
-<<<<<<< HEAD
-            false
-=======
-            false,
-            "filename"
->>>>>>> d90fa4eb
+            false,
+            "filename"
         );
 
         Map<String, Object> document = new HashMap<>();
@@ -471,12 +415,8 @@
             "target_field",
             EnumSet.allOf(GeoIpProcessor.Property.class),
             false,
-<<<<<<< HEAD
-            false
-=======
-            false,
-            "filename"
->>>>>>> d90fa4eb
+            false,
+            "filename"
         );
 
         Map<String, Object> document = new HashMap<>();
@@ -497,12 +437,8 @@
             "target_field",
             EnumSet.allOf(GeoIpProcessor.Property.class),
             false,
-<<<<<<< HEAD
-            true
-=======
             true,
             "filename"
->>>>>>> d90fa4eb
         );
 
         Map<String, Object> document = new HashMap<>();
@@ -529,12 +465,8 @@
             "target_field",
             EnumSet.allOf(GeoIpProcessor.Property.class),
             false,
-<<<<<<< HEAD
-            true
-=======
             true,
             "filename"
->>>>>>> d90fa4eb
         );
 
         Map<String, Object> document = new HashMap<>();
@@ -555,12 +487,8 @@
             "target_field",
             EnumSet.allOf(GeoIpProcessor.Property.class),
             false,
-<<<<<<< HEAD
-            true
-=======
             true,
             "filename"
->>>>>>> d90fa4eb
         );
 
         Map<String, Object> document = new HashMap<>();
