--- conflicted
+++ resolved
@@ -102,11 +102,8 @@
             Property.ISP_ORGANIZATION_NAME,
             Property.MOBILE_COUNTRY_CODE,
             Property.MOBILE_NETWORK_CODE,
-<<<<<<< HEAD
+            Property.USER_TYPE,
             Property.CONNECTION_TYPE
-=======
-            Property.USER_TYPE
->>>>>>> 639eee57
         ),
         Set.of(
             Property.COUNTRY_ISO_CODE,
@@ -258,11 +255,8 @@
         ISP_ORGANIZATION_NAME,
         MOBILE_COUNTRY_CODE,
         MOBILE_NETWORK_CODE,
-<<<<<<< HEAD
-        CONNECTION_TYPE;
-=======
+        CONNECTION_TYPE,
         USER_TYPE;
->>>>>>> 639eee57
 
         /**
          * Parses a string representation of a property into an actual Property instance. Not all properties that exist are
