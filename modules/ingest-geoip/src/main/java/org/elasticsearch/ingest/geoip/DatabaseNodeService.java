--- conflicted
+++ resolved
@@ -299,11 +299,7 @@
                 Files.delete(databaseTmpGzFile);
             },
             failure -> {
-<<<<<<< HEAD
-                LOGGER.error(() -> Message.createParameterizedMessage("failed to download database [{}]", databaseName), failure);
-=======
-                LOGGER.error((Supplier<?>) () -> new ParameterizedMessage("failed to retrieve database [{}]", databaseName), failure);
->>>>>>> 4c849362
+                LOGGER.error(() -> Message.createParameterizedMessage("failed to retrieve database [{}]", databaseName), failure);
                 try {
                     Files.deleteIfExists(databaseTmpFile);
                     Files.deleteIfExists(databaseTmpGzFile);
