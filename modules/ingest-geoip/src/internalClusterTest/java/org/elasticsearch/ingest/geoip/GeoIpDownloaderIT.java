--- conflicted
+++ resolved
@@ -59,19 +59,9 @@
 
     @Override
     protected Settings nodeSettings(int nodeOrdinal) {
-<<<<<<< HEAD
-        Settings.Builder settings = Settings.builder()
-            .put(super.nodeSettings(nodeOrdinal))
-            .put(GeoIpDownloaderTaskExecutor.ENABLED_SETTING.getKey(), false);
-
+        Settings.Builder settings = Settings.builder().put(super.nodeSettings(nodeOrdinal));
         if (ENDPOINT != null) {
-            settings.put(GeoIpDownloader.ENDPOINT_SETTING.getKey(), ENDPOINT);
-=======
-        Settings.Builder settings = Settings.builder().put(super.nodeSettings(nodeOrdinal));
-        String endpoint = System.getProperty("geoip_endpoint");
-        if (endpoint != null) {
             settings.put(GeoIpDownloader.ENDPOINT_SETTING.getKey(), endpoint);
->>>>>>> 9d681937
         }
         return settings.build();
     }
