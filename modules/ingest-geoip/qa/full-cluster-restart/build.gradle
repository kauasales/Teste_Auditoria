--- conflicted
+++ resolved
@@ -6,11 +6,8 @@
  * Side Public License, v 1.
  */
 
-<<<<<<< HEAD
-=======
 import org.elasticsearch.gradle.Version
 import org.elasticsearch.gradle.VersionProperties
->>>>>>> 710c7a6d
 import org.elasticsearch.gradle.internal.info.BuildParams
 import org.elasticsearch.gradle.testclusters.StandaloneRestIntegTestTask
 
@@ -23,70 +20,14 @@
   javaRestTestImplementation(testArtifact(project(":qa:full-cluster-restart")))
 }
 
-<<<<<<< HEAD
-BuildParams.bwcVersions.withWireCompatible(v -> v.before("8.0.0")) { bwcVersion, baseName ->
-  tasks.register(bwcTaskName(bwcVersion), StandaloneRestIntegTestTask) {
-    usesBwcDistribution(bwcVersion)
-    systemProperty("tests.old_cluster_version", bwcVersion)
-=======
 assert Version.fromString(VersionProperties.getVersions().get("elasticsearch")).getMajor() == 8 :
   "If we are targeting a branch other than 8, we should enable migration tests"
 
 // once we are ready to test migrations from 8.x to 9.x, we can set the compatible version to 8.0.0
 // see https://github.com/elastic/elasticsearch/pull/93666
 BuildParams.bwcVersions.withWireCompatible(v -> v.before("7.0.0")) { bwcVersion, baseName ->
-  def baseCluster = testClusters.register(baseName) {
-    testDistribution = "DEFAULT"
-    if (bwcVersion.before(BuildParams.bwcVersions.minimumWireCompatibleVersion)) {
-      // When testing older versions we have to first upgrade to 7.last
-      versions = [bwcVersion.toString(), BuildParams.bwcVersions.minimumWireCompatibleVersion.toString(), project.version]
-    } else {
-      versions = [bwcVersion.toString(), project.version]
-    }
-    numberOfNodes = 2
-    // some tests rely on the translog not being flushed
-    setting 'indices.memory.shard_inactive_time', '60m'
-    setting 'path.repo', "${buildDir}/cluster/shared/repo/${baseName}"
-    setting 'xpack.security.enabled', 'false'
-    if (useFixture) {
-      setting 'ingest.geoip.downloader.endpoint', { "${-> fixtureAddress()}" }
-    }
-    requiresFeature 'es.index_mode_feature_flag_registered', Version.fromString("8.0.0")
-  }
-
-  tasks.register("${baseName}#oldClusterTest", StandaloneRestIntegTestTask) {
-    useCluster baseCluster
-    mustRunAfter("precommit")
-    doFirst {
-      delete("${buildDir}/cluster/shared/repo/${baseName}")
-    }
-
-    systemProperty 'tests.is_old_cluster', 'true'
-  }
-
-  tasks.register("${baseName}#upgradedClusterTest", StandaloneRestIntegTestTask) {
-    useCluster baseCluster
-    dependsOn "${baseName}#oldClusterTest"
-    doFirst {
-      baseCluster.get().goToNextVersion()
-      if (bwcVersion.before(BuildParams.bwcVersions.minimumWireCompatibleVersion)) {
-        // When doing a full cluster restart of older versions we actually have to upgrade twice. First to 7.last, then to the current version.
-        baseCluster.get().goToNextVersion()
-      }
-    }
-    systemProperty 'tests.is_old_cluster', 'false'
-  }
-
-  String oldVersion = bwcVersion.toString().minus("-SNAPSHOT")
-  tasks.matching { it.name.startsWith(baseName) && it.name.endsWith("ClusterTest") }.configureEach {
-    it.systemProperty 'tests.old_cluster_version', oldVersion
-    it.systemProperty 'tests.path.repo', "${buildDir}/cluster/shared/repo/${baseName}"
-    it.nonInputProperties.systemProperty('tests.rest.cluster', baseCluster.map(c -> c.allHttpSocketURI.join(",")))
-    it.nonInputProperties.systemProperty('tests.clustername', baseName)
-  }
-
-  tasks.register(bwcTaskName(bwcVersion)) {
-    dependsOn tasks.named("${baseName}#upgradedClusterTest")
->>>>>>> 710c7a6d
+  tasks.register(bwcTaskName(bwcVersion), StandaloneRestIntegTestTask) {
+    usesBwcDistribution(bwcVersion)
+    systemProperty("tests.old_cluster_version", bwcVersion)
   }
 }