--- conflicted
+++ resolved
@@ -48,11 +48,7 @@
         };
 
         @SuppressWarnings("unchecked")
-<<<<<<< HEAD
-        ScriptService scriptService = new ScriptService(indexSettings, Collections.emptyMap(), Collections.emptyMap()) {
-=======
         ScriptService scriptService = new ScriptService(indexSettings, Collections.emptyMap(), Collections.emptyMap(), () -> 1L) {
->>>>>>> d90fa4eb
             @Override
             public <FactoryType> FactoryType compile(Script script, ScriptContext<FactoryType> context) {
                 assertEquals(context, AnalysisPredicateScript.CONTEXT);
