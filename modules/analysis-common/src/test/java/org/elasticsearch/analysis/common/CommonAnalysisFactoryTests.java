--- conflicted
+++ resolved
@@ -135,12 +135,8 @@
 
     @Override
     protected Map<String, Class<?>> getPreConfiguredTokenizers() {
-<<<<<<< HEAD
-        Map<String, Class<?>> filters = new TreeMap<>(super.getPreConfiguredTokenFilters());
+        Map<String, Class<?>> filters = new TreeMap<>(super.getPreConfiguredTokenizers());
         filters.put("keyword", null);
-=======
-        Map<String, Class<?>> filters = new TreeMap<>(super.getPreConfiguredTokenizers());
->>>>>>> 2a78b0a1
         filters.put("lowercase", null);
         return filters;
     }
