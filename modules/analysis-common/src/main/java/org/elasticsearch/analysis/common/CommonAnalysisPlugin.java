/*
 * Licensed to Elasticsearch under one or more contributor
 * license agreements. See the NOTICE file distributed with
 * this work for additional information regarding copyright
 * ownership. Elasticsearch licenses this file to you under
 * the Apache License, Version 2.0 (the "License"); you may
 * not use this file except in compliance with the License.
 * You may obtain a copy of the License at
 *
 *    http://www.apache.org/licenses/LICENSE-2.0
 *
 * Unless required by applicable law or agreed to in writing,
 * software distributed under the License is distributed on an
 * "AS IS" BASIS, WITHOUT WARRANTIES OR CONDITIONS OF ANY
 * KIND, either express or implied.  See the License for the
 * specific language governing permissions and limitations
 * under the License.
 */

package org.elasticsearch.analysis.common;

<<<<<<< HEAD
import org.apache.lucene.analysis.CharArraySet;
import org.apache.lucene.analysis.StopFilter;
import org.apache.lucene.analysis.commongrams.CommonGramsFilter;
import org.apache.lucene.analysis.core.StopAnalyzer;
import org.apache.lucene.analysis.core.UpperCaseFilter;
import org.apache.lucene.analysis.en.KStemFilter;
import org.apache.lucene.analysis.en.PorterStemFilter;
import org.apache.lucene.analysis.miscellaneous.ASCIIFoldingFilter;
import org.apache.lucene.analysis.miscellaneous.LengthFilter;
import org.apache.lucene.analysis.miscellaneous.TrimFilter;
import org.apache.lucene.analysis.miscellaneous.TruncateTokenFilter;
import org.apache.lucene.analysis.miscellaneous.UniqueTokenFilter;
import org.apache.lucene.analysis.miscellaneous.WordDelimiterFilter;
import org.apache.lucene.analysis.miscellaneous.WordDelimiterGraphFilter;
import org.apache.lucene.analysis.ngram.EdgeNGramTokenFilter;
import org.apache.lucene.analysis.ngram.NGramTokenFilter;
import org.apache.lucene.analysis.reverse.ReverseStringFilter;
import org.apache.lucene.analysis.standard.ClassicFilter;
=======
import org.elasticsearch.index.analysis.CharFilterFactory;
import org.elasticsearch.index.analysis.HtmlStripCharFilterFactory;
>>>>>>> b4cff198
import org.elasticsearch.index.analysis.TokenFilterFactory;
import org.elasticsearch.indices.analysis.AnalysisModule.AnalysisProvider;
import org.elasticsearch.indices.analysis.PreBuiltCacheFactory.CachingStrategy;
import org.elasticsearch.plugins.AnalysisPlugin;
import org.elasticsearch.plugins.Plugin;

import java.util.Map;
import java.util.TreeMap;
<<<<<<< HEAD
=======

import static org.elasticsearch.plugins.AnalysisPlugin.requriesAnalysisSettings;
>>>>>>> b4cff198

public class CommonAnalysisPlugin extends Plugin implements AnalysisPlugin {
    @Override
    public Map<String, AnalysisProvider<TokenFilterFactory>> getTokenFilters() {
        Map<String, AnalysisProvider<TokenFilterFactory>> filters = new TreeMap<>();
        filters.put("asciifolding", ASCIIFoldingTokenFilterFactory::new);
        filters.put("word_delimiter", WordDelimiterTokenFilterFactory::new);
        filters.put("word_delimiter_graph", WordDelimiterGraphTokenFilterFactory::new);
        return filters;
    }

    @Override
<<<<<<< HEAD
    public Map<String, PreBuiltTokenFilterSpec> getPreBuiltTokenFilters() {
        // TODO we should revisit the caching strategies.
        Map<String, PreBuiltTokenFilterSpec> filters = new TreeMap<>();
        filters.put("asciifolding", new PreBuiltTokenFilterSpec(true, CachingStrategy.ONE, (input, version) ->
                new ASCIIFoldingFilter(input)));
        filters.put("classic", new PreBuiltTokenFilterSpec(false, CachingStrategy.ONE, (input, version) ->
                new ClassicFilter(input)));
        filters.put("common_grams", new PreBuiltTokenFilterSpec(false, CachingStrategy.LUCENE, (input, version) ->
                new CommonGramsFilter(input, CharArraySet.EMPTY_SET)));
        filters.put("edge_ngram", new PreBuiltTokenFilterSpec(false, CachingStrategy.LUCENE, (input, version) ->
                new EdgeNGramTokenFilter(input, EdgeNGramTokenFilter.DEFAULT_MIN_GRAM_SIZE, EdgeNGramTokenFilter.DEFAULT_MAX_GRAM_SIZE)));
        // TODO deprecate edgeNGram
        filters.put("edgeNGram", new PreBuiltTokenFilterSpec(false, CachingStrategy.LUCENE, (input, version) ->
                new EdgeNGramTokenFilter(input, EdgeNGramTokenFilter.DEFAULT_MIN_GRAM_SIZE, EdgeNGramTokenFilter.DEFAULT_MAX_GRAM_SIZE)));
        filters.put("kstem", new PreBuiltTokenFilterSpec(false, CachingStrategy.ONE, (input, version) ->
                new KStemFilter(input)));
        filters.put("length", new PreBuiltTokenFilterSpec(false, CachingStrategy.LUCENE, (input, version) ->
                new LengthFilter(input, 0, Integer.MAX_VALUE)));
        filters.put("ngram", new PreBuiltTokenFilterSpec(false, CachingStrategy.LUCENE, (input, version) ->
                new NGramTokenFilter(input)));
        // TODO deprecate nGram
        filters.put("nGram", new PreBuiltTokenFilterSpec(false, CachingStrategy.LUCENE, (input, version) ->
                new NGramTokenFilter(input)));
        filters.put("porter_stem", new PreBuiltTokenFilterSpec(false, CachingStrategy.ONE, (input, version) ->
                new PorterStemFilter(input)));
        filters.put("reverse", new PreBuiltTokenFilterSpec(false, CachingStrategy.LUCENE, (input, version) ->
                new ReverseStringFilter(input)));
        // The stop filter is in lucene-core but the English stop words set is in lucene-analyzers-common
        filters.put("stop", new PreBuiltTokenFilterSpec(false, CachingStrategy.LUCENE, (input, version) ->
                new StopFilter(input, StopAnalyzer.ENGLISH_STOP_WORDS_SET)));
        filters.put("trim", new PreBuiltTokenFilterSpec(false, CachingStrategy.LUCENE, (input, version) ->
                new TrimFilter(input)));
        filters.put("truncate", new PreBuiltTokenFilterSpec(false, CachingStrategy.ONE, (input, version) ->
                new TruncateTokenFilter(input, 10)));
        filters.put("unique", new PreBuiltTokenFilterSpec(false, CachingStrategy.ONE, (input, version) ->
                new UniqueTokenFilter(input)));
        filters.put("uppercase", new PreBuiltTokenFilterSpec(true, CachingStrategy.LUCENE, (input, version) ->
                new UpperCaseFilter(input)));
        filters.put("word_delimiter", new PreBuiltTokenFilterSpec(false, CachingStrategy.ONE, (input, version) ->
                new WordDelimiterFilter(input,
                        WordDelimiterFilter.GENERATE_WORD_PARTS
                      | WordDelimiterFilter.GENERATE_NUMBER_PARTS
                      | WordDelimiterFilter.SPLIT_ON_CASE_CHANGE
                      | WordDelimiterFilter.SPLIT_ON_NUMERICS
                      | WordDelimiterFilter.STEM_ENGLISH_POSSESSIVE, null)));
        filters.put("word_delimiter_graph", new PreBuiltTokenFilterSpec(false, CachingStrategy.ONE, (input, version) ->
                new WordDelimiterGraphFilter(input,
                        WordDelimiterGraphFilter.GENERATE_WORD_PARTS
                      | WordDelimiterGraphFilter.GENERATE_NUMBER_PARTS
                      | WordDelimiterGraphFilter.SPLIT_ON_CASE_CHANGE
                      | WordDelimiterGraphFilter.SPLIT_ON_NUMERICS
                      | WordDelimiterGraphFilter.STEM_ENGLISH_POSSESSIVE, null)));

=======
    public Map<String, AnalysisProvider<CharFilterFactory>> getCharFilters() {
        Map<String, AnalysisProvider<CharFilterFactory>> filters = new TreeMap<>();
        filters.put("html_strip", HtmlStripCharFilterFactory::new);
        filters.put("pattern_replace", requriesAnalysisSettings(PatternReplaceCharFilterFactory::new));
        filters.put("mapping", requriesAnalysisSettings(MappingCharFilterFactory::new));
>>>>>>> b4cff198
        return filters;
    }
}<|MERGE_RESOLUTION|>--- conflicted
+++ resolved
@@ -19,7 +19,6 @@
 
 package org.elasticsearch.analysis.common;
 
-<<<<<<< HEAD
 import org.apache.lucene.analysis.CharArraySet;
 import org.apache.lucene.analysis.StopFilter;
 import org.apache.lucene.analysis.commongrams.CommonGramsFilter;
@@ -38,10 +37,8 @@
 import org.apache.lucene.analysis.ngram.NGramTokenFilter;
 import org.apache.lucene.analysis.reverse.ReverseStringFilter;
 import org.apache.lucene.analysis.standard.ClassicFilter;
-=======
 import org.elasticsearch.index.analysis.CharFilterFactory;
 import org.elasticsearch.index.analysis.HtmlStripCharFilterFactory;
->>>>>>> b4cff198
 import org.elasticsearch.index.analysis.TokenFilterFactory;
 import org.elasticsearch.indices.analysis.AnalysisModule.AnalysisProvider;
 import org.elasticsearch.indices.analysis.PreBuiltCacheFactory.CachingStrategy;
@@ -50,11 +47,8 @@
 
 import java.util.Map;
 import java.util.TreeMap;
-<<<<<<< HEAD
-=======
 
 import static org.elasticsearch.plugins.AnalysisPlugin.requriesAnalysisSettings;
->>>>>>> b4cff198
 
 public class CommonAnalysisPlugin extends Plugin implements AnalysisPlugin {
     @Override
@@ -66,8 +60,15 @@
         return filters;
     }
 
+    public Map<String, AnalysisProvider<CharFilterFactory>> getCharFilters() {
+        Map<String, AnalysisProvider<CharFilterFactory>> filters = new TreeMap<>();
+        filters.put("html_strip", HtmlStripCharFilterFactory::new);
+        filters.put("pattern_replace", requriesAnalysisSettings(PatternReplaceCharFilterFactory::new));
+        filters.put("mapping", requriesAnalysisSettings(MappingCharFilterFactory::new));
+        return filters;
+    }
+
     @Override
-<<<<<<< HEAD
     public Map<String, PreBuiltTokenFilterSpec> getPreBuiltTokenFilters() {
         // TODO we should revisit the caching strategies.
         Map<String, PreBuiltTokenFilterSpec> filters = new TreeMap<>();
@@ -120,14 +121,6 @@
                       | WordDelimiterGraphFilter.SPLIT_ON_CASE_CHANGE
                       | WordDelimiterGraphFilter.SPLIT_ON_NUMERICS
                       | WordDelimiterGraphFilter.STEM_ENGLISH_POSSESSIVE, null)));
-
-=======
-    public Map<String, AnalysisProvider<CharFilterFactory>> getCharFilters() {
-        Map<String, AnalysisProvider<CharFilterFactory>> filters = new TreeMap<>();
-        filters.put("html_strip", HtmlStripCharFilterFactory::new);
-        filters.put("pattern_replace", requriesAnalysisSettings(PatternReplaceCharFilterFactory::new));
-        filters.put("mapping", requriesAnalysisSettings(MappingCharFilterFactory::new));
->>>>>>> b4cff198
         return filters;
     }
 }