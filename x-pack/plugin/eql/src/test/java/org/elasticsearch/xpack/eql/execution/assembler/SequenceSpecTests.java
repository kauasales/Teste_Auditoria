/*
 * Copyright Elasticsearch B.V. and/or licensed to Elasticsearch B.V. under one
 * or more contributor license agreements. Licensed under the Elastic License
 * 2.0; you may not use this file except in compliance with the Elastic License
 * 2.0.
 */

package org.elasticsearch.xpack.eql.execution.assembler;

import com.carrotsearch.randomizedtesting.annotations.ParametersFactory;

import org.apache.lucene.search.TotalHits;
import org.apache.lucene.search.TotalHits.Relation;
import org.elasticsearch.action.ActionListener;
import org.elasticsearch.action.search.SearchResponse;
import org.elasticsearch.action.search.SearchResponse.Clusters;
import org.elasticsearch.action.support.ActionTestUtils;
import org.elasticsearch.common.breaker.NoopCircuitBreaker;
import org.elasticsearch.common.document.DocumentField;
import org.elasticsearch.common.io.stream.StreamOutput;
import org.elasticsearch.core.TimeValue;
import org.elasticsearch.core.Tuple;
import org.elasticsearch.search.SearchHit;
import org.elasticsearch.search.SearchHits;
import org.elasticsearch.search.builder.SearchSourceBuilder;
import org.elasticsearch.test.ESTestCase;
import org.elasticsearch.xpack.eql.action.EqlSearchResponse.Sequence;
import org.elasticsearch.xpack.eql.execution.assembler.SeriesUtils.SeriesSpec;
import org.elasticsearch.xpack.eql.execution.search.HitReference;
import org.elasticsearch.xpack.eql.execution.search.QueryClient;
import org.elasticsearch.xpack.eql.execution.search.QueryRequest;
import org.elasticsearch.xpack.eql.execution.search.Timestamp;
import org.elasticsearch.xpack.eql.execution.sequence.SequenceMatcher;
import org.elasticsearch.xpack.eql.execution.sequence.TumblingWindow;
import org.elasticsearch.xpack.eql.session.Payload;
import org.elasticsearch.xpack.eql.session.Results;
import org.elasticsearch.xpack.ql.execution.search.extractor.HitExtractor;

import java.io.IOException;
import java.util.ArrayList;
import java.util.Collections;
import java.util.HashMap;
import java.util.List;
import java.util.Map;
import java.util.Map.Entry;

import static java.util.Collections.emptyList;
import static java.util.Collections.emptyMap;
import static java.util.Collections.emptySet;
import static java.util.Collections.singletonList;
import static org.elasticsearch.common.logging.LoggerMessageFormat.format;
import static org.elasticsearch.index.query.QueryBuilders.matchAllQuery;
import static org.elasticsearch.xpack.eql.EqlTestUtils.booleanArrayOf;

public class SequenceSpecTests extends ESTestCase {

    private static final NoopCircuitBreaker NOOP_CIRCUIT_BREAKER = new NoopCircuitBreaker("SequenceSpecTests");

    private static final String PARAM_FORMATTING = "%1$s";
    private static final String QUERIES_FILENAME = "sequences.series-spec";

    private static final String KEY_FIELD_NAME = "key";

    private final List<Map<Integer, Tuple<String, String>>> events;
    private final List<List<String>> matches;
    private final Map<Integer, String> allEvents;
    private final int lineNumber;
    private final boolean hasKeys;
    private final List<HitExtractor> keyExtractors;
    private final HitExtractor tsExtractor;
    private final HitExtractor tbExtractor;
    private final HitExtractor implicitTbExtractor;

    abstract static class EmptyHitExtractor implements HitExtractor {
        @Override
        public String getWriteableName() {
            return null;
        }

        @Override
        public void writeTo(StreamOutput out) throws IOException {}

        @Override
        public String hitName() {
            return null;
        }
    }

    static class TimestampExtractor extends EmptyHitExtractor {

        static final TimestampExtractor INSTANCE = new TimestampExtractor();

        @Override
        public Timestamp extract(SearchHit hit) {
            return Timestamp.of(String.valueOf(hit.docId()));
        }
    }

    static class KeyExtractor extends EmptyHitExtractor {
        @Override
        public String extract(SearchHit hit) {
            return hit.getFields().get(KEY_FIELD_NAME).getValues().get(0).toString();
        }
    }

    static class ImplicitTbExtractor extends EmptyHitExtractor {
        static final ImplicitTbExtractor INSTANCE = new ImplicitTbExtractor();

        @Override
        public Long extract(SearchHit hit) {
            return (long) hit.docId();
        }
    }

    class TestCriterion extends SequenceCriterion {
        private final int ordinal;
        private boolean unused = true;

        TestCriterion(final int ordinal) {
            super(
                ordinal,
                new BoxedQueryRequest(
                    () -> SearchSourceBuilder.searchSource()
                        // set a non-negative size
                        .size(10)
                        .query(matchAllQuery())
                        // pass the ordinal through terminate after
                        .terminateAfter(ordinal),
                    "timestamp",
                    emptyList(),
                    emptySet()
                ),
                keyExtractors,
                tsExtractor,
                tbExtractor,
                implicitTbExtractor,
                false,
                false
            );
            this.ordinal = ordinal;
        }

        int ordinal() {
            return ordinal;
        }

        @Override
        public int hashCode() {
            return ordinal;
        }

        public boolean use() {
            boolean u = unused;
            unused = false;
            return u;
        }

        @Override
        public boolean equals(Object obj) {
            if (this == obj) {
                return true;
            }

            if (obj == null || getClass() != obj.getClass()) {
                return false;
            }

            SequenceSpecTests.TestCriterion other = (SequenceSpecTests.TestCriterion) obj;
            return ordinal == other.ordinal;
        }

        @Override
        public String toString() {
            return format(null, "[{}] -> {}", ordinal, events.get(ordinal).values());
        }
    }

    static class EventsAsHits {
        private final List<SearchHit> hits;
        private final Map<Integer, Tuple<String, String>> events;

        EventsAsHits(Map<Integer, Tuple<String, String>> events) {
            this.events = events;
            this.hits = new ArrayList<>(events.size());

            for (Entry<Integer, Tuple<String, String>> entry : events.entrySet()) {
                Tuple<String, String> value = entry.getValue();
                Map<String, DocumentField> documentFields = new HashMap<>();
                documentFields.put(KEY_FIELD_NAME, new DocumentField(KEY_FIELD_NAME, Collections.singletonList(value.v1())));
                // save the timestamp both as docId (int) and as id (string)
                SearchHit searchHit = SearchHit.unpooled(entry.getKey(), entry.getKey().toString());
                searchHit.addDocumentFields(documentFields, Map.of());
                hits.add(searchHit.asUnpooled());
                searchHit.decRef();
            }
        }

        public List<SearchHit> hits() {
            return hits;
        }

        @Override
        public String toString() {
            return events.values().toString();
        }
    }

    class TestQueryClient implements QueryClient {

        @Override
        public void query(QueryRequest r, ActionListener<SearchResponse> l) {
            int ordinal = r.searchSource().terminateAfter();
            if (ordinal != Integer.MAX_VALUE) {
                r.searchSource().terminateAfter(Integer.MAX_VALUE);
            }
            Map<Integer, Tuple<String, String>> evs = ordinal != Integer.MAX_VALUE ? events.get(ordinal) : emptyMap();

            EventsAsHits eah = new EventsAsHits(evs);
            SearchHits searchHits = SearchHits.unpooled(
                eah.hits.toArray(SearchHits.EMPTY),
                new TotalHits(eah.hits.size(), Relation.EQUAL_TO),
                0.0f
            );
            try {
                ActionListener.respondAndRelease(
                    l,
                    new SearchResponse(searchHits, null, null, false, false, null, 0, null, 0, 1, 0, 0, null, Clusters.EMPTY)
                );
            } finally {
                searchHits.decRef();
            }
        }

        @Override
        public void fetchHits(Iterable<List<HitReference>> refs, ActionListener<List<List<SearchHit>>> listener) {
            List<List<SearchHit>> searchHits = new ArrayList<>();
            for (List<HitReference> ref : refs) {
                List<SearchHit> hits = new ArrayList<>(ref.size());
                for (HitReference hitRef : ref) {
<<<<<<< HEAD
                    var h = new SearchHit(-1, hitRef.id());
                    hits.add(h.asUnpooled());
                    h.decRef();
=======
                    hits.add(SearchHit.unpooled(-1, hitRef.id()));
>>>>>>> 42caa0ee
                }
                searchHits.add(hits);
            }
            listener.onResponse(searchHits);
        }
    }

    public SequenceSpecTests(String testName, int lineNumber, SeriesSpec spec) {
        this.lineNumber = lineNumber;
        this.events = spec.eventsPerCriterion;
        this.matches = spec.matches;
        this.allEvents = spec.allEvents;
        this.hasKeys = spec.hasKeys;
        this.keyExtractors = hasKeys ? singletonList(new KeyExtractor()) : emptyList();
        this.tsExtractor = TimestampExtractor.INSTANCE;
        this.tbExtractor = null;
        this.implicitTbExtractor = ImplicitTbExtractor.INSTANCE;
    }

    @ParametersFactory(shuffle = false, argumentFormatting = PARAM_FORMATTING)
    public static Iterable<Object[]> parameters() throws Exception {
        return SeriesUtils.readSpec("/" + QUERIES_FILENAME);
    }

    public void test() throws Exception {
        int stages = events.size();
        List<SequenceCriterion> criteria = new ArrayList<>(stages);
        // pass the items for each query through the Criterion
        for (int i = 0; i < stages; i++) {
            // set the index as size in the search source
            criteria.add(new TestCriterion(i));
        }

        // convert the results through a test specific payload
        SequenceMatcher matcher = new SequenceMatcher(
            stages,
            false,
            TimeValue.MINUS_ONE,
            null,
            booleanArrayOf(stages, false),
            NOOP_CIRCUIT_BREAKER
        );

        QueryClient testClient = new TestQueryClient();
        TumblingWindow window = new TumblingWindow(testClient, criteria, null, matcher, Collections.emptyList());

        // finally make the assertion at the end of the listener
        window.execute(ActionTestUtils.assertNoFailureListener(this::checkResults));
    }

    private void checkResults(Payload payload) {
        List<Sequence> seq = Results.fromPayload(payload).sequences();
        String prefix = "Line " + lineNumber + ":";
        assertNotNull(prefix + "no matches found", seq);
        assertEquals(prefix + "different sequences matched ", matches.size(), seq.size());

        for (int i = 0; i < seq.size(); i++) {
            Sequence s = seq.get(i);
            List<String> match = matches.get(i);
            List<String> returned = new ArrayList<>();
            for (int j = 0; j < match.size(); j++) {
                int key = Integer.parseInt(s.events().get(j).id());
                returned.add(allEvents.get(key));
            }

            String keys = "";
            String values = returned.toString();

            if (hasKeys) {
                keys = s.joinKeys().toString();
                keys = keys.substring(0, keys.length() - 1);
                keys += "|";
                values = values.substring(1);
            }

            // remove [ ]
            assertEquals(prefix, match.toString(), keys + values);
        }
    }
}<|MERGE_RESOLUTION|>--- conflicted
+++ resolved
@@ -190,8 +190,7 @@
                 // save the timestamp both as docId (int) and as id (string)
                 SearchHit searchHit = SearchHit.unpooled(entry.getKey(), entry.getKey().toString());
                 searchHit.addDocumentFields(documentFields, Map.of());
-                hits.add(searchHit.asUnpooled());
-                searchHit.decRef();
+                hits.add(searchHit);
             }
         }
 
@@ -221,14 +220,10 @@
                 new TotalHits(eah.hits.size(), Relation.EQUAL_TO),
                 0.0f
             );
-            try {
-                ActionListener.respondAndRelease(
-                    l,
-                    new SearchResponse(searchHits, null, null, false, false, null, 0, null, 0, 1, 0, 0, null, Clusters.EMPTY)
-                );
-            } finally {
-                searchHits.decRef();
-            }
+            ActionListener.respondAndRelease(
+                l,
+                new SearchResponse(searchHits, null, null, false, false, null, 0, null, 0, 1, 0, 0, null, Clusters.EMPTY)
+            );
         }
 
         @Override
@@ -237,13 +232,7 @@
             for (List<HitReference> ref : refs) {
                 List<SearchHit> hits = new ArrayList<>(ref.size());
                 for (HitReference hitRef : ref) {
-<<<<<<< HEAD
-                    var h = new SearchHit(-1, hitRef.id());
-                    hits.add(h.asUnpooled());
-                    h.decRef();
-=======
                     hits.add(SearchHit.unpooled(-1, hitRef.id()));
->>>>>>> 42caa0ee
                 }
                 searchHits.add(hits);
             }
