/*
 * Copyright Elasticsearch B.V. and/or licensed to Elasticsearch B.V. under one
 * or more contributor license agreements. Licensed under the Elastic License;
 * you may not use this file except in compliance with the Elastic License.
 */
package org.elasticsearch.xpack.eql;

import org.elasticsearch.Version;
import org.elasticsearch.action.ActionListener;
import org.elasticsearch.action.support.ActionFilters;
import org.elasticsearch.action.support.PlainActionFuture;
import org.elasticsearch.client.Client;
import org.elasticsearch.cluster.ClusterName;
import org.elasticsearch.cluster.node.DiscoveryNode;
import org.elasticsearch.cluster.service.ClusterService;
import org.elasticsearch.common.settings.Settings;
import org.elasticsearch.common.util.concurrent.ThreadContext;
import org.elasticsearch.common.xcontent.ObjectPath;
import org.elasticsearch.license.XPackLicenseState;
import org.elasticsearch.tasks.Task;
import org.elasticsearch.test.ESTestCase;
import org.elasticsearch.threadpool.ThreadPool;
import org.elasticsearch.transport.TransportService;
import org.elasticsearch.xpack.core.action.XPackUsageFeatureResponse;
import org.elasticsearch.xpack.core.eql.EqlFeatureSetUsage;
import org.elasticsearch.xpack.core.watcher.common.stats.Counters;
import org.elasticsearch.xpack.eql.plugin.EqlStatsAction;
import org.elasticsearch.xpack.eql.plugin.EqlStatsResponse;
import org.junit.Before;

import java.util.ArrayList;
import java.util.Collections;
import java.util.List;

import static org.hamcrest.Matchers.containsInAnyOrder;
import static org.hamcrest.core.Is.is;
import static org.mockito.Matchers.any;
import static org.mockito.Matchers.eq;
import static org.mockito.Mockito.doAnswer;
import static org.mockito.Mockito.mock;
import static org.mockito.Mockito.when;

public class EqlInfoTransportActionTests extends ESTestCase {

    private XPackLicenseState licenseState;
    private Client client;

    @Before
    public void init() throws Exception {
        licenseState = mock(XPackLicenseState.class);
        client = mock(Client.class);
        ThreadPool threadPool = mock(ThreadPool.class);
        ThreadContext threadContext = new ThreadContext(Settings.EMPTY);
        when(threadPool.getThreadContext()).thenReturn(threadContext);
        when(client.threadPool()).thenReturn(threadPool);
    }

    public void testAvailable() {
        EqlInfoTransportAction featureSet = new EqlInfoTransportAction(
<<<<<<< HEAD
            mock(TransportService.class), mock(ActionFilters.class), Settings.EMPTY, licenseState);
        assertThat(featureSet.available(), is(true));
=======
            mock(TransportService.class), mock(ActionFilters.class), licenseState);
        boolean available = randomBoolean();
        when(licenseState.isAllowed(XPackLicenseState.Feature.EQL)).thenReturn(available);
        assertThat(featureSet.available(), is(available));
>>>>>>> 33ca5a7e
    }

    public void testEnabled() {
        EqlInfoTransportAction featureSet = new EqlInfoTransportAction(
            mock(TransportService.class), mock(ActionFilters.class), licenseState);
        assertThat(featureSet.enabled(), is(true));
    }

    @SuppressWarnings("unchecked")
    public void testUsageStats() throws Exception {
        doAnswer(mock -> {
            ActionListener<EqlStatsResponse> listener =
                    (ActionListener<EqlStatsResponse>) mock.getArguments()[2];

            List<EqlStatsResponse.NodeStatsResponse> nodes = new ArrayList<>();
            DiscoveryNode first = new DiscoveryNode("first", buildNewFakeTransportAddress(), Version.CURRENT);
            EqlStatsResponse.NodeStatsResponse firstNode = new EqlStatsResponse.NodeStatsResponse(first);
            Counters firstCounters = new Counters();
            firstCounters.inc("foo.foo", 1);
            firstCounters.inc("foo.bar.baz", 1);
            firstNode.setStats(firstCounters);
            nodes.add(firstNode);

            DiscoveryNode second = new DiscoveryNode("second", buildNewFakeTransportAddress(), Version.CURRENT);
            EqlStatsResponse.NodeStatsResponse secondNode = new EqlStatsResponse.NodeStatsResponse(second);
            Counters secondCounters = new Counters();
            secondCounters.inc("spam", 1);
            secondCounters.inc("foo.bar.baz", 4);
            secondNode.setStats(secondCounters);
            nodes.add(secondNode);

            listener.onResponse(new EqlStatsResponse(new ClusterName("whatever"), nodes, Collections.emptyList()));
            return null;
        }).when(client).execute(eq(EqlStatsAction.INSTANCE), any(), any());
        ClusterService clusterService = mock(ClusterService.class);
        final DiscoveryNode mockNode = mock(DiscoveryNode.class);
        when(mockNode.getId()).thenReturn("mocknode");
        when(clusterService.localNode()).thenReturn(mockNode);

        var usageAction = new EqlUsageTransportAction(mock(TransportService.class), clusterService, null,
            mock(ActionFilters.class), null, licenseState, client);
        PlainActionFuture<XPackUsageFeatureResponse> future = new PlainActionFuture<>();
        usageAction.masterOperation(mock(Task.class), null, null, future);
        EqlFeatureSetUsage eqlUsage = (EqlFeatureSetUsage) future.get().getUsage();

        long fooBarBaz = ObjectPath.eval("foo.bar.baz", eqlUsage.stats());
        long fooFoo = ObjectPath.eval("foo.foo", eqlUsage.stats());
        long spam = ObjectPath.eval("spam", eqlUsage.stats());

        assertThat(eqlUsage.stats().keySet(), containsInAnyOrder("foo", "spam"));
        assertThat(fooBarBaz, is(5L));
        assertThat(fooFoo, is(1L));
        assertThat(spam, is(1L));
    }
}<|MERGE_RESOLUTION|>--- conflicted
+++ resolved
@@ -57,15 +57,8 @@
 
     public void testAvailable() {
         EqlInfoTransportAction featureSet = new EqlInfoTransportAction(
-<<<<<<< HEAD
-            mock(TransportService.class), mock(ActionFilters.class), Settings.EMPTY, licenseState);
+            mock(TransportService.class), mock(ActionFilters.class), licenseState);
         assertThat(featureSet.available(), is(true));
-=======
-            mock(TransportService.class), mock(ActionFilters.class), licenseState);
-        boolean available = randomBoolean();
-        when(licenseState.isAllowed(XPackLicenseState.Feature.EQL)).thenReturn(available);
-        assertThat(featureSet.available(), is(available));
->>>>>>> 33ca5a7e
     }
 
     public void testEnabled() {
