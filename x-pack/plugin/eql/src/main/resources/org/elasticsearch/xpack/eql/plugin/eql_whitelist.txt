#
# Copyright Elasticsearch B.V. and/or licensed to Elasticsearch B.V. under one
# or more contributor license agreements. Licensed under the Elastic License;
# you may not use this file except in compliance with the Elastic License.
#

# This file contains a whitelist for EQL specific utilities and classes available inside EQL scripting

#### Classes

class org.elasticsearch.xpack.ql.expression.function.scalar.whitelist.InternalQlScriptUtils {

#
# Utilities
# 
  def docValue(java.util.Map, String)
  boolean nullSafeFilter(Boolean)
  double nullSafeSortNumeric(Number)
  String nullSafeSortString(Object)

#
# Comparison
#
  Boolean eq(Object, Object)
  Boolean nulleq(Object, Object)
  Boolean neq(Object, Object)
  Boolean lt(Object, Object)
  Boolean lte(Object, Object)
  Boolean gt(Object, Object)
  Boolean gte(Object, Object)
  Boolean in(Object, java.util.List)

#
# Logical
#
  Boolean and(Boolean, Boolean)
  Boolean or(Boolean, Boolean)
  Boolean not(Boolean)
  Boolean isNull(Object)
  Boolean isNotNull(Object)

#
# Regex
#
  Boolean regex(String, String)

#
# Math
#
  Number neg(Number)
}

class org.elasticsearch.xpack.eql.expression.function.scalar.whitelist.InternalEqlScriptUtils {

#
# ASCII Functions
# 
<<<<<<< HEAD
  Integer indexOf(String, String, Number)
=======
  Boolean endsWith(String, String)
  Integer length(String)
  Boolean startsWith(String, String)
>>>>>>> 2a77551b
  String  substring(String, Number, Number)
}<|MERGE_RESOLUTION|>--- conflicted
+++ resolved
@@ -55,12 +55,9 @@
 #
 # ASCII Functions
 # 
-<<<<<<< HEAD
+  Boolean endsWith(String, String)
   Integer indexOf(String, String, Number)
-=======
-  Boolean endsWith(String, String)
   Integer length(String)
   Boolean startsWith(String, String)
->>>>>>> 2a77551b
   String  substring(String, Number, Number)
 }