/*
 * Copyright Elasticsearch B.V. and/or licensed to Elasticsearch B.V. under one
 * or more contributor license agreements. Licensed under the Elastic License;
 * you may not use this file except in compliance with the Elastic License.
 */

package org.elasticsearch.xpack.eql.planner;

import org.elasticsearch.xpack.eql.expression.function.scalar.string.CIDRMatch;
<<<<<<< HEAD
import org.elasticsearch.xpack.eql.expression.function.scalar.string.EndsWith;
=======
import org.elasticsearch.xpack.eql.expression.function.scalar.string.StringContains;
>>>>>>> f9fe7fb3
import org.elasticsearch.xpack.ql.QlIllegalArgumentException;
import org.elasticsearch.xpack.ql.expression.Expression;
import org.elasticsearch.xpack.ql.expression.Expressions;
import org.elasticsearch.xpack.ql.expression.FieldAttribute;
import org.elasticsearch.xpack.ql.expression.function.scalar.ScalarFunction;
import org.elasticsearch.xpack.ql.expression.function.scalar.string.CaseSensitiveScalarFunction;
import org.elasticsearch.xpack.ql.expression.predicate.logical.And;
import org.elasticsearch.xpack.ql.expression.predicate.logical.Or;
import org.elasticsearch.xpack.ql.planner.ExpressionTranslator;
import org.elasticsearch.xpack.ql.planner.ExpressionTranslators;
import org.elasticsearch.xpack.ql.planner.TranslatorHandler;
import org.elasticsearch.xpack.ql.querydsl.query.Query;
import org.elasticsearch.xpack.ql.querydsl.query.ScriptQuery;
import org.elasticsearch.xpack.ql.querydsl.query.TermsQuery;
import org.elasticsearch.xpack.ql.querydsl.query.WildcardQuery;
import org.elasticsearch.xpack.ql.util.CollectionUtils;

import java.util.LinkedHashSet;
import java.util.List;
import java.util.Set;

import static org.elasticsearch.xpack.ql.planner.ExpressionTranslators.and;
import static org.elasticsearch.xpack.ql.planner.ExpressionTranslators.or;

final class QueryTranslator {

    public static final List<ExpressionTranslator<?>> QUERY_TRANSLATORS = List.of(
            new ExpressionTranslators.BinaryComparisons(),
            new ExpressionTranslators.Ranges(),
            new BinaryLogic(),
            new ExpressionTranslators.Nots(),
            new ExpressionTranslators.Likes(),
            new ExpressionTranslators.InComparisons(),
<<<<<<< HEAD
=======
            new ExpressionTranslators.StringQueries(),
            new ExpressionTranslators.Matches(),
            new ExpressionTranslators.MultiMatches(),
            new CaseSensitiveScalarFunctions(),
>>>>>>> f9fe7fb3
            new Scalars()
    );

    public static Query toQuery(Expression e) {
        return toQuery(e, new EqlTranslatorHandler());
    }

    public static Query toQuery(Expression e, TranslatorHandler handler) {
        Query translation = null;
        for (ExpressionTranslator<?> translator : QUERY_TRANSLATORS) {
            translation = translator.translate(e, handler);
            if (translation != null) {
                return translation;
            }
        }

        throw new QlIllegalArgumentException("Don't know how to translate {} {}", e.nodeName(), e);
    }

    public static class BinaryLogic extends ExpressionTranslator<org.elasticsearch.xpack.ql.expression.predicate.logical.BinaryLogic> {

        @Override
        protected Query asQuery(org.elasticsearch.xpack.ql.expression.predicate.logical.BinaryLogic e, TranslatorHandler handler) {
            if (e instanceof And) {
                return and(e.source(), toQuery(e.left(), handler), toQuery(e.right(), handler));
            }
            if (e instanceof Or) {
                return or(e.source(), toQuery(e.left(), handler), toQuery(e.right(), handler));
            }

            return null;
        }
    }

    public static Object valueOf(Expression e) {
        if (e.foldable()) {
            return e.fold();
        }
        throw new QlIllegalArgumentException("Cannot determine value for {}", e);
    }

    public static class Scalars extends ExpressionTranslator<ScalarFunction> {

        @Override
        protected Query asQuery(ScalarFunction f, TranslatorHandler handler) {
            return doTranslate(f, handler);
        }

        public static Query doTranslate(ScalarFunction f, TranslatorHandler handler) {
            Query q = ExpressionTranslators.Scalars.doKnownTranslate(f, handler);
            if (q != null) {
                return q;
            }
            if (f instanceof CIDRMatch) {
                CIDRMatch cm = (CIDRMatch) f;
                if (cm.input() instanceof FieldAttribute && Expressions.foldable(cm.addresses())) {
                    String targetFieldName = handler.nameOf(((FieldAttribute) cm.input()).exactAttribute());

                    Set<Object> set = new LinkedHashSet<>(CollectionUtils.mapSize(cm.addresses().size()));

                    for (Expression e : cm.addresses()) {
                        set.add(valueOf(e));
                    }

                    return new TermsQuery(f.source(), targetFieldName, set);
                }
            }
            if (f instanceof EndsWith) {
                EndsWith ew = (EndsWith) f;
                if (ew.isCaseSensitive() && ew.input() instanceof FieldAttribute && ew.pattern().foldable()) {
                    String targetFieldName = handler.nameOf(((FieldAttribute) ew.input()).exactAttribute());
                    String pattern = (String) ew.pattern().fold();

                    return new WildcardQuery(f.source(), targetFieldName, "*" + pattern);
                }
            }

            return handler.wrapFunctionQuery(f, f, new ScriptQuery(f.source(), f.asScript()));
        }
    }

    public static class CaseSensitiveScalarFunctions extends ExpressionTranslator<CaseSensitiveScalarFunction> {

        @Override
        protected Query asQuery(CaseSensitiveScalarFunction f, TranslatorHandler handler) {
            return f.isCaseSensitive() ? doTranslate(f, handler) : null;
        }

        public static Query doTranslate(CaseSensitiveScalarFunction f, TranslatorHandler handler) {
            Expression field = null;
            Expression constant = null;

            if (f instanceof StringContains) {
                StringContains sc = (StringContains) f;
                field = sc.string();
                constant = sc.substring();
            } else {
                return null;
            }

            if (field instanceof FieldAttribute && constant.foldable()) {
                String targetFieldName = handler.nameOf(((FieldAttribute) field).exactAttribute());
                String substring = (String) constant.fold();

                return new WildcardQuery(f.source(), targetFieldName, "*" + substring + "*");
            }

            return null;
        }
    }
}<|MERGE_RESOLUTION|>--- conflicted
+++ resolved
@@ -7,11 +7,8 @@
 package org.elasticsearch.xpack.eql.planner;
 
 import org.elasticsearch.xpack.eql.expression.function.scalar.string.CIDRMatch;
-<<<<<<< HEAD
 import org.elasticsearch.xpack.eql.expression.function.scalar.string.EndsWith;
-=======
 import org.elasticsearch.xpack.eql.expression.function.scalar.string.StringContains;
->>>>>>> f9fe7fb3
 import org.elasticsearch.xpack.ql.QlIllegalArgumentException;
 import org.elasticsearch.xpack.ql.expression.Expression;
 import org.elasticsearch.xpack.ql.expression.Expressions;
@@ -45,13 +42,7 @@
             new ExpressionTranslators.Nots(),
             new ExpressionTranslators.Likes(),
             new ExpressionTranslators.InComparisons(),
-<<<<<<< HEAD
-=======
-            new ExpressionTranslators.StringQueries(),
-            new ExpressionTranslators.Matches(),
-            new ExpressionTranslators.MultiMatches(),
             new CaseSensitiveScalarFunctions(),
->>>>>>> f9fe7fb3
             new Scalars()
     );
 
