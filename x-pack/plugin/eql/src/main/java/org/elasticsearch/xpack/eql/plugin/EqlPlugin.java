--- conflicted
+++ resolved
@@ -77,19 +77,10 @@
     }
 
     @Override
-<<<<<<< HEAD
-    public Collection<Object> createComponents(Client client, ClusterService clusterService,
-                                               ThreadPool threadPool, ResourceWatcherService resourceWatcherService,
-                                               ScriptService scriptService, NamedXContentRegistry xContentRegistry,
-                                               Environment environment, NodeEnvironment nodeEnvironment,
-                                               NamedWriteableRegistry namedWriteableRegistry) {
-=======
     public Collection<Object> createComponents(Client client, ClusterService clusterService, ThreadPool threadPool,
             ResourceWatcherService resourceWatcherService, ScriptService scriptService, NamedXContentRegistry xContentRegistry,
             Environment environment, NodeEnvironment nodeEnvironment, NamedWriteableRegistry namedWriteableRegistry,
             IndexNameExpressionResolver expressionResolver) {
->>>>>>> 5659e723
-
         return createComponents(client, clusterService.getClusterName().value(), namedWriteableRegistry);
     }
 
