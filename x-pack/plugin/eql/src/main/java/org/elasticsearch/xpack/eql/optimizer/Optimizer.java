--- conflicted
+++ resolved
@@ -83,12 +83,8 @@
             new ReplaceWildcards(),
             new ReplaceSurrogateFunction(),
             new ReplaceRegexMatch(),
-<<<<<<< HEAD
-            new ReplaceNullChecks()
-=======
             new ReplaceNullChecks(),
             new AddMandatoryJoinKeyFilter()
->>>>>>> 30e15ba8
         );
 
         Batch operators = new Batch(
