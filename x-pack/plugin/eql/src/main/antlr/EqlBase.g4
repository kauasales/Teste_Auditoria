--- conflicted
+++ resolved
@@ -76,7 +76,7 @@
 
 booleanExpression
     : NOT booleanExpression                                               #logicalNot
-    | relationship= OF subquery                                 #processCheck
+    | relationship=IDENTIFIER OF subquery                                 #processCheck
     | valueExpression                                                     #booleanDefault
     | left=booleanExpression operator=AND right=booleanExpression         #logicalBinary
     | left=booleanExpression operator=OR right=booleanExpression          #logicalBinary
@@ -110,7 +110,11 @@
     ;
 
 functionExpression
-    : name=IDENTIFIER LP (expression (COMMA expression)*)? RP
+    : name=functionName LP (expression (COMMA expression)*)? RP
+    ;
+
+functionName
+    : IDENTIFIER
     ;
 
 constant
@@ -134,7 +138,7 @@
 
 identifier
     : IDENTIFIER
-    | ESCAPED_IDENTIFIER
+    | QUOTED_IDENTIFIER
     ;
 
 timeUnit
@@ -192,14 +196,6 @@
 RP: ')';
 PIPE: '|';
 
-<<<<<<< HEAD
-=======
-
-ESCAPED_IDENTIFIER
-    : '`' ( ~'`' | '``' )* '`'
-    ;
-
->>>>>>> d87c2ca2
 STRING
     : '\''  ('\\' [btnfr"'\\] | ~[\r\n'\\])* '\''
     | '"'   ('\\' [btnfr"'\\] | ~[\r\n"\\])* '"'
@@ -224,12 +220,12 @@
     : (LETTER | '_' | '@') (LETTER | DIGIT | '_')*
     ;
 
-ESCAPED_IDENTIFIER
-    : '`' (~'`')* '`'
+QUOTED_IDENTIFIER
+    : '`' ( ~'`' | '``' )* '`'
     ;
 
 eventValue
-    : STRINGIDENTIFIER
+    : STRING
     | IDENTIFIER
     ;
 
