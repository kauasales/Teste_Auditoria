# This file is populated with currently unsupported queries.
# Serves as a blacklist, until our implementation starts supporting a specific query
# This file is expected to become empty once the feature parity is reached with the
# official EQL implementation

# The query below is the first query from the test_queries.toml
# and is currently "emulated" as supported with the hardcoded response
# in order to allow at least one round-trip test with the test harness.
# This will be removed once the EQL implementation is wired and actually supports this query.



##########################
# FAILING SEQUENCE TESTS #
##########################
[[queries]]
case_sensitive = true
case_insensitive = true
note = "Sequence: many-1 match."
query = '''
sequence
  [process where serial_event_id < 5]
  [process where serial_event_id = 5]
'''
expected_event_ids  = [4, 5]

[[queries]]
case_sensitive = true
case_insensitive = true
note = "Sequence: 1-1-1."
query = '''
sequence
  [process where serial_event_id == 1]
  [process where serial_event_id == 2]
  [process where serial_event_id == 3]
'''
expected_event_ids  = [1, 2, 3]


[[queries]]
case_sensitive = true
case_insensitive = true
note = "Sequence: 1-many-many."
query = '''
sequence
  [process where serial_event_id == 1]
  [process where true]
  [process where true]
'''
expected_event_ids  = [1, 2, 3]


[[queries]]
case_sensitive = true
case_insensitive = true
query = '''
sequence
  [process where serial_event_id <= 3]
  [process where true]
  [process where true]
'''
expected_event_ids = [1, 2, 3,
                      2, 3, 4,
                      3, 4, 5]

[[queries]]
case_sensitive = true
case_insensitive = true
query = '''
sequence
  [process where true]
  [process where serial_event_id <= 3]
  [process where true]
'''
expected_event_ids = [1, 2, 3,
                      2, 3, 4]

[[queries]]
case_sensitive = true
case_insensitive = true
query = '''
sequence
  [process where true]
  [process where true]
  [process where serial_event_id <= 3]
'''
expected_event_ids  = [1, 2, 3]

[[queries]]
case_sensitive = true
case_insensitive = true
query = '''
sequence
  [process where serial_event_id <= 4]
  [process where true]
  [process where true]
  [process where true]
'''
expected_event_ids  = [1, 2, 3, 4,
                       2, 3, 4, 5,
                       3, 4, 5, 6,
                       4, 5, 6, 7]

[[queries]]
case_sensitive = true
case_insensitive = true
query = '''
sequence
  [process where true]
  [process where serial_event_id <= 4]
  [process where true]
  [process where true]
'''
expected_event_ids  = [1, 2, 3, 4,
                       2, 3, 4, 5,
                       3, 4, 5, 6]

[[queries]]
case_sensitive = true
case_insensitive = true
query = '''
sequence
  [process where true]
  [process where true]
  [process where serial_event_id <= 4]
  [process where true]
'''
expected_event_ids  = [1, 2, 3, 4,
                       2, 3, 4, 5]

[[queries]]
case_sensitive = true
case_insensitive = true
query = '''
sequence
  [process where true]
  [process where true]
  [process where true]
  [process where serial_event_id <= 4]
'''
expected_event_ids  = [1, 2, 3, 4]


[[queries]]
case_sensitive = true
case_insensitive = true
query = '''
sequence
  [process where true]        by unique_pid
  [process where opcode == 1] by unique_ppid
'''
expected_event_ids  = [48, 53,
                       53, 54,
                       54, 56,
                       97, 98]

[[queries]]
case_sensitive = true
case_insensitive = true
query = '''
sequence
  [process where true]        by unique_pid,  process_path
  [process where opcode == 1] by unique_ppid, parent_process_path
'''
expected_event_ids  = [48, 53,
                       53, 54,
                       54, 56,
                       97, 98]
[[queries]]
case_sensitive = true
case_insensitive = true
note = "Sequence: many-many match with join."
query = '''
sequence
  [process where serial_event_id<3] by unique_pid
  [process where true] by unique_ppid
'''
expected_event_ids  = [1, 2, 2, 3]

[[queries]]
case_sensitive = true
case_insensitive = true
query = '''
sequence
  [process where serial_event_id < 5]
  [process where serial_event_id < 5]
'''
expected_event_ids  = [1, 2, 2, 3, 3, 4]


[[queries]]
case_sensitive = true
case_insensitive = true
query = '''
sequence
  [file where file_name="lsass.exe"] by file_path,process_path
  [process where true] by process_path,parent_process_path
'''
expected_event_ids  = [61, 62]



# fails because of string check - msbuild does not match MSBuild
[[queries]]
query = '''
sequence by unique_pid [process where opcode=1 and process_name == 'msbuild.exe'] [network where true]'''
expected_event_ids  = [75273, 75304]
description = "test that process sequences are working correctly"


[[queries]]
case_sensitive = true
case_insensitive = true
query = '''
sequence by user_name
  [file where file_name="lsass.exe"] by file_path, process_path
  [process where true] by process_path, parent_process_path
'''
expected_event_ids  = [61, 62]

#############################
# NOT (YET) SUPPORTED TESTS #
#############################

[[queries]]
case_sensitive = true
case_insensitive = true
query = 'process where true | head 6'
expected_event_ids  = [1, 2, 3, 4, 5, 6]

[[queries]]
case_sensitive = true
case_insensitive = true
expected_event_ids = []
query = 'process where missing_field != null'

[[queries]]
case_sensitive = true
case_insensitive = true
expected_event_ids  = [1, 2, 3, 4, 5]
query = 'process where bad_field == null | head 5'


[[queries]]
case_sensitive = true
case_insensitive = true
tags = ["comparisons", "pipes"]
query = '''
process where serial_event_id <= 8 and serial_event_id > 7
| filter serial_event_id == 8
'''
expected_event_ids  = [8]

[[queries]]
case_sensitive = true
case_insensitive = true
query = '''
process where true
| filter serial_event_id <= 10
| filter serial_event_id > 6
'''
expected_event_ids  = [7, 8, 9, 10]

[[queries]]
case_sensitive = true
case_insensitive = true
query = '''
process where true
| filter serial_event_id <= 10
| filter serial_event_id > 6
| head 2
'''
expected_event_ids  = [7, 8]

[[queries]]
case_sensitive = true
case_insensitive = true
query = '''
process where true
| head 1000
| filter serial_event_id <= 10
| filter serial_event_id > 6
| tail 2
'''
expected_event_ids  = [9, 10]


[[queries]]
case_sensitive = true
case_insensitive = true
note = "check that comparisons against null values return null"
expected_event_ids = []
query = '''
process where null == (exit_code > -1)
  and serial_event_id in (58, 64, 69, 74, 80, 85, 90, 93, 94)
| head 10
'''

[[queries]]
case_sensitive = true
case_insensitive = true
note = "check that comparisons against null values return null"
expected_event_ids  = [1, 2, 3, 4, 5, 6, 7]
query = 'process where null == (exit_code > -1) | head 7'

[[queries]]
case_sensitive = true
case_insensitive = true
note = "check that comparisons against null values return null"
expected_event_ids  = [1, 2, 3, 4, 5, 6, 7]
query = 'process where null == (-1 < exit_code) | head 7'


[[queries]]
case_sensitive = true
case_insensitive = true
query = 'process where (serial_event_id<9 and serial_event_id >= 7) or (opcode == pid)'
expected_event_ids  = [7, 8]

[[queries]]
case_insensitive = true
query = 'process where serial_event_id < 5 and process_name <= parent_process_name'
expected_event_ids  = [2, 3]

[[queries]]
case_sensitive = true
query = 'process where serial_event_id < 5 and process_name <= parent_process_name'
expected_event_ids  = [2]



[[queries]]
case_insensitive = true
query = 'process where process_name >= "system idle process" and process_name <= "System Idle Process"'
expected_event_ids  = [1]

[[queries]]
case_insensitive = true
query = 'process where process_name >= "SYSTE" and process_name < "systex"'
expected_event_ids  = [1, 2]

[[queries]]
case_insensitive = true
query = 'process where process_name >= "sysT" and process_name < "SYsTeZZZ"'
expected_event_ids  = [1, 2]

[[queries]]
case_insensitive = true
query = 'process where process_name >= "SYSTE" and process_name <= "systex"'
expected_event_ids  = [1, 2]


[[queries]]
case_insensitive = true
query = '''
process where process_name == "VMACTHLP.exe" and unique_pid == 12
| filter true
'''
expected_event_ids  = [12]

[[queries]]
case_sensitive = true
case_insensitive = true
query = '''
process where process_name in ("python.exe", "smss.exe", "explorer.exe")
| unique process_name
'''
expected_event_ids  = [3, 34, 48]

[[queries]]
case_insensitive = true
query = '''
process where process_name in ("python.exe", "SMSS.exe", "explorer.exe")
| unique process_name
'''
expected_event_ids  = [3, 34, 48]

[[queries]]
case_insensitive = true
query = '''
process where process_name in ("python.exe", "smss.exe", "Explorer.exe")
| unique length(process_name)
'''
expected_event_ids  = [3, 34, 48]

[[queries]]
case_sensitive = true
case_insensitive = true
query = '''
process where process_name in ("python.exe", "smss.exe", "explorer.exe")
| unique length(process_name) == length("python.exe")
'''
expected_event_ids  = [3, 48]

[[queries]]
case_insensitive = true
query = '''
process where process_name in ("Python.exe", "smss.exe", "explorer.exe")
| unique process_name != "python.exe"
'''
expected_event_ids  = [3, 48]

[[queries]]
case_sensitive = true
case_insensitive = true
query = '''
process where process_name in ("python.exe", "smss.exe", "explorer.exe")
| unique process_name
| head 2
| tail 1
'''
expected_event_ids  = [34]

[[queries]]
case_sensitive = true
case_insensitive = true
query = '''
process where process_name in ("python.exe", "smss.exe", "explorer.exe")
| unique process_name
| tail 2
| head 1
'''
expected_event_ids  = [34]

[[queries]]
case_sensitive = true
case_insensitive = true
query = '''
process where process_name in ("python.exe", "smss.exe")
| unique process_name parent_process_name
'''
expected_event_ids  = [3, 48, 50, 54, 78]

[[queries]]
case_sensitive = true
case_insensitive = true
query = '''
process where process_name in ("python.exe", "smss.exe")
| unique process_name, parent_process_name
'''
expected_event_ids  = [3, 48, 50, 54, 78]

[[queries]]
case_sensitive = true
case_insensitive = true
query = '''
process where process_name in ("python.exe", "smss.exe")
| head 5
| unique process_name parent_process_name
'''
expected_event_ids  = [3, 48, 50, 54]

[[queries]]
case_insensitive = true
expected_event_ids  = [57]
query = '''
registry where length(bytes_written_string_list) == 2 and bytes_written_string_list[1] == "EN"
'''

[[queries]]
case_sensitive = true
case_insensitive = true
query = '''
file where file_name == "csrss.exe" and opcode=0
  and descendant of [process where opcode in (1,3) and process_name="cmd.exe"]
'''
expected_event_ids  = [72]

[[queries]]
case_sensitive = true
case_insensitive = true
query = '''
process where opcode=1 and process_name == "csrss.exe"
  and descendant of [file where file_name == "csrss.exe" and opcode=0]
'''
expected_event_ids  = [73]

[[queries]]
case_sensitive = true
case_insensitive = true
query = '''
process where opcode=1 and process_name == "smss.exe"
  and descendant of [
    file where file_name == "csrss.exe" and opcode=0
      and descendant of [
        process where opcode in(1,3) and process_name="cmd.exe"
      ]
  ]
'''
expected_event_ids  = [78]


[[queries]]
case_sensitive = true
case_insensitive = true
query = '''
file where true
| tail 3
'''
expected_event_ids  = [92, 95, 96]

[[queries]]
case_sensitive = true
case_insensitive = true
query = '''
process where opcode in (1,3) and process_name in (parent_process_name, "System")
'''
expected_event_ids  = [2, 50, 51]

[[queries]]
case_insensitive = true
query = '''
process where opcode in (1,3) and process_name in (parent_process_name, "SYSTEM")
'''
expected_event_ids  = [2, 50, 51]

[[queries]]
case_insensitive = true
expected_event_ids  = [92, 95, 96, 91]
query = '''
file where true
| tail 4
| sort file_path
'''

[[queries]]
case_sensitive = true
case_insensitive = true
expected_event_ids  = [2, 1, 4, 3, 5]
query = '''
process where true
| head 5
| sort md5 event_subtype_full process_name
'''

[[queries]]
case_sensitive = true
case_insensitive = true
expected_event_ids  = [2, 1, 4, 3, 5]
query = '''
process where true
| head 5
| sort md5 event_subtype_full null_field process_name
'''

[[queries]]
case_sensitive = true
case_insensitive = true
expected_event_ids  = [2, 1, 4, 3, 5]
query = '''
process where true
| head 5
| sort md5, event_subtype_full, null_field, process_name
'''

[[queries]]
case_sensitive = true
case_insensitive = true
expected_event_ids  = [2, 1]
query = '''
process where true
| head 5
| sort md5 event_subtype_full null_field process_name
| head 2
'''

[[queries]]
case_sensitive = true
case_insensitive = true
expected_event_ids  = [1, 2, 3, 4, 5]
query = '''
process where true
| head 5
| sort md5 event_subtype_full null_field process_name
| sort serial_event_id
'''


[[queries]]
case_sensitive = true
case_insensitive = true
query = '''
sequence
<<<<<<< HEAD
  [process where opcode == 1] by unique_pid
  [file where opcode == 0]    by unique_pid
  [file where opcode == 0]    by unique_pid
  [file where opcode == 0]    by unique_pid
until
  [file where opcode == 2]    by unique_pid
'''
expected_event_ids  = []

[[queries]]
case_sensitive = true
case_insensitive = true
query = '''
sequence
  [process where opcode == 1] by unique_pid
  [file where opcode == 0]    by unique_pid
  [file where opcode == 0]    by unique_pid
  [file where opcode == 0]    by unique_pid
until
  [file where opcode == 200]  by unique_pid
'''
expected_event_ids  = [54, 55, 61, 67]

[[queries]]
case_sensitive = true
case_insensitive = true
query = '''
sequence
  [process where opcode == 1] by unique_pid,  process_path
  [file where opcode == 0]    by unique_pid,  process_path
  [file where opcode == 0]    by unique_pid,  process_path
  [file where opcode == 0]    by unique_pid,  process_path
until
  [file where opcode == 200]  by unique_pid,  process_path
'''


[[queries]]
case_sensitive = true
case_insensitive = true
note = "Sequence: non-field based join."
query = '''
sequence
=======
>>>>>>> f5e6ca06
  [process where serial_event_id<3] by unique_pid * 2
  [process where true] by unique_ppid * 2
'''
expected_event_ids  = [1, 2,
                       2, 3]


[[queries]]
case_sensitive = true
case_insensitive = true
note = "Sequence: multiple non-field based joins."
query = '''
sequence
  [process where serial_event_id<3] by unique_pid * 2, length(unique_pid), string(unique_pid)
  [process where true] by unique_ppid * 2, length(unique_ppid), string(unique_ppid)
'''
expected_event_ids  = [1, 2,
                       2, 3]

[[queries]]
case_sensitive = true
case_insensitive = true
query = '''
sequence
  [file where event_subtype_full == "file_create_event"] by file_path
  [process where opcode == 1] by process_path
  [process where opcode == 2] by process_path
  [file where event_subtype_full == "file_delete_event"] by file_path
| head 4
| tail 2
'''
expected_event_ids  = [67, 68,
                       69, 70,
                       72, 73,
                       74, 75]

[[queries]]
case_sensitive = true
case_insensitive = true
query = '''
sequence with maxspan=1d
  [file where event_subtype_full == "file_create_event"] by file_path
  [process where opcode == 1] by process_path
  [process where opcode == 2] by process_path
  [file where event_subtype_full == "file_delete_event"] by file_path
| head 4
| tail 2
'''
expected_event_ids  = [67, 68,
                       69, 70,
                       72, 73,
                       74, 75]

[[queries]]
case_sensitive = true
case_insensitive = true
query = '''
sequence with maxspan=1h
  [file where event_subtype_full == "file_create_event"] by file_path
  [process where opcode == 1] by process_path
  [process where opcode == 2] by process_path
  [file where event_subtype_full == "file_delete_event"] by file_path
| head 4
| tail 2
'''
expected_event_ids  = [67, 68,
                       69, 70,
                       72, 73,
                       74, 75]

[[queries]]
case_sensitive = true
case_insensitive = true
query = '''
sequence with maxspan=1m
  [file where event_subtype_full == "file_create_event"] by file_path
  [process where opcode == 1] by process_path
  [process where opcode == 2] by process_path
  [file where event_subtype_full == "file_delete_event"] by file_path
| head 4
| tail 2
'''
expected_event_ids  = [67, 68,
                       69, 70,
                       72, 73,
                       74, 75]

[[queries]]
case_sensitive = true
case_insensitive = true
query = '''
sequence with maxspan=10s
   [file where event_subtype_full == "file_create_event"] by file_path
   [process where opcode == 1] by process_path
   [process where opcode == 2] by process_path
   [file where event_subtype_full == "file_delete_event"] by file_path
| head 4
| tail 2
'''
expected_event_ids  = [67, 68,
                       69, 70,
                       72, 73,
                       74, 75]

[[queries]]
case_sensitive = true
case_insensitive = true
query = '''
sequence with maxspan=500ms
  [file where event_subtype_full == "file_create_event"] by file_path
  [process where opcode == 1] by process_path
  [process where opcode == 2] by process_path
  [file where event_subtype_full == "file_delete_event"] by file_path
| head 4
<<<<<<< HEAD
| tail 2
'''
expected_event_ids = []

[[queries]]
case_sensitive = true
case_insensitive = true
=======
| tail 2'''
expected_event_ids = []

[[queries]]
>>>>>>> f5e6ca06
query = '''
sequence
  [file where opcode=0] by unique_pid
  [file where opcode=0] by unique_pid
| head 1
'''
expected_event_ids  = [55, 61]

[[queries]]
case_sensitive = true
case_insensitive = true
query = '''
sequence
  [file where opcode=0] by unique_pid
  [file where opcode=0] by unique_pid
| filter events[1].serial_event_id == 92
'''
expected_event_ids  = [87, 92]

[[queries]]
case_sensitive = true
case_insensitive = true
query = '''
sequence
  [file where opcode=0 and file_name="*.exe"] by unique_pid
  [file where opcode=0 and file_name="*.exe"] by unique_pid
until [process where opcode=5000] by unique_ppid
| head 1
'''
expected_event_ids  = [55, 61]

[[queries]]
case_sensitive = true
case_insensitive = true
query = '''
sequence
  [file where opcode=0 and file_name="*.exe"] by unique_pid
  [file where opcode=0 and file_name="*.exe"] by unique_pid
until [process where opcode=1] by unique_ppid
| head 1
'''
expected_event_ids = []

[[queries]]
case_sensitive = true
case_insensitive = true
query = '''
join
  [file where opcode=0 and file_name="*.exe"] by unique_pid
  [file where opcode=2 and file_name="*.exe"] by unique_pid
until [process where opcode=1] by unique_ppid
| head 1
'''
expected_event_ids  = [61, 59]

[[queries]]
case_sensitive = true
case_insensitive = true
query = '''
join by user_name
  [process where opcode in (1,3) and process_name="smss.exe"]
  [process where opcode in (1,3) and process_name == "python.exe"]
'''
expected_event_ids  = [78, 48]

[[queries]]
case_sensitive = true
case_insensitive = true
query = '''
join by unique_pid
  [process where opcode=1]
  [file where opcode=0 and file_name="svchost.exe"]
  [file where opcode == 0 and file_name == "lsass.exe"]
'''
expected_event_ids  = [54, 55, 61]

[[queries]]
case_sensitive = true
case_insensitive = true
query = '''
join by string(unique_pid)
  [process where opcode=1]
  [file where opcode=0 and file_name="svchost.exe"]
  [file where opcode == 0 and file_name == "lsass.exe"]
'''
expected_event_ids  = [54, 55, 61]

[[queries]]
case_sensitive = true
case_insensitive = true
query = '''
join by unique_pid
  [process where opcode=1]
  [file where opcode=0 and file_name="svchost.exe"]
  [file where opcode == 0 and file_name == "lsass.exe"]
until [file where opcode == 2]
'''
expected_event_ids = []

[[queries]]
case_sensitive = true
case_insensitive = true
query = '''
join by string(unique_pid), unique_pid, unique_pid * 2
  [process where opcode=1]
  [file where opcode=0 and file_name="svchost.exe"]
  [file where opcode == 0 and file_name == "lsass.exe"]
until [file where opcode == 2]
'''
expected_event_ids = []

[[queries]]
case_sensitive = true
case_insensitive = true
query = '''
join
  [file where opcode=0 and file_name="svchost.exe"] by unique_pid
  [process where opcode == 1] by unique_ppid
'''
expected_event_ids  = [55, 56]

[[queries]]
case_sensitive = true
case_insensitive = true
query = '''
join by unique_pid
  [process where opcode in (1,3) and process_name="python.exe"]
  [file where file_name == "*.exe"]
'''
expected_event_ids  = [54, 55]

[[queries]]
case_sensitive = true
case_insensitive = true
query = '''
join by user_name
  [process where opcode in (1,3) and process_name="python.exe"]
  [process where opcode in (1,3) and process_name == "smss.exe"]
'''
expected_event_ids  = [48, 78]

[[queries]]
case_sensitive = true
case_insensitive = true
query = '''
join
  [process where opcode in (1,3) and process_name="python.exe"]
  [process where opcode in (1,3) and process_name == "smss.exe"]
'''
expected_event_ids  = [48, 3, 50, 78]

[[queries]]
case_sensitive = true
case_insensitive = true
expected_event_ids = []
query = '''
process where fake_field == "*"
'''

[[queries]]
# no longer valid, since this returns `null`, and `not null` is still null
# expected_event_ids  = [1, 2, 3, 4]
case_sensitive = true
case_insensitive = true
expected_event_ids = []
query = '''
process where fake_field != "*"
| head 4
'''

[[queries]]
# no longer valid, since this returns `null`, and `not null` is still null
# expected_event_ids  = [1, 2, 3, 4]
case_sensitive = true
case_insensitive = true
expected_event_ids = []
query = '''
process where not (fake_field == "*")
| head 4
'''

[[queries]]
case_sensitive = true
case_insensitive = true
expected_event_ids = []
query = '''
registry where invalid_field_name != null
'''

[[queries]]
case_sensitive = true
case_insensitive = true
expected_event_ids = []
query = '''
registry where length(bad_field) > 0
'''

[[queries]]
case_sensitive = true
case_insensitive = true
expected_event_ids  = [1, 55, 57, 63, 75304]
query = '''
any where true
| unique event_type_full
'''

[[queries]]
case_sensitive = true
case_insensitive = true
query = '''
process where opcode=1 and process_name in ("services.exe", "smss.exe", "lsass.exe")
  and descendant of [process where process_name == "cmd.exe" ]
'''
expected_event_ids  = [62, 68, 78]

[[queries]]
case_sensitive = true
case_insensitive = true
query = '''
process where process_name in ("services.exe", "smss.exe", "lsass.exe")
  and descendant of [process where process_name == "cmd.exe" ]
  '''
expected_event_ids  = [62, 64, 68, 69, 78, 80]

[[queries]]
case_sensitive = true
case_insensitive = true
query = '''
process where opcode=2 and process_name in ("services.exe", "smss.exe", "lsass.exe")
  and descendant of [process where process_name == "cmd.exe" ]
'''
expected_event_ids  = [64, 69, 80]

[[queries]]
case_sensitive = true
case_insensitive = true
query = '''
process where process_name="svchost.exe"
  and child of [file where file_name="svchost.exe" and opcode=0]
'''
expected_event_ids  = [56, 58]

[[queries]]
case_sensitive = true
case_insensitive = true
query = '''
process where process_name="svchost.exe"
  and not child of [file where file_name="svchost.exe" and opcode=0]
| head 3
'''
expected_event_ids  = [11, 13, 15]

[[queries]]
case_sensitive = true
case_insensitive = true
query = '''
process where process_name="lsass.exe"
  and child of [
    process where process_name="python.exe"
    and child of [process where process_name="cmd.exe"]
  ]
'''
expected_event_ids  = [62, 64]

[[queries]]
case_sensitive = true
case_insensitive = true
query = '''
file where child of [
  process where child of [
      process where child of [process where process_name="*wsmprovhost.exe"]
  ]
]
| tail 1
'''
expected_event_ids  = [91]

[[queries]]
case_sensitive = true
case_insensitive = true
query = '''
file where process_name = "python.exe"
| unique unique_pid
'''
expected_event_ids  = [55, 95]

[[queries]]
case_sensitive = true
case_insensitive = true
query = '''
file where event of [process where process_name = "python.exe" ]
| unique unique_pid
'''
expected_event_ids  = [55, 95]

[[queries]]
case_sensitive = true
case_insensitive = true
query = '''
<<<<<<< HEAD
process where process_name = "python.exe"
'''
expected_event_ids  = [48, 50, 51, 54, 93]

[[queries]]
case_sensitive = true
case_insensitive = true
query = 'process where event of [process where process_name = "python.exe" ]'
expected_event_ids  = [48, 50, 51, 54, 93]


[[queries]]
case_sensitive = true
case_insensitive = true
query = '''
=======
>>>>>>> f5e6ca06
sequence by user_name
  [file where opcode=0] by file_path
  [process where opcode=1] by process_path
  [process where opcode=2] by process_path
  [file where opcode=2] by file_path
| tail 1
'''
expected_event_ids  = [88, 89, 90, 91]

[[queries]]
case_sensitive = true
case_insensitive = true
query = '''
sequence by user_name
  [file where opcode=0] by pid,file_path
  [file where opcode=2] by pid,file_path
until
  [process where opcode == 2] by ppid,process_path
'''
expected_event_ids = []

[[queries]]
case_sensitive = true
case_insensitive = true
query = '''
sequence by user_name
  [file where opcode=0] by pid,file_path
  [file where opcode=2] by pid,file_path
until
  [process where opcode == 5] by ppid,process_path
| head 2
'''
expected_event_ids  = [55, 59, 61, 65]

[[queries]]
case_sensitive = true
case_insensitive = true
query = '''
sequence by pid
  [file where opcode=0] by file_path
  [process where opcode=1] by process_path
  [process where opcode=2] by process_path
  [file where opcode=2] by file_path
| tail 1
'''
expected_event_ids = []

[[queries]]
case_sensitive = true
case_insensitive = true
query = '''
join by user_name
  [file where true] by pid,file_path
  [process where true] by ppid,process_path
| head 2
'''
expected_event_ids  = [55, 56, 59, 58]

[[queries]]
case_sensitive = true
case_insensitive = true
query = '''
sequence
  [process where true] by unique_pid
  [file where true] fork=true by unique_pid
  [process where true] by unique_ppid
| head 4
'''
expected_event_ids  = [54, 55, 56, 54, 61, 62, 54, 67, 68, 54, 72, 73]

[[queries]]
case_sensitive = true
case_insensitive = true
expected_event_ids  = [11, 60, 63]
query = '''
any where process_name == "svchost.exe"
| unique_count event_type_full process_name
'''

[[queries]]
case_sensitive = true
case_insensitive = true
expected_event_ids  = [63, 60, 11]
query = '''
any where process_name == "svchost.exe"
| sort event_type_full serial_event_id
| unique_count event_type_full process_name
'''

[[queries]]
case_sensitive = true
case_insensitive = true
expected_event_ids  = [60]
query = '''
any where process_name == "svchost.exe"
| unique_count event_type_full opcode
| filter count == 7
'''

[[queries]]
case_sensitive = true
case_insensitive = true
expected_event_ids  = [11]
query = '''
any where process_name == "svchost.exe"
| unique_count event_type_full opcode
| filter percent >= .5
'''


[[queries]]
case_insensitive = true
expected_event_ids  = [57]
query = '''
registry where arrayContains(bytes_written_string_list, 'En-uS')
'''

[[queries]]
case_insensitive = true
expected_event_ids  = [57]
query = '''
registry where arrayContains(bytes_written_string_list, 'En')
'''

[[queries]]
case_insensitive = true
expected_event_ids  = [57]
query = '''
registry where length(bytes_written_string_list) > 0 and bytes_written_string_list[0] == 'EN-us'
'''

[[queries]]
case_insensitive = true
expected_event_ids  = [57]
query = '''
registry where bytes_written_string_list[0] == 'EN-us'
'''

[[queries]]
case_insensitive = true
expected_event_ids  = [57]
query = '''
registry where bytes_written_string_list[1] == 'EN'
'''


[[queries]]
case_insensitive = true
expected_event_ids  = [57]
query = '''
registry where arrayContains(bytes_written_string_list, 'en-US')
'''

[[queries]]
case_insensitive = true
expected_event_ids  = [57]
query = '''
registry where arrayContains(bytes_written_string_list, 'en')
'''

[[queries]]
case_insensitive = true
expected_event_ids  = [57]
query = '''
registry where length(bytes_written_string_list) > 0 and bytes_written_string_list[0] == 'en-US'
'''

[[queries]]
case_sensitive = true
case_insensitive = true
expected_event_ids  = [57]
query = '''
registry where bytes_written_string_list[0] == 'en-US'
'''

[[queries]]
case_sensitive = true
case_insensitive = true
expected_event_ids  = [57]
query = '''
registry where bytes_written_string_list[1] == 'en'
'''

# character classes aren't supported. custom tests made in test_queries_supported.toml
[[queries]]
case_sensitive = true
case_insensitive = true
query = '''
process where matchLite(command_line, ?'.*?net1\s+localgroup\s+.*?')
'''
expected_event_ids  = [98]

[[queries]]
case_sensitive = true
case_insensitive = true
query = '''
process where matchLite(command_line, ?'.*?net1\s+\w+\s+.*?')
'''
expected_event_ids  = [98]

[[queries]]
case_sensitive = true
case_insensitive = true
query = '''
process where matchLite(command_line, ?'.*?net1\s+\w{4,15}\s+.*?')
'''
expected_event_ids  = [98]

[[queries]]
case_sensitive = true
case_insensitive = true
expected_event_ids  = [98]
query = '''
process where match(command_line, ?'.*?net1\s+\w{4,15}\s+.*?')
'''

[[queries]]
case_sensitive = true
case_insensitive = true
query = '''
process where matchLite(command_line, ?'.*?net1\s+[localgrup]{4,15}\s+.*?')
'''
expected_event_ids  = [98]

[[queries]]
case_insensitive = true
query = '''
process where 'net.EXE' == original_file_name
| filter process_name="net*.exe"
'''
expected_event_ids  = [97]
note = "check that case insensitive comparisons are performed even for lhs strings."

[[queries]]
case_insensitive = true
query = '''
process where process_name == original_file_name and process_name='net*.exe'
'''
expected_event_ids  = [97, 98]
note = "check that case insensitive comparisons are performed for fields."

[[queries]]
case_insensitive = true
query = '''
process where original_file_name == process_name and length(original_file_name) > 0
'''
expected_event_ids  = [97, 98, 75273, 75303]
description = "check that case insensitive comparisons are performed for fields."


[[queries]]
case_insensitive = true
query = '''
file where opcode=0 and endsWith(file_name, 'loREr.exe')
'''
expected_event_ids  = [88]
description = "check built-in string functions"

# TODO: this function needs to be updated to contain case-sensitive toggles
# currently it's always case-insensitive
#[[queries]]
#case_insensitive = true
#query = '''
#file where opcode=0 and serial_event_id = 88 and startsWith('explorer.exeaAAAA', 'EXPLORER.exe')
#'''
#expected_event_ids  = [88]
#description = "check built-in string functions"


# TODO: this function needs to be updated to contain case-sensitive toggles
# currently it's always case-insensitive
#[[queries]]
#case_insensitive = true
#query = '''
#file where opcode=0 and indexOf(file_name, 'plore') == 2 and indexOf(file_name, '.pf') == null
#'''
#expected_event_ids  = [88]
#description = "check built-in string functions"


# TODO: this function needs to be updated to contain case-sensitive toggles
# currently it's always case-insensitive
[[queries]]
case_sensitive = true
query = '''
file where opcode=0 and indexOf(file_name, 'plorer.', 0) == 2
'''
expected_event_ids  = [88]
description = "check built-in string functions"

#[[queries]]
#case_insensitive = true
#query = '''
#file where opcode=0 and indexOf(file_name, 'plorer.', 0) == 2
#'''
#expected_event_ids  = [88, 92]
#description = "check built-in string functions"


# TODO: this function needs to be updated to contain case-sensitive toggles
# currently it's always case-insensitive
[[queries]]
case_sensitive = true
query = '''
file where opcode=0 and indexOf(file_name, 'plorer.', 2) != null
'''
expected_event_ids  = [88]
description = "check built-in string functions"

# TODO: this function needs to be updated to contain case-sensitive toggles
# currently it's always case-insensitive
#[[queries]]
#case_insensitive = true
#query = '''
#file where opcode=0 and indexOf(file_name, 'plorer.', 2) != null
#'''
#expected_event_ids  = [88, 92]
#description = "check built-in string functions"

# TODO: this function needs to be updated to contain case-sensitive toggles
# currently it's always case-insensitive
#[[queries]]
#case_insensitive = true
#query = '''
#file where opcode=0 and indexOf(file_name, 'plorer.', 2) == 2
#'''
#expected_event_ids  = [88, 92]
#description = "check substring ranges"

# TODO: this function needs to be updated to contain case-sensitive toggles
# currently it's always case-insensitive
[[queries]]
case_sensitive = true
query = '''
file where opcode=0 and indexOf(file_name, 'plorer.', 2) == 2
'''
expected_event_ids  = [88]
description = "check substring ranges"

# TODO: this function needs to be updated to contain case-sensitive toggles
# currently it's always case-insensitive
[[queries]]
case_sensitive = true
query = '''
file where opcode=0 and indexOf(file_name, 'explorer.', 0) == 0
'''
expected_event_ids  = [88]
description = "check substring ranges"

# TODO: this function needs to be updated to contain case-sensitive toggles
# currently it's always case-insensitive
#[[queries]]
#case_insensitive = true
#query = '''
#file where opcode=0 and indexOf(file_name, 'explorer.', 0) == 0
#'''
#expected_event_ids  = [88, 92]
#description = "check substring ranges"

[[queries]]
case_insensitive = true
query = '''
file where substring(file_name, 1, 3) == 'xp'
'''
expected_event_ids  = [88, 91, 92]
description = "check substring ranges"

[[queries]]
case_sensitive = true
case_insensitive = true
query = '''
process where modulo(11, add(serial_event_id, 1)) == serial_event_id
'''
expected_event_ids  = [1, 2, 3, 5, 11]
description = "test built-in math functions"

[[queries]]
case_insensitive = true
query = '''
process where concat(serial_event_id, ':', process_name, opcode) == '5:winINIT.exe3'
'''
expected_event_ids  = [5]
description = "test string concatenation"

[[queries]]
case_insensitive = true
query = '''
process where process_name != original_file_name and length(original_file_name) > 0
'''
expected_event_ids = []
description = "check that case insensitive comparisons are performed for fields."


[[queries]]
case_sensitive = true
case_insensitive = true
expected_event_ids  = [57]
description = "test arraySearch functionality for lists of strings, and lists of objects"
query = '''
registry where arraySearch(bytes_written_string_list, a, a == 'en-US')
'''

[[queries]]
<<<<<<< HEAD
case_sensitive = true
expected_event_ids  = []
description = "test arraySearch functionality for lists of strings, and lists of objects"
query = '''
registry where arraySearch(bytes_written_string_list, a, a == 'EN-US')
'''

[[queries]]
case_insensitive = true
=======
>>>>>>> f5e6ca06
expected_event_ids  = [57]
description = "test arraySearch functionality for lists of strings, and lists of objects"
query = '''
registry where arraySearch(bytes_written_string_list, a, a == 'en-us')
'''

[[queries]]
case_insensitive = true
expected_event_ids  = [57]
description = "test arraySearch functionality for lists of strings, and lists of objects"
query = '''
registry where arraySearch(bytes_written_string_list, a, endsWith(a, '-us'))
'''

[[queries]]
case_sensitive = true
case_insensitive = true
expected_event_ids  = [75305]
description = "test arraySearch - true"
query = '''
network where mysterious_field
  and arraySearch(mysterious_field.subarray, s, true)
'''

[[queries]]
case_sensitive = true
case_insensitive = true
expected_event_ids = []
description = "test arraySearch - false"
query = '''
network where mysterious_field and arraySearch(mysterious_field.subarray, s, false)
'''

[[queries]]
case_sensitive = true
case_insensitive = true
expected_event_ids  = [75305]
description = "test arraySearch - conditional"
query = '''
network where mysterious_field and arraySearch(mysterious_field.subarray, s, s.a == 's0-*')
'''

[[queries]]
case_sensitive = true
case_insensitive = true
expected_event_ids  = [75305]
description = "test arraySearch - conditional"
query = '''
network where mysterious_field and arraySearch(mysterious_field.subarray, s, s.a != 's0-*')
'''

[[queries]]
case_sensitive = true
case_insensitive = true
expected_event_ids  = [75305]
description = "test arraySearch - nested"
query = '''
network where mysterious_field
  and arraySearch(mysterious_field.subarray, sub1,
    arraySearch(sub1.c, nested, nested.x.y == '*'))
'''

[[queries]]
case_sensitive = true
case_insensitive = true
expected_event_ids  = [75305]
description = "test arraySearch - nested with cross-check pass"
query = '''
network where mysterious_field
  and arraySearch(mysterious_field.subarray, sub1,
    sub1.a == 's0-a' and arraySearch(sub1.c, nested, nested.z == 's0-c1-x-z'))
'''

[[queries]]
case_sensitive = true
case_insensitive = true
expected_event_ids  = [75305]
description = "test arraySearch - nested with cross-check pass"
query = '''
network where mysterious_field
  and arraySearch(mysterious_field.subarray, sub1,
    sub1.a == 's0-a' and arraySearch(sub1.c, nested, nested.z == sub1.cross_match))
'''

[[queries]]
case_sensitive = true
case_insensitive = true
expected_event_ids  = [75305]
description = "test arraySearch - nested with cross-check pass"
query = '''
network where mysterious_field
  and arraySearch(mysterious_field.subarray, sub1,
    arraySearch(sub1.c, nested, nested.x.y == mysterious_field.outer_cross_match))
'''

[[queries]]
case_sensitive = true
case_insensitive = true
expected_event_ids = []
description = "test 'safe()' wrapper for exception handling"
query = '''
network where safe(divide(process_name, process_name))
'''

[[queries]]
case_insensitive = true
query = '''
file where serial_event_id == 82 and (true == (process_name in ('svchost.EXE', 'bad.exe', 'bad2.exe')))
'''
expected_event_ids  = [82]
description = "nested set comparisons"

[[queries]]
case_insensitive = true
expected_event_ids  = [57]
query = '''
registry where arrayCount(bytes_written_string_list, s, s == '*-us') == 1
'''

[[queries]]
case_insensitive = true
expected_event_ids  = [57]
query = '''
registry where arrayCount(bytes_written_string_list, s, s == '*en*') == 2
'''

[[queries]]
case_insensitive = true
expected_event_ids  = [57]
query = '''
registry where arrayContains(bytes_written_string_list, "missing", "en-US")
'''

[[queries]]
case_insensitive = true
expected_event_ids = [1, 2]
query = '''
process where between(process_name, "s", "e") == "yst"
'''

[[queries]]
case_insensitive = true
expected_event_ids = [1, 2]
query = '''
process where between(process_name, "s", "e", false) == "yst"
'''

# TODO: update toggles for this function
[[queries]]
case_sensitive = true
expected_event_ids = [1, 2, 42]
query = '''
process where between(process_name, "s", "e", false) == "t"
'''

# TODO: update toggles for this function
#[[queries]]
#case_insensitive = true
#expected_event_ids = [1]
#query = '''
#process where between(process_name, "s", "e", true) == "ystem Idle Proc"
#'''


# TODO: add toggles to this function so it's not always insensitive
[[queries]]
case_sensitive = true
expected_event_ids = [7, 14, 29, 44]
query = '''
process where length(between(process_name, 'g', 'e')) > 0
'''

# TODO: add toggles to this function so it's not always insensitive
#[[queries]]
#case_insensitive = true
#expected_event_ids = [7, 14, 22, 29, 44]
#query = '''
#process where length(between(process_name, 'g', 'e')) > 0
#'''

#[[queries]]
#expected_event_ids = []
#query = '''
#process where length(between(process_name, 'g', 'z')) > 0
#'''<|MERGE_RESOLUTION|>--- conflicted
+++ resolved
@@ -197,15 +197,6 @@
   [process where true] by process_path,parent_process_path
 '''
 expected_event_ids  = [61, 62]
-
-
-
-# fails because of string check - msbuild does not match MSBuild
-[[queries]]
-query = '''
-sequence by unique_pid [process where opcode=1 and process_name == 'msbuild.exe'] [network where true]'''
-expected_event_ids  = [75273, 75304]
-description = "test that process sequences are working correctly"
 
 
 [[queries]]
@@ -575,13 +566,35 @@
 | sort serial_event_id
 '''
 
-
-[[queries]]
-case_sensitive = true
-case_insensitive = true
-query = '''
-sequence
-<<<<<<< HEAD
+[[queries]]
+case_sensitive = true
+case_insensitive = true
+query = '''
+sequence
+  [process where opcode == 1] by unique_pid
+  [file where opcode == 0]    by unique_pid
+  [file where opcode == 0]    by unique_pid
+  [file where opcode == 0]    by unique_pid
+'''
+expected_event_ids  = [54, 55, 61, 67]
+
+[[queries]]
+case_sensitive = true
+case_insensitive = true
+query = '''
+sequence
+  [process where opcode == 1] by unique_pid,  process_path
+  [file where opcode == 0]    by unique_pid,  process_path
+  [file where opcode == 0]    by unique_pid,  process_path
+  [file where opcode == 0]    by unique_pid,  process_path
+'''
+expected_event_ids  = [54, 55, 61, 67]
+
+[[queries]]
+case_sensitive = true
+case_insensitive = true
+query = '''
+sequence
   [process where opcode == 1] by unique_pid
   [file where opcode == 0]    by unique_pid
   [file where opcode == 0]    by unique_pid
@@ -625,8 +638,6 @@
 note = "Sequence: non-field based join."
 query = '''
 sequence
-=======
->>>>>>> f5e6ca06
   [process where serial_event_id<3] by unique_pid * 2
   [process where true] by unique_ppid * 2
 '''
@@ -741,7 +752,6 @@
   [process where opcode == 2] by process_path
   [file where event_subtype_full == "file_delete_event"] by file_path
 | head 4
-<<<<<<< HEAD
 | tail 2
 '''
 expected_event_ids = []
@@ -749,12 +759,6 @@
 [[queries]]
 case_sensitive = true
 case_insensitive = true
-=======
-| tail 2'''
-expected_event_ids = []
-
-[[queries]]
->>>>>>> f5e6ca06
 query = '''
 sequence
   [file where opcode=0] by unique_pid
@@ -1054,7 +1058,6 @@
 case_sensitive = true
 case_insensitive = true
 query = '''
-<<<<<<< HEAD
 process where process_name = "python.exe"
 '''
 expected_event_ids  = [48, 50, 51, 54, 93]
@@ -1070,8 +1073,6 @@
 case_sensitive = true
 case_insensitive = true
 query = '''
-=======
->>>>>>> f5e6ca06
 sequence by user_name
   [file where opcode=0] by file_path
   [process where opcode=1] by process_path
@@ -1475,7 +1476,6 @@
 '''
 
 [[queries]]
-<<<<<<< HEAD
 case_sensitive = true
 expected_event_ids  = []
 description = "test arraySearch functionality for lists of strings, and lists of objects"
@@ -1485,8 +1485,6 @@
 
 [[queries]]
 case_insensitive = true
-=======
->>>>>>> f5e6ca06
 expected_event_ids  = [57]
 description = "test arraySearch functionality for lists of strings, and lists of objects"
 query = '''
