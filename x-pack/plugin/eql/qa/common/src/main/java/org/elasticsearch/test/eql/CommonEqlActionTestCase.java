/*
 * Copyright Elasticsearch B.V. and/or licensed to Elasticsearch B.V. under one
 * or more contributor license agreements. Licensed under the Elastic License;
 * you may not use this file except in compliance with the Elastic License.
 */

package org.elasticsearch.test.eql;

import com.carrotsearch.randomizedtesting.annotations.ParametersFactory;

import org.elasticsearch.Build;
import org.elasticsearch.client.EqlClient;
import org.elasticsearch.client.Request;
import org.elasticsearch.client.RequestOptions;
import org.elasticsearch.client.RestHighLevelClient;
import org.elasticsearch.client.eql.EqlSearchRequest;
import org.elasticsearch.client.eql.EqlSearchResponse;
import org.elasticsearch.client.eql.EqlSearchResponse.Hits;
import org.elasticsearch.client.eql.EqlSearchResponse.Sequence;
import org.elasticsearch.common.Strings;
import org.elasticsearch.search.SearchHit;
import org.elasticsearch.test.rest.ESRestTestCase;
import org.junit.After;
import org.junit.Before;
import org.junit.BeforeClass;

import java.util.ArrayList;
import java.util.Collections;
import java.util.List;
import java.util.concurrent.atomic.AtomicInteger;

import static java.util.stream.Collectors.toList;
import static org.elasticsearch.test.eql.DataLoader.testIndexName;

public abstract class CommonEqlActionTestCase extends ESRestTestCase {

    protected static final String PARAM_FORMATTING = "%1$s.test -> %2$s";
    private static int counter = 0;
    private RestHighLevelClient highLevelClient;

    @BeforeClass
    public static void checkForSnapshot() {
        assumeTrue("Only works on snapshot builds for now", Build.CURRENT.isSnapshot());
    }

    @Before
    public void setup() throws Exception {
        if (client().performRequest(new Request("HEAD", "/" + testIndexName)).getStatusLine().getStatusCode() == 404) {
            DataLoader.loadDatasetIntoEs(highLevelClient(), (t, u) -> createParser(t, u));
        }
    }

    @After
    public void cleanup() throws Exception {
        if (--counter == 0) {
            deleteIndex(testIndexName);
        }
    }

    @ParametersFactory(shuffle = false, argumentFormatting = PARAM_FORMATTING)
    public static List<Object[]> readTestSpecs() throws Exception {

        // Load EQL validation specs
        List<EqlSpec> specs = EqlSpecLoader.load("/test_queries.toml", true);
        specs.addAll(EqlSpecLoader.load("/additional_test_queries.toml", true));
        List<EqlSpec> unsupportedSpecs = EqlSpecLoader.load("/test_queries_unsupported.toml", false);

        // Validate only currently supported specs
        List<EqlSpec> filteredSpecs = new ArrayList<>();

        for (EqlSpec spec : specs) {
            boolean supported = true;
            // Check if spec is supported, simple iteration, cause the list is short.
            for (EqlSpec unSpec : unsupportedSpecs) {
                if (spec.equals(unSpec)) {
                    supported = false;
                    break;
                }
            }

            if (supported) {
                filteredSpecs.add(spec);
            }
        }
        counter = specs.size();
        return asArray(filteredSpecs);
    }

    private static List<Object[]> asArray(List<EqlSpec> specs) {
        AtomicInteger counter = new AtomicInteger();
        return specs.stream().map(spec -> {
            String name = spec.name();
            if (Strings.isNullOrEmpty(name)) {
                name = spec.note();
            }
            if (Strings.isNullOrEmpty(name)) {
                name = "" + (counter.get() + 1);
            }

            return new Object[] { counter.incrementAndGet(), name, spec };
        }).collect(toList());
    }

    private final int num;
    private final String name;
    private final EqlSpec spec;

    public CommonEqlActionTestCase(int num, String name, EqlSpec spec) {
        this.num = num;
        this.name = name;
        this.spec = spec;
    }

    public void test() throws Exception {
        // run both tests if case sensitivity doesn't matter
        if (spec.caseSensitive() == null) {
            assertResponses(true);
            assertResponses(false);
        }
        // run only the case sensitive test
        else if (spec.caseSensitive()) {
            assertResponses(true);
        }
        // run only the case insensitive test
        else {
            assertResponses(false);
        }
    }

    protected void assertResponses(boolean isCaseSensitive) throws Exception {
        if (spec.defaultOrder() == null) {
            assertResponse(runQuery(testIndexName, spec.query(), isCaseSensitive, "asc"));
            assertResponse(runQuery(testIndexName, spec.query(), isCaseSensitive, "desc"));
        } else {
            assertResponse(runQuery(testIndexName, spec.query(), isCaseSensitive, spec.defaultOrder()));
        }
    }

    protected void assertResponse(EqlSearchResponse response) {
        Hits hits = response.hits();
        if (hits.events() != null) {
            assertSearchHits(hits.events());
        }
        else if (hits.sequences() != null) {
            assertSequences(hits.sequences());
        }
        else {
            fail("No events or sequences found");
        }
    }

    protected EqlSearchResponse runQuery(String index, String query, boolean isCaseSensitive, String defaultOrder) throws Exception {
        EqlSearchRequest request = new EqlSearchRequest(testIndexName, query);
        request.isCaseSensitive(isCaseSensitive);
        request.tiebreakerField("event.sequence");
        // some queries return more than 10 results
        request.size(50);
<<<<<<< HEAD
        request.fetchSize(2);
        request.defaultOrder(defaultOrder);
=======
        request.fetchSize(randomIntBetween(2, 50));
>>>>>>> ad32c488
        return eqlClient().search(request, RequestOptions.DEFAULT);
    }

    private EqlClient eqlClient() {
        return highLevelClient().eql();
    }

    private RestHighLevelClient highLevelClient() {
        if (highLevelClient == null) {
            highLevelClient = new RestHighLevelClient(
                    client(),
                    ignore -> {
                    },
                    Collections.emptyList()) {
            };
        }
        return highLevelClient;
    }

    protected void assertSearchHits(List<SearchHit> events) {
        assertNotNull(events);
        assertArrayEquals("unexpected result for spec: [" + spec.toString() + "]", spec.expectedEventIds(), extractIds(events));
    }

    private static long[] extractIds(List<SearchHit> events) {
        final int len = events.size();
        final long ids[] = new long[len];
        for (int i = 0; i < len; i++) {
            ids[i] = ((Number) events.get(i).getSourceAsMap().get("serial_event_id")).longValue();
        }
        return ids;
    }

    protected void assertSequences(List<Sequence> sequences) {
        List<SearchHit> events = sequences.stream()
                .flatMap(s -> s.events().stream())
                .collect(toList());
        assertSearchHits(events);
    }

    @Override
    protected boolean preserveClusterUponCompletion() {
        // Need to preserve data between parameterized tests runs
        return true;
    }
}<|MERGE_RESOLUTION|>--- conflicted
+++ resolved
@@ -155,12 +155,8 @@
         request.tiebreakerField("event.sequence");
         // some queries return more than 10 results
         request.size(50);
-<<<<<<< HEAD
-        request.fetchSize(2);
+        request.fetchSize(randomIntBetween(2, 50));
         request.defaultOrder(defaultOrder);
-=======
-        request.fetchSize(randomIntBetween(2, 50));
->>>>>>> ad32c488
         return eqlClient().search(request, RequestOptions.DEFAULT);
     }
 
