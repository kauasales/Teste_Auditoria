--- conflicted
+++ resolved
@@ -21,23 +21,13 @@
     }
 
     // constructor for "local" rest tests
-<<<<<<< HEAD
-    public EqlExtraSpecTestCase(String query, String name, long[] eventIds, String[] joinKeys, Integer size) {
+    public EqlExtraSpecTestCase(String query, String name, List<long[]> eventIds, String[] joinKeys, Integer size) {
         this(TEST_EXTRA_INDEX, query, name, eventIds, joinKeys, size);
     }
 
     // constructor for multi-cluster tests
-    public EqlExtraSpecTestCase(String index, String query, String name, long[] eventIds, String[] joinKeys, Integer size) {
+    public EqlExtraSpecTestCase(String index, String query, String name, List<long[]> eventIds, String[] joinKeys, Integer size) {
         super(index, query, name, eventIds, joinKeys, size);
-=======
-    public EqlExtraSpecTestCase(String query, String name, List<long[]> eventIds, String[] joinKeys) {
-        this(TEST_EXTRA_INDEX, query, name, eventIds, joinKeys);
-    }
-
-    // constructor for multi-cluster tests
-    public EqlExtraSpecTestCase(String index, String query, String name, List<long[]> eventIds, String[] joinKeys) {
-        super(index, query, name, eventIds, joinKeys);
->>>>>>> 2202e30b
     }
 
     @Override
