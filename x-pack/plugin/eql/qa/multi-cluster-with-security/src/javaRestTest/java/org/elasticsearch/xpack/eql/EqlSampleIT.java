--- conflicted
+++ resolved
@@ -16,12 +16,7 @@
 
 public class EqlSampleIT extends EqlSampleTestCase {
 
-<<<<<<< HEAD
-    public EqlSampleIT(String query, String name, long[] eventIds, String[] joinKeys, Integer size) {
+    public EqlSampleIT(String query, String name, List<long[]> eventIds, String[] joinKeys, Integer size) {
         super(remoteClusterPattern(TEST_SAMPLE), query, name, eventIds, joinKeys, size);
-=======
-    public EqlSampleIT(String query, String name, List<long[]> eventIds, String[] joinKeys) {
-        super(remoteClusterPattern(TEST_SAMPLE), query, name, eventIds, joinKeys);
->>>>>>> 2202e30b
     }
 }