/*
 * Copyright Elasticsearch B.V. and/or licensed to Elasticsearch B.V. under one
 * or more contributor license agreements. Licensed under the Elastic License
 * 2.0; you may not use this file except in compliance with the Elastic License
 * 2.0.
 */

package org.elasticsearch.xpack.vectortile.feature;

import com.wdtinc.mapbox_vector_tile.VectorTile;
import com.wdtinc.mapbox_vector_tile.adapt.jts.IUserDataConverter;
import com.wdtinc.mapbox_vector_tile.adapt.jts.JtsAdapter;
import com.wdtinc.mapbox_vector_tile.adapt.jts.UserDataIgnoreConverter;
import com.wdtinc.mapbox_vector_tile.build.MvtLayerProps;

import org.elasticsearch.common.geo.GeoPoint;
import org.elasticsearch.common.geo.SimpleFeatureFactory;
import org.elasticsearch.common.geo.SphericalMercatorUtils;
import org.elasticsearch.geometry.Circle;
import org.elasticsearch.geometry.Geometry;
import org.elasticsearch.geometry.GeometryCollection;
import org.elasticsearch.geometry.GeometryVisitor;
import org.elasticsearch.geometry.Line;
import org.elasticsearch.geometry.LinearRing;
import org.elasticsearch.geometry.MultiLine;
import org.elasticsearch.geometry.MultiPoint;
import org.elasticsearch.geometry.MultiPolygon;
import org.elasticsearch.geometry.Point;
import org.elasticsearch.geometry.Polygon;
import org.elasticsearch.geometry.Rectangle;
import org.elasticsearch.search.aggregations.bucket.geogrid.GeoTileUtils;
import org.locationtech.jts.geom.Coordinate;
import org.locationtech.jts.geom.CoordinateSequence;
import org.locationtech.jts.geom.CoordinateSequenceFilter;
import org.locationtech.jts.geom.Envelope;
import org.locationtech.jts.geom.GeometryFactory;
import org.locationtech.jts.geom.IntersectionMatrix;
import org.locationtech.jts.geom.LineString;
import org.locationtech.jts.geom.TopologyException;
import org.locationtech.jts.simplify.TopologyPreservingSimplifier;

import java.io.IOException;
import java.util.ArrayList;
import java.util.Arrays;
import java.util.Comparator;
import java.util.List;

/**
 * Transforms {@link Geometry} object in WGS84 into mvt features.
 */
public class FeatureFactory {

    private final IUserDataConverter userDataIgnoreConverter = new UserDataIgnoreConverter();
    private final MvtLayerProps layerProps = new MvtLayerProps();
    private final JTSGeometryBuilder builder;
    // extent used for clipping
    private final org.locationtech.jts.geom.Geometry clipTile;
    // transforms spherical mercator coordinates into the tile coordinates
    private final CoordinateSequenceFilter sequenceFilter;
    // pixel precision of the tile in the mercator projection.
    private final double pixelPrecision;
<<<<<<< HEAD
    // optimization for points and rectangles
    private final SimpleFeatureFactory simpleFeatureFactory;
    // size of the buffer in pixels for the clip envelope. we choose a values that makes sure
    // we have values outside the tile for polygon crossing the tile so the outline of the
    // tile is not part of the final result.
    // TODO: consider exposing this parameter so users have control of the buffer's size.
    private static final int BUFFER_SIZE_PIXELS = 5;
=======
>>>>>>> 15708d54

    /**
     * The vector-tile feature factory will produce tiles as features based on the tile specification.
     * @param z - zoom level
     * @param x - x position of the tile at that zoom
     * @param y - y position of the tile at that zoom
     * @param extent - the full extent of entire area in pixels
     * @param padPixels - a buffer around each tile in pixels
     * The parameter padPixels is the size of the buffer in pixels for the clip envelope.
     * We choose a value that ensures we have values outside the tile for polygons crossing
     * the tile so the outline of the tile is not part of the final result. The default
     * value is set in SimpleVectorTileFormatter.DEFAULT_BUFFER_PIXELS (currently 5 pixels).
     */
    public FeatureFactory(int z, int x, int y, int extent, int padPixels) {
        this.pixelPrecision = 2 * SphericalMercatorUtils.MERCATOR_BOUNDS / ((1L << z) * extent);
        final Rectangle r = SphericalMercatorUtils.recToSphericalMercator(GeoTileUtils.toBoundingBox(x, y, z));
        final Envelope tileEnvelope = new Envelope(r.getMinX(), r.getMaxX(), r.getMinY(), r.getMaxY());
        final Envelope clipEnvelope = new Envelope(tileEnvelope);
        // expand enough the clip envelope to prevent visual artefacts
        clipEnvelope.expandBy(padPixels * this.pixelPrecision, padPixels * this.pixelPrecision);
        final GeometryFactory geomFactory = new GeometryFactory();
        this.builder = new JTSGeometryBuilder(geomFactory);
        this.clipTile = geomFactory.toGeometry(clipEnvelope);
        this.sequenceFilter = new MvtCoordinateSequenceFilter(tileEnvelope, extent);
        this.simpleFeatureFactory = new SimpleFeatureFactory(z, x, y, extent);
    }

    /**
     * Returns a {@code byte[]} containing the mvt representation of the provided point
     */
    public byte[] point(double lon, double lat) throws IOException {
        return simpleFeatureFactory.point(lon, lat);
    }

    /**
     * Returns a {@code byte[]} containing the mvt representation of the provided rectangle
     */
    public byte[] box(double minLon, double maxLon, double minLat, double maxLat) throws IOException {
        return simpleFeatureFactory.box(minLon, maxLon, minLat, maxLat);
    }

    /**
     * Returns a {@code byte[]} containing the mvt representation of the provided points
     */
    public byte[] points(List<GeoPoint> multiPoint) {
        return simpleFeatureFactory.points(multiPoint);
    }

    /**
     * Returns a List {@code byte[]} containing the mvt representation of the provided geometry
     */
    public List<byte[]> getFeatures(Geometry geometry) {
        // Get geometry in spherical mercator
        final org.locationtech.jts.geom.Geometry jtsGeometry = geometry.visit(builder);
        // clip the geometry to the tile
        final List<org.locationtech.jts.geom.Geometry> flatGeometries = clipGeometries(
            clipTile.copy(),
            JtsAdapter.flatFeatureList(jtsGeometry)
        );
        // simplify geometry using the pixel precision
        simplifyGeometry(flatGeometries, pixelPrecision);
        // convert coordinates to MVT geometry
        convertToMvtGeometry(flatGeometries, sequenceFilter);
        // MVT geometry to MVT feature
        final List<VectorTile.Tile.Feature> features = JtsAdapter.toFeatures(flatGeometries, layerProps, userDataIgnoreConverter);
        final List<byte[]> byteFeatures = new ArrayList<>(features.size());
        features.forEach(f -> byteFeatures.add(f.toByteArray()));
        return byteFeatures;
    }

    private static List<org.locationtech.jts.geom.Geometry> clipGeometries(
        org.locationtech.jts.geom.Geometry envelope,
        List<org.locationtech.jts.geom.Geometry> geometries
    ) {
        final List<org.locationtech.jts.geom.Geometry> intersected = new ArrayList<>(geometries.size());
        for (org.locationtech.jts.geom.Geometry geometry : geometries) {
            try {
                final IntersectionMatrix matrix = envelope.relate(geometry);
                if (matrix.isContains()) {
                    // no need to clip
                    intersected.add(geometry);
                } else if (matrix.isWithin()) {
                    // the clipped geometry is the envelope
                    intersected.add(envelope);
                } else if (matrix.isIntersects()) {
                    // clip it
                    intersected.add(envelope.intersection(geometry));
                } else {
                    // disjoint
                    assert envelope.intersection(geometry).isEmpty();
                }
            } catch (TopologyException e) {
                // ignore
            }
        }
        return intersected;
    }

    private static void simplifyGeometry(List<org.locationtech.jts.geom.Geometry> geometries, double precision) {
        for (int i = 0; i < geometries.size(); i++) {
            geometries.set(i, TopologyPreservingSimplifier.simplify(geometries.get(i), precision));
        }
    }

    private static void convertToMvtGeometry(List<org.locationtech.jts.geom.Geometry> geometries, CoordinateSequenceFilter sequenceFilter) {
        for (org.locationtech.jts.geom.Geometry geometry : geometries) {
            geometry.apply(sequenceFilter);
        }
    }

    private static class JTSGeometryBuilder implements GeometryVisitor<org.locationtech.jts.geom.Geometry, IllegalArgumentException> {

        private final GeometryFactory geomFactory;

        JTSGeometryBuilder(GeometryFactory geomFactory) {
            this.geomFactory = geomFactory;
        }

        @Override
        public org.locationtech.jts.geom.Geometry visit(Circle circle) {
            throw new IllegalArgumentException("Circle is not supported");
        }

        @Override
        public org.locationtech.jts.geom.Geometry visit(GeometryCollection<?> collection) {
            final org.locationtech.jts.geom.Geometry[] geometries = new org.locationtech.jts.geom.Geometry[collection.size()];
            for (int i = 0; i < collection.size(); i++) {
                geometries[i] = collection.get(i).visit(this);
            }
            return geomFactory.createGeometryCollection(geometries);
        }

        @Override
        public org.locationtech.jts.geom.Geometry visit(LinearRing ring) throws RuntimeException {
            throw new IllegalArgumentException("LinearRing is not supported");
        }

        @Override
        public org.locationtech.jts.geom.Geometry visit(Point point) throws RuntimeException {
            return buildPoint(point);
        }

        @Override
        public org.locationtech.jts.geom.Geometry visit(MultiPoint multiPoint) throws RuntimeException {
            final org.locationtech.jts.geom.Point[] points = new org.locationtech.jts.geom.Point[multiPoint.size()];
            for (int i = 0; i < multiPoint.size(); i++) {
                points[i] = buildPoint(multiPoint.get(i));
            }
            Arrays.sort(
                points,
                Comparator.comparingDouble(org.locationtech.jts.geom.Point::getX).thenComparingDouble(org.locationtech.jts.geom.Point::getY)
            );
            return geomFactory.createMultiPoint(points);
        }

        private org.locationtech.jts.geom.Point buildPoint(Point point) {
            final double x = SphericalMercatorUtils.lonToSphericalMercator(point.getX());
            final double y = SphericalMercatorUtils.latToSphericalMercator(point.getY());
            return geomFactory.createPoint(new Coordinate(x, y));
        }

        @Override
        public org.locationtech.jts.geom.Geometry visit(Line line) {
            return buildLine(line);
        }

        @Override
        public org.locationtech.jts.geom.Geometry visit(MultiLine multiLine) throws RuntimeException {
            final LineString[] lineStrings = new LineString[multiLine.size()];
            for (int i = 0; i < multiLine.size(); i++) {
                lineStrings[i] = buildLine(multiLine.get(i));
            }
            return geomFactory.createMultiLineString(lineStrings);
        }

        private LineString buildLine(Line line) {
            final Coordinate[] coordinates = new Coordinate[line.length()];
            for (int i = 0; i < line.length(); i++) {
                final double x = SphericalMercatorUtils.lonToSphericalMercator(line.getX(i));
                final double y = SphericalMercatorUtils.latToSphericalMercator(line.getY(i));
                coordinates[i] = new Coordinate(x, y);
            }
            return geomFactory.createLineString(coordinates);
        }

        @Override
        public org.locationtech.jts.geom.Geometry visit(Polygon polygon) throws RuntimeException {
            return buildPolygon(polygon);
        }

        @Override
        public org.locationtech.jts.geom.Geometry visit(MultiPolygon multiPolygon) throws RuntimeException {
            final org.locationtech.jts.geom.Polygon[] polygons = new org.locationtech.jts.geom.Polygon[multiPolygon.size()];
            for (int i = 0; i < multiPolygon.size(); i++) {
                polygons[i] = buildPolygon(multiPolygon.get(i));
            }
            return geomFactory.createMultiPolygon(polygons);
        }

        private org.locationtech.jts.geom.Polygon buildPolygon(Polygon polygon) {
            final org.locationtech.jts.geom.LinearRing outerShell = buildLinearRing(polygon.getPolygon());
            if (polygon.getNumberOfHoles() == 0) {
                return geomFactory.createPolygon(outerShell);
            }
            final org.locationtech.jts.geom.LinearRing[] holes = new org.locationtech.jts.geom.LinearRing[polygon.getNumberOfHoles()];
            for (int i = 0; i < polygon.getNumberOfHoles(); i++) {
                holes[i] = buildLinearRing(polygon.getHole(i));
            }
            return geomFactory.createPolygon(outerShell, holes);
        }

        private org.locationtech.jts.geom.LinearRing buildLinearRing(LinearRing ring) throws RuntimeException {
            final Coordinate[] coordinates = new Coordinate[ring.length()];
            for (int i = 0; i < ring.length(); i++) {
                final double x = SphericalMercatorUtils.lonToSphericalMercator(ring.getX(i));
                final double y = SphericalMercatorUtils.latToSphericalMercator(ring.getY(i));
                coordinates[i] = new Coordinate(x, y);
            }
            return geomFactory.createLinearRing(coordinates);
        }

        @Override
        public org.locationtech.jts.geom.Geometry visit(Rectangle rectangle) throws RuntimeException {
            final double xMin = SphericalMercatorUtils.lonToSphericalMercator(rectangle.getMinX());
            final double yMin = SphericalMercatorUtils.latToSphericalMercator(rectangle.getMinY());
            final double xMax = SphericalMercatorUtils.lonToSphericalMercator(rectangle.getMaxX());
            final double yMax = SphericalMercatorUtils.latToSphericalMercator(rectangle.getMaxY());
            final Envelope envelope = new Envelope(xMin, xMax, yMin, yMax);
            return geomFactory.toGeometry(envelope);
        }
    }

    private static class MvtCoordinateSequenceFilter implements CoordinateSequenceFilter {

        private final int extent;
        private final double pointXScale, pointYScale, pointXTranslate, pointYTranslate;

        private MvtCoordinateSequenceFilter(Envelope tileEnvelope, int extent) {
            this.extent = extent;
            this.pointXScale = (double) extent / tileEnvelope.getWidth();
            this.pointYScale = (double) -extent / tileEnvelope.getHeight();
            this.pointXTranslate = -pointXScale * tileEnvelope.getMinX();
            this.pointYTranslate = -pointYScale * tileEnvelope.getMinY();
        }

        @Override
        public void filter(CoordinateSequence seq, int i) {
            seq.setOrdinate(i, 0, lon(seq.getOrdinate(i, 0)));
            seq.setOrdinate(i, 1, lat(seq.getOrdinate(i, 1)));
        }

        @Override
        public boolean isDone() {
            return false;
        }

        @Override
        public boolean isGeometryChanged() {
            return true;
        }

        private int lat(double lat) {
            return (int) Math.round(pointYScale * lat + pointYTranslate) + extent;
        }

        private int lon(double lon) {
            return (int) Math.round(pointXScale * lon + pointXTranslate);
        }
    }
}<|MERGE_RESOLUTION|>--- conflicted
+++ resolved
@@ -59,16 +59,8 @@
     private final CoordinateSequenceFilter sequenceFilter;
     // pixel precision of the tile in the mercator projection.
     private final double pixelPrecision;
-<<<<<<< HEAD
     // optimization for points and rectangles
     private final SimpleFeatureFactory simpleFeatureFactory;
-    // size of the buffer in pixels for the clip envelope. we choose a values that makes sure
-    // we have values outside the tile for polygon crossing the tile so the outline of the
-    // tile is not part of the final result.
-    // TODO: consider exposing this parameter so users have control of the buffer's size.
-    private static final int BUFFER_SIZE_PIXELS = 5;
-=======
->>>>>>> 15708d54
 
     /**
      * The vector-tile feature factory will produce tiles as features based on the tile specification.
