--- conflicted
+++ resolved
@@ -219,13 +219,7 @@
         when(operation.id()).thenReturn(id);
         when(operation.source()).thenReturn(BytesArray.EMPTY);
         when(shardId.getIndexName()).thenReturn(Watch.INDEX);
-<<<<<<< HEAD
-        when(parser.parseWithSecrets(anyObject(), eq(true), anyObject(), anyObject(), anyObject(), anyLong(), anyLong())).thenThrow(
-            new IOException("self thrown")
-        );
-=======
         when(parser.parseWithSecrets(any(), eq(true), any(), any(), any(), anyLong(), anyLong())).thenThrow(new IOException("self thrown"));
->>>>>>> 30e15ba8
         when(result.getResultType()).thenReturn(Engine.Result.Type.SUCCESS);
 
         ElasticsearchParseException exc = expectThrows(
