/*
 * Copyright Elasticsearch B.V. and/or licensed to Elasticsearch B.V. under one
 * or more contributor license agreements. Licensed under the Elastic License;
 * you may not use this file except in compliance with the Elastic License.
 */
package org.elasticsearch.xpack.watcher.common.http;

import com.carrotsearch.randomizedtesting.generators.RandomStrings;
import org.apache.http.HttpHeaders;
import org.apache.http.client.ClientProtocolException;
import org.apache.http.client.config.RequestConfig;
import org.apache.logging.log4j.message.ParameterizedMessage;
import org.apache.logging.log4j.util.Supplier;
import org.apache.lucene.util.automaton.CharacterRunAutomaton;
import org.elasticsearch.ElasticsearchException;
import org.elasticsearch.cluster.service.ClusterService;
import org.elasticsearch.common.settings.ClusterSettings;
import org.elasticsearch.common.settings.MockSecureSettings;
import org.elasticsearch.common.settings.Settings;
import org.elasticsearch.common.unit.ByteSizeUnit;
import org.elasticsearch.common.unit.ByteSizeValue;
import org.elasticsearch.common.unit.TimeValue;
import org.elasticsearch.common.xcontent.XContentType;
import org.elasticsearch.env.Environment;
import org.elasticsearch.env.TestEnvironment;
import org.elasticsearch.mocksocket.MockServerSocket;
import org.elasticsearch.test.ESTestCase;
import org.elasticsearch.test.http.MockResponse;
import org.elasticsearch.test.http.MockWebServer;
import org.elasticsearch.test.junit.annotations.Network;
import org.elasticsearch.xpack.core.ssl.SSLService;
import org.elasticsearch.xpack.core.ssl.TestsSSLService;
import org.elasticsearch.xpack.core.ssl.VerificationMode;
import org.junit.After;
import org.junit.Before;

import javax.net.ssl.SSLContext;
import java.io.BufferedReader;
import java.io.IOException;
import java.io.InputStreamReader;
import java.net.InetAddress;
import java.net.ServerSocket;
import java.net.Socket;
import java.net.SocketTimeoutException;
import java.nio.charset.StandardCharsets;
import java.nio.file.Path;
import java.util.Arrays;
import java.util.Collections;
import java.util.HashSet;
import java.util.Locale;
import java.util.concurrent.ExecutorService;
import java.util.concurrent.Executors;
import java.util.concurrent.atomic.AtomicReference;

import static org.hamcrest.Matchers.containsInAnyOrder;
import static org.hamcrest.Matchers.containsString;
import static org.hamcrest.Matchers.equalTo;
import static org.hamcrest.Matchers.hasKey;
import static org.hamcrest.Matchers.hasSize;
import static org.hamcrest.Matchers.not;
import static org.hamcrest.Matchers.notNullValue;
import static org.hamcrest.Matchers.nullValue;
import static org.hamcrest.Matchers.startsWith;
import static org.hamcrest.core.Is.is;
import static org.mockito.Mockito.mock;
import static org.mockito.Mockito.when;

public class HttpClientTests extends ESTestCase {

    private MockWebServer webServer = new MockWebServer();
    private HttpClient httpClient;
    private Environment environment = TestEnvironment.newEnvironment(Settings.builder().put("path.home", createTempDir()).build());

    @Before
    public void init() throws Exception {
        webServer.start();
        ClusterService clusterService = mock(ClusterService.class);
        ClusterSettings clusterSettings = new ClusterSettings(Settings.EMPTY, new HashSet<>(HttpSettings.getSettings()));
        when(clusterService.getClusterSettings()).thenReturn(clusterSettings);
        httpClient = new HttpClient(Settings.EMPTY, new SSLService(environment.settings(), environment), null, clusterService);
    }

    @After
    public void shutdown() throws IOException {
        webServer.close();
        httpClient.close();
    }

    public void testBasics() throws Exception {
        int responseCode = randomIntBetween(200, 203);
        String body = randomAlphaOfLengthBetween(2, 8096);
        webServer.enqueue(new MockResponse().setResponseCode(responseCode).setBody(body));

        HttpRequest.Builder requestBuilder = HttpRequest.builder("localhost", webServer.getPort())
                .method(HttpMethod.POST)
                .path("/" + randomAlphaOfLength(5));

        String paramKey = randomAlphaOfLength(3);
        String paramValue = randomAlphaOfLength(3);
        requestBuilder.setParam(paramKey, paramValue);

        // Certain headers keys like via and host are illegal and the jdk http client ignores those, so lets
        // prepend all keys with `_`, so we don't run into a failure because randomly a restricted header was used:
        String headerKey = "_" + randomAlphaOfLength(3);
        String headerValue = randomAlphaOfLength(3);
        requestBuilder.setHeader(headerKey, headerValue);

        requestBuilder.body(randomAlphaOfLength(5));
        HttpRequest request = requestBuilder.build();

        HttpResponse response = httpClient.execute(request);
        assertThat(response.status(), equalTo(responseCode));
        assertThat(response.body().utf8ToString(), equalTo(body));
        assertThat(webServer.requests(), hasSize(1));
        assertThat(webServer.requests().get(0).getUri().getPath(), equalTo(request.path()));
        assertThat(webServer.requests().get(0).getUri().getQuery(), equalTo(paramKey + "=" + paramValue));
        assertThat(webServer.requests().get(0).getHeader(headerKey), equalTo(headerValue));
    }

    public void testNoQueryString() throws Exception {
        webServer.enqueue(new MockResponse().setResponseCode(200).setBody("body"));
        HttpRequest.Builder requestBuilder = HttpRequest.builder("localhost", webServer.getPort())
                .method(HttpMethod.GET)
                .path("/test");

        HttpResponse response = httpClient.execute(requestBuilder.build());
        assertThat(response.status(), equalTo(200));
        assertThat(response.body().utf8ToString(), equalTo("body"));

        assertThat(webServer.requests(), hasSize(1));
        assertThat(webServer.requests().get(0).getUri().getPath(), is("/test"));
        assertThat(webServer.requests().get(0).getBody(), is(nullValue()));
    }

    public void testUrlEncodingWithQueryStrings() throws Exception {
        webServer.enqueue(new MockResponse().setResponseCode(200).setBody("body"));
        HttpRequest.Builder requestBuilder = HttpRequest.builder("localhost", webServer.getPort())
                .method(HttpMethod.GET)
                .path("/test")
                .setParam("key", "value 123:123");

        HttpResponse response = httpClient.execute(requestBuilder.build());
        assertThat(response.status(), equalTo(200));
        assertThat(response.body().utf8ToString(), equalTo("body"));

        assertThat(webServer.requests(), hasSize(1));
        assertThat(webServer.requests().get(0).getUri().getPath(), is("/test"));
        assertThat(webServer.requests().get(0).getUri().getRawQuery(), is("key=value+123%3A123"));
        assertThat(webServer.requests().get(0).getBody(), is(nullValue()));
    }

    public void testBasicAuth() throws Exception {
        webServer.enqueue(new MockResponse().setResponseCode(200).setBody("body"));
        HttpRequest.Builder request = HttpRequest.builder("localhost", webServer.getPort())
                .method(HttpMethod.POST)
                .path("/test")
                .auth(new BasicAuth("user", "pass".toCharArray()))
                .body("body");
        HttpResponse response = httpClient.execute(request.build());
        assertThat(response.status(), equalTo(200));
        assertThat(response.body().utf8ToString(), equalTo("body"));

        assertThat(webServer.requests(), hasSize(1));
        assertThat(webServer.requests().get(0).getUri().getPath(), is("/test"));
        assertThat(webServer.requests().get(0).getHeader("Authorization"), is("Basic dXNlcjpwYXNz"));
    }

    public void testNoPathSpecified() throws Exception {
        webServer.enqueue(new MockResponse().setResponseCode(200).setBody("doesntmatter"));
        HttpRequest.Builder request = HttpRequest.builder("localhost", webServer.getPort()).method(HttpMethod.GET);
        httpClient.execute(request.build());

        assertThat(webServer.requests(), hasSize(1));
        assertThat(webServer.requests().get(0).getUri().getPath(), is("/"));
    }

    public void testHttps() throws Exception {
        Path trustedCertPath = getDataPath("/org/elasticsearch/xpack/security/keystore/truststore-testnode-only.crt");
        Path certPath = getDataPath("/org/elasticsearch/xpack/security/keystore/testnode.crt");
        Path keyPath = getDataPath("/org/elasticsearch/xpack/security/keystore/testnode.pem");
        MockSecureSettings secureSettings = new MockSecureSettings();
<<<<<<< HEAD
        Settings settings = Settings.builder()
            .put("xpack.http.ssl.certificate_authorities", trustedCertPath)
            .setSecureSettings(secureSettings)
            .build();
        try (HttpClient client = new HttpClient(settings, new SSLService(settings, environment), null)) {
=======
        Settings settings;
        if (randomBoolean()) {
            settings = Settings.builder()
                .put("xpack.http.ssl.certificate_authorities", trustedCertPath)
                .setSecureSettings(secureSettings)
                .build();
        } else {
            settings = Settings.builder()
                .put("xpack.ssl.certificate_authorities", trustedCertPath)
                .setSecureSettings(secureSettings)
                .build();
        }
        try (HttpClient client = new HttpClient(settings, new SSLService(settings, environment), null, mockClusterService())) {
>>>>>>> 1eba1d1d
            secureSettings = new MockSecureSettings();
            // We can't use the client created above for the server since it is only a truststore
            secureSettings.setString("xpack.security.http.ssl.secure_key_passphrase", "testnode");
            Settings settings2 = Settings.builder()
                .put("xpack.security.http.ssl.key", keyPath)
                .put("xpack.security.http.ssl.certificate", certPath)
                .setSecureSettings(secureSettings)
                .build();

            TestsSSLService sslService = new TestsSSLService(settings2, environment);
            testSslMockWebserver(client, sslService.sslContext("xpack.security.http.ssl"), false);
        }
    }

    public void testHttpsDisableHostnameVerification() throws Exception {
        Path certPath = getDataPath("/org/elasticsearch/xpack/security/transport/ssl/certs/simple/testnode-no-subjaltname.crt");
        Path keyPath = getDataPath("/org/elasticsearch/xpack/security/transport/ssl/certs/simple/testnode-no-subjaltname.pem");
        Settings settings;
        Settings.Builder builder = Settings.builder()
            .put("xpack.http.ssl.certificate_authorities", certPath);
        if (inFipsJvm()) {
            //Can't use TrustAllConfig in FIPS mode
            builder.put("xpack.http.ssl.verification_mode", VerificationMode.CERTIFICATE);
        } else {
            builder.put("xpack.http.ssl.verification_mode", randomFrom(VerificationMode.NONE, VerificationMode.CERTIFICATE));
        }
<<<<<<< HEAD
        settings = builder.build();
        try (HttpClient client = new HttpClient(settings, new SSLService(settings, environment), null)) {
=======
        try (HttpClient client = new HttpClient(settings, new SSLService(settings, environment), null, mockClusterService())) {
>>>>>>> 1eba1d1d
            MockSecureSettings secureSettings = new MockSecureSettings();
            // We can't use the client created above for the server since it only defines a truststore
            secureSettings.setString("xpack.security.http.ssl.secure_key_passphrase", "testnode-no-subjaltname");
            Settings settings2 = Settings.builder()
                .put("xpack.security.http.ssl.key", keyPath)
                .put("xpack.security.http.ssl.certificate", certPath)
                .setSecureSettings(secureSettings)
                .build();

            TestsSSLService sslService = new TestsSSLService(settings2, environment);
            testSslMockWebserver(client, sslService.sslContext("xpack.security.http.ssl"), false);
        }
    }

    public void testHttpsClientAuth() throws Exception {
        Path certPath = getDataPath("/org/elasticsearch/xpack/security/keystore/testnode.crt");
        Path keyPath = getDataPath("/org/elasticsearch/xpack/security/keystore/testnode.pem");
        MockSecureSettings secureSettings = new MockSecureSettings();
        secureSettings.setString("xpack.http.ssl.secure_key_passphrase", "testnode");
        Settings settings = Settings.builder()
            .put("xpack.http.ssl.key", keyPath)
            .put("xpack.http.ssl.certificate", certPath)
            .setSecureSettings(secureSettings)
            .build();

        TestsSSLService sslService = new TestsSSLService(settings, environment);
<<<<<<< HEAD
        try (HttpClient client = new HttpClient(settings, sslService, null)) {
            testSslMockWebserver(client, sslService.sslContext("xpack.http.ssl"), true);
=======
        try (HttpClient client = new HttpClient(settings, sslService, null, mockClusterService())) {
            testSslMockWebserver(client, sslService.sslContext(), true);
>>>>>>> 1eba1d1d
        }
    }

    private void testSslMockWebserver(HttpClient client, SSLContext sslContext, boolean needClientAuth) throws IOException {
        try (MockWebServer mockWebServer = new MockWebServer(sslContext, needClientAuth)) {
            mockWebServer.enqueue(new MockResponse().setResponseCode(200).setBody("body"));
            mockWebServer.start();

            HttpRequest.Builder request = HttpRequest.builder("localhost", mockWebServer.getPort())
                    .scheme(Scheme.HTTPS)
                    .path("/test");
            HttpResponse response = client.execute(request.build());
            assertThat(response.status(), equalTo(200));
            assertThat(response.body().utf8ToString(), equalTo("body"));

            assertThat(mockWebServer.requests(), hasSize(1));
            assertThat(mockWebServer.requests().get(0).getUri().getPath(), is("/test"));
        }
    }

    public void testHttpResponseWithAnyStatusCodeCanReturnBody() throws Exception {
        int statusCode = randomFrom(200, 201, 400, 401, 403, 404, 405, 409, 413, 429, 500, 503);
        String body = RandomStrings.randomAsciiOfLength(random(), 100);
        boolean hasBody = usually();
        MockResponse mockResponse = new MockResponse().setResponseCode(statusCode);
        if (hasBody) {
            mockResponse.setBody(body);
        }
        webServer.enqueue(mockResponse);
        HttpRequest.Builder request = HttpRequest.builder("localhost", webServer.getPort())
                .method(HttpMethod.POST)
                .path("/test")
                .auth(new BasicAuth("user", "pass".toCharArray()))
                .body("body")
                .connectionTimeout(TimeValue.timeValueMillis(500))
                .readTimeout(TimeValue.timeValueMillis(500));
        HttpResponse response = httpClient.execute(request.build());
        assertThat(response.status(), equalTo(statusCode));
        assertThat(response.hasContent(), is(hasBody));
        if (hasBody) {
            assertThat(response.body().utf8ToString(), is(body));
        }
    }

    @Network
    public void testHttpsWithoutTruststore() throws Exception {
        try (HttpClient client = new HttpClient(Settings.EMPTY, new SSLService(Settings.EMPTY, environment), null, mockClusterService())) {
            // Known server with a valid cert from a commercial CA
            HttpRequest.Builder request = HttpRequest.builder("www.elastic.co", 443).scheme(Scheme.HTTPS);
            HttpResponse response = client.execute(request.build());
            assertThat(response.status(), equalTo(200));
            assertThat(response.hasContent(), is(true));
            assertThat(response.body(), notNullValue());
        }
    }

    public void testThatProxyCanBeConfigured() throws Exception {
        // this test fakes a proxy server that sends a response instead of forwarding it to the mock web server
        try (MockWebServer proxyServer = new MockWebServer()) {
            proxyServer.enqueue(new MockResponse().setResponseCode(200).setBody("fullProxiedContent"));
            proxyServer.start();
            Settings settings = Settings.builder()
                    .put(HttpSettings.PROXY_HOST.getKey(), "localhost")
                    .put(HttpSettings.PROXY_PORT.getKey(), proxyServer.getPort())
                    .build();

            HttpRequest.Builder requestBuilder = HttpRequest.builder("localhost", webServer.getPort())
                    .method(HttpMethod.GET)
                    .path("/");

            try (HttpClient client = new HttpClient(settings, new SSLService(settings, environment), null, mockClusterService())) {
                HttpResponse response = client.execute(requestBuilder.build());
                assertThat(response.status(), equalTo(200));
                assertThat(response.body().utf8ToString(), equalTo("fullProxiedContent"));
            }

            // ensure we hit the proxyServer and not the webserver
            assertThat(webServer.requests(), hasSize(0));
            assertThat(proxyServer.requests(), hasSize(1));
        }
    }

    public void testSetProxy() throws Exception {
        HttpProxy localhostHttpProxy = new HttpProxy("localhost", 1234, Scheme.HTTP);
        RequestConfig.Builder config = RequestConfig.custom();

        // no proxy configured at all
        HttpClient.setProxy(config, HttpRequest.builder().fromUrl("https://elastic.co").build(), HttpProxy.NO_PROXY);
        assertThat(config.build().getProxy(), is(nullValue()));

        // no system wide proxy configured, proxy in request
        config = RequestConfig.custom();
        HttpClient.setProxy(config,
                HttpRequest.builder().fromUrl("https://elastic.co").proxy(new HttpProxy("localhost", 23456)).build(),
                HttpProxy.NO_PROXY);
        assertThat(config.build().getProxy().toString(), is("http://localhost:23456"));

        // system wide proxy configured, no proxy in request
        config = RequestConfig.custom();
        HttpClient.setProxy(config, HttpRequest.builder().fromUrl("https://elastic.co").build(),
                localhostHttpProxy);
        assertThat(config.build().getProxy().toString(), is("http://localhost:1234"));

        // proxy in request, no system wide proxy configured. request
        config = RequestConfig.custom();
        HttpClient.setProxy(config,
                HttpRequest.builder().fromUrl("https://elastic.co").proxy(new HttpProxy("localhost", 23456, Scheme.HTTP)).build(),
                HttpProxy.NO_PROXY);
        assertThat(config.build().getProxy().toString(), is("http://localhost:23456"));

        // proxy in request, system wide proxy configured. request wins
        config = RequestConfig.custom();
        HttpClient.setProxy(config,
                HttpRequest.builder().fromUrl("http://elastic.co").proxy(new HttpProxy("localhost", 23456, Scheme.HTTPS)).build(),
                localhostHttpProxy);
        assertThat(config.build().getProxy().toString(), is("https://localhost:23456"));
    }

    public void testProxyCanHaveDifferentSchemeThanRequest() throws Exception {
        Path trustedCertPath = getDataPath("/org/elasticsearch/xpack/security/keystore/truststore-testnode-only.crt");
        Path certPath = getDataPath("/org/elasticsearch/xpack/security/keystore/testnode.crt");
        Path keyPath = getDataPath("/org/elasticsearch/xpack/security/keystore/testnode.pem");
        // this test fakes a proxy server that sends a response instead of forwarding it to the mock web server
        // on top of that the proxy request is HTTPS but the real request is HTTP only
        MockSecureSettings serverSecureSettings = new MockSecureSettings();
        // We can't use the client created above for the server since it is only a truststore
        serverSecureSettings.setString("xpack.http.ssl.secure_key_passphrase", "testnode");
        Settings serverSettings = Settings.builder()
            .put("xpack.http.ssl.key", keyPath)
            .put("xpack.http.ssl.certificate", certPath)
            .setSecureSettings(serverSecureSettings)
            .build();
        TestsSSLService sslService = new TestsSSLService(serverSettings, environment);

        try (MockWebServer proxyServer = new MockWebServer(sslService.sslContext(serverSettings.getByPrefix("xpack.http.ssl.")), false)) {
            proxyServer.enqueue(new MockResponse().setResponseCode(200).setBody("fullProxiedContent"));
            proxyServer.start();

            Settings settings = Settings.builder()
                    .put(HttpSettings.PROXY_HOST.getKey(), "localhost")
                    .put(HttpSettings.PROXY_PORT.getKey(), proxyServer.getPort())
                    .put(HttpSettings.PROXY_SCHEME.getKey(), "https")
                .put("xpack.http.ssl.certificate_authorities", trustedCertPath)
                    .build();

            HttpRequest.Builder requestBuilder = HttpRequest.builder("localhost", webServer.getPort())
                    .method(HttpMethod.GET)
                    .scheme(Scheme.HTTP)
                    .path("/");

            try (HttpClient client = new HttpClient(settings, new SSLService(settings, environment), null, mockClusterService())) {
                HttpResponse response = client.execute(requestBuilder.build());
                assertThat(response.status(), equalTo(200));
                assertThat(response.body().utf8ToString(), equalTo("fullProxiedContent"));
            }

            // ensure we hit the proxyServer and not the webserver
            assertThat(webServer.requests(), hasSize(0));
            assertThat(proxyServer.requests(), hasSize(1));
        }
    }

    public void testThatProxyCanBeOverriddenByRequest() throws Exception {
        // this test fakes a proxy server that sends a response instead of forwarding it to the mock web server
        try (MockWebServer proxyServer = new MockWebServer()) {
            proxyServer.enqueue(new MockResponse().setResponseCode(200).setBody("fullProxiedContent"));
            proxyServer.start();
            Settings settings = Settings.builder()
                    .put(HttpSettings.PROXY_HOST.getKey(), "localhost")
                    .put(HttpSettings.PROXY_PORT.getKey(), proxyServer.getPort() + 1)
                    .put(HttpSettings.PROXY_HOST.getKey(), "https")
                    .build();

            HttpRequest.Builder requestBuilder = HttpRequest.builder("localhost", webServer.getPort())
                    .method(HttpMethod.GET)
                    .proxy(new HttpProxy("localhost", proxyServer.getPort(), Scheme.HTTP))
                    .path("/");

            try (HttpClient client = new HttpClient(settings, new SSLService(settings, environment), null, mockClusterService())) {
                HttpResponse response = client.execute(requestBuilder.build());
                assertThat(response.status(), equalTo(200));
                assertThat(response.body().utf8ToString(), equalTo("fullProxiedContent"));
            }

            // ensure we hit the proxyServer and not the webserver
            assertThat(webServer.requests(), hasSize(0));
            assertThat(proxyServer.requests(), hasSize(1));
        }
    }

    public void testThatProxyConfigurationRequiresHostAndPort() {
        Settings.Builder settings = Settings.builder();
        if (randomBoolean()) {
            settings.put(HttpSettings.PROXY_HOST.getKey(), "localhost");
        } else {
            settings.put(HttpSettings.PROXY_PORT.getKey(), 8080);
        }

        IllegalArgumentException e = expectThrows(IllegalArgumentException.class,
                () -> new HttpClient(settings.build(), new SSLService(settings.build(), environment), null, mockClusterService()));
        assertThat(e.getMessage(),
                containsString("HTTP proxy requires both settings: [xpack.http.proxy.host] and [xpack.http.proxy.port]"));
    }

    public void testThatUrlPathIsNotEncoded() throws Exception {
        // %2F is a slash that needs to be encoded to not be misinterpreted as a path
        String path = "/%3Clogstash-%7Bnow%2Fd%7D%3E/_search";
        webServer.enqueue(new MockResponse().setResponseCode(200).setBody("foo"));
        HttpRequest request;
        if (randomBoolean()) {
            request = HttpRequest.builder("localhost", webServer.getPort()).path(path).build();
        } else {
            // ensure that fromUrl acts the same way than the above builder
            request = HttpRequest.builder().fromUrl(String.format(Locale.ROOT, "http://localhost:%s%s", webServer.getPort(), path)).build();
        }
        httpClient.execute(request);

        assertThat(webServer.requests(), hasSize(1));

        // under no circumstances have a double encode of %2F => %25 (percent sign)
        assertThat(webServer.requests(), hasSize(1));
        assertThat(webServer.requests().get(0).getUri().getRawPath(), not(containsString("%25")));
        assertThat(webServer.requests().get(0).getUri().getPath(), is("/<logstash-{now/d}>/_search"));
    }

    public void testThatDuplicateHeaderKeysAreReturned() throws Exception {
        MockResponse mockResponse = new MockResponse().setResponseCode(200).setBody("foo")
                .addHeader("foo", "bar")
                .addHeader("foo", "baz")
                .addHeader("Content-Length", "3");
        webServer.enqueue(mockResponse);

        HttpRequest request = HttpRequest.builder("localhost", webServer.getPort()).path("/").build();
        HttpResponse httpResponse = httpClient.execute(request);

        assertThat(webServer.requests(), hasSize(1));

        assertThat(httpResponse.headers(), hasKey("foo"));
        assertThat(httpResponse.headers().get("foo"), containsInAnyOrder("bar", "baz"));
    }

    // finally fixing https://github.com/elastic/x-plugins/issues/1141 - yay! Fixed due to switching to apache http client internally!
    public void testThatClientTakesTimeoutsIntoAccountAfterHeadersAreSent() throws Exception {
        webServer.enqueue(new MockResponse().setResponseCode(200).setBody("foo").setBodyDelay(TimeValue.timeValueSeconds(2)));

        HttpRequest request = HttpRequest.builder("localhost", webServer.getPort()).path("/foo")
                .method(HttpMethod.POST)
                .body("foo")
                .connectionTimeout(TimeValue.timeValueMillis(500))
                .readTimeout(TimeValue.timeValueMillis(500))
                .build();
        SocketTimeoutException e = expectThrows(SocketTimeoutException.class, () -> httpClient.execute(request));
        assertThat(e.getMessage(), is("Read timed out"));
    }

    public void testThatHttpClientFailsOnNonHttpResponse() throws Exception {
        ExecutorService executor = Executors.newSingleThreadExecutor();
        AtomicReference<Exception> hasExceptionHappened = new AtomicReference();
        try (ServerSocket serverSocket = new MockServerSocket(0, 50, InetAddress.getByName("localhost"))) {
            executor.execute(() -> {
                try (Socket socket = serverSocket.accept()) {
                    BufferedReader in = new BufferedReader(new InputStreamReader(socket.getInputStream(), StandardCharsets.UTF_8));
                    in.readLine();
                    socket.getOutputStream().write("This is not an HTTP response".getBytes(StandardCharsets.UTF_8));
                    socket.getOutputStream().flush();
                } catch (Exception e) {
                    hasExceptionHappened.set(e);
                    logger.error((Supplier<?>) () -> new ParameterizedMessage("Error in writing non HTTP response"), e);
                }
            });
            HttpRequest request = HttpRequest.builder("localhost", serverSocket.getLocalPort()).path("/").build();
            expectThrows(ClientProtocolException.class, () -> httpClient.execute(request));
            assertThat("A server side exception occurred, but shouldn't", hasExceptionHappened.get(), is(nullValue()));
        } finally {
            terminate(executor);
        }
    }

    public void testNoContentResponse() throws Exception {
        int noContentStatusCode = 204;
        webServer.enqueue(new MockResponse().setResponseCode(noContentStatusCode));
        HttpRequest request = HttpRequest.builder("localhost", webServer.getPort()).path("/foo").build();
        HttpResponse response = httpClient.execute(request);
        assertThat(response.status(), is(noContentStatusCode));
        assertThat(response.body(), is(nullValue()));
    }

    public void testMaxHttpResponseSize() throws Exception {
        int randomBytesLength = scaledRandomIntBetween(2, 100);
        String data = randomAlphaOfLength(randomBytesLength);
        webServer.enqueue(new MockResponse().setResponseCode(200).setBody(data));

        Settings settings = Settings.builder()
                .put(HttpSettings.MAX_HTTP_RESPONSE_SIZE.getKey(), new ByteSizeValue(randomBytesLength - 1, ByteSizeUnit.BYTES))
                .build();

        HttpRequest.Builder requestBuilder = HttpRequest.builder("localhost", webServer.getPort()).method(HttpMethod.GET).path("/");

        try (HttpClient client = new HttpClient(settings, new SSLService(environment.settings(), environment), null,
            mockClusterService())) {
            IOException e = expectThrows(IOException.class, () -> client.execute(requestBuilder.build()));
            assertThat(e.getMessage(), startsWith("Maximum limit of"));
        }
    }

    public void testThatGetRedirectIsFollowed() throws Exception {
        String redirectUrl = "http://" + webServer.getHostName() + ":" + webServer.getPort() + "/foo";
        webServer.enqueue(new MockResponse().setResponseCode(302).addHeader("Location", redirectUrl));
        HttpMethod method = randomFrom(HttpMethod.GET, HttpMethod.HEAD);

        if (method == HttpMethod.GET) {
            webServer.enqueue(new MockResponse().setResponseCode(200).setBody("shouldBeRead"));
        } else if (method == HttpMethod.HEAD) {
            webServer.enqueue(new MockResponse().setResponseCode(200));
        }

        HttpRequest request = HttpRequest.builder("localhost", webServer.getPort()).path("/")
                .method(method)
                .build();
        HttpResponse response = httpClient.execute(request);

        assertThat(webServer.requests(), hasSize(2));
        if (method == HttpMethod.GET) {
            assertThat(response.body().utf8ToString(), is("shouldBeRead"));
        } else if (method == HttpMethod.HEAD) {
            assertThat(response.body(), is(nullValue()));
        }
    }

    // not allowed by RFC, only allowed for GET or HEAD
    public void testThatPostRedirectIsNotFollowed() throws Exception {
        String redirectUrl = "http://" + webServer.getHostName() + ":" + webServer.getPort() + "/foo";
        webServer.enqueue(new MockResponse().setResponseCode(302).addHeader("Location", redirectUrl));
        webServer.enqueue(new MockResponse().setResponseCode(200).setBody("shouldNeverBeRead"));

        HttpRequest request = HttpRequest.builder("localhost", webServer.getPort()).path("/").method(HttpMethod.POST).build();
        HttpResponse response = httpClient.execute(request);
        assertThat(response.body(), is(nullValue()));
        assertThat(webServer.requests(), hasSize(1));
    }

    public void testThatBodyWithUTF8Content() throws Exception {
        String body = "title あいうえお";
        webServer.enqueue(new MockResponse().setResponseCode(200).setBody(body));

        HttpRequest request = HttpRequest.builder("localhost", webServer.getPort())
                .path("/")
                .setHeader(HttpHeaders.CONTENT_TYPE, XContentType.JSON.mediaType())
                .body(body)
                .build();
        HttpResponse response = httpClient.execute(request);
        assertThat(response.body().utf8ToString(), is(body));

        assertThat(webServer.requests(), hasSize(1));
        assertThat(webServer.requests().get(0).getHeader(HttpHeaders.CONTENT_TYPE), is(XContentType.JSON.mediaType()));
        assertThat(webServer.requests().get(0).getBody(), is(body));
    }

    public void testThatUrlDoesNotContainQuestionMarkAtTheEnd() throws Exception {
        webServer.enqueue(new MockResponse().setResponseCode(200).setBody("whatever"));

        HttpRequest request = HttpRequest.builder("localhost", webServer.getPort())
                        .path("foo")
                        .build();
        httpClient.execute(request);
        assertThat(webServer.requests(), hasSize(1));
        assertThat(webServer.requests().get(0).getUri().getRawPath(), is("/foo"));
    }

    public void testThatWhiteListingWorks() throws Exception {
        webServer.enqueue(new MockResponse().setResponseCode(200).setBody("whatever"));
        Settings settings = Settings.builder().put(HttpSettings.HOSTS_WHITELIST.getKey(), getWebserverUri()).build();

        try (HttpClient client = new HttpClient(settings, new SSLService(environment.settings(), environment), null,
            mockClusterService())) {
            HttpRequest request = HttpRequest.builder(webServer.getHostName(), webServer.getPort()).path("foo").build();
            client.execute(request);
        }
    }

    public void testThatWhiteListBlocksRequests() throws Exception {
        Settings settings = Settings.builder()
            .put(HttpSettings.HOSTS_WHITELIST.getKey(), getWebserverUri())
            .build();

        try (HttpClient client = new HttpClient(settings, new SSLService(environment.settings(), environment), null,
            mockClusterService())) {
            HttpRequest request = HttpRequest.builder("blocked.domain.org", webServer.getPort())
                .path("foo")
                .build();
            ElasticsearchException e = expectThrows(ElasticsearchException.class, () -> client.execute(request));
            assertThat(e.getMessage(), is("host [http://blocked.domain.org:" + webServer.getPort() +
                "] is not whitelisted in setting [xpack.http.whitelist], will not connect"));
        }
    }

    public void testThatWhiteListBlocksRedirects() throws Exception {
        String redirectUrl = "http://blocked.domain.org:" + webServer.getPort() + "/foo";
        webServer.enqueue(new MockResponse().setResponseCode(302).addHeader("Location", redirectUrl));
        HttpMethod method = randomFrom(HttpMethod.GET, HttpMethod.HEAD);

        if (method == HttpMethod.GET) {
            webServer.enqueue(new MockResponse().setResponseCode(200).setBody("shouldBeRead"));
        } else if (method == HttpMethod.HEAD) {
            webServer.enqueue(new MockResponse().setResponseCode(200));
        }

        Settings settings = Settings.builder().put(HttpSettings.HOSTS_WHITELIST.getKey(), getWebserverUri()).build();

        try (HttpClient client = new HttpClient(settings, new SSLService(environment.settings(), environment), null,
            mockClusterService())) {
            HttpRequest request = HttpRequest.builder(webServer.getHostName(), webServer.getPort()).path("/")
                .method(method)
                .build();
            ElasticsearchException e = expectThrows(ElasticsearchException.class, () -> client.execute(request));
            assertThat(e.getMessage(), is("host [" + redirectUrl + "] is not whitelisted in setting [xpack.http.whitelist], " +
                "will not redirect"));
        }
    }

    public void testThatWhiteListingWorksForRedirects() throws Exception {
        int numberOfRedirects = randomIntBetween(1, 10);
        for (int i = 0; i < numberOfRedirects; i++) {
            String redirectUrl = "http://" + webServer.getHostName() + ":" + webServer.getPort() + "/redirect" + i;
            webServer.enqueue(new MockResponse().setResponseCode(302).addHeader("Location", redirectUrl));
        }
        webServer.enqueue(new MockResponse().setResponseCode(200).setBody("shouldBeRead"));

        Settings settings = Settings.builder().put(HttpSettings.HOSTS_WHITELIST.getKey(), getWebserverUri() + "*").build();

        try (HttpClient client = new HttpClient(settings, new SSLService(environment.settings(), environment), null,
            mockClusterService())) {
            HttpRequest request = HttpRequest.builder(webServer.getHostName(), webServer.getPort()).path("/")
                .method(HttpMethod.GET)
                .build();
            HttpResponse response = client.execute(request);

            assertThat(webServer.requests(), hasSize(numberOfRedirects + 1));
            assertThat(response.body().utf8ToString(), is("shouldBeRead"));
        }
    }

    public void testThatWhiteListReloadingWorks() throws Exception {
        webServer.enqueue(new MockResponse().setResponseCode(200).setBody("whatever"));
        Settings settings = Settings.builder().put(HttpSettings.HOSTS_WHITELIST.getKey(), "example.org").build();
        ClusterService clusterService = mock(ClusterService.class);
        ClusterSettings clusterSettings = new ClusterSettings(settings, new HashSet<>(HttpSettings.getSettings()));
        when(clusterService.getClusterSettings()).thenReturn(clusterSettings);

        try (HttpClient client =
                 new HttpClient(settings, new SSLService(environment.settings(), environment), null, clusterService)) {

            // blacklisted
            HttpRequest request = HttpRequest.builder(webServer.getHostName(), webServer.getPort()).path("/")
                .method(HttpMethod.GET)
                .build();
            ElasticsearchException e = expectThrows(ElasticsearchException.class, () -> client.execute(request));
            assertThat(e.getMessage(), containsString("is not whitelisted"));

            Settings newSettings = Settings.builder().put(HttpSettings.HOSTS_WHITELIST.getKey(), getWebserverUri()).build();
            clusterSettings.applySettings(newSettings);

            HttpResponse response = client.execute(request);
            assertThat(response.status(), is(200));
        }
    }

    public void testAutomatonWhitelisting() {
        CharacterRunAutomaton automaton = HttpClient.createAutomaton(Arrays.asList("https://example*", "https://bar.com/foo",
            "htt*://www.test.org"));
        assertThat(automaton.run("https://example.org"), is(true));
        assertThat(automaton.run("https://example.com"), is(true));
        assertThat(automaton.run("https://examples.com"), is(true));
        assertThat(automaton.run("https://example-website.com"), is(true));
        assertThat(automaton.run("https://noexample.com"), is(false));
        assertThat(automaton.run("https://bar.com/foo"), is(true));
        assertThat(automaton.run("https://bar.com/foo2"), is(false));
        assertThat(automaton.run("https://bar.com"), is(false));
        assertThat(automaton.run("https://www.test.org"), is(true));
        assertThat(automaton.run("http://www.test.org"), is(true));
    }

    public void testWhitelistEverythingByDefault() {
        CharacterRunAutomaton automaton = HttpClient.createAutomaton(Collections.emptyList());
        assertThat(automaton.run(randomAlphaOfLength(10)), is(true));
    }

    public static ClusterService mockClusterService() {
        ClusterService clusterService = mock(ClusterService.class);
        ClusterSettings clusterSettings = new ClusterSettings(Settings.EMPTY, new HashSet<>(HttpSettings.getSettings()));
        when(clusterService.getClusterSettings()).thenReturn(clusterSettings);
        return clusterService;
    }

    private String getWebserverUri() {
        return String.format(Locale.ROOT, "http://%s:%s", webServer.getHostName(), webServer.getPort());
    }
}<|MERGE_RESOLUTION|>--- conflicted
+++ resolved
@@ -179,27 +179,11 @@
         Path certPath = getDataPath("/org/elasticsearch/xpack/security/keystore/testnode.crt");
         Path keyPath = getDataPath("/org/elasticsearch/xpack/security/keystore/testnode.pem");
         MockSecureSettings secureSettings = new MockSecureSettings();
-<<<<<<< HEAD
         Settings settings = Settings.builder()
             .put("xpack.http.ssl.certificate_authorities", trustedCertPath)
             .setSecureSettings(secureSettings)
             .build();
-        try (HttpClient client = new HttpClient(settings, new SSLService(settings, environment), null)) {
-=======
-        Settings settings;
-        if (randomBoolean()) {
-            settings = Settings.builder()
-                .put("xpack.http.ssl.certificate_authorities", trustedCertPath)
-                .setSecureSettings(secureSettings)
-                .build();
-        } else {
-            settings = Settings.builder()
-                .put("xpack.ssl.certificate_authorities", trustedCertPath)
-                .setSecureSettings(secureSettings)
-                .build();
-        }
         try (HttpClient client = new HttpClient(settings, new SSLService(settings, environment), null, mockClusterService())) {
->>>>>>> 1eba1d1d
             secureSettings = new MockSecureSettings();
             // We can't use the client created above for the server since it is only a truststore
             secureSettings.setString("xpack.security.http.ssl.secure_key_passphrase", "testnode");
@@ -226,12 +210,8 @@
         } else {
             builder.put("xpack.http.ssl.verification_mode", randomFrom(VerificationMode.NONE, VerificationMode.CERTIFICATE));
         }
-<<<<<<< HEAD
         settings = builder.build();
-        try (HttpClient client = new HttpClient(settings, new SSLService(settings, environment), null)) {
-=======
         try (HttpClient client = new HttpClient(settings, new SSLService(settings, environment), null, mockClusterService())) {
->>>>>>> 1eba1d1d
             MockSecureSettings secureSettings = new MockSecureSettings();
             // We can't use the client created above for the server since it only defines a truststore
             secureSettings.setString("xpack.security.http.ssl.secure_key_passphrase", "testnode-no-subjaltname");
@@ -258,13 +238,8 @@
             .build();
 
         TestsSSLService sslService = new TestsSSLService(settings, environment);
-<<<<<<< HEAD
-        try (HttpClient client = new HttpClient(settings, sslService, null)) {
+        try (HttpClient client = new HttpClient(settings, sslService, null, mockClusterService())) {
             testSslMockWebserver(client, sslService.sslContext("xpack.http.ssl"), true);
-=======
-        try (HttpClient client = new HttpClient(settings, sslService, null, mockClusterService())) {
-            testSslMockWebserver(client, sslService.sslContext(), true);
->>>>>>> 1eba1d1d
         }
     }
 
