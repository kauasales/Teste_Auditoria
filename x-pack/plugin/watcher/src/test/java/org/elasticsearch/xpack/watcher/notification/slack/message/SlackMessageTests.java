--- conflicted
+++ resolved
@@ -602,13 +602,6 @@
         }
     }
 
-<<<<<<< HEAD
-    public void canHaveNullTextAndAttachment()  throws Exception {
-        SlackMessage slackMessage = new SlackMessage("from", new String[] {"to"}, "icon");
-        assertThat(slackMessage.getText(), is(null));
-        assertThat(slackMessage.getAttachments(), is(null));
-    }
-=======
     public void testCanHaveNullText()  throws Exception {
         SlackMessage slackMessage = new SlackMessage("from", new String[] {"to"}, "icon", null, new Attachment[1]);
         assertNull(slackMessage.getText());
@@ -625,7 +618,6 @@
         expectThrows(IllegalArgumentException.class, () -> new SlackMessage("from", new String[]{"to"}, "icon", null, null));
     }
 
->>>>>>> f28cddf9
     private static void writeFieldIfNotNull(XContentBuilder builder, String field, Object value) throws IOException {
         if (value != null) {
             builder.field(field, value);
