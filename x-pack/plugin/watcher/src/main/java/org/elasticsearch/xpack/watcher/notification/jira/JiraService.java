--- conflicted
+++ resolved
@@ -64,10 +64,6 @@
     public JiraService(Settings settings, HttpClient httpClient, ClusterSettings clusterSettings) {
         super(settings, "jira", clusterSettings, JiraService.getSettings());
         this.httpClient = httpClient;
-<<<<<<< HEAD
-        clusterSettings.addSettingsUpdateConsumer(this::reload, getSettings());
-=======
->>>>>>> 3189ef49
         // ensure logging of setting changes
         clusterSettings.addSettingsUpdateConsumer(SETTING_DEFAULT_ACCOUNT, (s) -> {});
         clusterSettings.addAffixUpdateConsumer(SETTING_ALLOW_HTTP, (s, o) -> {}, (s, o) -> {});
