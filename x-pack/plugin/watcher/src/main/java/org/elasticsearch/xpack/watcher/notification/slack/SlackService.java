--- conflicted
+++ resolved
@@ -42,10 +42,6 @@
     public SlackService(Settings settings, HttpClient httpClient, ClusterSettings clusterSettings) {
         super(settings, "slack", clusterSettings, SlackService.getSettings());
         this.httpClient = httpClient;
-<<<<<<< HEAD
-        clusterSettings.addSettingsUpdateConsumer(this::reload, getSettings());
-=======
->>>>>>> 3189ef49
         clusterSettings.addSettingsUpdateConsumer(SETTING_DEFAULT_ACCOUNT, (s) -> {});
         clusterSettings.addAffixUpdateConsumer(SETTING_URL, (s, o) -> {}, (s, o) -> {});
         clusterSettings.addAffixUpdateConsumer(SETTING_URL_SECURE, (s, o) -> {}, (s, o) -> {});
