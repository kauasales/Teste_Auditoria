/*
 * Copyright Elasticsearch B.V. and/or licensed to Elasticsearch B.V. under one
 * or more contributor license agreements. Licensed under the Elastic License;
 * you may not use this file except in compliance with the Elastic License.
 */
package org.elasticsearch.datastreams;

import org.apache.lucene.search.TotalHits;
import org.elasticsearch.ElasticsearchStatusException;
import org.elasticsearch.ExceptionsHelper;
import org.elasticsearch.action.ActionRequestBuilder;
import org.elasticsearch.action.DocWriteRequest;
import org.elasticsearch.action.admin.cluster.state.ClusterStateRequest;
import org.elasticsearch.action.admin.indices.alias.IndicesAliasesRequest;
import org.elasticsearch.action.admin.indices.get.GetIndexRequest;
import org.elasticsearch.action.admin.indices.get.GetIndexResponse;
import org.elasticsearch.action.admin.indices.mapping.get.GetMappingsResponse;
import org.elasticsearch.action.admin.indices.refresh.RefreshRequest;
import org.elasticsearch.action.admin.indices.rollover.RolloverRequest;
import org.elasticsearch.action.admin.indices.rollover.RolloverResponse;
import org.elasticsearch.action.admin.indices.settings.get.GetSettingsResponse;
import org.elasticsearch.action.admin.indices.template.delete.DeleteComposableIndexTemplateAction;
import org.elasticsearch.action.admin.indices.template.put.PutComposableIndexTemplateAction;
import org.elasticsearch.action.admin.indices.template.put.PutIndexTemplateRequest;
import org.elasticsearch.action.admin.indices.validate.query.ValidateQueryRequestBuilder;
import org.elasticsearch.action.bulk.BulkItemResponse;
import org.elasticsearch.action.bulk.BulkRequest;
import org.elasticsearch.action.bulk.BulkResponse;
import org.elasticsearch.action.delete.DeleteRequest;
import org.elasticsearch.action.index.IndexRequest;
import org.elasticsearch.action.index.IndexResponse;
import org.elasticsearch.action.search.MultiSearchRequestBuilder;
import org.elasticsearch.action.search.MultiSearchResponse;
import org.elasticsearch.action.search.SearchRequest;
import org.elasticsearch.action.search.SearchRequestBuilder;
import org.elasticsearch.action.search.SearchResponse;
import org.elasticsearch.action.support.master.AcknowledgedResponse;
import org.elasticsearch.action.update.UpdateRequest;
import org.elasticsearch.cluster.ClusterState;
import org.elasticsearch.cluster.health.ClusterHealthStatus;
import org.elasticsearch.cluster.metadata.ComposableIndexTemplate;
import org.elasticsearch.cluster.metadata.DataStream;
import org.elasticsearch.cluster.metadata.IndexMetadata;
import org.elasticsearch.cluster.metadata.Template;
import org.elasticsearch.common.Nullable;
import org.elasticsearch.common.Strings;
import org.elasticsearch.common.compress.CompressedXContent;
import org.elasticsearch.common.settings.Settings;
import org.elasticsearch.common.xcontent.ObjectPath;
import org.elasticsearch.common.xcontent.XContentType;
import org.elasticsearch.index.IndexNotFoundException;
import org.elasticsearch.index.mapper.DateFieldMapper;
import org.elasticsearch.index.mapper.MapperParsingException;
import org.elasticsearch.index.query.TermQueryBuilder;
import org.elasticsearch.plugins.Plugin;
import org.elasticsearch.rest.RestStatus;
import org.elasticsearch.test.ESIntegTestCase;
import org.elasticsearch.xpack.core.action.CreateDataStreamAction;
import org.elasticsearch.xpack.core.action.DeleteDataStreamAction;
import org.elasticsearch.xpack.core.action.GetDataStreamAction;
import org.elasticsearch.xpack.datastreams.DataStreamsPlugin;
import org.junit.After;

import java.io.IOException;
import java.util.ArrayList;
import java.util.Arrays;
import java.util.Collection;
import java.util.Comparator;
import java.util.List;
import java.util.Locale;
import java.util.Map;
import java.util.Optional;

import static org.elasticsearch.action.DocWriteRequest.OpType.CREATE;
import static org.elasticsearch.cluster.DataStreamTestHelper.generateMapping;
import static org.elasticsearch.cluster.metadata.MetadataIndexTemplateService.DEFAULT_TIMESTAMP_FIELD;
import static org.elasticsearch.index.query.QueryBuilders.matchAllQuery;
import static org.elasticsearch.test.hamcrest.ElasticsearchAssertions.assertAcked;
import static org.elasticsearch.test.hamcrest.ElasticsearchAssertions.assertHitCount;
import static org.hamcrest.Matchers.arrayWithSize;
import static org.hamcrest.Matchers.containsString;
import static org.hamcrest.Matchers.equalTo;
import static org.hamcrest.Matchers.hasItemInArray;
import static org.hamcrest.Matchers.hasSize;
import static org.hamcrest.Matchers.instanceOf;
import static org.hamcrest.Matchers.is;
import static org.hamcrest.Matchers.notNullValue;
import static org.hamcrest.Matchers.nullValue;
import static org.hamcrest.Matchers.startsWith;

public class DataStreamIT extends ESIntegTestCase {

    @Override
    protected Collection<Class<? extends Plugin>> nodePlugins() {
        return List.of(DataStreamsPlugin.class);
    }

    @After
    public void cleanup() {
        AcknowledgedResponse response = client().execute(
            DeleteDataStreamAction.INSTANCE,
            new DeleteDataStreamAction.Request(new String[] { "*" })
        ).actionGet();
        assertAcked(response);

        DeleteDataStreamAction.Request deleteDSRequest = new DeleteDataStreamAction.Request(new String[] { "*" });
        client().execute(DeleteDataStreamAction.INSTANCE, deleteDSRequest).actionGet();
        DeleteComposableIndexTemplateAction.Request deleteTemplateRequest = new DeleteComposableIndexTemplateAction.Request("*");
        client().execute(DeleteComposableIndexTemplateAction.INSTANCE, deleteTemplateRequest).actionGet();
    }

    public void testBasicScenario() throws Exception {
        putComposableIndexTemplate("id1", List.of("metrics-foo*"));
        CreateDataStreamAction.Request createDataStreamRequest = new CreateDataStreamAction.Request("metrics-foo");
        client().execute(CreateDataStreamAction.INSTANCE, createDataStreamRequest).get();

        putComposableIndexTemplate("id2", List.of("metrics-bar*"));
        createDataStreamRequest = new CreateDataStreamAction.Request("metrics-bar");
        client().execute(CreateDataStreamAction.INSTANCE, createDataStreamRequest).get();

        GetDataStreamAction.Request getDataStreamRequest = new GetDataStreamAction.Request(new String[] { "*" });
        GetDataStreamAction.Response getDataStreamResponse = client().execute(GetDataStreamAction.INSTANCE, getDataStreamRequest)
            .actionGet();
        getDataStreamResponse.getDataStreams().sort(Comparator.comparing(dataStreamInfo -> dataStreamInfo.getDataStream().getName()));
        assertThat(getDataStreamResponse.getDataStreams().size(), equalTo(2));
        DataStream firstDataStream = getDataStreamResponse.getDataStreams().get(0).getDataStream();
        assertThat(firstDataStream.getName(), equalTo("metrics-bar"));
        assertThat(firstDataStream.getTimeStampField().getName(), equalTo("@timestamp"));
        assertThat(firstDataStream.getIndices().size(), equalTo(1));
        assertThat(firstDataStream.getIndices().get(0).getName(), equalTo(DataStream.getDefaultBackingIndexName("metrics-bar", 1)));
        DataStream dataStream = getDataStreamResponse.getDataStreams().get(1).getDataStream();
        assertThat(dataStream.getName(), equalTo("metrics-foo"));
        assertThat(dataStream.getTimeStampField().getName(), equalTo("@timestamp"));
        assertThat(dataStream.getIndices().size(), equalTo(1));
        assertThat(dataStream.getIndices().get(0).getName(), equalTo(DataStream.getDefaultBackingIndexName("metrics-foo", 1)));

        String backingIndex = DataStream.getDefaultBackingIndexName("metrics-bar", 1);
        GetIndexResponse getIndexResponse = client().admin().indices().getIndex(new GetIndexRequest().indices(backingIndex)).actionGet();
        assertThat(getIndexResponse.getSettings().get(backingIndex), notNullValue());
        assertThat(getIndexResponse.getSettings().get(backingIndex).getAsBoolean("index.hidden", null), is(true));
        Map<?, ?> mappings = getIndexResponse.getMappings().get(backingIndex).getSourceAsMap();
        assertThat(ObjectPath.eval("properties.@timestamp.type", mappings), is("date"));

        backingIndex = DataStream.getDefaultBackingIndexName("metrics-foo", 1);
        getIndexResponse = client().admin().indices().getIndex(new GetIndexRequest().indices(backingIndex)).actionGet();
        assertThat(getIndexResponse.getSettings().get(backingIndex), notNullValue());
        assertThat(getIndexResponse.getSettings().get(backingIndex).getAsBoolean("index.hidden", null), is(true));
        mappings = getIndexResponse.getMappings().get(backingIndex).getSourceAsMap();
        assertThat(ObjectPath.eval("properties.@timestamp.type", mappings), is("date"));

        int numDocsBar = randomIntBetween(2, 16);
        indexDocs("metrics-bar", numDocsBar);
        int numDocsFoo = randomIntBetween(2, 16);
        indexDocs("metrics-foo", numDocsFoo);

        verifyDocs("metrics-bar", numDocsBar, 1, 1);
        verifyDocs("metrics-foo", numDocsFoo, 1, 1);

        RolloverResponse rolloverResponse = client().admin().indices().rolloverIndex(new RolloverRequest("metrics-foo", null)).get();
        assertThat(rolloverResponse.getNewIndex(), equalTo(DataStream.getDefaultBackingIndexName("metrics-foo", 2)));
        assertTrue(rolloverResponse.isRolledOver());

        rolloverResponse = client().admin().indices().rolloverIndex(new RolloverRequest("metrics-bar", null)).get();
        assertThat(rolloverResponse.getNewIndex(), equalTo(DataStream.getDefaultBackingIndexName("metrics-bar", 2)));
        assertTrue(rolloverResponse.isRolledOver());

        backingIndex = DataStream.getDefaultBackingIndexName("metrics-foo", 2);
        getIndexResponse = client().admin().indices().getIndex(new GetIndexRequest().indices(backingIndex)).actionGet();
        assertThat(getIndexResponse.getSettings().get(backingIndex), notNullValue());
        assertThat(getIndexResponse.getSettings().get(backingIndex).getAsBoolean("index.hidden", null), is(true));
        mappings = getIndexResponse.getMappings().get(backingIndex).getSourceAsMap();
        assertThat(ObjectPath.eval("properties.@timestamp.type", mappings), is("date"));

        backingIndex = DataStream.getDefaultBackingIndexName("metrics-bar", 2);
        getIndexResponse = client().admin().indices().getIndex(new GetIndexRequest().indices(backingIndex)).actionGet();
        assertThat(getIndexResponse.getSettings().get(backingIndex), notNullValue());
        assertThat(getIndexResponse.getSettings().get(backingIndex).getAsBoolean("index.hidden", null), is(true));
        mappings = getIndexResponse.getMappings().get(backingIndex).getSourceAsMap();
        assertThat(ObjectPath.eval("properties.@timestamp.type", mappings), is("date"));

        int numDocsBar2 = randomIntBetween(2, 16);
        indexDocs("metrics-bar", numDocsBar2);
        int numDocsFoo2 = randomIntBetween(2, 16);
        indexDocs("metrics-foo", numDocsFoo2);

        verifyDocs("metrics-bar", numDocsBar + numDocsBar2, 1, 2);
        verifyDocs("metrics-foo", numDocsFoo + numDocsFoo2, 1, 2);

        DeleteDataStreamAction.Request deleteDataStreamRequest = new DeleteDataStreamAction.Request(new String[] { "metrics-*" });
        client().execute(DeleteDataStreamAction.INSTANCE, deleteDataStreamRequest).actionGet();
        getDataStreamResponse = client().execute(GetDataStreamAction.INSTANCE, getDataStreamRequest).actionGet();
        assertThat(getDataStreamResponse.getDataStreams().size(), equalTo(0));

        expectThrows(
            IndexNotFoundException.class,
            () -> client().admin()
                .indices()
                .getIndex(new GetIndexRequest().indices(DataStream.getDefaultBackingIndexName("metrics-bar", 1)))
                .actionGet()
        );
        expectThrows(
            IndexNotFoundException.class,
            () -> client().admin()
                .indices()
                .getIndex(new GetIndexRequest().indices(DataStream.getDefaultBackingIndexName("metrics-bar", 2)))
                .actionGet()
        );
        expectThrows(
            IndexNotFoundException.class,
            () -> client().admin()
                .indices()
                .getIndex(new GetIndexRequest().indices(DataStream.getDefaultBackingIndexName("metrics-foo", 1)))
                .actionGet()
        );
        expectThrows(
            IndexNotFoundException.class,
            () -> client().admin()
                .indices()
                .getIndex(new GetIndexRequest().indices(DataStream.getDefaultBackingIndexName("metrics-foo", 2)))
                .actionGet()
        );
    }

    public void testOtherWriteOps() throws Exception {
        putComposableIndexTemplate("id", List.of("metrics-foobar*"));
        String dataStreamName = "metrics-foobar";
        CreateDataStreamAction.Request createDataStreamRequest = new CreateDataStreamAction.Request(dataStreamName);
        client().execute(CreateDataStreamAction.INSTANCE, createDataStreamRequest).get();

        {
            BulkRequest bulkRequest = new BulkRequest().add(
                new IndexRequest(dataStreamName).source("{\"@timestamp1\": \"2020-12-12\"}", XContentType.JSON)
            );
            BulkResponse bulkResponse = client().bulk(bulkRequest).actionGet();
            assertThat(bulkResponse.getItems(), arrayWithSize(1));
            assertThat(
                bulkResponse.getItems()[0].getFailure().getMessage(),
                containsString("only write ops with an op_type of create are allowed in data streams")
            );
        }
        {
            BulkRequest bulkRequest = new BulkRequest().add(new DeleteRequest(dataStreamName, "_id"));
            BulkResponse bulkResponse = client().bulk(bulkRequest).actionGet();
            assertThat(bulkResponse.getItems(), arrayWithSize(1));
            assertThat(
                bulkResponse.getItems()[0].getFailure().getMessage(),
                containsString("only write ops with an op_type of create are allowed in data streams")
            );
        }
        {
            BulkRequest bulkRequest = new BulkRequest().add(
                new UpdateRequest(dataStreamName, "_id").doc("{\"@timestamp1\": \"2020-12-12\"}", XContentType.JSON)
            );
            BulkResponse bulkResponse = client().bulk(bulkRequest).actionGet();
            assertThat(bulkResponse.getItems(), arrayWithSize(1));
            assertThat(
                bulkResponse.getItems()[0].getFailure().getMessage(),
                containsString("only write ops with an op_type of create are allowed in data streams")
            );
        }
        {
            IndexRequest indexRequest = new IndexRequest(dataStreamName).source("{\"@timestamp\": \"2020-12-12\"}", XContentType.JSON);
            Exception e = expectThrows(IllegalArgumentException.class, () -> client().index(indexRequest).actionGet());
            assertThat(e.getMessage(), equalTo("only write ops with an op_type of create are allowed in data streams"));
        }
        {
            UpdateRequest updateRequest = new UpdateRequest(dataStreamName, "_id").doc("{}", XContentType.JSON);
            Exception e = expectThrows(IllegalArgumentException.class, () -> client().update(updateRequest).actionGet());
            assertThat(e.getMessage(), equalTo("only write ops with an op_type of create are allowed in data streams"));
        }
        {
            DeleteRequest deleteRequest = new DeleteRequest(dataStreamName, "_id");
            Exception e = expectThrows(IllegalArgumentException.class, () -> client().delete(deleteRequest).actionGet());
            assertThat(e.getMessage(), equalTo("only write ops with an op_type of create are allowed in data streams"));
        }
        {
            IndexRequest indexRequest = new IndexRequest(dataStreamName).source("{\"@timestamp\": \"2020-12-12\"}", XContentType.JSON)
                .opType(DocWriteRequest.OpType.CREATE);
            IndexResponse indexResponse = client().index(indexRequest).actionGet();
            assertThat(indexResponse.getIndex(), equalTo(DataStream.getDefaultBackingIndexName(dataStreamName, 1)));
        }
        {
            BulkRequest bulkRequest = new BulkRequest().add(
                new IndexRequest(dataStreamName).source("{\"@timestamp\": \"2020-12-12\"}", XContentType.JSON)
                    .opType(DocWriteRequest.OpType.CREATE)
            );
            BulkResponse bulkItemResponses = client().bulk(bulkRequest).actionGet();
            assertThat(bulkItemResponses.getItems()[0].getIndex(), equalTo(DataStream.getDefaultBackingIndexName(dataStreamName, 1)));
        }

        {
            // TODO: remove when fixing the bug when an index matching a backing index name is created before the data stream is created
            createDataStreamRequest = new CreateDataStreamAction.Request(dataStreamName + "-baz");
            client().execute(CreateDataStreamAction.INSTANCE, createDataStreamRequest).get();

            BulkRequest bulkRequest = new BulkRequest().add(
                new IndexRequest(dataStreamName).source("{\"@timestamp\": \"2020-12-12\"}", XContentType.JSON),
                new IndexRequest(dataStreamName).source("{\"@timestamp\": \"2020-12-12\"}", XContentType.JSON).create(true),
                new IndexRequest(dataStreamName).source("{\"@timestamp\": \"2020-12-12\"}", XContentType.JSON),
                new UpdateRequest(dataStreamName, "_id").doc("{\"@timestamp1\": \"2020-12-12\"}", XContentType.JSON),
                new DeleteRequest(dataStreamName, "_id"),
                new IndexRequest(dataStreamName + "-baz").source("{\"@timestamp\": \"2020-12-12\"}", XContentType.JSON).create(true),
                new DeleteRequest(dataStreamName + "-baz", "_id"),
                new IndexRequest(dataStreamName + "-baz").source("{\"@timestamp\": \"2020-12-12\"}", XContentType.JSON),
                new IndexRequest(dataStreamName + "-baz").source("{\"@timestamp\": \"2020-12-12\"}", XContentType.JSON).create(true),
                // Non create ops directly against backing indices are allowed:
                new DeleteRequest(DataStream.getDefaultBackingIndexName(dataStreamName + "-baz", 1), "_id"),
                new IndexRequest(DataStream.getDefaultBackingIndexName(dataStreamName + "-baz", 1)).source(
                    "{\"@timestamp\": \"2020-12-12\"}",
                    XContentType.JSON
                ).id("_id").setIfSeqNo(1).setIfPrimaryTerm(1)
            );
            BulkResponse bulkResponse = client().bulk(bulkRequest).actionGet();
            assertThat(bulkResponse.getItems(), arrayWithSize(11));
            {
                assertThat(bulkResponse.getItems()[0].getFailure(), notNullValue());
                assertThat(bulkResponse.getItems()[0].getResponse(), nullValue());
                assertThat(
                    bulkResponse.getItems()[0].getFailure().getMessage(),
                    containsString("only write ops with an op_type of create are allowed in data streams")
                );
            }
            {
                assertThat(bulkResponse.getItems()[1].getFailure(), nullValue());
                assertThat(bulkResponse.getItems()[1].getResponse(), notNullValue());
                assertThat(bulkResponse.getItems()[1].getIndex(), equalTo(DataStream.getDefaultBackingIndexName(dataStreamName, 1)));
            }
            {
                assertThat(bulkResponse.getItems()[2].getFailure(), notNullValue());
                assertThat(bulkResponse.getItems()[2].getResponse(), nullValue());
                assertThat(
                    bulkResponse.getItems()[2].getFailure().getMessage(),
                    containsString("only write ops with an op_type of create are allowed in data streams")
                );
            }
            {
                assertThat(bulkResponse.getItems()[3].getFailure(), notNullValue());
                assertThat(bulkResponse.getItems()[3].getResponse(), nullValue());
                assertThat(
                    bulkResponse.getItems()[3].getFailure().getMessage(),
                    containsString("only write ops with an op_type of create are allowed in data streams")
                );
            }
            {
                assertThat(bulkResponse.getItems()[4].getFailure(), notNullValue());
                assertThat(bulkResponse.getItems()[4].getResponse(), nullValue());
                assertThat(
                    bulkResponse.getItems()[4].getFailure().getMessage(),
                    containsString("only write ops with an op_type of create are allowed in data streams")
                );
            }
            {
                assertThat(bulkResponse.getItems()[5].getFailure(), nullValue());
                assertThat(bulkResponse.getItems()[5].getResponse(), notNullValue());
                assertThat(
                    bulkResponse.getItems()[5].getIndex(),
                    equalTo(DataStream.getDefaultBackingIndexName(dataStreamName + "-baz", 1))
                );
            }
            {
                assertThat(bulkResponse.getItems()[6].getFailure(), notNullValue());
                assertThat(bulkResponse.getItems()[6].getResponse(), nullValue());
                assertThat(
                    bulkResponse.getItems()[6].getFailure().getMessage(),
                    containsString("only write ops with an op_type of create are allowed in data streams")
                );
            }
            {
                assertThat(bulkResponse.getItems()[7].getFailure(), notNullValue());
                assertThat(bulkResponse.getItems()[7].getResponse(), nullValue());
                assertThat(
                    bulkResponse.getItems()[7].getFailure().getMessage(),
                    containsString("only write ops with an op_type of create are allowed in data streams")
                );
            }
            {
                assertThat(bulkResponse.getItems()[8].getFailure(), nullValue());
                assertThat(bulkResponse.getItems()[8].getResponse(), notNullValue());
                assertThat(
                    bulkResponse.getItems()[8].getIndex(),
                    equalTo(DataStream.getDefaultBackingIndexName(dataStreamName + "-baz", 1))
                );
            }
            {
                assertThat(bulkResponse.getItems()[9].getFailure(), nullValue());
                assertThat(bulkResponse.getItems()[9].getResponse(), notNullValue());
                assertThat(
                    bulkResponse.getItems()[9].getIndex(),
                    equalTo(DataStream.getDefaultBackingIndexName(dataStreamName + "-baz", 1))
                );
            }
            {
                assertThat(bulkResponse.getItems()[10].getResponse(), nullValue());
                assertThat(bulkResponse.getItems()[10].getFailure(), notNullValue());
                assertThat(bulkResponse.getItems()[10].status(), equalTo(RestStatus.CONFLICT));
                assertThat(
                    bulkResponse.getItems()[10].getIndex(),
                    equalTo(DataStream.getDefaultBackingIndexName(dataStreamName + "-baz", 1))
                );
            }
        }
    }

    /**
     * The composable template that matches with the data stream name should always be used for backing indices.
     * It is possible that a backing index doesn't match with a template or a different template, but in order
     * to avoid confusion, the template matching with the corresponding data stream name should be used.
     */
    public void testComposableTemplateOnlyMatchingWithDataStreamName() throws Exception {
        String dataStreamName = "logs-foobar";

        String mapping = "{\n"
            + "      \"properties\": {\n"
            + "        \"baz_field\": {\n"
            + "          \"type\": \"keyword\"\n"
            + "        },\n"
            + "        \"@timestamp\": {\n"
            + "          \"type\": \"date\"\n"
            + "        }\n"
            + "      }\n"
            + "    }";
        PutComposableIndexTemplateAction.Request request = new PutComposableIndexTemplateAction.Request("id_1");
        request.indexTemplate(
            new ComposableIndexTemplate(
                List.of(dataStreamName), // use no wildcard, so that backing indices don't match just by name
                new Template(null, new CompressedXContent(mapping), null),
                null,
                null,
                null,
                null,
                new ComposableIndexTemplate.DataStreamTemplate()
            )
        );
        client().execute(PutComposableIndexTemplateAction.INSTANCE, request).actionGet();

        int numDocs = randomIntBetween(2, 16);
        indexDocs(dataStreamName, numDocs);
        verifyDocs(dataStreamName, numDocs, 1, 1);

        String backingIndex = DataStream.getDefaultBackingIndexName(dataStreamName, 1);
        GetDataStreamAction.Request getDataStreamRequest = new GetDataStreamAction.Request(new String[] { "*" });
        GetDataStreamAction.Response getDataStreamResponse = client().execute(GetDataStreamAction.INSTANCE, getDataStreamRequest)
            .actionGet();
        assertThat(getDataStreamResponse.getDataStreams().size(), equalTo(1));
        assertThat(getDataStreamResponse.getDataStreams().get(0).getDataStream().getName(), equalTo(dataStreamName));
        assertThat(getDataStreamResponse.getDataStreams().get(0).getDataStream().getTimeStampField().getName(), equalTo("@timestamp"));
        assertThat(getDataStreamResponse.getDataStreams().get(0).getDataStream().getIndices().size(), equalTo(1));
        assertThat(getDataStreamResponse.getDataStreams().get(0).getDataStream().getIndices().get(0).getName(), equalTo(backingIndex));

        GetIndexResponse getIndexResponse = client().admin().indices().getIndex(new GetIndexRequest().indices(dataStreamName)).actionGet();
        assertThat(getIndexResponse.getSettings().get(backingIndex), notNullValue());
        assertThat(getIndexResponse.getSettings().get(backingIndex).getAsBoolean("index.hidden", null), is(true));
        assertThat(
            ObjectPath.eval("properties.baz_field.type", getIndexResponse.mappings().get(backingIndex).getSourceAsMap()),
            equalTo("keyword")
        );

        backingIndex = DataStream.getDefaultBackingIndexName(dataStreamName, 2);
        RolloverResponse rolloverResponse = client().admin().indices().rolloverIndex(new RolloverRequest(dataStreamName, null)).get();
        assertThat(rolloverResponse.getNewIndex(), equalTo(backingIndex));
        assertTrue(rolloverResponse.isRolledOver());

        getIndexResponse = client().admin().indices().getIndex(new GetIndexRequest().indices(backingIndex)).actionGet();
        assertThat(getIndexResponse.getSettings().get(backingIndex), notNullValue());
        assertThat(getIndexResponse.getSettings().get(backingIndex).getAsBoolean("index.hidden", null), is(true));
        assertThat(
            ObjectPath.eval("properties.baz_field.type", getIndexResponse.mappings().get(backingIndex).getSourceAsMap()),
            equalTo("keyword")
        );

        int numDocs2 = randomIntBetween(2, 16);
        indexDocs(dataStreamName, numDocs2);
        verifyDocs(dataStreamName, numDocs + numDocs2, 1, 2);

        DeleteDataStreamAction.Request deleteDataStreamRequest = new DeleteDataStreamAction.Request(new String[] { dataStreamName });
        client().execute(DeleteDataStreamAction.INSTANCE, deleteDataStreamRequest).actionGet();
        getDataStreamResponse = client().execute(GetDataStreamAction.INSTANCE, getDataStreamRequest).actionGet();
        assertThat(getDataStreamResponse.getDataStreams().size(), equalTo(0));

        expectThrows(
            IndexNotFoundException.class,
            () -> client().admin()
                .indices()
                .getIndex(new GetIndexRequest().indices(DataStream.getDefaultBackingIndexName(dataStreamName, 1)))
                .actionGet()
        );
        expectThrows(
            IndexNotFoundException.class,
            () -> client().admin()
                .indices()
                .getIndex(new GetIndexRequest().indices(DataStream.getDefaultBackingIndexName(dataStreamName, 2)))
                .actionGet()
        );
    }

    public void testTimeStampValidationInvalidFieldMapping() throws Exception {
        // Adding a template with an invalid mapping for timestamp field and expect template creation to fail.
        String mapping = "{\n"
            + "      \"properties\": {\n"
            + "        \"@timestamp\": {\n"
            + "          \"type\": \"keyword\"\n"
            + "        }\n"
            + "      }\n"
            + "    }";
        PutComposableIndexTemplateAction.Request createTemplateRequest = new PutComposableIndexTemplateAction.Request("logs-foo");
        createTemplateRequest.indexTemplate(
            new ComposableIndexTemplate(
                List.of("logs-*"),
                new Template(null, new CompressedXContent(mapping), null),
                null,
                null,
                null,
                null,
                new ComposableIndexTemplate.DataStreamTemplate()
            )
        );

        Exception e = expectThrows(
            IllegalArgumentException.class,
            () -> client().execute(PutComposableIndexTemplateAction.INSTANCE, createTemplateRequest).actionGet()
        );
        assertThat(
            e.getCause().getCause().getMessage(),
            equalTo("data stream timestamp field [@timestamp] is of type [keyword], but [date,date_nanos] is expected")
        );
    }

    public void testResolvabilityOfDataStreamsInAPIs() throws Exception {
        putComposableIndexTemplate("id", List.of("logs-*"));
        String dataStreamName = "logs-foobar";
        CreateDataStreamAction.Request request = new CreateDataStreamAction.Request(dataStreamName);
        client().execute(CreateDataStreamAction.INSTANCE, request).actionGet();

        verifyResolvability(
            dataStreamName,
            client().prepareIndex(dataStreamName)
                .setSource("{\"@timestamp\": \"2020-12-12\"}", XContentType.JSON)
                .setOpType(DocWriteRequest.OpType.CREATE),
            false
        );
        verifyResolvability(dataStreamName, client().admin().indices().prepareRefresh(dataStreamName), false);
        verifyResolvability(dataStreamName, client().prepareSearch(dataStreamName), false, 1);
        verifyResolvability(
            dataStreamName,
            client().prepareMultiSearch().add(client().prepareSearch(dataStreamName).setQuery(matchAllQuery())),
            false
        );
        verifyResolvability(dataStreamName, client().admin().indices().prepareClearCache(dataStreamName), false);
        verifyResolvability(dataStreamName, client().admin().indices().prepareFlush(dataStreamName), false);
        verifyResolvability(dataStreamName, client().admin().indices().prepareSegments(dataStreamName), false);
        verifyResolvability(dataStreamName, client().admin().indices().prepareStats(dataStreamName), false);
        verifyResolvability(dataStreamName, client().admin().indices().prepareForceMerge(dataStreamName), false);
        verifyResolvability(dataStreamName, client().admin().indices().prepareValidateQuery(dataStreamName), false);
        verifyResolvability(dataStreamName, client().admin().indices().prepareUpgrade(dataStreamName), false);
        verifyResolvability(dataStreamName, client().admin().indices().prepareRecoveries(dataStreamName), false);
        verifyResolvability(dataStreamName, client().admin().indices().prepareUpgradeStatus(dataStreamName), false);
        verifyResolvability(dataStreamName, client().admin().indices().prepareGetAliases("dummy").addIndices(dataStreamName), true);
        verifyResolvability(dataStreamName, client().admin().indices().prepareGetFieldMappings(dataStreamName), false);
        verifyResolvability(
            dataStreamName,
            client().admin()
                .indices()
                .preparePutMapping(dataStreamName)
                .setSource("{\"_doc\":{\"properties\": {\"my_field\":{\"type\":\"keyword\"}}}}", XContentType.JSON),
            false
        );
        verifyResolvability(dataStreamName, client().admin().indices().prepareGetMappings(dataStreamName), false);
        verifyResolvability(
            dataStreamName,
            client().admin()
                .indices()
                .prepareUpdateSettings(dataStreamName)
                .setSettings(Settings.builder().put("index.number_of_replicas", 0)),
            false
        );
        verifyResolvability(dataStreamName, client().admin().indices().prepareGetSettings(dataStreamName), false);
        verifyResolvability(dataStreamName, client().admin().cluster().prepareHealth(dataStreamName), false);
        verifyResolvability(dataStreamName, client().admin().cluster().prepareState().setIndices(dataStreamName), false);
        verifyResolvability(dataStreamName, client().prepareFieldCaps(dataStreamName).setFields("*"), false);
        verifyResolvability(dataStreamName, client().admin().indices().prepareGetIndex().addIndices(dataStreamName), false);
        verifyResolvability(dataStreamName, client().admin().indices().prepareOpen(dataStreamName), false);
        verifyResolvability(dataStreamName, client().admin().cluster().prepareSearchShards(dataStreamName), false);
        verifyResolvability(dataStreamName, client().admin().indices().prepareShardStores(dataStreamName), false);

        request = new CreateDataStreamAction.Request("logs-barbaz");
        client().execute(CreateDataStreamAction.INSTANCE, request).actionGet();
        verifyResolvability(
            "logs-barbaz",
            client().prepareIndex("logs-barbaz")
                .setSource("{\"@timestamp\": \"2020-12-12\"}", XContentType.JSON)
                .setOpType(DocWriteRequest.OpType.CREATE),
            false
        );

        String wildcardExpression = "logs*";
        verifyResolvability(wildcardExpression, client().admin().indices().prepareRefresh(wildcardExpression), false);
        verifyResolvability(wildcardExpression, client().prepareSearch(wildcardExpression), false, 2);
        verifyResolvability(
            wildcardExpression,
            client().prepareMultiSearch().add(client().prepareSearch(wildcardExpression).setQuery(matchAllQuery())),
            false
        );
        verifyResolvability(wildcardExpression, client().admin().indices().prepareClearCache(wildcardExpression), false);
        verifyResolvability(wildcardExpression, client().admin().indices().prepareFlush(wildcardExpression), false);
        verifyResolvability(wildcardExpression, client().admin().indices().prepareSegments(wildcardExpression), false);
        verifyResolvability(wildcardExpression, client().admin().indices().prepareStats(wildcardExpression), false);
        verifyResolvability(wildcardExpression, client().admin().indices().prepareForceMerge(wildcardExpression), false);
        verifyResolvability(wildcardExpression, client().admin().indices().prepareValidateQuery(wildcardExpression), false);
        verifyResolvability(wildcardExpression, client().admin().indices().prepareUpgrade(wildcardExpression), false);
        verifyResolvability(wildcardExpression, client().admin().indices().prepareRecoveries(wildcardExpression), false);
        verifyResolvability(wildcardExpression, client().admin().indices().prepareUpgradeStatus(wildcardExpression), false);
        verifyResolvability(wildcardExpression, client().admin().indices().prepareGetAliases(wildcardExpression), false);
        verifyResolvability(wildcardExpression, client().admin().indices().prepareGetFieldMappings(wildcardExpression), false);
        verifyResolvability(
            wildcardExpression,
            client().admin()
                .indices()
                .preparePutMapping(wildcardExpression)
                .setSource("{\"_doc\":{\"properties\": {\"my_field\":{\"type\":\"keyword\"}}}}", XContentType.JSON),
            false
        );
        verifyResolvability(wildcardExpression, client().admin().indices().prepareGetMappings(wildcardExpression), false);
        verifyResolvability(wildcardExpression, client().admin().indices().prepareGetSettings(wildcardExpression), false);
        verifyResolvability(
            wildcardExpression,
            client().admin()
                .indices()
                .prepareUpdateSettings(wildcardExpression)
                .setSettings(Settings.builder().put("index.number_of_replicas", 0)),
            false
        );
        verifyResolvability(wildcardExpression, client().admin().cluster().prepareHealth(wildcardExpression), false);
        verifyResolvability(wildcardExpression, client().admin().cluster().prepareState().setIndices(wildcardExpression), false);
        verifyResolvability(wildcardExpression, client().prepareFieldCaps(wildcardExpression).setFields("*"), false);
        verifyResolvability(wildcardExpression, client().admin().indices().prepareGetIndex().addIndices(wildcardExpression), false);
        verifyResolvability(wildcardExpression, client().admin().indices().prepareOpen(wildcardExpression), false);
        verifyResolvability(wildcardExpression, client().admin().cluster().prepareSearchShards(wildcardExpression), false);
        verifyResolvability(wildcardExpression, client().admin().indices().prepareShardStores(wildcardExpression), false);
    }

    public void testCannotDeleteComposableTemplateUsedByDataStream() throws Exception {
        putComposableIndexTemplate("id", List.of("metrics-foobar*"));
        String dataStreamName = "metrics-foobar-baz";
        CreateDataStreamAction.Request createDataStreamRequest = new CreateDataStreamAction.Request(dataStreamName);
        client().execute(CreateDataStreamAction.INSTANCE, createDataStreamRequest).get();
        createDataStreamRequest = new CreateDataStreamAction.Request(dataStreamName + "-eggplant");
        client().execute(CreateDataStreamAction.INSTANCE, createDataStreamRequest).get();

        DeleteComposableIndexTemplateAction.Request req = new DeleteComposableIndexTemplateAction.Request("id");
        Exception e = expectThrows(Exception.class, () -> client().execute(DeleteComposableIndexTemplateAction.INSTANCE, req).get());
        Optional<Exception> maybeE = ExceptionsHelper.unwrapCausesAndSuppressed(
            e,
            err -> err.getMessage()
                .contains(
                    "unable to remove composable templates [id] "
                        + "as they are in use by a data streams [metrics-foobar-baz, metrics-foobar-baz-eggplant]"
                )
        );
        assertTrue(maybeE.isPresent());

        DeleteComposableIndexTemplateAction.Request req2 = new DeleteComposableIndexTemplateAction.Request("i*");
        Exception e2 = expectThrows(Exception.class, () -> client().execute(DeleteComposableIndexTemplateAction.INSTANCE, req2).get());
        maybeE = ExceptionsHelper.unwrapCausesAndSuppressed(
            e2,
            err -> err.getMessage()
                .contains(
                    "unable to remove composable templates [id] "
                        + "as they are in use by a data streams [metrics-foobar-baz, metrics-foobar-baz-eggplant]"
                )
        );
        assertTrue(maybeE.isPresent());
    }

    public void testAliasActionsFailOnDataStreams() throws Exception {
        putComposableIndexTemplate("id1", List.of("metrics-foo*"));
        String dataStreamName = "metrics-foo";
        CreateDataStreamAction.Request createDataStreamRequest = new CreateDataStreamAction.Request(dataStreamName);
        client().execute(CreateDataStreamAction.INSTANCE, createDataStreamRequest).get();

        IndicesAliasesRequest.AliasActions addAction = new IndicesAliasesRequest.AliasActions(IndicesAliasesRequest.AliasActions.Type.ADD)
            .index(dataStreamName)
            .aliases("foo");
        IndicesAliasesRequest aliasesAddRequest = new IndicesAliasesRequest();
        aliasesAddRequest.addAliasAction(addAction);
        Exception e = expectThrows(IndexNotFoundException.class, () -> client().admin().indices().aliases(aliasesAddRequest).actionGet());
        assertThat(e.getMessage(), equalTo("no such index [" + dataStreamName + "]"));
    }

    public void testAliasActionsFailOnDataStreamBackingIndices() throws Exception {
        putComposableIndexTemplate("id1", List.of("metrics-foo*"));
        String dataStreamName = "metrics-foo";
        CreateDataStreamAction.Request createDataStreamRequest = new CreateDataStreamAction.Request(dataStreamName);
        client().execute(CreateDataStreamAction.INSTANCE, createDataStreamRequest).get();

        String backingIndex = DataStream.getDefaultBackingIndexName(dataStreamName, 1);
        IndicesAliasesRequest.AliasActions addAction = new IndicesAliasesRequest.AliasActions(IndicesAliasesRequest.AliasActions.Type.ADD)
            .index(backingIndex)
            .aliases("first_gen");
        IndicesAliasesRequest aliasesAddRequest = new IndicesAliasesRequest();
        aliasesAddRequest.addAliasAction(addAction);
        Exception e = expectThrows(IllegalArgumentException.class, () -> client().admin().indices().aliases(aliasesAddRequest).actionGet());
        assertThat(
            e.getMessage(),
            equalTo(
                "The provided expressions ["
                    + backingIndex
                    + "] match a backing index belonging to data stream ["
                    + dataStreamName
                    + "]. Data streams and their backing indices don't "
                    + "support aliases."
            )
        );
    }

    public void testTimestampFieldCustomAttributes() throws Exception {
        String mapping = "{\n"
            + "      \"properties\": {\n"
            + "        \"@timestamp\": {\n"
            + "          \"type\": \"date\",\n"
            + "          \"format\": \"yyyy-MM\",\n"
            + "          \"meta\": {\n"
            + "            \"x\": \"y\"\n"
            + "          }\n"
            + "        }\n"
            + "      }\n"
            + "    }";
        putComposableIndexTemplate("id1", mapping, List.of("logs-foo*"), null);

        CreateDataStreamAction.Request createDataStreamRequest = new CreateDataStreamAction.Request("logs-foobar");
        client().execute(CreateDataStreamAction.INSTANCE, createDataStreamRequest).get();
        GetDataStreamAction.Request getDataStreamRequest = new GetDataStreamAction.Request(new String[] { "logs-foobar" });
        GetDataStreamAction.Response getDataStreamResponse = client().execute(GetDataStreamAction.INSTANCE, getDataStreamRequest)
            .actionGet();
        assertThat(getDataStreamResponse.getDataStreams().size(), equalTo(1));
        assertThat(getDataStreamResponse.getDataStreams().get(0).getDataStream().getName(), equalTo("logs-foobar"));
        assertThat(getDataStreamResponse.getDataStreams().get(0).getDataStream().getTimeStampField().getName(), equalTo("@timestamp"));
        Map<?, ?> expectedTimestampMapping = Map.of("type", "date", "format", "yyyy-MM", "meta", Map.of("x", "y"));
        assertBackingIndex(DataStream.getDefaultBackingIndexName("logs-foobar", 1), "properties.@timestamp", expectedTimestampMapping);
    }

    public void testUpdateMappingViaDataStream() throws Exception {
        putComposableIndexTemplate("id1", List.of("logs-*"));
        CreateDataStreamAction.Request createDataStreamRequest = new CreateDataStreamAction.Request("logs-foobar");
        client().execute(CreateDataStreamAction.INSTANCE, createDataStreamRequest).actionGet();

        String backingIndex1 = DataStream.getDefaultBackingIndexName("logs-foobar", 1);
        String backingIndex2 = DataStream.getDefaultBackingIndexName("logs-foobar", 2);

        RolloverResponse rolloverResponse = client().admin().indices().rolloverIndex(new RolloverRequest("logs-foobar", null)).get();
        assertThat(rolloverResponse.getNewIndex(), equalTo(backingIndex2));
        assertTrue(rolloverResponse.isRolledOver());

        Map<?, ?> expectedMapping = Map.of(
            "properties",
            Map.of("@timestamp", Map.of("type", "date")),
            "_data_stream_timestamp",
            Map.of("enabled", true)
        );
        GetMappingsResponse getMappingsResponse = client().admin().indices().prepareGetMappings("logs-foobar").get();
        assertThat(getMappingsResponse.getMappings().size(), equalTo(2));
        assertThat(getMappingsResponse.getMappings().get(backingIndex1).getSourceAsMap(), equalTo(expectedMapping));
        assertThat(getMappingsResponse.getMappings().get(backingIndex2).getSourceAsMap(), equalTo(expectedMapping));

        expectedMapping = Map.of(
            "properties",
            Map.of("@timestamp", Map.of("type", "date"), "my_field", Map.of("type", "keyword")),
            "_data_stream_timestamp",
            Map.of("enabled", true)
        );
        client().admin()
            .indices()
            .preparePutMapping("logs-foobar")
            .setSource("{\"properties\":{\"my_field\":{\"type\":\"keyword\"}}}", XContentType.JSON)
            .get();
        // The mappings of all backing indices should be updated:
        getMappingsResponse = client().admin().indices().prepareGetMappings("logs-foobar").get();
        assertThat(getMappingsResponse.getMappings().size(), equalTo(2));
        assertThat(getMappingsResponse.getMappings().get(backingIndex1).getSourceAsMap(), equalTo(expectedMapping));
        assertThat(getMappingsResponse.getMappings().get(backingIndex2).getSourceAsMap(), equalTo(expectedMapping));
    }

    public void testUpdateIndexSettingsViaDataStream() throws Exception {
        putComposableIndexTemplate("id1", List.of("logs-*"));
        CreateDataStreamAction.Request createDataStreamRequest = new CreateDataStreamAction.Request("logs-foobar");
        client().execute(CreateDataStreamAction.INSTANCE, createDataStreamRequest).actionGet();

        String backingIndex1 = DataStream.getDefaultBackingIndexName("logs-foobar", 1);
        String backingIndex2 = DataStream.getDefaultBackingIndexName("logs-foobar", 2);

        RolloverResponse rolloverResponse = client().admin().indices().rolloverIndex(new RolloverRequest("logs-foobar", null)).get();
        assertThat(rolloverResponse.getNewIndex(), equalTo(backingIndex2));
        assertTrue(rolloverResponse.isRolledOver());

        // The index settings of all backing indices should be updated:
        GetSettingsResponse getSettingsResponse = client().admin().indices().prepareGetSettings("logs-foobar").get();
        assertThat(getSettingsResponse.getIndexToSettings().size(), equalTo(2));
        assertThat(getSettingsResponse.getSetting(backingIndex1, "index.number_of_replicas"), equalTo("1"));
        assertThat(getSettingsResponse.getSetting(backingIndex2, "index.number_of_replicas"), equalTo("1"));

        client().admin()
            .indices()
            .prepareUpdateSettings("logs-foobar")
            .setSettings(Settings.builder().put("index.number_of_replicas", 0))
            .get();
        getSettingsResponse = client().admin().indices().prepareGetSettings("logs-foobar").get();
        assertThat(getSettingsResponse.getIndexToSettings().size(), equalTo(2));
        assertThat(getSettingsResponse.getSetting(backingIndex1, "index.number_of_replicas"), equalTo("0"));
        assertThat(getSettingsResponse.getSetting(backingIndex2, "index.number_of_replicas"), equalTo("0"));
    }

    public void testIndexDocsWithCustomRoutingTargetingDataStreamIsNotAllowed() throws Exception {
        putComposableIndexTemplate("id1", List.of("logs-foo*"));

        // Index doc that triggers creation of a data stream
        String dataStream = "logs-foobar";
        IndexRequest indexRequest = new IndexRequest(dataStream).source("{\"@timestamp\": \"2020-12-12\"}", XContentType.JSON)
            .opType(DocWriteRequest.OpType.CREATE);
        IndexResponse indexResponse = client().index(indexRequest).actionGet();
        assertThat(indexResponse.getIndex(), equalTo(DataStream.getDefaultBackingIndexName(dataStream, 1)));

        // Index doc with custom routing that targets the data stream
        IndexRequest indexRequestWithRouting = new IndexRequest(dataStream).source("@timestamp", System.currentTimeMillis())
            .opType(DocWriteRequest.OpType.CREATE)
            .routing("custom");
        IllegalArgumentException exception = expectThrows(
            IllegalArgumentException.class,
            () -> client().index(indexRequestWithRouting).actionGet()
        );
        assertThat(
            exception.getMessage(),
            is(
                "index request targeting data stream [logs-foobar] specifies a custom routing. target the "
                    + "backing indices directly or remove the custom routing."
            )
        );

        // Bulk indexing with custom routing targeting the data stream is also prohibited
        BulkRequest bulkRequest = new BulkRequest();
        for (int i = 0; i < 10; i++) {
            bulkRequest.add(
                new IndexRequest(dataStream).opType(DocWriteRequest.OpType.CREATE)
                    .routing("bulk-request-routing")
                    .source("{}", XContentType.JSON)
            );
        }

        BulkResponse bulkResponse = client().bulk(bulkRequest).actionGet();
        for (BulkItemResponse responseItem : bulkResponse.getItems()) {
            assertThat(responseItem.getFailure(), notNullValue());
            assertThat(
                responseItem.getFailureMessage(),
                is(
                    "java.lang.IllegalArgumentException: index request targeting data stream "
                        + "[logs-foobar] specifies a custom routing. target the backing indices directly or remove the custom routing."
                )
            );
        }
    }

    public void testIndexDocsWithCustomRoutingTargetingBackingIndex() throws Exception {
        putComposableIndexTemplate("id1", List.of("logs-foo*"));

        // Index doc that triggers creation of a data stream
        IndexRequest indexRequest = new IndexRequest("logs-foobar").source("{\"@timestamp\": \"2020-12-12\"}", XContentType.JSON)
            .opType(DocWriteRequest.OpType.CREATE);
        IndexResponse indexResponse = client().index(indexRequest).actionGet();
        assertThat(indexResponse.getIndex(), equalTo(DataStream.getDefaultBackingIndexName("logs-foobar", 1)));

        // Index doc with custom routing that targets the backing index
        IndexRequest indexRequestWithRouting = new IndexRequest(DataStream.getDefaultBackingIndexName("logs-foobar", 1L)).source(
            "@timestamp",
            System.currentTimeMillis()
        )
            .opType(DocWriteRequest.OpType.INDEX)
            .routing("custom")
            .id(indexResponse.getId())
            .setIfPrimaryTerm(indexResponse.getPrimaryTerm())
            .setIfSeqNo(indexResponse.getSeqNo());
        IndexResponse response = client().index(indexRequestWithRouting).actionGet();
        assertThat(response.getIndex(), equalTo(DataStream.getDefaultBackingIndexName("logs-foobar", 1)));
    }

    public void testSearchAllResolvesDataStreams() throws Exception {
        putComposableIndexTemplate("id1", List.of("metrics-foo*"));
        CreateDataStreamAction.Request createDataStreamRequest = new CreateDataStreamAction.Request("metrics-foo");
        client().execute(CreateDataStreamAction.INSTANCE, createDataStreamRequest).get();

        putComposableIndexTemplate("id2", List.of("metrics-bar*"));
        createDataStreamRequest = new CreateDataStreamAction.Request("metrics-bar");
        client().execute(CreateDataStreamAction.INSTANCE, createDataStreamRequest).get();

        int numDocsBar = randomIntBetween(2, 16);
        indexDocs("metrics-bar", numDocsBar);
        int numDocsFoo = randomIntBetween(2, 16);
        indexDocs("metrics-foo", numDocsFoo);

        RolloverResponse rolloverResponse = client().admin().indices().rolloverIndex(new RolloverRequest("metrics-foo", null)).get();
        assertThat(rolloverResponse.getNewIndex(), equalTo(DataStream.getDefaultBackingIndexName("metrics-foo", 2)));

        // ingest some more data in the rolled data stream
        int numDocsRolledFoo = randomIntBetween(2, 16);
        indexDocs("metrics-foo", numDocsRolledFoo);

        SearchRequest searchRequest = new SearchRequest("*");
        SearchResponse searchResponse = client().search(searchRequest).actionGet();
        assertThat(searchResponse.getHits().getTotalHits().value, is((long) numDocsBar + numDocsFoo + numDocsRolledFoo));
    }

    public void testGetDataStream() throws Exception {
        Settings settings = Settings.builder().put(IndexMetadata.SETTING_NUMBER_OF_REPLICAS, maximumNumberOfReplicas() + 2).build();
        putComposableIndexTemplate("template_for_foo", null, List.of("metrics-foo*"), settings);

        int numDocsFoo = randomIntBetween(2, 16);
        indexDocs("metrics-foo", numDocsFoo);

        GetDataStreamAction.Response response = client().execute(
            GetDataStreamAction.INSTANCE,
            new GetDataStreamAction.Request(new String[] { "metrics-foo" })
        ).actionGet();
        assertThat(response.getDataStreams().size(), is(1));
        GetDataStreamAction.Response.DataStreamInfo metricsFooDataStream = response.getDataStreams().get(0);
        assertThat(metricsFooDataStream.getDataStream().getName(), is("metrics-foo"));
        assertThat(metricsFooDataStream.getDataStreamStatus(), is(ClusterHealthStatus.YELLOW));
        assertThat(metricsFooDataStream.getIndexTemplate(), is("template_for_foo"));
        assertThat(metricsFooDataStream.getIlmPolicy(), is(nullValue()));
    }

    private static void assertBackingIndex(String backingIndex, String timestampFieldPathInMapping) {
        assertBackingIndex(backingIndex, timestampFieldPathInMapping, Map.of("type", "date"));
    }

    private static void assertBackingIndex(String backingIndex, String timestampFieldPathInMapping, Map<?, ?> expectedMapping) {
        GetIndexResponse getIndexResponse = client().admin().indices().getIndex(new GetIndexRequest().indices(backingIndex)).actionGet();
        assertThat(getIndexResponse.getSettings().get(backingIndex), notNullValue());
        assertThat(getIndexResponse.getSettings().get(backingIndex).getAsBoolean("index.hidden", null), is(true));
        Map<?, ?> mappings = getIndexResponse.getMappings().get(backingIndex).getSourceAsMap();
        assertThat(ObjectPath.eval(timestampFieldPathInMapping, mappings), is(expectedMapping));
    }

    public void testNoTimestampInDocument() throws Exception {
        putComposableIndexTemplate("id", List.of("logs-foobar*"));
        String dataStreamName = "logs-foobar";
        CreateDataStreamAction.Request createDataStreamRequest = new CreateDataStreamAction.Request(dataStreamName);
        client().execute(CreateDataStreamAction.INSTANCE, createDataStreamRequest).get();

        IndexRequest indexRequest = new IndexRequest(dataStreamName).opType("create").source("{}", XContentType.JSON);
        Exception e = expectThrows(MapperParsingException.class, () -> client().index(indexRequest).actionGet());
        assertThat(e.getCause().getMessage(), equalTo("data stream timestamp field [@timestamp] is missing"));
    }

    public void testMultipleTimestampValuesInDocument() throws Exception {
        putComposableIndexTemplate("id", List.of("logs-foobar*"));
        String dataStreamName = "logs-foobar";
        CreateDataStreamAction.Request createDataStreamRequest = new CreateDataStreamAction.Request(dataStreamName);
        client().execute(CreateDataStreamAction.INSTANCE, createDataStreamRequest).get();

        IndexRequest indexRequest = new IndexRequest(dataStreamName).opType("create")
            .source("{\"@timestamp\": [\"2020-12-12\",\"2022-12-12\"]}", XContentType.JSON);
        Exception e = expectThrows(MapperParsingException.class, () -> client().index(indexRequest).actionGet());
        assertThat(e.getCause().getMessage(), equalTo("data stream timestamp field [@timestamp] encountered multiple values"));
    }

    public void testMixedAutoCreate() throws Exception {
        PutComposableIndexTemplateAction.Request createTemplateRequest = new PutComposableIndexTemplateAction.Request("logs-foo");
        createTemplateRequest.indexTemplate(
            new ComposableIndexTemplate(
                List.of("logs-foo*"),
                new Template(null, new CompressedXContent(generateMapping("@timestamp")), null),
                null,
                null,
                null,
                null,
                new ComposableIndexTemplate.DataStreamTemplate()
            )
        );
        client().execute(PutComposableIndexTemplateAction.INSTANCE, createTemplateRequest).actionGet();

        BulkRequest bulkRequest = new BulkRequest();
        bulkRequest.add(new IndexRequest("logs-foobar").opType(CREATE).source("{\"@timestamp\": \"2020-12-12\"}", XContentType.JSON));
        bulkRequest.add(new IndexRequest("logs-foobaz").opType(CREATE).source("{\"@timestamp\": \"2020-12-12\"}", XContentType.JSON));
        bulkRequest.add(new IndexRequest("logs-barbaz").opType(CREATE).source("{\"@timestamp\": \"2020-12-12\"}", XContentType.JSON));
        bulkRequest.add(new IndexRequest("logs-barfoo").opType(CREATE).source("{\"@timestamp\": \"2020-12-12\"}", XContentType.JSON));
        BulkResponse bulkResponse = client().bulk(bulkRequest).actionGet();
        assertThat("bulk failures: " + Strings.toString(bulkResponse), bulkResponse.hasFailures(), is(false));

        bulkRequest = new BulkRequest();
        bulkRequest.add(new IndexRequest("logs-foobar").opType(CREATE).source("{\"@timestamp\": \"2020-12-12\"}", XContentType.JSON));
        bulkRequest.add(new IndexRequest("logs-foobaz2").opType(CREATE).source("{\"@timestamp\": \"2020-12-12\"}", XContentType.JSON));
        bulkRequest.add(new IndexRequest("logs-barbaz").opType(CREATE).source("{\"@timestamp\": \"2020-12-12\"}", XContentType.JSON));
        bulkRequest.add(new IndexRequest("logs-barfoo2").opType(CREATE).source("{\"@timestamp\": \"2020-12-12\"}", XContentType.JSON));
        bulkResponse = client().bulk(bulkRequest).actionGet();
        assertThat("bulk failures: " + Strings.toString(bulkResponse), bulkResponse.hasFailures(), is(false));

        bulkRequest = new BulkRequest();
        bulkRequest.add(new IndexRequest("logs-foobar").opType(CREATE).source("{\"@timestamp\": \"2020-12-12\"}", XContentType.JSON));
        bulkRequest.add(new IndexRequest("logs-foobaz2").opType(CREATE).source("{\"@timestamp\": \"2020-12-12\"}", XContentType.JSON));
        bulkRequest.add(new IndexRequest("logs-foobaz3").opType(CREATE).source("{\"@timestamp\": \"2020-12-12\"}", XContentType.JSON));
        bulkRequest.add(new IndexRequest("logs-barbaz").opType(CREATE).source("{\"@timestamp\": \"2020-12-12\"}", XContentType.JSON));
        bulkRequest.add(new IndexRequest("logs-barfoo2").opType(CREATE).source("{\"@timestamp\": \"2020-12-12\"}", XContentType.JSON));
        bulkRequest.add(new IndexRequest("logs-barfoo3").opType(CREATE).source("{\"@timestamp\": \"2020-12-12\"}", XContentType.JSON));
        bulkResponse = client().bulk(bulkRequest).actionGet();
        assertThat("bulk failures: " + Strings.toString(bulkResponse), bulkResponse.hasFailures(), is(false));

        GetDataStreamAction.Request getDataStreamRequest = new GetDataStreamAction.Request(new String[] { "*" });
        GetDataStreamAction.Response getDataStreamsResponse = client().execute(GetDataStreamAction.INSTANCE, getDataStreamRequest)
            .actionGet();
        assertThat(getDataStreamsResponse.getDataStreams(), hasSize(4));
        getDataStreamsResponse.getDataStreams().sort(Comparator.comparing(dataStreamInfo -> dataStreamInfo.getDataStream().getName()));
        assertThat(getDataStreamsResponse.getDataStreams().get(0).getDataStream().getName(), equalTo("logs-foobar"));
        assertThat(getDataStreamsResponse.getDataStreams().get(1).getDataStream().getName(), equalTo("logs-foobaz"));
        assertThat(getDataStreamsResponse.getDataStreams().get(2).getDataStream().getName(), equalTo("logs-foobaz2"));
        assertThat(getDataStreamsResponse.getDataStreams().get(3).getDataStream().getName(), equalTo("logs-foobaz3"));

        GetIndexResponse getIndexResponse = client().admin().indices().getIndex(new GetIndexRequest().indices("logs-bar*")).actionGet();
        assertThat(getIndexResponse.getIndices(), arrayWithSize(4));
        assertThat(getIndexResponse.getIndices(), hasItemInArray("logs-barbaz"));
        assertThat(getIndexResponse.getIndices(), hasItemInArray("logs-barfoo"));
        assertThat(getIndexResponse.getIndices(), hasItemInArray("logs-barfoo2"));
        assertThat(getIndexResponse.getIndices(), hasItemInArray("logs-barfoo3"));

        DeleteDataStreamAction.Request deleteDSReq = new DeleteDataStreamAction.Request(new String[] { "*" });
        client().execute(DeleteDataStreamAction.INSTANCE, deleteDSReq).actionGet();
        DeleteComposableIndexTemplateAction.Request deleteTemplateRequest = new DeleteComposableIndexTemplateAction.Request("*");
        client().execute(DeleteComposableIndexTemplateAction.INSTANCE, deleteTemplateRequest).actionGet();
    }

    public void testAutoCreateV1TemplateNoDataStream() {
        Settings settings = Settings.builder().put(IndexMetadata.SETTING_NUMBER_OF_REPLICAS, 0).build();

        PutIndexTemplateRequest v1Request = new PutIndexTemplateRequest("logs-foo");
        v1Request.patterns(List.of("logs-foo*"));
        v1Request.settings(settings);
        v1Request.order(Integer.MAX_VALUE); // in order to avoid number_of_replicas being overwritten by random_template
        client().admin().indices().putTemplate(v1Request).actionGet();

        BulkRequest bulkRequest = new BulkRequest();
        bulkRequest.add(new IndexRequest("logs-foobar").opType(CREATE).source("{}", XContentType.JSON));
        BulkResponse bulkResponse = client().bulk(bulkRequest).actionGet();
        assertThat("bulk failures: " + Strings.toString(bulkResponse), bulkResponse.hasFailures(), is(false));

        GetDataStreamAction.Request getDataStreamRequest = new GetDataStreamAction.Request(new String[] { "*" });
        GetDataStreamAction.Response getDataStreamsResponse = client().execute(GetDataStreamAction.INSTANCE, getDataStreamRequest)
            .actionGet();
        assertThat(getDataStreamsResponse.getDataStreams(), hasSize(0));

        GetIndexResponse getIndexResponse = client().admin().indices().getIndex(new GetIndexRequest().indices("logs-foobar")).actionGet();
        assertThat(getIndexResponse.getIndices(), arrayWithSize(1));
        assertThat(getIndexResponse.getIndices(), hasItemInArray("logs-foobar"));
        assertThat(getIndexResponse.getSettings().get("logs-foobar").get(IndexMetadata.SETTING_NUMBER_OF_REPLICAS), equalTo("0"));
    }

    public void testCreatingDataStreamAndFirstBackingIndexExistsFails() throws Exception {
        String dataStreamName = "logs-foobar";
        String backingIndex = DataStream.getDefaultBackingIndexName(dataStreamName, 1);

        createIndex(backingIndex);
        putComposableIndexTemplate("id", List.of("logs-*"));
        CreateDataStreamAction.Request createDataStreamRequest = new CreateDataStreamAction.Request(dataStreamName);
        Exception e = expectThrows(
            ElasticsearchStatusException.class,
            () -> client().execute(CreateDataStreamAction.INSTANCE, createDataStreamRequest).actionGet()
        );
        assertThat(e.getMessage(), equalTo("data stream could not be created because backing index [" + backingIndex + "] already exists"));
    }

    public void testAutoCreatingDataStreamAndFirstBackingIndexExistsFails() throws Exception {
        String dataStreamName = "logs-foobar";
        String backingIndex = DataStream.getDefaultBackingIndexName(dataStreamName, 1);

        createIndex(backingIndex);
        putComposableIndexTemplate("id", List.of("logs-*"));

        IndexRequest indexRequest = new IndexRequest(dataStreamName).opType("create")
            .source("{\"@timestamp\": \"2020-12-12\"}", XContentType.JSON);
        Exception e = expectThrows(ElasticsearchStatusException.class, () -> client().index(indexRequest).actionGet());
        assertThat(e.getMessage(), equalTo("data stream could not be created because backing index [" + backingIndex + "] already exists"));
    }

    public void testCreatingDataStreamAndBackingIndexExistsFails() throws Exception {
        String dataStreamName = "logs-foobar";
        String backingIndex = DataStream.getDefaultBackingIndexName(dataStreamName, 2);

        createIndex(backingIndex);
        putComposableIndexTemplate("id", List.of("logs-*"));

        CreateDataStreamAction.Request createDataStreamRequest = new CreateDataStreamAction.Request(dataStreamName);
        Exception e = expectThrows(
            IllegalStateException.class,
            () -> client().execute(CreateDataStreamAction.INSTANCE, createDataStreamRequest).actionGet()
        );
        assertThat(
            e.getMessage(),
            equalTo(
                "data stream [logs-foobar] could create backing indices that conflict with 1 "
                    + "existing index(s) or alias(s) including '.ds-logs-foobar-000002'"
            )
        );
    }

<<<<<<< HEAD
    public void testClusterStateIncludeDataStream() throws Exception {
        putComposableIndexTemplate("id1", List.of("metrics-foo*"));
        CreateDataStreamAction.Request createDataStreamRequest = new CreateDataStreamAction.Request("metrics-foo");
        client().execute(CreateDataStreamAction.INSTANCE, createDataStreamRequest).get();

        // when querying a backing index then the data stream should be included as well.
        ClusterStateRequest request = new ClusterStateRequest().indices(".ds-metrics-foo-000001");
        ClusterState state = client().admin().cluster().state(request).get().getState();
        assertThat(state.metadata().dataStreams().size(), equalTo(1));
        assertThat(state.metadata().dataStreams().get("metrics-foo").getName(), equalTo("metrics-foo"));
=======
    public void testQueryDataStreamNameInIndexField() throws Exception {
        putComposableIndexTemplate("id1", List.of("metrics-*"));
        CreateDataStreamAction.Request createDataStreamRequest = new CreateDataStreamAction.Request("metrics-foo");
        client().execute(CreateDataStreamAction.INSTANCE, createDataStreamRequest).get();

        indexDocs("metrics-foo", 1);
        indexDocs("metrics-bar", 1);

        SearchRequest searchRequest = new SearchRequest("*");
        searchRequest.source().query(new TermQueryBuilder("_index", "metrics-foo"));
        SearchResponse searchResponse = client().search(searchRequest).actionGet();
        assertThat(searchResponse.getHits().getTotalHits().value, equalTo(1L));
        assertThat(searchResponse.getHits().getTotalHits().relation, equalTo(TotalHits.Relation.EQUAL_TO));
>>>>>>> 65ceee8b
    }

    private static void verifyResolvability(String dataStream, ActionRequestBuilder<?, ?> requestBuilder, boolean fail) {
        verifyResolvability(dataStream, requestBuilder, fail, 0);
    }

    private static void verifyResolvability(
        String dataStream,
        ActionRequestBuilder<?, ?> requestBuilder,
        boolean fail,
        long expectedCount
    ) {
        if (fail) {
            String expectedErrorMessage = "no such index [" + dataStream + "]";
            if (requestBuilder instanceof MultiSearchRequestBuilder) {
                MultiSearchResponse multiSearchResponse = ((MultiSearchRequestBuilder) requestBuilder).get();
                assertThat(multiSearchResponse.getResponses().length, equalTo(1));
                assertThat(multiSearchResponse.getResponses()[0].isFailure(), is(true));
                assertThat(multiSearchResponse.getResponses()[0].getFailure(), instanceOf(IllegalArgumentException.class));
                assertThat(multiSearchResponse.getResponses()[0].getFailure().getMessage(), equalTo(expectedErrorMessage));
            } else if (requestBuilder instanceof ValidateQueryRequestBuilder) {
                Exception e = expectThrows(IndexNotFoundException.class, requestBuilder::get);
                assertThat(e.getMessage(), equalTo(expectedErrorMessage));
            } else {
                Exception e = expectThrows(IndexNotFoundException.class, requestBuilder::get);
                assertThat(e.getMessage(), equalTo(expectedErrorMessage));
            }
        } else {
            if (requestBuilder instanceof SearchRequestBuilder) {
                SearchRequestBuilder searchRequestBuilder = (SearchRequestBuilder) requestBuilder;
                assertHitCount(searchRequestBuilder.get(), expectedCount);
            } else if (requestBuilder instanceof MultiSearchRequestBuilder) {
                MultiSearchResponse multiSearchResponse = ((MultiSearchRequestBuilder) requestBuilder).get();
                assertThat(multiSearchResponse.getResponses()[0].isFailure(), is(false));
            } else {
                requestBuilder.get();
            }
        }
    }

    private static void indexDocs(String dataStream, int numDocs) {
        BulkRequest bulkRequest = new BulkRequest();
        for (int i = 0; i < numDocs; i++) {
            String value = DateFieldMapper.DEFAULT_DATE_TIME_FORMATTER.formatMillis(System.currentTimeMillis());
            bulkRequest.add(
                new IndexRequest(dataStream).opType(DocWriteRequest.OpType.CREATE)
                    .source(String.format(Locale.ROOT, "{\"%s\":\"%s\"}", DEFAULT_TIMESTAMP_FIELD, value), XContentType.JSON)
            );
        }
        BulkResponse bulkResponse = client().bulk(bulkRequest).actionGet();
        assertThat(bulkResponse.getItems().length, equalTo(numDocs));
        String backingIndex = DataStream.getDefaultBackingIndexName(dataStream, 1);
        String backingIndexPrefix = backingIndex.substring(0, backingIndex.length() - 3);
        for (BulkItemResponse itemResponse : bulkResponse) {
            assertThat(itemResponse.getFailureMessage(), nullValue());
            assertThat(itemResponse.status(), equalTo(RestStatus.CREATED));
            assertThat(itemResponse.getIndex(), startsWith(backingIndexPrefix));
        }
        client().admin().indices().refresh(new RefreshRequest(dataStream)).actionGet();
    }

    private static void verifyDocs(String dataStream, long expectedNumHits, long minGeneration, long maxGeneration) {
        SearchRequest searchRequest = new SearchRequest(dataStream);
        searchRequest.source().size((int) expectedNumHits);
        SearchResponse searchResponse = client().search(searchRequest).actionGet();
        assertThat(searchResponse.getHits().getTotalHits().value, equalTo(expectedNumHits));

        List<String> expectedIndices = new ArrayList<>();
        for (long k = minGeneration; k <= maxGeneration; k++) {
            expectedIndices.add(DataStream.getDefaultBackingIndexName(dataStream, k));
        }
        Arrays.stream(searchResponse.getHits().getHits()).forEach(hit -> { assertTrue(expectedIndices.contains(hit.getIndex())); });
    }

    public static void putComposableIndexTemplate(String id, List<String> patterns) throws IOException {
        putComposableIndexTemplate(id, null, patterns, null);
    }

    static void putComposableIndexTemplate(String id, @Nullable String mappings, List<String> patterns, @Nullable Settings settings)
        throws IOException {
        PutComposableIndexTemplateAction.Request request = new PutComposableIndexTemplateAction.Request(id);
        request.indexTemplate(
            new ComposableIndexTemplate(
                patterns,
                new Template(settings, mappings == null ? null : new CompressedXContent(mappings), null),
                null,
                null,
                null,
                null,
                new ComposableIndexTemplate.DataStreamTemplate()
            )
        );
        client().execute(PutComposableIndexTemplateAction.INSTANCE, request).actionGet();
    }

}<|MERGE_RESOLUTION|>--- conflicted
+++ resolved
@@ -1097,7 +1097,21 @@
         );
     }
 
-<<<<<<< HEAD
+    public void testQueryDataStreamNameInIndexField() throws Exception {
+        putComposableIndexTemplate("id1", List.of("metrics-*"));
+        CreateDataStreamAction.Request createDataStreamRequest = new CreateDataStreamAction.Request("metrics-foo");
+        client().execute(CreateDataStreamAction.INSTANCE, createDataStreamRequest).get();
+
+        indexDocs("metrics-foo", 1);
+        indexDocs("metrics-bar", 1);
+
+        SearchRequest searchRequest = new SearchRequest("*");
+        searchRequest.source().query(new TermQueryBuilder("_index", "metrics-foo"));
+        SearchResponse searchResponse = client().search(searchRequest).actionGet();
+        assertThat(searchResponse.getHits().getTotalHits().value, equalTo(1L));
+        assertThat(searchResponse.getHits().getTotalHits().relation, equalTo(TotalHits.Relation.EQUAL_TO));
+    }
+
     public void testClusterStateIncludeDataStream() throws Exception {
         putComposableIndexTemplate("id1", List.of("metrics-foo*"));
         CreateDataStreamAction.Request createDataStreamRequest = new CreateDataStreamAction.Request("metrics-foo");
@@ -1108,21 +1122,6 @@
         ClusterState state = client().admin().cluster().state(request).get().getState();
         assertThat(state.metadata().dataStreams().size(), equalTo(1));
         assertThat(state.metadata().dataStreams().get("metrics-foo").getName(), equalTo("metrics-foo"));
-=======
-    public void testQueryDataStreamNameInIndexField() throws Exception {
-        putComposableIndexTemplate("id1", List.of("metrics-*"));
-        CreateDataStreamAction.Request createDataStreamRequest = new CreateDataStreamAction.Request("metrics-foo");
-        client().execute(CreateDataStreamAction.INSTANCE, createDataStreamRequest).get();
-
-        indexDocs("metrics-foo", 1);
-        indexDocs("metrics-bar", 1);
-
-        SearchRequest searchRequest = new SearchRequest("*");
-        searchRequest.source().query(new TermQueryBuilder("_index", "metrics-foo"));
-        SearchResponse searchResponse = client().search(searchRequest).actionGet();
-        assertThat(searchResponse.getHits().getTotalHits().value, equalTo(1L));
-        assertThat(searchResponse.getHits().getTotalHits().relation, equalTo(TotalHits.Relation.EQUAL_TO));
->>>>>>> 65ceee8b
     }
 
     private static void verifyResolvability(String dataStream, ActionRequestBuilder<?, ?> requestBuilder, boolean fail) {
