/*
 * Copyright Elasticsearch B.V. and/or licensed to Elasticsearch B.V. under one
 * or more contributor license agreements. Licensed under the Elastic License;
 * you may not use this file except in compliance with the Elastic License.
 */
package org.elasticsearch.datastreams;

import org.elasticsearch.ElasticsearchStatusException;
import org.elasticsearch.ExceptionsHelper;
import org.elasticsearch.action.ActionRequestBuilder;
import org.elasticsearch.action.DocWriteRequest;
import org.elasticsearch.action.admin.cluster.state.ClusterStateRequest;
import org.elasticsearch.action.admin.indices.alias.IndicesAliasesRequest;
import org.elasticsearch.action.admin.indices.get.GetIndexRequest;
import org.elasticsearch.action.admin.indices.get.GetIndexResponse;
import org.elasticsearch.action.admin.indices.mapping.get.GetMappingsResponse;
import org.elasticsearch.action.admin.indices.refresh.RefreshRequest;
import org.elasticsearch.action.admin.indices.rollover.RolloverRequest;
import org.elasticsearch.action.admin.indices.rollover.RolloverResponse;
import org.elasticsearch.action.admin.indices.settings.get.GetSettingsResponse;
import org.elasticsearch.action.admin.indices.template.delete.DeleteComposableIndexTemplateAction;
import org.elasticsearch.action.admin.indices.template.put.PutComposableIndexTemplateAction;
import org.elasticsearch.action.admin.indices.template.put.PutIndexTemplateRequest;
import org.elasticsearch.action.admin.indices.validate.query.ValidateQueryRequestBuilder;
import org.elasticsearch.action.bulk.BulkItemResponse;
import org.elasticsearch.action.bulk.BulkRequest;
import org.elasticsearch.action.bulk.BulkResponse;
import org.elasticsearch.action.delete.DeleteRequest;
import org.elasticsearch.action.index.IndexRequest;
import org.elasticsearch.action.index.IndexResponse;
import org.elasticsearch.action.search.MultiSearchRequestBuilder;
import org.elasticsearch.action.search.MultiSearchResponse;
import org.elasticsearch.action.search.SearchRequest;
import org.elasticsearch.action.search.SearchRequestBuilder;
import org.elasticsearch.action.search.SearchResponse;
import org.elasticsearch.action.support.master.AcknowledgedResponse;
import org.elasticsearch.action.update.UpdateRequest;
import org.elasticsearch.cluster.ClusterState;
import org.elasticsearch.cluster.health.ClusterHealthStatus;
import org.elasticsearch.cluster.metadata.ComposableIndexTemplate;
import org.elasticsearch.cluster.metadata.DataStream;
import org.elasticsearch.cluster.metadata.IndexMetadata;
import org.elasticsearch.cluster.metadata.Template;
import org.elasticsearch.common.Nullable;
import org.elasticsearch.common.Strings;
import org.elasticsearch.common.compress.CompressedXContent;
import org.elasticsearch.common.settings.Settings;
import org.elasticsearch.common.xcontent.ObjectPath;
import org.elasticsearch.common.xcontent.XContentType;
import org.elasticsearch.index.IndexNotFoundException;
import org.elasticsearch.index.mapper.DateFieldMapper;
import org.elasticsearch.index.mapper.MapperParsingException;
import org.elasticsearch.plugins.Plugin;
import org.elasticsearch.rest.RestStatus;
import org.elasticsearch.test.ESIntegTestCase;
import org.elasticsearch.xpack.core.action.CreateDataStreamAction;
import org.elasticsearch.xpack.core.action.DeleteDataStreamAction;
import org.elasticsearch.xpack.core.action.GetDataStreamAction;
import org.elasticsearch.xpack.datastreams.DataStreamsPlugin;
import org.junit.After;

import java.io.IOException;
import java.util.ArrayList;
import java.util.Arrays;
import java.util.Collection;
import java.util.Comparator;
import java.util.List;
import java.util.Locale;
import java.util.Map;
import java.util.Optional;

import static org.elasticsearch.action.DocWriteRequest.OpType.CREATE;
import static org.elasticsearch.cluster.DataStreamTestHelper.generateMapping;
import static org.elasticsearch.cluster.metadata.MetadataIndexTemplateService.DEFAULT_TIMESTAMP_FIELD;
import static org.elasticsearch.index.query.QueryBuilders.matchAllQuery;
import static org.elasticsearch.test.hamcrest.ElasticsearchAssertions.assertAcked;
import static org.elasticsearch.test.hamcrest.ElasticsearchAssertions.assertHitCount;
import static org.hamcrest.Matchers.arrayWithSize;
import static org.hamcrest.Matchers.containsString;
import static org.hamcrest.Matchers.equalTo;
import static org.hamcrest.Matchers.hasItemInArray;
import static org.hamcrest.Matchers.hasSize;
import static org.hamcrest.Matchers.instanceOf;
import static org.hamcrest.Matchers.is;
import static org.hamcrest.Matchers.notNullValue;
import static org.hamcrest.Matchers.nullValue;
import static org.hamcrest.Matchers.startsWith;

public class DataStreamIT extends ESIntegTestCase {

    @Override
    protected Collection<Class<? extends Plugin>> nodePlugins() {
        return List.of(DataStreamsPlugin.class);
    }

    @After
    public void cleanup() {
        AcknowledgedResponse response = client().execute(
            DeleteDataStreamAction.INSTANCE,
            new DeleteDataStreamAction.Request(new String[] { "*" })
        ).actionGet();
        assertAcked(response);

        DeleteDataStreamAction.Request deleteDSRequest = new DeleteDataStreamAction.Request(new String[] { "*" });
        client().execute(DeleteDataStreamAction.INSTANCE, deleteDSRequest).actionGet();
        DeleteComposableIndexTemplateAction.Request deleteTemplateRequest = new DeleteComposableIndexTemplateAction.Request("*");
        client().execute(DeleteComposableIndexTemplateAction.INSTANCE, deleteTemplateRequest).actionGet();
    }

    public void testBasicScenario() throws Exception {
        putComposableIndexTemplate("id1", List.of("metrics-foo*"));
        CreateDataStreamAction.Request createDataStreamRequest = new CreateDataStreamAction.Request("metrics-foo");
        client().execute(CreateDataStreamAction.INSTANCE, createDataStreamRequest).get();

        putComposableIndexTemplate("id2", List.of("metrics-bar*"));
        createDataStreamRequest = new CreateDataStreamAction.Request("metrics-bar");
        client().execute(CreateDataStreamAction.INSTANCE, createDataStreamRequest).get();

        GetDataStreamAction.Request getDataStreamRequest = new GetDataStreamAction.Request(new String[] { "*" });
        GetDataStreamAction.Response getDataStreamResponse = client().execute(GetDataStreamAction.INSTANCE, getDataStreamRequest)
            .actionGet();
        getDataStreamResponse.getDataStreams().sort(Comparator.comparing(dataStreamInfo -> dataStreamInfo.getDataStream().getName()));
        assertThat(getDataStreamResponse.getDataStreams().size(), equalTo(2));
        DataStream firstDataStream = getDataStreamResponse.getDataStreams().get(0).getDataStream();
        assertThat(firstDataStream.getName(), equalTo("metrics-bar"));
        assertThat(firstDataStream.getTimeStampField().getName(), equalTo("@timestamp"));
        assertThat(firstDataStream.getIndices().size(), equalTo(1));
        assertThat(firstDataStream.getIndices().get(0).getName(), equalTo(DataStream.getDefaultBackingIndexName("metrics-bar", 1)));
        DataStream dataStream = getDataStreamResponse.getDataStreams().get(1).getDataStream();
        assertThat(dataStream.getName(), equalTo("metrics-foo"));
        assertThat(dataStream.getTimeStampField().getName(), equalTo("@timestamp"));
        assertThat(dataStream.getIndices().size(), equalTo(1));
        assertThat(dataStream.getIndices().get(0).getName(), equalTo(DataStream.getDefaultBackingIndexName("metrics-foo", 1)));

        String backingIndex = DataStream.getDefaultBackingIndexName("metrics-bar", 1);
        GetIndexResponse getIndexResponse = client().admin().indices().getIndex(new GetIndexRequest().indices(backingIndex)).actionGet();
        assertThat(getIndexResponse.getSettings().get(backingIndex), notNullValue());
        assertThat(getIndexResponse.getSettings().get(backingIndex).getAsBoolean("index.hidden", null), is(true));
        Map<?, ?> mappings = getIndexResponse.getMappings().get(backingIndex).getSourceAsMap();
        assertThat(ObjectPath.eval("properties.@timestamp.type", mappings), is("date"));

        backingIndex = DataStream.getDefaultBackingIndexName("metrics-foo", 1);
        getIndexResponse = client().admin().indices().getIndex(new GetIndexRequest().indices(backingIndex)).actionGet();
        assertThat(getIndexResponse.getSettings().get(backingIndex), notNullValue());
        assertThat(getIndexResponse.getSettings().get(backingIndex).getAsBoolean("index.hidden", null), is(true));
        mappings = getIndexResponse.getMappings().get(backingIndex).getSourceAsMap();
        assertThat(ObjectPath.eval("properties.@timestamp.type", mappings), is("date"));

        int numDocsBar = randomIntBetween(2, 16);
        indexDocs("metrics-bar", numDocsBar);
        int numDocsFoo = randomIntBetween(2, 16);
        indexDocs("metrics-foo", numDocsFoo);

        verifyDocs("metrics-bar", numDocsBar, 1, 1);
        verifyDocs("metrics-foo", numDocsFoo, 1, 1);

        RolloverResponse rolloverResponse = client().admin().indices().rolloverIndex(new RolloverRequest("metrics-foo", null)).get();
        assertThat(rolloverResponse.getNewIndex(), equalTo(DataStream.getDefaultBackingIndexName("metrics-foo", 2)));
        assertTrue(rolloverResponse.isRolledOver());

        rolloverResponse = client().admin().indices().rolloverIndex(new RolloverRequest("metrics-bar", null)).get();
        assertThat(rolloverResponse.getNewIndex(), equalTo(DataStream.getDefaultBackingIndexName("metrics-bar", 2)));
        assertTrue(rolloverResponse.isRolledOver());

        backingIndex = DataStream.getDefaultBackingIndexName("metrics-foo", 2);
        getIndexResponse = client().admin().indices().getIndex(new GetIndexRequest().indices(backingIndex)).actionGet();
        assertThat(getIndexResponse.getSettings().get(backingIndex), notNullValue());
        assertThat(getIndexResponse.getSettings().get(backingIndex).getAsBoolean("index.hidden", null), is(true));
        mappings = getIndexResponse.getMappings().get(backingIndex).getSourceAsMap();
        assertThat(ObjectPath.eval("properties.@timestamp.type", mappings), is("date"));

        backingIndex = DataStream.getDefaultBackingIndexName("metrics-bar", 2);
        getIndexResponse = client().admin().indices().getIndex(new GetIndexRequest().indices(backingIndex)).actionGet();
        assertThat(getIndexResponse.getSettings().get(backingIndex), notNullValue());
        assertThat(getIndexResponse.getSettings().get(backingIndex).getAsBoolean("index.hidden", null), is(true));
        mappings = getIndexResponse.getMappings().get(backingIndex).getSourceAsMap();
        assertThat(ObjectPath.eval("properties.@timestamp.type", mappings), is("date"));

        int numDocsBar2 = randomIntBetween(2, 16);
        indexDocs("metrics-bar", numDocsBar2);
        int numDocsFoo2 = randomIntBetween(2, 16);
        indexDocs("metrics-foo", numDocsFoo2);

        verifyDocs("metrics-bar", numDocsBar + numDocsBar2, 1, 2);
        verifyDocs("metrics-foo", numDocsFoo + numDocsFoo2, 1, 2);

        DeleteDataStreamAction.Request deleteDataStreamRequest = new DeleteDataStreamAction.Request(new String[] { "metrics-*" });
        client().execute(DeleteDataStreamAction.INSTANCE, deleteDataStreamRequest).actionGet();
        getDataStreamResponse = client().execute(GetDataStreamAction.INSTANCE, getDataStreamRequest).actionGet();
        assertThat(getDataStreamResponse.getDataStreams().size(), equalTo(0));

        expectThrows(
            IndexNotFoundException.class,
            () -> client().admin()
                .indices()
                .getIndex(new GetIndexRequest().indices(DataStream.getDefaultBackingIndexName("metrics-bar", 1)))
                .actionGet()
        );
        expectThrows(
            IndexNotFoundException.class,
            () -> client().admin()
                .indices()
                .getIndex(new GetIndexRequest().indices(DataStream.getDefaultBackingIndexName("metrics-bar", 2)))
                .actionGet()
        );
        expectThrows(
            IndexNotFoundException.class,
            () -> client().admin()
                .indices()
                .getIndex(new GetIndexRequest().indices(DataStream.getDefaultBackingIndexName("metrics-foo", 1)))
                .actionGet()
        );
        expectThrows(
            IndexNotFoundException.class,
            () -> client().admin()
                .indices()
                .getIndex(new GetIndexRequest().indices(DataStream.getDefaultBackingIndexName("metrics-foo", 2)))
                .actionGet()
        );
    }

    public void testOtherWriteOps() throws Exception {
        putComposableIndexTemplate("id", List.of("metrics-foobar*"));
        String dataStreamName = "metrics-foobar";
        CreateDataStreamAction.Request createDataStreamRequest = new CreateDataStreamAction.Request(dataStreamName);
        client().execute(CreateDataStreamAction.INSTANCE, createDataStreamRequest).get();

        {
            BulkRequest bulkRequest = new BulkRequest().add(
                new IndexRequest(dataStreamName).source("{\"@timestamp1\": \"2020-12-12\"}", XContentType.JSON)
            );
            BulkResponse bulkResponse = client().bulk(bulkRequest).actionGet();
            assertThat(bulkResponse.getItems(), arrayWithSize(1));
            assertThat(
                bulkResponse.getItems()[0].getFailure().getMessage(),
                containsString("only write ops with an op_type of create are allowed in data streams")
            );
        }
        {
            BulkRequest bulkRequest = new BulkRequest().add(new DeleteRequest(dataStreamName, "_id"));
            BulkResponse bulkResponse = client().bulk(bulkRequest).actionGet();
            assertThat(bulkResponse.getItems(), arrayWithSize(1));
            assertThat(
                bulkResponse.getItems()[0].getFailure().getMessage(),
                containsString("only write ops with an op_type of create are allowed in data streams")
            );
        }
        {
            BulkRequest bulkRequest = new BulkRequest().add(
                new UpdateRequest(dataStreamName, "_id").doc("{\"@timestamp1\": \"2020-12-12\"}", XContentType.JSON)
            );
            BulkResponse bulkResponse = client().bulk(bulkRequest).actionGet();
            assertThat(bulkResponse.getItems(), arrayWithSize(1));
            assertThat(
                bulkResponse.getItems()[0].getFailure().getMessage(),
                containsString("only write ops with an op_type of create are allowed in data streams")
            );
        }
        {
            IndexRequest indexRequest = new IndexRequest(dataStreamName).source("{\"@timestamp\": \"2020-12-12\"}", XContentType.JSON);
            Exception e = expectThrows(IllegalArgumentException.class, () -> client().index(indexRequest).actionGet());
            assertThat(e.getMessage(), equalTo("only write ops with an op_type of create are allowed in data streams"));
        }
        {
            UpdateRequest updateRequest = new UpdateRequest(dataStreamName, "_id").doc("{}", XContentType.JSON);
            Exception e = expectThrows(IllegalArgumentException.class, () -> client().update(updateRequest).actionGet());
            assertThat(e.getMessage(), equalTo("only write ops with an op_type of create are allowed in data streams"));
        }
        {
            DeleteRequest deleteRequest = new DeleteRequest(dataStreamName, "_id");
            Exception e = expectThrows(IllegalArgumentException.class, () -> client().delete(deleteRequest).actionGet());
            assertThat(e.getMessage(), equalTo("only write ops with an op_type of create are allowed in data streams"));
        }
        {
            IndexRequest indexRequest = new IndexRequest(dataStreamName).source("{\"@timestamp\": \"2020-12-12\"}", XContentType.JSON)
                .opType(DocWriteRequest.OpType.CREATE);
            IndexResponse indexResponse = client().index(indexRequest).actionGet();
            assertThat(indexResponse.getIndex(), equalTo(DataStream.getDefaultBackingIndexName(dataStreamName, 1)));
        }
        {
            BulkRequest bulkRequest = new BulkRequest().add(
                new IndexRequest(dataStreamName).source("{\"@timestamp\": \"2020-12-12\"}", XContentType.JSON)
                    .opType(DocWriteRequest.OpType.CREATE)
            );
            BulkResponse bulkItemResponses = client().bulk(bulkRequest).actionGet();
            assertThat(bulkItemResponses.getItems()[0].getIndex(), equalTo(DataStream.getDefaultBackingIndexName(dataStreamName, 1)));
        }

        {
            // TODO: remove when fixing the bug when an index matching a backing index name is created before the data stream is created
            createDataStreamRequest = new CreateDataStreamAction.Request(dataStreamName + "-baz");
            client().execute(CreateDataStreamAction.INSTANCE, createDataStreamRequest).get();

            BulkRequest bulkRequest = new BulkRequest().add(
                new IndexRequest(dataStreamName).source("{\"@timestamp\": \"2020-12-12\"}", XContentType.JSON),
                new IndexRequest(dataStreamName).source("{\"@timestamp\": \"2020-12-12\"}", XContentType.JSON).create(true),
                new IndexRequest(dataStreamName).source("{\"@timestamp\": \"2020-12-12\"}", XContentType.JSON),
                new UpdateRequest(dataStreamName, "_id").doc("{\"@timestamp1\": \"2020-12-12\"}", XContentType.JSON),
                new DeleteRequest(dataStreamName, "_id"),
                new IndexRequest(dataStreamName + "-baz").source("{\"@timestamp\": \"2020-12-12\"}", XContentType.JSON).create(true),
                new DeleteRequest(dataStreamName + "-baz", "_id"),
                new IndexRequest(dataStreamName + "-baz").source("{\"@timestamp\": \"2020-12-12\"}", XContentType.JSON),
                new IndexRequest(dataStreamName + "-baz").source("{\"@timestamp\": \"2020-12-12\"}", XContentType.JSON).create(true),
                // Non create ops directly against backing indices are allowed:
                new DeleteRequest(DataStream.getDefaultBackingIndexName(dataStreamName + "-baz", 1), "_id"),
                new IndexRequest(DataStream.getDefaultBackingIndexName(dataStreamName + "-baz", 1)).source(
                    "{\"@timestamp\": \"2020-12-12\"}",
                    XContentType.JSON
                ).id("_id").setIfSeqNo(1).setIfPrimaryTerm(1)
            );
            BulkResponse bulkResponse = client().bulk(bulkRequest).actionGet();
            assertThat(bulkResponse.getItems(), arrayWithSize(11));
            {
                assertThat(bulkResponse.getItems()[0].getFailure(), notNullValue());
                assertThat(bulkResponse.getItems()[0].getResponse(), nullValue());
                assertThat(
                    bulkResponse.getItems()[0].getFailure().getMessage(),
                    containsString("only write ops with an op_type of create are allowed in data streams")
                );
            }
            {
                assertThat(bulkResponse.getItems()[1].getFailure(), nullValue());
                assertThat(bulkResponse.getItems()[1].getResponse(), notNullValue());
                assertThat(bulkResponse.getItems()[1].getIndex(), equalTo(DataStream.getDefaultBackingIndexName(dataStreamName, 1)));
            }
            {
                assertThat(bulkResponse.getItems()[2].getFailure(), notNullValue());
                assertThat(bulkResponse.getItems()[2].getResponse(), nullValue());
                assertThat(
                    bulkResponse.getItems()[2].getFailure().getMessage(),
                    containsString("only write ops with an op_type of create are allowed in data streams")
                );
            }
            {
                assertThat(bulkResponse.getItems()[3].getFailure(), notNullValue());
                assertThat(bulkResponse.getItems()[3].getResponse(), nullValue());
                assertThat(
                    bulkResponse.getItems()[3].getFailure().getMessage(),
                    containsString("only write ops with an op_type of create are allowed in data streams")
                );
            }
            {
                assertThat(bulkResponse.getItems()[4].getFailure(), notNullValue());
                assertThat(bulkResponse.getItems()[4].getResponse(), nullValue());
                assertThat(
                    bulkResponse.getItems()[4].getFailure().getMessage(),
                    containsString("only write ops with an op_type of create are allowed in data streams")
                );
            }
            {
                assertThat(bulkResponse.getItems()[5].getFailure(), nullValue());
                assertThat(bulkResponse.getItems()[5].getResponse(), notNullValue());
                assertThat(
                    bulkResponse.getItems()[5].getIndex(),
                    equalTo(DataStream.getDefaultBackingIndexName(dataStreamName + "-baz", 1))
                );
            }
            {
                assertThat(bulkResponse.getItems()[6].getFailure(), notNullValue());
                assertThat(bulkResponse.getItems()[6].getResponse(), nullValue());
                assertThat(
                    bulkResponse.getItems()[6].getFailure().getMessage(),
                    containsString("only write ops with an op_type of create are allowed in data streams")
                );
            }
            {
                assertThat(bulkResponse.getItems()[7].getFailure(), notNullValue());
                assertThat(bulkResponse.getItems()[7].getResponse(), nullValue());
                assertThat(
                    bulkResponse.getItems()[7].getFailure().getMessage(),
                    containsString("only write ops with an op_type of create are allowed in data streams")
                );
            }
            {
                assertThat(bulkResponse.getItems()[8].getFailure(), nullValue());
                assertThat(bulkResponse.getItems()[8].getResponse(), notNullValue());
                assertThat(
                    bulkResponse.getItems()[8].getIndex(),
                    equalTo(DataStream.getDefaultBackingIndexName(dataStreamName + "-baz", 1))
                );
            }
            {
                assertThat(bulkResponse.getItems()[9].getFailure(), nullValue());
                assertThat(bulkResponse.getItems()[9].getResponse(), notNullValue());
                assertThat(
                    bulkResponse.getItems()[9].getIndex(),
                    equalTo(DataStream.getDefaultBackingIndexName(dataStreamName + "-baz", 1))
                );
            }
            {
                assertThat(bulkResponse.getItems()[10].getResponse(), nullValue());
                assertThat(bulkResponse.getItems()[10].getFailure(), notNullValue());
                assertThat(bulkResponse.getItems()[10].status(), equalTo(RestStatus.CONFLICT));
                assertThat(
                    bulkResponse.getItems()[10].getIndex(),
                    equalTo(DataStream.getDefaultBackingIndexName(dataStreamName + "-baz", 1))
                );
            }
        }
    }

    /**
     * The composable template that matches with the data stream name should always be used for backing indices.
     * It is possible that a backing index doesn't match with a template or a different template, but in order
     * to avoid confusion, the template matching with the corresponding data stream name should be used.
     */
    public void testComposableTemplateOnlyMatchingWithDataStreamName() throws Exception {
        String dataStreamName = "logs-foobar";

        String mapping = "{\n"
            + "      \"properties\": {\n"
            + "        \"baz_field\": {\n"
            + "          \"type\": \"keyword\"\n"
            + "        },\n"
            + "        \"@timestamp\": {\n"
            + "          \"type\": \"date\"\n"
            + "        }\n"
            + "      }\n"
            + "    }";
        PutComposableIndexTemplateAction.Request request = new PutComposableIndexTemplateAction.Request("id_1");
        request.indexTemplate(
            new ComposableIndexTemplate(
                List.of(dataStreamName), // use no wildcard, so that backing indices don't match just by name
                new Template(null, new CompressedXContent(mapping), null),
                null,
                null,
                null,
                null,
                new ComposableIndexTemplate.DataStreamTemplate()
            )
        );
        client().execute(PutComposableIndexTemplateAction.INSTANCE, request).actionGet();

        int numDocs = randomIntBetween(2, 16);
        indexDocs(dataStreamName, numDocs);
        verifyDocs(dataStreamName, numDocs, 1, 1);

        String backingIndex = DataStream.getDefaultBackingIndexName(dataStreamName, 1);
        GetDataStreamAction.Request getDataStreamRequest = new GetDataStreamAction.Request(new String[] { "*" });
        GetDataStreamAction.Response getDataStreamResponse = client().execute(GetDataStreamAction.INSTANCE, getDataStreamRequest)
            .actionGet();
        assertThat(getDataStreamResponse.getDataStreams().size(), equalTo(1));
        assertThat(getDataStreamResponse.getDataStreams().get(0).getDataStream().getName(), equalTo(dataStreamName));
        assertThat(getDataStreamResponse.getDataStreams().get(0).getDataStream().getTimeStampField().getName(), equalTo("@timestamp"));
        assertThat(getDataStreamResponse.getDataStreams().get(0).getDataStream().getIndices().size(), equalTo(1));
        assertThat(getDataStreamResponse.getDataStreams().get(0).getDataStream().getIndices().get(0).getName(), equalTo(backingIndex));

        GetIndexResponse getIndexResponse = client().admin().indices().getIndex(new GetIndexRequest().indices(dataStreamName)).actionGet();
        assertThat(getIndexResponse.getSettings().get(backingIndex), notNullValue());
        assertThat(getIndexResponse.getSettings().get(backingIndex).getAsBoolean("index.hidden", null), is(true));
        assertThat(
            ObjectPath.eval("properties.baz_field.type", getIndexResponse.mappings().get(backingIndex).getSourceAsMap()),
            equalTo("keyword")
        );

        backingIndex = DataStream.getDefaultBackingIndexName(dataStreamName, 2);
        RolloverResponse rolloverResponse = client().admin().indices().rolloverIndex(new RolloverRequest(dataStreamName, null)).get();
        assertThat(rolloverResponse.getNewIndex(), equalTo(backingIndex));
        assertTrue(rolloverResponse.isRolledOver());

        getIndexResponse = client().admin().indices().getIndex(new GetIndexRequest().indices(backingIndex)).actionGet();
        assertThat(getIndexResponse.getSettings().get(backingIndex), notNullValue());
        assertThat(getIndexResponse.getSettings().get(backingIndex).getAsBoolean("index.hidden", null), is(true));
        assertThat(
            ObjectPath.eval("properties.baz_field.type", getIndexResponse.mappings().get(backingIndex).getSourceAsMap()),
            equalTo("keyword")
        );

        int numDocs2 = randomIntBetween(2, 16);
        indexDocs(dataStreamName, numDocs2);
        verifyDocs(dataStreamName, numDocs + numDocs2, 1, 2);

        DeleteDataStreamAction.Request deleteDataStreamRequest = new DeleteDataStreamAction.Request(new String[] { dataStreamName });
        client().execute(DeleteDataStreamAction.INSTANCE, deleteDataStreamRequest).actionGet();
        getDataStreamResponse = client().execute(GetDataStreamAction.INSTANCE, getDataStreamRequest).actionGet();
        assertThat(getDataStreamResponse.getDataStreams().size(), equalTo(0));

        expectThrows(
            IndexNotFoundException.class,
            () -> client().admin()
                .indices()
                .getIndex(new GetIndexRequest().indices(DataStream.getDefaultBackingIndexName(dataStreamName, 1)))
                .actionGet()
        );
        expectThrows(
            IndexNotFoundException.class,
            () -> client().admin()
                .indices()
                .getIndex(new GetIndexRequest().indices(DataStream.getDefaultBackingIndexName(dataStreamName, 2)))
                .actionGet()
        );
    }

    public void testTimeStampValidationInvalidFieldMapping() throws Exception {
        // Adding a template with an invalid mapping for timestamp field and expect template creation to fail.
        String mapping = "{\n"
            + "      \"properties\": {\n"
            + "        \"@timestamp\": {\n"
            + "          \"type\": \"keyword\"\n"
            + "        }\n"
            + "      }\n"
            + "    }";
        PutComposableIndexTemplateAction.Request createTemplateRequest = new PutComposableIndexTemplateAction.Request("logs-foo");
        createTemplateRequest.indexTemplate(
            new ComposableIndexTemplate(
                List.of("logs-*"),
                new Template(null, new CompressedXContent(mapping), null),
                null,
                null,
                null,
                null,
                new ComposableIndexTemplate.DataStreamTemplate()
            )
        );

        Exception e = expectThrows(
            IllegalArgumentException.class,
            () -> client().execute(PutComposableIndexTemplateAction.INSTANCE, createTemplateRequest).actionGet()
        );
        assertThat(
            e.getCause().getCause().getMessage(),
            equalTo("data stream timestamp field [@timestamp] is of type [keyword], but [date,date_nanos] is expected")
        );
    }

    public void testResolvabilityOfDataStreamsInAPIs() throws Exception {
        putComposableIndexTemplate("id", List.of("logs-*"));
        String dataStreamName = "logs-foobar";
        CreateDataStreamAction.Request request = new CreateDataStreamAction.Request(dataStreamName);
        client().execute(CreateDataStreamAction.INSTANCE, request).actionGet();

        verifyResolvability(
            dataStreamName,
            client().prepareIndex(dataStreamName)
                .setSource("{\"@timestamp\": \"2020-12-12\"}", XContentType.JSON)
                .setOpType(DocWriteRequest.OpType.CREATE),
            false
        );
        verifyResolvability(dataStreamName, client().admin().indices().prepareRefresh(dataStreamName), false);
        verifyResolvability(dataStreamName, client().prepareSearch(dataStreamName), false, 1);
        verifyResolvability(
            dataStreamName,
            client().prepareMultiSearch().add(client().prepareSearch(dataStreamName).setQuery(matchAllQuery())),
            false
        );
        verifyResolvability(dataStreamName, client().admin().indices().prepareClearCache(dataStreamName), false);
        verifyResolvability(dataStreamName, client().admin().indices().prepareFlush(dataStreamName), false);
        verifyResolvability(dataStreamName, client().admin().indices().prepareSegments(dataStreamName), false);
        verifyResolvability(dataStreamName, client().admin().indices().prepareStats(dataStreamName), false);
        verifyResolvability(dataStreamName, client().admin().indices().prepareForceMerge(dataStreamName), false);
        verifyResolvability(dataStreamName, client().admin().indices().prepareValidateQuery(dataStreamName), false);
        verifyResolvability(dataStreamName, client().admin().indices().prepareUpgrade(dataStreamName), false);
        verifyResolvability(dataStreamName, client().admin().indices().prepareRecoveries(dataStreamName), false);
        verifyResolvability(dataStreamName, client().admin().indices().prepareUpgradeStatus(dataStreamName), false);
        verifyResolvability(dataStreamName, client().admin().indices().prepareGetAliases("dummy").addIndices(dataStreamName), true);
        verifyResolvability(dataStreamName, client().admin().indices().prepareGetFieldMappings(dataStreamName), false);
        verifyResolvability(
            dataStreamName,
            client().admin()
                .indices()
                .preparePutMapping(dataStreamName)
                .setSource("{\"_doc\":{\"properties\": {\"my_field\":{\"type\":\"keyword\"}}}}", XContentType.JSON),
            false
        );
        verifyResolvability(dataStreamName, client().admin().indices().prepareGetMappings(dataStreamName), false);
        verifyResolvability(
            dataStreamName,
            client().admin()
                .indices()
                .prepareUpdateSettings(dataStreamName)
                .setSettings(Settings.builder().put("index.number_of_replicas", 0)),
            false
        );
        verifyResolvability(dataStreamName, client().admin().indices().prepareGetSettings(dataStreamName), false);
        verifyResolvability(dataStreamName, client().admin().cluster().prepareHealth(dataStreamName), false);
        verifyResolvability(dataStreamName, client().admin().cluster().prepareState().setIndices(dataStreamName), false);
        verifyResolvability(dataStreamName, client().prepareFieldCaps(dataStreamName).setFields("*"), false);
        verifyResolvability(dataStreamName, client().admin().indices().prepareGetIndex().addIndices(dataStreamName), false);
        verifyResolvability(dataStreamName, client().admin().indices().prepareOpen(dataStreamName), false);
        verifyResolvability(dataStreamName, client().admin().cluster().prepareSearchShards(dataStreamName), false);
        verifyResolvability(dataStreamName, client().admin().indices().prepareShardStores(dataStreamName), false);

        request = new CreateDataStreamAction.Request("logs-barbaz");
        client().execute(CreateDataStreamAction.INSTANCE, request).actionGet();
        verifyResolvability(
            "logs-barbaz",
            client().prepareIndex("logs-barbaz")
                .setSource("{\"@timestamp\": \"2020-12-12\"}", XContentType.JSON)
                .setOpType(DocWriteRequest.OpType.CREATE),
            false
        );

        String wildcardExpression = "logs*";
        verifyResolvability(wildcardExpression, client().admin().indices().prepareRefresh(wildcardExpression), false);
        verifyResolvability(wildcardExpression, client().prepareSearch(wildcardExpression), false, 2);
        verifyResolvability(
            wildcardExpression,
            client().prepareMultiSearch().add(client().prepareSearch(wildcardExpression).setQuery(matchAllQuery())),
            false
        );
        verifyResolvability(wildcardExpression, client().admin().indices().prepareClearCache(wildcardExpression), false);
        verifyResolvability(wildcardExpression, client().admin().indices().prepareFlush(wildcardExpression), false);
        verifyResolvability(wildcardExpression, client().admin().indices().prepareSegments(wildcardExpression), false);
        verifyResolvability(wildcardExpression, client().admin().indices().prepareStats(wildcardExpression), false);
        verifyResolvability(wildcardExpression, client().admin().indices().prepareForceMerge(wildcardExpression), false);
        verifyResolvability(wildcardExpression, client().admin().indices().prepareValidateQuery(wildcardExpression), false);
        verifyResolvability(wildcardExpression, client().admin().indices().prepareUpgrade(wildcardExpression), false);
        verifyResolvability(wildcardExpression, client().admin().indices().prepareRecoveries(wildcardExpression), false);
        verifyResolvability(wildcardExpression, client().admin().indices().prepareUpgradeStatus(wildcardExpression), false);
        verifyResolvability(wildcardExpression, client().admin().indices().prepareGetAliases(wildcardExpression), false);
        verifyResolvability(wildcardExpression, client().admin().indices().prepareGetFieldMappings(wildcardExpression), false);
        verifyResolvability(
            wildcardExpression,
            client().admin()
                .indices()
                .preparePutMapping(wildcardExpression)
                .setSource("{\"_doc\":{\"properties\": {\"my_field\":{\"type\":\"keyword\"}}}}", XContentType.JSON),
            false
        );
        verifyResolvability(wildcardExpression, client().admin().indices().prepareGetMappings(wildcardExpression), false);
        verifyResolvability(wildcardExpression, client().admin().indices().prepareGetSettings(wildcardExpression), false);
        verifyResolvability(
            wildcardExpression,
            client().admin()
                .indices()
                .prepareUpdateSettings(wildcardExpression)
                .setSettings(Settings.builder().put("index.number_of_replicas", 0)),
            false
        );
        verifyResolvability(wildcardExpression, client().admin().cluster().prepareHealth(wildcardExpression), false);
        verifyResolvability(wildcardExpression, client().admin().cluster().prepareState().setIndices(wildcardExpression), false);
        verifyResolvability(wildcardExpression, client().prepareFieldCaps(wildcardExpression).setFields("*"), false);
        verifyResolvability(wildcardExpression, client().admin().indices().prepareGetIndex().addIndices(wildcardExpression), false);
        verifyResolvability(wildcardExpression, client().admin().indices().prepareOpen(wildcardExpression), false);
        verifyResolvability(wildcardExpression, client().admin().cluster().prepareSearchShards(wildcardExpression), false);
        verifyResolvability(wildcardExpression, client().admin().indices().prepareShardStores(wildcardExpression), false);
    }

    public void testCannotDeleteComposableTemplateUsedByDataStream() throws Exception {
        putComposableIndexTemplate("id", List.of("metrics-foobar*"));
        String dataStreamName = "metrics-foobar-baz";
        CreateDataStreamAction.Request createDataStreamRequest = new CreateDataStreamAction.Request(dataStreamName);
        client().execute(CreateDataStreamAction.INSTANCE, createDataStreamRequest).get();
        createDataStreamRequest = new CreateDataStreamAction.Request(dataStreamName + "-eggplant");
        client().execute(CreateDataStreamAction.INSTANCE, createDataStreamRequest).get();

        DeleteComposableIndexTemplateAction.Request req = new DeleteComposableIndexTemplateAction.Request("id");
        Exception e = expectThrows(Exception.class, () -> client().execute(DeleteComposableIndexTemplateAction.INSTANCE, req).get());
        Optional<Exception> maybeE = ExceptionsHelper.unwrapCausesAndSuppressed(
            e,
            err -> err.getMessage()
                .contains(
                    "unable to remove composable templates [id] "
                        + "as they are in use by a data streams [metrics-foobar-baz, metrics-foobar-baz-eggplant]"
                )
        );
        assertTrue(maybeE.isPresent());

        DeleteComposableIndexTemplateAction.Request req2 = new DeleteComposableIndexTemplateAction.Request("i*");
        Exception e2 = expectThrows(Exception.class, () -> client().execute(DeleteComposableIndexTemplateAction.INSTANCE, req2).get());
        maybeE = ExceptionsHelper.unwrapCausesAndSuppressed(
            e2,
            err -> err.getMessage()
                .contains(
                    "unable to remove composable templates [id] "
                        + "as they are in use by a data streams [metrics-foobar-baz, metrics-foobar-baz-eggplant]"
                )
        );
        assertTrue(maybeE.isPresent());
    }

    public void testAliasActionsFailOnDataStreams() throws Exception {
        putComposableIndexTemplate("id1", List.of("metrics-foo*"));
        String dataStreamName = "metrics-foo";
        CreateDataStreamAction.Request createDataStreamRequest = new CreateDataStreamAction.Request(dataStreamName);
        client().execute(CreateDataStreamAction.INSTANCE, createDataStreamRequest).get();

        IndicesAliasesRequest.AliasActions addAction = new IndicesAliasesRequest.AliasActions(IndicesAliasesRequest.AliasActions.Type.ADD)
            .index(dataStreamName)
            .aliases("foo");
        IndicesAliasesRequest aliasesAddRequest = new IndicesAliasesRequest();
        aliasesAddRequest.addAliasAction(addAction);
        Exception e = expectThrows(IndexNotFoundException.class, () -> client().admin().indices().aliases(aliasesAddRequest).actionGet());
        assertThat(e.getMessage(), equalTo("no such index [" + dataStreamName + "]"));
    }

    public void testAliasActionsFailOnDataStreamBackingIndices() throws Exception {
        putComposableIndexTemplate("id1", List.of("metrics-foo*"));
        String dataStreamName = "metrics-foo";
        CreateDataStreamAction.Request createDataStreamRequest = new CreateDataStreamAction.Request(dataStreamName);
        client().execute(CreateDataStreamAction.INSTANCE, createDataStreamRequest).get();

        String backingIndex = DataStream.getDefaultBackingIndexName(dataStreamName, 1);
        IndicesAliasesRequest.AliasActions addAction = new IndicesAliasesRequest.AliasActions(IndicesAliasesRequest.AliasActions.Type.ADD)
            .index(backingIndex)
            .aliases("first_gen");
        IndicesAliasesRequest aliasesAddRequest = new IndicesAliasesRequest();
        aliasesAddRequest.addAliasAction(addAction);
        Exception e = expectThrows(IllegalArgumentException.class, () -> client().admin().indices().aliases(aliasesAddRequest).actionGet());
        assertThat(
            e.getMessage(),
            equalTo(
                "The provided expressions ["
                    + backingIndex
                    + "] match a backing index belonging to data stream ["
                    + dataStreamName
                    + "]. Data streams and their backing indices don't "
                    + "support aliases."
            )
        );
    }

    public void testTimestampFieldCustomAttributes() throws Exception {
        String mapping = "{\n"
            + "      \"properties\": {\n"
            + "        \"@timestamp\": {\n"
            + "          \"type\": \"date\",\n"
            + "          \"format\": \"yyyy-MM\",\n"
            + "          \"meta\": {\n"
            + "            \"x\": \"y\"\n"
            + "          }\n"
            + "        }\n"
            + "      }\n"
            + "    }";
        putComposableIndexTemplate("id1", mapping, List.of("logs-foo*"), null);

        CreateDataStreamAction.Request createDataStreamRequest = new CreateDataStreamAction.Request("logs-foobar");
        client().execute(CreateDataStreamAction.INSTANCE, createDataStreamRequest).get();
        GetDataStreamAction.Request getDataStreamRequest = new GetDataStreamAction.Request(new String[] { "logs-foobar" });
        GetDataStreamAction.Response getDataStreamResponse = client().execute(GetDataStreamAction.INSTANCE, getDataStreamRequest)
            .actionGet();
        assertThat(getDataStreamResponse.getDataStreams().size(), equalTo(1));
        assertThat(getDataStreamResponse.getDataStreams().get(0).getDataStream().getName(), equalTo("logs-foobar"));
        assertThat(getDataStreamResponse.getDataStreams().get(0).getDataStream().getTimeStampField().getName(), equalTo("@timestamp"));
        Map<?, ?> expectedTimestampMapping = Map.of("type", "date", "format", "yyyy-MM", "meta", Map.of("x", "y"));
        assertBackingIndex(DataStream.getDefaultBackingIndexName("logs-foobar", 1), "properties.@timestamp", expectedTimestampMapping);
    }

    public void testUpdateMappingViaDataStream() throws Exception {
        putComposableIndexTemplate("id1", List.of("logs-*"));
        CreateDataStreamAction.Request createDataStreamRequest = new CreateDataStreamAction.Request("logs-foobar");
        client().execute(CreateDataStreamAction.INSTANCE, createDataStreamRequest).actionGet();

        String backingIndex1 = DataStream.getDefaultBackingIndexName("logs-foobar", 1);
        String backingIndex2 = DataStream.getDefaultBackingIndexName("logs-foobar", 2);

        RolloverResponse rolloverResponse = client().admin().indices().rolloverIndex(new RolloverRequest("logs-foobar", null)).get();
        assertThat(rolloverResponse.getNewIndex(), equalTo(backingIndex2));
        assertTrue(rolloverResponse.isRolledOver());

        Map<?, ?> expectedMapping = Map.of(
            "properties",
            Map.of("@timestamp", Map.of("type", "date")),
            "_data_stream_timestamp",
            Map.of("enabled", true)
        );
        GetMappingsResponse getMappingsResponse = client().admin().indices().prepareGetMappings("logs-foobar").get();
        assertThat(getMappingsResponse.getMappings().size(), equalTo(2));
        assertThat(getMappingsResponse.getMappings().get(backingIndex1).getSourceAsMap(), equalTo(expectedMapping));
        assertThat(getMappingsResponse.getMappings().get(backingIndex2).getSourceAsMap(), equalTo(expectedMapping));

        expectedMapping = Map.of(
            "properties",
            Map.of("@timestamp", Map.of("type", "date"), "my_field", Map.of("type", "keyword")),
            "_data_stream_timestamp",
            Map.of("enabled", true)
        );
        client().admin()
            .indices()
            .preparePutMapping("logs-foobar")
            .setSource("{\"properties\":{\"my_field\":{\"type\":\"keyword\"}}}", XContentType.JSON)
            .get();
        // The mappings of all backing indices should be updated:
        getMappingsResponse = client().admin().indices().prepareGetMappings("logs-foobar").get();
        assertThat(getMappingsResponse.getMappings().size(), equalTo(2));
        assertThat(getMappingsResponse.getMappings().get(backingIndex1).getSourceAsMap(), equalTo(expectedMapping));
        assertThat(getMappingsResponse.getMappings().get(backingIndex2).getSourceAsMap(), equalTo(expectedMapping));
    }

    public void testUpdateIndexSettingsViaDataStream() throws Exception {
        putComposableIndexTemplate("id1", List.of("logs-*"));
        CreateDataStreamAction.Request createDataStreamRequest = new CreateDataStreamAction.Request("logs-foobar");
        client().execute(CreateDataStreamAction.INSTANCE, createDataStreamRequest).actionGet();

        String backingIndex1 = DataStream.getDefaultBackingIndexName("logs-foobar", 1);
        String backingIndex2 = DataStream.getDefaultBackingIndexName("logs-foobar", 2);

        RolloverResponse rolloverResponse = client().admin().indices().rolloverIndex(new RolloverRequest("logs-foobar", null)).get();
        assertThat(rolloverResponse.getNewIndex(), equalTo(backingIndex2));
        assertTrue(rolloverResponse.isRolledOver());

        // The index settings of all backing indices should be updated:
        GetSettingsResponse getSettingsResponse = client().admin().indices().prepareGetSettings("logs-foobar").get();
        assertThat(getSettingsResponse.getIndexToSettings().size(), equalTo(2));
        assertThat(getSettingsResponse.getSetting(backingIndex1, "index.number_of_replicas"), equalTo("1"));
        assertThat(getSettingsResponse.getSetting(backingIndex2, "index.number_of_replicas"), equalTo("1"));

        client().admin()
            .indices()
            .prepareUpdateSettings("logs-foobar")
            .setSettings(Settings.builder().put("index.number_of_replicas", 0))
            .get();
        getSettingsResponse = client().admin().indices().prepareGetSettings("logs-foobar").get();
        assertThat(getSettingsResponse.getIndexToSettings().size(), equalTo(2));
        assertThat(getSettingsResponse.getSetting(backingIndex1, "index.number_of_replicas"), equalTo("0"));
        assertThat(getSettingsResponse.getSetting(backingIndex2, "index.number_of_replicas"), equalTo("0"));
    }

    public void testIndexDocsWithCustomRoutingTargetingDataStreamIsNotAllowed() throws Exception {
        putComposableIndexTemplate("id1", List.of("logs-foo*"));

        // Index doc that triggers creation of a data stream
        String dataStream = "logs-foobar";
        IndexRequest indexRequest = new IndexRequest(dataStream).source("{\"@timestamp\": \"2020-12-12\"}", XContentType.JSON)
            .opType(DocWriteRequest.OpType.CREATE);
        IndexResponse indexResponse = client().index(indexRequest).actionGet();
        assertThat(indexResponse.getIndex(), equalTo(DataStream.getDefaultBackingIndexName(dataStream, 1)));

        // Index doc with custom routing that targets the data stream
        IndexRequest indexRequestWithRouting = new IndexRequest(dataStream).source("@timestamp", System.currentTimeMillis())
            .opType(DocWriteRequest.OpType.CREATE)
            .routing("custom");
        IllegalArgumentException exception = expectThrows(
            IllegalArgumentException.class,
            () -> client().index(indexRequestWithRouting).actionGet()
        );
        assertThat(
            exception.getMessage(),
            is(
                "index request targeting data stream [logs-foobar] specifies a custom routing. target the "
                    + "backing indices directly or remove the custom routing."
            )
        );

        // Bulk indexing with custom routing targeting the data stream is also prohibited
        BulkRequest bulkRequest = new BulkRequest();
        for (int i = 0; i < 10; i++) {
            bulkRequest.add(
                new IndexRequest(dataStream).opType(DocWriteRequest.OpType.CREATE)
                    .routing("bulk-request-routing")
                    .source("{}", XContentType.JSON)
            );
        }

        BulkResponse bulkResponse = client().bulk(bulkRequest).actionGet();
        for (BulkItemResponse responseItem : bulkResponse.getItems()) {
            assertThat(responseItem.getFailure(), notNullValue());
            assertThat(
                responseItem.getFailureMessage(),
                is(
                    "java.lang.IllegalArgumentException: index request targeting data stream "
                        + "[logs-foobar] specifies a custom routing. target the backing indices directly or remove the custom routing."
                )
            );
        }
    }

    public void testIndexDocsWithCustomRoutingTargetingBackingIndex() throws Exception {
        putComposableIndexTemplate("id1", List.of("logs-foo*"));

        // Index doc that triggers creation of a data stream
        IndexRequest indexRequest = new IndexRequest("logs-foobar").source("{\"@timestamp\": \"2020-12-12\"}", XContentType.JSON)
            .opType(DocWriteRequest.OpType.CREATE);
        IndexResponse indexResponse = client().index(indexRequest).actionGet();
        assertThat(indexResponse.getIndex(), equalTo(DataStream.getDefaultBackingIndexName("logs-foobar", 1)));

        // Index doc with custom routing that targets the backing index
        IndexRequest indexRequestWithRouting = new IndexRequest(DataStream.getDefaultBackingIndexName("logs-foobar", 1L)).source(
            "@timestamp",
            System.currentTimeMillis()
        )
            .opType(DocWriteRequest.OpType.INDEX)
            .routing("custom")
            .id(indexResponse.getId())
            .setIfPrimaryTerm(indexResponse.getPrimaryTerm())
            .setIfSeqNo(indexResponse.getSeqNo());
        IndexResponse response = client().index(indexRequestWithRouting).actionGet();
        assertThat(response.getIndex(), equalTo(DataStream.getDefaultBackingIndexName("logs-foobar", 1)));
    }

    public void testSearchAllResolvesDataStreams() throws Exception {
        putComposableIndexTemplate("id1", List.of("metrics-foo*"));
        CreateDataStreamAction.Request createDataStreamRequest = new CreateDataStreamAction.Request("metrics-foo");
        client().execute(CreateDataStreamAction.INSTANCE, createDataStreamRequest).get();

        putComposableIndexTemplate("id2", List.of("metrics-bar*"));
        createDataStreamRequest = new CreateDataStreamAction.Request("metrics-bar");
        client().execute(CreateDataStreamAction.INSTANCE, createDataStreamRequest).get();

        int numDocsBar = randomIntBetween(2, 16);
        indexDocs("metrics-bar", numDocsBar);
        int numDocsFoo = randomIntBetween(2, 16);
        indexDocs("metrics-foo", numDocsFoo);

        RolloverResponse rolloverResponse = client().admin().indices().rolloverIndex(new RolloverRequest("metrics-foo", null)).get();
        assertThat(rolloverResponse.getNewIndex(), equalTo(DataStream.getDefaultBackingIndexName("metrics-foo", 2)));

        // ingest some more data in the rolled data stream
        int numDocsRolledFoo = randomIntBetween(2, 16);
        indexDocs("metrics-foo", numDocsRolledFoo);

        SearchRequest searchRequest = new SearchRequest("*");
        SearchResponse searchResponse = client().search(searchRequest).actionGet();
        assertThat(searchResponse.getHits().getTotalHits().value, is((long) numDocsBar + numDocsFoo + numDocsRolledFoo));
    }

    public void testGetDataStream() throws Exception {
        Settings settings = Settings.builder().put(IndexMetadata.SETTING_NUMBER_OF_REPLICAS, maximumNumberOfReplicas() + 2).build();
        putComposableIndexTemplate("template_for_foo", null, List.of("metrics-foo*"), settings);

        int numDocsFoo = randomIntBetween(2, 16);
        indexDocs("metrics-foo", numDocsFoo);

        GetDataStreamAction.Response response = client().execute(
            GetDataStreamAction.INSTANCE,
            new GetDataStreamAction.Request(new String[] { "metrics-foo" })
        ).actionGet();
        assertThat(response.getDataStreams().size(), is(1));
        GetDataStreamAction.Response.DataStreamInfo metricsFooDataStream = response.getDataStreams().get(0);
        assertThat(metricsFooDataStream.getDataStream().getName(), is("metrics-foo"));
        assertThat(metricsFooDataStream.getDataStreamStatus(), is(ClusterHealthStatus.YELLOW));
        assertThat(metricsFooDataStream.getIndexTemplate(), is("template_for_foo"));
        assertThat(metricsFooDataStream.getIlmPolicy(), is(nullValue()));
    }

    private static void assertBackingIndex(String backingIndex, String timestampFieldPathInMapping) {
        assertBackingIndex(backingIndex, timestampFieldPathInMapping, Map.of("type", "date"));
    }

    private static void assertBackingIndex(String backingIndex, String timestampFieldPathInMapping, Map<?, ?> expectedMapping) {
        GetIndexResponse getIndexResponse = client().admin().indices().getIndex(new GetIndexRequest().indices(backingIndex)).actionGet();
        assertThat(getIndexResponse.getSettings().get(backingIndex), notNullValue());
        assertThat(getIndexResponse.getSettings().get(backingIndex).getAsBoolean("index.hidden", null), is(true));
        Map<?, ?> mappings = getIndexResponse.getMappings().get(backingIndex).getSourceAsMap();
        assertThat(ObjectPath.eval(timestampFieldPathInMapping, mappings), is(expectedMapping));
    }

    public void testNoTimestampInDocument() throws Exception {
        putComposableIndexTemplate("id", List.of("logs-foobar*"));
        String dataStreamName = "logs-foobar";
        CreateDataStreamAction.Request createDataStreamRequest = new CreateDataStreamAction.Request(dataStreamName);
        client().execute(CreateDataStreamAction.INSTANCE, createDataStreamRequest).get();

        IndexRequest indexRequest = new IndexRequest(dataStreamName).opType("create").source("{}", XContentType.JSON);
        Exception e = expectThrows(MapperParsingException.class, () -> client().index(indexRequest).actionGet());
        assertThat(e.getCause().getMessage(), equalTo("data stream timestamp field [@timestamp] is missing"));
    }

    public void testMultipleTimestampValuesInDocument() throws Exception {
        putComposableIndexTemplate("id", List.of("logs-foobar*"));
        String dataStreamName = "logs-foobar";
        CreateDataStreamAction.Request createDataStreamRequest = new CreateDataStreamAction.Request(dataStreamName);
        client().execute(CreateDataStreamAction.INSTANCE, createDataStreamRequest).get();

        IndexRequest indexRequest = new IndexRequest(dataStreamName).opType("create")
            .source("{\"@timestamp\": [\"2020-12-12\",\"2022-12-12\"]}", XContentType.JSON);
        Exception e = expectThrows(MapperParsingException.class, () -> client().index(indexRequest).actionGet());
        assertThat(e.getCause().getMessage(), equalTo("data stream timestamp field [@timestamp] encountered multiple values"));
    }

    public void testMixedAutoCreate() throws Exception {
        PutComposableIndexTemplateAction.Request createTemplateRequest = new PutComposableIndexTemplateAction.Request("logs-foo");
        createTemplateRequest.indexTemplate(
            new ComposableIndexTemplate(
                List.of("logs-foo*"),
                new Template(null, new CompressedXContent(generateMapping("@timestamp")), null),
                null,
                null,
                null,
                null,
                new ComposableIndexTemplate.DataStreamTemplate()
            )
        );
        client().execute(PutComposableIndexTemplateAction.INSTANCE, createTemplateRequest).actionGet();

        BulkRequest bulkRequest = new BulkRequest();
        bulkRequest.add(new IndexRequest("logs-foobar").opType(CREATE).source("{\"@timestamp\": \"2020-12-12\"}", XContentType.JSON));
        bulkRequest.add(new IndexRequest("logs-foobaz").opType(CREATE).source("{\"@timestamp\": \"2020-12-12\"}", XContentType.JSON));
        bulkRequest.add(new IndexRequest("logs-barbaz").opType(CREATE).source("{\"@timestamp\": \"2020-12-12\"}", XContentType.JSON));
        bulkRequest.add(new IndexRequest("logs-barfoo").opType(CREATE).source("{\"@timestamp\": \"2020-12-12\"}", XContentType.JSON));
        BulkResponse bulkResponse = client().bulk(bulkRequest).actionGet();
        assertThat("bulk failures: " + Strings.toString(bulkResponse), bulkResponse.hasFailures(), is(false));

        bulkRequest = new BulkRequest();
        bulkRequest.add(new IndexRequest("logs-foobar").opType(CREATE).source("{\"@timestamp\": \"2020-12-12\"}", XContentType.JSON));
        bulkRequest.add(new IndexRequest("logs-foobaz2").opType(CREATE).source("{\"@timestamp\": \"2020-12-12\"}", XContentType.JSON));
        bulkRequest.add(new IndexRequest("logs-barbaz").opType(CREATE).source("{\"@timestamp\": \"2020-12-12\"}", XContentType.JSON));
        bulkRequest.add(new IndexRequest("logs-barfoo2").opType(CREATE).source("{\"@timestamp\": \"2020-12-12\"}", XContentType.JSON));
        bulkResponse = client().bulk(bulkRequest).actionGet();
        assertThat("bulk failures: " + Strings.toString(bulkResponse), bulkResponse.hasFailures(), is(false));

        bulkRequest = new BulkRequest();
        bulkRequest.add(new IndexRequest("logs-foobar").opType(CREATE).source("{\"@timestamp\": \"2020-12-12\"}", XContentType.JSON));
        bulkRequest.add(new IndexRequest("logs-foobaz2").opType(CREATE).source("{\"@timestamp\": \"2020-12-12\"}", XContentType.JSON));
        bulkRequest.add(new IndexRequest("logs-foobaz3").opType(CREATE).source("{\"@timestamp\": \"2020-12-12\"}", XContentType.JSON));
        bulkRequest.add(new IndexRequest("logs-barbaz").opType(CREATE).source("{\"@timestamp\": \"2020-12-12\"}", XContentType.JSON));
        bulkRequest.add(new IndexRequest("logs-barfoo2").opType(CREATE).source("{\"@timestamp\": \"2020-12-12\"}", XContentType.JSON));
        bulkRequest.add(new IndexRequest("logs-barfoo3").opType(CREATE).source("{\"@timestamp\": \"2020-12-12\"}", XContentType.JSON));
        bulkResponse = client().bulk(bulkRequest).actionGet();
        assertThat("bulk failures: " + Strings.toString(bulkResponse), bulkResponse.hasFailures(), is(false));

        GetDataStreamAction.Request getDataStreamRequest = new GetDataStreamAction.Request(new String[] { "*" });
        GetDataStreamAction.Response getDataStreamsResponse = client().execute(GetDataStreamAction.INSTANCE, getDataStreamRequest)
            .actionGet();
        assertThat(getDataStreamsResponse.getDataStreams(), hasSize(4));
        getDataStreamsResponse.getDataStreams().sort(Comparator.comparing(dataStreamInfo -> dataStreamInfo.getDataStream().getName()));
        assertThat(getDataStreamsResponse.getDataStreams().get(0).getDataStream().getName(), equalTo("logs-foobar"));
        assertThat(getDataStreamsResponse.getDataStreams().get(1).getDataStream().getName(), equalTo("logs-foobaz"));
        assertThat(getDataStreamsResponse.getDataStreams().get(2).getDataStream().getName(), equalTo("logs-foobaz2"));
        assertThat(getDataStreamsResponse.getDataStreams().get(3).getDataStream().getName(), equalTo("logs-foobaz3"));

        GetIndexResponse getIndexResponse = client().admin().indices().getIndex(new GetIndexRequest().indices("logs-bar*")).actionGet();
        assertThat(getIndexResponse.getIndices(), arrayWithSize(4));
        assertThat(getIndexResponse.getIndices(), hasItemInArray("logs-barbaz"));
        assertThat(getIndexResponse.getIndices(), hasItemInArray("logs-barfoo"));
        assertThat(getIndexResponse.getIndices(), hasItemInArray("logs-barfoo2"));
        assertThat(getIndexResponse.getIndices(), hasItemInArray("logs-barfoo3"));

        DeleteDataStreamAction.Request deleteDSReq = new DeleteDataStreamAction.Request(new String[] { "*" });
        client().execute(DeleteDataStreamAction.INSTANCE, deleteDSReq).actionGet();
        DeleteComposableIndexTemplateAction.Request deleteTemplateRequest = new DeleteComposableIndexTemplateAction.Request("*");
        client().execute(DeleteComposableIndexTemplateAction.INSTANCE, deleteTemplateRequest).actionGet();
    }

    public void testAutoCreateV1TemplateNoDataStream() {
        Settings settings = Settings.builder().put(IndexMetadata.SETTING_NUMBER_OF_REPLICAS, 0).build();

        PutIndexTemplateRequest v1Request = new PutIndexTemplateRequest("logs-foo");
        v1Request.patterns(List.of("logs-foo*"));
        v1Request.settings(settings);
        v1Request.order(Integer.MAX_VALUE); // in order to avoid number_of_replicas being overwritten by random_template
        client().admin().indices().putTemplate(v1Request).actionGet();

        BulkRequest bulkRequest = new BulkRequest();
        bulkRequest.add(new IndexRequest("logs-foobar").opType(CREATE).source("{}", XContentType.JSON));
        BulkResponse bulkResponse = client().bulk(bulkRequest).actionGet();
        assertThat("bulk failures: " + Strings.toString(bulkResponse), bulkResponse.hasFailures(), is(false));

        GetDataStreamAction.Request getDataStreamRequest = new GetDataStreamAction.Request(new String[] { "*" });
        GetDataStreamAction.Response getDataStreamsResponse = client().execute(GetDataStreamAction.INSTANCE, getDataStreamRequest)
            .actionGet();
        assertThat(getDataStreamsResponse.getDataStreams(), hasSize(0));

        GetIndexResponse getIndexResponse = client().admin().indices().getIndex(new GetIndexRequest().indices("logs-foobar")).actionGet();
        assertThat(getIndexResponse.getIndices(), arrayWithSize(1));
        assertThat(getIndexResponse.getIndices(), hasItemInArray("logs-foobar"));
        assertThat(getIndexResponse.getSettings().get("logs-foobar").get(IndexMetadata.SETTING_NUMBER_OF_REPLICAS), equalTo("0"));
    }

<<<<<<< HEAD
    public void testClusterStateIncludeDataStream() throws Exception {
        putComposableIndexTemplate("id1", List.of("metrics-foo*"));
        CreateDataStreamAction.Request createDataStreamRequest = new CreateDataStreamAction.Request("metrics-foo");
        client().execute(CreateDataStreamAction.INSTANCE, createDataStreamRequest).get();

        // when querying a backing index then the data stream should be included as well.
        ClusterStateRequest request = new ClusterStateRequest().indices(".ds-metrics-foo-000001");
        ClusterState state = client().admin().cluster().state(request).get().getState();
        assertThat(state.metadata().dataStreams().size(), equalTo(1));
        assertThat(state.metadata().dataStreams().get("metrics-foo").getName(), equalTo("metrics-foo"));
=======
    public void testCreatingDataStreamAndFirstBackingIndexExistsFails() throws Exception {
        String dataStreamName = "logs-foobar";
        String backingIndex = DataStream.getDefaultBackingIndexName(dataStreamName, 1);

        createIndex(backingIndex);
        putComposableIndexTemplate("id", List.of("logs-*"));
        CreateDataStreamAction.Request createDataStreamRequest = new CreateDataStreamAction.Request(dataStreamName);
        Exception e = expectThrows(
            ElasticsearchStatusException.class,
            () -> client().execute(CreateDataStreamAction.INSTANCE, createDataStreamRequest).actionGet()
        );
        assertThat(e.getMessage(), equalTo("data stream could not be created because backing index [" + backingIndex + "] already exists"));
    }

    public void testAutoCreatingDataStreamAndFirstBackingIndexExistsFails() throws Exception {
        String dataStreamName = "logs-foobar";
        String backingIndex = DataStream.getDefaultBackingIndexName(dataStreamName, 1);

        createIndex(backingIndex);
        putComposableIndexTemplate("id", List.of("logs-*"));

        IndexRequest indexRequest = new IndexRequest(dataStreamName).opType("create")
            .source("{\"@timestamp\": \"2020-12-12\"}", XContentType.JSON);
        Exception e = expectThrows(ElasticsearchStatusException.class, () -> client().index(indexRequest).actionGet());
        assertThat(e.getMessage(), equalTo("data stream could not be created because backing index [" + backingIndex + "] already exists"));
    }

    public void testCreatingDataStreamAndBackingIndexExistsFails() throws Exception {
        String dataStreamName = "logs-foobar";
        String backingIndex = DataStream.getDefaultBackingIndexName(dataStreamName, 2);

        createIndex(backingIndex);
        putComposableIndexTemplate("id", List.of("logs-*"));

        CreateDataStreamAction.Request createDataStreamRequest = new CreateDataStreamAction.Request(dataStreamName);
        Exception e = expectThrows(
            IllegalStateException.class,
            () -> client().execute(CreateDataStreamAction.INSTANCE, createDataStreamRequest).actionGet()
        );
        assertThat(
            e.getMessage(),
            equalTo(
                "data stream [logs-foobar] could create backing indices that conflict with 1 "
                    + "existing index(s) or alias(s) including '.ds-logs-foobar-000002'"
            )
        );
>>>>>>> 860997b0
    }

    private static void verifyResolvability(String dataStream, ActionRequestBuilder<?, ?> requestBuilder, boolean fail) {
        verifyResolvability(dataStream, requestBuilder, fail, 0);
    }

    private static void verifyResolvability(
        String dataStream,
        ActionRequestBuilder<?, ?> requestBuilder,
        boolean fail,
        long expectedCount
    ) {
        if (fail) {
            String expectedErrorMessage = "no such index [" + dataStream + "]";
            if (requestBuilder instanceof MultiSearchRequestBuilder) {
                MultiSearchResponse multiSearchResponse = ((MultiSearchRequestBuilder) requestBuilder).get();
                assertThat(multiSearchResponse.getResponses().length, equalTo(1));
                assertThat(multiSearchResponse.getResponses()[0].isFailure(), is(true));
                assertThat(multiSearchResponse.getResponses()[0].getFailure(), instanceOf(IllegalArgumentException.class));
                assertThat(multiSearchResponse.getResponses()[0].getFailure().getMessage(), equalTo(expectedErrorMessage));
            } else if (requestBuilder instanceof ValidateQueryRequestBuilder) {
                Exception e = expectThrows(IndexNotFoundException.class, requestBuilder::get);
                assertThat(e.getMessage(), equalTo(expectedErrorMessage));
            } else {
                Exception e = expectThrows(IndexNotFoundException.class, requestBuilder::get);
                assertThat(e.getMessage(), equalTo(expectedErrorMessage));
            }
        } else {
            if (requestBuilder instanceof SearchRequestBuilder) {
                SearchRequestBuilder searchRequestBuilder = (SearchRequestBuilder) requestBuilder;
                assertHitCount(searchRequestBuilder.get(), expectedCount);
            } else if (requestBuilder instanceof MultiSearchRequestBuilder) {
                MultiSearchResponse multiSearchResponse = ((MultiSearchRequestBuilder) requestBuilder).get();
                assertThat(multiSearchResponse.getResponses()[0].isFailure(), is(false));
            } else {
                requestBuilder.get();
            }
        }
    }

    private static void indexDocs(String dataStream, int numDocs) {
        BulkRequest bulkRequest = new BulkRequest();
        for (int i = 0; i < numDocs; i++) {
            String value = DateFieldMapper.DEFAULT_DATE_TIME_FORMATTER.formatMillis(System.currentTimeMillis());
            bulkRequest.add(
                new IndexRequest(dataStream).opType(DocWriteRequest.OpType.CREATE)
                    .source(String.format(Locale.ROOT, "{\"%s\":\"%s\"}", DEFAULT_TIMESTAMP_FIELD, value), XContentType.JSON)
            );
        }
        BulkResponse bulkResponse = client().bulk(bulkRequest).actionGet();
        assertThat(bulkResponse.getItems().length, equalTo(numDocs));
        String backingIndex = DataStream.getDefaultBackingIndexName(dataStream, 1);
        String backingIndexPrefix = backingIndex.substring(0, backingIndex.length() - 3);
        for (BulkItemResponse itemResponse : bulkResponse) {
            assertThat(itemResponse.getFailureMessage(), nullValue());
            assertThat(itemResponse.status(), equalTo(RestStatus.CREATED));
            assertThat(itemResponse.getIndex(), startsWith(backingIndexPrefix));
        }
        client().admin().indices().refresh(new RefreshRequest(dataStream)).actionGet();
    }

    private static void verifyDocs(String dataStream, long expectedNumHits, long minGeneration, long maxGeneration) {
        SearchRequest searchRequest = new SearchRequest(dataStream);
        searchRequest.source().size((int) expectedNumHits);
        SearchResponse searchResponse = client().search(searchRequest).actionGet();
        assertThat(searchResponse.getHits().getTotalHits().value, equalTo(expectedNumHits));

        List<String> expectedIndices = new ArrayList<>();
        for (long k = minGeneration; k <= maxGeneration; k++) {
            expectedIndices.add(DataStream.getDefaultBackingIndexName(dataStream, k));
        }
        Arrays.stream(searchResponse.getHits().getHits()).forEach(hit -> { assertTrue(expectedIndices.contains(hit.getIndex())); });
    }

    public static void putComposableIndexTemplate(String id, List<String> patterns) throws IOException {
        putComposableIndexTemplate(id, null, patterns, null);
    }

    static void putComposableIndexTemplate(String id, @Nullable String mappings, List<String> patterns, @Nullable Settings settings)
        throws IOException {
        PutComposableIndexTemplateAction.Request request = new PutComposableIndexTemplateAction.Request(id);
        request.indexTemplate(
            new ComposableIndexTemplate(
                patterns,
                new Template(settings, mappings == null ? null : new CompressedXContent(mappings), null),
                null,
                null,
                null,
                null,
                new ComposableIndexTemplate.DataStreamTemplate()
            )
        );
        client().execute(PutComposableIndexTemplateAction.INSTANCE, request).actionGet();
    }

}<|MERGE_RESOLUTION|>--- conflicted
+++ resolved
@@ -1047,18 +1047,6 @@
         assertThat(getIndexResponse.getSettings().get("logs-foobar").get(IndexMetadata.SETTING_NUMBER_OF_REPLICAS), equalTo("0"));
     }
 
-<<<<<<< HEAD
-    public void testClusterStateIncludeDataStream() throws Exception {
-        putComposableIndexTemplate("id1", List.of("metrics-foo*"));
-        CreateDataStreamAction.Request createDataStreamRequest = new CreateDataStreamAction.Request("metrics-foo");
-        client().execute(CreateDataStreamAction.INSTANCE, createDataStreamRequest).get();
-
-        // when querying a backing index then the data stream should be included as well.
-        ClusterStateRequest request = new ClusterStateRequest().indices(".ds-metrics-foo-000001");
-        ClusterState state = client().admin().cluster().state(request).get().getState();
-        assertThat(state.metadata().dataStreams().size(), equalTo(1));
-        assertThat(state.metadata().dataStreams().get("metrics-foo").getName(), equalTo("metrics-foo"));
-=======
     public void testCreatingDataStreamAndFirstBackingIndexExistsFails() throws Exception {
         String dataStreamName = "logs-foobar";
         String backingIndex = DataStream.getDefaultBackingIndexName(dataStreamName, 1);
@@ -1105,7 +1093,18 @@
                     + "existing index(s) or alias(s) including '.ds-logs-foobar-000002'"
             )
         );
->>>>>>> 860997b0
+    }
+
+    public void testClusterStateIncludeDataStream() throws Exception {
+        putComposableIndexTemplate("id1", List.of("metrics-foo*"));
+        CreateDataStreamAction.Request createDataStreamRequest = new CreateDataStreamAction.Request("metrics-foo");
+        client().execute(CreateDataStreamAction.INSTANCE, createDataStreamRequest).get();
+
+        // when querying a backing index then the data stream should be included as well.
+        ClusterStateRequest request = new ClusterStateRequest().indices(".ds-metrics-foo-000001");
+        ClusterState state = client().admin().cluster().state(request).get().getState();
+        assertThat(state.metadata().dataStreams().size(), equalTo(1));
+        assertThat(state.metadata().dataStreams().get("metrics-foo").getName(), equalTo("metrics-foo"));
     }
 
     private static void verifyResolvability(String dataStream, ActionRequestBuilder<?, ?> requestBuilder, boolean fail) {
