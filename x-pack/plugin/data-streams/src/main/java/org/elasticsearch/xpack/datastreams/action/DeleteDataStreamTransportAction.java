/*
 * Copyright Elasticsearch B.V. and/or licensed to Elasticsearch B.V. under one
 * or more contributor license agreements. Licensed under the Elastic License;
 * you may not use this file except in compliance with the Elastic License.
 */

package org.elasticsearch.xpack.datastreams.action;

import org.apache.logging.log4j.LogManager;
import org.apache.logging.log4j.Logger;
import org.elasticsearch.ResourceNotFoundException;
import org.elasticsearch.action.ActionListener;
import org.elasticsearch.action.support.ActionFilters;
import org.elasticsearch.action.support.IndicesOptions;
import org.elasticsearch.action.support.master.AcknowledgedResponse;
import org.elasticsearch.action.support.master.AcknowledgedTransportMasterNodeAction;
import org.elasticsearch.cluster.ClusterState;
import org.elasticsearch.cluster.ClusterStateUpdateTask;
import org.elasticsearch.cluster.block.ClusterBlockException;
import org.elasticsearch.cluster.block.ClusterBlockLevel;
import org.elasticsearch.cluster.metadata.DataStream;
import org.elasticsearch.cluster.metadata.IndexNameExpressionResolver;
import org.elasticsearch.cluster.metadata.Metadata;
import org.elasticsearch.cluster.metadata.MetadataDeleteIndexService;
import org.elasticsearch.cluster.service.ClusterService;
import org.elasticsearch.common.Priority;
import org.elasticsearch.common.Strings;
import org.elasticsearch.common.inject.Inject;
import org.elasticsearch.index.Index;
import org.elasticsearch.snapshots.SnapshotInProgressException;
import org.elasticsearch.snapshots.SnapshotsService;
import org.elasticsearch.tasks.Task;
import org.elasticsearch.threadpool.ThreadPool;
import org.elasticsearch.transport.TransportService;
import org.elasticsearch.xpack.core.action.DeleteDataStreamAction;

import java.util.Arrays;
import java.util.EnumSet;
import java.util.HashSet;
import java.util.List;
import java.util.Set;

import static org.elasticsearch.xpack.datastreams.action.DataStreamsActionUtil.getDataStreamNames;

public class DeleteDataStreamTransportAction extends AcknowledgedTransportMasterNodeAction<DeleteDataStreamAction.Request> {

    private static final Logger LOGGER = LogManager.getLogger(DeleteDataStreamTransportAction.class);

    private final MetadataDeleteIndexService deleteIndexService;

    @Inject
    public DeleteDataStreamTransportAction(
        TransportService transportService,
        ClusterService clusterService,
        ThreadPool threadPool,
        ActionFilters actionFilters,
        IndexNameExpressionResolver indexNameExpressionResolver,
        MetadataDeleteIndexService deleteIndexService
    ) {
        super(
            DeleteDataStreamAction.NAME,
            transportService,
            clusterService,
            threadPool,
            actionFilters,
            DeleteDataStreamAction.Request::new,
            indexNameExpressionResolver,
            ThreadPool.Names.SAME
        );
        this.deleteIndexService = deleteIndexService;
    }

    @Override
    protected void masterOperation(
        Task task,
        DeleteDataStreamAction.Request request,
        ClusterState state,
        ActionListener<AcknowledgedResponse> listener
    ) throws Exception {
        clusterService.submitStateUpdateTask(
            "remove-data-stream [" + Strings.arrayToCommaDelimitedString(request.getNames()) + "]",
            new ClusterStateUpdateTask(Priority.HIGH, request.masterNodeTimeout()) {

                @Override
                public void onFailure(String source, Exception e) {
                    listener.onFailure(e);
                }

                @Override
                public ClusterState execute(ClusterState currentState) {
                    return removeDataStream(deleteIndexService, indexNameExpressionResolver, currentState, request);
                }

                @Override
                public void clusterStateProcessed(String source, ClusterState oldState, ClusterState newState) {
                    listener.onResponse(AcknowledgedResponse.TRUE);
                }
            }
        );
    }

    static ClusterState removeDataStream(
        MetadataDeleteIndexService deleteIndexService,
        IndexNameExpressionResolver indexNameExpressionResolver,
        ClusterState currentState,
        DeleteDataStreamAction.Request request
    ) {
<<<<<<< HEAD
        IndicesOptions options = request.indicesOptions();
        EnumSet<IndicesOptions.WildcardStates> expandWildcards = options.getExpandWildcards();
        expandWildcards.add(IndicesOptions.WildcardStates.OPEN);
        options = new IndicesOptions(options.getOptions(), expandWildcards);
        Set<String> dataStreams = new HashSet<>(indexNameExpressionResolver.dataStreamNames(currentState, options, request.getNames()));
=======
        List<String> names = getDataStreamNames(indexNameExpressionResolver, currentState, request.getNames(), request.indicesOptions());
        Set<String> dataStreams = new HashSet<>(names);
>>>>>>> 9a9700ad
        Set<String> snapshottingDataStreams = SnapshotsService.snapshottingDataStreams(currentState, dataStreams);

        if (dataStreams.isEmpty()) {
            if (request.isWildcardExpressionsOriginallySpecified()) {
                return currentState;
            } else {
                throw new ResourceNotFoundException("data streams " + Arrays.toString(request.getNames()) + " not found");
            }
        }

        if (snapshottingDataStreams.isEmpty() == false) {
            throw new SnapshotInProgressException(
                "Cannot delete data streams that are being snapshotted: "
                    + snapshottingDataStreams
                    + ". Try again after snapshot finishes or cancel the currently running snapshot."
            );
        }

        Set<Index> backingIndicesToRemove = new HashSet<>();
        for (String dataStreamName : dataStreams) {
            DataStream dataStream = currentState.metadata().dataStreams().get(dataStreamName);
            assert dataStream != null;
            backingIndicesToRemove.addAll(dataStream.getIndices());
        }

        // first delete the data streams and then the indices:
        // (this to avoid data stream validation from failing when deleting an index that is part of a data stream
        // without updating the data stream)
        // TODO: change order when delete index api also updates the data stream the index to be removed is member of
        Metadata.Builder metadata = Metadata.builder(currentState.metadata());
        for (String ds : dataStreams) {
            LOGGER.info("removing data stream [{}]", ds);
            metadata.removeDataStream(ds);
        }
        currentState = ClusterState.builder(currentState).metadata(metadata).build();
        return deleteIndexService.deleteIndices(currentState, backingIndicesToRemove);
    }

    @Override
    protected ClusterBlockException checkBlock(DeleteDataStreamAction.Request request, ClusterState state) {
        return state.blocks().globalBlockedException(ClusterBlockLevel.METADATA_WRITE);
    }
}<|MERGE_RESOLUTION|>--- conflicted
+++ resolved
@@ -11,7 +11,6 @@
 import org.elasticsearch.ResourceNotFoundException;
 import org.elasticsearch.action.ActionListener;
 import org.elasticsearch.action.support.ActionFilters;
-import org.elasticsearch.action.support.IndicesOptions;
 import org.elasticsearch.action.support.master.AcknowledgedResponse;
 import org.elasticsearch.action.support.master.AcknowledgedTransportMasterNodeAction;
 import org.elasticsearch.cluster.ClusterState;
@@ -35,7 +34,6 @@
 import org.elasticsearch.xpack.core.action.DeleteDataStreamAction;
 
 import java.util.Arrays;
-import java.util.EnumSet;
 import java.util.HashSet;
 import java.util.List;
 import java.util.Set;
@@ -105,16 +103,8 @@
         ClusterState currentState,
         DeleteDataStreamAction.Request request
     ) {
-<<<<<<< HEAD
-        IndicesOptions options = request.indicesOptions();
-        EnumSet<IndicesOptions.WildcardStates> expandWildcards = options.getExpandWildcards();
-        expandWildcards.add(IndicesOptions.WildcardStates.OPEN);
-        options = new IndicesOptions(options.getOptions(), expandWildcards);
-        Set<String> dataStreams = new HashSet<>(indexNameExpressionResolver.dataStreamNames(currentState, options, request.getNames()));
-=======
         List<String> names = getDataStreamNames(indexNameExpressionResolver, currentState, request.getNames(), request.indicesOptions());
         Set<String> dataStreams = new HashSet<>(names);
->>>>>>> 9a9700ad
         Set<String> snapshottingDataStreams = SnapshotsService.snapshottingDataStreams(currentState, dataStreams);
 
         if (dataStreams.isEmpty()) {
