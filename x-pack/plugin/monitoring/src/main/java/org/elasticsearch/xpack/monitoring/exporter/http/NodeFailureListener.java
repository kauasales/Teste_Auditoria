--- conflicted
+++ resolved
@@ -88,11 +88,7 @@
             resource.markDirty();
         }
         if (sniffer != null) {
-<<<<<<< HEAD
-            sniffer.sniffOnFailure(node);
-=======
             sniffer.sniffOnFailure();
->>>>>>> 4f66b9a2
         }
     }
 
