/*
 * Copyright Elasticsearch B.V. and/or licensed to Elasticsearch B.V. under one
 * or more contributor license agreements. Licensed under the Elastic License
 * 2.0; you may not use this file except in compliance with the Elastic License
 * 2.0.
 */
package org.elasticsearch.index.engine.frozen;

import org.elasticsearch.ResourceNotFoundException;
import org.elasticsearch.action.DocWriteResponse;
import org.elasticsearch.action.OriginalIndices;
import org.elasticsearch.action.admin.cluster.state.ClusterStateResponse;
import org.elasticsearch.action.admin.indices.stats.IndicesStatsResponse;
import org.elasticsearch.action.delete.DeleteResponse;
import org.elasticsearch.action.search.ClosePointInTimeRequest;
import org.elasticsearch.action.search.OpenPointInTimeRequest;
import org.elasticsearch.action.search.OpenPointInTimeResponse;
import org.elasticsearch.action.search.SearchRequest;
import org.elasticsearch.action.search.SearchResponse;
import org.elasticsearch.action.search.SearchType;
import org.elasticsearch.action.search.TransportClosePointInTimeAction;
import org.elasticsearch.action.search.TransportOpenPointInTimeAction;
import org.elasticsearch.action.search.TransportSearchAction;
import org.elasticsearch.action.support.IndicesOptions;
import org.elasticsearch.action.support.PlainActionFuture;
import org.elasticsearch.cluster.block.ClusterBlockException;
import org.elasticsearch.cluster.metadata.DataStream;
import org.elasticsearch.cluster.metadata.IndexMetadata;
import org.elasticsearch.cluster.routing.RecoverySource;
import org.elasticsearch.common.settings.Settings;
import org.elasticsearch.core.TimeValue;
import org.elasticsearch.index.Index;
import org.elasticsearch.index.IndexNotFoundException;
import org.elasticsearch.index.IndexService;
import org.elasticsearch.index.engine.Engine;
import org.elasticsearch.index.engine.InternalEngine;
import org.elasticsearch.index.mapper.DateFieldMapper;
import org.elasticsearch.index.query.MatchAllQueryBuilder;
import org.elasticsearch.index.query.QueryBuilders;
import org.elasticsearch.index.shard.IndexLongFieldRange;
import org.elasticsearch.index.shard.IndexShard;
import org.elasticsearch.index.shard.IndexShardTestCase;
import org.elasticsearch.indices.IndicesService;
import org.elasticsearch.indices.recovery.RecoveryState;
import org.elasticsearch.plugins.Plugin;
import org.elasticsearch.protocol.xpack.frozen.FreezeRequest;
import org.elasticsearch.rest.RestStatus;
import org.elasticsearch.search.SearchContextMissingException;
import org.elasticsearch.search.SearchService;
import org.elasticsearch.search.builder.PointInTimeBuilder;
import org.elasticsearch.search.builder.SearchSourceBuilder;
import org.elasticsearch.search.internal.AliasFilter;
import org.elasticsearch.search.internal.ShardSearchContextId;
import org.elasticsearch.search.internal.ShardSearchRequest;
import org.elasticsearch.test.ESSingleNodeTestCase;
import org.elasticsearch.xcontent.XContentBuilder;
import org.elasticsearch.xcontent.XContentFactory;
import org.elasticsearch.xpack.core.LocalStateCompositeXPackPlugin;
import org.elasticsearch.xpack.core.frozen.action.FreezeIndexAction;
import org.elasticsearch.xpack.frozen.FrozenIndices;
import org.hamcrest.Matchers;

import java.io.IOException;
import java.time.Instant;
import java.util.Collection;
import java.util.EnumSet;

import static org.elasticsearch.action.support.WriteRequest.RefreshPolicy.IMMEDIATE;
import static org.elasticsearch.test.hamcrest.ElasticsearchAssertions.assertAcked;
import static org.elasticsearch.test.hamcrest.ElasticsearchAssertions.assertHitCount;
import static org.elasticsearch.test.hamcrest.ElasticsearchAssertions.assertResponse;
import static org.hamcrest.Matchers.equalTo;
import static org.hamcrest.Matchers.greaterThan;
import static org.hamcrest.Matchers.greaterThanOrEqualTo;
import static org.hamcrest.Matchers.is;
import static org.hamcrest.Matchers.not;
import static org.hamcrest.Matchers.notNullValue;
import static org.hamcrest.Matchers.sameInstance;

public class FrozenIndexTests extends ESSingleNodeTestCase {

    @Override
    protected Collection<Class<? extends Plugin>> getPlugins() {
        return pluginList(FrozenIndices.class, LocalStateCompositeXPackPlugin.class);
    }

    String openReaders(TimeValue keepAlive, String... indices) {
        OpenPointInTimeRequest request = new OpenPointInTimeRequest(indices).indicesOptions(IndicesOptions.STRICT_EXPAND_OPEN_FORBID_CLOSED)
            .keepAlive(keepAlive);
        final OpenPointInTimeResponse response = client().execute(TransportOpenPointInTimeAction.TYPE, request).actionGet();
        return response.getPointInTimeId();
    }

    public void testCloseFreezeAndOpen() throws Exception {
        String indexName = "index";
        createIndex(indexName, Settings.builder().put("index.number_of_shards", 2).build());
        prepareIndex(indexName).setId("1").setSource("field", "value").setRefreshPolicy(IMMEDIATE).get();
        prepareIndex(indexName).setId("2").setSource("field", "value").setRefreshPolicy(IMMEDIATE).get();
        prepareIndex(indexName).setId("3").setSource("field", "value").setRefreshPolicy(IMMEDIATE).get();
        assertAcked(client().execute(FreezeIndexAction.INSTANCE, new FreezeRequest(indexName)).actionGet());
        expectThrows(
            ClusterBlockException.class,
            () -> prepareIndex(indexName).setId("4").setSource("field", "value").setRefreshPolicy(IMMEDIATE).get()
        );
        IndicesService indexServices = getInstanceFromNode(IndicesService.class);
        Index index = resolveIndex(indexName);
        IndexService indexService = indexServices.indexServiceSafe(index);
        IndexShard shard = indexService.getShard(0);
        Engine engine = IndexShardTestCase.getEngine(shard);
        assertEquals(0, shard.refreshStats().getTotal());
        boolean useDFS = randomBoolean();
        assertHitCount(
            client().prepareSearch()
                .setIndicesOptions(IndicesOptions.STRICT_EXPAND_OPEN_FORBID_CLOSED)
                .setSearchType(useDFS ? SearchType.DFS_QUERY_THEN_FETCH : SearchType.QUERY_THEN_FETCH),
            3
        );
        assertThat(engine, Matchers.instanceOf(FrozenEngine.class));
        assertEquals(useDFS ? 3 : 2, shard.refreshStats().getTotal());
        assertFalse(((FrozenEngine) engine).isReaderOpen());
        assertTrue(indexService.getIndexSettings().isSearchThrottled());

        // now scroll
        SearchResponse searchResponse = client().prepareSearch()
            .setIndicesOptions(IndicesOptions.STRICT_EXPAND_OPEN_FORBID_CLOSED)
            .setScroll(TimeValue.timeValueMinutes(1))
            .setSize(1)
            .get();
        try {
            do {
                assertHitCount(searchResponse, 3);
                assertEquals(1, searchResponse.getHits().getHits().length);
                SearchService searchService = getInstanceFromNode(SearchService.class);
                assertThat(searchService.getActiveContexts(), Matchers.greaterThanOrEqualTo(1));
                for (int i = 0; i < 2; i++) {
                    shard = indexService.getShard(i);
                    engine = IndexShardTestCase.getEngine(shard);
                    // scrolls keep the reader open
                    assertTrue(((FrozenEngine) engine).isReaderOpen());
                }
                searchResponse.decRef();
                searchResponse = client().prepareSearchScroll(searchResponse.getScrollId()).setScroll(TimeValue.timeValueMinutes(1)).get();
            } while (searchResponse.getHits().getHits().length > 0);
        } finally {
            searchResponse.decRef();
        }
        client().prepareClearScroll().addScrollId(searchResponse.getScrollId()).get();

        String pitId = openReaders(TimeValue.timeValueMinutes(1), indexName);
        try {
            for (int from = 0; from < 3; from++) {
<<<<<<< HEAD
                searchResponse = client().prepareSearch().setPointInTime(new PointInTimeBuilder(pitId)).setSize(1).setFrom(from).get();
                assertHitCount(searchResponse, 3);
                assertEquals(1, searchResponse.getHits().getHits().length);
=======
                assertResponse(
                    client().prepareSearch()
                        .setIndicesOptions(IndicesOptions.STRICT_EXPAND_OPEN_FORBID_CLOSED)
                        .setPointInTime(new PointInTimeBuilder(pitId))
                        .setSize(1)
                        .setFrom(from),
                    response -> {
                        assertHitCount(response, 3);
                        assertEquals(1, response.getHits().getHits().length);
                    }
                );
>>>>>>> edf39cdf
                SearchService searchService = getInstanceFromNode(SearchService.class);
                assertThat(searchService.getActiveContexts(), Matchers.greaterThanOrEqualTo(1));
                for (int i = 0; i < 2; i++) {
                    shard = indexService.getShard(i);
                    engine = IndexShardTestCase.getEngine(shard);
                    assertFalse(((FrozenEngine) engine).isReaderOpen());
                }
            }
            assertWarnings(TransportSearchAction.FROZEN_INDICES_DEPRECATION_MESSAGE.replace("{}", indexName));
        } finally {
            client().execute(TransportClosePointInTimeAction.TYPE, new ClosePointInTimeRequest(pitId)).get();
        }
    }

    public void testSearchAndGetAPIsAreThrottled() throws IOException {
        XContentBuilder mapping = XContentFactory.jsonBuilder()
            .startObject()
            .startObject("_doc")
            .startObject("properties")
            .startObject("field")
            .field("type", "text")
            .field("term_vector", "with_positions_offsets_payloads")
            .endObject()
            .endObject()
            .endObject()
            .endObject();
        String indexName = "index";
        createIndex(indexName, Settings.builder().put("index.number_of_shards", 2).build(), mapping);
        for (int i = 0; i < 10; i++) {
            prepareIndex(indexName).setId("" + i).setSource("field", "foo bar baz").get();
        }
        assertAcked(client().execute(FreezeIndexAction.INSTANCE, new FreezeRequest(indexName)).actionGet());
        int numRequests = randomIntBetween(20, 50);
        int numRefreshes = 0;
        int numSearches = 0;
        for (int i = 0; i < numRequests; i++) {
            numRefreshes++;
            // make sure that we don't share the frozen reader in concurrent requests since we acquire the
            // searcher and rewrite the request outside of the search-throttle thread pool
            switch (between(0, 3)) {
                case 0 -> client().prepareGet(indexName, "" + randomIntBetween(0, 9)).get();
                case 1 -> {
                    numSearches++;
                    client().prepareSearch(indexName)
                        .setIndicesOptions(IndicesOptions.STRICT_EXPAND_OPEN_FORBID_CLOSED)
                        .setSearchType(SearchType.QUERY_THEN_FETCH)
                        .get()
                        .decRef();
                    // in total 4 refreshes 1x query & 1x fetch per shard (we have 2)
                    numRefreshes += 3;
                }
                case 2 -> client().prepareTermVectors(indexName, "" + randomIntBetween(0, 9)).get();
                case 3 -> client().prepareExplain(indexName, "" + randomIntBetween(0, 9)).setQuery(new MatchAllQueryBuilder()).get();
                default -> throw new AssertionError("unexpected value");
            }
        }
        IndicesStatsResponse index = indicesAdmin().prepareStats(indexName).clear().setRefresh(true).get();
        assertEquals(numRefreshes, index.getTotal().refresh.getTotal());
        if (numSearches > 0) {
            assertWarnings(TransportSearchAction.FROZEN_INDICES_DEPRECATION_MESSAGE.replace("{}", indexName));
        }
    }

    public void testFreezeAndUnfreeze() {
        final IndexService originalIndexService = createIndex("index", Settings.builder().put("index.number_of_shards", 2).build());
        assertThat(originalIndexService.getMetadata().getTimestampRange(), sameInstance(IndexLongFieldRange.UNKNOWN));

        prepareIndex("index").setId("1").setSource("field", "value").setRefreshPolicy(IMMEDIATE).get();
        prepareIndex("index").setId("2").setSource("field", "value").setRefreshPolicy(IMMEDIATE).get();
        prepareIndex("index").setId("3").setSource("field", "value").setRefreshPolicy(IMMEDIATE).get();

        if (randomBoolean()) {
            // sometimes close it
            assertAcked(indicesAdmin().prepareClose("index").get());
        }
        assertAcked(client().execute(FreezeIndexAction.INSTANCE, new FreezeRequest("index")).actionGet());
        {
            IndicesService indexServices = getInstanceFromNode(IndicesService.class);
            Index index = resolveIndex("index");
            IndexService indexService = indexServices.indexServiceSafe(index);
            assertTrue(indexService.getIndexSettings().isSearchThrottled());
            assertTrue(FrozenEngine.INDEX_FROZEN.get(indexService.getIndexSettings().getSettings()));
            assertTrue(FrozenEngine.INDEX_FROZEN.exists(indexService.getIndexSettings().getSettings()));
            IndexShard shard = indexService.getShard(0);
            assertEquals(0, shard.refreshStats().getTotal());
            assertThat(indexService.getMetadata().getTimestampRange(), sameInstance(IndexLongFieldRange.UNKNOWN));
        }
        assertAcked(client().execute(FreezeIndexAction.INSTANCE, new FreezeRequest("index").setFreeze(false)).actionGet());
        {
            IndicesService indexServices = getInstanceFromNode(IndicesService.class);
            Index index = resolveIndex("index");
            IndexService indexService = indexServices.indexServiceSafe(index);
            assertFalse(indexService.getIndexSettings().isSearchThrottled());
            assertFalse(FrozenEngine.INDEX_FROZEN.get(indexService.getIndexSettings().getSettings()));
            assertFalse(FrozenEngine.INDEX_FROZEN.exists(indexService.getIndexSettings().getSettings()));
            IndexShard shard = indexService.getShard(0);
            Engine engine = IndexShardTestCase.getEngine(shard);
            assertThat(engine, Matchers.instanceOf(InternalEngine.class));
            assertThat(indexService.getMetadata().getTimestampRange(), sameInstance(IndexLongFieldRange.UNKNOWN));
        }
        prepareIndex("index").setId("4").setSource("field", "value").setRefreshPolicy(IMMEDIATE).get();
    }

    private void assertIndexFrozen(String idx) {
        IndicesService indexServices = getInstanceFromNode(IndicesService.class);
        Index index = resolveIndex(idx);
        IndexService indexService = indexServices.indexServiceSafe(index);
        assertTrue(indexService.getIndexSettings().isSearchThrottled());
        assertTrue(FrozenEngine.INDEX_FROZEN.get(indexService.getIndexSettings().getSettings()));
    }

    public void testDoubleFreeze() {
        createIndex("test-idx", Settings.builder().put("index.number_of_shards", 2).build());
        assertAcked(client().execute(FreezeIndexAction.INSTANCE, new FreezeRequest("test-idx")).actionGet());
        ResourceNotFoundException exception = expectThrows(
            ResourceNotFoundException.class,
            () -> client().execute(
                FreezeIndexAction.INSTANCE,
                new FreezeRequest("test-idx").indicesOptions(
                    new IndicesOptions(EnumSet.noneOf(IndicesOptions.Option.class), EnumSet.of(IndicesOptions.WildcardStates.OPEN))
                )
            ).actionGet()
        );
        assertEquals("no index found to freeze", exception.getMessage());
    }

    public void testUnfreezeClosedIndices() {
        createIndex("idx", Settings.builder().put("index.number_of_shards", 1).build());
        prepareIndex("idx").setId("1").setSource("field", "value").setRefreshPolicy(IMMEDIATE).get();
        createIndex("idx-closed", Settings.builder().put("index.number_of_shards", 1).build());
        prepareIndex("idx-closed").setId("1").setSource("field", "value").setRefreshPolicy(IMMEDIATE).get();
        assertAcked(client().execute(FreezeIndexAction.INSTANCE, new FreezeRequest("idx")).actionGet());
        assertAcked(indicesAdmin().prepareClose("idx-closed").get());
        assertAcked(
            client().execute(
                FreezeIndexAction.INSTANCE,
                new FreezeRequest("idx*").setFreeze(false).indicesOptions(IndicesOptions.strictExpand())
            )
        );
        ClusterStateResponse stateResponse = clusterAdmin().prepareState().get();
        assertEquals(IndexMetadata.State.CLOSE, stateResponse.getState().getMetadata().index("idx-closed").getState());
        assertEquals(IndexMetadata.State.OPEN, stateResponse.getState().getMetadata().index("idx").getState());
        assertHitCount(client().prepareSearch(), 1L);
    }

    public void testFreezePattern() {
        String indexName = "test-idx";
        createIndex(indexName, Settings.builder().put("index.number_of_shards", 1).build());
        prepareIndex(indexName).setId("1").setSource("field", "value").setRefreshPolicy(IMMEDIATE).get();
        createIndex("test-idx-1", Settings.builder().put("index.number_of_shards", 1).build());
        prepareIndex("test-idx-1").setId("1").setSource("field", "value").setRefreshPolicy(IMMEDIATE).get();
        assertAcked(client().execute(FreezeIndexAction.INSTANCE, new FreezeRequest(indexName)).actionGet());
        assertIndexFrozen(indexName);

        IndicesStatsResponse index = indicesAdmin().prepareStats(indexName).clear().setRefresh(true).get();
        assertEquals(0, index.getTotal().refresh.getTotal());
        assertHitCount(client().prepareSearch(indexName).setIndicesOptions(IndicesOptions.STRICT_EXPAND_OPEN_FORBID_CLOSED), 1);
        index = indicesAdmin().prepareStats(indexName).clear().setRefresh(true).get();
        assertEquals(1, index.getTotal().refresh.getTotal());

        assertAcked(client().execute(FreezeIndexAction.INSTANCE, new FreezeRequest("test*")).actionGet());
        assertIndexFrozen(indexName);
        assertIndexFrozen("test-idx-1");
        index = indicesAdmin().prepareStats(indexName).clear().setRefresh(true).get();
        assertEquals(1, index.getTotal().refresh.getTotal());
        index = indicesAdmin().prepareStats("test-idx-1").clear().setRefresh(true).get();
        assertEquals(0, index.getTotal().refresh.getTotal());
        assertWarnings(TransportSearchAction.FROZEN_INDICES_DEPRECATION_MESSAGE.replace("{}", indexName));
    }

    public void testCanMatch() throws IOException {
        createIndex("index");
        prepareIndex("index").setId("1").setSource("field", "2010-01-05T02:00").setRefreshPolicy(IMMEDIATE).get();
        prepareIndex("index").setId("2").setSource("field", "2010-01-06T02:00").setRefreshPolicy(IMMEDIATE).get();
        {
            IndicesService indexServices = getInstanceFromNode(IndicesService.class);
            Index index = resolveIndex("index");
            IndexService indexService = indexServices.indexServiceSafe(index);
            IndexShard shard = indexService.getShard(0);
            assertFalse(indexService.getIndexSettings().isSearchThrottled());
            SearchService searchService = getInstanceFromNode(SearchService.class);
            SearchRequest searchRequest = new SearchRequest().allowPartialSearchResults(true);
            assertTrue(
                searchService.canMatch(
                    new ShardSearchRequest(OriginalIndices.NONE, searchRequest, shard.shardId(), 0, 1, AliasFilter.EMPTY, 1f, -1, null)
                ).canMatch()
            );

            SearchSourceBuilder sourceBuilder = new SearchSourceBuilder();
            searchRequest.source(sourceBuilder);
            sourceBuilder.query(QueryBuilders.rangeQuery("field").gte("2010-01-03||+2d").lte("2010-01-04||+2d/d"));
            assertTrue(
                searchService.canMatch(
                    new ShardSearchRequest(OriginalIndices.NONE, searchRequest, shard.shardId(), 0, 1, AliasFilter.EMPTY, 1f, -1, null)
                ).canMatch()
            );

            sourceBuilder.query(QueryBuilders.rangeQuery("field").gt("2010-01-06T02:00").lt("2010-01-07T02:00"));
            assertFalse(
                searchService.canMatch(
                    new ShardSearchRequest(OriginalIndices.NONE, searchRequest, shard.shardId(), 0, 1, AliasFilter.EMPTY, 1f, -1, null)
                ).canMatch()
            );
        }

        assertAcked(client().execute(FreezeIndexAction.INSTANCE, new FreezeRequest("index")).actionGet());
        {

            IndicesService indexServices = getInstanceFromNode(IndicesService.class);
            Index index = resolveIndex("index");
            IndexService indexService = indexServices.indexServiceSafe(index);
            IndexShard shard = indexService.getShard(0);
            assertTrue(indexService.getIndexSettings().isSearchThrottled());
            SearchService searchService = getInstanceFromNode(SearchService.class);
            SearchRequest searchRequest = new SearchRequest().allowPartialSearchResults(true);
            assertTrue(
                searchService.canMatch(
                    new ShardSearchRequest(OriginalIndices.NONE, searchRequest, shard.shardId(), 0, 1, AliasFilter.EMPTY, 1f, -1, null)
                ).canMatch()
            );

            SearchSourceBuilder sourceBuilder = new SearchSourceBuilder();
            sourceBuilder.query(QueryBuilders.rangeQuery("field").gte("2010-01-03||+2d").lte("2010-01-04||+2d/d"));
            searchRequest.source(sourceBuilder);
            assertTrue(
                searchService.canMatch(
                    new ShardSearchRequest(OriginalIndices.NONE, searchRequest, shard.shardId(), 0, 1, AliasFilter.EMPTY, 1f, -1, null)
                ).canMatch()
            );

            sourceBuilder.query(QueryBuilders.rangeQuery("field").gt("2010-01-06T02:00").lt("2010-01-07T02:00"));
            assertFalse(
                searchService.canMatch(
                    new ShardSearchRequest(OriginalIndices.NONE, searchRequest, shard.shardId(), 0, 1, AliasFilter.EMPTY, 1f, -1, null)
                ).canMatch()
            );

            IndicesStatsResponse response = indicesAdmin().prepareStats("index").clear().setRefresh(true).get();
            assertEquals(0, response.getTotal().refresh.getTotal());

            // Retry with point in time
            PlainActionFuture<ShardSearchContextId> openContextFuture = new PlainActionFuture<>();
            searchService.openReaderContext(shard.shardId(), TimeValue.timeValueSeconds(60), openContextFuture);
            final ShardSearchContextId contextId = openContextFuture.actionGet(TimeValue.timeValueSeconds(60));
            assertNotNull(contextId.getSearcherId());
            sourceBuilder.query(QueryBuilders.rangeQuery("field").gt("2010-01-06T02:00").lt("2010-01-07T02:00"));
            assertFalse(
                searchService.canMatch(
                    new ShardSearchRequest(
                        OriginalIndices.NONE,
                        searchRequest,
                        shard.shardId(),
                        0,
                        1,
                        AliasFilter.EMPTY,
                        1f,
                        -1,
                        null,
                        contextId,
                        null
                    )
                ).canMatch()
            );

            assertTrue(searchService.freeReaderContext(contextId));
            sourceBuilder.query(QueryBuilders.rangeQuery("field").gt("2010-01-06T02:00").lt("2010-01-07T02:00"));
            assertFalse(
                searchService.canMatch(
                    new ShardSearchRequest(
                        OriginalIndices.NONE,
                        searchRequest,
                        shard.shardId(),
                        0,
                        1,
                        AliasFilter.EMPTY,
                        1f,
                        -1,
                        null,
                        contextId,
                        null
                    )
                ).canMatch()
            );

            expectThrows(SearchContextMissingException.class, () -> {
                ShardSearchContextId withoutCommitId = new ShardSearchContextId(contextId.getSessionId(), contextId.getId(), null);
                sourceBuilder.query(QueryBuilders.rangeQuery("field").gt("2010-01-06T02:00").lt("2010-01-07T02:00"));
                assertFalse(
                    searchService.canMatch(
                        new ShardSearchRequest(
                            OriginalIndices.NONE,
                            searchRequest,
                            shard.shardId(),
                            0,
                            1,
                            AliasFilter.EMPTY,
                            1f,
                            -1,
                            null,
                            withoutCommitId,
                            null
                        )
                    ).canMatch()
                );
            });
        }
    }

    public void testWriteToFrozenIndex() {
        createIndex("idx", Settings.builder().put("index.number_of_shards", 1).build());
        prepareIndex("idx").setId("1").setSource("field", "value").setRefreshPolicy(IMMEDIATE).get();
        assertAcked(client().execute(FreezeIndexAction.INSTANCE, new FreezeRequest("idx")).actionGet());
        assertIndexFrozen("idx");
        expectThrows(
            ClusterBlockException.class,
            () -> prepareIndex("idx").setId("2").setSource("field", "value").setRefreshPolicy(IMMEDIATE).get()
        );
    }

    public void testIgnoreUnavailable() {
        createIndex("idx", Settings.builder().put("index.number_of_shards", 1).build());
        createIndex("idx-close", Settings.builder().put("index.number_of_shards", 1).build());
        assertAcked(indicesAdmin().prepareClose("idx-close"));
        assertAcked(
            client().execute(
                FreezeIndexAction.INSTANCE,
                new FreezeRequest("idx*", "not_available").indicesOptions(
                    IndicesOptions.fromParameters(null, "true", null, null, IndicesOptions.strictExpandOpen())
                )
            )
        );
        assertIndexFrozen("idx");
        assertEquals(IndexMetadata.State.CLOSE, clusterAdmin().prepareState().get().getState().metadata().index("idx-close").getState());
    }

    public void testUnfreezeClosedIndex() {
        createIndex("idx", Settings.builder().put("index.number_of_shards", 1).build());
        assertAcked(client().execute(FreezeIndexAction.INSTANCE, new FreezeRequest("idx")).actionGet());
        assertAcked(indicesAdmin().prepareClose("idx"));
        assertEquals(IndexMetadata.State.CLOSE, clusterAdmin().prepareState().get().getState().metadata().index("idx").getState());
        expectThrows(
            IndexNotFoundException.class,
            () -> client().execute(
                FreezeIndexAction.INSTANCE,
                new FreezeRequest("id*").setFreeze(false)
                    .indicesOptions(
                        new IndicesOptions(EnumSet.noneOf(IndicesOptions.Option.class), EnumSet.of(IndicesOptions.WildcardStates.OPEN))
                    )
            ).actionGet()
        );
        // we don't resolve to closed indices
        assertAcked(client().execute(FreezeIndexAction.INSTANCE, new FreezeRequest("idx").setFreeze(false)).actionGet());
        assertEquals(IndexMetadata.State.OPEN, clusterAdmin().prepareState().get().getState().metadata().index("idx").getState());
    }

    public void testFreezeIndexIncreasesIndexSettingsVersion() {
        final String index = "test";
        createIndex(index, indexSettings(1, 0).build());
        prepareIndex(index).setSource("field", "value").get();

        final long settingsVersion = clusterAdmin().prepareState().get().getState().metadata().index(index).getSettingsVersion();

        assertAcked(client().execute(FreezeIndexAction.INSTANCE, new FreezeRequest(index)).actionGet());
        assertIndexFrozen(index);
        assertThat(
            clusterAdmin().prepareState().get().getState().metadata().index(index).getSettingsVersion(),
            greaterThan(settingsVersion)
        );
    }

    public void testFreezeEmptyIndexWithTranslogOps() throws Exception {
        final String indexName = "empty";
        createIndex(indexName, indexSettings(1, 0).put("index.refresh_interval", TimeValue.MINUS_ONE).build());

        final long nbNoOps = randomIntBetween(1, 10);
        for (long i = 0; i < nbNoOps; i++) {
            final DeleteResponse deleteResponse = client().prepareDelete(indexName, Long.toString(i)).get();
            assertThat(deleteResponse.status(), is(RestStatus.NOT_FOUND));
        }

        final IndicesService indicesService = getInstanceFromNode(IndicesService.class);
        assertBusy(() -> {
            final Index index = clusterAdmin().prepareState().get().getState().metadata().index(indexName).getIndex();
            final IndexService indexService = indicesService.indexService(index);
            assertThat(indexService.hasShard(0), is(true));
            assertThat(indexService.getShard(0).getLastKnownGlobalCheckpoint(), greaterThanOrEqualTo(nbNoOps - 1L));
        });

        assertAcked(client().execute(FreezeIndexAction.INSTANCE, new FreezeRequest(indexName)).actionGet());
        assertIndexFrozen(indexName);
    }

    public void testRecoveryState() {
        final String indexName = "index_recovery_state";
        createIndex(indexName, Settings.builder().put("index.number_of_replicas", 0).build());

        final long nbDocs = randomIntBetween(0, 50);
        for (long i = 0; i < nbDocs; i++) {
            final DocWriteResponse indexResponse = prepareIndex(indexName).setId(Long.toString(i)).setSource("field", i).get();
            assertThat(indexResponse.status(), is(RestStatus.CREATED));
        }

        assertAcked(client().execute(FreezeIndexAction.INSTANCE, new FreezeRequest(indexName)).actionGet());
        assertIndexFrozen(indexName);

        final IndexMetadata indexMetadata = clusterAdmin().prepareState().get().getState().metadata().index(indexName);
        final IndexService indexService = getInstanceFromNode(IndicesService.class).indexService(indexMetadata.getIndex());
        for (int i = 0; i < indexMetadata.getNumberOfShards(); i++) {
            final IndexShard indexShard = indexService.getShardOrNull(i);
            assertThat("Shard [" + i + "] is missing for index " + indexMetadata.getIndex(), indexShard, notNullValue());
            final RecoveryState recoveryState = indexShard.recoveryState();
            assertThat(recoveryState.getRecoverySource(), is(RecoverySource.ExistingStoreRecoverySource.INSTANCE));
            assertThat(recoveryState.getStage(), is(RecoveryState.Stage.DONE));
            assertThat(recoveryState.getTargetNode(), notNullValue());
            assertThat(recoveryState.getIndex().totalFileCount(), greaterThan(0));
            assertThat(recoveryState.getIndex().reusedFileCount(), greaterThan(0));
            assertThat(recoveryState.getTranslog().recoveredOperations(), equalTo(0));
            assertThat(recoveryState.getTranslog().totalOperations(), equalTo(0));
            assertThat(recoveryState.getTranslog().recoveredPercent(), equalTo(100.0f));
        }
    }

    public void testTranslogStats() {
        final String indexName = "test";
        IndexService indexService = createIndex(indexName, Settings.builder().put(IndexMetadata.SETTING_NUMBER_OF_REPLICAS, 0).build());

        final int nbDocs = randomIntBetween(0, 50);
        int uncommittedOps = 0;
        for (long i = 0; i < nbDocs; i++) {
            final DocWriteResponse indexResponse = prepareIndex(indexName).setId(Long.toString(i)).setSource("field", i).get();
            assertThat(indexResponse.status(), is(RestStatus.CREATED));
            if (rarely()) {
                indicesAdmin().prepareFlush(indexName).get();
                uncommittedOps = 0;
            } else {
                uncommittedOps += 1;
            }
        }

        IndicesStatsResponse stats = indicesAdmin().prepareStats(indexName).clear().setTranslog(true).get();
        assertThat(stats.getIndex(indexName), notNullValue());
        assertThat(
            stats.getIndex(indexName).getPrimaries().getTranslog().estimatedNumberOfOperations(),
            equalTo(indexService.getIndexSettings().isSoftDeleteEnabled() ? uncommittedOps : nbDocs)
        );
        assertThat(stats.getIndex(indexName).getPrimaries().getTranslog().getUncommittedOperations(), equalTo(uncommittedOps));

        assertAcked(client().execute(FreezeIndexAction.INSTANCE, new FreezeRequest(indexName)).actionGet());
        assertIndexFrozen(indexName);

        IndicesOptions indicesOptions = IndicesOptions.STRICT_EXPAND_OPEN;
        stats = indicesAdmin().prepareStats(indexName).setIndicesOptions(indicesOptions).clear().setTranslog(true).get();
        assertThat(stats.getIndex(indexName), notNullValue());
        assertThat(
            stats.getIndex(indexName).getPrimaries().getTranslog().estimatedNumberOfOperations(),
            equalTo(indexService.getIndexSettings().isSoftDeleteEnabled() ? 0 : nbDocs)
        );
        assertThat(stats.getIndex(indexName).getPrimaries().getTranslog().getUncommittedOperations(), equalTo(0));
    }

    public void testComputesTimestampRangeFromMilliseconds() {
        final int shardCount = between(1, 3);
        createIndex("index", Settings.builder().put(IndexMetadata.SETTING_NUMBER_OF_SHARDS, shardCount).build());
        prepareIndex("index").setSource(DataStream.TIMESTAMP_FIELD_NAME, "2010-01-05T01:02:03.456Z").get();
        prepareIndex("index").setSource(DataStream.TIMESTAMP_FIELD_NAME, "2010-01-06T02:03:04.567Z").get();

        assertAcked(client().execute(FreezeIndexAction.INSTANCE, new FreezeRequest("index")).actionGet());

        final IndexLongFieldRange timestampFieldRange = clusterAdmin().prepareState()
            .get()
            .getState()
            .metadata()
            .index("index")
            .getTimestampRange();
        assertThat(timestampFieldRange, not(sameInstance(IndexLongFieldRange.UNKNOWN)));
        assertThat(timestampFieldRange, not(sameInstance(IndexLongFieldRange.EMPTY)));
        assertTrue(timestampFieldRange.isComplete());
        assertThat(timestampFieldRange.getMin(), equalTo(Instant.parse("2010-01-05T01:02:03.456Z").toEpochMilli()));
        assertThat(timestampFieldRange.getMax(), equalTo(Instant.parse("2010-01-06T02:03:04.567Z").toEpochMilli()));
    }

    public void testComputesTimestampRangeFromNanoseconds() throws IOException {

        final XContentBuilder mapping = XContentFactory.jsonBuilder()
            .startObject()
            .startObject("properties")
            .startObject(DataStream.TIMESTAMP_FIELD_NAME)
            .field("type", "date_nanos")
            .field("format", "strict_date_optional_time_nanos")
            .endObject()
            .endObject()
            .endObject();

        final int shardCount = between(1, 3);
        createIndex("index", Settings.builder().put(IndexMetadata.SETTING_NUMBER_OF_SHARDS, shardCount).build(), mapping);
        prepareIndex("index").setSource(DataStream.TIMESTAMP_FIELD_NAME, "2010-01-05T01:02:03.456789012Z").get();
        prepareIndex("index").setSource(DataStream.TIMESTAMP_FIELD_NAME, "2010-01-06T02:03:04.567890123Z").get();

        assertAcked(client().execute(FreezeIndexAction.INSTANCE, new FreezeRequest("index")).actionGet());

        final IndexLongFieldRange timestampFieldRange = clusterAdmin().prepareState()
            .get()
            .getState()
            .metadata()
            .index("index")
            .getTimestampRange();
        assertThat(timestampFieldRange, not(sameInstance(IndexLongFieldRange.UNKNOWN)));
        assertThat(timestampFieldRange, not(sameInstance(IndexLongFieldRange.EMPTY)));
        assertTrue(timestampFieldRange.isComplete());
        final DateFieldMapper.Resolution resolution = DateFieldMapper.Resolution.NANOSECONDS;
        assertThat(timestampFieldRange.getMin(), equalTo(resolution.convert(Instant.parse("2010-01-05T01:02:03.456789012Z"))));
        assertThat(timestampFieldRange.getMax(), equalTo(resolution.convert(Instant.parse("2010-01-06T02:03:04.567890123Z"))));
    }

}<|MERGE_RESOLUTION|>--- conflicted
+++ resolved
@@ -149,14 +149,8 @@
         String pitId = openReaders(TimeValue.timeValueMinutes(1), indexName);
         try {
             for (int from = 0; from < 3; from++) {
-<<<<<<< HEAD
-                searchResponse = client().prepareSearch().setPointInTime(new PointInTimeBuilder(pitId)).setSize(1).setFrom(from).get();
-                assertHitCount(searchResponse, 3);
-                assertEquals(1, searchResponse.getHits().getHits().length);
-=======
                 assertResponse(
                     client().prepareSearch()
-                        .setIndicesOptions(IndicesOptions.STRICT_EXPAND_OPEN_FORBID_CLOSED)
                         .setPointInTime(new PointInTimeBuilder(pitId))
                         .setSize(1)
                         .setFrom(from),
@@ -165,7 +159,6 @@
                         assertEquals(1, response.getHits().getHits().length);
                     }
                 );
->>>>>>> edf39cdf
                 SearchService searchService = getInstanceFromNode(SearchService.class);
                 assertThat(searchService.getActiveContexts(), Matchers.greaterThanOrEqualTo(1));
                 for (int i = 0; i < 2; i++) {
