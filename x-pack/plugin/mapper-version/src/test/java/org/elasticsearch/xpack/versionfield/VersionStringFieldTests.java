--- conflicted
+++ resolved
@@ -414,21 +414,13 @@
         );
 
         // string stats
-<<<<<<< HEAD
-        response = client().prepareSearch(indexName).addAggregation(new StringStatsAggregationBuilder("stats").field("version")).get();
-        InternalStringStats stats = response.getAggregations().get("stats");
-        assertEquals(3, stats.getMinLength());
-        assertEquals(11, stats.getMaxLength());
-=======
-        assertResponse(
-            client().prepareSearch(indexName).addAggregation(AnalyticsAggregationBuilders.stringStats("stats").field("version")),
+        assertResponse( client().prepareSearch(indexName).addAggregation(new StringStatsAggregationBuilder("stats").field("version")),
             response -> {
                 InternalStringStats stats = response.getAggregations().get("stats");
                 assertEquals(3, stats.getMinLength());
                 assertEquals(11, stats.getMaxLength());
             }
         );
->>>>>>> 14acde97
     }
 
     public void testMultiValues() throws Exception {
