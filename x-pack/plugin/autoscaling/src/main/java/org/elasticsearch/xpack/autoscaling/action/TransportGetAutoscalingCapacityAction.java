/*
 * Copyright Elasticsearch B.V. and/or licensed to Elasticsearch B.V. under one
 * or more contributor license agreements. Licensed under the Elastic License;
 * you may not use this file except in compliance with the Elastic License.
 */

package org.elasticsearch.xpack.autoscaling.action;

import org.elasticsearch.action.ActionListener;
import org.elasticsearch.action.support.ActionFilters;
import org.elasticsearch.action.support.master.TransportMasterNodeAction;
import org.elasticsearch.cluster.ClusterInfoService;
import org.elasticsearch.cluster.ClusterState;
import org.elasticsearch.cluster.block.ClusterBlockException;
import org.elasticsearch.cluster.metadata.IndexNameExpressionResolver;
import org.elasticsearch.cluster.routing.allocation.decider.AllocationDeciders;
import org.elasticsearch.cluster.service.ClusterService;
import org.elasticsearch.common.inject.Inject;
<<<<<<< HEAD
import org.elasticsearch.license.LicenseUtils;
=======
import org.elasticsearch.snapshots.SnapshotsInfoService;
>>>>>>> 5e20c0a5
import org.elasticsearch.tasks.Task;
import org.elasticsearch.threadpool.ThreadPool;
import org.elasticsearch.transport.TransportService;
import org.elasticsearch.xpack.autoscaling.AutoscalingLicenseChecker;
import org.elasticsearch.xpack.autoscaling.capacity.AutoscalingCalculateCapacityService;

import java.util.Objects;

public class TransportGetAutoscalingCapacityAction extends TransportMasterNodeAction<
    GetAutoscalingCapacityAction.Request,
    GetAutoscalingCapacityAction.Response> {

    private final AutoscalingCalculateCapacityService capacityService;
    private final ClusterInfoService clusterInfoService;
<<<<<<< HEAD
    private final AutoscalingLicenseChecker autoscalingLicenseChecker;
=======
    private final SnapshotsInfoService snapshotsInfoService;
>>>>>>> 5e20c0a5

    @Inject
    public TransportGetAutoscalingCapacityAction(
        final TransportService transportService,
        final ClusterService clusterService,
        final ThreadPool threadPool,
        final ActionFilters actionFilters,
        final IndexNameExpressionResolver indexNameExpressionResolver,
        final AutoscalingCalculateCapacityService.Holder capacityServiceHolder,
        final ClusterInfoService clusterInfoService,
<<<<<<< HEAD
        final AutoscalingLicenseChecker autoscalingLicenseChecker
=======
        final SnapshotsInfoService snapshotsInfoService,
        final AllocationDeciders allocationDeciders
>>>>>>> 5e20c0a5
    ) {
        super(
            GetAutoscalingCapacityAction.NAME,
            transportService,
            clusterService,
            threadPool,
            actionFilters,
            GetAutoscalingCapacityAction.Request::new,
            indexNameExpressionResolver,
            GetAutoscalingCapacityAction.Response::new,
            ThreadPool.Names.SAME
        );
        this.snapshotsInfoService = snapshotsInfoService;
        this.capacityService = capacityServiceHolder.get(allocationDeciders);
        this.clusterInfoService = clusterInfoService;
        this.autoscalingLicenseChecker = Objects.requireNonNull(autoscalingLicenseChecker);
        assert this.capacityService != null;
    }

    @Override
    protected void masterOperation(
        final Task task,
        final GetAutoscalingCapacityAction.Request request,
        final ClusterState state,
        final ActionListener<GetAutoscalingCapacityAction.Response> listener
    ) {
        if (autoscalingLicenseChecker.isAutoscalingAllowed() == false) {
            listener.onFailure(LicenseUtils.newComplianceException("autoscaling"));
            return;
        }

        listener.onResponse(
            new GetAutoscalingCapacityAction.Response(
                capacityService.calculate(state, clusterInfoService.getClusterInfo(), snapshotsInfoService.snapshotShardSizes())
            )
        );
    }

    @Override
    protected ClusterBlockException checkBlock(final GetAutoscalingCapacityAction.Request request, final ClusterState state) {
        return null;
    }

}<|MERGE_RESOLUTION|>--- conflicted
+++ resolved
@@ -16,11 +16,8 @@
 import org.elasticsearch.cluster.routing.allocation.decider.AllocationDeciders;
 import org.elasticsearch.cluster.service.ClusterService;
 import org.elasticsearch.common.inject.Inject;
-<<<<<<< HEAD
 import org.elasticsearch.license.LicenseUtils;
-=======
 import org.elasticsearch.snapshots.SnapshotsInfoService;
->>>>>>> 5e20c0a5
 import org.elasticsearch.tasks.Task;
 import org.elasticsearch.threadpool.ThreadPool;
 import org.elasticsearch.transport.TransportService;
@@ -35,11 +32,8 @@
 
     private final AutoscalingCalculateCapacityService capacityService;
     private final ClusterInfoService clusterInfoService;
-<<<<<<< HEAD
+    private final SnapshotsInfoService snapshotsInfoService;
     private final AutoscalingLicenseChecker autoscalingLicenseChecker;
-=======
-    private final SnapshotsInfoService snapshotsInfoService;
->>>>>>> 5e20c0a5
 
     @Inject
     public TransportGetAutoscalingCapacityAction(
@@ -50,12 +44,9 @@
         final IndexNameExpressionResolver indexNameExpressionResolver,
         final AutoscalingCalculateCapacityService.Holder capacityServiceHolder,
         final ClusterInfoService clusterInfoService,
-<<<<<<< HEAD
+        final SnapshotsInfoService snapshotsInfoService,
+        final AllocationDeciders allocationDeciders,
         final AutoscalingLicenseChecker autoscalingLicenseChecker
-=======
-        final SnapshotsInfoService snapshotsInfoService,
-        final AllocationDeciders allocationDeciders
->>>>>>> 5e20c0a5
     ) {
         super(
             GetAutoscalingCapacityAction.NAME,
