/*
 * Copyright Elasticsearch B.V. and/or licensed to Elasticsearch B.V. under one
 * or more contributor license agreements. Licensed under the Elastic License
 * 2.0; you may not use this file except in compliance with the Elastic License
 * 2.0.
 */

package org.elasticsearch.xpack.autoscaling.storage;

import org.elasticsearch.TransportVersion;
import org.elasticsearch.TransportVersions;
import org.elasticsearch.cluster.ClusterInfo;
import org.elasticsearch.cluster.ClusterState;
import org.elasticsearch.cluster.DiskUsage;
import org.elasticsearch.cluster.metadata.DataStream;
import org.elasticsearch.cluster.metadata.DataStreamMetadata;
import org.elasticsearch.cluster.metadata.DesiredNodes;
import org.elasticsearch.cluster.metadata.IndexMetadata;
import org.elasticsearch.cluster.metadata.Metadata;
import org.elasticsearch.cluster.metadata.NodesShutdownMetadata;
import org.elasticsearch.cluster.node.DiscoveryNode;
import org.elasticsearch.cluster.node.DiscoveryNodeFilters;
import org.elasticsearch.cluster.node.DiscoveryNodeRole;
import org.elasticsearch.cluster.node.DiscoveryNodes;
import org.elasticsearch.cluster.routing.IndexRoutingTable;
import org.elasticsearch.cluster.routing.RecoverySource;
import org.elasticsearch.cluster.routing.RoutingNode;
import org.elasticsearch.cluster.routing.RoutingNodes;
import org.elasticsearch.cluster.routing.RoutingTable;
import org.elasticsearch.cluster.routing.ShardRouting;
import org.elasticsearch.cluster.routing.ShardRoutingRoleStrategy;
import org.elasticsearch.cluster.routing.allocation.DataTier;
import org.elasticsearch.cluster.routing.allocation.DiskThresholdSettings;
import org.elasticsearch.cluster.routing.allocation.RoutingAllocation;
import org.elasticsearch.cluster.routing.allocation.decider.AllocationDeciders;
import org.elasticsearch.cluster.routing.allocation.decider.Decision;
import org.elasticsearch.cluster.routing.allocation.decider.DiskThresholdDecider;
import org.elasticsearch.cluster.routing.allocation.decider.FilterAllocationDecider;
import org.elasticsearch.cluster.routing.allocation.decider.ResizeAllocationDecider;
import org.elasticsearch.cluster.routing.allocation.decider.SameShardAllocationDecider;
import org.elasticsearch.common.Strings;
import org.elasticsearch.common.UUIDs;
import org.elasticsearch.common.io.stream.StreamInput;
import org.elasticsearch.common.io.stream.StreamOutput;
import org.elasticsearch.common.settings.ClusterSettings;
import org.elasticsearch.common.settings.Setting;
import org.elasticsearch.common.settings.Settings;
import org.elasticsearch.common.unit.ByteSizeUnit;
import org.elasticsearch.common.unit.ByteSizeValue;
import org.elasticsearch.core.Tuple;
import org.elasticsearch.index.Index;
import org.elasticsearch.index.shard.ShardId;
import org.elasticsearch.snapshots.SnapshotShardSizeInfo;
import org.elasticsearch.xcontent.ToXContent;
import org.elasticsearch.xcontent.XContentBuilder;
import org.elasticsearch.xpack.autoscaling.capacity.AutoscalingCapacity;
import org.elasticsearch.xpack.autoscaling.capacity.AutoscalingDeciderContext;
import org.elasticsearch.xpack.autoscaling.capacity.AutoscalingDeciderResult;
import org.elasticsearch.xpack.autoscaling.capacity.AutoscalingDeciderService;
import org.elasticsearch.xpack.cluster.routing.allocation.DataTierAllocationDecider;

import java.io.IOException;
import java.math.BigInteger;
import java.util.Collection;
import java.util.Collections;
import java.util.HashMap;
import java.util.Iterator;
import java.util.LinkedList;
import java.util.List;
import java.util.Map;
import java.util.Objects;
import java.util.Optional;
import java.util.Set;
import java.util.SortedMap;
import java.util.SortedSet;
import java.util.TreeMap;
import java.util.TreeSet;
import java.util.function.Function;
import java.util.function.Predicate;
import java.util.function.Supplier;
import java.util.stream.Collector;
import java.util.stream.Collectors;
import java.util.stream.Stream;
import java.util.stream.StreamSupport;

import static java.util.stream.Collectors.toMap;

public class ReactiveStorageDeciderService implements AutoscalingDeciderService {
    public static final String NAME = "reactive_storage";
    /**
     * An estimate of what space other things than accounted for by shard sizes in ClusterInfo use on disk.
     * Set conservatively low for now.
     */
    static final long NODE_DISK_OVERHEAD = ByteSizeValue.ofMb(10).getBytes();

    private final DiskThresholdSettings diskThresholdSettings;
    private final AllocationDeciders allocationDeciders;
    private final ShardRoutingRoleStrategy shardRoutingRoleStrategy;

    private static final Predicate<String> REMOVE_NODE_LOCKED_FILTER_INITIAL = removeNodeLockedFilterPredicate(
        IndexMetadata.INDEX_ROUTING_INITIAL_RECOVERY_GROUP_SETTING.getKey()
    );

    private static final Predicate<String> REMOVE_NODE_LOCKED_FILTER_REQUIRE = removeNodeLockedFilterPredicate(
        IndexMetadata.INDEX_ROUTING_REQUIRE_GROUP_SETTING.getKey()
    );

    private static final Predicate<String> REMOVE_NODE_LOCKED_FILTER_INCLUDE = removeNodeLockedFilterPredicate(
        IndexMetadata.INDEX_ROUTING_INCLUDE_GROUP_SETTING.getKey()
    );

    private static Predicate<String> removeNodeLockedFilterPredicate(String settingPrefix) {
        return Predicate.not(
            DiscoveryNodeFilters.SINGLE_NODE_NAMES.stream().map(settingPrefix::concat).collect(Collectors.toSet())::contains
        );
    }

    public ReactiveStorageDeciderService(
        Settings settings,
        ClusterSettings clusterSettings,
        AllocationDeciders allocationDeciders,
        ShardRoutingRoleStrategy shardRoutingRoleStrategy
    ) {
        this.diskThresholdSettings = new DiskThresholdSettings(settings, clusterSettings);
        this.allocationDeciders = allocationDeciders;
        this.shardRoutingRoleStrategy = shardRoutingRoleStrategy;
    }

    @Override
    public String name() {
        return NAME;
    }

    @Override
    public List<Setting<?>> deciderSettings() {
        return List.of();
    }

    @Override
    public List<DiscoveryNodeRole> roles() {
        return List.of(
            DiscoveryNodeRole.DATA_ROLE,
            DiscoveryNodeRole.DATA_CONTENT_NODE_ROLE,
            DiscoveryNodeRole.DATA_HOT_NODE_ROLE,
            DiscoveryNodeRole.DATA_WARM_NODE_ROLE,
            DiscoveryNodeRole.DATA_COLD_NODE_ROLE
        );
    }

    @Override
    public AutoscalingDeciderResult scale(Settings configuration, AutoscalingDeciderContext context) {
        AutoscalingCapacity autoscalingCapacity = context.currentCapacity();
        if (autoscalingCapacity == null || autoscalingCapacity.total().storage() == null) {
            return new AutoscalingDeciderResult(null, new ReactiveReason("current capacity not available", -1, -1));
        }

        AllocationState allocationState = allocationState(context);
        var assignedBytesUnmovableShards = allocationState.storagePreventsRemainOrMove();
        long assignedBytes = assignedBytesUnmovableShards.sizeInBytes();
        var unassignedBytesUnassignedShards = allocationState.storagePreventsAllocation();
        long unassignedBytes = unassignedBytesUnassignedShards.sizeInBytes();
        long maxShardSize = allocationState.maxShardSize();
        long maxNodeLockedSize = allocationState.maxNodeLockedSize();
        assert assignedBytes >= 0;
        assert unassignedBytes >= 0;
        assert maxShardSize >= 0;
        String message = message(unassignedBytes, assignedBytes);
        long requiredTotalStorage = autoscalingCapacity.total().storage().getBytes() + unassignedBytes + assignedBytes;
        long minimumNodeSize = requiredTotalStorage > 0L
            ? nodeSizeForDataBelowLowWatermark(Math.max(maxShardSize, maxNodeLockedSize), diskThresholdSettings) + NODE_DISK_OVERHEAD
            : 0L;
        AutoscalingCapacity requiredCapacity = AutoscalingCapacity.builder()
            .total(requiredTotalStorage, null, null)
            .node(minimumNodeSize, null, null)
            .build();
        return new AutoscalingDeciderResult(
            requiredCapacity,
            new ReactiveReason(
                message,
                unassignedBytes,
                unassignedBytesUnassignedShards.shardIds(),
                assignedBytes,
                assignedBytesUnmovableShards.shardIds(),
                unassignedBytesUnassignedShards.shardNodeDecisions(),
                assignedBytesUnmovableShards.shardNodeDecisions()
            )
        );
    }

    AllocationState allocationState(AutoscalingDeciderContext context) {
        return new AllocationState(context, diskThresholdSettings, allocationDeciders, shardRoutingRoleStrategy);
    }

    static String message(long unassignedBytes, long assignedBytes) {
        return unassignedBytes > 0 || assignedBytes > 0
            ? "not enough storage available, needs " + ByteSizeValue.ofBytes(unassignedBytes + assignedBytes)
            : "storage ok";
    }

    static boolean isDiskOnlyNoDecision(Decision decision) {
        return singleNoDecision(decision, single -> true).map(DiskThresholdDecider.NAME::equals).orElse(false);
    }

    static boolean isResizeOnlyNoDecision(Decision decision) {
        return singleNoDecision(decision, single -> true).map(ResizeAllocationDecider.NAME::equals).orElse(false);
    }

    static boolean isFilterTierOnlyDecision(Decision decision, IndexMetadata indexMetadata) {
        // only primary shards are handled here, allowing us to disregard same shard allocation decider.
        return singleNoDecision(decision, single -> SameShardAllocationDecider.NAME.equals(single.label()) == false).filter(
            FilterAllocationDecider.NAME::equals
        ).map(d -> filterLooksLikeTier(indexMetadata)).orElse(false);
    }

    static boolean filterLooksLikeTier(IndexMetadata indexMetadata) {
        return isOnlyAttributeValueFilter(indexMetadata.requireFilters())
            && isOnlyAttributeValueFilter(indexMetadata.includeFilters())
            && isOnlyAttributeValueFilter(indexMetadata.excludeFilters());
    }

    private static boolean isOnlyAttributeValueFilter(DiscoveryNodeFilters filters) {
        if (filters == null) {
            return true;
        } else {
            return DiscoveryNodeFilters.trimTier(filters).isOnlyAttributeValueFilter();
        }
    }

    static Optional<String> singleNoDecision(Decision decision, Predicate<Decision> predicate) {
        List<Decision> nos = decision.getDecisions()
            .stream()
            .filter(single -> single.type() == Decision.Type.NO)
            .filter(predicate)
            .toList();

        if (nos.size() == 1) {
            return Optional.ofNullable(nos.get(0).label());
        } else {
            return Optional.empty();
        }
    }

    static long nodeSizeForDataBelowLowWatermark(long neededBytes, DiskThresholdSettings thresholdSettings) {
        return thresholdSettings.getMinimumTotalSizeForBelowLowWatermark(ByteSizeValue.ofBytes(neededBytes)).getBytes();
    }

    // todo: move this to top level class.
    public static class AllocationState {

        static final int MAX_AMOUNT_OF_SHARD_DECISIONS = 5;

        private final ClusterState state;
        private final ClusterState originalState;
        private final AllocationDeciders allocationDeciders;
        private final ShardRoutingRoleStrategy shardRoutingRoleStrategy;
        private final DiskThresholdSettings diskThresholdSettings;
        private final ClusterInfo info;
        private final SnapshotShardSizeInfo shardSizeInfo;
        private final Predicate<DiscoveryNode> nodeTierPredicate;
        private final Set<DiscoveryNode> nodes;
        private final Set<String> nodeIds;
        private final Set<DiscoveryNodeRole> roles;

        AllocationState(
            AutoscalingDeciderContext context,
            DiskThresholdSettings diskThresholdSettings,
            AllocationDeciders allocationDeciders,
            ShardRoutingRoleStrategy shardRoutingRoleStrategy
        ) {
            this(
                context.state(),
                allocationDeciders,
                shardRoutingRoleStrategy,
                diskThresholdSettings,
                context.info(),
                context.snapshotShardSizeInfo(),
                context.nodes(),
                context.roles()
            );
        }

        AllocationState(
            ClusterState state,
            AllocationDeciders allocationDeciders,
            ShardRoutingRoleStrategy shardRoutingRoleStrategy,
            DiskThresholdSettings diskThresholdSettings,
            ClusterInfo info,
            SnapshotShardSizeInfo shardSizeInfo,
            Set<DiscoveryNode> nodes,
            Set<DiscoveryNodeRole> roles
        ) {
            this.state = removeNodeLockFilters(state);
            this.originalState = state;
            this.allocationDeciders = allocationDeciders;
            this.shardRoutingRoleStrategy = shardRoutingRoleStrategy;
            this.diskThresholdSettings = diskThresholdSettings;
            this.info = info;
            this.shardSizeInfo = shardSizeInfo;
            this.nodes = nodes;
            this.nodeIds = nodes.stream().map(DiscoveryNode::getId).collect(Collectors.toSet());
            this.nodeTierPredicate = nodes::contains;
            this.roles = roles;
        }

        private interface ShardNodeDecision {
            ShardRouting shard();
        }

        record ShardNodeAllocationDecision(ShardRouting shard, List<NodeDecision> nodeDecisions) implements ShardNodeDecision {}

        record ShardNodeRemainDecision(ShardRouting shard, NodeDecision nodeDecision) implements ShardNodeDecision {}

        static <T extends ShardNodeDecision> T preferPrimary(T snd1, T snd2) {
            return snd1.shard().primary() ? snd1 : snd2;
        }

        public ShardsAllocationResults storagePreventsAllocation() {
            RoutingAllocation allocation = new RoutingAllocation(allocationDeciders, state, info, shardSizeInfo, System.nanoTime());
            List<ShardNodeAllocationDecision> unassignedShards = state.getRoutingNodes()
                .unassigned()
                .stream()
                .filter(shard -> canAllocate(shard, allocation) == false)
                .flatMap(shard -> cannotAllocateDueToStorage(shard, allocation).stream())
                .toList();
            return new ShardsAllocationResults(
                unassignedShards.stream().map(e -> e.shard).mapToLong(this::sizeOf).sum(),
                unassignedShards.stream().map(e -> e.shard.shardId()).collect(Collectors.toCollection(TreeSet::new)),
                unassignedShards.stream()
                    .filter(shardNodeDecisions -> shardNodeDecisions.nodeDecisions.size() > 0)
                    .collect(toSortedMap(snd -> snd.shard.shardId(), snd -> new NodeDecisions(snd.nodeDecisions, null)))
                    .entrySet()
                    .stream()
                    .limit(MAX_AMOUNT_OF_SHARD_DECISIONS)
                    .collect(toSortedMap(Map.Entry::getKey, Map.Entry::getValue))
            );
        }

        public ShardsAllocationResults storagePreventsRemainOrMove() {
            RoutingAllocation allocation = new RoutingAllocation(allocationDeciders, state, info, shardSizeInfo, System.nanoTime());

            List<ShardRouting> candidates = new LinkedList<>();
            for (RoutingNode routingNode : state.getRoutingNodes()) {
                for (ShardRouting shard : routingNode) {
                    if (shard.started()
                        && canRemainOnlyHighestTierPreference(shard, allocation) == false
                        && canAllocate(shard, allocation) == false) {
                        candidates.add(shard);
                    }
                }
            }

            // track these to ensure we do not double account if they both cannot remain and allocated due to storage.
            List<ShardNodeRemainDecision> unmovableShardNodeDecisions = candidates.stream()
                .filter(s -> allocatedToTier(s, allocation))
                .flatMap(shard -> cannotRemainDueToStorage(shard, allocation).stream())
                .toList();
            Map<ShardId, ShardNodeRemainDecision> perShardIdUnmovable = unmovableShardNodeDecisions.stream()
                .collect(toMap(snd -> snd.shard().shardId(), Function.identity(), AllocationState::preferPrimary, TreeMap::new));
            Map<ShardId, NodeDecisions> otherNodesOnTierAllocationDecisions = perShardIdUnmovable.values()
                .stream()
                .limit(MAX_AMOUNT_OF_SHARD_DECISIONS)
                .collect(
                    toMap(
                        snd -> snd.shard().shardId(),
                        snd -> new NodeDecisions(canAllocateDecisions(allocation, snd.shard()), snd.nodeDecision())
                    )
                );
            Set<ShardRouting> unmovableShards = unmovableShardNodeDecisions.stream().map(e -> e.shard).collect(Collectors.toSet());

            long unmovableBytes = unmovableShards.stream()
                .collect(Collectors.groupingBy(ShardRouting::currentNodeId))
                .entrySet()
                .stream()
                .mapToLong(e -> unmovableSize(e.getKey(), e.getValue()))
                .sum();

            List<ShardNodeAllocationDecision> unallocatedShardNodeDecisions = candidates.stream()
                .filter(Predicate.not(unmovableShards::contains))
                .flatMap(shard -> cannotAllocateDueToStorage(shard, allocation).stream())
                .toList();
            Map<ShardId, ShardNodeAllocationDecision> perShardIdUnallocated = unallocatedShardNodeDecisions.stream()
                .collect(toMap(snd -> snd.shard().shardId(), Function.identity(), AllocationState::preferPrimary, TreeMap::new));
            Map<ShardId, NodeDecisions> canRemainDecisionsForUnallocatedShards = perShardIdUnallocated.values()
                .stream()
                .limit(MAX_AMOUNT_OF_SHARD_DECISIONS)
                .collect(
                    toMap(
                        snd -> snd.shard().shardId(),
                        snd -> new NodeDecisions(snd.nodeDecisions(), canRemainDecision(allocation, snd.shard()))
                    )
                );
            long unallocatableBytes = unallocatedShardNodeDecisions.stream().map(e -> e.shard).mapToLong(this::sizeOf).sum();

            Map<ShardId, NodeDecisions> shardDecisions = Stream.concat(
                canRemainDecisionsForUnallocatedShards.entrySet().stream(),
                otherNodesOnTierAllocationDecisions.entrySet().stream()
            )
                .collect(toSortedMap(Map.Entry::getKey, Map.Entry::getValue))
                .entrySet()
                .stream()
                .limit(MAX_AMOUNT_OF_SHARD_DECISIONS)
                .collect(toSortedMap(Map.Entry::getKey, Map.Entry::getValue));
            return new ShardsAllocationResults(
                unallocatableBytes + unmovableBytes,
                Stream.concat(unmovableShardNodeDecisions.stream(), unallocatedShardNodeDecisions.stream())
                    .map(e -> e.shard().shardId())
                    .collect(Collectors.toCollection(TreeSet::new)),
                shardDecisions
            );
        }

        private List<NodeDecision> canAllocateDecisions(RoutingAllocation allocation, ShardRouting shardRouting) {
            return state.getRoutingNodes()
                .stream()
                .filter(n -> nodeTierPredicate.test(n.node()))
                .filter(n -> shardRouting.currentNodeId().equals(n.nodeId()) == false)
                .map(
                    n -> new NodeDecision(
                        n.node(),
                        withAllocationDebugEnabled(allocation, () -> allocationDeciders.canAllocate(shardRouting, n, allocation))
                    )
                )
                .toList();
        }

        private NodeDecision canRemainDecision(RoutingAllocation allocation, ShardRouting shard) {
            return new NodeDecision(
                allocation.routingNodes().node(shard.currentNodeId()).node(),
                withAllocationDebugEnabled(
                    allocation,
                    () -> allocationDeciders.canRemain(shard, allocation.routingNodes().node(shard.currentNodeId()), allocation)
                )
            );
        }

        private static <T extends Decision> T withAllocationDebugEnabled(RoutingAllocation allocation, Supplier<T> supplier) {
            assert allocation.debugDecision() == false;
            allocation.debugDecision(true);
            try {
                return supplier.get();
            } finally {
                allocation.debugDecision(false);
            }
        }

        private static <T> Collector<T, ?, SortedMap<ShardId, NodeDecisions>> toSortedMap(
            Function<T, ShardId> keyMapper,
            Function<T, NodeDecisions> valueMapper
        ) {
            return toMap(keyMapper, valueMapper, (a, b) -> b, TreeMap::new);
        }

        /**
         * Check if shard can remain where it is, with the additional check that the DataTierAllocationDecider did not allow it to stay
         * on a node in a lower preference tier.
         */
        public boolean canRemainOnlyHighestTierPreference(ShardRouting shard, RoutingAllocation allocation) {
            boolean result = allocationDeciders.canRemain(
                shard,
                allocation.routingNodes().node(shard.currentNodeId()),
                allocation
            ) != Decision.NO;
            if (result
                && nodes.isEmpty()
                && Strings.hasText(DataTier.TIER_PREFERENCE_SETTING.get(indexMetadata(shard, allocation).getSettings()))) {
                // The data tier decider allows a shard to remain on a lower preference tier when no nodes exists on higher preference
                // tiers.
                // Here we ensure that if our policy governs the highest preference tier, we assume the shard needs to move to that tier
                // once a node is started for it.
                // In the case of overlapping policies, this is consistent with double accounting of unassigned.
                return isAssignedToTier(shard, allocation) == false;
            }
            return result;
        }

        private boolean allocatedToTier(ShardRouting s, RoutingAllocation allocation) {
            return nodeTierPredicate.test(allocation.routingNodes().node(s.currentNodeId()).node());
        }

        /**
         * Check that disk decider is only decider for a node preventing allocation of the shard.
         * @return Non-empty {@link ShardNodeAllocationDecision} if and only if a node exists in the tier
         *         where only disk decider prevents allocation
         */
        private Optional<ShardNodeAllocationDecision> cannotAllocateDueToStorage(ShardRouting shard, RoutingAllocation allocation) {
            if (nodeIds.isEmpty() && needsThisTier(shard, allocation)) {
                return Optional.of(new ShardNodeAllocationDecision(shard, List.of()));
            }
            assert allocation.debugDecision() == false;
            // enable debug decisions to see all decisions and preserve the allocation decision label
            allocation.debugDecision(true);
            try {
                List<NodeDecision> nodeDecisions = nodesInTier(allocation.routingNodes()).map(
                    node -> new NodeDecision(node.node(), allocationDeciders.canAllocate(shard, node, allocation))
                ).toList();
                List<NodeDecision> diskOnly = nodeDecisions.stream()
                    .filter(nar -> ReactiveStorageDeciderService.isDiskOnlyNoDecision(nar.decision()))
                    .toList();
                if (diskOnly.size() > 0 && shard.unassigned() && shard.recoverySource().getType() == RecoverySource.Type.LOCAL_SHARDS) {
                    // For resize shards only allow autoscaling if there is no other node where the shard could fit had it not been
                    // a resize shard. Notice that we already removed any initial_recovery filters.
                    boolean hasResizeOnly = nodesInTier(allocation.routingNodes()).map(
                        node -> allocationDeciders.canAllocate(shard, node, allocation)
                    ).anyMatch(ReactiveStorageDeciderService::isResizeOnlyNoDecision);
                    if (hasResizeOnly) {
                        return Optional.empty();
                    }
                }
                return diskOnly.size() > 0 ? Optional.of(new ShardNodeAllocationDecision(shard, nodeDecisions)) : Optional.empty();
            } finally {
                allocation.debugDecision(false);
            }
        }

        /**
         * Check that the disk decider is only decider that says NO to let shard remain on current node.
         * @return Non-empty {@link ShardNodeAllocationDecision} if and only if disk decider is only decider that says NO to canRemain.
         */
        private Optional<ShardNodeRemainDecision> cannotRemainDueToStorage(ShardRouting shard, RoutingAllocation allocation) {
            assert allocation.debugDecision() == false;
            // enable debug decisions to see all decisions and preserve the allocation decision label
            allocation.debugDecision(true);
            try {
                RoutingNode node = allocation.routingNodes().node(shard.currentNodeId());
                Decision decision = allocationDeciders.canRemain(shard, node, allocation);
                return isDiskOnlyNoDecision(decision)
                    ? Optional.of(new ShardNodeRemainDecision(shard, new NodeDecision(node.node(), decision)))
                    : Optional.empty();
            } finally {
                allocation.debugDecision(false);
            }
        }

        private boolean canAllocate(ShardRouting shard, RoutingAllocation allocation) {
            return nodesInTier(allocation.routingNodes()).anyMatch(
                node -> allocationDeciders.canAllocate(shard, node, allocation) != Decision.NO
            );
        }

        boolean needsThisTier(ShardRouting shard, RoutingAllocation allocation) {
            if (isAssignedToTier(shard, allocation) == false) {
                return false;
            }
            IndexMetadata indexMetadata = indexMetadata(shard, allocation);
            Set<Decision.Type> decisionTypes = allocation.routingNodes()
                .stream()
                .map(
                    node -> DataTierAllocationDecider.shouldFilter(
                        indexMetadata,
                        node.node(),
                        AllocationState::highestPreferenceTier,
                        allocation
                    )
                )
                .map(Decision::type)
                .collect(Collectors.toSet());
            if (decisionTypes.contains(Decision.Type.NO)) {
                // we know we have some filter and can respond. Only need this tier if ALL responses where NO.
                return decisionTypes.size() == 1;
            }

            // check for using allocation filters for data tiers. For simplicity, only scale up new tier based on primary shard
            if (shard.primary() == false) {
                return false;
            }
            assert allocation.debugDecision() == false;
            // enable debug decisions to see all decisions and preserve the allocation decision label
            allocation.debugDecision(true);
            try {
                // check that it does not belong on any existing node, i.e., there must be only a tier like reason it cannot be allocated
                return allocation.routingNodes()
                    .stream()
                    .anyMatch(node -> isFilterTierOnlyDecision(allocationDeciders.canAllocate(shard, node, allocation), indexMetadata));
            } finally {
                allocation.debugDecision(false);
            }
        }

        private boolean isAssignedToTier(ShardRouting shard, RoutingAllocation allocation) {
            IndexMetadata indexMetadata = indexMetadata(shard, allocation);
            return isAssignedToTier(indexMetadata, roles);
        }

        private static boolean isAssignedToTier(IndexMetadata indexMetadata, Set<DiscoveryNodeRole> roles) {
            List<String> tierPreference = indexMetadata.getTierPreference();
            return tierPreference.isEmpty() || DataTierAllocationDecider.allocationAllowed(highestPreferenceTier(tierPreference), roles);
        }

        private static IndexMetadata indexMetadata(ShardRouting shard, RoutingAllocation allocation) {
            return allocation.metadata().getIndexSafe(shard.index());
        }

<<<<<<< HEAD
        private static Optional<String> highestPreferenceTier(
            List<String> preferredTiers,
            DiscoveryNodes unused,
            DesiredNodes desiredNodes
=======
        private Optional<String> highestPreferenceTier(
            List<String> preferredTiers,
            DiscoveryNodes unused,
            DesiredNodes desiredNodes,
            NodesShutdownMetadata shutdownMetadata
>>>>>>> 0ef4da2b
        ) {
            return Optional.of(highestPreferenceTier(preferredTiers));
        }

        private static String highestPreferenceTier(List<String> preferredTiers) {
            assert preferredTiers.isEmpty() == false;
            return preferredTiers.get(0);
        }

        public long maxShardSize() {
            return nodesInTier(state.getRoutingNodes()).flatMap(rn -> StreamSupport.stream(rn.spliterator(), false))
                .mapToLong(this::sizeOf)
                .max()
                .orElse(0L);
        }

        public long maxNodeLockedSize() {
            Metadata metadata = originalState.getMetadata();
            return metadata.indices().values().stream().mapToLong(imd -> nodeLockedSize(imd, metadata)).max().orElse(0L);
        }

        private long nodeLockedSize(IndexMetadata indexMetadata, Metadata metadata) {
            if (isNodeLocked(indexMetadata)) {
                IndexRoutingTable indexRoutingTable = state.getRoutingTable().index(indexMetadata.getIndex());
                long sum = 0;
                for (int s = 0; s < indexMetadata.getNumberOfShards(); ++s) {
                    ShardRouting shard = indexRoutingTable.shard(s).primaryShard();
                    long size = sizeOf(shard);
                    sum += size;
                }
                if (indexMetadata.getResizeSourceIndex() != null) {
                    // since we only report the max size for an index, count a shrink/clone/split 2x if it is node locked.
                    sum = sum * 2;
                }
                return sum;
            } else {
                Index resizeSourceIndex = indexMetadata.getResizeSourceIndex();
                if (resizeSourceIndex != null) {
                    IndexMetadata sourceIndexMetadata = metadata.index(resizeSourceIndex);
                    // source indicators stay on the index even after started and also after source is deleted.
                    if (sourceIndexMetadata != null) {
                        // ResizeAllocationDecider only handles clone or split, do the same here.
                        if (indexMetadata.getNumberOfShards() >= sourceIndexMetadata.getNumberOfShards()) {
                            IndexRoutingTable indexRoutingTable = state.getRoutingTable().index(resizeSourceIndex);
                            long max = 0;
                            for (int s = 0; s < sourceIndexMetadata.getNumberOfShards(); ++s) {
                                ShardRouting shard = indexRoutingTable.shard(s).primaryShard();
                                long size = sizeOf(shard);
                                max = Math.max(max, size);
                            }

                            // 2x to account for the extra copy residing on the same node
                            return max * 2;
                        }
                    }
                }
            }

            return 0;
        }

        long sizeOf(ShardRouting shard) {
            long expectedShardSize = getExpectedShardSize(shard);
            if (expectedShardSize == 0L && shard.primary() == false) {
                ShardRouting primary = state.getRoutingNodes().activePrimary(shard.shardId());
                if (primary != null) {
                    expectedShardSize = getExpectedShardSize(primary);
                }
            }
            assert expectedShardSize >= 0;
            // todo: we should ideally not have the level of uncertainty we have here.
            return expectedShardSize == 0L ? ByteSizeUnit.KB.toBytes(1) : expectedShardSize;
        }

        private long getExpectedShardSize(ShardRouting shard) {
            return DiskThresholdDecider.getExpectedShardSize(shard, 0L, info, shardSizeInfo, state.metadata(), state.routingTable());
        }

        long unmovableSize(String nodeId, Collection<ShardRouting> shards) {
            DiskUsage diskUsage = this.info.getNodeMostAvailableDiskUsages().get(nodeId);
            if (diskUsage == null) {
                // do not want to scale up then, since this should only happen when node has just joined (clearly edge case).
                return 0;
            }

            long threshold = diskThresholdSettings.getFreeBytesThresholdHighStage(ByteSizeValue.ofBytes(diskUsage.getTotalBytes()))
                .getBytes();
            long missing = threshold - diskUsage.getFreeBytes();
            return Math.max(missing, shards.stream().mapToLong(this::sizeOf).min().orElseThrow());
        }

        Stream<RoutingNode> nodesInTier(RoutingNodes routingNodes) {
            return nodeIds.stream().map(routingNodes::node);
        }

        private static class SingleForecast {
            private final Map<IndexMetadata, Long> additionalIndices;
            private final DataStream updatedDataStream;

            private SingleForecast(Map<IndexMetadata, Long> additionalIndices, DataStream updatedDataStream) {
                this.additionalIndices = additionalIndices;
                this.updatedDataStream = updatedDataStream;
            }

            public void applyRouting(RoutingTable.Builder routing) {
                additionalIndices.keySet().forEach(indexMetadata -> routing.addAsNew(indexMetadata));
            }

            public void applyMetadata(Metadata.Builder metadataBuilder) {
                additionalIndices.keySet().forEach(imd -> metadataBuilder.put(imd, false));
                metadataBuilder.put(updatedDataStream);
            }

            public void applySize(Map<String, Long> builder, RoutingTable updatedRoutingTable) {
                for (Map.Entry<IndexMetadata, Long> entry : additionalIndices.entrySet()) {
                    List<ShardRouting> shardRoutings = updatedRoutingTable.allShards(entry.getKey().getIndex().getName());
                    long size = entry.getValue() / shardRoutings.size();
                    shardRoutings.forEach(s -> builder.put(ClusterInfo.shardIdentifierFromRouting(s), size));
                }
            }
        }

        public AllocationState forecast(long forecastWindow, long now) {
            if (forecastWindow == 0) {
                return this;
            }
            // for now we only look at data-streams. We might want to also detect alias based time-based indices.
            DataStreamMetadata dataStreamMetadata = state.metadata().custom(DataStreamMetadata.TYPE);
            if (dataStreamMetadata == null) {
                return this;
            }
            List<SingleForecast> singleForecasts = dataStreamMetadata.dataStreams()
                .keySet()
                .stream()
                .map(state.metadata().getIndicesLookup()::get)
                .map(DataStream.class::cast)
                .map(ds -> forecast(state.metadata(), ds, forecastWindow, now))
                .filter(Objects::nonNull)
                .toList();
            if (singleForecasts.isEmpty()) {
                return this;
            }
            Metadata.Builder metadataBuilder = Metadata.builder(state.metadata());
            RoutingTable.Builder routingTableBuilder = RoutingTable.builder(shardRoutingRoleStrategy, state.routingTable());
            Map<String, Long> sizeBuilder = new HashMap<>();
            singleForecasts.forEach(p -> p.applyMetadata(metadataBuilder));
            singleForecasts.forEach(p -> p.applyRouting(routingTableBuilder));
            RoutingTable routingTable = routingTableBuilder.build();
            singleForecasts.forEach(p -> p.applySize(sizeBuilder, routingTable));
            ClusterState forecastClusterState = ClusterState.builder(state).metadata(metadataBuilder).routingTable(routingTable).build();
            ClusterInfo forecastInfo = new ExtendedClusterInfo(Collections.unmodifiableMap(sizeBuilder), AllocationState.this.info);

            return new AllocationState(
                forecastClusterState,
                allocationDeciders,
                shardRoutingRoleStrategy,
                diskThresholdSettings,
                forecastInfo,
                shardSizeInfo,
                nodes,
                roles
            );
        }

        private SingleForecast forecast(Metadata metadata, DataStream stream, long forecastWindow, long now) {
            List<Index> indices = stream.getIndices();
            if (dataStreamAllocatedToNodes(metadata, indices) == false) return null;
            long minCreationDate = Long.MAX_VALUE;
            long totalSize = 0;
            int count = 0;
            while (count < indices.size()) {
                ++count;
                IndexMetadata indexMetadata = metadata.index(indices.get(indices.size() - count));
                long creationDate = indexMetadata.getCreationDate();
                if (creationDate < 0) {
                    return null;
                }
                minCreationDate = Math.min(minCreationDate, creationDate);
                totalSize += state.getRoutingTable().allShards(indexMetadata.getIndex().getName()).stream().mapToLong(this::sizeOf).sum();
                // we terminate loop after collecting data to ensure we consider at least the forecast window (and likely some more).
                if (creationDate <= now - forecastWindow) {
                    break;
                }
            }

            if (totalSize == 0) {
                return null;
            }

            // round up
            long avgSizeCeil = (totalSize - 1) / count + 1;

            long actualWindow = now - minCreationDate;
            if (actualWindow == 0) {
                return null;
            }

            // rather than simulate rollover, we copy the index meta data and do minimal adjustments.
            long scaledTotalSize;
            int numberNewIndices;
            if (actualWindow > forecastWindow) {
                scaledTotalSize = BigInteger.valueOf(totalSize)
                    .multiply(BigInteger.valueOf(forecastWindow))
                    .divide(BigInteger.valueOf(actualWindow))
                    .longValueExact();
                // round up
                numberNewIndices = (int) Math.min((scaledTotalSize - 1) / avgSizeCeil + 1, indices.size());
                if (scaledTotalSize == 0) {
                    return null;
                }
            } else {
                numberNewIndices = count;
                scaledTotalSize = totalSize;
            }

            IndexMetadata writeIndex = metadata.index(stream.getWriteIndex());

            Map<IndexMetadata, Long> newIndices = new HashMap<>();
            for (int i = 0; i < numberNewIndices; ++i) {
                final String uuid = UUIDs.randomBase64UUID();
                final Tuple<String, Long> rolledDataStreamInfo = stream.unsafeNextWriteIndexAndGeneration(state.metadata());
                stream = stream.unsafeRollover(new Index(rolledDataStreamInfo.v1(), uuid), rolledDataStreamInfo.v2(), false);

                // this unintentionally copies the in-sync allocation ids too. This has the fortunate effect of these indices
                // not being regarded new by the disk threshold decider, thereby respecting the low watermark threshold even for primaries.
                // This is highly desirable so fixing this to clear the in-sync allocation ids will require a more elaborate solution,
                // ensuring at least that when replicas are involved, we still respect the low watermark. This is therefore left as is
                // for now with the intention to fix in a follow-up.
                IndexMetadata newIndex = IndexMetadata.builder(writeIndex)
                    .index(stream.getWriteIndex().getName())
                    .settings(Settings.builder().put(writeIndex.getSettings()).put(IndexMetadata.SETTING_INDEX_UUID, uuid))
                    .build();
                long size = Math.min(avgSizeCeil, scaledTotalSize - (avgSizeCeil * i));
                assert size > 0;
                newIndices.put(newIndex, size);
            }

            return new SingleForecast(newIndices, stream);
        }

        /**
         * Check that at least one shard is on the set of nodes. If they are all unallocated, we do not want to make any prediction to not
         * hit the wrong policy.
         * @param indices the indices of the data stream, in original order from data stream meta.
         * @return true if the first allocated index is allocated only to the set of nodes.
         */
        private boolean dataStreamAllocatedToNodes(Metadata metadata, List<Index> indices) {
            for (int i = 0; i < indices.size(); ++i) {
                IndexMetadata indexMetadata = metadata.index(indices.get(indices.size() - i - 1));
                Set<Boolean> inNodes = state.getRoutingTable()
                    .allShards(indexMetadata.getIndex().getName())
                    .stream()
                    .map(ShardRouting::currentNodeId)
                    .filter(Objects::nonNull)
                    .map(nodeIds::contains)
                    .collect(Collectors.toSet());
                if (inNodes.contains(false)) {
                    return false;
                }
                if (inNodes.contains(true)) {
                    return true;
                }
            }
            return false;
        }

        // for tests
        ClusterState state() {
            return state;
        }

        ClusterInfo info() {
            return info;
        }

        private static ClusterState removeNodeLockFilters(ClusterState state) {
            ClusterState.Builder builder = ClusterState.builder(state);
            builder.metadata(removeNodeLockFilters(state.metadata()));
            return builder.build();
        }

        private static Metadata removeNodeLockFilters(Metadata metadata) {
            Metadata.Builder builder = Metadata.builder(metadata);
            metadata.stream()
                .filter(AllocationState::isNodeLocked)
                .map(AllocationState::removeNodeLockFilters)
                .forEach(imd -> builder.put(imd, false));
            return builder.build();
        }

        private static IndexMetadata removeNodeLockFilters(IndexMetadata indexMetadata) {
            Settings settings = indexMetadata.getSettings();
            settings = removeNodeLockFilters(settings, REMOVE_NODE_LOCKED_FILTER_INITIAL, indexMetadata.getInitialRecoveryFilters());
            settings = removeNodeLockFilters(settings, REMOVE_NODE_LOCKED_FILTER_REQUIRE, indexMetadata.requireFilters());
            settings = removeNodeLockFilters(settings, REMOVE_NODE_LOCKED_FILTER_INCLUDE, indexMetadata.includeFilters());
            return IndexMetadata.builder(indexMetadata).settings(settings).build();
        }

        private static Settings removeNodeLockFilters(Settings settings, Predicate<String> predicate, DiscoveryNodeFilters filters) {
            // only filter if it is a single node filter - otherwise removing it risks narrowing legal nodes for OR filters.
            if (filters != null && filters.isSingleNodeFilter()) {
                return settings.filter(predicate);
            } else {
                return settings;
            }
        }

        private static boolean isNodeLocked(IndexMetadata indexMetadata) {
            return isNodeLocked(indexMetadata.requireFilters())
                || isNodeLocked(indexMetadata.includeFilters())
                || isNodeLocked(indexMetadata.getInitialRecoveryFilters());
        }

        private static boolean isNodeLocked(DiscoveryNodeFilters filters) {
            return filters != null && filters.isSingleNodeFilter();
        }

        private static class ExtendedClusterInfo extends ClusterInfo {
            private final ClusterInfo delegate;

            private ExtendedClusterInfo(Map<String, Long> extraShardSizes, ClusterInfo info) {
                super(
                    info.getNodeLeastAvailableDiskUsages(),
                    info.getNodeMostAvailableDiskUsages(),
                    extraShardSizes,
                    Map.of(),
                    Map.of(),
                    Map.of()
                );
                this.delegate = info;
            }

            @Override
            public Long getShardSize(ShardRouting shardRouting) {
                Long shardSize = super.getShardSize(shardRouting);
                if (shardSize != null) {
                    return shardSize;
                } else {
                    return delegate.getShardSize(shardRouting);
                }
            }

            @Override
            public long getShardSize(ShardRouting shardRouting, long defaultValue) {
                Long shardSize = super.getShardSize(shardRouting);
                if (shardSize != null) {
                    return shardSize;
                } else {
                    return delegate.getShardSize(shardRouting, defaultValue);
                }
            }

            @Override
            public Optional<Long> getShardDataSetSize(ShardId shardId) {
                return delegate.getShardDataSetSize(shardId);
            }

            @Override
            public String getDataPath(ShardRouting shardRouting) {
                return delegate.getDataPath(shardRouting);
            }

            @Override
            public ReservedSpace getReservedSpace(String nodeId, String dataPath) {
                return delegate.getReservedSpace(nodeId, dataPath);
            }

            @Override
            public void writeTo(StreamOutput out) throws IOException {
                throw new UnsupportedOperationException();
            }

            @Override
            public Iterator<? extends ToXContent> toXContentChunked(ToXContent.Params params) {
                throw new UnsupportedOperationException();
            }
        }

    }

    public static class ReactiveReason implements AutoscalingDeciderResult.Reason {

        static final int MAX_AMOUNT_OF_SHARDS = 512;
        private static final TransportVersion SHARD_IDS_OUTPUT_VERSION = TransportVersions.V_8_4_0;
        private static final TransportVersion UNASSIGNED_NODE_DECISIONS_OUTPUT_VERSION = TransportVersions.V_8_500_020;

        private final String reason;
        private final long unassigned;
        private final long assigned;
        private final SortedSet<ShardId> unassignedShardIds;
        private final SortedSet<ShardId> assignedShardIds;
        private final Map<ShardId, NodeDecisions> unassignedNodeDecisions;
        private final Map<ShardId, NodeDecisions> assignedNodeDecisions;

        public ReactiveReason(String reason, long unassigned, long assigned) {
            this(reason, unassigned, Collections.emptySortedSet(), assigned, Collections.emptySortedSet(), Map.of(), Map.of());
        }

        ReactiveReason(
            String reason,
            long unassigned,
            SortedSet<ShardId> unassignedShardIds,
            long assigned,
            SortedSet<ShardId> assignedShardIds,
            Map<ShardId, NodeDecisions> unassignedNodeDecisions,
            Map<ShardId, NodeDecisions> assignedNodeDecisions
        ) {
            this.reason = reason;
            this.unassigned = unassigned;
            this.assigned = assigned;
            this.unassignedShardIds = unassignedShardIds;
            this.assignedShardIds = assignedShardIds;
            this.unassignedNodeDecisions = Objects.requireNonNull(unassignedNodeDecisions);
            this.assignedNodeDecisions = Objects.requireNonNull(assignedNodeDecisions);
        }

        public ReactiveReason(StreamInput in) throws IOException {
            this.reason = in.readString();
            this.unassigned = in.readLong();
            this.assigned = in.readLong();
            if (in.getTransportVersion().onOrAfter(SHARD_IDS_OUTPUT_VERSION)) {
                unassignedShardIds = Collections.unmodifiableSortedSet(new TreeSet<>(in.readCollectionAsSet(ShardId::new)));
                assignedShardIds = Collections.unmodifiableSortedSet(new TreeSet<>(in.readCollectionAsSet(ShardId::new)));
            } else {
                unassignedShardIds = Collections.emptySortedSet();
                assignedShardIds = Collections.emptySortedSet();
            }
            if (in.getTransportVersion().onOrAfter(UNASSIGNED_NODE_DECISIONS_OUTPUT_VERSION)) {
                unassignedNodeDecisions = in.readMap(ShardId::new, NodeDecisions::new);
                assignedNodeDecisions = in.readMap(ShardId::new, NodeDecisions::new);
            } else {
                unassignedNodeDecisions = Map.of();
                assignedNodeDecisions = Map.of();
            }
        }

        @Override
        public String summary() {
            return reason;
        }

        public long unassigned() {
            return unassigned;
        }

        public long assigned() {
            return assigned;
        }

        public SortedSet<ShardId> unassignedShardIds() {
            return unassignedShardIds;
        }

        public SortedSet<ShardId> assignedShardIds() {
            return assignedShardIds;
        }

        public Map<ShardId, NodeDecisions> unassignedNodeDecisions() {
            return unassignedNodeDecisions;
        }

        public Map<ShardId, NodeDecisions> assignedNodeDecisions() {
            return assignedNodeDecisions;
        }

        @Override
        public String getWriteableName() {
            return ReactiveStorageDeciderService.NAME;
        }

        @Override
        public void writeTo(StreamOutput out) throws IOException {
            out.writeString(reason);
            out.writeLong(unassigned);
            out.writeLong(assigned);
            if (out.getTransportVersion().onOrAfter(SHARD_IDS_OUTPUT_VERSION)) {
                out.writeCollection(unassignedShardIds);
                out.writeCollection(assignedShardIds);
            }
            if (out.getTransportVersion().onOrAfter(UNASSIGNED_NODE_DECISIONS_OUTPUT_VERSION)) {
                out.writeMap(unassignedNodeDecisions);
                out.writeMap(assignedNodeDecisions);
            }
        }

        @Override
        public XContentBuilder toXContent(XContentBuilder builder, Params params) throws IOException {
            builder.startObject();
            builder.field("reason", reason);
            builder.field("unassigned", unassigned);
            builder.field("unassigned_shards", unassignedShardIds.stream().limit(MAX_AMOUNT_OF_SHARDS).toList());
            builder.field("unassigned_shards_count", unassignedShardIds.size());
            builder.field("assigned", assigned);
            builder.field("assigned_shards", assignedShardIds.stream().limit(MAX_AMOUNT_OF_SHARDS).toList());
            builder.field("assigned_shards_count", assignedShardIds.size());
            builder.xContentValuesMap(
                "unassigned_node_decisions",
                unassignedNodeDecisions.entrySet().stream().collect(toMap(e -> e.getKey().toString(), Map.Entry::getValue))
            );
            builder.xContentValuesMap(
                "assigned_node_decisions",
                assignedNodeDecisions.entrySet().stream().collect(toMap(e -> e.getKey().toString(), Map.Entry::getValue))
            );
            builder.endObject();
            return builder;
        }

        @Override
        public boolean equals(Object o) {
            if (this == o) return true;
            if (o == null || getClass() != o.getClass()) return false;
            ReactiveReason that = (ReactiveReason) o;
            return unassigned == that.unassigned
                && assigned == that.assigned
                && reason.equals(that.reason)
                && unassignedShardIds.equals(that.unassignedShardIds)
                && assignedShardIds.equals(that.assignedShardIds)
                && Objects.equals(unassignedNodeDecisions, that.unassignedNodeDecisions)
                && Objects.equals(assignedNodeDecisions, that.assignedNodeDecisions);
        }

        @Override
        public int hashCode() {
            return Objects.hash(
                reason,
                unassigned,
                assigned,
                unassignedShardIds,
                assignedShardIds,
                unassignedNodeDecisions,
                assignedNodeDecisions
            );
        }
    }
}<|MERGE_RESOLUTION|>--- conflicted
+++ resolved
@@ -590,18 +590,11 @@
             return allocation.metadata().getIndexSafe(shard.index());
         }
 
-<<<<<<< HEAD
         private static Optional<String> highestPreferenceTier(
-            List<String> preferredTiers,
-            DiscoveryNodes unused,
-            DesiredNodes desiredNodes
-=======
-        private Optional<String> highestPreferenceTier(
             List<String> preferredTiers,
             DiscoveryNodes unused,
             DesiredNodes desiredNodes,
             NodesShutdownMetadata shutdownMetadata
->>>>>>> 0ef4da2b
         ) {
             return Optional.of(highestPreferenceTier(preferredTiers));
         }
