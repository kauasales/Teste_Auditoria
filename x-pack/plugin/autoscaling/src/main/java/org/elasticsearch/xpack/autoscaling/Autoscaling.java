--- conflicted
+++ resolved
@@ -52,11 +52,7 @@
 import org.elasticsearch.xpack.autoscaling.rest.RestGetAutoscalingCapacityHandler;
 import org.elasticsearch.xpack.autoscaling.rest.RestGetAutoscalingPolicyHandler;
 import org.elasticsearch.xpack.autoscaling.rest.RestPutAutoscalingPolicyHandler;
-<<<<<<< HEAD
-=======
 import org.elasticsearch.xpack.autoscaling.storage.ReactiveStorageDeciderService;
-import org.elasticsearch.xpack.core.XPackPlugin;
->>>>>>> 5e20c0a5
 
 import java.util.ArrayList;
 import java.util.Collection;
@@ -99,12 +95,9 @@
 
     private final boolean enabled;
     private final List<AutoscalingExtension> autoscalingExtensions;
-<<<<<<< HEAD
-    private final AutoscalingLicenseChecker autoscalingLicenseChecker;
-=======
     private final SetOnce<ClusterService> clusterService = new SetOnce<>();
     private final SetOnce<AllocationDeciders> allocationDeciders = new SetOnce<>();
->>>>>>> 5e20c0a5
+    private final AutoscalingLicenseChecker autoscalingLicenseChecker;
 
     public Autoscaling(final Settings settings) {
         this(settings, new AutoscalingLicenseChecker());
@@ -148,12 +141,8 @@
         IndexNameExpressionResolver indexNameExpressionResolver,
         Supplier<RepositoriesService> repositoriesServiceSupplier
     ) {
-<<<<<<< HEAD
+        this.clusterService.set(clusterService);
         return List.of(new AutoscalingCalculateCapacityService.Holder(this), autoscalingLicenseChecker);
-=======
-        this.clusterService.set(clusterService);
-        return List.of(new AutoscalingCalculateCapacityService.Holder(this));
->>>>>>> 5e20c0a5
     }
 
     @Override
