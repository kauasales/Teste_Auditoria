/*
 * Copyright Elasticsearch B.V. and/or licensed to Elasticsearch B.V. under one
 * or more contributor license agreements. Licensed under the Elastic License;
 * you may not use this file except in compliance with the Elastic License.
 */

package org.elasticsearch.xpack.autoscaling.action;

import org.apache.logging.log4j.LogManager;
import org.apache.logging.log4j.Logger;
import org.elasticsearch.action.ActionListener;
import org.elasticsearch.action.support.ActionFilters;
import org.elasticsearch.action.support.master.AcknowledgedResponse;
import org.elasticsearch.action.support.master.AcknowledgedTransportMasterNodeAction;
import org.elasticsearch.cluster.AckedClusterStateUpdateTask;
import org.elasticsearch.cluster.ClusterState;
import org.elasticsearch.cluster.block.ClusterBlockException;
import org.elasticsearch.cluster.block.ClusterBlockLevel;
import org.elasticsearch.cluster.metadata.IndexNameExpressionResolver;
import org.elasticsearch.cluster.metadata.Metadata;
import org.elasticsearch.cluster.service.ClusterService;
import org.elasticsearch.common.inject.Inject;
import org.elasticsearch.tasks.Task;
import org.elasticsearch.threadpool.ThreadPool;
import org.elasticsearch.transport.TransportService;
import org.elasticsearch.xpack.autoscaling.AutoscalingMetadata;
import org.elasticsearch.xpack.autoscaling.capacity.AutoscalingCalculateCapacityService;
import org.elasticsearch.xpack.autoscaling.policy.AutoscalingPolicy;
import org.elasticsearch.xpack.autoscaling.policy.AutoscalingPolicyMetadata;

import java.util.Collections;
import java.util.SortedMap;
import java.util.TreeMap;

public class TransportPutAutoscalingPolicyAction extends AcknowledgedTransportMasterNodeAction<PutAutoscalingPolicyAction.Request> {

    private static final Logger logger = LogManager.getLogger(TransportPutAutoscalingPolicyAction.class);

    private final PolicyValidator policyValidator;

    @Inject
    public TransportPutAutoscalingPolicyAction(
        final TransportService transportService,
        final ClusterService clusterService,
        final ThreadPool threadPool,
        final ActionFilters actionFilters,
        final IndexNameExpressionResolver indexNameExpressionResolver,
        final AutoscalingCalculateCapacityService.Holder policyValidatorHolder
    ) {
        this(transportService, clusterService, threadPool, actionFilters, indexNameExpressionResolver, policyValidatorHolder.get());
    }

    TransportPutAutoscalingPolicyAction(
        final TransportService transportService,
        final ClusterService clusterService,
        final ThreadPool threadPool,
        final ActionFilters actionFilters,
        final IndexNameExpressionResolver indexNameExpressionResolver,
        final PolicyValidator policyValidator
    ) {
        super(
            PutAutoscalingPolicyAction.NAME,
            transportService,
            clusterService,
            threadPool,
            actionFilters,
            PutAutoscalingPolicyAction.Request::new,
            indexNameExpressionResolver,
            ThreadPool.Names.SAME
        );
        this.policyValidator = policyValidator;
    }

    @Override
    protected void masterOperation(
        final Task task,
        final PutAutoscalingPolicyAction.Request request,
        final ClusterState state,
        final ActionListener<AcknowledgedResponse> listener
    ) {
        clusterService.submitStateUpdateTask("put-autoscaling-policy", new AckedClusterStateUpdateTask<>(request, listener) {

            @Override
            protected AcknowledgedResponse newResponse(final boolean acknowledged) {
                return AcknowledgedResponse.of(acknowledged);
            }

            @Override
            public ClusterState execute(final ClusterState currentState) {
<<<<<<< HEAD
                return putAutoscalingPolicy(currentState, request.policy(), policyValidator, logger);
=======
                return putAutoscalingPolicy(currentState, request, logger);
>>>>>>> 54911ace
            }

        });
    }

    @Override
    protected ClusterBlockException checkBlock(final PutAutoscalingPolicyAction.Request request, final ClusterState state) {
        return state.blocks().globalBlockedException(ClusterBlockLevel.METADATA_WRITE);
    }

    static ClusterState putAutoscalingPolicy(
        final ClusterState currentState,
<<<<<<< HEAD
        final AutoscalingPolicy policy,
        PolicyValidator policyValidator,
        final Logger logger
    ) {
        policyValidator.validate(policy);
=======
        final PutAutoscalingPolicyAction.Request request,
        final Logger logger
    ) {
        // we allow putting policies with roles that not all nodes in the cluster may understand currently (but the current master must
        // know it). The expectation is that the mixed cluster situation will be healed soon. See also
        // AutoscalingCalculateCapacityService#hasUnknownRoles where we shortcut decision making if master node does not know all roles.
>>>>>>> 54911ace
        final ClusterState.Builder builder = ClusterState.builder(currentState);
        final AutoscalingMetadata currentMetadata;
        if (currentState.metadata().custom(AutoscalingMetadata.NAME) != null) {
            currentMetadata = currentState.metadata().custom(AutoscalingMetadata.NAME);
        } else {
            currentMetadata = AutoscalingMetadata.EMPTY;
        }
        final AutoscalingPolicy updatedPolicy;
        AutoscalingPolicyMetadata existingPolicyMetadata = currentMetadata.policies().get(request.name());
        if (existingPolicyMetadata == null) {
            if (request.roles() == null) {
                throw new IllegalArgumentException(
                    "new policy " + request.name() + " with no roles defined, must provide empty list for no roles"
                );
            }
            updatedPolicy = new AutoscalingPolicy(
                request.name(),
                request.roles(),
                request.deciders() != null ? request.deciders() : Collections.emptySortedMap()
            );
        } else {
            AutoscalingPolicy existing = existingPolicyMetadata.policy();
            updatedPolicy = new AutoscalingPolicy(
                request.name(),
                request.roles() != null ? request.roles() : existing.roles(),
                request.deciders() != null ? request.deciders() : existing.deciders()
            );
        }

        final SortedMap<String, AutoscalingPolicyMetadata> newPolicies = new TreeMap<>(currentMetadata.policies());
        final AutoscalingPolicyMetadata newPolicyMetadata = new AutoscalingPolicyMetadata(updatedPolicy);
        final AutoscalingPolicyMetadata oldPolicyMetadata = newPolicies.put(request.name(), newPolicyMetadata);
        if (oldPolicyMetadata == null) {
            logger.info("adding autoscaling policy [{}]", request.name());
        } else if (oldPolicyMetadata.equals(newPolicyMetadata)) {
            logger.info("skipping updating autoscaling policy [{}] due to no change in policy", request.name());
            return currentState;
        } else {
            logger.info("updating autoscaling policy [{}]", request.name());
        }
        final AutoscalingMetadata newMetadata = new AutoscalingMetadata(newPolicies);
        builder.metadata(Metadata.builder(currentState.getMetadata()).putCustom(AutoscalingMetadata.NAME, newMetadata).build());
        return builder.build();
    }
}<|MERGE_RESOLUTION|>--- conflicted
+++ resolved
@@ -87,11 +87,7 @@
 
             @Override
             public ClusterState execute(final ClusterState currentState) {
-<<<<<<< HEAD
-                return putAutoscalingPolicy(currentState, request.policy(), policyValidator, logger);
-=======
-                return putAutoscalingPolicy(currentState, request, logger);
->>>>>>> 54911ace
+                return putAutoscalingPolicy(currentState, request, policyValidator, logger);
             }
 
         });
@@ -104,20 +100,13 @@
 
     static ClusterState putAutoscalingPolicy(
         final ClusterState currentState,
-<<<<<<< HEAD
-        final AutoscalingPolicy policy,
-        PolicyValidator policyValidator,
-        final Logger logger
-    ) {
-        policyValidator.validate(policy);
-=======
         final PutAutoscalingPolicyAction.Request request,
+        final PolicyValidator policyValidator,
         final Logger logger
     ) {
         // we allow putting policies with roles that not all nodes in the cluster may understand currently (but the current master must
         // know it). The expectation is that the mixed cluster situation will be healed soon. See also
         // AutoscalingCalculateCapacityService#hasUnknownRoles where we shortcut decision making if master node does not know all roles.
->>>>>>> 54911ace
         final ClusterState.Builder builder = ClusterState.builder(currentState);
         final AutoscalingMetadata currentMetadata;
         if (currentState.metadata().custom(AutoscalingMetadata.NAME) != null) {
@@ -147,6 +136,8 @@
             );
         }
 
+        policyValidator.validate(updatedPolicy);
+
         final SortedMap<String, AutoscalingPolicyMetadata> newPolicies = new TreeMap<>(currentMetadata.policies());
         final AutoscalingPolicyMetadata newPolicyMetadata = new AutoscalingPolicyMetadata(updatedPolicy);
         final AutoscalingPolicyMetadata oldPolicyMetadata = newPolicies.put(request.name(), newPolicyMetadata);
