/*
 * Copyright Elasticsearch B.V. and/or licensed to Elasticsearch B.V. under one
 * or more contributor license agreements. Licensed under the Elastic License;
 * you may not use this file except in compliance with the Elastic License.
 */

package org.elasticsearch.xpack.autoscaling.policy;

import org.elasticsearch.cluster.AbstractDiffable;
import org.elasticsearch.cluster.Diffable;
import org.elasticsearch.common.ParseField;
import org.elasticsearch.common.io.stream.StreamInput;
import org.elasticsearch.common.io.stream.StreamOutput;
<<<<<<< HEAD
import org.elasticsearch.common.settings.Settings;
=======
import org.elasticsearch.common.util.set.Sets;
>>>>>>> 54911ace
import org.elasticsearch.common.xcontent.ConstructingObjectParser;
import org.elasticsearch.common.xcontent.ToXContentObject;
import org.elasticsearch.common.xcontent.XContentBuilder;
import org.elasticsearch.common.xcontent.XContentParser;

import java.io.IOException;
import java.util.AbstractMap;
import java.util.Collections;
import java.util.List;
import java.util.Map;
import java.util.Objects;
import java.util.SortedMap;
import java.util.SortedSet;
import java.util.TreeMap;
import java.util.stream.Collectors;

public class AutoscalingPolicy extends AbstractDiffable<AutoscalingPolicy> implements Diffable<AutoscalingPolicy>, ToXContentObject {

    public static final String NAME = "autoscaling_policy";

    public static final ParseField ROLES_FIELD = new ParseField("roles");
    public static final ParseField DECIDERS_FIELD = new ParseField("deciders");

    private static final ConstructingObjectParser<AutoscalingPolicy, String> PARSER;

    static {
        PARSER = new ConstructingObjectParser<>(NAME, false, (c, name) -> {
            @SuppressWarnings("unchecked")
<<<<<<< HEAD
            final var deciders = (List<Map.Entry<String, Settings>>) c[0];
=======
            final List<String> roles = (List<String>) c[0];
            @SuppressWarnings("unchecked")
            final var deciders = (List<Map.Entry<String, AutoscalingDeciderConfiguration>>) c[1];
>>>>>>> 54911ace
            return new AutoscalingPolicy(
                name,
                roles.stream().collect(Sets.toUnmodifiableSortedSet()),
                new TreeMap<>(deciders.stream().collect(Collectors.toMap(Map.Entry::getKey, Map.Entry::getValue)))
            );
        });
<<<<<<< HEAD
        PARSER.declareNamedObjects(ConstructingObjectParser.constructorArg(), (p, c, n) -> {
            p.nextToken();
            return new AbstractMap.SimpleEntry<>(n, Settings.fromXContent(p));
        }, DECIDERS_FIELD);
=======
        PARSER.declareStringArray(ConstructingObjectParser.constructorArg(), ROLES_FIELD);
        PARSER.declareNamedObjects(
            ConstructingObjectParser.constructorArg(),
            (p, c, n) -> new AbstractMap.SimpleEntry<>(n, p.namedObject(AutoscalingDeciderConfiguration.class, n, null)),
            DECIDERS_FIELD
        );
>>>>>>> 54911ace
    }

    public static AutoscalingPolicy parse(final XContentParser parser, final String name) {
        return PARSER.apply(parser, name);
    }

    private final String name;

    public String name() {
        return name;
    }

<<<<<<< HEAD
    private final SortedMap<String, Settings> deciders;
=======
    private final SortedSet<String> roles;

    public SortedSet<String> roles() {
        return roles;
    }

    private final SortedMap<String, AutoscalingDeciderConfiguration> deciders;
>>>>>>> 54911ace

    public SortedMap<String, Settings> deciders() {
        return deciders;
    }

<<<<<<< HEAD
    public AutoscalingPolicy(final String name, final SortedMap<String, Settings> deciders) {
=======
    public AutoscalingPolicy(
        final String name,
        SortedSet<String> roles,
        final SortedMap<String, AutoscalingDeciderConfiguration> deciders
    ) {
>>>>>>> 54911ace
        this.name = Objects.requireNonNull(name);
        this.roles = Objects.requireNonNull(roles);
        this.deciders = Objects.requireNonNull(deciders);
    }

    public AutoscalingPolicy(final StreamInput in) throws IOException {
        name = in.readString();
<<<<<<< HEAD
        int deciderCount = in.readInt();
        SortedMap<String, Settings> deciders = new TreeMap<>();
        for (int i = 0; i < deciderCount; ++i) {
            deciders.put(in.readString(), Settings.readSettingsFromStream(in));
        }
        this.deciders = Collections.unmodifiableSortedMap(deciders);
=======
        roles = in.readSet(StreamInput::readString).stream().collect(Sets.toUnmodifiableSortedSet());
        deciders = new TreeMap<>(
            in.readNamedWriteableList(AutoscalingDeciderConfiguration.class)
                .stream()
                .collect(Collectors.toMap(AutoscalingDeciderConfiguration::name, Function.identity()))
        );
>>>>>>> 54911ace
    }

    @Override
    public void writeTo(final StreamOutput out) throws IOException {
        out.writeString(name);
<<<<<<< HEAD
        out.writeInt(deciders.size());
        for (Map.Entry<String, Settings> entry : deciders.entrySet()) {
            out.writeString(entry.getKey());
            Settings.writeSettingsToStream(entry.getValue(), out);
        }
=======
        out.writeCollection(roles, StreamOutput::writeString);
        out.writeNamedWriteableList(deciders.values().stream().collect(Collectors.toUnmodifiableList()));
>>>>>>> 54911ace
    }

    @Override
    public XContentBuilder toXContent(final XContentBuilder builder, final Params params) throws IOException {
        builder.startObject();
        {
            builder.array(ROLES_FIELD.getPreferredName(), roles.toArray(String[]::new));
            builder.startObject(DECIDERS_FIELD.getPreferredName());
            {
                for (final Map.Entry<String, Settings> entry : deciders.entrySet()) {
                    builder.startObject(entry.getKey());
                    entry.getValue().toXContent(builder, params);
                    builder.endObject();
                }
            }
            builder.endObject();
        }
        builder.endObject();
        return builder;
    }

    @Override
    public boolean equals(final Object o) {
        if (this == o) return true;
        if (o == null || getClass() != o.getClass()) return false;
        final AutoscalingPolicy that = (AutoscalingPolicy) o;
        return name.equals(that.name) && roles.equals(that.roles) && deciders.equals(that.deciders);
    }

    @Override
    public int hashCode() {
        return Objects.hash(name, roles, deciders);
    }

}<|MERGE_RESOLUTION|>--- conflicted
+++ resolved
@@ -11,11 +11,8 @@
 import org.elasticsearch.common.ParseField;
 import org.elasticsearch.common.io.stream.StreamInput;
 import org.elasticsearch.common.io.stream.StreamOutput;
-<<<<<<< HEAD
+import org.elasticsearch.common.util.set.Sets;
 import org.elasticsearch.common.settings.Settings;
-=======
-import org.elasticsearch.common.util.set.Sets;
->>>>>>> 54911ace
 import org.elasticsearch.common.xcontent.ConstructingObjectParser;
 import org.elasticsearch.common.xcontent.ToXContentObject;
 import org.elasticsearch.common.xcontent.XContentBuilder;
@@ -44,32 +41,20 @@
     static {
         PARSER = new ConstructingObjectParser<>(NAME, false, (c, name) -> {
             @SuppressWarnings("unchecked")
-<<<<<<< HEAD
-            final var deciders = (List<Map.Entry<String, Settings>>) c[0];
-=======
             final List<String> roles = (List<String>) c[0];
             @SuppressWarnings("unchecked")
-            final var deciders = (List<Map.Entry<String, AutoscalingDeciderConfiguration>>) c[1];
->>>>>>> 54911ace
+            final var deciders = (List<Map.Entry<String, Settings>>) c[1];
             return new AutoscalingPolicy(
                 name,
                 roles.stream().collect(Sets.toUnmodifiableSortedSet()),
                 new TreeMap<>(deciders.stream().collect(Collectors.toMap(Map.Entry::getKey, Map.Entry::getValue)))
             );
         });
-<<<<<<< HEAD
+        PARSER.declareStringArray(ConstructingObjectParser.constructorArg(), ROLES_FIELD);
         PARSER.declareNamedObjects(ConstructingObjectParser.constructorArg(), (p, c, n) -> {
             p.nextToken();
             return new AbstractMap.SimpleEntry<>(n, Settings.fromXContent(p));
         }, DECIDERS_FIELD);
-=======
-        PARSER.declareStringArray(ConstructingObjectParser.constructorArg(), ROLES_FIELD);
-        PARSER.declareNamedObjects(
-            ConstructingObjectParser.constructorArg(),
-            (p, c, n) -> new AbstractMap.SimpleEntry<>(n, p.namedObject(AutoscalingDeciderConfiguration.class, n, null)),
-            DECIDERS_FIELD
-        );
->>>>>>> 54911ace
     }
 
     public static AutoscalingPolicy parse(final XContentParser parser, final String name) {
@@ -82,68 +67,44 @@
         return name;
     }
 
-<<<<<<< HEAD
-    private final SortedMap<String, Settings> deciders;
-=======
     private final SortedSet<String> roles;
 
     public SortedSet<String> roles() {
         return roles;
     }
 
-    private final SortedMap<String, AutoscalingDeciderConfiguration> deciders;
->>>>>>> 54911ace
+    private final SortedMap<String, Settings> deciders;
 
     public SortedMap<String, Settings> deciders() {
         return deciders;
     }
 
-<<<<<<< HEAD
-    public AutoscalingPolicy(final String name, final SortedMap<String, Settings> deciders) {
-=======
-    public AutoscalingPolicy(
-        final String name,
-        SortedSet<String> roles,
-        final SortedMap<String, AutoscalingDeciderConfiguration> deciders
-    ) {
->>>>>>> 54911ace
+    public AutoscalingPolicy(final String name, SortedSet<String> roles, final SortedMap<String, Settings> deciders) {
         this.name = Objects.requireNonNull(name);
         this.roles = Objects.requireNonNull(roles);
         this.deciders = Objects.requireNonNull(deciders);
     }
 
     public AutoscalingPolicy(final StreamInput in) throws IOException {
-        name = in.readString();
-<<<<<<< HEAD
+        this.name = in.readString();
+        this.roles = in.readSet(StreamInput::readString).stream().collect(Sets.toUnmodifiableSortedSet());
         int deciderCount = in.readInt();
         SortedMap<String, Settings> deciders = new TreeMap<>();
         for (int i = 0; i < deciderCount; ++i) {
             deciders.put(in.readString(), Settings.readSettingsFromStream(in));
         }
         this.deciders = Collections.unmodifiableSortedMap(deciders);
-=======
-        roles = in.readSet(StreamInput::readString).stream().collect(Sets.toUnmodifiableSortedSet());
-        deciders = new TreeMap<>(
-            in.readNamedWriteableList(AutoscalingDeciderConfiguration.class)
-                .stream()
-                .collect(Collectors.toMap(AutoscalingDeciderConfiguration::name, Function.identity()))
-        );
->>>>>>> 54911ace
     }
 
     @Override
     public void writeTo(final StreamOutput out) throws IOException {
         out.writeString(name);
-<<<<<<< HEAD
+        out.writeCollection(roles, StreamOutput::writeString);
         out.writeInt(deciders.size());
         for (Map.Entry<String, Settings> entry : deciders.entrySet()) {
             out.writeString(entry.getKey());
             Settings.writeSettingsToStream(entry.getValue(), out);
         }
-=======
-        out.writeCollection(roles, StreamOutput::writeString);
-        out.writeNamedWriteableList(deciders.values().stream().collect(Collectors.toUnmodifiableList()));
->>>>>>> 54911ace
     }
 
     @Override
