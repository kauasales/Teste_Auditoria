--- conflicted
+++ resolved
@@ -6,37 +6,14 @@
 
 package org.elasticsearch.xpack.search;
 
-<<<<<<< HEAD
-=======
-import org.apache.logging.log4j.LogManager;
-import org.apache.logging.log4j.Logger;
-import org.elasticsearch.action.ActionListener;
-import org.elasticsearch.cluster.ClusterChangedEvent;
-import org.elasticsearch.cluster.ClusterState;
-import org.elasticsearch.cluster.ClusterStateListener;
-import org.elasticsearch.cluster.routing.IndexRoutingTable;
-import org.elasticsearch.common.lease.Releasable;
 import org.elasticsearch.common.settings.Setting;
 import org.elasticsearch.common.settings.Settings;
->>>>>>> f4b6e630
 import org.elasticsearch.common.unit.TimeValue;
 import org.elasticsearch.threadpool.ThreadPool;
 import org.elasticsearch.xpack.core.async.AsyncTaskIndexService;
 import org.elasticsearch.xpack.core.async.AsyncTaskMaintenanceService;
 
-<<<<<<< HEAD
 public class AsyncSearchMaintenanceService extends AsyncTaskMaintenanceService {
-=======
-import java.util.concurrent.atomic.AtomicBoolean;
-
-import static org.elasticsearch.xpack.search.AsyncSearchIndexService.EXPIRATION_TIME_FIELD;
-import static org.elasticsearch.xpack.search.AsyncSearchIndexService.INDEX;
-
-/**
- * A service that runs a periodic cleanup over the async-search index.
- */
-class AsyncSearchMaintenanceService implements Releasable, ClusterStateListener {
-    private static final Logger logger = LogManager.getLogger(AsyncSearchMaintenanceService.class);
 
     /**
      * Controls the interval at which the cleanup is scheduled.
@@ -47,98 +24,10 @@
     public static final Setting<TimeValue> ASYNC_SEARCH_CLEANUP_INTERVAL_SETTING =
         Setting.timeSetting("async_search.index_cleanup_interval", TimeValue.timeValueHours(1), Setting.Property.NodeScope);
 
-    private final String localNodeId;
-    private final ThreadPool threadPool;
-    private final AsyncSearchIndexService indexService;
-    private final TimeValue delay;
-
-    private boolean isCleanupRunning;
-    private final AtomicBoolean isClosed = new AtomicBoolean(false);
-    private volatile Scheduler.Cancellable cancellable;
->>>>>>> f4b6e630
-
     AsyncSearchMaintenanceService(String localNodeId,
                                   Settings nodeSettings,
                                   ThreadPool threadPool,
-<<<<<<< HEAD
-                                  AsyncTaskIndexService<?> indexService,
-                                  TimeValue delay) {
-        super(AsyncSearch.INDEX, localNodeId, threadPool, indexService, delay);
-=======
-                                  AsyncSearchIndexService indexService) {
-        this.localNodeId = localNodeId;
-        this.threadPool = threadPool;
-        this.indexService = indexService;
-        this.delay = ASYNC_SEARCH_CLEANUP_INTERVAL_SETTING.get(nodeSettings);
-    }
-
-    @Override
-    public void clusterChanged(ClusterChangedEvent event) {
-        final ClusterState state = event.state();
-        if (state.blocks().hasGlobalBlock(GatewayService.STATE_NOT_RECOVERED_BLOCK)) {
-            // Wait until the gateway has recovered from disk.
-            return;
-        }
-        tryStartCleanup(state);
-    }
-
-    synchronized void tryStartCleanup(ClusterState state) {
-        if (isClosed.get()) {
-            return;
-        }
-        IndexRoutingTable indexRouting = state.routingTable().index(AsyncSearchIndexService.INDEX);
-        if (indexRouting == null) {
-            stop();
-            return;
-        }
-        String primaryNodeId = indexRouting.shard(0).primaryShard().currentNodeId();
-        if (localNodeId.equals(primaryNodeId)) {
-            if (isCleanupRunning == false) {
-                isCleanupRunning = true;
-                executeNextCleanup();
-            }
-        } else {
-            stop();
-        }
-    }
-
-    synchronized void executeNextCleanup() {
-        if (isClosed.get() == false && isCleanupRunning) {
-            long nowInMillis = System.currentTimeMillis();
-            DeleteByQueryRequest toDelete = new DeleteByQueryRequest(INDEX)
-                .setQuery(QueryBuilders.rangeQuery(EXPIRATION_TIME_FIELD).lte(nowInMillis));
-            indexService.getClient()
-                .execute(DeleteByQueryAction.INSTANCE, toDelete, ActionListener.wrap(() -> scheduleNextCleanup()));
-        }
-    }
-
-    synchronized void scheduleNextCleanup() {
-        if (isClosed.get() == false && isCleanupRunning) {
-            try {
-                cancellable = threadPool.schedule(this::executeNextCleanup, delay, ThreadPool.Names.GENERIC);
-            } catch (EsRejectedExecutionException e) {
-                if (e.isExecutorShutdown()) {
-                    logger.debug("failed to schedule next maintenance task; shutting down", e);
-                } else {
-                    throw e;
-                }
-            }
-        }
-    }
-
-    synchronized void stop() {
-        if (isCleanupRunning) {
-            if (cancellable != null && cancellable.isCancelled() == false) {
-                cancellable.cancel();
-            }
-            isCleanupRunning = false;
-        }
-    }
-
-    @Override
-    public void close() {
-        stop();
-        isClosed.compareAndSet(false, true);
->>>>>>> f4b6e630
+                                  AsyncTaskIndexService<?> indexService) {
+        super(AsyncSearch.INDEX, localNodeId, threadPool, indexService, ASYNC_SEARCH_CLEANUP_INTERVAL_SETTING.get(nodeSettings));
     }
 }