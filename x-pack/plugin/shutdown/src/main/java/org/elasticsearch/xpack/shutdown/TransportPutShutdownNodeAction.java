--- conflicted
+++ resolved
@@ -111,11 +111,7 @@
 
                 if (shouldReroute) {
                     clusterService.getRerouteService()
-<<<<<<< HEAD
-                        .reroute("node registered for removal from cluster", Priority.NORMAL, new ActionListener<>() {
-=======
-                        .reroute("node registered for removal from cluster", Priority.URGENT, new ActionListener<ClusterState>() {
->>>>>>> 4bbb56b9
+                        .reroute("node registered for removal from cluster", Priority.URGENT, new ActionListener<>() {
                             @Override
                             public void onResponse(ClusterState clusterState) {}
 
