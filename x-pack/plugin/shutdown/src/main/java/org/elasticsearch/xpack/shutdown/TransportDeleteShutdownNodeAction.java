/*
 * Copyright Elasticsearch B.V. and/or licensed to Elasticsearch B.V. under one
 * or more contributor license agreements. Licensed under the Elastic License
 * 2.0; you may not use this file except in compliance with the Elastic License
 * 2.0.
 */

package org.elasticsearch.xpack.shutdown;

import org.apache.logging.log4j.LogManager;
import org.apache.logging.log4j.Logger;
import org.apache.logging.log4j.message.ParameterizedMessage;
import org.elasticsearch.ResourceNotFoundException;
import org.elasticsearch.action.ActionListener;
import org.elasticsearch.action.support.ActionFilters;
import org.elasticsearch.action.support.master.AcknowledgedResponse;
import org.elasticsearch.action.support.master.AcknowledgedTransportMasterNodeAction;
import org.elasticsearch.cluster.ClusterState;
import org.elasticsearch.cluster.ClusterStateTaskExecutor;
import org.elasticsearch.cluster.ClusterStateUpdateTask;
import org.elasticsearch.cluster.block.ClusterBlockException;
import org.elasticsearch.cluster.block.ClusterBlockLevel;
import org.elasticsearch.cluster.metadata.IndexNameExpressionResolver;
import org.elasticsearch.cluster.metadata.Metadata;
import org.elasticsearch.cluster.metadata.NodesShutdownMetadata;
import org.elasticsearch.cluster.service.ClusterService;
import org.elasticsearch.common.Priority;
import org.elasticsearch.common.inject.Inject;
import org.elasticsearch.core.SuppressForbidden;
import org.elasticsearch.tasks.Task;
import org.elasticsearch.threadpool.ThreadPool;
import org.elasticsearch.transport.TransportService;

public class TransportDeleteShutdownNodeAction extends AcknowledgedTransportMasterNodeAction<DeleteShutdownNodeAction.Request> {
    private static final Logger logger = LogManager.getLogger(TransportDeleteShutdownNodeAction.class);

    @Inject
    public TransportDeleteShutdownNodeAction(
        TransportService transportService,
        ClusterService clusterService,
        ThreadPool threadPool,
        ActionFilters actionFilters,
        IndexNameExpressionResolver indexNameExpressionResolver
    ) {
        super(
            DeleteShutdownNodeAction.NAME,
            transportService,
            clusterService,
            threadPool,
            actionFilters,
            DeleteShutdownNodeAction.Request::new,
            indexNameExpressionResolver,
            ThreadPool.Names.SAME
        );
    }

    @Override
    protected void masterOperation(
        Task task,
        DeleteShutdownNodeAction.Request request,
        ClusterState state,
        ActionListener<AcknowledgedResponse> listener
    ) throws Exception {
        { // This block solely to ensure this NodesShutdownMetadata isn't accidentally used in the cluster state update task below
            NodesShutdownMetadata nodesShutdownMetadata = state.metadata().custom(NodesShutdownMetadata.TYPE);
            if (nodesShutdownMetadata == null || nodesShutdownMetadata.getAllNodeMetadataMap().get(request.getNodeId()) == null) {
                throw new ResourceNotFoundException("node [" + request.getNodeId() + "] is not currently shutting down");
            }
        }

        clusterService.submitStateUpdateTask("delete-node-shutdown-" + request.getNodeId(), new ClusterStateUpdateTask() {
            @Override
            public ClusterState execute(ClusterState currentState) throws Exception {
                NodesShutdownMetadata currentShutdownMetadata = currentState.metadata().custom(NodesShutdownMetadata.TYPE);

                logger.info("removing shutdown record for node [{}]", request.getNodeId());

                return ClusterState.builder(currentState)
                    .metadata(
                        Metadata.builder(currentState.metadata())
                            .putCustom(NodesShutdownMetadata.TYPE, currentShutdownMetadata.removeSingleNodeMetadata(request.getNodeId()))
                    )
                    .build();

            }

            @Override
            public void onFailure(Exception e) {
                logger.error(new ParameterizedMessage("failed to delete shutdown for node [{}]", request.getNodeId()), e);
                listener.onFailure(e);
            }

            @Override
            public void clusterStateProcessed(ClusterState oldState, ClusterState newState) {
                listener.onResponse(AcknowledgedResponse.TRUE);
                clusterService.getRerouteService()
<<<<<<< HEAD
                    .reroute("node registered for removal from cluster", Priority.NORMAL, new ActionListener<>() {
=======
                    .reroute("node registered for removal from cluster", Priority.URGENT, new ActionListener<ClusterState>() {
>>>>>>> 4bbb56b9
                        @Override
                        public void onResponse(ClusterState clusterState) {}

                        @Override
                        public void onFailure(Exception e) {
                            logger.warn(() -> "failed to reroute after deleting node [" + request.getNodeId() + "] shutdown", e);
                        }
                    });
            }
        }, newExecutor());
    }

    @Override
    protected ClusterBlockException checkBlock(DeleteShutdownNodeAction.Request request, ClusterState state) {
        return state.blocks().globalBlockedException(ClusterBlockLevel.METADATA_WRITE);
    }

    @SuppressForbidden(reason = "legacy usage of unbatched task") // TODO add support for batching here
    private static <T extends ClusterStateUpdateTask> ClusterStateTaskExecutor<T> newExecutor() {
        return ClusterStateTaskExecutor.unbatched();
    }
}<|MERGE_RESOLUTION|>--- conflicted
+++ resolved
@@ -94,11 +94,7 @@
             public void clusterStateProcessed(ClusterState oldState, ClusterState newState) {
                 listener.onResponse(AcknowledgedResponse.TRUE);
                 clusterService.getRerouteService()
-<<<<<<< HEAD
-                    .reroute("node registered for removal from cluster", Priority.NORMAL, new ActionListener<>() {
-=======
-                    .reroute("node registered for removal from cluster", Priority.URGENT, new ActionListener<ClusterState>() {
->>>>>>> 4bbb56b9
+                    .reroute("node registered for removal from cluster", Priority.URGENT, new ActionListener<>() {
                         @Override
                         public void onResponse(ClusterState clusterState) {}
 
