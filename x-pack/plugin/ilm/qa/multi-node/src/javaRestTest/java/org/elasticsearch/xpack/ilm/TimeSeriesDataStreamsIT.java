--- conflicted
+++ resolved
@@ -71,11 +71,7 @@
     }
 
     public void testRolloverAction() throws Exception {
-<<<<<<< HEAD
-        createNewSingletonPolicy(client(), policyName, "hot", new RolloverAction(null, null, null, 1L, null, null, null));
-=======
-        createNewSingletonPolicy(client(), policyName, "hot", new RolloverAction(null, null, null, 1L, null));
->>>>>>> 078bea2d
+        createNewSingletonPolicy(client(), policyName, "hot", new RolloverAction(null, null, null, 1L, null, null, null, null));
 
         createComposableTemplate(client(), template, dataStream + "*", getTemplate(policyName));
 
@@ -98,11 +94,7 @@
     }
 
     public void testRolloverIsSkippedOnManualDataStreamRollover() throws Exception {
-<<<<<<< HEAD
-        createNewSingletonPolicy(client(), policyName, "hot", new RolloverAction(null, null, null, 2L, null, null, null));
-=======
-        createNewSingletonPolicy(client(), policyName, "hot", new RolloverAction(null, null, null, 2L, null));
->>>>>>> 078bea2d
+        createNewSingletonPolicy(client(), policyName, "hot", new RolloverAction(null, null, null, 2L, null, null, null, null));
 
         createComposableTemplate(client(), template, dataStream + "*", getTemplate(policyName));
 
