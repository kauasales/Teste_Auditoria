--- conflicted
+++ resolved
@@ -484,12 +484,8 @@
             true);
 
         ensureGreen(index);
-<<<<<<< HEAD
-        indexDocument(client(), alias);
+        indexDocument(client(), alias, true);
         rolloverMaxOneDocCondition(client(), alias);
-=======
-        indexDocument(client(), index, true);
->>>>>>> 6521d2af
 
         final String searchableSnapMountedIndexName = SearchableSnapshotAction.FULL_RESTORED_INDEX_PREFIX +
             SearchableSnapshotAction.PARTIAL_RESTORED_INDEX_PREFIX + index;
