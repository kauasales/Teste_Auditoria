/*
 * Copyright Elasticsearch B.V. and/or licensed to Elasticsearch B.V. under one
 * or more contributor license agreements. Licensed under the Elastic License;
 * you may not use this file except in compliance with the Elastic License.
 */

package org.elasticsearch.xpack.ilm;

import org.apache.http.entity.ContentType;
import org.apache.http.entity.StringEntity;
import org.apache.logging.log4j.LogManager;
import org.apache.logging.log4j.Logger;
import org.elasticsearch.client.Request;
import org.elasticsearch.client.Response;
import org.elasticsearch.client.ResponseException;
import org.elasticsearch.cluster.metadata.DataStream;
import org.elasticsearch.cluster.metadata.IndexMetadata;
import org.elasticsearch.common.CheckedRunnable;
import org.elasticsearch.common.Nullable;
import org.elasticsearch.common.Strings;
import org.elasticsearch.common.settings.Settings;
import org.elasticsearch.common.unit.TimeValue;
import org.elasticsearch.common.xcontent.XContentBuilder;
import org.elasticsearch.common.xcontent.XContentHelper;
import org.elasticsearch.common.xcontent.XContentType;
import org.elasticsearch.common.xcontent.json.JsonXContent;
import org.elasticsearch.index.IndexSettings;
<<<<<<< HEAD
import org.elasticsearch.search.aggregations.bucket.histogram.DateHistogramInterval;
=======
import org.elasticsearch.index.engine.EngineConfig;
>>>>>>> 610c31dd
import org.elasticsearch.snapshots.SnapshotState;
import org.elasticsearch.test.rest.ESRestTestCase;
import org.elasticsearch.xpack.cluster.routing.allocation.DataTierAllocationDecider;
import org.elasticsearch.xpack.core.ilm.AllocateAction;
import org.elasticsearch.xpack.core.ilm.DeleteAction;
import org.elasticsearch.xpack.core.ilm.ForceMergeAction;
import org.elasticsearch.xpack.core.ilm.FreezeAction;
import org.elasticsearch.xpack.core.ilm.LifecycleAction;
import org.elasticsearch.xpack.core.ilm.LifecyclePolicy;
import org.elasticsearch.xpack.core.ilm.LifecycleSettings;
import org.elasticsearch.xpack.core.ilm.MigrateAction;
import org.elasticsearch.xpack.core.ilm.Phase;
import org.elasticsearch.xpack.core.ilm.PhaseCompleteStep;
import org.elasticsearch.xpack.core.ilm.ReadOnlyAction;
import org.elasticsearch.xpack.core.ilm.RolloverAction;
import org.elasticsearch.xpack.core.ilm.RollupILMAction;
import org.elasticsearch.xpack.core.ilm.RollupStep;
import org.elasticsearch.xpack.core.ilm.SearchableSnapshotAction;
import org.elasticsearch.xpack.core.ilm.SetPriorityAction;
import org.elasticsearch.xpack.core.ilm.SetSingleNodeAllocateStep;
import org.elasticsearch.xpack.core.ilm.ShrinkAction;
import org.elasticsearch.xpack.core.ilm.ShrinkStep;
import org.elasticsearch.xpack.core.ilm.Step;
import org.elasticsearch.xpack.core.ilm.WaitForActiveShardsStep;
import org.elasticsearch.xpack.core.ilm.WaitForRolloverReadyStep;
import org.elasticsearch.xpack.core.ilm.WaitForSnapshotAction;
import org.elasticsearch.xpack.core.rollup.job.DateHistogramGroupConfig;
import org.elasticsearch.xpack.core.rollup.job.GroupConfig;
import org.elasticsearch.xpack.core.rollup.job.MetricConfig;
import org.elasticsearch.xpack.core.rollup.v2.RollupActionConfig;
import org.hamcrest.Matchers;
import org.junit.Before;

import java.io.IOException;
import java.io.InputStream;
import java.util.ArrayList;
import java.util.Collections;
import java.util.HashMap;
import java.util.List;
import java.util.Locale;
import java.util.Map;
import java.util.concurrent.TimeUnit;

import static java.util.Collections.singletonMap;
import static org.elasticsearch.common.xcontent.XContentFactory.jsonBuilder;
import static org.elasticsearch.xpack.TimeSeriesRestDriver.createFullPolicy;
import static org.elasticsearch.xpack.TimeSeriesRestDriver.createIndexWithSettings;
import static org.elasticsearch.xpack.TimeSeriesRestDriver.createNewSingletonPolicy;
import static org.elasticsearch.xpack.TimeSeriesRestDriver.createSnapshotRepo;
import static org.elasticsearch.xpack.TimeSeriesRestDriver.explainIndex;
import static org.elasticsearch.xpack.TimeSeriesRestDriver.getNumberOfSegments;
import static org.elasticsearch.xpack.TimeSeriesRestDriver.getOnlyIndexSettings;
import static org.elasticsearch.xpack.TimeSeriesRestDriver.getStepKeyForIndex;
import static org.elasticsearch.xpack.TimeSeriesRestDriver.index;
import static org.elasticsearch.xpack.TimeSeriesRestDriver.indexDocument;
import static org.elasticsearch.xpack.TimeSeriesRestDriver.rolloverMaxOneDocCondition;
import static org.hamcrest.Matchers.containsString;
import static org.hamcrest.Matchers.equalTo;
import static org.hamcrest.Matchers.greaterThan;
import static org.hamcrest.Matchers.greaterThanOrEqualTo;
import static org.hamcrest.Matchers.is;
import static org.hamcrest.Matchers.not;
import static org.hamcrest.Matchers.nullValue;

public class TimeSeriesLifecycleActionsIT extends ESRestTestCase {
    private static final Logger logger = LogManager.getLogger(TimeSeriesLifecycleActionsIT.class);
    private static final String FAILED_STEP_RETRY_COUNT_FIELD = "failed_step_retry_count";

    private String index;
    private String policy;
    private String alias;

    @Before
    public void refreshIndex() {
        index = "index-" + randomAlphaOfLength(10).toLowerCase(Locale.ROOT);
        policy = "policy-" + randomAlphaOfLength(5);
        alias = "alias-" + randomAlphaOfLength(5);
    }

    public static void updatePolicy(String indexName, String policy) throws IOException {
        Request changePolicyRequest = new Request("PUT", "/" + indexName + "/_settings");
        final StringEntity changePolicyEntity = new StringEntity("{ \"index.lifecycle.name\": \"" + policy + "\" }",
            ContentType.APPLICATION_JSON);
        changePolicyRequest.setEntity(changePolicyEntity);
        assertOK(client().performRequest(changePolicyRequest));
    }

    public void testFullPolicy() throws Exception {
        String originalIndex = index + "-000001";
        String shrunkenOriginalIndex = ShrinkAction.SHRUNKEN_INDEX_PREFIX + originalIndex;
        String secondIndex = index + "-000002";
        createIndexWithSettings(client(), originalIndex, alias, Settings.builder().put(IndexMetadata.SETTING_NUMBER_OF_SHARDS, 4)
            .put(IndexMetadata.SETTING_NUMBER_OF_REPLICAS, 0)
            .put("index.routing.allocation.include._name", "javaRestTest-0")
            .put(RolloverAction.LIFECYCLE_ROLLOVER_ALIAS, alias));

        // create policy
        createFullPolicy(client(), policy, TimeValue.ZERO);
        // update policy on index
        updatePolicy(originalIndex, policy);
        // index document {"foo": "bar"} to trigger rollover
        index(client(), originalIndex, "_id", "foo", "bar");

        /*
         * These asserts are in the order that they should be satisfied in, in
         * order to maximize the time for all operations to complete.
         * An "out of order" assert here may result in this test occasionally
         * timing out and failing inappropriately.
         */
        // asserts that rollover was called
        assertBusy(() -> assertTrue(indexExists(secondIndex)));
        // asserts that shrink deleted the original index
        assertBusy(() -> assertFalse(indexExists(originalIndex)), 60, TimeUnit.SECONDS);
        // asserts that the delete phase completed for the managed shrunken index
        assertBusy(() -> assertFalse(indexExists(shrunkenOriginalIndex)));
    }

    public void testRetryFailedDeleteAction() throws Exception {
        createNewSingletonPolicy(client(), policy, "delete", new DeleteAction());
        createIndexWithSettings(client(), index, alias, Settings.builder()
            .put(IndexMetadata.SETTING_NUMBER_OF_SHARDS, 1)
            .put(IndexMetadata.SETTING_NUMBER_OF_REPLICAS, 0)
            .put(IndexMetadata.SETTING_READ_ONLY, true)
            .put("index.lifecycle.name", policy));

        assertBusy(() -> assertThat((Integer) explainIndex(client(), index).get(FAILED_STEP_RETRY_COUNT_FIELD), greaterThanOrEqualTo(1)),
            30, TimeUnit.SECONDS);
        assertTrue(indexExists(index));

        Request request = new Request("PUT", index + "/_settings");
        request.setJsonEntity("{\"index.blocks.read_only\":false}");
        assertOK(client().performRequest(request));

        assertBusy(() -> assertFalse(indexExists(index)));
    }

    public void testRetryFreezeDeleteAction() throws Exception {
        createNewSingletonPolicy(client(), policy, "cold", new FreezeAction());

        createIndexWithSettings(client(), index, alias, Settings.builder()
            .put(IndexMetadata.SETTING_NUMBER_OF_SHARDS, 1)
            .put(IndexMetadata.SETTING_NUMBER_OF_REPLICAS, 0)
            .put(IndexMetadata.SETTING_READ_ONLY, true)
            .put("index.lifecycle.name", policy));

        assertBusy(() -> assertThat((Integer) explainIndex(client(), index).get(FAILED_STEP_RETRY_COUNT_FIELD), greaterThanOrEqualTo(1)),
            30, TimeUnit.SECONDS);
        assertFalse(getOnlyIndexSettings(client(), index).containsKey("index.frozen"));

        Request request = new Request("PUT", index + "/_settings");
        request.setJsonEntity("{\"index.blocks.read_only\":false}");
        assertOK(client().performRequest(request));

        assertBusy(() -> assertThat(getOnlyIndexSettings(client(), index).get("index.frozen"), equalTo("true")));
    }

    public void testRetryFailedShrinkAction() throws Exception {
        int numShards = 4;
        int divisor = randomFrom(2, 4);
        int expectedFinalShards = numShards / divisor;
        String shrunkenIndex = ShrinkAction.SHRUNKEN_INDEX_PREFIX + index;
        createIndexWithSettings(client(), index, alias, Settings.builder().put(IndexMetadata.SETTING_NUMBER_OF_SHARDS, numShards)
            .put(IndexMetadata.SETTING_NUMBER_OF_REPLICAS, 0));
        createNewSingletonPolicy(client(), policy, "warm", new ShrinkAction(numShards + randomIntBetween(1, numShards)));
        updatePolicy(index, policy);
        assertBusy(() -> {
            String failedStep = getFailedStepForIndex(index);
            assertThat(failedStep, equalTo(ShrinkStep.NAME));
        });

        // update policy to be correct
        createNewSingletonPolicy(client(), policy, "warm", new ShrinkAction(expectedFinalShards));
        updatePolicy(index, policy);

        // retry step
        Request retryRequest = new Request("POST", index + "/_ilm/retry");
        assertOK(client().performRequest(retryRequest));

        // assert corrected policy is picked up and index is shrunken
        assertBusy(() -> assertTrue(indexExists(shrunkenIndex)), 30, TimeUnit.SECONDS);
        assertBusy(() -> assertTrue(aliasExists(shrunkenIndex, index)));
        assertBusy(() -> assertThat(getStepKeyForIndex(client(), shrunkenIndex), equalTo(PhaseCompleteStep.finalStep("warm").getKey())));
        assertBusy(() -> {
            Map<String, Object> settings = getOnlyIndexSettings(client(), shrunkenIndex);
            assertThat(settings.get(IndexMetadata.SETTING_NUMBER_OF_SHARDS), equalTo(String.valueOf(expectedFinalShards)));
            assertThat(settings.get(IndexMetadata.INDEX_BLOCKS_WRITE_SETTING.getKey()), equalTo("true"));
            assertThat(settings.get(IndexMetadata.INDEX_ROUTING_REQUIRE_GROUP_SETTING.getKey() + "_id"), nullValue());
        });
        expectThrows(ResponseException.class, () -> indexDocument(client(), index));
    }

    public void testRolloverAction() throws Exception {
        String originalIndex = index + "-000001";
        String secondIndex = index + "-000002";
        createIndexWithSettings(client(), originalIndex, alias, Settings.builder().put(IndexMetadata.SETTING_NUMBER_OF_SHARDS, 1)
            .put(IndexMetadata.SETTING_NUMBER_OF_REPLICAS, 0)
            .put(RolloverAction.LIFECYCLE_ROLLOVER_ALIAS, alias));

        // create policy
        createNewSingletonPolicy(client(), policy, "hot", new RolloverAction(null, null, 1L));
        // update policy on index
        updatePolicy(originalIndex, policy);
        // index document {"foo": "bar"} to trigger rollover
        index(client(), originalIndex, "_id", "foo", "bar");
        assertBusy(() -> assertTrue(indexExists(secondIndex)));
        assertBusy(() -> assertTrue(indexExists(originalIndex)));
        assertBusy(() -> assertEquals("true",
            getOnlyIndexSettings(client(), originalIndex).get(LifecycleSettings.LIFECYCLE_INDEXING_COMPLETE)));
    }

    public void testRolloverActionWithIndexingComplete() throws Exception {
        String originalIndex = index + "-000001";
        String secondIndex = index + "-000002";
        createIndexWithSettings(client(), originalIndex, alias, Settings.builder().put(IndexMetadata.SETTING_NUMBER_OF_SHARDS, 1)
            .put(IndexMetadata.SETTING_NUMBER_OF_REPLICAS, 0)
            .put(RolloverAction.LIFECYCLE_ROLLOVER_ALIAS, alias));

        Request updateSettingsRequest = new Request("PUT", "/" + originalIndex + "/_settings");
        updateSettingsRequest.setJsonEntity("{\n" +
            "  \"settings\": {\n" +
            "    \"" + LifecycleSettings.LIFECYCLE_INDEXING_COMPLETE + "\": true\n" +
            "  }\n" +
            "}");
        client().performRequest(updateSettingsRequest);
        Request updateAliasRequest = new Request("POST", "/_aliases");
        updateAliasRequest.setJsonEntity("{\n" +
            "  \"actions\": [\n" +
            "    {\n" +
            "      \"add\": {\n" +
            "        \"index\": \"" + originalIndex + "\",\n" +
            "        \"alias\": \"" + alias + "\",\n" +
            "        \"is_write_index\": false\n" +
            "      }\n" +
            "    }\n" +
            "  ]\n" +
            "}");
        client().performRequest(updateAliasRequest);

        // create policy
        createNewSingletonPolicy(client(), policy, "hot", new RolloverAction(null, null, 1L));
        // update policy on index
        updatePolicy(originalIndex, policy);
        // index document {"foo": "bar"} to trigger rollover
        index(client(), originalIndex, "_id", "foo", "bar");
        assertBusy(() -> assertThat(getStepKeyForIndex(client(), originalIndex), equalTo(PhaseCompleteStep.finalStep("hot").getKey())));
        assertBusy(() -> assertTrue(indexExists(originalIndex)));
        assertBusy(() -> assertFalse(indexExists(secondIndex)));
        assertBusy(() -> assertEquals("true",
            getOnlyIndexSettings(client(), originalIndex).get(LifecycleSettings.LIFECYCLE_INDEXING_COMPLETE)));
    }

    public void testAllocateOnlyAllocation() throws Exception {
        createIndexWithSettings(client(), index, alias, Settings.builder().put(IndexMetadata.SETTING_NUMBER_OF_SHARDS, 2)
            .put(IndexMetadata.SETTING_NUMBER_OF_REPLICAS, 0));
        String allocateNodeName = "javaRestTest-" + randomFrom(0, 1);
        AllocateAction allocateAction = new AllocateAction(null, null, null, singletonMap("_name", allocateNodeName));
        String endPhase = randomFrom("warm", "cold");
        createNewSingletonPolicy(client(), policy, endPhase, allocateAction);
        updatePolicy(index, policy);
        assertBusy(() -> {
            assertThat(getStepKeyForIndex(client(), index), equalTo(PhaseCompleteStep.finalStep(endPhase).getKey()));
        });
        ensureGreen(index);
    }

    public void testAllocateActionOnlyReplicas() throws Exception {
        int numShards = randomFrom(1, 5);
        int numReplicas = randomFrom(0, 1);
        int finalNumReplicas = (numReplicas + 1) % 2;
        createIndexWithSettings(client(), index, alias, Settings.builder().put(IndexMetadata.SETTING_NUMBER_OF_SHARDS, numShards)
            .put(IndexMetadata.SETTING_NUMBER_OF_REPLICAS, numReplicas));
        AllocateAction allocateAction = new AllocateAction(finalNumReplicas, null, null, null);
        String endPhase = randomFrom("warm", "cold");
        createNewSingletonPolicy(client(), policy, endPhase, allocateAction);
        updatePolicy(index, policy);
        assertBusy(() -> {
            Map<String, Object> settings = getOnlyIndexSettings(client(), index);
            assertThat(getStepKeyForIndex(client(), index), equalTo(PhaseCompleteStep.finalStep(endPhase).getKey()));
            assertThat(settings.get(IndexMetadata.INDEX_NUMBER_OF_REPLICAS_SETTING.getKey()), equalTo(String.valueOf(finalNumReplicas)));
        });
    }

    public void testWaitForSnapshot() throws Exception {
        createIndexWithSettings(client(), index, alias, Settings.builder().put(IndexMetadata.SETTING_NUMBER_OF_SHARDS, 1)
            .put(IndexMetadata.SETTING_NUMBER_OF_REPLICAS, 0));
        String slmPolicy = randomAlphaOfLengthBetween(4, 10);
        createNewSingletonPolicy(client(), policy, "delete", new WaitForSnapshotAction(slmPolicy));
        updatePolicy(index, policy);
        assertBusy( () -> {
            Map<String, Object> indexILMState = explainIndex(client(), index);
            assertThat(indexILMState.get("action"), is("wait_for_snapshot"));
            assertThat(indexILMState.get("failed_step"), is("wait-for-snapshot"));
        }, slmPolicy);

        String snapshotRepo = randomAlphaOfLengthBetween(4, 10);
        createSnapshotRepo(client(), snapshotRepo, randomBoolean());
        createSlmPolicy(slmPolicy, snapshotRepo);

        assertBusy( () -> {
            Map<String, Object> indexILMState = explainIndex(client(), index);
            //wait for step to notice that the slm policy is created and to get out of error
            assertThat(indexILMState.get("failed_step"), nullValue());
            assertThat(indexILMState.get("action"), is("wait_for_snapshot"));
            assertThat(indexILMState.get("step"), is("wait-for-snapshot"));
        }, slmPolicy);

        Request request = new Request("PUT", "/_slm/policy/" + slmPolicy + "/_execute");
        assertOK(client().performRequest(request));

        assertBusy(() -> assertThat(getStepKeyForIndex(client(), index).getAction(), equalTo("complete")), slmPolicy);
    }

    public void testWaitForSnapshotSlmExecutedBefore() throws Exception {
        createIndexWithSettings(client(), index, alias, Settings.builder().put(IndexMetadata.SETTING_NUMBER_OF_SHARDS, 1)
            .put(IndexMetadata.SETTING_NUMBER_OF_REPLICAS, 0));
        String slmPolicy = randomAlphaOfLengthBetween(4, 10);
        createNewSingletonPolicy(client(), policy, "delete", new WaitForSnapshotAction(slmPolicy));

        String snapshotRepo = randomAlphaOfLengthBetween(4, 10);
        createSnapshotRepo(client(), snapshotRepo, randomBoolean());
        createSlmPolicy(slmPolicy, snapshotRepo);

        Request request = new Request("PUT", "/_slm/policy/" + slmPolicy + "/_execute");
        assertOK(client().performRequest(request));

        //wait for slm to finish execution
        assertBusy(() -> {
            Response response = client().performRequest(new Request("GET", "/_slm/policy/" + slmPolicy));
            try (InputStream is = response.getEntity().getContent()) {
                Map<String, Object> responseMap = XContentHelper.convertToMap(XContentType.JSON.xContent(), is, true);
                assertEquals(1, ((Map<?, ?>) ((Map<?, ?>) responseMap.get(slmPolicy)).get("stats")).get("snapshots_taken"));
            }
        }, slmPolicy);

        updatePolicy(index, policy);

        assertBusy( () -> {
            Map<String, Object> indexILMState = explainIndex(client(), index);
            assertThat(indexILMState.get("failed_step"), nullValue());
            assertThat(indexILMState.get("action"), is("wait_for_snapshot"));
            assertThat(indexILMState.get("step"), is("wait-for-snapshot"));
        }, slmPolicy);

        request = new Request("PUT", "/_slm/policy/" + slmPolicy + "/_execute");
        assertOK(client().performRequest(request));

        //wait for slm to finish execution
        assertBusy(() -> {
            Response response = client().performRequest(new Request("GET", "/_slm/policy/" + slmPolicy));
            try (InputStream is = response.getEntity().getContent()) {
                Map<String, Object> responseMap = XContentHelper.convertToMap(XContentType.JSON.xContent(), is, true);
                assertEquals(2, ((Map<?, ?>) ((Map<?, ?>) responseMap.get(slmPolicy)).get("stats")).get("snapshots_taken"));
            }
        }, slmPolicy);

        assertBusy(() -> assertThat(getStepKeyForIndex(client(), index).getAction(), equalTo("complete")), slmPolicy);
    }

    public void testDelete() throws Exception {
        createIndexWithSettings(client(), index, alias, Settings.builder().put(IndexMetadata.SETTING_NUMBER_OF_SHARDS, 1)
            .put(IndexMetadata.SETTING_NUMBER_OF_REPLICAS, 0));
        createNewSingletonPolicy(client(), policy, "delete", new DeleteAction());
        updatePolicy(index, policy);
        assertBusy(() -> assertFalse(indexExists(index)));
    }

    public void testDeleteOnlyShouldNotMakeIndexReadonly() throws Exception {
        createIndexWithSettings(client(), index, alias, Settings.builder().put(IndexMetadata.SETTING_NUMBER_OF_SHARDS, 1)
            .put(IndexMetadata.SETTING_NUMBER_OF_REPLICAS, 0));
        createNewSingletonPolicy(client(), policy, "delete", new DeleteAction(), TimeValue.timeValueHours(1));
        updatePolicy(index, policy);
        assertBusy(() -> {
            assertThat(getStepKeyForIndex(client(), index).getAction(), equalTo("complete"));
            Map<String, Object> settings = getOnlyIndexSettings(client(), index);
            assertThat(settings.get(IndexMetadata.INDEX_BLOCKS_WRITE_SETTING.getKey()), not("true"));
        });
        indexDocument(client(), index);
    }

    public void testDeleteDuringSnapshot() throws Exception {
        // Create the repository before taking the snapshot.
        Request request = new Request("PUT", "/_snapshot/repo");
        request.setJsonEntity(Strings
            .toString(JsonXContent.contentBuilder()
                .startObject()
                .field("type", "fs")
                .startObject("settings")
                .field("compress", randomBoolean())
                .field("location", System.getProperty("tests.path.repo"))
                .field("max_snapshot_bytes_per_sec", "256b")
                .endObject()
                .endObject()));
        assertOK(client().performRequest(request));
        // create delete policy
        createNewSingletonPolicy(client(), policy, "delete", new DeleteAction(), TimeValue.timeValueMillis(0));
        // create index without policy
        createIndexWithSettings(client(), index, alias, Settings.builder().put(IndexMetadata.SETTING_NUMBER_OF_SHARDS, 1)
            .put(IndexMetadata.SETTING_NUMBER_OF_REPLICAS, 0));
        // index document so snapshot actually does something
        indexDocument(client(), index);
        // start snapshot
        String snapName = "snapshot-" + randomAlphaOfLength(6).toLowerCase(Locale.ROOT);
        request = new Request("PUT", "/_snapshot/repo/" + snapName);
        request.addParameter("wait_for_completion", "false");
        request.setJsonEntity("{\"indices\": \"" + index + "\"}");
        assertOK(client().performRequest(request));
        // add policy and expect it to trigger delete immediately (while snapshot in progress)
        updatePolicy(index, policy);
        // assert that index was deleted
        assertBusy(() -> assertFalse(indexExists(index)), 2, TimeUnit.MINUTES);
        // assert that snapshot is still in progress and clean up
        assertThat(getSnapshotState(snapName), equalTo("SUCCESS"));
        assertOK(client().performRequest(new Request("DELETE", "/_snapshot/repo/" + snapName)));
    }

    public void testReadOnly() throws Exception {
        createIndexWithSettings(client(), index, alias, Settings.builder()
            .put(IndexMetadata.SETTING_NUMBER_OF_SHARDS, 1)
            .put(IndexMetadata.SETTING_NUMBER_OF_REPLICAS, 0));
        createNewSingletonPolicy(client(), policy, "warm", new ReadOnlyAction());
        updatePolicy(index, policy);
        assertBusy(() -> {
            Map<String, Object> settings = getOnlyIndexSettings(client(), index);
            assertThat(getStepKeyForIndex(client(), index), equalTo(PhaseCompleteStep.finalStep("warm").getKey()));
            assertThat(settings.get(IndexMetadata.INDEX_BLOCKS_WRITE_SETTING.getKey()), equalTo("true"));
            assertThat(settings.get(IndexMetadata.INDEX_BLOCKS_METADATA_SETTING.getKey()), nullValue());
        });
    }

    public void testReadOnlyInTheHotPhase() throws Exception {
        String originalIndex = index + "-000001";

        // add a policy
        Map<String, LifecycleAction> hotActions = Map.of(
            RolloverAction.NAME, new RolloverAction(null, null, 1L),
            ReadOnlyAction.NAME, new ReadOnlyAction());
        Map<String, Phase> phases = Map.of(
            "hot", new Phase("hot", TimeValue.ZERO, hotActions));
        LifecyclePolicy lifecyclePolicy = new LifecyclePolicy(policy, phases);
        Request createPolicyRequest = new Request("PUT", "_ilm/policy/" + policy);
        createPolicyRequest.setJsonEntity("{ \"policy\":" + Strings.toString(lifecyclePolicy) + "}");
        client().performRequest(createPolicyRequest);

        // then create the index and index a document to trigger rollover
        createIndexWithSettings(client(), originalIndex, alias, Settings.builder()
            .put(IndexMetadata.SETTING_NUMBER_OF_SHARDS, 1)
            .put(IndexMetadata.SETTING_NUMBER_OF_REPLICAS, 0)
            .put("index.lifecycle.rollover_alias", alias)
            .put("index.lifecycle.name", policy));
        index(client(), originalIndex, "_id", "foo", "bar");

        assertBusy(() -> {
            Map<String, Object> settings = getOnlyIndexSettings(client(), originalIndex);
            assertThat(getStepKeyForIndex(client(), originalIndex), equalTo(PhaseCompleteStep.finalStep("hot").getKey()));
            assertThat(settings.get(IndexMetadata.INDEX_BLOCKS_WRITE_SETTING.getKey()), equalTo("true"));
        });
    }

    public void forceMergeActionWithCodec(String codec) throws Exception {
        createIndexWithSettings(client(), index, alias, Settings.builder().put(IndexMetadata.SETTING_NUMBER_OF_SHARDS, 1)
            .put(IndexMetadata.SETTING_NUMBER_OF_REPLICAS, 0));
        for (int i = 0; i < randomIntBetween(2, 10); i++) {
            Request request = new Request("PUT", index + "/_doc/" + i);
            request.addParameter("refresh", "true");
            request.setEntity(new StringEntity("{\"a\": \"test\"}", ContentType.APPLICATION_JSON));
            client().performRequest(request);
        }

        assertThat(getNumberOfSegments(client(), index), greaterThan(1));
        createNewSingletonPolicy(client(), policy, "warm", new ForceMergeAction(1, codec));
        updatePolicy(index, policy);

        assertBusy(() -> {
            assertThat(getStepKeyForIndex(client(), index), equalTo(PhaseCompleteStep.finalStep("warm").getKey()));
            Map<String, Object> settings = getOnlyIndexSettings(client(), index);
            assertThat(settings.get(EngineConfig.INDEX_CODEC_SETTING.getKey()), equalTo(codec));
            assertThat(settings.get(IndexMetadata.INDEX_BLOCKS_WRITE_SETTING.getKey()), equalTo("true"));
        });
        expectThrows(ResponseException.class, () -> indexDocument(client(), index));
    }

    public void testForceMergeAction() throws Exception {
        forceMergeActionWithCodec(null);
    }

    public void testForceMergeActionWithCompressionCodec() throws Exception {
        forceMergeActionWithCodec("best_compression");
    }

    public void testShrinkAction() throws Exception {
        int numShards = 4;
        int divisor = randomFrom(2, 4);
        int expectedFinalShards = numShards / divisor;
        String shrunkenIndex = ShrinkAction.SHRUNKEN_INDEX_PREFIX + index;
        createIndexWithSettings(client(), index, alias, Settings.builder().put(IndexMetadata.SETTING_NUMBER_OF_SHARDS, numShards)
            .put(IndexMetadata.SETTING_NUMBER_OF_REPLICAS, 0));
        createNewSingletonPolicy(client(), policy, "warm", new ShrinkAction(expectedFinalShards));
        updatePolicy(index, policy);
        assertBusy(() -> assertTrue(indexExists(shrunkenIndex)), 30, TimeUnit.SECONDS);
        assertBusy(() -> assertTrue(aliasExists(shrunkenIndex, index)));
        assertBusy(() -> assertThat(getStepKeyForIndex(client(), shrunkenIndex), equalTo(PhaseCompleteStep.finalStep("warm").getKey())));
        assertBusy(() -> {
            Map<String, Object> settings = getOnlyIndexSettings(client(), shrunkenIndex);
            assertThat(settings.get(IndexMetadata.SETTING_NUMBER_OF_SHARDS), equalTo(String.valueOf(expectedFinalShards)));
            assertThat(settings.get(IndexMetadata.INDEX_BLOCKS_WRITE_SETTING.getKey()), equalTo("true"));
            assertThat(settings.get(IndexMetadata.INDEX_ROUTING_REQUIRE_GROUP_SETTING.getKey() + "_id"), nullValue());
        });
        expectThrows(ResponseException.class, () -> indexDocument(client(), index));
    }

    public void testShrinkSameShards() throws Exception {
        int numberOfShards = randomFrom(1, 2);
        String shrunkenIndex = ShrinkAction.SHRUNKEN_INDEX_PREFIX + index;
        createIndexWithSettings(client(), index, alias, Settings.builder().put(IndexMetadata.SETTING_NUMBER_OF_SHARDS, numberOfShards)
            .put(IndexMetadata.SETTING_NUMBER_OF_REPLICAS, 0));
        createNewSingletonPolicy(client(), policy, "warm", new ShrinkAction(numberOfShards));
        updatePolicy(index, policy);
        assertBusy(() -> {
            assertTrue(indexExists(index));
            assertFalse(indexExists(shrunkenIndex));
            assertFalse(aliasExists(shrunkenIndex, index));
            Map<String, Object> settings = getOnlyIndexSettings(client(), index);
            assertThat(getStepKeyForIndex(client(), index), equalTo(PhaseCompleteStep.finalStep("warm").getKey()));
            assertThat(settings.get(IndexMetadata.SETTING_NUMBER_OF_SHARDS), equalTo(String.valueOf(numberOfShards)));
            assertNull(settings.get(IndexMetadata.INDEX_BLOCKS_WRITE_SETTING.getKey()));
            assertThat(settings.get(IndexMetadata.INDEX_ROUTING_REQUIRE_GROUP_SETTING.getKey() + "_id"), nullValue());
        });
    }

    public void testShrinkDuringSnapshot() throws Exception {
        String shrunkenIndex = ShrinkAction.SHRUNKEN_INDEX_PREFIX + index;
        // Create the repository before taking the snapshot.
        Request request = new Request("PUT", "/_snapshot/repo");
        request.setJsonEntity(Strings
            .toString(JsonXContent.contentBuilder()
                .startObject()
                .field("type", "fs")
                .startObject("settings")
                .field("compress", randomBoolean())
                .field("location", System.getProperty("tests.path.repo"))
                .field("max_snapshot_bytes_per_sec", "256b")
                .endObject()
                .endObject()));
        assertOK(client().performRequest(request));
        // create delete policy
        createNewSingletonPolicy(client(), policy, "warm", new ShrinkAction(1), TimeValue.timeValueMillis(0));
        // create index without policy
        createIndexWithSettings(client(), index, alias, Settings.builder()
            .put(IndexMetadata.SETTING_NUMBER_OF_SHARDS, 2)
            .put(IndexMetadata.SETTING_NUMBER_OF_REPLICAS, 0)
            // required so the shrink doesn't wait on SetSingleNodeAllocateStep
            .put(IndexMetadata.INDEX_ROUTING_REQUIRE_GROUP_SETTING.getKey() + "_name", "javaRestTest-0"));
        // index document so snapshot actually does something
        indexDocument(client(), index);
        // start snapshot
        request = new Request("PUT", "/_snapshot/repo/snapshot");
        request.addParameter("wait_for_completion", "false");
        request.setJsonEntity("{\"indices\": \"" + index + "\"}");
        assertOK(client().performRequest(request));
        // add policy and expect it to trigger shrink immediately (while snapshot in progress)
        updatePolicy(index, policy);
        // assert that index was shrunk and original index was deleted
        assertBusy(() -> {
            assertTrue(indexExists(shrunkenIndex));
            assertTrue(aliasExists(shrunkenIndex, index));
            Map<String, Object> settings = getOnlyIndexSettings(client(), shrunkenIndex);
            assertThat(getStepKeyForIndex(client(), shrunkenIndex), equalTo(PhaseCompleteStep.finalStep("warm").getKey()));
            assertThat(settings.get(IndexMetadata.SETTING_NUMBER_OF_SHARDS), equalTo(String.valueOf(1)));
            assertThat(settings.get(IndexMetadata.INDEX_BLOCKS_WRITE_SETTING.getKey()), equalTo("true"));
            assertThat(settings.get(IndexMetadata.INDEX_ROUTING_REQUIRE_GROUP_SETTING.getKey() + "_id"), nullValue());
        }, 2, TimeUnit.MINUTES);
        expectThrows(ResponseException.class, () -> indexDocument(client(), index));
        // assert that snapshot succeeded
        assertThat(getSnapshotState("snapshot"), equalTo("SUCCESS"));
        assertOK(client().performRequest(new Request("DELETE", "/_snapshot/repo/snapshot")));
    }

    public void testShrinkActionInTheHotPhase() throws Exception {
        int numShards = 2;
        int expectedFinalShards = 1;
        String originalIndex = index + "-000001";
        String shrunkenIndex = ShrinkAction.SHRUNKEN_INDEX_PREFIX + originalIndex;

        // add a policy
        Map<String, LifecycleAction> hotActions = Map.of(
            RolloverAction.NAME, new RolloverAction(null, null, 1L),
            ShrinkAction.NAME, new ShrinkAction(expectedFinalShards));
        Map<String, Phase> phases = Map.of(
            "hot", new Phase("hot", TimeValue.ZERO, hotActions));
        LifecyclePolicy lifecyclePolicy = new LifecyclePolicy(policy, phases);
        Request createPolicyRequest = new Request("PUT", "_ilm/policy/" + policy);
        createPolicyRequest.setJsonEntity("{ \"policy\":" + Strings.toString(lifecyclePolicy) + "}");
        client().performRequest(createPolicyRequest);

        // and a template
        Request createTemplateRequest = new Request("PUT", "_template/" + index);
        createTemplateRequest.setJsonEntity("{" +
            "\"index_patterns\": [\"" + index + "-*\"], \n" +
            "  \"settings\": {\n" +
            "    \"number_of_shards\": " + numShards + ",\n" +
            "    \"number_of_replicas\": 0,\n" +
            "    \"index.lifecycle.name\": \"" + policy + "\", \n" +
            "    \"index.lifecycle.rollover_alias\": \"" + alias + "\"\n" +
            "  }\n" +
            "}");
        client().performRequest(createTemplateRequest);

        // then create the index and index a document to trigger rollover
        createIndexWithSettings(client(), originalIndex, alias, Settings.builder(), true);
        index(client(), originalIndex, "_id", "foo", "bar");

        assertBusy(() -> assertTrue(indexExists(shrunkenIndex)), 30, TimeUnit.SECONDS);
        assertBusy(() -> assertThat(getStepKeyForIndex(client(), shrunkenIndex), equalTo(PhaseCompleteStep.finalStep("hot").getKey())));
        assertBusy(() -> {
            Map<String, Object> settings = getOnlyIndexSettings(client(), shrunkenIndex);
            assertThat(settings.get(IndexMetadata.SETTING_NUMBER_OF_SHARDS), equalTo(String.valueOf(expectedFinalShards)));
        });
    }

    public void testSetSingleNodeAllocationRetriesUntilItSucceeds() throws Exception {
        int numShards = 2;
        int expectedFinalShards = 1;
        String shrunkenIndex = ShrinkAction.SHRUNKEN_INDEX_PREFIX + index;
        createIndexWithSettings(client(), index, alias, Settings.builder()
            .put(IndexMetadata.SETTING_NUMBER_OF_SHARDS, numShards)
            .put(IndexMetadata.SETTING_NUMBER_OF_REPLICAS, 0)
            .putNull(DataTierAllocationDecider.INDEX_ROUTING_PREFER));

        ensureGreen(index);

        // unallocate all index shards
        Request setAllocationToMissingAttribute = new Request("PUT", "/" + index + "/_settings");
        setAllocationToMissingAttribute.setJsonEntity("{\n" +
            "  \"settings\": {\n" +
            "    \"index.routing.allocation.include.rack\": \"bogus_rack\"" +
            "  }\n" +
            "}");
        client().performRequest(setAllocationToMissingAttribute);

        ensureHealth(index, (request) -> {
            request.addParameter("wait_for_status", "red");
            request.addParameter("timeout", "70s");
            request.addParameter("level", "shards");
        });

        // assign the policy that'll attempt to shrink the index (disabling the migrate action as it'll otherwise wait for
        // all shards to be active and we want that to happen as part of the shrink action)
        MigrateAction migrateAction = new MigrateAction(false);
        ShrinkAction shrinkAction = new ShrinkAction(expectedFinalShards);
        Phase phase = new Phase("warm", TimeValue.ZERO, Map.of(migrateAction.getWriteableName(), migrateAction,
            shrinkAction.getWriteableName(), shrinkAction));
        LifecyclePolicy lifecyclePolicy = new LifecyclePolicy(policy, singletonMap(phase.getName(), phase));
        XContentBuilder builder = jsonBuilder();
        lifecyclePolicy.toXContent(builder, null);
        final StringEntity entity = new StringEntity(
            "{ \"policy\":" + Strings.toString(builder) + "}", ContentType.APPLICATION_JSON);
        Request putPolicyRequest = new Request("PUT", "_ilm/policy/" + policy);
        putPolicyRequest.setEntity(entity);
        client().performRequest(putPolicyRequest);
        updatePolicy(index, policy);

        assertTrue("ILM did not start retrying the set-single-node-allocation step", waitUntil(() -> {
            try {
                Map<String, Object> explainIndexResponse = explainIndex(client(), index);
                if (explainIndexResponse == null) {
                    return false;
                }
                String failedStep = (String) explainIndexResponse.get("failed_step");
                Integer retryCount = (Integer) explainIndexResponse.get(FAILED_STEP_RETRY_COUNT_FIELD);
                return failedStep != null && failedStep.equals(SetSingleNodeAllocateStep.NAME) && retryCount != null && retryCount >= 1;
            } catch (IOException e) {
                return false;
            }
        }, 30, TimeUnit.SECONDS));

        Request resetAllocationForIndex = new Request("PUT", "/" + index + "/_settings");
        resetAllocationForIndex.setJsonEntity("{\n" +
            "  \"settings\": {\n" +
            "    \"index.routing.allocation.include.rack\": null" +
            "  }\n" +
            "}");
        client().performRequest(resetAllocationForIndex);

        assertBusy(() -> assertTrue(indexExists(shrunkenIndex)), 30, TimeUnit.SECONDS);
        assertBusy(() -> assertTrue(aliasExists(shrunkenIndex, index)));
        assertBusy(() -> assertThat(getStepKeyForIndex(client(), shrunkenIndex), equalTo(PhaseCompleteStep.finalStep("warm").getKey())));
    }

    public void testFreezeAction() throws Exception {
        createIndexWithSettings(client(), index, alias, Settings.builder().put(IndexMetadata.SETTING_NUMBER_OF_SHARDS, 1)
            .put(IndexMetadata.SETTING_NUMBER_OF_REPLICAS, 0));
        createNewSingletonPolicy(client(), policy, "cold", new FreezeAction());
        updatePolicy(index, policy);
        assertBusy(() -> {
            Map<String, Object> settings = getOnlyIndexSettings(client(), index);
            assertThat(getStepKeyForIndex(client(), index), equalTo(PhaseCompleteStep.finalStep("cold").getKey()));
            assertThat(settings.get(IndexMetadata.INDEX_BLOCKS_WRITE_SETTING.getKey()), equalTo("true"));
            assertThat(settings.get(IndexSettings.INDEX_SEARCH_THROTTLED.getKey()), equalTo("true"));
            assertThat(settings.get("index.frozen"), equalTo("true"));
        });
    }

    public void testFreezeDuringSnapshot() throws Exception {
        // Create the repository before taking the snapshot.
        Request request = new Request("PUT", "/_snapshot/repo");
        request.setJsonEntity(Strings
            .toString(JsonXContent.contentBuilder()
                .startObject()
                .field("type", "fs")
                .startObject("settings")
                .field("compress", randomBoolean())
                .field("location", System.getProperty("tests.path.repo"))
                .field("max_snapshot_bytes_per_sec", "256b")
                .endObject()
                .endObject()));
        assertOK(client().performRequest(request));
        // create delete policy
        createNewSingletonPolicy(client(), policy, "cold", new FreezeAction(), TimeValue.timeValueMillis(0));
        // create index without policy
        createIndexWithSettings(client(), index, alias, Settings.builder().put(IndexMetadata.SETTING_NUMBER_OF_SHARDS, 1)
            .put(IndexMetadata.SETTING_NUMBER_OF_REPLICAS, 0));
        // index document so snapshot actually does something
        indexDocument(client(), index);
        // start snapshot
        request = new Request("PUT", "/_snapshot/repo/snapshot");
        request.addParameter("wait_for_completion", "false");
        request.setJsonEntity("{\"indices\": \"" + index + "\"}");
        assertOK(client().performRequest(request));
        // add policy and expect it to trigger delete immediately (while snapshot in progress)
        updatePolicy(index, policy);
        // assert that the index froze
        assertBusy(() -> {
            Map<String, Object> settings = getOnlyIndexSettings(client(), index);
            assertThat(getStepKeyForIndex(client(), index), equalTo(PhaseCompleteStep.finalStep("cold").getKey()));
            assertThat(settings.get(IndexMetadata.INDEX_BLOCKS_WRITE_SETTING.getKey()), equalTo("true"));
            assertThat(settings.get(IndexSettings.INDEX_SEARCH_THROTTLED.getKey()), equalTo("true"));
            assertThat(settings.get("index.frozen"), equalTo("true"));
        }, 2, TimeUnit.MINUTES);
        // assert that snapshot is still in progress and clean up
        assertThat(getSnapshotState("snapshot"), equalTo("SUCCESS"));
        assertOK(client().performRequest(new Request("DELETE", "/_snapshot/repo/snapshot")));
    }

    public void testSetPriority() throws Exception {
        createIndexWithSettings(client(), index, alias, Settings.builder().put(IndexMetadata.SETTING_NUMBER_OF_SHARDS, 1)
            .put(IndexMetadata.SETTING_NUMBER_OF_REPLICAS, 0).put(IndexMetadata.INDEX_PRIORITY_SETTING.getKey(), 100));
        int priority = randomIntBetween(0, 99);
        createNewSingletonPolicy(client(), policy, "warm", new SetPriorityAction(priority));
        updatePolicy(index, policy);
        assertBusy(() -> {
            Map<String, Object> settings = getOnlyIndexSettings(client(), index);
            assertThat(getStepKeyForIndex(client(), index), equalTo(PhaseCompleteStep.finalStep("warm").getKey()));
            assertThat(settings.get(IndexMetadata.INDEX_PRIORITY_SETTING.getKey()), equalTo(String.valueOf(priority)));
        });
    }

    public void testSetNullPriority() throws Exception {
        createIndexWithSettings(client(), index, alias, Settings.builder().put(IndexMetadata.SETTING_NUMBER_OF_SHARDS, 1)
            .put(IndexMetadata.SETTING_NUMBER_OF_REPLICAS, 0).put(IndexMetadata.INDEX_PRIORITY_SETTING.getKey(), 100));
        createNewSingletonPolicy(client(), policy, "warm", new SetPriorityAction((Integer) null));
        updatePolicy(index, policy);
        assertBusy(() -> {
            Map<String, Object> settings = getOnlyIndexSettings(client(), index);
            assertThat(getStepKeyForIndex(client(), index), equalTo(PhaseCompleteStep.finalStep("warm").getKey()));
            assertNull(settings.get(IndexMetadata.INDEX_PRIORITY_SETTING.getKey()));
        });
    }

    @SuppressWarnings("unchecked")
    public void testNonexistentPolicy() throws Exception {
        String indexPrefix = randomAlphaOfLengthBetween(5,15).toLowerCase(Locale.ROOT);
        final StringEntity template = new StringEntity("{\n" +
            "  \"index_patterns\": \"" + indexPrefix + "*\",\n" +
            "  \"settings\": {\n" +
            "    \"index\": {\n" +
            "      \"lifecycle\": {\n" +
            "        \"name\": \"does_not_exist\",\n" +
            "        \"rollover_alias\": \"test_alias\"\n" +
            "      }\n" +
            "    }\n" +
            "  }\n" +
            "}", ContentType.APPLICATION_JSON);
        Request templateRequest = new Request("PUT", "_template/test");
        templateRequest.setEntity(template);
        client().performRequest(templateRequest);

        policy = randomAlphaOfLengthBetween(5,20);
        createNewSingletonPolicy(client(), policy, "hot", new RolloverAction(null, null, 1L));

        index = indexPrefix + "-000001";
        final StringEntity putIndex = new StringEntity("{\n" +
            "  \"aliases\": {\n" +
            "    \"test_alias\": {\n" +
            "      \"is_write_index\": true\n" +
            "    }\n" +
            "  }\n" +
            "}", ContentType.APPLICATION_JSON);
        Request putIndexRequest = new Request("PUT", index);
        putIndexRequest.setEntity(putIndex);
        client().performRequest(putIndexRequest);
        indexDocument(client(), index);

        assertBusy(() -> {
            Request explainRequest = new Request("GET", index + "/_ilm/explain");
            Response response = client().performRequest(explainRequest);
            Map<String, Object> responseMap;
            try (InputStream is = response.getEntity().getContent()) {
                responseMap = XContentHelper.convertToMap(XContentType.JSON.xContent(), is, true);
            }
            logger.info(responseMap);
            Map<String, Object> indexStatus = (Map<String, Object>)((Map<String, Object>) responseMap.get("indices")).get(index);
            assertNull(indexStatus.get("phase"));
            assertNull(indexStatus.get("action"));
            assertNull(indexStatus.get("step"));
            Map<String, String> stepInfo = (Map<String, String>) indexStatus.get("step_info");
            assertNotNull(stepInfo);
            assertEquals("policy [does_not_exist] does not exist", stepInfo.get("reason"));
            assertEquals("illegal_argument_exception", stepInfo.get("type"));
        });
    }

    public void testInvalidPolicyNames() {
        ResponseException ex;

        policy = randomAlphaOfLengthBetween(0,10) + "," + randomAlphaOfLengthBetween(0,10);
        ex = expectThrows(ResponseException.class, () -> createNewSingletonPolicy(client(), policy, "delete", new DeleteAction()));
        assertThat(ex.getMessage(), containsString("invalid policy name"));

        policy = randomAlphaOfLengthBetween(0,10) + "%20" + randomAlphaOfLengthBetween(0,10);
        ex = expectThrows(ResponseException.class, () -> createNewSingletonPolicy(client(), policy, "delete", new DeleteAction()));
        assertThat(ex.getMessage(), containsString("invalid policy name"));

        policy = "_" + randomAlphaOfLengthBetween(1, 20);
        ex = expectThrows(ResponseException.class, () -> createNewSingletonPolicy(client(), policy, "delete", new DeleteAction()));
        assertThat(ex.getMessage(), containsString("invalid policy name"));

        policy = randomAlphaOfLengthBetween(256, 1000);
        ex = expectThrows(ResponseException.class, () -> createNewSingletonPolicy(client(), policy, "delete", new DeleteAction()));
        assertThat(ex.getMessage(), containsString("invalid policy name"));
    }

    public void testDeletePolicyInUse() throws IOException {
        String managedIndex1 = randomAlphaOfLength(7).toLowerCase(Locale.ROOT);
        String managedIndex2 = randomAlphaOfLength(8).toLowerCase(Locale.ROOT);
        String unmanagedIndex = randomAlphaOfLength(9).toLowerCase(Locale.ROOT);
        String managedByOtherPolicyIndex = randomAlphaOfLength(10).toLowerCase(Locale.ROOT);

        createNewSingletonPolicy(client(), policy, "delete", new DeleteAction(), TimeValue.timeValueHours(12));
        String originalPolicy = policy;
        String otherPolicy = randomValueOtherThan(policy, () -> randomAlphaOfLength(5));
        policy = otherPolicy;
        createNewSingletonPolicy(client(), policy, "delete", new DeleteAction(), TimeValue.timeValueHours(13));

        createIndexWithSettings(client(), managedIndex1, Settings.builder()
            .put(IndexMetadata.SETTING_NUMBER_OF_SHARDS, randomIntBetween(1, 10))
            .put(LifecycleSettings.LIFECYCLE_NAME_SETTING.getKey(), originalPolicy));
        createIndexWithSettings(client(), managedIndex2, Settings.builder()
            .put(IndexMetadata.SETTING_NUMBER_OF_SHARDS, randomIntBetween(1, 10))
            .put(LifecycleSettings.LIFECYCLE_NAME_SETTING.getKey(), originalPolicy));
        createIndexWithSettings(client(), unmanagedIndex, Settings.builder()
            .put(IndexMetadata.SETTING_NUMBER_OF_SHARDS, randomIntBetween(1, 10)));
        createIndexWithSettings(client(), managedByOtherPolicyIndex, Settings.builder()
            .put(IndexMetadata.SETTING_NUMBER_OF_SHARDS, randomIntBetween(1, 10))
            .put(LifecycleSettings.LIFECYCLE_NAME_SETTING.getKey(), otherPolicy));

        Request deleteRequest = new Request("DELETE", "_ilm/policy/" + originalPolicy);
        ResponseException ex = expectThrows(ResponseException.class, () -> client().performRequest(deleteRequest));
        assertThat(ex.getMessage(),
            Matchers.allOf(
                containsString("Cannot delete policy [" + originalPolicy + "]. It is in use by one or more indices: ["),
                containsString(managedIndex1),
                containsString(managedIndex2),
                not(containsString(unmanagedIndex)),
                not(containsString(managedByOtherPolicyIndex))));
    }

    public void testRemoveAndReaddPolicy() throws Exception {
        String originalIndex = index + "-000001";
        String secondIndex = index + "-000002";
        // Set up a policy with rollover
        createNewSingletonPolicy(client(), policy, "hot", new RolloverAction(null, null, 1L));
        createIndexWithSettings(
            client(),
            originalIndex,
            alias,
            Settings.builder().put(IndexMetadata.SETTING_NUMBER_OF_SHARDS, 1)
                .put(IndexMetadata.SETTING_NUMBER_OF_REPLICAS, 0)
                .put(LifecycleSettings.LIFECYCLE_NAME, policy)
                .put(RolloverAction.LIFECYCLE_ROLLOVER_ALIAS, alias));

        // Index a document
        index(client(), originalIndex, "_id", "foo", "bar");

        // Wait for rollover to happen
        assertBusy(() -> assertTrue(indexExists(secondIndex)));

        // Remove the policy from the original index
        Request removeRequest = new Request("POST", "/" + originalIndex + "/_ilm/remove");
        removeRequest.setJsonEntity("");
        client().performRequest(removeRequest);

        // Add the policy again
        Request addPolicyRequest = new Request("PUT", "/" + originalIndex + "/_settings");
        addPolicyRequest.setJsonEntity("{\n" +
            "  \"settings\": {\n" +
            "    \"index.lifecycle.name\": \"" + policy + "\",\n" +
            "    \"index.lifecycle.rollover_alias\": \"" + alias + "\"\n" +
            "  }\n" +
            "}");
        client().performRequest(addPolicyRequest);
        assertBusy(() -> assertTrue((boolean) explainIndex(client(), originalIndex).getOrDefault("managed", false)));

        // Wait for everything to be copacetic
        assertBusy(() -> assertThat(getStepKeyForIndex(client(), originalIndex), equalTo(PhaseCompleteStep.finalStep("hot").getKey())));
    }

    public void testCanStopILMWithPolicyUsingNonexistentPolicy() throws Exception {
        createIndexWithSettings(client(), index, alias, Settings.builder().put(IndexMetadata.SETTING_NUMBER_OF_SHARDS, 1)
            .put(IndexMetadata.SETTING_NUMBER_OF_REPLICAS, 0)
            .put(LifecycleSettings.LIFECYCLE_NAME_SETTING.getKey(), randomAlphaOfLengthBetween(5,15)));

        Request stopILMRequest = new Request("POST", "_ilm/stop");
        assertOK(client().performRequest(stopILMRequest));

        Request statusRequest = new Request("GET", "_ilm/status");
        assertBusy(() -> {
            Response statusResponse = client().performRequest(statusRequest);
            assertOK(statusResponse);
            Map<String, Object> statusResponseMap = entityAsMap(statusResponse);
            String status = (String) statusResponseMap.get("operation_mode");
            assertEquals("STOPPED", status);
        });

        // Re-start ILM so that subsequent tests don't fail
        Request startILMReqest = new Request("POST", "_ilm/start");
        assertOK(client().performRequest(startILMReqest));
    }

    public void testILMRolloverRetriesOnReadOnlyBlock() throws Exception {
        String firstIndex = index + "-000001";

        createNewSingletonPolicy(client(), policy, "hot", new RolloverAction(null, TimeValue.timeValueSeconds(1), null));

        // create the index as readonly and associate the ILM policy to it
        createIndexWithSettings(
            client(),
            firstIndex,
            alias,
            Settings.builder().put(IndexMetadata.SETTING_NUMBER_OF_SHARDS, 1)
                .put(IndexMetadata.SETTING_NUMBER_OF_REPLICAS, 0)
                .put(LifecycleSettings.LIFECYCLE_NAME, policy)
                .put(RolloverAction.LIFECYCLE_ROLLOVER_ALIAS, alias)
                .put("index.blocks.read_only", true),
            true
        );

        // wait for ILM to start retrying the step
        assertBusy(() -> assertThat((Integer) explainIndex(client(), firstIndex).get(FAILED_STEP_RETRY_COUNT_FIELD),
            greaterThanOrEqualTo(1)));

        // remove the read only block
        Request allowWritesOnIndexSettingUpdate = new Request("PUT", firstIndex + "/_settings");
        allowWritesOnIndexSettingUpdate.setJsonEntity("{" +
            "  \"index\": {\n" +
            "     \"blocks.read_only\" : \"false\" \n" +
            "  }\n" +
            "}");
        client().performRequest(allowWritesOnIndexSettingUpdate);

        // index is not readonly so the ILM should complete successfully
        assertBusy(() -> assertThat(getStepKeyForIndex(client(), firstIndex), equalTo(PhaseCompleteStep.finalStep("hot").getKey())));
    }

    public void testILMRolloverOnManuallyRolledIndex() throws Exception {
        String originalIndex = index + "-000001";
        String secondIndex = index + "-000002";
        String thirdIndex = index + "-000003";

        // Set up a policy with rollover
        createNewSingletonPolicy(client(), policy, "hot", new RolloverAction(null, null, 2L));
        Request createIndexTemplate = new Request("PUT", "_template/rolling_indexes");
        createIndexTemplate.setJsonEntity("{" +
            "\"index_patterns\": [\"" + index + "-*\"], \n" +
            "  \"settings\": {\n" +
            "    \"number_of_shards\": 1,\n" +
            "    \"number_of_replicas\": 0,\n" +
            "    \"index.lifecycle.name\": \"" + policy + "\", \n" +
            "    \"index.lifecycle.rollover_alias\": \"" + alias + "\"\n" +
            "  }\n" +
            "}");
        client().performRequest(createIndexTemplate);

        createIndexWithSettings(
            client(),
            originalIndex,
            alias,
            Settings.builder().put(IndexMetadata.SETTING_NUMBER_OF_SHARDS, 1)
                .put(IndexMetadata.SETTING_NUMBER_OF_REPLICAS, 0),
            true
        );

        // Index a document
        index(client(), originalIndex, "1", "foo", "bar");
        Request refreshOriginalIndex = new Request("POST", "/" + originalIndex + "/_refresh");
        client().performRequest(refreshOriginalIndex);

        // Manual rollover
        rolloverMaxOneDocCondition(client(), alias);
        assertBusy(() -> assertTrue(indexExists(secondIndex)));

        // Index another document into the original index so the ILM rollover policy condition is met
        index(client(), originalIndex, "2", "foo", "bar");
        client().performRequest(refreshOriginalIndex);

        // Wait for the rollover policy to execute
        assertBusy(() -> assertThat(getStepKeyForIndex(client(), originalIndex), equalTo(PhaseCompleteStep.finalStep("hot").getKey())));

        // ILM should manage the second index after attempting (and skipping) rolling the original index
        assertBusy(() -> assertTrue((boolean) explainIndex(client(), secondIndex).getOrDefault("managed", true)));

        // index some documents to trigger an ILM rollover
        index(client(), alias, "1", "foo", "bar");
        index(client(), alias, "2", "foo", "bar");
        index(client(), alias, "3", "foo", "bar");
        Request refreshSecondIndex = new Request("POST", "/" + secondIndex + "/_refresh");
        client().performRequest(refreshSecondIndex).getStatusLine();

        // ILM should rollover the second index even though it skipped the first one
        assertBusy(() -> assertThat(getStepKeyForIndex(client(), secondIndex), equalTo(PhaseCompleteStep.finalStep("hot").getKey())));
        assertBusy(() -> assertTrue(indexExists(thirdIndex)));
    }

    public void testRolloverStepRetriesUntilRolledOverIndexIsDeleted() throws Exception {
        String index = this.index + "-000001";
        String rolledIndex = this.index + "-000002";

        createNewSingletonPolicy(client(), policy, "hot", new RolloverAction(null, TimeValue.timeValueSeconds(1), null));

        // create the rolled index so the rollover of the first index fails
        createIndexWithSettings(
            client(),
            rolledIndex,
            alias,
            Settings.builder().put(IndexMetadata.SETTING_NUMBER_OF_SHARDS, 1)
                .put(IndexMetadata.SETTING_NUMBER_OF_REPLICAS, 0)
                .put(RolloverAction.LIFECYCLE_ROLLOVER_ALIAS, alias),
            false
        );

        createIndexWithSettings(
            client(),
            index,
            alias,
            Settings.builder().put(IndexMetadata.SETTING_NUMBER_OF_SHARDS, 1)
                .put(IndexMetadata.SETTING_NUMBER_OF_REPLICAS, 0)
                .put(LifecycleSettings.LIFECYCLE_NAME, policy)
                .put(RolloverAction.LIFECYCLE_ROLLOVER_ALIAS, alias),
            true
        );

        assertBusy(() -> assertThat((Integer) explainIndex(client(), index).get(FAILED_STEP_RETRY_COUNT_FIELD), greaterThanOrEqualTo(1)),
            30,
            TimeUnit.SECONDS);

        Request moveToStepRequest = new Request("POST", "_ilm/move/" + index);
        moveToStepRequest.setJsonEntity("{\n" +
            "  \"current_step\": {\n" +
            "    \"phase\": \"hot\",\n" +
            "    \"action\": \"rollover\",\n" +
            "    \"name\": \"check-rollover-ready\"\n" +
            "  },\n" +
            "  \"next_step\": {\n" +
            "    \"phase\": \"hot\",\n" +
            "    \"action\": \"rollover\",\n" +
            "    \"name\": \"attempt-rollover\"\n" +
            "  }\n" +
            "}");

        // Using {@link #waitUntil} here as ILM moves back and forth between the {@link WaitForRolloverReadyStep} step and
        // {@link org.elasticsearch.xpack.core.ilm.ErrorStep} in order to retry the failing step. As {@link #assertBusy}
        // increases the wait time between calls exponentially, we might miss the window where the policy is on
        // {@link WaitForRolloverReadyStep} and the move to `attempt-rollover` request will not be successful.
        assertTrue(waitUntil(() -> {
            try {
                return client().performRequest(moveToStepRequest).getStatusLine().getStatusCode() == 200;
            } catch (IOException e) {
                return false;
            }
        }, 30, TimeUnit.SECONDS));

        // Similar to above, using {@link #waitUntil} as we want to make sure the `attempt-rollover` step started failing and is being
        // retried (which means ILM moves back and forth between the `attempt-rollover` step and the `error` step)
        assertTrue("ILM did not start retrying the attempt-rollover step", waitUntil(() -> {
            try {
                Map<String, Object> explainIndexResponse = explainIndex(client(), index);
                String failedStep = (String) explainIndexResponse.get("failed_step");
                Integer retryCount = (Integer) explainIndexResponse.get(FAILED_STEP_RETRY_COUNT_FIELD);
                return failedStep != null && failedStep.equals("attempt-rollover") && retryCount != null && retryCount >= 1;
            } catch (IOException e) {
                return false;
            }
        }, 30, TimeUnit.SECONDS));

        deleteIndex(rolledIndex);

        // the rollover step should eventually succeed
        assertBusy(() -> assertThat(indexExists(rolledIndex), is(true)));
        assertBusy(() -> assertThat(getStepKeyForIndex(client(), index), equalTo(PhaseCompleteStep.finalStep("hot").getKey())));
    }

    public void testUpdateRolloverLifecycleDateStepRetriesWhenRolloverInfoIsMissing() throws Exception {
        String index = this.index + "-000001";

        createNewSingletonPolicy(client(), policy, "hot", new RolloverAction(null, null, 1L));

        createIndexWithSettings(
            client(),
            index,
            alias,
            Settings.builder().put(IndexMetadata.SETTING_NUMBER_OF_SHARDS, 1)
                .put(IndexMetadata.SETTING_NUMBER_OF_REPLICAS, 0)
                .put(LifecycleSettings.LIFECYCLE_NAME, policy)
                .put(RolloverAction.LIFECYCLE_ROLLOVER_ALIAS, alias),
            true
        );

        assertBusy(() -> assertThat(getStepKeyForIndex(client(), index).getName(), is(WaitForRolloverReadyStep.NAME)));

        // moving ILM to the "update-rollover-lifecycle-date" without having gone through the actual rollover step
        // the "update-rollover-lifecycle-date" step will fail as the index has no rollover information
        Request moveToStepRequest = new Request("POST", "_ilm/move/" + index);
        moveToStepRequest.setJsonEntity("{\n" +
            "  \"current_step\": {\n" +
            "    \"phase\": \"hot\",\n" +
            "    \"action\": \"rollover\",\n" +
            "    \"name\": \"check-rollover-ready\"\n" +
            "  },\n" +
            "  \"next_step\": {\n" +
            "    \"phase\": \"hot\",\n" +
            "    \"action\": \"rollover\",\n" +
            "    \"name\": \"update-rollover-lifecycle-date\"\n" +
            "  }\n" +
            "}");
        client().performRequest(moveToStepRequest);

        assertBusy(() -> assertThat((Integer) explainIndex(client(), index).get(FAILED_STEP_RETRY_COUNT_FIELD), greaterThanOrEqualTo(1)),
            30, TimeUnit.SECONDS);

        index(client(), index, "1", "foo", "bar");
        Request refreshIndex = new Request("POST", "/" + index + "/_refresh");
        client().performRequest(refreshIndex);

        // manual rollover the index so the "update-rollover-lifecycle-date" ILM step can continue and finish successfully as the index
        // will have rollover information now
        rolloverMaxOneDocCondition(client(), alias);
        assertBusy(() -> assertThat(getStepKeyForIndex(client(), index), equalTo(PhaseCompleteStep.finalStep("hot").getKey())));
    }

    public void testWaitForActiveShardsStep() throws Exception {
        String originalIndex = index + "-000001";
        String secondIndex = index + "-000002";
        createIndexWithSettings(client(), originalIndex, alias, Settings.builder().put(IndexMetadata.SETTING_NUMBER_OF_SHARDS, 1)
                .put(IndexMetadata.SETTING_NUMBER_OF_REPLICAS, 0)
                .put(RolloverAction.LIFECYCLE_ROLLOVER_ALIAS, alias),
            true);

        // create policy
        createNewSingletonPolicy(client(), policy, "hot", new RolloverAction(null, null, 1L));
        // update policy on index
        updatePolicy(originalIndex, policy);
        Request createIndexTemplate = new Request("PUT", "_template/rolling_indexes");
        createIndexTemplate.setJsonEntity("{" +
            "\"index_patterns\": [\""+ index + "-*\"], \n" +
            "  \"settings\": {\n" +
            "    \"number_of_shards\": 1,\n" +
            "    \"number_of_replicas\": 142,\n" +
            "    \"index.write.wait_for_active_shards\": \"all\"\n" +
            "  }\n" +
            "}");
        client().performRequest(createIndexTemplate);

        // index document to trigger rollover
        index(client(), originalIndex, "_id", "foo", "bar");
        assertBusy(() -> assertTrue(indexExists(secondIndex)));

        assertBusy(() -> assertThat(getStepKeyForIndex(client(), originalIndex).getName(), equalTo(WaitForActiveShardsStep.NAME)));

        // reset the number of replicas to 0 so that the second index wait for active shard condition can be met
        updateIndexSettings(secondIndex, Settings.builder().put(IndexMetadata.SETTING_NUMBER_OF_REPLICAS, 0));

        assertBusy(() -> assertThat(getStepKeyForIndex(client(), originalIndex), equalTo(PhaseCompleteStep.finalStep("hot").getKey())));
    }

    @AwaitsFix(bugUrl = "https://github.com/elastic/elasticsearch/issues/54093")
    public void testHistoryIsWrittenWithSuccess() throws Exception {
        createNewSingletonPolicy(client(), policy, "hot", new RolloverAction(null, null, 1L));
        Request createIndexTemplate = new Request("PUT", "_template/rolling_indexes");
        createIndexTemplate.setJsonEntity("{" +
            "\"index_patterns\": [\""+ index + "-*\"], \n" +
            "  \"settings\": {\n" +
            "    \"number_of_shards\": 1,\n" +
            "    \"number_of_replicas\": 0,\n" +
            "    \"index.lifecycle.name\": \"" + policy+ "\",\n" +
            "    \"index.lifecycle.rollover_alias\": \"" + alias + "\"\n" +
            "  }\n" +
            "}");
        client().performRequest(createIndexTemplate);

        createIndexWithSettings(client(), index + "-1", alias, Settings.builder(), true);

        // Index a document
        index(client(), index + "-1", "1", "foo", "bar");
        Request refreshIndex = new Request("POST", "/" + index + "-1/_refresh");
        client().performRequest(refreshIndex);

        assertBusy(() -> assertThat(getStepKeyForIndex(client(), index + "-1"), equalTo(PhaseCompleteStep.finalStep("hot").getKey())));

        assertBusy(() -> assertHistoryIsPresent(policy, index + "-1", true, "wait-for-indexing-complete"), 30, TimeUnit.SECONDS);
        assertBusy(() -> assertHistoryIsPresent(policy, index + "-1", true, "wait-for-follow-shard-tasks"), 30, TimeUnit.SECONDS);
        assertBusy(() -> assertHistoryIsPresent(policy, index + "-1", true, "pause-follower-index"), 30, TimeUnit.SECONDS);
        assertBusy(() -> assertHistoryIsPresent(policy, index + "-1", true, "close-follower-index"), 30, TimeUnit.SECONDS);
        assertBusy(() -> assertHistoryIsPresent(policy, index + "-1", true, "unfollow-follower-index"), 30, TimeUnit.SECONDS);
        assertBusy(() -> assertHistoryIsPresent(policy, index + "-1", true, "open-follower-index"), 30, TimeUnit.SECONDS);
        assertBusy(() -> assertHistoryIsPresent(policy, index + "-1", true, "wait-for-yellow-step"), 30, TimeUnit.SECONDS);
        assertBusy(() -> assertHistoryIsPresent(policy, index + "-1", true, "check-rollover-ready"), 30, TimeUnit.SECONDS);
        assertBusy(() -> assertHistoryIsPresent(policy, index + "-1", true, "attempt-rollover"), 30, TimeUnit.SECONDS);
        assertBusy(() -> assertHistoryIsPresent(policy, index + "-1", true, "set-indexing-complete"), 30, TimeUnit.SECONDS);
        assertBusy(() -> assertHistoryIsPresent(policy, index + "-1", true, "complete"), 30, TimeUnit.SECONDS);

        assertBusy(() -> assertHistoryIsPresent(policy, index + "-000002", true, "check-rollover-ready"), 30, TimeUnit.SECONDS);
    }

    public void testHistoryIsWrittenWithFailure() throws Exception {
        createIndexWithSettings(client(), index + "-1", alias, Settings.builder(), false);
        createNewSingletonPolicy(client(), policy, "hot", new RolloverAction(null, null, 1L));
        updatePolicy(index + "-1", policy);

        // Index a document
        index(client(), index + "-1", "1", "foo", "bar");
        Request refreshIndex = new Request("POST", "/" + index + "-1/_refresh");
        client().performRequest(refreshIndex);

        // Check that we've had error and auto retried
        assertBusy(() -> assertThat((Integer) explainIndex(client(), index + "-1").get("failed_step_retry_count"),
            greaterThanOrEqualTo(1)));

        assertBusy(() -> assertHistoryIsPresent(policy, index + "-1", false, "ERROR"), 30, TimeUnit.SECONDS);
    }

    public void testHistoryIsWrittenWithDeletion() throws Exception {
        // Index should be created and then deleted by ILM
        createIndexWithSettings(client(), index, alias, Settings.builder(), false);
        createNewSingletonPolicy(client(), policy, "delete", new DeleteAction());
        updatePolicy(index, policy);

        assertBusy(() -> assertFalse(indexExists(index)));

        assertBusy(() -> {
            assertHistoryIsPresent(policy, index, true, "delete", "delete", "wait-for-shard-history-leases");
            assertHistoryIsPresent(policy, index, true, "delete", "delete", "complete");
        }, 30, TimeUnit.SECONDS);
    }

    public void testRetryableInitializationStep() throws Exception {
        String index = "retryinit-20xx-01-10";
        Request stopReq = new Request("POST", "/_ilm/stop");
        Request startReq = new Request("POST", "/_ilm/start");

        createNewSingletonPolicy(client(), policy, "hot", new SetPriorityAction(1));

        // Stop ILM so that the initialize step doesn't run
        assertOK(client().performRequest(stopReq));

        // Create the index with the origination parsing turn *off* so it doesn't prevent creation
        createIndexWithSettings(
            client(),
            index,
            alias,
            Settings.builder().put(IndexMetadata.SETTING_NUMBER_OF_SHARDS, 1)
                .put(IndexMetadata.SETTING_NUMBER_OF_REPLICAS, 0)
                .put(LifecycleSettings.LIFECYCLE_NAME, policy)
                .put(LifecycleSettings.LIFECYCLE_PARSE_ORIGINATION_DATE, false));

        updateIndexSettings(index, Settings.builder()
            .put(LifecycleSettings.LIFECYCLE_PARSE_ORIGINATION_DATE, true));

        assertOK(client().performRequest(startReq));

        assertBusy(() -> assertThat((Integer) explainIndex(client(), index).get(FAILED_STEP_RETRY_COUNT_FIELD), greaterThanOrEqualTo(1)),
            30, TimeUnit.SECONDS);

        // Turn origination date parsing back off
        updateIndexSettings(index, Settings.builder()
            .put(LifecycleSettings.LIFECYCLE_PARSE_ORIGINATION_DATE, false));

        assertBusy(() -> {
            Map<String, Object> explainResp = explainIndex(client(), index);
            String phase = (String) explainResp.get("phase");
            assertThat(phase, equalTo("hot"));
        });
    }

    public void testRefreshablePhaseJson() throws Exception {
        String index = "refresh-index";

        createNewSingletonPolicy(client(), policy, "hot", new RolloverAction(null, null, 100L));
        Request createIndexTemplate = new Request("PUT", "_template/rolling_indexes");
        createIndexTemplate.setJsonEntity("{" +
            "\"index_patterns\": [\""+ index + "-*\"], \n" +
            "  \"settings\": {\n" +
            "    \"number_of_shards\": 1,\n" +
            "    \"number_of_replicas\": 0,\n" +
            "    \"index.lifecycle.name\": \"" + policy+ "\",\n" +
            "    \"index.lifecycle.rollover_alias\": \"" + alias + "\"\n" +
            "  }\n" +
            "}");
        client().performRequest(createIndexTemplate);

        createIndexWithSettings(client(), index + "-1", alias,
            Settings.builder().put(IndexMetadata.SETTING_NUMBER_OF_SHARDS, 1)
                .put(IndexMetadata.SETTING_NUMBER_OF_REPLICAS, 0),
            true);

        // Index a document
        index(client(), index + "-1", "1", "foo", "bar");

        // Wait for the index to enter the check-rollover-ready step
        assertBusy(() -> assertThat(getStepKeyForIndex(client(), index + "-1").getName(), equalTo(WaitForRolloverReadyStep.NAME)));

        // Update the policy to allow rollover at 1 document instead of 100
        createNewSingletonPolicy(client(), policy, "hot", new RolloverAction(null, null, 1L));

        // Index should now have been able to roll over, creating the new index and proceeding to the "complete" step
        assertBusy(() -> assertThat(indexExists(index + "-000002"), is(true)));
        assertBusy(() -> assertThat(getStepKeyForIndex(client(), index + "-1").getName(), equalTo(PhaseCompleteStep.NAME)));
    }

    public void testHaltAtEndOfPhase() throws Exception {
        String index = "halt-index";

        createNewSingletonPolicy(client(), policy, "hot", new SetPriorityAction(100));

        createIndexWithSettings(client(), index, alias,
            Settings.builder()
                .put(IndexMetadata.SETTING_NUMBER_OF_SHARDS, 1)
                .put(IndexMetadata.SETTING_NUMBER_OF_REPLICAS, 0)
                .put(LifecycleSettings.LIFECYCLE_NAME, policy),
            randomBoolean());

        // Wait for the index to finish the "hot" phase
        assertBusy(() -> assertThat(getStepKeyForIndex(client(), index), equalTo(PhaseCompleteStep.finalStep("hot").getKey())));

        // Update the policy to add a delete phase
        {
            Map<String, LifecycleAction> hotActions = new HashMap<>();
            hotActions.put(SetPriorityAction.NAME, new SetPriorityAction(100));
            Map<String, Phase> phases = new HashMap<>();
            phases.put("hot", new Phase("hot", TimeValue.ZERO, hotActions));
            phases.put("delete", new Phase("delete", TimeValue.ZERO, singletonMap(DeleteAction.NAME, new DeleteAction())));
            LifecyclePolicy lifecyclePolicy = new LifecyclePolicy(policy, phases);
            // PUT policy
            XContentBuilder builder = jsonBuilder();
            lifecyclePolicy.toXContent(builder, null);
            final StringEntity entity = new StringEntity(
                "{ \"policy\":" + Strings.toString(builder) + "}", ContentType.APPLICATION_JSON);
            Request request = new Request("PUT", "_ilm/policy/" + policy);
            request.setEntity(entity);
            assertOK(client().performRequest(request));
        }

        // The index should move into the deleted phase and be deleted
        assertBusy(() -> assertFalse("expected " + index + " to be deleted by ILM", indexExists(index)));
    }

    @SuppressWarnings("unchecked")
    public void testDeleteActionDoesntDeleteSearchableSnapshot() throws Exception {
        String snapshotRepo = randomAlphaOfLengthBetween(4, 10);
        createSnapshotRepo(client(), snapshotRepo, randomBoolean());

        // create policy with cold and delete phases
        Map<String, LifecycleAction> coldActions =
            Map.of(SearchableSnapshotAction.NAME, new SearchableSnapshotAction(snapshotRepo));
        Map<String, Phase> phases = new HashMap<>();
        phases.put("cold", new Phase("cold", TimeValue.ZERO, coldActions));
        phases.put("delete", new Phase("delete", TimeValue.timeValueMillis(10000), singletonMap(DeleteAction.NAME,
            new DeleteAction(false))));
        LifecyclePolicy lifecyclePolicy = new LifecyclePolicy(policy, phases);
        // PUT policy
        XContentBuilder builder = jsonBuilder();
        lifecyclePolicy.toXContent(builder, null);
        final StringEntity entity = new StringEntity(
            "{ \"policy\":" + Strings.toString(builder) + "}", ContentType.APPLICATION_JSON);
        Request createPolicyRequest = new Request("PUT", "_ilm/policy/" + policy);
        createPolicyRequest.setEntity(entity);
        assertOK(client().performRequest(createPolicyRequest));

        createIndexWithSettings(client(), index, alias,
            Settings.builder()
                .put(IndexMetadata.SETTING_NUMBER_OF_SHARDS, 1)
                .put(IndexMetadata.SETTING_NUMBER_OF_REPLICAS, 0)
                .put(LifecycleSettings.LIFECYCLE_NAME, policy),
            randomBoolean());

        String[] snapshotName = new String[1];
        String restoredIndexName = SearchableSnapshotAction.RESTORED_INDEX_PREFIX + this.index;
        assertTrue(waitUntil(() -> {
            try {
                Map<String, Object> explainIndex = explainIndex(client(), index);
                if(explainIndex == null) {
                    // in case we missed the original index and it was deleted
                    explainIndex = explainIndex(client(), restoredIndexName);
                }
                snapshotName[0] = (String) explainIndex.get("snapshot_name");
                return snapshotName[0] != null;
            } catch (IOException e) {
                return false;
            }
        }, 30, TimeUnit.SECONDS));
        assertBusy(() -> assertFalse(indexExists(restoredIndexName)));

        assertTrue("the snapshot we generate in the cold phase should not be deleted by the delete phase", waitUntil(() -> {
            try {
                Request getSnapshotsRequest = new Request("GET", "_snapshot/" + snapshotRepo + "/" + snapshotName[0]);
                Response getSnapshotsResponse = client().performRequest(getSnapshotsRequest);
                Map<String, Object> snapshotsResponseMap;
                try (InputStream is = getSnapshotsResponse.getEntity().getContent()) {
                    snapshotsResponseMap = XContentHelper.convertToMap(XContentType.JSON.xContent(), is, true);
                }
                ArrayList<Object> responses = (ArrayList<Object>) snapshotsResponseMap.get("responses");
                for (Object response : responses) {
                    Map<String, Object> responseAsMap = (Map<String, Object>) response;
                    if (responseAsMap.get("snapshots") != null) {
                        ArrayList<Object> snapshots = (ArrayList<Object>) responseAsMap.get("snapshots");
                        for (Object snapshot : snapshots) {
                            Map<String, Object> snapshotInfoMap = (Map<String, Object>) snapshot;
                            if (snapshotInfoMap.get("snapshot").equals(snapshotName[0]) &&
                                // wait for the snapshot to be completed (successfully or not) otherwise the teardown might fail
                                SnapshotState.valueOf((String) snapshotInfoMap.get("state")).completed()) {
                                return true;
                            }
                        }
                    }
                }
                return false;
            } catch (IOException e) {
                return false;
            }
        }, 30, TimeUnit.SECONDS));
    }

    public void testRollupIndex() throws Exception {
        createIndexWithSettings(client(), index, alias, Settings.builder().put(IndexMetadata.SETTING_NUMBER_OF_SHARDS, 1)
            .put(IndexMetadata.SETTING_NUMBER_OF_REPLICAS, 0));
        String rollupIndex = index + RollupStep.ROLLUP_INDEX_NAME_POSTFIX;
        index(client(), index, "_id", "timestamp", "2020-01-01T05:10:00Z", "volume", 11.0);
        RollupActionConfig rollupConfig = new RollupActionConfig(
            new GroupConfig(new DateHistogramGroupConfig.FixedInterval("timestamp", DateHistogramInterval.DAY)),
            Collections.singletonList(new MetricConfig("volume", Collections.singletonList("max"))), null);

        createNewSingletonPolicy(client(), policy, "cold", new RollupILMAction(rollupConfig, null));
        updatePolicy(index, policy);

        assertBusy(() -> assertTrue(indexExists(rollupIndex)));
        assertBusy(() -> assertFalse(getOnlyIndexSettings(client(), rollupIndex).containsKey(LifecycleSettings.LIFECYCLE_NAME)));
        assertBusy(() -> assertTrue(indexExists(index)));
    }

    public void testRollupIndexAndDeleteOriginal() throws Exception {
        createIndexWithSettings(client(), index, alias, Settings.builder().put(IndexMetadata.SETTING_NUMBER_OF_SHARDS, 1)
            .put(IndexMetadata.SETTING_NUMBER_OF_REPLICAS, 0));
        String rollupIndex = index + RollupStep.ROLLUP_INDEX_NAME_POSTFIX;
        index(client(), index, "_id", "timestamp", "2020-01-01T05:10:00Z", "volume", 11.0);
        RollupActionConfig rollupConfig = new RollupActionConfig(
            new GroupConfig(new DateHistogramGroupConfig.FixedInterval("timestamp", DateHistogramInterval.DAY)),
            Collections.singletonList(new MetricConfig("volume", Collections.singletonList("max"))), null);

        createNewSingletonPolicy(client(), policy, "cold", new RollupILMAction(rollupConfig, null));
        updatePolicy(index, policy);

        assertBusy(() -> assertTrue(indexExists(rollupIndex)));
        assertBusy(() -> assertFalse(getOnlyIndexSettings(client(), rollupIndex).containsKey(LifecycleSettings.LIFECYCLE_NAME)));
        assertBusy(() -> assertFalse(indexExists(index)));
    }

    public void testRollupIndexAndSetNewRollupPolicy() throws Exception {
        createIndexWithSettings(client(), index, alias, Settings.builder().put(IndexMetadata.SETTING_NUMBER_OF_SHARDS, 1)
            .put(IndexMetadata.SETTING_NUMBER_OF_REPLICAS, 0));
        String rollupIndex = index + RollupStep.ROLLUP_INDEX_NAME_POSTFIX;
        index(client(), index, "_id", "timestamp", "2020-01-01T05:10:00Z", "volume", 11.0);
        RollupActionConfig rollupConfig = new RollupActionConfig(
            new GroupConfig(new DateHistogramGroupConfig.FixedInterval("timestamp", DateHistogramInterval.DAY)),
            Collections.singletonList(new MetricConfig("volume", Collections.singletonList("max"))), null);

        createNewSingletonPolicy(client(), policy, "cold", new RollupILMAction(rollupConfig, policy));
        updatePolicy(index, policy);

        assertBusy(() -> assertTrue(indexExists(rollupIndex)));
        assertBusy(() -> assertThat(getOnlyIndexSettings(client(), rollupIndex).get(LifecycleSettings.LIFECYCLE_NAME), equalTo(policy)));
        assertBusy(() -> assertTrue(indexExists(index)));
    }

    // This method should be called inside an assertBusy, it has no retry logic of its own
    private void assertHistoryIsPresent(String policyName, String indexName, boolean success, String stepName) throws IOException {
        assertHistoryIsPresent(policyName, indexName, success, null, null, stepName);
    }

    // This method should be called inside an assertBusy, it has no retry logic of its own
    @SuppressWarnings("unchecked")
    private void assertHistoryIsPresent(String policyName, String indexName, boolean success,
                                        @Nullable String phase, @Nullable String action, String stepName) throws IOException {
        logger.info("--> checking for history item [{}], [{}], success: [{}], phase: [{}], action: [{}], step: [{}]",
            policyName, indexName, success, phase, action, stepName);
        final Request historySearchRequest = new Request("GET", "ilm-history*/_search?expand_wildcards=all");
        historySearchRequest.setJsonEntity("{\n" +
            "  \"query\": {\n" +
            "    \"bool\": {\n" +
            "      \"must\": [\n" +
            "        {\n" +
            "          \"term\": {\n" +
            "            \"policy\": \"" + policyName + "\"\n" +
            "          }\n" +
            "        },\n" +
            "        {\n" +
            "          \"term\": {\n" +
            "            \"success\": " + success + "\n" +
            "          }\n" +
            "        },\n" +
            "        {\n" +
            "          \"term\": {\n" +
            "            \"index\": \"" + indexName + "\"\n" +
            "          }\n" +
            "        },\n" +
            "        {\n" +
            "          \"term\": {\n" +
            "            \"state.step\": \"" + stepName + "\"\n" +
            "          }\n" +
            "        }\n" +
            (phase == null ? "" : ",{\"term\": {\"state.phase\": \"" + phase + "\"}}") +
            (action == null ? "" : ",{\"term\": {\"state.action\": \"" + action + "\"}}") +
            "      ]\n" +
            "    }\n" +
            "  }\n" +
            "}");
        Response historyResponse;
        try {
            historyResponse = client().performRequest(historySearchRequest);
            Map<String, Object> historyResponseMap;
            try (InputStream is = historyResponse.getEntity().getContent()) {
                historyResponseMap = XContentHelper.convertToMap(XContentType.JSON.xContent(), is, true);
            }
            logger.info("--> history response: {}", historyResponseMap);
            int hits = (int)((Map<String, Object>) ((Map<String, Object>) historyResponseMap.get("hits")).get("total")).get("value");

            // For a failure, print out whatever history we *do* have for the index
            if (hits == 0) {
                final Request allResults = new Request("GET", "ilm-history*/_search");
                allResults.setJsonEntity("{\n" +
                    "  \"query\": {\n" +
                    "    \"bool\": {\n" +
                    "      \"must\": [\n" +
                    "        {\n" +
                    "          \"term\": {\n" +
                    "            \"policy\": \"" + policyName + "\"\n" +
                    "          }\n" +
                    "        },\n" +
                    "        {\n" +
                    "          \"term\": {\n" +
                    "            \"index\": \"" + indexName + "\"\n" +
                    "          }\n" +
                    "        }\n" +
                    "      ]\n" +
                    "    }\n" +
                    "  }\n" +
                    "}");
                final Response allResultsResp = client().performRequest(historySearchRequest);
                Map<String, Object> allResultsMap;
                try (InputStream is = allResultsResp.getEntity().getContent()) {
                    allResultsMap = XContentHelper.convertToMap(XContentType.JSON.xContent(), is, true);
                }
                logger.info("--> expected at least 1 hit, got 0. All history for index [{}]: {}", indexName, allResultsMap);
            }
            assertThat(hits, greaterThanOrEqualTo(1));
        } catch (ResponseException e) {
            // Throw AssertionError instead of an exception if the search fails so that assertBusy works as expected
            logger.error(e);
            fail("failed to perform search:" + e.getMessage());
        }

        // Finally, check that the history index is in a good state
        Step.StepKey stepKey = getStepKeyForIndex(client(), DataStream.getDefaultBackingIndexName("ilm-history-5", 1));
        assertEquals("hot", stepKey.getPhase());
        assertEquals(RolloverAction.NAME, stepKey.getAction());
        assertEquals(WaitForRolloverReadyStep.NAME, stepKey.getName());
    }

    @Nullable
    private String getFailedStepForIndex(String indexName) throws IOException {
        Map<String, Object> indexResponse = explainIndex(client(), indexName);
        if (indexResponse == null) {
            return null;
        }

        return (String) indexResponse.get("failed_step");
    }

    @SuppressWarnings("unchecked")
    private String getSnapshotState(String snapshot) throws IOException {
        Response response = client().performRequest(new Request("GET", "/_snapshot/repo/" + snapshot));
        Map<String, Object> responseMap;
        try (InputStream is = response.getEntity().getContent()) {
            responseMap = XContentHelper.convertToMap(XContentType.JSON.xContent(), is, true);
        }

        Map<String, Object> repoResponse = ((List<Map<String, Object>>) responseMap.get("responses")).get(0);
        Map<String, Object> snapResponse = ((List<Map<String, Object>>) repoResponse.get("snapshots")).get(0);
        assertThat(snapResponse.get("snapshot"), equalTo(snapshot));
        return (String) snapResponse.get("state");
    }

    private void createSlmPolicy(String smlPolicy, String repo) throws IOException {
        Request request;
        request = new Request("PUT", "/_slm/policy/" + smlPolicy);
        request.setJsonEntity(Strings
            .toString(JsonXContent.contentBuilder()
                .startObject()
                .field("schedule", "59 59 23 31 12 ? 2099")
                .field("repository", repo)
                .field("name", "snap" + randomAlphaOfLengthBetween(5, 10).toLowerCase(Locale.ROOT))
                .startObject("config")
                .field("include_global_state", false)
                .endObject()
                .endObject()));

        assertOK(client().performRequest(request));
    }

    //adds debug information for waitForSnapshot tests
    private void assertBusy(CheckedRunnable<Exception> runnable, String slmPolicy) throws Exception {
        assertBusy(() -> {
            try {
                runnable.run();
            } catch (AssertionError e) {
                Map<String, Object> slm;
                try (InputStream is = client().performRequest(new Request("GET", "/_slm/policy/" + slmPolicy)).getEntity().getContent()) {
                    slm = XContentHelper.convertToMap(XContentType.JSON.xContent(), is, false);
                } catch (Exception ignored) {
                    slm = new HashMap<>();
                }
                throw new AssertionError("Index:" + explainIndex(client(), index) + "\nSLM:" + slm, e);
            }
        });
    }
}<|MERGE_RESOLUTION|>--- conflicted
+++ resolved
@@ -25,11 +25,8 @@
 import org.elasticsearch.common.xcontent.XContentType;
 import org.elasticsearch.common.xcontent.json.JsonXContent;
 import org.elasticsearch.index.IndexSettings;
-<<<<<<< HEAD
+import org.elasticsearch.index.engine.EngineConfig;
 import org.elasticsearch.search.aggregations.bucket.histogram.DateHistogramInterval;
-=======
-import org.elasticsearch.index.engine.EngineConfig;
->>>>>>> 610c31dd
 import org.elasticsearch.snapshots.SnapshotState;
 import org.elasticsearch.test.rest.ESRestTestCase;
 import org.elasticsearch.xpack.cluster.routing.allocation.DataTierAllocationDecider;
@@ -56,10 +53,10 @@
 import org.elasticsearch.xpack.core.ilm.WaitForActiveShardsStep;
 import org.elasticsearch.xpack.core.ilm.WaitForRolloverReadyStep;
 import org.elasticsearch.xpack.core.ilm.WaitForSnapshotAction;
-import org.elasticsearch.xpack.core.rollup.job.DateHistogramGroupConfig;
-import org.elasticsearch.xpack.core.rollup.job.GroupConfig;
+import org.elasticsearch.xpack.core.rollup.RollupActionConfig;
+import org.elasticsearch.xpack.core.rollup.RollupActionDateHistogramGroupConfig;
+import org.elasticsearch.xpack.core.rollup.RollupActionGroupConfig;
 import org.elasticsearch.xpack.core.rollup.job.MetricConfig;
-import org.elasticsearch.xpack.core.rollup.v2.RollupActionConfig;
 import org.hamcrest.Matchers;
 import org.junit.Before;
 
@@ -1486,7 +1483,7 @@
         String rollupIndex = index + RollupStep.ROLLUP_INDEX_NAME_POSTFIX;
         index(client(), index, "_id", "timestamp", "2020-01-01T05:10:00Z", "volume", 11.0);
         RollupActionConfig rollupConfig = new RollupActionConfig(
-            new GroupConfig(new DateHistogramGroupConfig.FixedInterval("timestamp", DateHistogramInterval.DAY)),
+            new RollupActionGroupConfig(new RollupActionDateHistogramGroupConfig.FixedInterval("timestamp", DateHistogramInterval.DAY)),
             Collections.singletonList(new MetricConfig("volume", Collections.singletonList("max"))), null);
 
         createNewSingletonPolicy(client(), policy, "cold", new RollupILMAction(rollupConfig, null));
@@ -1503,7 +1500,7 @@
         String rollupIndex = index + RollupStep.ROLLUP_INDEX_NAME_POSTFIX;
         index(client(), index, "_id", "timestamp", "2020-01-01T05:10:00Z", "volume", 11.0);
         RollupActionConfig rollupConfig = new RollupActionConfig(
-            new GroupConfig(new DateHistogramGroupConfig.FixedInterval("timestamp", DateHistogramInterval.DAY)),
+            new RollupActionGroupConfig(new RollupActionDateHistogramGroupConfig.FixedInterval("timestamp", DateHistogramInterval.DAY)),
             Collections.singletonList(new MetricConfig("volume", Collections.singletonList("max"))), null);
 
         createNewSingletonPolicy(client(), policy, "cold", new RollupILMAction(rollupConfig, null));
@@ -1520,7 +1517,7 @@
         String rollupIndex = index + RollupStep.ROLLUP_INDEX_NAME_POSTFIX;
         index(client(), index, "_id", "timestamp", "2020-01-01T05:10:00Z", "volume", 11.0);
         RollupActionConfig rollupConfig = new RollupActionConfig(
-            new GroupConfig(new DateHistogramGroupConfig.FixedInterval("timestamp", DateHistogramInterval.DAY)),
+            new RollupActionGroupConfig(new RollupActionDateHistogramGroupConfig.FixedInterval("timestamp", DateHistogramInterval.DAY)),
             Collections.singletonList(new MetricConfig("volume", Collections.singletonList("max"))), null);
 
         createNewSingletonPolicy(client(), policy, "cold", new RollupILMAction(rollupConfig, policy));
