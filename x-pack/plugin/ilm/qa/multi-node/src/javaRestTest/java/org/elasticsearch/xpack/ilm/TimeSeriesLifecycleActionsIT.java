/*
 * Copyright Elasticsearch B.V. and/or licensed to Elasticsearch B.V. under one
 * or more contributor license agreements. Licensed under the Elastic License
 * 2.0; you may not use this file except in compliance with the Elastic License
 * 2.0.
 */

package org.elasticsearch.xpack.ilm;

import org.apache.http.entity.ContentType;
import org.apache.http.entity.StringEntity;
import org.apache.logging.log4j.LogManager;
import org.apache.logging.log4j.Logger;
import org.elasticsearch.client.Request;
import org.elasticsearch.client.Response;
import org.elasticsearch.client.ResponseException;
import org.elasticsearch.cluster.metadata.DataStream;
import org.elasticsearch.cluster.metadata.IndexMetadata;
import org.elasticsearch.common.CheckedRunnable;
import org.elasticsearch.common.Nullable;
import org.elasticsearch.common.Strings;
import org.elasticsearch.common.settings.Settings;
import org.elasticsearch.common.unit.TimeValue;
import org.elasticsearch.common.xcontent.XContentBuilder;
import org.elasticsearch.common.xcontent.XContentHelper;
import org.elasticsearch.common.xcontent.XContentType;
import org.elasticsearch.common.xcontent.json.JsonXContent;
import org.elasticsearch.index.IndexSettings;
import org.elasticsearch.index.engine.EngineConfig;
import org.elasticsearch.rest.action.admin.indices.RestPutIndexTemplateAction;
import org.elasticsearch.snapshots.SnapshotState;
import org.elasticsearch.test.rest.ESRestTestCase;
import org.elasticsearch.xpack.core.ilm.AllocateAction;
import org.elasticsearch.xpack.core.ilm.DeleteAction;
import org.elasticsearch.xpack.core.ilm.ForceMergeAction;
import org.elasticsearch.xpack.core.ilm.FreezeAction;
import org.elasticsearch.xpack.core.ilm.LifecycleAction;
import org.elasticsearch.xpack.core.ilm.LifecyclePolicy;
import org.elasticsearch.xpack.core.ilm.LifecycleSettings;
import org.elasticsearch.xpack.core.ilm.Phase;
import org.elasticsearch.xpack.core.ilm.PhaseCompleteStep;
import org.elasticsearch.xpack.core.ilm.RolloverAction;
import org.elasticsearch.xpack.core.ilm.SearchableSnapshotAction;
import org.elasticsearch.xpack.core.ilm.SetPriorityAction;
import org.elasticsearch.xpack.core.ilm.ShrinkAction;
import org.elasticsearch.xpack.core.ilm.Step;
import org.elasticsearch.xpack.core.ilm.WaitForActiveShardsStep;
import org.elasticsearch.xpack.core.ilm.WaitForRolloverReadyStep;
import org.elasticsearch.xpack.core.ilm.WaitForSnapshotAction;
import org.hamcrest.Matchers;
import org.junit.Before;

import java.io.IOException;
import java.io.InputStream;
import java.util.ArrayList;
import java.util.HashMap;
import java.util.Locale;
import java.util.Map;
import java.util.concurrent.TimeUnit;

import static java.util.Collections.singletonMap;
import static org.elasticsearch.common.xcontent.XContentFactory.jsonBuilder;
import static org.elasticsearch.xpack.TimeSeriesRestDriver.createFullPolicy;
import static org.elasticsearch.xpack.TimeSeriesRestDriver.createIndexWithSettings;
import static org.elasticsearch.xpack.TimeSeriesRestDriver.createNewSingletonPolicy;
import static org.elasticsearch.xpack.TimeSeriesRestDriver.createSnapshotRepo;
import static org.elasticsearch.xpack.TimeSeriesRestDriver.explainIndex;
import static org.elasticsearch.xpack.TimeSeriesRestDriver.getNumberOfSegments;
import static org.elasticsearch.xpack.TimeSeriesRestDriver.getOnlyIndexSettings;
import static org.elasticsearch.xpack.TimeSeriesRestDriver.getSnapshotState;
import static org.elasticsearch.xpack.TimeSeriesRestDriver.getStepKeyForIndex;
import static org.elasticsearch.xpack.TimeSeriesRestDriver.index;
import static org.elasticsearch.xpack.TimeSeriesRestDriver.indexDocument;
import static org.elasticsearch.xpack.TimeSeriesRestDriver.updatePolicy;
import static org.elasticsearch.xpack.core.ilm.ShrinkIndexNameSupplier.SHRUNKEN_INDEX_PREFIX;
import static org.hamcrest.Matchers.containsString;
import static org.hamcrest.Matchers.equalTo;
import static org.hamcrest.Matchers.greaterThanOrEqualTo;
import static org.hamcrest.Matchers.is;
import static org.hamcrest.Matchers.not;
import static org.hamcrest.Matchers.nullValue;

public class TimeSeriesLifecycleActionsIT extends ESRestTestCase {
    private static final Logger logger = LogManager.getLogger(TimeSeriesLifecycleActionsIT.class);
    private static final String FAILED_STEP_RETRY_COUNT_FIELD = "failed_step_retry_count";

    private String index;
    private String policy;
    private String alias;

    @Before
    public void refreshIndex() {
        index = "index-" + randomAlphaOfLength(10).toLowerCase(Locale.ROOT);
        policy = "policy-" + randomAlphaOfLength(5);
        alias = "alias-" + randomAlphaOfLength(5);
    }

    public void testFullPolicy() throws Exception {
        String originalIndex = index + "-000001";
        String shrunkenOriginalIndex = SHRUNKEN_INDEX_PREFIX + originalIndex;
        String secondIndex = index + "-000002";
        createIndexWithSettings(client(), originalIndex, alias, Settings.builder().put(IndexMetadata.SETTING_NUMBER_OF_SHARDS, 2)
            .put(IndexMetadata.SETTING_NUMBER_OF_REPLICAS, 0)
            .put("index.routing.allocation.include._name", "javaRestTest-0")
            .put(RolloverAction.LIFECYCLE_ROLLOVER_ALIAS, alias));

        // create policy
        createFullPolicy(client(), policy, TimeValue.ZERO);
        // update policy on index
        updatePolicy(client(), originalIndex, policy);
        // index document {"foo": "bar"} to trigger rollover
        index(client(), originalIndex, "_id", "foo", "bar");

        /*
         * These asserts are in the order that they should be satisfied in, in
         * order to maximize the time for all operations to complete.
         * An "out of order" assert here may result in this test occasionally
         * timing out and failing inappropriately.
         */
        // asserts that rollover was called
        assertBusy(() -> assertTrue(indexExists(secondIndex)));
        // asserts that shrink deleted the original index
        assertBusy(() -> assertFalse(indexExists(originalIndex)), 60, TimeUnit.SECONDS);
        // asserts that the delete phase completed for the managed shrunken index
        assertBusy(() -> assertFalse(indexExists(shrunkenOriginalIndex)));
    }

    public void testRetryFailedDeleteAction() throws Exception {
        createNewSingletonPolicy(client(), policy, "delete", new DeleteAction());
        createIndexWithSettings(client(), index, alias, Settings.builder()
            .put(IndexMetadata.SETTING_NUMBER_OF_SHARDS, 1)
            .put(IndexMetadata.SETTING_NUMBER_OF_REPLICAS, 0)
            .put(IndexMetadata.SETTING_READ_ONLY, true)
            .put("index.lifecycle.name", policy));

        assertBusy(() -> assertThat((Integer) explainIndex(client(), index).get(FAILED_STEP_RETRY_COUNT_FIELD), greaterThanOrEqualTo(1)),
            30, TimeUnit.SECONDS);
        assertTrue(indexExists(index));

        Request request = new Request("PUT", index + "/_settings");
        request.setJsonEntity("{\"index.blocks.read_only\":false}");
        assertOK(client().performRequest(request));

        assertBusy(() -> assertFalse(indexExists(index)));
    }

    public void testRetryFreezeDeleteAction() throws Exception {
        createNewSingletonPolicy(client(), policy, "cold", new FreezeAction());

        createIndexWithSettings(client(), index, alias, Settings.builder()
            .put(IndexMetadata.SETTING_NUMBER_OF_SHARDS, 1)
            .put(IndexMetadata.SETTING_NUMBER_OF_REPLICAS, 0)
            .put(IndexMetadata.SETTING_READ_ONLY, true)
            .put("index.lifecycle.name", policy));

        assertBusy(() -> assertThat((Integer) explainIndex(client(), index).get(FAILED_STEP_RETRY_COUNT_FIELD), greaterThanOrEqualTo(1)),
            30, TimeUnit.SECONDS);
        assertFalse(getOnlyIndexSettings(client(), index).containsKey("index.frozen"));

        Request request = new Request("PUT", index + "/_settings");
        request.setJsonEntity("{\"index.blocks.read_only\":false}");
        assertOK(client().performRequest(request));

        assertBusy(() -> assertThat(getOnlyIndexSettings(client(), index).get("index.frozen"), equalTo("true")));
    }

<<<<<<< HEAD
    public void testRetrySkipsNonManagedIndices() throws Exception{
        createIndexWithSettings(client(), index, alias, Settings.builder()
            .put(IndexMetadata.SETTING_NUMBER_OF_SHARDS, 1)
            .put(IndexMetadata.SETTING_NUMBER_OF_REPLICAS, 0));
        Request retryRequest = new Request("POST", index + "/_ilm/retry");
        assertOK(client().performRequest(retryRequest));
     }

    public void testRetryFailedShrinkAction() throws Exception {
        int numShards = 4;
        int divisor = randomFrom(2, 4);
        int expectedFinalShards = numShards / divisor;
        String shrunkenIndex = ShrinkAction.SHRUNKEN_INDEX_PREFIX + index;
        createIndexWithSettings(client(), index, alias, Settings.builder().put(IndexMetadata.SETTING_NUMBER_OF_SHARDS, numShards)
            .put(IndexMetadata.SETTING_NUMBER_OF_REPLICAS, 0));
        createNewSingletonPolicy(client(), policy, "warm", new ShrinkAction(numShards + randomIntBetween(1, numShards)));
        updatePolicy(index, policy);
        assertBusy(() -> {
            String failedStep = getFailedStepForIndex(index);
            assertThat(failedStep, equalTo(ShrinkStep.NAME));
        });

        // update policy to be correct
        createNewSingletonPolicy(client(), policy, "warm", new ShrinkAction(expectedFinalShards));
        updatePolicy(index, policy);

        // retry step
        Request retryRequest = new Request("POST", index + "/_ilm/retry");
        assertOK(client().performRequest(retryRequest));

        // assert corrected policy is picked up and index is shrunken
        assertBusy(() -> assertTrue(indexExists(shrunkenIndex)), 30, TimeUnit.SECONDS);
        assertBusy(() -> assertTrue(aliasExists(shrunkenIndex, index)));
        assertBusy(() -> assertThat(getStepKeyForIndex(client(), shrunkenIndex), equalTo(PhaseCompleteStep.finalStep("warm").getKey())));
        assertBusy(() -> {
            Map<String, Object> settings = getOnlyIndexSettings(client(), shrunkenIndex);
            assertThat(settings.get(IndexMetadata.SETTING_NUMBER_OF_SHARDS), equalTo(String.valueOf(expectedFinalShards)));
            assertThat(settings.get(IndexMetadata.INDEX_BLOCKS_WRITE_SETTING.getKey()), equalTo("true"));
            assertThat(settings.get(IndexMetadata.INDEX_ROUTING_REQUIRE_GROUP_SETTING.getKey() + "_id"), nullValue());
        });
        expectThrows(ResponseException.class, () -> indexDocument(client(), index));
    }

    public void testRolloverAction() throws Exception {
        String originalIndex = index + "-000001";
        String secondIndex = index + "-000002";
        createIndexWithSettings(client(), originalIndex, alias, Settings.builder().put(IndexMetadata.SETTING_NUMBER_OF_SHARDS, 1)
            .put(IndexMetadata.SETTING_NUMBER_OF_REPLICAS, 0)
            .put(RolloverAction.LIFECYCLE_ROLLOVER_ALIAS, alias));

        // create policy
        createNewSingletonPolicy(client(), policy, "hot", new RolloverAction(null, null, 1L));
        // update policy on index
        updatePolicy(originalIndex, policy);
        // index document {"foo": "bar"} to trigger rollover
        index(client(), originalIndex, "_id", "foo", "bar");
        assertBusy(() -> assertTrue(indexExists(secondIndex)));
        assertBusy(() -> assertTrue(indexExists(originalIndex)));
        assertBusy(() -> assertEquals("true",
            getOnlyIndexSettings(client(), originalIndex).get(LifecycleSettings.LIFECYCLE_INDEXING_COMPLETE)));
    }

    public void testRolloverActionWithIndexingComplete() throws Exception {
        String originalIndex = index + "-000001";
        String secondIndex = index + "-000002";
        createIndexWithSettings(client(), originalIndex, alias, Settings.builder().put(IndexMetadata.SETTING_NUMBER_OF_SHARDS, 1)
            .put(IndexMetadata.SETTING_NUMBER_OF_REPLICAS, 0)
            .put(RolloverAction.LIFECYCLE_ROLLOVER_ALIAS, alias));

        Request updateSettingsRequest = new Request("PUT", "/" + originalIndex + "/_settings");
        updateSettingsRequest.setJsonEntity("{\n" +
            "  \"settings\": {\n" +
            "    \"" + LifecycleSettings.LIFECYCLE_INDEXING_COMPLETE + "\": true\n" +
            "  }\n" +
            "}");
        client().performRequest(updateSettingsRequest);
        Request updateAliasRequest = new Request("POST", "/_aliases");
        updateAliasRequest.setJsonEntity("{\n" +
            "  \"actions\": [\n" +
            "    {\n" +
            "      \"add\": {\n" +
            "        \"index\": \"" + originalIndex + "\",\n" +
            "        \"alias\": \"" + alias + "\",\n" +
            "        \"is_write_index\": false\n" +
            "      }\n" +
            "    }\n" +
            "  ]\n" +
            "}");
        client().performRequest(updateAliasRequest);

        // create policy
        createNewSingletonPolicy(client(), policy, "hot", new RolloverAction(null, null, 1L));
        // update policy on index
        updatePolicy(originalIndex, policy);
        // index document {"foo": "bar"} to trigger rollover
        index(client(), originalIndex, "_id", "foo", "bar");
        assertBusy(() -> assertThat(getStepKeyForIndex(client(), originalIndex), equalTo(PhaseCompleteStep.finalStep("hot").getKey())));
        assertBusy(() -> assertTrue(indexExists(originalIndex)));
        assertBusy(() -> assertFalse(indexExists(secondIndex)));
        assertBusy(() -> assertEquals("true",
            getOnlyIndexSettings(client(), originalIndex).get(LifecycleSettings.LIFECYCLE_INDEXING_COMPLETE)));
    }
=======
>>>>>>> 50152589

    public void testAllocateOnlyAllocation() throws Exception {
        createIndexWithSettings(client(), index, alias, Settings.builder().put(IndexMetadata.SETTING_NUMBER_OF_SHARDS, 2)
            .put(IndexMetadata.SETTING_NUMBER_OF_REPLICAS, 0));
        String allocateNodeName = "javaRestTest-0,javaRestTest-1,javaRestTest-2,javaRestTest-3";
        AllocateAction allocateAction = new AllocateAction(null, singletonMap("_name", allocateNodeName), null, null);
        String endPhase = randomFrom("warm", "cold");
        createNewSingletonPolicy(client(), policy, endPhase, allocateAction);
        updatePolicy(client(), index, policy);
        assertBusy(() -> assertThat(getStepKeyForIndex(client(), index), equalTo(PhaseCompleteStep.finalStep(endPhase).getKey())),
            30, TimeUnit.SECONDS);
        ensureGreen(index);
    }

    public void testAllocateActionOnlyReplicas() throws Exception {
        int numShards = randomFrom(1, 5);
        int numReplicas = randomFrom(0, 1);
        int finalNumReplicas = (numReplicas + 1) % 2;
        createIndexWithSettings(client(), index, alias, Settings.builder().put(IndexMetadata.SETTING_NUMBER_OF_SHARDS, numShards)
            .put(IndexMetadata.SETTING_NUMBER_OF_REPLICAS, numReplicas));
        AllocateAction allocateAction = new AllocateAction(finalNumReplicas, null, null, null);
        String endPhase = randomFrom("warm", "cold");
        createNewSingletonPolicy(client(), policy, endPhase, allocateAction);
        updatePolicy(client(), index, policy);
        assertBusy(() -> {
            Map<String, Object> settings = getOnlyIndexSettings(client(), index);
            assertThat(getStepKeyForIndex(client(), index), equalTo(PhaseCompleteStep.finalStep(endPhase).getKey()));
            assertThat(settings.get(IndexMetadata.INDEX_NUMBER_OF_REPLICAS_SETTING.getKey()), equalTo(String.valueOf(finalNumReplicas)));
        });
    }

    public void testWaitForSnapshot() throws Exception {
        createIndexWithSettings(client(), index, alias, Settings.builder().put(IndexMetadata.SETTING_NUMBER_OF_SHARDS, 1)
            .put(IndexMetadata.SETTING_NUMBER_OF_REPLICAS, 0));
        String slmPolicy = randomAlphaOfLengthBetween(4, 10);
        createNewSingletonPolicy(client(), policy, "delete", new WaitForSnapshotAction(slmPolicy));
        updatePolicy(client(), index, policy);
        assertBusy(() -> {
            Map<String, Object> indexILMState = explainIndex(client(), index);
            assertThat(indexILMState.get("action"), is("wait_for_snapshot"));
            assertThat(indexILMState.get("failed_step"), is("wait-for-snapshot"));
        }, slmPolicy);

        String snapshotRepo = randomAlphaOfLengthBetween(4, 10);
        createSnapshotRepo(client(), snapshotRepo, randomBoolean());
        createSlmPolicy(slmPolicy, snapshotRepo);

        assertBusy(() -> {
            Map<String, Object> indexILMState = explainIndex(client(), index);
            //wait for step to notice that the slm policy is created and to get out of error
            assertThat(indexILMState.get("failed_step"), nullValue());
            assertThat(indexILMState.get("action"), is("wait_for_snapshot"));
            assertThat(indexILMState.get("step"), is("wait-for-snapshot"));
        }, slmPolicy);

        Request request = new Request("PUT", "/_slm/policy/" + slmPolicy + "/_execute");
        assertOK(client().performRequest(request));

        assertBusy(() -> assertThat(getStepKeyForIndex(client(), index).getAction(), equalTo("complete")), slmPolicy);
    }

    public void testWaitForSnapshotSlmExecutedBefore() throws Exception {
        createIndexWithSettings(client(), index, alias, Settings.builder().put(IndexMetadata.SETTING_NUMBER_OF_SHARDS, 1)
            .put(IndexMetadata.SETTING_NUMBER_OF_REPLICAS, 0));
        String slmPolicy = randomAlphaOfLengthBetween(4, 10);
        createNewSingletonPolicy(client(), policy, "delete", new WaitForSnapshotAction(slmPolicy));

        String snapshotRepo = randomAlphaOfLengthBetween(4, 10);
        createSnapshotRepo(client(), snapshotRepo, randomBoolean());
        createSlmPolicy(slmPolicy, snapshotRepo);

        Request request = new Request("PUT", "/_slm/policy/" + slmPolicy + "/_execute");
        assertOK(client().performRequest(request));

        //wait for slm to finish execution
        assertBusy(() -> {
            Response response = client().performRequest(new Request("GET", "/_slm/policy/" + slmPolicy));
            try (InputStream is = response.getEntity().getContent()) {
                Map<String, Object> responseMap = XContentHelper.convertToMap(XContentType.JSON.xContent(), is, true);
                assertEquals(1, ((Map<?, ?>) ((Map<?, ?>) responseMap.get(slmPolicy)).get("stats")).get("snapshots_taken"));
            }
        }, slmPolicy);

        updatePolicy(client(), index, policy);

        assertBusy(() -> {
            Map<String, Object> indexILMState = explainIndex(client(), index);
            assertThat(indexILMState.get("failed_step"), nullValue());
            assertThat(indexILMState.get("action"), is("wait_for_snapshot"));
            assertThat(indexILMState.get("step"), is("wait-for-snapshot"));
        }, slmPolicy);

        request = new Request("PUT", "/_slm/policy/" + slmPolicy + "/_execute");
        assertOK(client().performRequest(request));

        //wait for slm to finish execution
        assertBusy(() -> {
            Response response = client().performRequest(new Request("GET", "/_slm/policy/" + slmPolicy));
            try (InputStream is = response.getEntity().getContent()) {
                Map<String, Object> responseMap = XContentHelper.convertToMap(XContentType.JSON.xContent(), is, true);
                assertEquals(2, ((Map<?, ?>) ((Map<?, ?>) responseMap.get(slmPolicy)).get("stats")).get("snapshots_taken"));
            }
        }, slmPolicy);

        assertBusy(() -> assertThat(getStepKeyForIndex(client(), index).getAction(), equalTo("complete")), slmPolicy);
    }

    public void testDelete() throws Exception {
        createIndexWithSettings(client(), index, alias, Settings.builder().put(IndexMetadata.SETTING_NUMBER_OF_SHARDS, 1)
            .put(IndexMetadata.SETTING_NUMBER_OF_REPLICAS, 0));
        createNewSingletonPolicy(client(), policy, "delete", new DeleteAction());
        updatePolicy(client(), index, policy);
        assertBusy(() -> assertFalse(indexExists(index)));
    }

    public void testDeleteOnlyShouldNotMakeIndexReadonly() throws Exception {
        createIndexWithSettings(client(), index, alias, Settings.builder().put(IndexMetadata.SETTING_NUMBER_OF_SHARDS, 1)
            .put(IndexMetadata.SETTING_NUMBER_OF_REPLICAS, 0));
        createNewSingletonPolicy(client(), policy, "delete", new DeleteAction(), TimeValue.timeValueHours(1));
        updatePolicy(client(), index, policy);
        assertBusy(() -> {
            assertThat(getStepKeyForIndex(client(), index).getAction(), equalTo("complete"));
            Map<String, Object> settings = getOnlyIndexSettings(client(), index);
            assertThat(settings.get(IndexMetadata.INDEX_BLOCKS_WRITE_SETTING.getKey()), not("true"));
        });
        indexDocument(client(), index);
    }

    public void testDeleteDuringSnapshot() throws Exception {
        // Create the repository before taking the snapshot.
        Request request = new Request("PUT", "/_snapshot/repo");
        request.setJsonEntity(Strings
            .toString(JsonXContent.contentBuilder()
                .startObject()
                .field("type", "fs")
                .startObject("settings")
                .field("compress", randomBoolean())
                .field("location", System.getProperty("tests.path.repo"))
                .field("max_snapshot_bytes_per_sec", "256b")
                .endObject()
                .endObject()));
        assertOK(client().performRequest(request));
        // create delete policy
        createNewSingletonPolicy(client(), policy, "delete", new DeleteAction(), TimeValue.timeValueMillis(0));
        // create index without policy
        createIndexWithSettings(client(), index, alias, Settings.builder().put(IndexMetadata.SETTING_NUMBER_OF_SHARDS, 1)
            .put(IndexMetadata.SETTING_NUMBER_OF_REPLICAS, 0));
        // index document so snapshot actually does something
        indexDocument(client(), index);
        // start snapshot
        String snapName = "snapshot-" + randomAlphaOfLength(6).toLowerCase(Locale.ROOT);
        request = new Request("PUT", "/_snapshot/repo/" + snapName);
        request.addParameter("wait_for_completion", "false");
        request.setJsonEntity("{\"indices\": \"" + index + "\"}");
        assertOK(client().performRequest(request));
        // add policy and expect it to trigger delete immediately (while snapshot in progress)
        updatePolicy(client(), index, policy);
        // assert that index was deleted
        assertBusy(() -> assertFalse(indexExists(index)), 2, TimeUnit.MINUTES);
        // assert that snapshot is still in progress and clean up
        assertThat(getSnapshotState(client(), snapName), equalTo("SUCCESS"));
        assertOK(client().performRequest(new Request("DELETE", "/_snapshot/repo/" + snapName)));
    }

    public void forceMergeActionWithCodec(String codec) throws Exception {
        createIndexWithSettings(client(), index, alias, Settings.builder().put(IndexMetadata.SETTING_NUMBER_OF_SHARDS, 1)
            .put(IndexMetadata.SETTING_NUMBER_OF_REPLICAS, 0));
        for (int i = 0; i < randomIntBetween(2, 10); i++) {
            Request request = new Request("PUT", index + "/_doc/" + i);
            request.addParameter("refresh", "true");
            request.setEntity(new StringEntity("{\"a\": \"test\"}", ContentType.APPLICATION_JSON));
            client().performRequest(request);
        }

        assertThat(getNumberOfSegments(client(), index), greaterThanOrEqualTo(1));
        createNewSingletonPolicy(client(), policy, "warm", new ForceMergeAction(1, codec));
        updatePolicy(client(), index, policy);

        assertBusy(() -> {
            assertThat(getStepKeyForIndex(client(), index), equalTo(PhaseCompleteStep.finalStep("warm").getKey()));
            Map<String, Object> settings = getOnlyIndexSettings(client(), index);
            assertThat(settings.get(EngineConfig.INDEX_CODEC_SETTING.getKey()), equalTo(codec));
            assertThat(settings.get(IndexMetadata.INDEX_BLOCKS_WRITE_SETTING.getKey()), equalTo("true"));
        }, 30, TimeUnit.SECONDS);
        expectThrows(ResponseException.class, () -> indexDocument(client(), index));
    }

    public void testForceMergeAction() throws Exception {
        forceMergeActionWithCodec(null);
    }

    public void testForceMergeActionWithCompressionCodec() throws Exception {
        forceMergeActionWithCodec("best_compression");
    }

    public void testFreezeAction() throws Exception {
        createIndexWithSettings(client(), index, alias, Settings.builder().put(IndexMetadata.SETTING_NUMBER_OF_SHARDS, 1)
            .put(IndexMetadata.SETTING_NUMBER_OF_REPLICAS, 0));
        createNewSingletonPolicy(client(), policy, "cold", new FreezeAction());
        updatePolicy(client(), index, policy);
        assertBusy(() -> {
            Map<String, Object> settings = getOnlyIndexSettings(client(), index);
            assertThat(getStepKeyForIndex(client(), index), equalTo(PhaseCompleteStep.finalStep("cold").getKey()));
            assertThat(settings.get(IndexMetadata.INDEX_BLOCKS_WRITE_SETTING.getKey()), equalTo("true"));
            assertThat(settings.get(IndexSettings.INDEX_SEARCH_THROTTLED.getKey()), equalTo("true"));
            assertThat(settings.get("index.frozen"), equalTo("true"));
        });
    }

    public void testFreezeDuringSnapshot() throws Exception {
        // Create the repository before taking the snapshot.
        Request request = new Request("PUT", "/_snapshot/repo");
        request.setJsonEntity(Strings
            .toString(JsonXContent.contentBuilder()
                .startObject()
                .field("type", "fs")
                .startObject("settings")
                .field("compress", randomBoolean())
                .field("location", System.getProperty("tests.path.repo"))
                .field("max_snapshot_bytes_per_sec", "256b")
                .endObject()
                .endObject()));
        assertOK(client().performRequest(request));
        // create delete policy
        createNewSingletonPolicy(client(), policy, "cold", new FreezeAction(), TimeValue.timeValueMillis(0));
        // create index without policy
        createIndexWithSettings(client(), index, alias, Settings.builder().put(IndexMetadata.SETTING_NUMBER_OF_SHARDS, 1)
            .put(IndexMetadata.SETTING_NUMBER_OF_REPLICAS, 0));
        // index document so snapshot actually does something
        indexDocument(client(), index);
        // start snapshot
        request = new Request("PUT", "/_snapshot/repo/snapshot");
        request.addParameter("wait_for_completion", "false");
        request.setJsonEntity("{\"indices\": \"" + index + "\"}");
        assertOK(client().performRequest(request));
        // add policy and expect it to trigger delete immediately (while snapshot in progress)
        updatePolicy(client(), index, policy);
        // assert that the index froze
        assertBusy(() -> {
            Map<String, Object> settings = getOnlyIndexSettings(client(), index);
            assertThat(getStepKeyForIndex(client(), index), equalTo(PhaseCompleteStep.finalStep("cold").getKey()));
            assertThat(settings.get(IndexMetadata.INDEX_BLOCKS_WRITE_SETTING.getKey()), equalTo("true"));
            assertThat(settings.get(IndexSettings.INDEX_SEARCH_THROTTLED.getKey()), equalTo("true"));
            assertThat(settings.get("index.frozen"), equalTo("true"));
        }, 2, TimeUnit.MINUTES);
        // assert that snapshot is still in progress and clean up
        assertThat(getSnapshotState(client(), "snapshot"), equalTo("SUCCESS"));
        assertOK(client().performRequest(new Request("DELETE", "/_snapshot/repo/snapshot")));
    }

    public void testSetPriority() throws Exception {
        createIndexWithSettings(client(), index, alias, Settings.builder().put(IndexMetadata.SETTING_NUMBER_OF_SHARDS, 1)
            .put(IndexMetadata.SETTING_NUMBER_OF_REPLICAS, 0).put(IndexMetadata.INDEX_PRIORITY_SETTING.getKey(), 100));
        int priority = randomIntBetween(0, 99);
        createNewSingletonPolicy(client(), policy, "warm", new SetPriorityAction(priority));
        updatePolicy(client(), index, policy);
        assertBusy(() -> {
            Map<String, Object> settings = getOnlyIndexSettings(client(), index);
            assertThat(getStepKeyForIndex(client(), index), equalTo(PhaseCompleteStep.finalStep("warm").getKey()));
            assertThat(settings.get(IndexMetadata.INDEX_PRIORITY_SETTING.getKey()), equalTo(String.valueOf(priority)));
        });
    }

    public void testSetNullPriority() throws Exception {
        createIndexWithSettings(client(), index, alias, Settings.builder().put(IndexMetadata.SETTING_NUMBER_OF_SHARDS, 1)
            .put(IndexMetadata.SETTING_NUMBER_OF_REPLICAS, 0).put(IndexMetadata.INDEX_PRIORITY_SETTING.getKey(), 100));
        createNewSingletonPolicy(client(), policy, "warm", new SetPriorityAction((Integer) null));
        updatePolicy(client(), index, policy);
        assertBusy(() -> {
            Map<String, Object> settings = getOnlyIndexSettings(client(), index);
            assertThat(getStepKeyForIndex(client(), index), equalTo(PhaseCompleteStep.finalStep("warm").getKey()));
            assertNull(settings.get(IndexMetadata.INDEX_PRIORITY_SETTING.getKey()));
        });
    }

    @SuppressWarnings("unchecked")
    public void testNonexistentPolicy() throws Exception {
        String indexPrefix = randomAlphaOfLengthBetween(5,15).toLowerCase(Locale.ROOT);
        final StringEntity template = new StringEntity("{\n" +
            "  \"index_patterns\": \"" + indexPrefix + "*\",\n" +
            "  \"settings\": {\n" +
            "    \"index\": {\n" +
            "      \"lifecycle\": {\n" +
            "        \"name\": \"does_not_exist\",\n" +
            "        \"rollover_alias\": \"test_alias\"\n" +
            "      }\n" +
            "    }\n" +
            "  }\n" +
            "}", ContentType.APPLICATION_JSON);
        Request templateRequest = new Request("PUT", "_template/test");
        templateRequest.setEntity(template);
        templateRequest.setOptions(expectWarnings(RestPutIndexTemplateAction.DEPRECATION_WARNING));
        client().performRequest(templateRequest);

        policy = randomAlphaOfLengthBetween(5,20);
        createNewSingletonPolicy(client(), policy, "hot", new RolloverAction(null, null, null, 1L));

        index = indexPrefix + "-000001";
        final StringEntity putIndex = new StringEntity("{\n" +
            "  \"aliases\": {\n" +
            "    \"test_alias\": {\n" +
            "      \"is_write_index\": true\n" +
            "    }\n" +
            "  }\n" +
            "}", ContentType.APPLICATION_JSON);
        Request putIndexRequest = new Request("PUT", index);
        putIndexRequest.setEntity(putIndex);
        client().performRequest(putIndexRequest);
        indexDocument(client(), index);

        assertBusy(() -> {
            Request explainRequest = new Request("GET", index + "/_ilm/explain");
            Response response = client().performRequest(explainRequest);
            Map<String, Object> responseMap;
            try (InputStream is = response.getEntity().getContent()) {
                responseMap = XContentHelper.convertToMap(XContentType.JSON.xContent(), is, true);
            }
            logger.info(responseMap);
            Map<String, Object> indexStatus = (Map<String, Object>)((Map<String, Object>) responseMap.get("indices")).get(index);
            assertNull(indexStatus.get("phase"));
            assertNull(indexStatus.get("action"));
            assertNull(indexStatus.get("step"));
            Map<String, String> stepInfo = (Map<String, String>) indexStatus.get("step_info");
            assertNotNull(stepInfo);
            assertEquals("policy [does_not_exist] does not exist", stepInfo.get("reason"));
            assertEquals("illegal_argument_exception", stepInfo.get("type"));
        });
    }

    public void testInvalidPolicyNames() {
        ResponseException ex;

        policy = randomAlphaOfLengthBetween(0,10) + "," + randomAlphaOfLengthBetween(0,10);
        ex = expectThrows(ResponseException.class, () -> createNewSingletonPolicy(client(), policy, "delete", new DeleteAction()));
        assertThat(ex.getMessage(), containsString("invalid policy name"));

        policy = randomAlphaOfLengthBetween(0,10) + "%20" + randomAlphaOfLengthBetween(0,10);
        ex = expectThrows(ResponseException.class, () -> createNewSingletonPolicy(client(), policy, "delete", new DeleteAction()));
        assertThat(ex.getMessage(), containsString("invalid policy name"));

        policy = "_" + randomAlphaOfLengthBetween(1, 20);
        ex = expectThrows(ResponseException.class, () -> createNewSingletonPolicy(client(), policy, "delete", new DeleteAction()));
        assertThat(ex.getMessage(), containsString("invalid policy name"));

        policy = randomAlphaOfLengthBetween(256, 1000);
        ex = expectThrows(ResponseException.class, () -> createNewSingletonPolicy(client(), policy, "delete", new DeleteAction()));
        assertThat(ex.getMessage(), containsString("invalid policy name"));
    }

    public void testDeletePolicyInUse() throws IOException {
        String managedIndex1 = randomAlphaOfLength(7).toLowerCase(Locale.ROOT);
        String managedIndex2 = randomAlphaOfLength(8).toLowerCase(Locale.ROOT);
        String unmanagedIndex = randomAlphaOfLength(9).toLowerCase(Locale.ROOT);
        String managedByOtherPolicyIndex = randomAlphaOfLength(10).toLowerCase(Locale.ROOT);

        createNewSingletonPolicy(client(), policy, "delete", new DeleteAction(), TimeValue.timeValueHours(12));
        String originalPolicy = policy;
        String otherPolicy = randomValueOtherThan(policy, () -> randomAlphaOfLength(5));
        policy = otherPolicy;
        createNewSingletonPolicy(client(), policy, "delete", new DeleteAction(), TimeValue.timeValueHours(13));

        createIndexWithSettings(client(), managedIndex1, Settings.builder()
            .put(IndexMetadata.SETTING_NUMBER_OF_SHARDS, randomIntBetween(1, 10))
            .put(LifecycleSettings.LIFECYCLE_NAME_SETTING.getKey(), originalPolicy));
        createIndexWithSettings(client(), managedIndex2, Settings.builder()
            .put(IndexMetadata.SETTING_NUMBER_OF_SHARDS, randomIntBetween(1, 10))
            .put(LifecycleSettings.LIFECYCLE_NAME_SETTING.getKey(), originalPolicy));
        createIndexWithSettings(client(), unmanagedIndex, Settings.builder()
            .put(IndexMetadata.SETTING_NUMBER_OF_SHARDS, randomIntBetween(1, 10)));
        createIndexWithSettings(client(), managedByOtherPolicyIndex, Settings.builder()
            .put(IndexMetadata.SETTING_NUMBER_OF_SHARDS, randomIntBetween(1, 10))
            .put(LifecycleSettings.LIFECYCLE_NAME_SETTING.getKey(), otherPolicy));

        Request deleteRequest = new Request("DELETE", "_ilm/policy/" + originalPolicy);
        ResponseException ex = expectThrows(ResponseException.class, () -> client().performRequest(deleteRequest));
        assertThat(ex.getMessage(),
            Matchers.allOf(
                containsString("Cannot delete policy [" + originalPolicy + "]. It is in use by one or more indices: ["),
                containsString(managedIndex1),
                containsString(managedIndex2),
                not(containsString(unmanagedIndex)),
                not(containsString(managedByOtherPolicyIndex))));
    }

    public void testRemoveAndReaddPolicy() throws Exception {
        String originalIndex = index + "-000001";
        String secondIndex = index + "-000002";
        // Set up a policy with rollover
        createNewSingletonPolicy(client(), policy, "hot", new RolloverAction(null, null, null, 1L));
        createIndexWithSettings(
            client(),
            originalIndex,
            alias,
            Settings.builder().put(IndexMetadata.SETTING_NUMBER_OF_SHARDS, 1)
                .put(IndexMetadata.SETTING_NUMBER_OF_REPLICAS, 0)
                .put(LifecycleSettings.LIFECYCLE_NAME, policy)
                .put(RolloverAction.LIFECYCLE_ROLLOVER_ALIAS, alias));

        // Index a document
        index(client(), originalIndex, "_id", "foo", "bar");

        // Wait for rollover to happen
        assertBusy(() -> assertTrue(indexExists(secondIndex)));

        // Remove the policy from the original index
        Request removeRequest = new Request("POST", "/" + originalIndex + "/_ilm/remove");
        removeRequest.setJsonEntity("");
        client().performRequest(removeRequest);

        // Add the policy again
        Request addPolicyRequest = new Request("PUT", "/" + originalIndex + "/_settings");
        addPolicyRequest.setJsonEntity("{\n" +
            "  \"settings\": {\n" +
            "    \"index.lifecycle.name\": \"" + policy + "\",\n" +
            "    \"index.lifecycle.rollover_alias\": \"" + alias + "\"\n" +
            "  }\n" +
            "}");
        client().performRequest(addPolicyRequest);
        assertBusy(() -> assertTrue((boolean) explainIndex(client(), originalIndex).getOrDefault("managed", false)));

        // Wait for everything to be copacetic
        assertBusy(() -> assertThat(getStepKeyForIndex(client(), originalIndex), equalTo(PhaseCompleteStep.finalStep("hot").getKey())));
    }

    public void testCanStopILMWithPolicyUsingNonexistentPolicy() throws Exception {
        createIndexWithSettings(client(), index, alias, Settings.builder().put(IndexMetadata.SETTING_NUMBER_OF_SHARDS, 1)
            .put(IndexMetadata.SETTING_NUMBER_OF_REPLICAS, 0)
            .put(LifecycleSettings.LIFECYCLE_NAME_SETTING.getKey(), randomAlphaOfLengthBetween(5,15)));

        Request stopILMRequest = new Request("POST", "_ilm/stop");
        assertOK(client().performRequest(stopILMRequest));

        Request statusRequest = new Request("GET", "_ilm/status");
        assertBusy(() -> {
            Response statusResponse = client().performRequest(statusRequest);
            assertOK(statusResponse);
            Map<String, Object> statusResponseMap = entityAsMap(statusResponse);
            String status = (String) statusResponseMap.get("operation_mode");
            assertEquals("STOPPED", status);
        });

        // Re-start ILM so that subsequent tests don't fail
        Request startILMRequest = new Request("POST", "_ilm/start");
        assertOK(client().performRequest(startILMRequest));
    }

    public void testWaitForActiveShardsStep() throws Exception {
        String originalIndex = index + "-000001";
        String secondIndex = index + "-000002";
        createIndexWithSettings(client(), originalIndex, alias, Settings.builder().put(IndexMetadata.SETTING_NUMBER_OF_SHARDS, 1)
                .put(IndexMetadata.SETTING_NUMBER_OF_REPLICAS, 0)
                .put(RolloverAction.LIFECYCLE_ROLLOVER_ALIAS, alias),
            true);

        // create policy
        createNewSingletonPolicy(client(), policy, "hot", new RolloverAction(null, null, null, 1L));
        // update policy on index
        updatePolicy(client(), originalIndex, policy);
        Request createIndexTemplate = new Request("PUT", "_template/rolling_indexes");
        createIndexTemplate.setJsonEntity("{" +
            "\"index_patterns\": [\""+ index + "-*\"], \n" +
            "  \"settings\": {\n" +
            "    \"number_of_shards\": 1,\n" +
            "    \"number_of_replicas\": 142,\n" +
            "    \"index.write.wait_for_active_shards\": \"all\"\n" +
            "  }\n" +
            "}");
        createIndexTemplate.setOptions(expectWarnings(RestPutIndexTemplateAction.DEPRECATION_WARNING));
        client().performRequest(createIndexTemplate);

        // index document to trigger rollover
        index(client(), originalIndex, "_id", "foo", "bar");
        assertBusy(() -> assertTrue(indexExists(secondIndex)));

        assertBusy(() -> assertThat(getStepKeyForIndex(client(), originalIndex).getName(), equalTo(WaitForActiveShardsStep.NAME)));

        // reset the number of replicas to 0 so that the second index wait for active shard condition can be met
        updateIndexSettings(secondIndex, Settings.builder().put(IndexMetadata.SETTING_NUMBER_OF_REPLICAS, 0));

        assertBusy(() -> assertThat(getStepKeyForIndex(client(), originalIndex), equalTo(PhaseCompleteStep.finalStep("hot").getKey())));
    }

    public void testHistoryIsWrittenWithSuccess() throws Exception {
        createNewSingletonPolicy(client(), policy, "hot", new RolloverAction(null, null, null, 1L));
        Request createIndexTemplate = new Request("PUT", "_template/rolling_indexes");
        createIndexTemplate.setJsonEntity("{" +
            "\"index_patterns\": [\""+ index + "-*\"], \n" +
            "  \"settings\": {\n" +
            "    \"number_of_shards\": 1,\n" +
            "    \"number_of_replicas\": 0,\n" +
            "    \"index.lifecycle.name\": \"" + policy+ "\",\n" +
            "    \"index.lifecycle.rollover_alias\": \"" + alias + "\"\n" +
            "  }\n" +
            "}");
        createIndexTemplate.setOptions(expectWarnings(RestPutIndexTemplateAction.DEPRECATION_WARNING));
        client().performRequest(createIndexTemplate);

        createIndexWithSettings(client(), index + "-1", alias, Settings.builder(), true);

        // Index a document
        index(client(), index + "-1", "1", "foo", "bar");
        Request refreshIndex = new Request("POST", "/" + index + "-1/_refresh");
        client().performRequest(refreshIndex);

        assertBusy(() -> assertThat(getStepKeyForIndex(client(), index + "-1"), equalTo(PhaseCompleteStep.finalStep("hot").getKey())));

        assertBusy(() -> assertHistoryIsPresent(policy, index + "-1", true, "check-rollover-ready"), 30, TimeUnit.SECONDS);
        assertBusy(() -> assertHistoryIsPresent(policy, index + "-1", true, "attempt-rollover"), 30, TimeUnit.SECONDS);
        assertBusy(() -> assertHistoryIsPresent(policy, index + "-1", true, "set-indexing-complete"), 30, TimeUnit.SECONDS);
        assertBusy(() -> assertHistoryIsPresent(policy, index + "-1", true, "complete"), 30, TimeUnit.SECONDS);

        assertBusy(() -> assertHistoryIsPresent(policy, index + "-000002", true, "check-rollover-ready"), 30, TimeUnit.SECONDS);
    }

    public void testHistoryIsWrittenWithFailure() throws Exception {
        createIndexWithSettings(client(), index + "-1", alias, Settings.builder(), false);
        createNewSingletonPolicy(client(), policy, "hot", new RolloverAction(null, null, null, 1L));
        updatePolicy(client(), index + "-1", policy);

        // Index a document
        index(client(), index + "-1", "1", "foo", "bar");
        Request refreshIndex = new Request("POST", "/" + index + "-1/_refresh");
        client().performRequest(refreshIndex);

        // Check that we've had error and auto retried
        assertBusy(() -> assertThat((Integer) explainIndex(client(), index + "-1").get("failed_step_retry_count"),
            greaterThanOrEqualTo(1)));

        assertBusy(() -> assertHistoryIsPresent(policy, index + "-1", false, "ERROR"), 30, TimeUnit.SECONDS);
    }

    public void testHistoryIsWrittenWithDeletion() throws Exception {
        // Index should be created and then deleted by ILM
        createIndexWithSettings(client(), index, alias, Settings.builder(), false);
        createNewSingletonPolicy(client(), policy, "delete", new DeleteAction());
        updatePolicy(client(), index, policy);

        assertBusy(() -> assertFalse(indexExists(index)));

        assertBusy(() -> {
            assertHistoryIsPresent(policy, index, true, "delete", "delete", "wait-for-shard-history-leases");
            assertHistoryIsPresent(policy, index, true, "delete", "delete", "complete");
        }, 30, TimeUnit.SECONDS);
    }

    public void testRetryableInitializationStep() throws Exception {
        String index = "retryinit-20xx-01-10";
        Request stopReq = new Request("POST", "/_ilm/stop");
        Request startReq = new Request("POST", "/_ilm/start");

        createNewSingletonPolicy(client(), policy, "hot", new SetPriorityAction(1));

        // Stop ILM so that the initialize step doesn't run
        assertOK(client().performRequest(stopReq));

        // Create the index with the origination parsing turn *off* so it doesn't prevent creation
        createIndexWithSettings(
            client(),
            index,
            alias,
            Settings.builder().put(IndexMetadata.SETTING_NUMBER_OF_SHARDS, 1)
                .put(IndexMetadata.SETTING_NUMBER_OF_REPLICAS, 0)
                .put(LifecycleSettings.LIFECYCLE_NAME, policy)
                .put(LifecycleSettings.LIFECYCLE_PARSE_ORIGINATION_DATE, false));

        updateIndexSettings(index, Settings.builder()
            .put(LifecycleSettings.LIFECYCLE_PARSE_ORIGINATION_DATE, true));

        assertOK(client().performRequest(startReq));

        assertBusy(() -> assertThat((Integer) explainIndex(client(), index).get(FAILED_STEP_RETRY_COUNT_FIELD), greaterThanOrEqualTo(1)),
            30, TimeUnit.SECONDS);

        // Turn origination date parsing back off
        updateIndexSettings(index, Settings.builder()
            .put(LifecycleSettings.LIFECYCLE_PARSE_ORIGINATION_DATE, false));

        assertBusy(() -> {
            Map<String, Object> explainResp = explainIndex(client(), index);
            String phase = (String) explainResp.get("phase");
            assertThat(phase, equalTo("hot"));
        });
    }

    public void testRefreshablePhaseJson() throws Exception {
        String index = "refresh-index";

        createNewSingletonPolicy(client(), policy, "hot", new RolloverAction(null, null, null, 100L));
        Request createIndexTemplate = new Request("PUT", "_template/rolling_indexes");
        createIndexTemplate.setJsonEntity("{" +
            "\"index_patterns\": [\""+ index + "-*\"], \n" +
            "  \"settings\": {\n" +
            "    \"number_of_shards\": 1,\n" +
            "    \"number_of_replicas\": 0,\n" +
            "    \"index.lifecycle.name\": \"" + policy+ "\",\n" +
            "    \"index.lifecycle.rollover_alias\": \"" + alias + "\"\n" +
            "  }\n" +
            "}");
        createIndexTemplate.setOptions(expectWarnings(RestPutIndexTemplateAction.DEPRECATION_WARNING));
        client().performRequest(createIndexTemplate);

        createIndexWithSettings(client(), index + "-1", alias,
            Settings.builder().put(IndexMetadata.SETTING_NUMBER_OF_SHARDS, 1)
                .put(IndexMetadata.SETTING_NUMBER_OF_REPLICAS, 0),
            true);

        // Index a document
        index(client(), index + "-1", "1", "foo", "bar");

        // Wait for the index to enter the check-rollover-ready step
        assertBusy(() -> assertThat(getStepKeyForIndex(client(), index + "-1").getName(), equalTo(WaitForRolloverReadyStep.NAME)));

        // Update the policy to allow rollover at 1 document instead of 100
        createNewSingletonPolicy(client(), policy, "hot", new RolloverAction(null, null, null, 1L));

        // Index should now have been able to roll over, creating the new index and proceeding to the "complete" step
        assertBusy(() -> assertThat(indexExists(index + "-000002"), is(true)));
        assertBusy(() -> assertThat(getStepKeyForIndex(client(), index + "-1").getName(), equalTo(PhaseCompleteStep.NAME)));
    }

    public void testHaltAtEndOfPhase() throws Exception {
        String index = "halt-index";

        createNewSingletonPolicy(client(), policy, "hot", new SetPriorityAction(100));

        createIndexWithSettings(client(), index, alias,
            Settings.builder()
                .put(IndexMetadata.SETTING_NUMBER_OF_SHARDS, 1)
                .put(IndexMetadata.SETTING_NUMBER_OF_REPLICAS, 0)
                .put(LifecycleSettings.LIFECYCLE_NAME, policy),
            randomBoolean());

        // Wait for the index to finish the "hot" phase
        assertBusy(() -> assertThat(getStepKeyForIndex(client(), index), equalTo(PhaseCompleteStep.finalStep("hot").getKey())));

        // Update the policy to add a delete phase
        {
            Map<String, LifecycleAction> hotActions = new HashMap<>();
            hotActions.put(SetPriorityAction.NAME, new SetPriorityAction(100));
            Map<String, Phase> phases = new HashMap<>();
            phases.put("hot", new Phase("hot", TimeValue.ZERO, hotActions));
            phases.put("delete", new Phase("delete", TimeValue.ZERO, singletonMap(DeleteAction.NAME, new DeleteAction())));
            LifecyclePolicy lifecyclePolicy = new LifecyclePolicy(policy, phases);
            // PUT policy
            XContentBuilder builder = jsonBuilder();
            lifecyclePolicy.toXContent(builder, null);
            final StringEntity entity = new StringEntity(
                "{ \"policy\":" + Strings.toString(builder) + "}", ContentType.APPLICATION_JSON);
            Request request = new Request("PUT", "_ilm/policy/" + policy);
            request.setEntity(entity);
            assertOK(client().performRequest(request));
        }

        // The index should move into the deleted phase and be deleted
        assertBusy(() -> assertFalse("expected " + index + " to be deleted by ILM", indexExists(index)));
    }

    @SuppressWarnings("unchecked")
    public void testDeleteActionDoesntDeleteSearchableSnapshot() throws Exception {
        String snapshotRepo = randomAlphaOfLengthBetween(4, 10);
        createSnapshotRepo(client(), snapshotRepo, randomBoolean());

        // create policy with cold and delete phases
        Map<String, LifecycleAction> coldActions =
            Map.of(SearchableSnapshotAction.NAME, new SearchableSnapshotAction(snapshotRepo));
        Map<String, Phase> phases = new HashMap<>();
        phases.put("cold", new Phase("cold", TimeValue.ZERO, coldActions));
        phases.put("delete", new Phase("delete", TimeValue.timeValueMillis(10000), singletonMap(DeleteAction.NAME,
            new DeleteAction(false))));
        LifecyclePolicy lifecyclePolicy = new LifecyclePolicy(policy, phases);
        // PUT policy
        XContentBuilder builder = jsonBuilder();
        lifecyclePolicy.toXContent(builder, null);
        final StringEntity entity = new StringEntity(
            "{ \"policy\":" + Strings.toString(builder) + "}", ContentType.APPLICATION_JSON);
        Request createPolicyRequest = new Request("PUT", "_ilm/policy/" + policy);
        createPolicyRequest.setEntity(entity);
        assertOK(client().performRequest(createPolicyRequest));

        createIndexWithSettings(client(), index, alias,
            Settings.builder()
                .put(IndexMetadata.SETTING_NUMBER_OF_SHARDS, 1)
                .put(IndexMetadata.SETTING_NUMBER_OF_REPLICAS, 0)
                .put(LifecycleSettings.LIFECYCLE_NAME, policy),
            randomBoolean());

        String[] snapshotName = new String[1];
        String restoredIndexName = SearchableSnapshotAction.FULL_RESTORED_INDEX_PREFIX + this.index;
        assertTrue(waitUntil(() -> {
            try {
                Map<String, Object> explainIndex = explainIndex(client(), index);
                if (explainIndex == null) {
                    // in case we missed the original index and it was deleted
                    explainIndex = explainIndex(client(), restoredIndexName);
                }
                snapshotName[0] = (String) explainIndex.get("snapshot_name");
                return snapshotName[0] != null;
            } catch (IOException e) {
                return false;
            }
        }, 30, TimeUnit.SECONDS));

        // wait for **both** the restored and the original managed index to not exist anymore
        // (making sure the ILM policy finished - asserting only on the restored index has the
        // problem of a fast executing test code that will have the
        // `assertFalse(indexExists(restoredIndexName))` assertion pass before the restored index
        // ever existed)
        assertBusy(() -> {
            assertFalse(indexExists(index));
            assertFalse(indexExists(restoredIndexName));
        }, 90, TimeUnit.SECONDS);

        assertTrue("the snapshot we generate in the cold phase should not be deleted by the delete phase", waitUntil(() -> {
            try {
                Request getSnapshotsRequest = new Request("GET", "_snapshot/" + snapshotRepo + "/" + snapshotName[0]);
                Response getSnapshotsResponse = client().performRequest(getSnapshotsRequest);
                Map<String, Object> snapshotsResponseMap;
                try (InputStream is = getSnapshotsResponse.getEntity().getContent()) {
                    snapshotsResponseMap = XContentHelper.convertToMap(XContentType.JSON.xContent(), is, true);
                }
                ArrayList<Object> responses = (ArrayList<Object>) snapshotsResponseMap.get("responses");
                for (Object response : responses) {
                    Map<String, Object> responseAsMap = (Map<String, Object>) response;
                    if (responseAsMap.get("snapshots") != null) {
                        ArrayList<Object> snapshots = (ArrayList<Object>) responseAsMap.get("snapshots");
                        for (Object snapshot : snapshots) {
                            Map<String, Object> snapshotInfoMap = (Map<String, Object>) snapshot;
                            if (snapshotInfoMap.get("snapshot").equals(snapshotName[0]) &&
                                // wait for the snapshot to be completed (successfully or not) otherwise the teardown might fail
                                SnapshotState.valueOf((String) snapshotInfoMap.get("state")).completed()) {
                                return true;
                            }
                        }
                    }
                }
                return false;
            } catch (IOException e) {
                return false;
            }
        }, 30, TimeUnit.SECONDS));
    }

    // This method should be called inside an assertBusy, it has no retry logic of its own
    private void assertHistoryIsPresent(String policyName, String indexName, boolean success, String stepName) throws IOException {
        assertHistoryIsPresent(policyName, indexName, success, null, null, stepName);
    }

    // This method should be called inside an assertBusy, it has no retry logic of its own
    @SuppressWarnings("unchecked")
    private void assertHistoryIsPresent(String policyName, String indexName, boolean success,
                                        @Nullable String phase, @Nullable String action, String stepName) throws IOException {
        logger.info("--> checking for history item [{}], [{}], success: [{}], phase: [{}], action: [{}], step: [{}]",
            policyName, indexName, success, phase, action, stepName);
        final Request historySearchRequest = new Request("GET", "ilm-history*/_search?expand_wildcards=all");
        historySearchRequest.setJsonEntity("{\n" +
            "  \"query\": {\n" +
            "    \"bool\": {\n" +
            "      \"must\": [\n" +
            "        {\n" +
            "          \"term\": {\n" +
            "            \"policy\": \"" + policyName + "\"\n" +
            "          }\n" +
            "        },\n" +
            "        {\n" +
            "          \"term\": {\n" +
            "            \"success\": " + success + "\n" +
            "          }\n" +
            "        },\n" +
            "        {\n" +
            "          \"term\": {\n" +
            "            \"index\": \"" + indexName + "\"\n" +
            "          }\n" +
            "        },\n" +
            "        {\n" +
            "          \"term\": {\n" +
            "            \"state.step\": \"" + stepName + "\"\n" +
            "          }\n" +
            "        }\n" +
            (phase == null ? "" : ",{\"term\": {\"state.phase\": \"" + phase + "\"}}") +
            (action == null ? "" : ",{\"term\": {\"state.action\": \"" + action + "\"}}") +
            "      ]\n" +
            "    }\n" +
            "  }\n" +
            "}");
        Response historyResponse;
        try {
            historyResponse = client().performRequest(historySearchRequest);
            Map<String, Object> historyResponseMap;
            try (InputStream is = historyResponse.getEntity().getContent()) {
                historyResponseMap = XContentHelper.convertToMap(XContentType.JSON.xContent(), is, true);
            }
            logger.info("--> history response: {}", historyResponseMap);
            int hits = (int)((Map<String, Object>) ((Map<String, Object>) historyResponseMap.get("hits")).get("total")).get("value");

            // For a failure, print out whatever history we *do* have for the index
            if (hits == 0) {
                final Request allResults = new Request("GET", "ilm-history*/_search");
                allResults.setJsonEntity("{\n" +
                    "  \"query\": {\n" +
                    "    \"bool\": {\n" +
                    "      \"must\": [\n" +
                    "        {\n" +
                    "          \"term\": {\n" +
                    "            \"policy\": \"" + policyName + "\"\n" +
                    "          }\n" +
                    "        },\n" +
                    "        {\n" +
                    "          \"term\": {\n" +
                    "            \"index\": \"" + indexName + "\"\n" +
                    "          }\n" +
                    "        }\n" +
                    "      ]\n" +
                    "    }\n" +
                    "  }\n" +
                    "}");
                final Response allResultsResp = client().performRequest(historySearchRequest);
                Map<String, Object> allResultsMap;
                try (InputStream is = allResultsResp.getEntity().getContent()) {
                    allResultsMap = XContentHelper.convertToMap(XContentType.JSON.xContent(), is, true);
                }
                logger.info("--> expected at least 1 hit, got 0. All history for index [{}]: {}", indexName, allResultsMap);
            }
            assertThat(hits, greaterThanOrEqualTo(1));
        } catch (ResponseException e) {
            // Throw AssertionError instead of an exception if the search fails so that assertBusy works as expected
            logger.error(e);
            fail("failed to perform search:" + e.getMessage());
        }

        // Finally, check that the history index is in a good state
        Step.StepKey stepKey = getStepKeyForIndex(client(), DataStream.getDefaultBackingIndexName("ilm-history-5", 1));
        assertEquals("hot", stepKey.getPhase());
        assertEquals(RolloverAction.NAME, stepKey.getAction());
        assertEquals(WaitForRolloverReadyStep.NAME, stepKey.getName());
    }

    private void createSlmPolicy(String smlPolicy, String repo) throws IOException {
        Request request;
        request = new Request("PUT", "/_slm/policy/" + smlPolicy);
        request.setJsonEntity(Strings
            .toString(JsonXContent.contentBuilder()
                .startObject()
                .field("schedule", "59 59 23 31 12 ? 2099")
                .field("repository", repo)
                .field("name", "snap" + randomAlphaOfLengthBetween(5, 10).toLowerCase(Locale.ROOT))
                .startObject("config")
                .field("include_global_state", false)
                .endObject()
                .endObject()));

        assertOK(client().performRequest(request));
    }

    //adds debug information for waitForSnapshot tests
    private void assertBusy(CheckedRunnable<Exception> runnable, String slmPolicy) throws Exception {
        assertBusy(() -> {
            try {
                runnable.run();
            } catch (AssertionError e) {
                Map<String, Object> slm;
                try (InputStream is = client().performRequest(new Request("GET", "/_slm/policy/" + slmPolicy)).getEntity().getContent()) {
                    slm = XContentHelper.convertToMap(XContentType.JSON.xContent(), is, false);
                } catch (Exception ignored) {
                    slm = new HashMap<>();
                }
                throw new AssertionError("Index:" + explainIndex(client(), index) + "\nSLM:" + slm, e);
            }
        });
    }
}<|MERGE_RESOLUTION|>--- conflicted
+++ resolved
@@ -164,7 +164,6 @@
         assertBusy(() -> assertThat(getOnlyIndexSettings(client(), index).get("index.frozen"), equalTo("true")));
     }
 
-<<<<<<< HEAD
     public void testRetrySkipsNonManagedIndices() throws Exception{
         createIndexWithSettings(client(), index, alias, Settings.builder()
             .put(IndexMetadata.SETTING_NUMBER_OF_SHARDS, 1)
@@ -172,103 +171,6 @@
         Request retryRequest = new Request("POST", index + "/_ilm/retry");
         assertOK(client().performRequest(retryRequest));
      }
-
-    public void testRetryFailedShrinkAction() throws Exception {
-        int numShards = 4;
-        int divisor = randomFrom(2, 4);
-        int expectedFinalShards = numShards / divisor;
-        String shrunkenIndex = ShrinkAction.SHRUNKEN_INDEX_PREFIX + index;
-        createIndexWithSettings(client(), index, alias, Settings.builder().put(IndexMetadata.SETTING_NUMBER_OF_SHARDS, numShards)
-            .put(IndexMetadata.SETTING_NUMBER_OF_REPLICAS, 0));
-        createNewSingletonPolicy(client(), policy, "warm", new ShrinkAction(numShards + randomIntBetween(1, numShards)));
-        updatePolicy(index, policy);
-        assertBusy(() -> {
-            String failedStep = getFailedStepForIndex(index);
-            assertThat(failedStep, equalTo(ShrinkStep.NAME));
-        });
-
-        // update policy to be correct
-        createNewSingletonPolicy(client(), policy, "warm", new ShrinkAction(expectedFinalShards));
-        updatePolicy(index, policy);
-
-        // retry step
-        Request retryRequest = new Request("POST", index + "/_ilm/retry");
-        assertOK(client().performRequest(retryRequest));
-
-        // assert corrected policy is picked up and index is shrunken
-        assertBusy(() -> assertTrue(indexExists(shrunkenIndex)), 30, TimeUnit.SECONDS);
-        assertBusy(() -> assertTrue(aliasExists(shrunkenIndex, index)));
-        assertBusy(() -> assertThat(getStepKeyForIndex(client(), shrunkenIndex), equalTo(PhaseCompleteStep.finalStep("warm").getKey())));
-        assertBusy(() -> {
-            Map<String, Object> settings = getOnlyIndexSettings(client(), shrunkenIndex);
-            assertThat(settings.get(IndexMetadata.SETTING_NUMBER_OF_SHARDS), equalTo(String.valueOf(expectedFinalShards)));
-            assertThat(settings.get(IndexMetadata.INDEX_BLOCKS_WRITE_SETTING.getKey()), equalTo("true"));
-            assertThat(settings.get(IndexMetadata.INDEX_ROUTING_REQUIRE_GROUP_SETTING.getKey() + "_id"), nullValue());
-        });
-        expectThrows(ResponseException.class, () -> indexDocument(client(), index));
-    }
-
-    public void testRolloverAction() throws Exception {
-        String originalIndex = index + "-000001";
-        String secondIndex = index + "-000002";
-        createIndexWithSettings(client(), originalIndex, alias, Settings.builder().put(IndexMetadata.SETTING_NUMBER_OF_SHARDS, 1)
-            .put(IndexMetadata.SETTING_NUMBER_OF_REPLICAS, 0)
-            .put(RolloverAction.LIFECYCLE_ROLLOVER_ALIAS, alias));
-
-        // create policy
-        createNewSingletonPolicy(client(), policy, "hot", new RolloverAction(null, null, 1L));
-        // update policy on index
-        updatePolicy(originalIndex, policy);
-        // index document {"foo": "bar"} to trigger rollover
-        index(client(), originalIndex, "_id", "foo", "bar");
-        assertBusy(() -> assertTrue(indexExists(secondIndex)));
-        assertBusy(() -> assertTrue(indexExists(originalIndex)));
-        assertBusy(() -> assertEquals("true",
-            getOnlyIndexSettings(client(), originalIndex).get(LifecycleSettings.LIFECYCLE_INDEXING_COMPLETE)));
-    }
-
-    public void testRolloverActionWithIndexingComplete() throws Exception {
-        String originalIndex = index + "-000001";
-        String secondIndex = index + "-000002";
-        createIndexWithSettings(client(), originalIndex, alias, Settings.builder().put(IndexMetadata.SETTING_NUMBER_OF_SHARDS, 1)
-            .put(IndexMetadata.SETTING_NUMBER_OF_REPLICAS, 0)
-            .put(RolloverAction.LIFECYCLE_ROLLOVER_ALIAS, alias));
-
-        Request updateSettingsRequest = new Request("PUT", "/" + originalIndex + "/_settings");
-        updateSettingsRequest.setJsonEntity("{\n" +
-            "  \"settings\": {\n" +
-            "    \"" + LifecycleSettings.LIFECYCLE_INDEXING_COMPLETE + "\": true\n" +
-            "  }\n" +
-            "}");
-        client().performRequest(updateSettingsRequest);
-        Request updateAliasRequest = new Request("POST", "/_aliases");
-        updateAliasRequest.setJsonEntity("{\n" +
-            "  \"actions\": [\n" +
-            "    {\n" +
-            "      \"add\": {\n" +
-            "        \"index\": \"" + originalIndex + "\",\n" +
-            "        \"alias\": \"" + alias + "\",\n" +
-            "        \"is_write_index\": false\n" +
-            "      }\n" +
-            "    }\n" +
-            "  ]\n" +
-            "}");
-        client().performRequest(updateAliasRequest);
-
-        // create policy
-        createNewSingletonPolicy(client(), policy, "hot", new RolloverAction(null, null, 1L));
-        // update policy on index
-        updatePolicy(originalIndex, policy);
-        // index document {"foo": "bar"} to trigger rollover
-        index(client(), originalIndex, "_id", "foo", "bar");
-        assertBusy(() -> assertThat(getStepKeyForIndex(client(), originalIndex), equalTo(PhaseCompleteStep.finalStep("hot").getKey())));
-        assertBusy(() -> assertTrue(indexExists(originalIndex)));
-        assertBusy(() -> assertFalse(indexExists(secondIndex)));
-        assertBusy(() -> assertEquals("true",
-            getOnlyIndexSettings(client(), originalIndex).get(LifecycleSettings.LIFECYCLE_INDEXING_COMPLETE)));
-    }
-=======
->>>>>>> 50152589
 
     public void testAllocateOnlyAllocation() throws Exception {
         createIndexWithSettings(client(), index, alias, Settings.builder().put(IndexMetadata.SETTING_NUMBER_OF_SHARDS, 2)
