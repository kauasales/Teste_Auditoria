/*
 * Copyright Elasticsearch B.V. and/or licensed to Elasticsearch B.V. under one
 * or more contributor license agreements. Licensed under the Elastic License
 * 2.0; you may not use this file except in compliance with the Elastic License
 * 2.0.
 */

package org.elasticsearch.xpack.ilm;

import org.elasticsearch.cluster.ClusterState;
import org.elasticsearch.cluster.service.ClusterService;
import org.elasticsearch.health.Diagnosis;
import org.elasticsearch.health.HealthIndicatorDetails;
import org.elasticsearch.health.HealthIndicatorImpact;
import org.elasticsearch.health.HealthIndicatorResult;
import org.elasticsearch.health.HealthIndicatorService;
import org.elasticsearch.health.ImpactArea;
import org.elasticsearch.health.SimpleHealthIndicatorDetails;
import org.elasticsearch.health.node.HealthInfo;
import org.elasticsearch.xpack.core.ilm.IndexLifecycleMetadata;
import org.elasticsearch.xpack.core.ilm.OperationMode;

import java.util.Collections;
import java.util.List;
import java.util.Map;

import static org.elasticsearch.health.HealthStatus.GREEN;
import static org.elasticsearch.health.HealthStatus.YELLOW;
import static org.elasticsearch.xpack.core.ilm.LifecycleOperationMetadata.currentILMMode;

/**
 * This indicator reports health for index lifecycle management component.
 *
 * Indicator will report YELLOW status when ILM is not running and there are configured policies.
 * Constant indexing could eventually use entire disk space on hot topology in such cases.
 *
 * ILM must be running to fix warning reported by this indicator.
 */
public class IlmHealthIndicatorService implements HealthIndicatorService {

    public static final String NAME = "ilm";

    public static final String HELP_URL = "https://ela.st/fix-ilm";
    public static final Diagnosis ILM_NOT_RUNNING = new Diagnosis(
        new Diagnosis.Definition(
            NAME,
            "ilm_disabled",
            "Index Lifecycle Management is stopped",
            "Start Index Lifecycle Management using [POST /_ilm/start].",
            HELP_URL
        ),
        null
    );

    public static final String AUTOMATION_DISABLED_IMPACT_ID = "automation_disabled";

    private final ClusterService clusterService;

    public IlmHealthIndicatorService(ClusterService clusterService) {
        this.clusterService = clusterService;
    }

    @Override
    public String name() {
        return NAME;
    }

    @Override
<<<<<<< HEAD
    public HealthIndicatorResult calculate(boolean verbose, int maxAffectedResourcesCount, HealthInfo healthInfo) {
        var ilmMetadata = clusterService.state().metadata().custom(IndexLifecycleMetadata.TYPE, IndexLifecycleMetadata.EMPTY);
=======
    public HealthIndicatorResult calculate(boolean verbose, HealthInfo healthInfo) {
        final ClusterState currentState = clusterService.state();
        var ilmMetadata = currentState.metadata().custom(IndexLifecycleMetadata.TYPE, IndexLifecycleMetadata.EMPTY);
        final OperationMode currentMode = currentILMMode(currentState);
>>>>>>> 2d6ff2c7
        if (ilmMetadata.getPolicyMetadatas().isEmpty()) {
            return createIndicator(
                GREEN,
                "No Index Lifecycle Management policies configured",
                createDetails(verbose, ilmMetadata, currentMode),
                Collections.emptyList(),
                Collections.emptyList()
            );
        } else if (currentMode != OperationMode.RUNNING) {
            List<HealthIndicatorImpact> impacts = Collections.singletonList(
                new HealthIndicatorImpact(
                    NAME,
                    AUTOMATION_DISABLED_IMPACT_ID,
                    3,
                    "Automatic index lifecycle and data retention management is disabled. The performance and stability of the cluster "
                        + "could be impacted.",
                    List.of(ImpactArea.DEPLOYMENT_MANAGEMENT)
                )
            );
            return createIndicator(
                YELLOW,
                "Index Lifecycle Management is not running",
                createDetails(verbose, ilmMetadata, currentMode),
                impacts,
                List.of(ILM_NOT_RUNNING)
            );
        } else {
            return createIndicator(
                GREEN,
                "Index Lifecycle Management is running",
                createDetails(verbose, ilmMetadata, currentMode),
                Collections.emptyList(),
                Collections.emptyList()
            );
        }
    }

    private static HealthIndicatorDetails createDetails(boolean verbose, IndexLifecycleMetadata metadata, OperationMode mode) {
        if (verbose) {
            return new SimpleHealthIndicatorDetails(Map.of("ilm_status", mode, "policies", metadata.getPolicies().size()));
        } else {
            return HealthIndicatorDetails.EMPTY;
        }
    }
}<|MERGE_RESOLUTION|>--- conflicted
+++ resolved
@@ -66,15 +66,10 @@
     }
 
     @Override
-<<<<<<< HEAD
     public HealthIndicatorResult calculate(boolean verbose, int maxAffectedResourcesCount, HealthInfo healthInfo) {
-        var ilmMetadata = clusterService.state().metadata().custom(IndexLifecycleMetadata.TYPE, IndexLifecycleMetadata.EMPTY);
-=======
-    public HealthIndicatorResult calculate(boolean verbose, HealthInfo healthInfo) {
         final ClusterState currentState = clusterService.state();
         var ilmMetadata = currentState.metadata().custom(IndexLifecycleMetadata.TYPE, IndexLifecycleMetadata.EMPTY);
         final OperationMode currentMode = currentILMMode(currentState);
->>>>>>> 2d6ff2c7
         if (ilmMetadata.getPolicyMetadatas().isEmpty()) {
             return createIndicator(
                 GREEN,
