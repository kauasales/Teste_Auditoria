--- conflicted
+++ resolved
@@ -212,18 +212,11 @@
                 new RestStartILMAction(restController),
                 new RestGetStatusAction(restController),
                 // Snapshot lifecycle actions
-<<<<<<< HEAD
-                new RestPutSnapshotLifecycleAction(settings, restController),
-                new RestDeleteSnapshotLifecycleAction(settings, restController),
-                new RestGetSnapshotLifecycleAction(settings, restController),
-                new RestExecuteSnapshotLifecycleAction(settings, restController),
-                new RestGetSnapshotLifecycleStatsAction(settings, restController)
-=======
                 new RestPutSnapshotLifecycleAction(restController),
                 new RestDeleteSnapshotLifecycleAction(restController),
                 new RestGetSnapshotLifecycleAction(restController),
-                new RestExecuteSnapshotLifecycleAction(restController)
->>>>>>> 47c65535
+                new RestExecuteSnapshotLifecycleAction(restController),
+                new RestGetSnapshotLifecycleStatsAction(restController)
             );
     }
 
