--- conflicted
+++ resolved
@@ -178,14 +178,11 @@
         if (indexMetadata == null) {
             throw new IllegalArgumentException("index [" + index + "] does not exist");
         }
-<<<<<<< HEAD
-        if (LifecycleExecutionState.hasLifecycleExecutionState(indexMetaData) == false) {
+
+        if (LifecycleExecutionState.hasLifecycleExecutionState(indexMetadata) == false) {
             return currentState;
         }
-        LifecycleExecutionState lifecycleState = LifecycleExecutionState.fromIndexMetadata(indexMetaData);
-=======
         LifecycleExecutionState lifecycleState = LifecycleExecutionState.fromIndexMetadata(indexMetadata);
->>>>>>> 165e063b
         Step.StepKey currentStepKey = LifecycleExecutionState.getCurrentStepKey(lifecycleState);
         String failedStep = lifecycleState.getFailedStep();
         if (currentStepKey != null && ErrorStep.NAME.equals(currentStepKey.getName()) && Strings.isNullOrEmpty(failedStep) == false) {
