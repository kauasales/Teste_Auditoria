/*
 * Copyright Elasticsearch B.V. and/or licensed to Elasticsearch B.V. under one
 * or more contributor license agreements. Licensed under the Elastic License;
 * you may not use this file except in compliance with the Elastic License.
 */
package org.elasticsearch.xpack.indexlifecycle;

import org.apache.lucene.util.SetOnce;
import org.elasticsearch.ElasticsearchException;
import org.elasticsearch.action.ActionRequest;
import org.elasticsearch.action.ActionResponse;
import org.elasticsearch.client.Client;
import org.elasticsearch.cluster.metadata.IndexNameExpressionResolver;
import org.elasticsearch.cluster.metadata.MetaData;
import org.elasticsearch.cluster.node.DiscoveryNodes;
import org.elasticsearch.cluster.service.ClusterService;
import org.elasticsearch.common.ParseField;
import org.elasticsearch.common.io.stream.NamedWriteableRegistry;
import org.elasticsearch.common.io.stream.NamedWriteableRegistry.Entry;
import org.elasticsearch.common.settings.ClusterSettings;
import org.elasticsearch.common.settings.IndexScopedSettings;
import org.elasticsearch.common.settings.Setting;
import org.elasticsearch.common.settings.Settings;
import org.elasticsearch.common.settings.SettingsFilter;
import org.elasticsearch.common.xcontent.NamedXContentRegistry;
import org.elasticsearch.core.internal.io.IOUtils;
import org.elasticsearch.env.Environment;
import org.elasticsearch.env.NodeEnvironment;
import org.elasticsearch.plugins.ActionPlugin;
import org.elasticsearch.plugins.Plugin;
import org.elasticsearch.rest.RestController;
import org.elasticsearch.rest.RestHandler;
import org.elasticsearch.script.ScriptService;
import org.elasticsearch.threadpool.ThreadPool;
import org.elasticsearch.watcher.ResourceWatcherService;
import org.elasticsearch.xpack.core.XPackSettings;
import org.elasticsearch.xpack.core.action.XPackInfoFeatureAction;
import org.elasticsearch.xpack.core.action.XPackUsageFeatureAction;
import org.elasticsearch.xpack.core.indexlifecycle.AllocateAction;
import org.elasticsearch.xpack.core.indexlifecycle.DeleteAction;
import org.elasticsearch.xpack.core.indexlifecycle.ForceMergeAction;
import org.elasticsearch.xpack.core.indexlifecycle.FreezeAction;
import org.elasticsearch.xpack.core.indexlifecycle.IndexLifecycleMetadata;
import org.elasticsearch.xpack.core.indexlifecycle.LifecycleAction;
import org.elasticsearch.xpack.core.indexlifecycle.LifecycleSettings;
import org.elasticsearch.xpack.core.indexlifecycle.LifecycleType;
import org.elasticsearch.xpack.core.indexlifecycle.ReadOnlyAction;
import org.elasticsearch.xpack.core.indexlifecycle.RolloverAction;
import org.elasticsearch.xpack.core.indexlifecycle.SetPriorityAction;
import org.elasticsearch.xpack.core.indexlifecycle.ShrinkAction;
import org.elasticsearch.xpack.core.indexlifecycle.TimeseriesLifecycleType;
import org.elasticsearch.xpack.core.indexlifecycle.UnfollowAction;
import org.elasticsearch.xpack.core.indexlifecycle.action.DeleteLifecycleAction;
import org.elasticsearch.xpack.core.indexlifecycle.action.ExplainLifecycleAction;
import org.elasticsearch.xpack.core.indexlifecycle.action.GetLifecycleAction;
import org.elasticsearch.xpack.core.indexlifecycle.action.GetStatusAction;
import org.elasticsearch.xpack.core.indexlifecycle.action.MoveToStepAction;
import org.elasticsearch.xpack.core.indexlifecycle.action.PutLifecycleAction;
import org.elasticsearch.xpack.core.indexlifecycle.action.RemoveIndexLifecyclePolicyAction;
import org.elasticsearch.xpack.core.indexlifecycle.action.RetryAction;
import org.elasticsearch.xpack.core.indexlifecycle.action.StartILMAction;
import org.elasticsearch.xpack.core.indexlifecycle.action.StopILMAction;
import org.elasticsearch.xpack.core.snapshotlifecycle.SnapshotLifecycleMetadata;
import org.elasticsearch.xpack.core.snapshotlifecycle.action.DeleteSnapshotLifecycleAction;
import org.elasticsearch.xpack.core.snapshotlifecycle.action.ExecuteSnapshotLifecycleAction;
import org.elasticsearch.xpack.core.snapshotlifecycle.action.GetSnapshotLifecycleAction;
import org.elasticsearch.xpack.core.snapshotlifecycle.action.PutSnapshotLifecycleAction;
import org.elasticsearch.xpack.core.snapshotlifecycle.history.SnapshotHistoryStore;
import org.elasticsearch.xpack.core.snapshotlifecycle.history.SnapshotLifecycleTemplateRegistry;
import org.elasticsearch.xpack.indexlifecycle.action.RestDeleteLifecycleAction;
import org.elasticsearch.xpack.indexlifecycle.action.RestExplainLifecycleAction;
import org.elasticsearch.xpack.indexlifecycle.action.RestGetLifecycleAction;
import org.elasticsearch.xpack.indexlifecycle.action.RestGetStatusAction;
import org.elasticsearch.xpack.indexlifecycle.action.RestMoveToStepAction;
import org.elasticsearch.xpack.indexlifecycle.action.RestPutLifecycleAction;
import org.elasticsearch.xpack.indexlifecycle.action.RestRemoveIndexLifecyclePolicyAction;
import org.elasticsearch.xpack.indexlifecycle.action.RestRetryAction;
import org.elasticsearch.xpack.indexlifecycle.action.RestStartILMAction;
import org.elasticsearch.xpack.indexlifecycle.action.RestStopAction;
import org.elasticsearch.xpack.indexlifecycle.action.TransportDeleteLifecycleAction;
import org.elasticsearch.xpack.indexlifecycle.action.TransportExplainLifecycleAction;
import org.elasticsearch.xpack.indexlifecycle.action.TransportGetLifecycleAction;
import org.elasticsearch.xpack.indexlifecycle.action.TransportGetStatusAction;
import org.elasticsearch.xpack.indexlifecycle.action.TransportMoveToStepAction;
import org.elasticsearch.xpack.indexlifecycle.action.TransportPutLifecycleAction;
import org.elasticsearch.xpack.indexlifecycle.action.TransportRemoveIndexLifecyclePolicyAction;
import org.elasticsearch.xpack.indexlifecycle.action.TransportRetryAction;
import org.elasticsearch.xpack.indexlifecycle.action.TransportStartILMAction;
import org.elasticsearch.xpack.indexlifecycle.action.TransportStopILMAction;
import org.elasticsearch.xpack.snapshotlifecycle.SnapshotLifecycleService;
import org.elasticsearch.xpack.snapshotlifecycle.SnapshotLifecycleTask;
import org.elasticsearch.xpack.snapshotlifecycle.action.RestDeleteSnapshotLifecycleAction;
import org.elasticsearch.xpack.snapshotlifecycle.action.RestExecuteSnapshotLifecycleAction;
import org.elasticsearch.xpack.snapshotlifecycle.action.RestGetSnapshotLifecycleAction;
import org.elasticsearch.xpack.snapshotlifecycle.action.RestPutSnapshotLifecycleAction;
import org.elasticsearch.xpack.snapshotlifecycle.action.TransportDeleteSnapshotLifecycleAction;
import org.elasticsearch.xpack.snapshotlifecycle.action.TransportExecuteSnapshotLifecycleAction;
import org.elasticsearch.xpack.snapshotlifecycle.action.TransportGetSnapshotLifecycleAction;
import org.elasticsearch.xpack.snapshotlifecycle.action.TransportPutSnapshotLifecycleAction;

import java.io.IOException;
import java.time.Clock;
import java.util.Arrays;
import java.util.Collection;
import java.util.Collections;
import java.util.List;
import java.util.function.Supplier;

import static java.util.Collections.emptyList;

public class IndexLifecycle extends Plugin implements ActionPlugin {
    private final SetOnce<IndexLifecycleService> indexLifecycleInitialisationService = new SetOnce<>();
    private final SetOnce<SnapshotLifecycleService> snapshotLifecycleService = new SetOnce<>();
    private final SetOnce<SnapshotHistoryStore> snapshotHistoryStore = new SetOnce<>();
    private Settings settings;
    private boolean enabled;

    public IndexLifecycle(Settings settings) {
        this.settings = settings;
        this.enabled = XPackSettings.INDEX_LIFECYCLE_ENABLED.get(settings);
    }

    // overridable by tests
    protected Clock getClock() {
        return Clock.systemUTC();
    }

    @Override
    public List<Setting<?>> getSettings() {
        return Arrays.asList(
            LifecycleSettings.LIFECYCLE_POLL_INTERVAL_SETTING,
            LifecycleSettings.LIFECYCLE_NAME_SETTING,
            LifecycleSettings.LIFECYCLE_INDEXING_COMPLETE_SETTING,
            RolloverAction.LIFECYCLE_ROLLOVER_ALIAS_SETTING,
            LifecycleSettings.SLM_HISTORY_INDEX_ENABLED_SETTING);
    }

    @Override
    public Collection<Object> createComponents(Client client, ClusterService clusterService, ThreadPool threadPool,
                                               ResourceWatcherService resourceWatcherService, ScriptService scriptService,
                                               NamedXContentRegistry xContentRegistry, Environment environment,
                                               NodeEnvironment nodeEnvironment, NamedWriteableRegistry namedWriteableRegistry) {
        if (enabled == false) {
            return emptyList();
        }
        indexLifecycleInitialisationService.set(new IndexLifecycleService(settings, client, clusterService, threadPool,
                getClock(), System::currentTimeMillis, xContentRegistry));
        SnapshotLifecycleTemplateRegistry templateRegistry = new SnapshotLifecycleTemplateRegistry(settings, clusterService, threadPool,
            client, xContentRegistry);
        snapshotHistoryStore.set(new SnapshotHistoryStore(settings, client, getClock().getZone()));
        snapshotLifecycleService.set(new SnapshotLifecycleService(settings,
            () -> new SnapshotLifecycleTask(client, clusterService, snapshotHistoryStore.get()), clusterService, getClock()));
        return Arrays.asList(indexLifecycleInitialisationService.get(), snapshotLifecycleService.get(), snapshotHistoryStore.get());
    }

    @Override
    public List<Entry> getNamedWriteables() {
        return Collections.emptyList();
    }

    @Override
    public List<org.elasticsearch.common.xcontent.NamedXContentRegistry.Entry> getNamedXContent() {
        return Arrays.asList(
            // Custom Metadata
            new NamedXContentRegistry.Entry(MetaData.Custom.class, new ParseField(IndexLifecycleMetadata.TYPE),
                parser -> IndexLifecycleMetadata.PARSER.parse(parser, null)),
            new NamedXContentRegistry.Entry(MetaData.Custom.class, new ParseField(SnapshotLifecycleMetadata.TYPE),
                parser -> SnapshotLifecycleMetadata.PARSER.parse(parser, null)),
            // Lifecycle Types
            new NamedXContentRegistry.Entry(LifecycleType.class, new ParseField(TimeseriesLifecycleType.TYPE),
                (p, c) -> TimeseriesLifecycleType.INSTANCE),
            // Lifecycle Actions
            new NamedXContentRegistry.Entry(LifecycleAction.class, new ParseField(AllocateAction.NAME), AllocateAction::parse),
            new NamedXContentRegistry.Entry(LifecycleAction.class, new ParseField(ForceMergeAction.NAME), ForceMergeAction::parse),
            new NamedXContentRegistry.Entry(LifecycleAction.class, new ParseField(ReadOnlyAction.NAME), ReadOnlyAction::parse),
            new NamedXContentRegistry.Entry(LifecycleAction.class, new ParseField(RolloverAction.NAME), RolloverAction::parse),
            new NamedXContentRegistry.Entry(LifecycleAction.class, new ParseField(ShrinkAction.NAME), ShrinkAction::parse),
            new NamedXContentRegistry.Entry(LifecycleAction.class, new ParseField(DeleteAction.NAME), DeleteAction::parse),
            new NamedXContentRegistry.Entry(LifecycleAction.class, new ParseField(FreezeAction.NAME), FreezeAction::parse),
            new NamedXContentRegistry.Entry(LifecycleAction.class, new ParseField(SetPriorityAction.NAME), SetPriorityAction::parse),
            new NamedXContentRegistry.Entry(LifecycleAction.class, new ParseField(UnfollowAction.NAME), UnfollowAction::parse)
        );
    }

    @Override
    public List<RestHandler> getRestHandlers(Settings settings, RestController restController, ClusterSettings clusterSettings,
            IndexScopedSettings indexScopedSettings, SettingsFilter settingsFilter, IndexNameExpressionResolver indexNameExpressionResolver,
            Supplier<DiscoveryNodes> nodesInCluster) {
        if (enabled == false) {
            return emptyList();
        }
        return Arrays.asList(
                new RestPutLifecycleAction(settings, restController),
                new RestGetLifecycleAction(settings, restController),
                new RestDeleteLifecycleAction(settings, restController),
                new RestExplainLifecycleAction(settings, restController),
                new RestRemoveIndexLifecyclePolicyAction(settings, restController),
                new RestMoveToStepAction(settings, restController),
                new RestRetryAction(settings, restController),
                new RestStopAction(settings, restController),
                new RestStartILMAction(settings, restController),
                new RestGetStatusAction(settings, restController),
                // Snapshot lifecycle actions
                new RestPutSnapshotLifecycleAction(settings, restController),
                new RestDeleteSnapshotLifecycleAction(settings, restController),
                new RestGetSnapshotLifecycleAction(settings, restController),
                new RestExecuteSnapshotLifecycleAction(settings, restController)
            );
    }

    @Override
    public List<ActionHandler<? extends ActionRequest, ? extends ActionResponse>> getActions() {
        var usageAction =
            new ActionHandler<>(XPackUsageFeatureAction.INDEX_LIFECYCLE, IndexLifecycleUsageTransportAction.class);
        var infoAction =
            new ActionHandler<>(XPackInfoFeatureAction.INDEX_LIFECYCLE, IndexLifecycleInfoTransportAction.class);
        if (enabled == false) {
            return Arrays.asList(usageAction, infoAction);
        }
        return Arrays.asList(
                new ActionHandler<>(PutLifecycleAction.INSTANCE, TransportPutLifecycleAction.class),
                new ActionHandler<>(GetLifecycleAction.INSTANCE, TransportGetLifecycleAction.class),
                new ActionHandler<>(DeleteLifecycleAction.INSTANCE, TransportDeleteLifecycleAction.class),
                new ActionHandler<>(ExplainLifecycleAction.INSTANCE, TransportExplainLifecycleAction.class),
                new ActionHandler<>(RemoveIndexLifecyclePolicyAction.INSTANCE, TransportRemoveIndexLifecyclePolicyAction.class),
                new ActionHandler<>(MoveToStepAction.INSTANCE, TransportMoveToStepAction.class),
                new ActionHandler<>(RetryAction.INSTANCE, TransportRetryAction.class),
                new ActionHandler<>(StartILMAction.INSTANCE, TransportStartILMAction.class),
                new ActionHandler<>(StopILMAction.INSTANCE, TransportStopILMAction.class),
                new ActionHandler<>(GetStatusAction.INSTANCE, TransportGetStatusAction.class),
<<<<<<< HEAD
                // Snapshot lifecycle actions
                new ActionHandler<>(PutSnapshotLifecycleAction.INSTANCE, TransportPutSnapshotLifecycleAction.class),
                new ActionHandler<>(DeleteSnapshotLifecycleAction.INSTANCE, TransportDeleteSnapshotLifecycleAction.class),
                new ActionHandler<>(GetSnapshotLifecycleAction.INSTANCE, TransportGetSnapshotLifecycleAction.class),
                new ActionHandler<>(ExecuteSnapshotLifecycleAction.INSTANCE, TransportExecuteSnapshotLifecycleAction.class),
                usageAction);
=======
                usageAction,
                infoAction);
>>>>>>> ba07eb41
    }

    @Override
    public void close() {
        try {
            IOUtils.close(indexLifecycleInitialisationService.get(), snapshotLifecycleService.get());
        } catch (IOException e) {
            throw new ElasticsearchException("unable to close index lifecycle services", e);
        }
    }
}<|MERGE_RESOLUTION|>--- conflicted
+++ resolved
@@ -228,17 +228,13 @@
                 new ActionHandler<>(StartILMAction.INSTANCE, TransportStartILMAction.class),
                 new ActionHandler<>(StopILMAction.INSTANCE, TransportStopILMAction.class),
                 new ActionHandler<>(GetStatusAction.INSTANCE, TransportGetStatusAction.class),
-<<<<<<< HEAD
                 // Snapshot lifecycle actions
                 new ActionHandler<>(PutSnapshotLifecycleAction.INSTANCE, TransportPutSnapshotLifecycleAction.class),
                 new ActionHandler<>(DeleteSnapshotLifecycleAction.INSTANCE, TransportDeleteSnapshotLifecycleAction.class),
                 new ActionHandler<>(GetSnapshotLifecycleAction.INSTANCE, TransportGetSnapshotLifecycleAction.class),
                 new ActionHandler<>(ExecuteSnapshotLifecycleAction.INSTANCE, TransportExecuteSnapshotLifecycleAction.class),
-                usageAction);
-=======
                 usageAction,
                 infoAction);
->>>>>>> ba07eb41
     }
 
     @Override
