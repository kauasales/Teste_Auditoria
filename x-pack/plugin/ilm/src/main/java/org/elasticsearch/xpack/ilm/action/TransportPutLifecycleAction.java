/*
 * Copyright Elasticsearch B.V. and/or licensed to Elasticsearch B.V. under one
 * or more contributor license agreements. Licensed under the Elastic License
 * 2.0; you may not use this file except in compliance with the Elastic License
 * 2.0.
 */

package org.elasticsearch.xpack.ilm.action;

import org.apache.logging.log4j.LogManager;
import org.apache.logging.log4j.Logger;
import org.elasticsearch.action.ActionListener;
import org.elasticsearch.action.support.ActionFilters;
import org.elasticsearch.action.support.master.AcknowledgedResponse;
import org.elasticsearch.action.support.master.TransportMasterNodeAction;
import org.elasticsearch.client.internal.Client;
import org.elasticsearch.cluster.AckedClusterStateUpdateTask;
import org.elasticsearch.cluster.ClusterState;
import org.elasticsearch.cluster.ClusterStateUpdateTask;
import org.elasticsearch.cluster.block.ClusterBlockException;
import org.elasticsearch.cluster.block.ClusterBlockLevel;
import org.elasticsearch.cluster.metadata.IndexNameExpressionResolver;
import org.elasticsearch.cluster.metadata.Metadata;
import org.elasticsearch.cluster.metadata.RepositoriesMetadata;
import org.elasticsearch.cluster.service.ClusterService;
import org.elasticsearch.common.inject.Inject;
import org.elasticsearch.core.Nullable;
import org.elasticsearch.core.SuppressForbidden;
import org.elasticsearch.license.XPackLicenseState;
import org.elasticsearch.tasks.Task;
import org.elasticsearch.threadpool.ThreadPool;
import org.elasticsearch.transport.TransportService;
import org.elasticsearch.xcontent.NamedXContentRegistry;
import org.elasticsearch.xpack.core.ClientHelper;
import org.elasticsearch.xpack.core.ilm.IndexLifecycleMetadata;
import org.elasticsearch.xpack.core.ilm.LifecyclePolicy;
import org.elasticsearch.xpack.core.ilm.LifecyclePolicyMetadata;
import org.elasticsearch.xpack.core.ilm.Phase;
import org.elasticsearch.xpack.core.ilm.SearchableSnapshotAction;
import org.elasticsearch.xpack.core.ilm.WaitForSnapshotAction;
import org.elasticsearch.xpack.core.ilm.action.PutLifecycleAction;
import org.elasticsearch.xpack.core.ilm.action.PutLifecycleAction.Request;
import org.elasticsearch.xpack.core.slm.SnapshotLifecycleMetadata;

import java.time.Instant;
import java.util.HashMap;
import java.util.List;
import java.util.Map;
import java.util.SortedMap;
import java.util.TreeMap;

import static org.elasticsearch.xpack.core.ilm.PhaseCacheManagement.updateIndicesForPolicy;
import static org.elasticsearch.xpack.core.searchablesnapshots.SearchableSnapshotsConstants.SEARCHABLE_SNAPSHOT_FEATURE;

/**
 * This class is responsible for bootstrapping {@link IndexLifecycleMetadata} into the cluster-state, as well
 * as adding the desired new policy to be inserted.
 */
public class TransportPutLifecycleAction extends TransportMasterNodeAction<Request, AcknowledgedResponse> {

    private static final Logger logger = LogManager.getLogger(TransportPutLifecycleAction.class);
    private final NamedXContentRegistry xContentRegistry;
    private final Client client;
    private final XPackLicenseState licenseState;

    @Inject
    public TransportPutLifecycleAction(
        TransportService transportService,
        ClusterService clusterService,
        ThreadPool threadPool,
        ActionFilters actionFilters,
        IndexNameExpressionResolver indexNameExpressionResolver,
        NamedXContentRegistry namedXContentRegistry,
        XPackLicenseState licenseState,
        Client client
    ) {
        super(
            PutLifecycleAction.NAME,
            transportService,
            clusterService,
            threadPool,
            actionFilters,
            Request::new,
            indexNameExpressionResolver,
            AcknowledgedResponse::readFrom,
            ThreadPool.Names.SAME
        );
        this.xContentRegistry = namedXContentRegistry;
        this.licenseState = licenseState;
        this.client = client;
    }

    @Override
    protected void masterOperation(Task task, Request request, ClusterState state, ActionListener<AcknowledgedResponse> listener) {
        // headers from the thread context stored by the AuthenticationService to be shared between the
        // REST layer and the Transport layer here must be accessed within this thread and not in the
        // cluster state thread in the ClusterStateUpdateTask below since that thread does not share the
        // same context, and therefore does not have access to the appropriate security headers.
        Map<String, String> filteredHeaders = ClientHelper.getPersistableSafeSecurityHeaders(threadPool.getThreadContext(), state);

        LifecyclePolicy.validatePolicyName(request.getPolicy().getName());

        {
            IndexLifecycleMetadata lifecycleMetadata = state.metadata().custom(IndexLifecycleMetadata.TYPE, IndexLifecycleMetadata.EMPTY);
            LifecyclePolicyMetadata existingPolicy = lifecycleMetadata.getPolicyMetadatas().get(request.getPolicy().getName());
            // Make the request a no-op if the policy and filtered headers match exactly
            if (isNoopUpdate(existingPolicy, request.getPolicy(), filteredHeaders)) {
                listener.onResponse(AcknowledgedResponse.TRUE);
                return;
            }
        }

        submitUnbatchedTask(
            "put-lifecycle-" + request.getPolicy().getName(),
            new UpdateLifecyclePolicyTask(request, listener, licenseState, filteredHeaders, xContentRegistry, client)
        );
    }

    public static class UpdateLifecyclePolicyTask extends AckedClusterStateUpdateTask {
        private final Request request;
        private final XPackLicenseState licenseState;
        private final Map<String, String> filteredHeaders;
        private final NamedXContentRegistry xContentRegistry;
        private final Client client;

        public UpdateLifecyclePolicyTask(
            Request request,
            ActionListener<AcknowledgedResponse> listener,
            XPackLicenseState licenseState,
            Map<String, String> filteredHeaders,
            NamedXContentRegistry xContentRegistry,
            Client client
        ) {
            super(request, listener);
            this.request = request;
            this.licenseState = licenseState;
            this.filteredHeaders = filteredHeaders;
            this.xContentRegistry = xContentRegistry;
            this.client = client;
        }

        public UpdateLifecyclePolicyTask(
            Request request,
            XPackLicenseState licenseState,
            NamedXContentRegistry xContentRegistry,
            Client client
        ) {
            this(request, null, licenseState, new HashMap<>(), xContentRegistry, client);
        }

        @Override
        public ClusterState execute(ClusterState currentState) throws Exception {
            final IndexLifecycleMetadata currentMetadata = currentState.metadata()
                .custom(IndexLifecycleMetadata.TYPE, IndexLifecycleMetadata.EMPTY);
            final LifecyclePolicyMetadata existingPolicyMetadata = currentMetadata.getPolicyMetadatas().get(request.getPolicy().getName());

            // Double-check for no-op in the state update task, in case it was changed/reset in the meantime
            if (isNoopUpdate(existingPolicyMetadata, request.getPolicy(), filteredHeaders)) {
                return currentState;
            }

            validatePrerequisites(request.getPolicy(), currentState, licenseState);

            ClusterState.Builder stateBuilder = ClusterState.builder(currentState);
            long nextVersion = (existingPolicyMetadata == null) ? 1L : existingPolicyMetadata.getVersion() + 1L;
            SortedMap<String, LifecyclePolicyMetadata> newPolicies = new TreeMap<>(currentMetadata.getPolicyMetadatas());
            LifecyclePolicyMetadata lifecyclePolicyMetadata = new LifecyclePolicyMetadata(
                request.getPolicy(),
                filteredHeaders,
                nextVersion,
                Instant.now().toEpochMilli()
            );
            LifecyclePolicyMetadata oldPolicy = newPolicies.put(lifecyclePolicyMetadata.getName(), lifecyclePolicyMetadata);
            if (oldPolicy == null) {
                logger.info("adding index lifecycle policy [{}]", request.getPolicy().getName());
            } else {
                logger.info("updating index lifecycle policy [{}]", request.getPolicy().getName());
            }
            IndexLifecycleMetadata newMetadata = new IndexLifecycleMetadata(newPolicies, currentMetadata.getOperationMode());
            stateBuilder.metadata(Metadata.builder(currentState.getMetadata()).putCustom(IndexLifecycleMetadata.TYPE, newMetadata).build());
            ClusterState nonRefreshedState = stateBuilder.build();
            if (oldPolicy == null) {
                return nonRefreshedState;
            } else {
                try {
                    return updateIndicesForPolicy(
                        nonRefreshedState,
                        xContentRegistry,
                        client,
                        oldPolicy.getPolicy(),
                        lifecyclePolicyMetadata,
                        licenseState
                    );
                } catch (Exception e) {
                    logger.warn(
                        new ParameterizedMessage("unable to refresh indices phase JSON for updated policy [{}]", oldPolicy.getName()),
                        e
                    );
                    // Revert to the non-refreshed state
                    return nonRefreshedState;
<<<<<<< HEAD
=======
                } else {
                    try {
                        return updateIndicesForPolicy(
                            nonRefreshedState,
                            xContentRegistry,
                            client,
                            oldPolicy.getPolicy(),
                            lifecyclePolicyMetadata,
                            licenseState
                        );
                    } catch (Exception e) {
                        logger.warn(() -> "unable to refresh indices phase JSON for updated policy [" + oldPolicy.getName() + "]", e);
                        // Revert to the non-refreshed state
                        return nonRefreshedState;
                    }
>>>>>>> 1ff0ce45
                }
            }
        }
    }

    @SuppressForbidden(reason = "legacy usage of unbatched task") // TODO add support for batching here
    private void submitUnbatchedTask(@SuppressWarnings("SameParameterValue") String source, ClusterStateUpdateTask task) {
        clusterService.submitUnbatchedStateUpdateTask(source, task);
    }

    /**
     * Returns 'true' if the ILM policy is effectually the same (same policy and headers), and thus can be a no-op update.
     */
    static boolean isNoopUpdate(
        @Nullable LifecyclePolicyMetadata existingPolicy,
        LifecyclePolicy newPolicy,
        Map<String, String> filteredHeaders
    ) {
        if (existingPolicy == null) {
            return false;
        } else {
            return newPolicy.equals(existingPolicy.getPolicy()) && filteredHeaders.equals(existingPolicy.getHeaders());
        }
    }

    /**
     * Validate that the license level is compliant for searchable-snapshots, that any referenced snapshot
     * repositories exist, and that any referenced SLM policies exist.
     *
     * @param policy The lifecycle policy
     * @param state The cluster state
     */
    private static void validatePrerequisites(LifecyclePolicy policy, ClusterState state, XPackLicenseState licenseState) {
        List<Phase> phasesWithSearchableSnapshotActions = policy.getPhases()
            .values()
            .stream()
            .filter(phase -> phase.getActions().containsKey(SearchableSnapshotAction.NAME))
            .toList();
        // check license level for searchable snapshots
        if (phasesWithSearchableSnapshotActions.isEmpty() == false
            && SEARCHABLE_SNAPSHOT_FEATURE.checkWithoutTracking(licenseState) == false) {
            throw new IllegalArgumentException(
                "policy ["
                    + policy.getName()
                    + "] defines the ["
                    + SearchableSnapshotAction.NAME
                    + "] action but the current license is non-compliant for [searchable-snapshots]"
            );
        }
        // make sure any referenced snapshot repositories exist
        for (Phase phase : phasesWithSearchableSnapshotActions) {
            SearchableSnapshotAction action = (SearchableSnapshotAction) phase.getActions().get(SearchableSnapshotAction.NAME);
            String repository = action.getSnapshotRepository();
            if (state.metadata().custom(RepositoriesMetadata.TYPE, RepositoriesMetadata.EMPTY).repository(repository) == null) {
                throw new IllegalArgumentException(
                    "no such repository ["
                        + repository
                        + "], the snapshot repository "
                        + "referenced by the ["
                        + SearchableSnapshotAction.NAME
                        + "] action in the ["
                        + phase.getName()
                        + "] phase "
                        + "must exist before it can be referenced by an ILM policy"
                );
            }
        }

        List<Phase> phasesWithWaitForSnapshotActions = policy.getPhases()
            .values()
            .stream()
            .filter(phase -> phase.getActions().containsKey(WaitForSnapshotAction.NAME))
            .toList();
        // make sure any referenced snapshot lifecycle policies exist
        for (Phase phase : phasesWithWaitForSnapshotActions) {
            WaitForSnapshotAction action = (WaitForSnapshotAction) phase.getActions().get(WaitForSnapshotAction.NAME);
            String slmPolicy = action.getPolicy();
            if (state.metadata()
                .custom(SnapshotLifecycleMetadata.TYPE, SnapshotLifecycleMetadata.EMPTY)
                .getSnapshotConfigurations()
                .get(slmPolicy) == null) {
                throw new IllegalArgumentException(
                    "no such snapshot lifecycle policy ["
                        + slmPolicy
                        + "], the snapshot lifecycle policy "
                        + "referenced by the ["
                        + WaitForSnapshotAction.NAME
                        + "] action in the ["
                        + phase.getName()
                        + "] phase "
                        + "must exist before it can be referenced by an ILM policy"
                );
            }
        }
    }

    @Override
    protected ClusterBlockException checkBlock(Request request, ClusterState state) {
        return state.blocks().globalBlockedException(ClusterBlockLevel.METADATA_WRITE);
    }
}<|MERGE_RESOLUTION|>--- conflicted
+++ resolved
@@ -161,45 +161,28 @@
 
             validatePrerequisites(request.getPolicy(), currentState, licenseState);
 
-            ClusterState.Builder stateBuilder = ClusterState.builder(currentState);
-            long nextVersion = (existingPolicyMetadata == null) ? 1L : existingPolicyMetadata.getVersion() + 1L;
-            SortedMap<String, LifecyclePolicyMetadata> newPolicies = new TreeMap<>(currentMetadata.getPolicyMetadatas());
-            LifecyclePolicyMetadata lifecyclePolicyMetadata = new LifecyclePolicyMetadata(
-                request.getPolicy(),
-                filteredHeaders,
-                nextVersion,
-                Instant.now().toEpochMilli()
-            );
-            LifecyclePolicyMetadata oldPolicy = newPolicies.put(lifecyclePolicyMetadata.getName(), lifecyclePolicyMetadata);
-            if (oldPolicy == null) {
-                logger.info("adding index lifecycle policy [{}]", request.getPolicy().getName());
-            } else {
-                logger.info("updating index lifecycle policy [{}]", request.getPolicy().getName());
-            }
-            IndexLifecycleMetadata newMetadata = new IndexLifecycleMetadata(newPolicies, currentMetadata.getOperationMode());
-            stateBuilder.metadata(Metadata.builder(currentState.getMetadata()).putCustom(IndexLifecycleMetadata.TYPE, newMetadata).build());
-            ClusterState nonRefreshedState = stateBuilder.build();
-            if (oldPolicy == null) {
-                return nonRefreshedState;
-            } else {
-                try {
-                    return updateIndicesForPolicy(
-                        nonRefreshedState,
-                        xContentRegistry,
-                        client,
-                        oldPolicy.getPolicy(),
-                        lifecyclePolicyMetadata,
-                        licenseState
-                    );
-                } catch (Exception e) {
-                    logger.warn(
-                        new ParameterizedMessage("unable to refresh indices phase JSON for updated policy [{}]", oldPolicy.getName()),
-                        e
-                    );
-                    // Revert to the non-refreshed state
+                ClusterState.Builder stateBuilder = ClusterState.builder(currentState);
+                long nextVersion = (existingPolicyMetadata == null) ? 1L : existingPolicyMetadata.getVersion() + 1L;
+                SortedMap<String, LifecyclePolicyMetadata> newPolicies = new TreeMap<>(currentMetadata.getPolicyMetadatas());
+                LifecyclePolicyMetadata lifecyclePolicyMetadata = new LifecyclePolicyMetadata(
+                    request.getPolicy(),
+                    filteredHeaders,
+                    nextVersion,
+                    Instant.now().toEpochMilli()
+                );
+                LifecyclePolicyMetadata oldPolicy = newPolicies.put(lifecyclePolicyMetadata.getName(), lifecyclePolicyMetadata);
+                if (oldPolicy == null) {
+                    logger.info("adding index lifecycle policy [{}]", request.getPolicy().getName());
+                } else {
+                    logger.info("updating index lifecycle policy [{}]", request.getPolicy().getName());
+                }
+                IndexLifecycleMetadata newMetadata = new IndexLifecycleMetadata(newPolicies, currentMetadata.getOperationMode());
+                stateBuilder.metadata(
+                    Metadata.builder(currentState.getMetadata()).putCustom(IndexLifecycleMetadata.TYPE, newMetadata).build()
+                );
+                ClusterState nonRefreshedState = stateBuilder.build();
+                if (oldPolicy == null) {
                     return nonRefreshedState;
-<<<<<<< HEAD
-=======
                 } else {
                     try {
                         return updateIndicesForPolicy(
@@ -215,10 +198,9 @@
                         // Revert to the non-refreshed state
                         return nonRefreshedState;
                     }
->>>>>>> 1ff0ce45
                 }
             }
-        }
+        });
     }
 
     @SuppressForbidden(reason = "legacy usage of unbatched task") // TODO add support for batching here
