/*
 * Copyright Elasticsearch B.V. and/or licensed to Elasticsearch B.V. under one
 * or more contributor license agreements. Licensed under the Elastic License
 * 2.0; you may not use this file except in compliance with the Elastic License
 * 2.0.
 */

package org.elasticsearch.xpack.slm;

import org.elasticsearch.cluster.ClusterState;
import org.elasticsearch.cluster.service.ClusterService;
import org.elasticsearch.common.time.DateFormatter;
import org.elasticsearch.health.Diagnosis;
import org.elasticsearch.health.HealthIndicatorDetails;
import org.elasticsearch.health.HealthIndicatorImpact;
import org.elasticsearch.health.HealthIndicatorResult;
import org.elasticsearch.health.HealthIndicatorService;
import org.elasticsearch.health.ImpactArea;
import org.elasticsearch.health.SimpleHealthIndicatorDetails;
import org.elasticsearch.health.node.HealthInfo;
import org.elasticsearch.xpack.core.ilm.OperationMode;
import org.elasticsearch.xpack.core.slm.SnapshotInvocationRecord;
import org.elasticsearch.xpack.core.slm.SnapshotLifecycleMetadata;
import org.elasticsearch.xpack.core.slm.SnapshotLifecyclePolicyMetadata;

import java.time.ZoneOffset;
import java.util.Collection;
import java.util.Collections;
import java.util.LinkedHashMap;
import java.util.List;
import java.util.Map;
import java.util.stream.Collectors;

import static org.elasticsearch.health.HealthStatus.GREEN;
import static org.elasticsearch.health.HealthStatus.YELLOW;
import static org.elasticsearch.xpack.core.ilm.LifecycleOperationMetadata.currentSLMMode;
import static org.elasticsearch.xpack.core.ilm.LifecycleSettings.SLM_HEALTH_FAILED_SNAPSHOT_WARN_THRESHOLD_SETTING;

/**
 * This indicator reports health for snapshot lifecycle management component.
 *
 * Indicator will report YELLOW status when SLM is not running and there are configured policies.
 * Data might not be backed up timely in such cases.
 *
 * SLM must be running to fix warning reported by this indicator.
 */
public class SlmHealthIndicatorService implements HealthIndicatorService {

    public static final String NAME = "slm";

    public static final String HELP_URL = "https://ela.st/fix-slm";
    public static final Diagnosis SLM_NOT_RUNNING = new Diagnosis(
        new Diagnosis.Definition(
            NAME,
            "slm_disabled",
            "Snapshot Lifecycle Management is stopped",
            "Start Snapshot Lifecycle Management using [POST /_slm/start].",
            HELP_URL
        ),
        null
    );

    private static final DateFormatter FORMATTER = DateFormatter.forPattern("iso8601").withZone(ZoneOffset.UTC);

    public static final String DIAGNOSIS_CHECK_RECENTLY_FAILED_SNAPSHOTS_ID = "check_recent_snapshot_failures";
    public static final String DIAGNOSIS_CHECK_RECENTLY_FAILED_SNAPSHOTS_HELP_URL = "https://ela.st/fix-recent-snapshot-failures";

    // Visible for testing
    static Diagnosis.Definition checkRecentlyFailedSnapshots(String causeText, String actionText) {
        return new Diagnosis.Definition(
            NAME,
            DIAGNOSIS_CHECK_RECENTLY_FAILED_SNAPSHOTS_ID,
            causeText,
            actionText,
            DIAGNOSIS_CHECK_RECENTLY_FAILED_SNAPSHOTS_HELP_URL
        );
    }

    public static final String AUTOMATION_DISABLED_IMPACT_ID = "automation_disabled";
    public static final String STALE_SNAPSHOTS_IMPACT_ID = "stale_snapshots";

    private final ClusterService clusterService;
    private volatile long failedSnapshotWarnThreshold;

    public SlmHealthIndicatorService(ClusterService clusterService) {
        this.clusterService = clusterService;
        this.failedSnapshotWarnThreshold = clusterService.getClusterSettings().get(SLM_HEALTH_FAILED_SNAPSHOT_WARN_THRESHOLD_SETTING);
        clusterService.getClusterSettings()
            .addSettingsUpdateConsumer(SLM_HEALTH_FAILED_SNAPSHOT_WARN_THRESHOLD_SETTING, this::setFailedSnapshotWarnThreshold);
    }

    public void setFailedSnapshotWarnThreshold(long value) {
        this.failedSnapshotWarnThreshold = value;
    }

    @Override
    public String name() {
        return NAME;
    }

    @Override
<<<<<<< HEAD
    public HealthIndicatorResult calculate(boolean verbose, HealthInfo healthInfo) {
        var slmMetadata = clusterService.state().metadata().custom(SnapshotLifecycleMetadata.TYPE, SnapshotLifecycleMetadata.EMPTY);
=======
    public HealthIndicatorResult calculate(boolean explain, HealthInfo healthInfo) {
        final ClusterState currentState = clusterService.state();
        var slmMetadata = currentState.metadata().custom(SnapshotLifecycleMetadata.TYPE, SnapshotLifecycleMetadata.EMPTY);
        final OperationMode currentMode = currentSLMMode(currentState);
>>>>>>> 2278d5bf
        if (slmMetadata.getSnapshotConfigurations().isEmpty()) {
            return createIndicator(
                GREEN,
                "No Snapshot Lifecycle Management policies configured",
<<<<<<< HEAD
                createDetails(verbose, Collections.emptyList(), slmMetadata),
=======
                createDetails(explain, Collections.emptyList(), slmMetadata, currentMode),
>>>>>>> 2278d5bf
                Collections.emptyList(),
                Collections.emptyList()
            );
        } else if (currentMode != OperationMode.RUNNING) {
            List<HealthIndicatorImpact> impacts = Collections.singletonList(
                new HealthIndicatorImpact(
                    NAME,
                    AUTOMATION_DISABLED_IMPACT_ID,
                    3,
                    "Scheduled snapshots are not running. New backup snapshots will not be created automatically.",
                    List.of(ImpactArea.BACKUP)
                )
            );
            return createIndicator(
                YELLOW,
                "Snapshot Lifecycle Management is not running",
<<<<<<< HEAD
                createDetails(verbose, Collections.emptyList(), slmMetadata),
=======
                createDetails(explain, Collections.emptyList(), slmMetadata, currentMode),
>>>>>>> 2278d5bf
                impacts,
                List.of(SLM_NOT_RUNNING)
            );
        } else {
            List<SnapshotLifecyclePolicyMetadata> unhealthyPolicies = slmMetadata.getSnapshotConfigurations()
                .values()
                .stream()
                .filter(metadata -> snapshotFailuresExceedWarningCount(failedSnapshotWarnThreshold, metadata))
                .toList();

            if (unhealthyPolicies.size() > 0) {
                List<HealthIndicatorImpact> impacts = Collections.singletonList(
                    new HealthIndicatorImpact(
                        NAME,
                        STALE_SNAPSHOTS_IMPACT_ID,
                        2,
                        "Some automated snapshots have not had a successful execution recently. Indices restored from affected "
                            + "snapshots may not contain recent changes.",
                        List.of(ImpactArea.BACKUP)
                    )
                );

                String unhealthyPolicyCauses = unhealthyPolicies.stream()
                    .map(
                        policy -> "- ["
                            + policy.getName()
                            + "] had ["
                            + policy.getInvocationsSinceLastSuccess()
                            + "] repeated failures without successful execution since ["
                            + FORMATTER.formatMillis(policy.getLastSuccess().getSnapshotStartTimestamp())
                            + "]"
                    )
                    .collect(Collectors.joining("\n"));
                String cause = (unhealthyPolicies.size() > 1
                    ? "Several automated snapshot policies are unhealthy:\n"
                    : "An automated snapshot policy is unhealthy:\n") + unhealthyPolicyCauses;

                String unhealthyPolicyActions = unhealthyPolicies.stream()
                    .map(policy -> "- /_slm/policy/" + policy.getPolicy().getId() + "?human")
                    .collect(Collectors.joining("\n"));
                String action = "Check the snapshot lifecycle "
                    + (unhealthyPolicies.size() > 1 ? "policies" : "policy")
                    + " for detailed failure info:\n"
                    + unhealthyPolicyActions;

                return createIndicator(
                    YELLOW,
                    "Encountered [" + unhealthyPolicies.size() + "] unhealthy snapshot lifecycle management policies.",
<<<<<<< HEAD
                    createDetails(verbose, unhealthyPolicies, slmMetadata),
=======
                    createDetails(explain, unhealthyPolicies, slmMetadata, currentMode),
>>>>>>> 2278d5bf
                    impacts,
                    List.of(
                        new Diagnosis(
                            checkRecentlyFailedSnapshots(cause, action),
                            List.of(
                                new Diagnosis.Resource(
                                    Diagnosis.Resource.Type.SLM_POLICY,
                                    unhealthyPolicies.stream().map(SnapshotLifecyclePolicyMetadata::getName).toList()
                                )
                            )
                        )
                    )
                );
            }

            return createIndicator(
                GREEN,
                "Snapshot Lifecycle Management is running",
<<<<<<< HEAD
                createDetails(verbose, Collections.emptyList(), slmMetadata),
=======
                createDetails(explain, Collections.emptyList(), slmMetadata, currentMode),
>>>>>>> 2278d5bf
                Collections.emptyList(),
                Collections.emptyList()
            );
        }
    }

    static boolean snapshotFailuresExceedWarningCount(long failedSnapshotWarnThreshold, SnapshotLifecyclePolicyMetadata policyMetadata) {
        SnapshotInvocationRecord lastFailure = policyMetadata.getLastFailure();
        if (lastFailure == null) {
            // No failures yet to act on
            return false;
        }

        // Determine if the most recent snapshot is a failure
        SnapshotInvocationRecord lastSuccess = policyMetadata.getLastSuccess();
        if (lastSuccess != null && policyMetadata.getInvocationsSinceLastSuccess() == 0) {
            // Success was more recent than last failure
            return false;
        }

        return policyMetadata.getInvocationsSinceLastSuccess() >= failedSnapshotWarnThreshold;
    }

    private static HealthIndicatorDetails createDetails(
        boolean verbose,
        Collection<SnapshotLifecyclePolicyMetadata> unhealthyPolicies,
        SnapshotLifecycleMetadata metadata,
        OperationMode mode
    ) {
        if (verbose) {
            Map<String, Object> details = new LinkedHashMap<>();
            details.put("slm_status", mode);
            details.put("policies", metadata.getSnapshotConfigurations().size());
            if (unhealthyPolicies.size() > 0) {
                details.put(
                    "unhealthy_policies",
                    Map.of(
                        "count",
                        unhealthyPolicies.size(),
                        "invocations_since_last_success",
                        unhealthyPolicies.stream()
                            .collect(
                                Collectors.toMap(
                                    SnapshotLifecyclePolicyMetadata::getName,
                                    SnapshotLifecyclePolicyMetadata::getInvocationsSinceLastSuccess
                                )
                            )
                    )
                );
            }
            return new SimpleHealthIndicatorDetails(details);
        } else {
            return HealthIndicatorDetails.EMPTY;
        }
    }
}<|MERGE_RESOLUTION|>--- conflicted
+++ resolved
@@ -99,24 +99,15 @@
     }
 
     @Override
-<<<<<<< HEAD
     public HealthIndicatorResult calculate(boolean verbose, HealthInfo healthInfo) {
-        var slmMetadata = clusterService.state().metadata().custom(SnapshotLifecycleMetadata.TYPE, SnapshotLifecycleMetadata.EMPTY);
-=======
-    public HealthIndicatorResult calculate(boolean explain, HealthInfo healthInfo) {
         final ClusterState currentState = clusterService.state();
         var slmMetadata = currentState.metadata().custom(SnapshotLifecycleMetadata.TYPE, SnapshotLifecycleMetadata.EMPTY);
         final OperationMode currentMode = currentSLMMode(currentState);
->>>>>>> 2278d5bf
         if (slmMetadata.getSnapshotConfigurations().isEmpty()) {
             return createIndicator(
                 GREEN,
                 "No Snapshot Lifecycle Management policies configured",
-<<<<<<< HEAD
-                createDetails(verbose, Collections.emptyList(), slmMetadata),
-=======
-                createDetails(explain, Collections.emptyList(), slmMetadata, currentMode),
->>>>>>> 2278d5bf
+                createDetails(verbose, Collections.emptyList(), slmMetadata, currentMode),
                 Collections.emptyList(),
                 Collections.emptyList()
             );
@@ -133,11 +124,7 @@
             return createIndicator(
                 YELLOW,
                 "Snapshot Lifecycle Management is not running",
-<<<<<<< HEAD
-                createDetails(verbose, Collections.emptyList(), slmMetadata),
-=======
-                createDetails(explain, Collections.emptyList(), slmMetadata, currentMode),
->>>>>>> 2278d5bf
+                createDetails(verbose, Collections.emptyList(), slmMetadata, currentMode),
                 impacts,
                 List.of(SLM_NOT_RUNNING)
             );
@@ -186,11 +173,7 @@
                 return createIndicator(
                     YELLOW,
                     "Encountered [" + unhealthyPolicies.size() + "] unhealthy snapshot lifecycle management policies.",
-<<<<<<< HEAD
-                    createDetails(verbose, unhealthyPolicies, slmMetadata),
-=======
-                    createDetails(explain, unhealthyPolicies, slmMetadata, currentMode),
->>>>>>> 2278d5bf
+                    createDetails(verbose, unhealthyPolicies, slmMetadata, currentMode),
                     impacts,
                     List.of(
                         new Diagnosis(
@@ -209,11 +192,7 @@
             return createIndicator(
                 GREEN,
                 "Snapshot Lifecycle Management is running",
-<<<<<<< HEAD
-                createDetails(verbose, Collections.emptyList(), slmMetadata),
-=======
-                createDetails(explain, Collections.emptyList(), slmMetadata, currentMode),
->>>>>>> 2278d5bf
+                createDetails(verbose, Collections.emptyList(), slmMetadata, currentMode),
                 Collections.emptyList(),
                 Collections.emptyList()
             );
