/*
 * Copyright Elasticsearch B.V. and/or licensed to Elasticsearch B.V. under one
 * or more contributor license agreements. Licensed under the Elastic License
 * 2.0; you may not use this file except in compliance with the Elastic License
 * 2.0.
 */

package org.elasticsearch.xpack.cluster.metadata;

import com.carrotsearch.hppc.cursors.ObjectObjectCursor;

import org.apache.logging.log4j.LogManager;
import org.apache.logging.log4j.Logger;
import org.elasticsearch.client.Client;
import org.elasticsearch.cluster.ClusterState;
import org.elasticsearch.cluster.metadata.IndexMetadata;
import org.elasticsearch.cluster.metadata.Metadata;
import org.elasticsearch.cluster.routing.allocation.DataTier;
import org.elasticsearch.common.Strings;
import org.elasticsearch.common.settings.Settings;
import org.elasticsearch.core.Nullable;
import org.elasticsearch.core.Tuple;
import org.elasticsearch.license.XPackLicenseState;
import org.elasticsearch.xcontent.NamedXContentRegistry;
import org.elasticsearch.xpack.core.ilm.AllocateAction;
import org.elasticsearch.xpack.core.ilm.IndexLifecycleMetadata;
import org.elasticsearch.xpack.core.ilm.LifecycleAction;
import org.elasticsearch.xpack.core.ilm.LifecycleExecutionState;
import org.elasticsearch.xpack.core.ilm.LifecyclePolicy;
import org.elasticsearch.xpack.core.ilm.LifecyclePolicyMetadata;
import org.elasticsearch.xpack.core.ilm.LifecycleSettings;
import org.elasticsearch.xpack.core.ilm.MigrateAction;
import org.elasticsearch.xpack.core.ilm.Phase;
import org.elasticsearch.xpack.core.ilm.PhaseExecutionInfo;
import org.elasticsearch.xpack.core.ilm.Step;

import java.time.Instant;
import java.util.ArrayList;
import java.util.Collections;
import java.util.HashMap;
import java.util.List;
import java.util.Map;
import java.util.Objects;
import java.util.SortedMap;
import java.util.TreeMap;
import java.util.stream.Collectors;

import static org.elasticsearch.cluster.metadata.IndexMetadata.INDEX_ROUTING_EXCLUDE_GROUP_SETTING;
import static org.elasticsearch.cluster.metadata.IndexMetadata.INDEX_ROUTING_INCLUDE_GROUP_SETTING;
import static org.elasticsearch.cluster.metadata.IndexMetadata.INDEX_ROUTING_REQUIRE_GROUP_SETTING;
import static org.elasticsearch.cluster.routing.allocation.DataTier.ENFORCE_DEFAULT_TIER_PREFERENCE;
import static org.elasticsearch.cluster.routing.allocation.DataTier.TIER_PREFERENCE;
import static org.elasticsearch.xpack.core.ilm.LifecycleExecutionState.ILM_CUSTOM_METADATA_KEY;
import static org.elasticsearch.xpack.core.ilm.OperationMode.STOPPED;
import static org.elasticsearch.xpack.core.ilm.PhaseCacheManagement.updateIndicesForPolicy;
import static org.elasticsearch.xpack.ilm.IndexLifecycleTransition.moveStateToNextActionAndUpdateCachedPhase;

/**
 * Exposes the necessary methods to migrate a system's elasticsearch abstractions to use data tiers for index allocation routing.
 */
public final class MetadataMigrateToDataTiersRoutingService {

    public static final String DEFAULT_NODE_ATTRIBUTE_NAME = "data";
    private static final Logger logger = LogManager.getLogger(MetadataMigrateToDataTiersRoutingService.class);

    private MetadataMigrateToDataTiersRoutingService() {}

    /**
     * Migrates the elasticsearch abstractions to use data tiers for allocation routing.
     * This will:
     * - remove the given V1 index template if it exists.
     *
     * - loop through the existing ILM policies and look at the configured {@link AllocateAction}s. If they define *any* routing rules
     * based on the provided node attribute name (we look at include, exclude, and require rules) *ALL* the rules in the allocate action
     * will be removed. All the rules are removed in order to allow for ILM to inject the {@link MigrateAction}.
     * So for eg. this action:
     *      allocate {
     *          number_of_replicas: 0,
     *          require: {data: warm},
     *          include: {rack: one}
     *      }
     *  will become
     *      allocate {
     *          number_of_replicas: 0
     *      }
     *  Note that if the `allocate` action doesn't define any `number_of_replicas` it will be removed completely from the migrated policy.
     *  As part of migrating the ILM policies we also update the cached phase definition for the managed indices to reflect the migrated
     *  policy phase.
     *
     *  - loop through all the indices convert the index.routing.allocation.require.{nodeAttrName} or
     *  index.routing.allocation.include.{nodeAttrName} setting (if present) to the corresponding data tier `_tier_preference` routing.
     *  We are only able to convert the `frozen`, `cold`, `warm`, or `hot` setting values to the `_tier_preference`. If other
     *  configuration values are present eg ("the_warm_nodes") the index will not be migrated.
     *  If the require or include setting is successfully migrated to _tier_preference, the **other** routing settings for the
     *  provided attribute are also removed (if present).
     *  Eg. if we manage to migrate the `index.routing.allocation.require.data` setting, but the index also has configured
     *  `index.routing.allocation.include.data` and `index.routing.allocation.exclude.data`, the
     *  migrated settings will contain `index.routing.allocation.include._tier_preference` configured to the corresponding
     *  `index.routing.allocation.require.data` value, with `index.routing.allocation.include.data` and
     *  `index.routing.allocation.exclude.data` being removed.
     *  Settings:
     *    {
     *      index.routing.allocation.require.data: "warm",
     *      index.routing.allocation.include.data: "rack1",
     *      index.routing.allocation.exclude.data: "rack2,rack3"
     *    }
     *  will be migrated to:
     *    {
     *        index.routing.allocation.include._tier_preference: "data_warm,data_hot"
     *    }
     *
     * If no @param nodeAttrName is provided "data" will be used.
     * If no @param indexTemplateToDelete is provided, no index templates will be deleted.
     *
     * This returns a new {@link ClusterState} representing the migrated state that is ready to use data tiers for index and
     * ILM routing allocations. It also returns a summary of the affected abstractions encapsulated in {@link MigratedEntities}
     */
    public static Tuple<ClusterState, MigratedEntities> migrateToDataTiersRouting(
        ClusterState currentState,
        @Nullable String nodeAttrName,
        @Nullable String indexTemplateToDelete,
        NamedXContentRegistry xContentRegistry,
        Client client,
        XPackLicenseState licenseState
    ) {
        IndexLifecycleMetadata currentMetadata = currentState.metadata().custom(IndexLifecycleMetadata.TYPE);
        if (currentMetadata != null && currentMetadata.getOperationMode() != STOPPED) {
            throw new IllegalStateException(
                "stop ILM before migrating to data tiers, current state is [" + currentMetadata.getOperationMode() + "]"
            );
        }

        Metadata.Builder mb = Metadata.builder(currentState.metadata());

<<<<<<< HEAD
        // set ENFORCE_DEFAULT_TIER_PREFERENCE to true (in the persistent settings)
        mb.persistentSettings(Settings.builder().put(mb.persistentSettings()).put(ENFORCE_DEFAULT_TIER_PREFERENCE, true).build());
=======
        // remove ENFORCE_DEFAULT_TIER_PREFERENCE from the persistent settings
        Settings.Builder persistentSettingsBuilder = Settings.builder().put(mb.persistentSettings());
        persistentSettingsBuilder.remove(ENFORCE_DEFAULT_TIER_PREFERENCE);
        mb.persistentSettings(persistentSettingsBuilder.build());
>>>>>>> 30e15ba8

        // and remove it from the transient settings, just in case it was there
        Settings.Builder transientSettingsBuilder = Settings.builder().put(mb.transientSettings());
        transientSettingsBuilder.remove(ENFORCE_DEFAULT_TIER_PREFERENCE);
        mb.transientSettings(transientSettingsBuilder.build());

        String removedIndexTemplateName = null;
        if (Strings.hasText(indexTemplateToDelete)) {
            if (currentState.metadata().getTemplates().containsKey(indexTemplateToDelete)) {
                mb.removeTemplate(indexTemplateToDelete);
                logger.debug("removing legacy template [{}]", indexTemplateToDelete);
                removedIndexTemplateName = indexTemplateToDelete;
            } else {
                logger.debug("legacy template [{}] does not exist", indexTemplateToDelete);
            }
        }

        String attribute = nodeAttrName;
        if (Strings.isNullOrEmpty(nodeAttrName)) {
            attribute = DEFAULT_NODE_ATTRIBUTE_NAME;
        }
        List<String> migratedPolicies = migrateIlmPolicies(mb, currentState, attribute, xContentRegistry, client, licenseState);
        // Creating an intermediary cluster state view as when migrating policy we also update the cachesd phase definition stored in the
        // index metadata so the metadata.builder will probably contain an already updated view over the indices metadata which we don't
        // want to lose when migrating the indices settings
        ClusterState intermediateState = ClusterState.builder(currentState).metadata(mb).build();
        mb = Metadata.builder(intermediateState.metadata());
        List<String> migratedIndices = migrateIndices(mb, intermediateState, attribute);
        return Tuple.tuple(
            ClusterState.builder(currentState).metadata(mb).build(),
            new MigratedEntities(removedIndexTemplateName, migratedIndices, migratedPolicies)
        );
    }

    /**
     * Iterate through the existing ILM policies and look at the configured {@link AllocateAction}s. If they define *any* routing rules
     * based on the provided node attribute name (we look at include, exclude, and require rules) *ALL* the rules in the allocate
     * action will be removed. All the rules are removed in order to allow for ILM to inject the {@link MigrateAction}.
     * This also iterates through all the indices that are executing a given *migrated* policy and refreshes the cached phase definition
     * for each of these managed indices.
     */
    static List<String> migrateIlmPolicies(
        Metadata.Builder mb,
        ClusterState currentState,
        String nodeAttrName,
        NamedXContentRegistry xContentRegistry,
        Client client,
        XPackLicenseState licenseState
    ) {
        IndexLifecycleMetadata currentLifecycleMetadata = currentState.metadata().custom(IndexLifecycleMetadata.TYPE);
        if (currentLifecycleMetadata == null) {
            return Collections.emptyList();
        }

        List<String> migratedPolicies = new ArrayList<>();
        Map<String, LifecyclePolicyMetadata> currentPolicies = currentLifecycleMetadata.getPolicyMetadatas();
        SortedMap<String, LifecyclePolicyMetadata> newPolicies = new TreeMap<>(currentPolicies);
        for (Map.Entry<String, LifecyclePolicyMetadata> policyMetadataEntry : currentPolicies.entrySet()) {
            LifecyclePolicy newLifecyclePolicy = migrateSingleILMPolicy(nodeAttrName, policyMetadataEntry.getValue().getPolicy());
            if (newLifecyclePolicy != null) {
                // we updated at least one phase
                long nextVersion = policyMetadataEntry.getValue().getVersion() + 1L;
                LifecyclePolicyMetadata newPolicyMetadata = new LifecyclePolicyMetadata(
                    newLifecyclePolicy,
                    policyMetadataEntry.getValue().getHeaders(),
                    nextVersion,
                    Instant.now().toEpochMilli()
                );
                LifecyclePolicyMetadata oldPolicyMetadata = newPolicies.put(policyMetadataEntry.getKey(), newPolicyMetadata);
                assert oldPolicyMetadata != null
                    : "we must only update policies, not create new ones, but " + policyMetadataEntry.getKey() + " didn't exist";

                refreshCachedPhases(mb, currentState, oldPolicyMetadata, newPolicyMetadata, xContentRegistry, client, licenseState);
                migratedPolicies.add(policyMetadataEntry.getKey());
            }
        }

        if (migratedPolicies.size() > 0) {
            IndexLifecycleMetadata newMetadata = new IndexLifecycleMetadata(newPolicies, currentLifecycleMetadata.getOperationMode());
            mb.putCustom(IndexLifecycleMetadata.TYPE, newMetadata);
        }
        return migratedPolicies;
    }

    /**
     * Refreshed the cached ILM phase definition for the indices managed by the migrated policy.
     */
    static void refreshCachedPhases(
        Metadata.Builder mb,
        ClusterState currentState,
        LifecyclePolicyMetadata oldPolicyMetadata,
        LifecyclePolicyMetadata newPolicyMetadata,
        NamedXContentRegistry xContentRegistry,
        Client client,
        XPackLicenseState licenseState
    ) {
        // this performs a walk through the managed indices and safely updates the cached phase (ie. for the phases we did not
        // remove the allocate action)
        updateIndicesForPolicy(mb, currentState, xContentRegistry, client, oldPolicyMetadata.getPolicy(), newPolicyMetadata, licenseState);

        LifecyclePolicy newLifecyclePolicy = newPolicyMetadata.getPolicy();
        List<String> migratedPhasesWithoutAllocateAction = getMigratedPhasesWithoutAllocateAction(
            oldPolicyMetadata.getPolicy(),
            newLifecyclePolicy
        );

        if (migratedPhasesWithoutAllocateAction.size() > 0) {
            logger.debug(
                "the updated policy [{}] does not contain the allocate action in phases [{}] anymore",
                newLifecyclePolicy.getName(),
                migratedPhasesWithoutAllocateAction
            );
            // if we removed the allocate action in any phase we won't be able to perform a safe update of the ilm cached phase (as
            // defined by {@link PhaseCacheManagement#isIndexPhaseDefinitionUpdatable} because the number of steps in the new phase is
            // not the same as in the cached phase) so let's forcefully (and still safely :) ) refresh the cached phase for the managed
            // indices in these phases.
            refreshCachedPhaseForPhasesWithoutAllocateAction(
                mb,
                currentState,
                oldPolicyMetadata.getPolicy(),
                newPolicyMetadata,
                migratedPhasesWithoutAllocateAction,
                client,
                licenseState
            );
        }
    }

    /**
     * Refresh the cached phase definition for those indices currently in one of the phases we migrated by removing the allocate action.
     * This refresh can be executed in two ways, depending where exactly within such a migrated phase is currently the managed index.
     * 1) if the index is in the allocate action, we'll move the ILM execution state for this index into the first step of the next
     * action of the phase (note that even if the allocate action was the only action defined in a phase we have a complete action we
     * inject at the end of every phase)
     * 2) if the index is anywhere else in the phase, we simply update the cached phase definition to reflect the migrated phase
     */
    private static void refreshCachedPhaseForPhasesWithoutAllocateAction(
        Metadata.Builder mb,
        ClusterState currentState,
        LifecyclePolicy oldPolicy,
        LifecyclePolicyMetadata newPolicyMetadata,
        List<String> phasesWithoutAllocateAction,
        Client client,
        XPackLicenseState licenseState
    ) {
        String policyName = oldPolicy.getName();
        final List<IndexMetadata> managedIndices = currentState.metadata()
            .indices()
            .values()
            .stream()
            .filter(meta -> policyName.equals(LifecycleSettings.LIFECYCLE_NAME_SETTING.get(meta.getSettings())))
            .collect(Collectors.toList());

        for (IndexMetadata indexMetadata : managedIndices) {
            LifecycleExecutionState currentExState = LifecycleExecutionState.fromIndexMetadata(indexMetadata);

            if (currentExState != null) {
                Step.StepKey currentStepKey = LifecycleExecutionState.getCurrentStepKey(currentExState);
                if (currentStepKey != null && phasesWithoutAllocateAction.contains(currentStepKey.getPhase())) {
                    // the index is in a phase that doesn't contain the allocate action anymore
                    if (currentStepKey.getAction().equals(AllocateAction.NAME)) {
                        // this index is in the middle of executing the allocate action - which doesn't exist in the updated policy
                        // anymore so let's try to move the index to the next action

                        LifecycleExecutionState newLifecycleState = moveStateToNextActionAndUpdateCachedPhase(
                            indexMetadata,
                            currentExState,
                            System::currentTimeMillis,
                            oldPolicy,
                            newPolicyMetadata,
                            client,
                            licenseState
                        );
                        if (currentExState.equals(newLifecycleState) == false) {
                            mb.put(IndexMetadata.builder(indexMetadata).putCustom(ILM_CUSTOM_METADATA_KEY, newLifecycleState.asMap()));
                        }
                    } else {
                        // if the index is not in the allocate action, we're going to perform a cached phase update (which is "unsafe" by
                        // the rules defined in {@link PhaseCacheManagement#isIndexPhaseDefinitionUpdatable} but in our case it is safe
                        // as the migration would've only removed the allocate action and the current index is not in the middle of
                        // executing the allocate action, we made sure of that)

                        LifecycleExecutionState.Builder updatedState = LifecycleExecutionState.builder(currentExState);
                        PhaseExecutionInfo phaseExecutionInfo = new PhaseExecutionInfo(
                            newPolicyMetadata.getPolicy().getName(),
                            newPolicyMetadata.getPolicy().getPhases().get(currentStepKey.getPhase()),
                            newPolicyMetadata.getVersion(),
                            newPolicyMetadata.getModifiedDate()
                        );
                        String newPhaseDefinition = Strings.toString(phaseExecutionInfo, false, false);
                        updatedState.setPhaseDefinition(newPhaseDefinition);

                        logger.debug(
                            "updating the cached phase definition for index [{}], current step [{}] in policy " + "[{}] to [{}]",
                            indexMetadata.getIndex().getName(),
                            currentStepKey,
                            policyName,
                            newPhaseDefinition
                        );
                        mb.put(IndexMetadata.builder(indexMetadata).putCustom(ILM_CUSTOM_METADATA_KEY, updatedState.build().asMap()));
                    }
                }
            }
        }
    }

    /**
     * Returns a list of phases that had an allocate action defined in the old policy, but don't have it anymore in the new policy
     * (ie. they were allocate actions that only specified attribute based routing, without any number of replicas configuration and we
     * removed them as part of the migration of ILM policies to data tiers in order to allow ILM to inject the migrate action)
     */
    private static List<String> getMigratedPhasesWithoutAllocateAction(LifecyclePolicy oldPolicy, LifecyclePolicy newLifecyclePolicy) {
        List<String> oldPhasesWithAllocateAction = new ArrayList<>(oldPolicy.getPhases().size());
        for (Map.Entry<String, Phase> phaseEntry : oldPolicy.getPhases().entrySet()) {
            if (phaseEntry.getValue().getActions().containsKey(AllocateAction.NAME)) {
                oldPhasesWithAllocateAction.add(phaseEntry.getKey());
            }
        }

        List<String> migratedPhasesWithoutAllocateAction = new ArrayList<>(oldPhasesWithAllocateAction.size());
        for (String phaseWithAllocateAction : oldPhasesWithAllocateAction) {
            Phase phase = newLifecyclePolicy.getPhases().get(phaseWithAllocateAction);
            assert phase != null : "the migration service should not remove an entire phase altogether";
            if (phase.getActions().containsKey(AllocateAction.NAME) == false) {
                // the updated policy doesn't have the allocate action defined in this phase anymore
                migratedPhasesWithoutAllocateAction.add(phaseWithAllocateAction);
            }
        }
        return migratedPhasesWithoutAllocateAction;
    }

    /**
     * Migrates a single ILM policy from defining {@link AllocateAction}s in order to configure shard allocation routing based on the
     * provided node attribute name towards allowing ILM to inject the {@link MigrateAction}.
     *
     * Returns the migrated ILM policy.
     */
    @Nullable
    private static LifecyclePolicy migrateSingleILMPolicy(String nodeAttrName, LifecyclePolicy lifecyclePolicy) {
        LifecyclePolicy newLifecyclePolicy = null;
        for (Map.Entry<String, Phase> phaseEntry : lifecyclePolicy.getPhases().entrySet()) {
            Phase phase = phaseEntry.getValue();
            AllocateAction allocateAction = (AllocateAction) phase.getActions().get(AllocateAction.NAME);
            if (allocateActionDefinesRoutingRules(nodeAttrName, allocateAction)) {
                Map<String, LifecycleAction> actionMap = new HashMap<>(phase.getActions());
                // this phase contains an allocate action that defines a require rule for the attribute name so we'll remove all the
                // rules to allow for the migrate action to be injected
                if (allocateAction.getNumberOfReplicas() != null) {
                    // keep the number of replicas configuration
                    AllocateAction updatedAllocateAction = new AllocateAction(
                        allocateAction.getNumberOfReplicas(),
                        allocateAction.getTotalShardsPerNode(),
                        null,
                        null,
                        null
                    );
                    actionMap.put(allocateAction.getWriteableName(), updatedAllocateAction);
                    logger.debug(
                        "ILM policy [{}], phase [{}]: updated the allocate action to [{}]",
                        lifecyclePolicy.getName(),
                        phase.getName(),
                        allocateAction
                    );
                } else {
                    // remove the action altogether
                    actionMap.remove(allocateAction.getWriteableName());
                    logger.debug("ILM policy [{}], phase [{}]: removed the allocate action", lifecyclePolicy.getName(), phase.getName());
                }

                // we removed the allocate action allocation rules (or the action completely) so let's check if there is an
                // explicit migrate action that's disabled, and remove it so ILM can inject an enabled one
                if (actionMap.containsKey(MigrateAction.NAME)) {
                    MigrateAction migrateAction = (MigrateAction) actionMap.get(MigrateAction.NAME);
                    if (migrateAction.isEnabled() == false) {
                        actionMap.remove(MigrateAction.NAME);
                        logger.debug(
                            "ILM policy [{}], phase [{}]: removed the deactivated migrate action",
                            lifecyclePolicy.getName(),
                            phase.getName()
                        );
                    }
                }

                Phase updatedPhase = new Phase(phase.getName(), phase.getMinimumAge(), actionMap);
                Map<String, Phase> updatedPhases = new HashMap<>(
                    newLifecyclePolicy == null ? lifecyclePolicy.getPhases() : newLifecyclePolicy.getPhases()
                );
                updatedPhases.put(phaseEntry.getKey(), updatedPhase);
                newLifecyclePolicy = new LifecyclePolicy(lifecyclePolicy.getName(), updatedPhases);
            }
        }
        return newLifecyclePolicy;
    }

    /**
     * Returns true of the provided {@link AllocateAction} defines any index allocation rules.
     */
    static boolean allocateActionDefinesRoutingRules(String nodeAttrName, @Nullable AllocateAction allocateAction) {
        return allocateAction != null
            && (allocateAction.getRequire().get(nodeAttrName) != null
                || allocateAction.getInclude().get(nodeAttrName) != null
                || allocateAction.getExclude().get(nodeAttrName) != null);
    }

    /**
     * Iterates through the existing indices and migrates them away from using attribute based routing using the provided node
     * attribute name towards the tier preference routing.
     * Returns a list of the migrated indices.
     */
    static List<String> migrateIndices(Metadata.Builder mb, ClusterState currentState, String nodeAttrName) {
        List<String> migratedIndices = new ArrayList<>();
        String nodeAttrIndexRequireRoutingSetting = INDEX_ROUTING_REQUIRE_GROUP_SETTING.getKey() + nodeAttrName;
        String nodeAttrIndexIncludeRoutingSetting = INDEX_ROUTING_INCLUDE_GROUP_SETTING.getKey() + nodeAttrName;
        String nodeAttrIndexExcludeRoutingSetting = INDEX_ROUTING_EXCLUDE_GROUP_SETTING.getKey() + nodeAttrName;
        for (ObjectObjectCursor<String, IndexMetadata> index : currentState.metadata().indices()) {
            IndexMetadata indexMetadata = index.value;
            Settings currentSettings = indexMetadata.getSettings();

            boolean removeNodeAttrIndexRoutingSettings = true;

            // migrate using the `require` setting
            Settings newSettings = maybeMigrateRoutingSettingToTierPreference(nodeAttrIndexRequireRoutingSetting, indexMetadata);

            if (newSettings.equals(currentSettings)) {
                // migrating based on the `require` setting was not successful, so let's check if the index used the `include` routing
                // setting to configure the allocations and try to migrate it
                newSettings = maybeMigrateRoutingSettingToTierPreference(nodeAttrIndexIncludeRoutingSetting, indexMetadata);
            }
            if (newSettings.equals(currentSettings)) {
                removeNodeAttrIndexRoutingSettings = false;
                // migrating based on the `include` setting was not successful,
                // so, last stop, we just inject a tier preference regardless of anything else
                newSettings = migrateToDefaultTierPreference(currentState, indexMetadata);
            }

            if (newSettings.equals(currentSettings) == false) {
                Settings.Builder finalSettings = Settings.builder().put(newSettings);

                if (removeNodeAttrIndexRoutingSettings) {
                    // we converted either the `require` or the `include` routing setting to tier preference
                    // so let's clear all the routing settings for the given attribute
                    finalSettings.remove(nodeAttrIndexExcludeRoutingSetting);
                    finalSettings.remove(nodeAttrIndexRequireRoutingSetting);
                    finalSettings.remove(nodeAttrIndexIncludeRoutingSetting);
                }

                mb.put(
                    IndexMetadata.builder(indexMetadata).settings(finalSettings).settingsVersion(indexMetadata.getSettingsVersion() + 1)
                );
                migratedIndices.add(indexMetadata.getIndex().getName());
            }
        }
        return migratedIndices;
    }

    /**
     * Attempts to migrate the value of the given attribute routing setting to the _tier_preference equivalent. The provided setting
     * needs to be configured and have one of the supported values (hot, warm, cold, or frozen) in order for the migration to be preformed.
     * If the migration is successful the provided setting will be removed.
     *
     * If the migration is **not** executed the current index settings is returned, otherwise the updated settings are returned
     */
    private static Settings maybeMigrateRoutingSettingToTierPreference(
        String attributeBasedRoutingSettingName,
        IndexMetadata indexMetadata
    ) {
        Settings currentIndexSettings = indexMetadata.getSettings();
        if (currentIndexSettings.keySet().contains(attributeBasedRoutingSettingName) == false) {
            return currentIndexSettings;
        }

        Settings.Builder newSettingsBuilder = Settings.builder().put(currentIndexSettings);
        String indexName = indexMetadata.getIndex().getName();

        // look at the value, get the correct tiers config and update the settings
        if (currentIndexSettings.keySet().contains(TIER_PREFERENCE)) {
            newSettingsBuilder.remove(attributeBasedRoutingSettingName);
            logger.debug("index [{}]: removed setting [{}]", indexName, attributeBasedRoutingSettingName);
        } else {
            // parse the custom attribute routing into the corresponding tier preference and configure it
            String attributeValue = currentIndexSettings.get(attributeBasedRoutingSettingName);
            String convertedTierPreference = convertAttributeValueToTierPreference(attributeValue);
            if (convertedTierPreference != null) {
                newSettingsBuilder.put(TIER_PREFERENCE, convertedTierPreference);
                newSettingsBuilder.remove(attributeBasedRoutingSettingName);
                logger.debug("index [{}]: removed setting [{}]", indexName, attributeBasedRoutingSettingName);
                logger.debug("index [{}]: configured setting [{}] to [{}]", indexName, TIER_PREFERENCE, convertedTierPreference);
            } else {
                // log warning and do *not* remove setting, return the settings unchanged
                logger.warn(
                    "index [{}]: could not convert attribute based setting [{}] value of [{}] to a tier preference "
                        + "configuration. the only known values are: {}",
                    indexName,
                    attributeBasedRoutingSettingName,
                    attributeValue,
                    "hot,warm,cold, and frozen"
                );
                return currentIndexSettings;
            }
        }
        return newSettingsBuilder.build();
    }

    private static Settings migrateToDefaultTierPreference(ClusterState currentState, IndexMetadata indexMetadata) {
        Settings currentIndexSettings = indexMetadata.getSettings();
        List<String> tierPreference = DataTier.parseTierList(currentIndexSettings.get(DataTier.TIER_PREFERENCE));
        if (tierPreference.isEmpty() == false) {
            return currentIndexSettings;
        }

        Settings.Builder newSettingsBuilder = Settings.builder().put(currentIndexSettings);
        String indexName = indexMetadata.getIndex().getName();

        boolean isDataStream = currentState.metadata().findDataStreams(indexName).isEmpty() == false;
        String convertedTierPreference = isDataStream ? DataTier.DATA_HOT : DataTier.DATA_CONTENT;
        newSettingsBuilder.put(TIER_PREFERENCE, convertedTierPreference);
        logger.debug("index [{}]: configured setting [{}] to [{}]", indexName, TIER_PREFERENCE, convertedTierPreference);
        return newSettingsBuilder.build();
    }

    /**
     * Converts the provided node attribute value to the corresponding `_tier_preference` configuration.
     * Known (and convertible) attribute values are:
     * * hot
     * * warm
     * * cold
     * * frozen
     * and the corresponding tier preference setting values are, respectively:
     * * data_hot
     * * data_warm,data_hot
     * * data_cold,data_warm,data_hot
     * * data_frozen,data_cold,data_warm,data_hot
     * <p>
     * This returns `null` if an unknown attribute value is received.
     */
    @Nullable
    static String convertAttributeValueToTierPreference(String nodeAttributeValue) {
        String targetTier = "data_" + nodeAttributeValue;
        // handle the `content` accidental node attribute value which would match a data tier but doesn't fall into the hot/warm/cold
        // (given we're _migrating_ to data tiers we won't catch this accidental tier which didn't exist as a concept before the
        // formalisation of data tiers)
        if (DataTier.validTierName(targetTier) == false || targetTier.equals(DataTier.DATA_CONTENT)) {
            return null;
        }
        return DataTier.getPreferredTiersConfiguration(targetTier);
    }

    /**
     * Represents the elasticsearch abstractions that were, in some way, migrated such that the system is managing indices lifecycles and
     * allocations using data tiers.
     */
    public static final class MigratedEntities {
        @Nullable
        public final String removedIndexTemplateName;
        public final List<String> migratedIndices;
        public final List<String> migratedPolicies;

        public MigratedEntities(@Nullable String removedIndexTemplateName, List<String> migratedIndices, List<String> migratedPolicies) {
            this.removedIndexTemplateName = removedIndexTemplateName;
            this.migratedIndices = Collections.unmodifiableList(migratedIndices);
            this.migratedPolicies = Collections.unmodifiableList(migratedPolicies);
        }

        @Override
        public boolean equals(Object o) {
            if (this == o) {
                return true;
            }
            if (o == null || getClass() != o.getClass()) {
                return false;
            }
            MigratedEntities that = (MigratedEntities) o;
            return Objects.equals(removedIndexTemplateName, that.removedIndexTemplateName)
                && Objects.equals(migratedIndices, that.migratedIndices)
                && Objects.equals(migratedPolicies, that.migratedPolicies);
        }

        @Override
        public int hashCode() {
            return Objects.hash(removedIndexTemplateName, migratedIndices, migratedPolicies);
        }
    }
}<|MERGE_RESOLUTION|>--- conflicted
+++ resolved
@@ -132,15 +132,10 @@
 
         Metadata.Builder mb = Metadata.builder(currentState.metadata());
 
-<<<<<<< HEAD
-        // set ENFORCE_DEFAULT_TIER_PREFERENCE to true (in the persistent settings)
-        mb.persistentSettings(Settings.builder().put(mb.persistentSettings()).put(ENFORCE_DEFAULT_TIER_PREFERENCE, true).build());
-=======
         // remove ENFORCE_DEFAULT_TIER_PREFERENCE from the persistent settings
         Settings.Builder persistentSettingsBuilder = Settings.builder().put(mb.persistentSettings());
         persistentSettingsBuilder.remove(ENFORCE_DEFAULT_TIER_PREFERENCE);
         mb.persistentSettings(persistentSettingsBuilder.build());
->>>>>>> 30e15ba8
 
         // and remove it from the transient settings, just in case it was there
         Settings.Builder transientSettingsBuilder = Settings.builder().put(mb.transientSettings());
