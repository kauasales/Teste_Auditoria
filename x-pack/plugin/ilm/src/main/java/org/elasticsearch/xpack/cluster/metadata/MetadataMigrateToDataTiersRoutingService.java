/*
 * Copyright Elasticsearch B.V. and/or licensed to Elasticsearch B.V. under one
 * or more contributor license agreements. Licensed under the Elastic License
 * 2.0; you may not use this file except in compliance with the Elastic License
 * 2.0.
 */

package org.elasticsearch.xpack.cluster.metadata;

import com.carrotsearch.hppc.cursors.ObjectObjectCursor;

import org.apache.logging.log4j.LogManager;
import org.apache.logging.log4j.Logger;
import org.elasticsearch.client.Client;
import org.elasticsearch.cluster.ClusterState;
import org.elasticsearch.cluster.metadata.IndexMetadata;
import org.elasticsearch.cluster.metadata.Metadata;
import org.elasticsearch.cluster.routing.allocation.DataTier;
import org.elasticsearch.common.Strings;
import org.elasticsearch.common.settings.Settings;
import org.elasticsearch.core.Nullable;
import org.elasticsearch.core.Tuple;
import org.elasticsearch.license.XPackLicenseState;
import org.elasticsearch.xcontent.NamedXContentRegistry;
import org.elasticsearch.xpack.core.ilm.AllocateAction;
import org.elasticsearch.xpack.core.ilm.IndexLifecycleMetadata;
import org.elasticsearch.xpack.core.ilm.LifecycleAction;
import org.elasticsearch.xpack.core.ilm.LifecycleExecutionState;
import org.elasticsearch.xpack.core.ilm.LifecyclePolicy;
import org.elasticsearch.xpack.core.ilm.LifecyclePolicyMetadata;
import org.elasticsearch.xpack.core.ilm.LifecycleSettings;
import org.elasticsearch.xpack.core.ilm.MigrateAction;
import org.elasticsearch.xpack.core.ilm.Phase;
import org.elasticsearch.xpack.core.ilm.PhaseExecutionInfo;
import org.elasticsearch.xpack.core.ilm.Step;

import java.time.Instant;
import java.util.ArrayList;
import java.util.Collections;
import java.util.HashMap;
import java.util.List;
import java.util.Map;
import java.util.Objects;
import java.util.SortedMap;
import java.util.TreeMap;
import java.util.stream.Collectors;

import static org.elasticsearch.cluster.metadata.IndexMetadata.INDEX_ROUTING_EXCLUDE_GROUP_SETTING;
import static org.elasticsearch.cluster.metadata.IndexMetadata.INDEX_ROUTING_INCLUDE_GROUP_SETTING;
import static org.elasticsearch.cluster.metadata.IndexMetadata.INDEX_ROUTING_REQUIRE_GROUP_SETTING;
import static org.elasticsearch.cluster.routing.allocation.DataTier.ENFORCE_DEFAULT_TIER_PREFERENCE;
import static org.elasticsearch.cluster.routing.allocation.DataTier.TIER_PREFERENCE;
import static org.elasticsearch.xpack.core.ilm.LifecycleExecutionState.ILM_CUSTOM_METADATA_KEY;
import static org.elasticsearch.xpack.core.ilm.OperationMode.STOPPED;
import static org.elasticsearch.xpack.core.ilm.PhaseCacheManagement.updateIndicesForPolicy;
import static org.elasticsearch.xpack.ilm.IndexLifecycleTransition.moveStateToNextActionAndUpdateCachedPhase;

/**
 * Exposes the necessary methods to migrate a system's elasticsearch abstractions to use data tiers for index allocation routing.
 */
public final class MetadataMigrateToDataTiersRoutingService {

    public static final String DEFAULT_NODE_ATTRIBUTE_NAME = "data";
    private static final Logger logger = LogManager.getLogger(MetadataMigrateToDataTiersRoutingService.class);

    private MetadataMigrateToDataTiersRoutingService() {}

    /**
     * Migrates the elasticsearch abstractions to use data tiers for allocation routing.
     * This will:
     * - remove the given V1 index template if it exists.
     *
     * - loop through the existing ILM policies and look at the configured {@link AllocateAction}s. If they define *any* routing rules
     * based on the provided node attribute name (we look at include, exclude, and require rules) *ALL* the rules in the allocate action
     * will be removed. All the rules are removed in order to allow for ILM to inject the {@link MigrateAction}.
     * So for eg. this action:
     *      allocate {
     *          number_of_replicas: 0,
     *          require: {data: warm},
     *          include: {rack: one}
     *      }
     *  will become
     *      allocate {
     *          number_of_replicas: 0
     *      }
     *  Note that if the `allocate` action doesn't define any `number_of_replicas` it will be removed completely from the migrated policy.
     *  As part of migrating the ILM policies we also update the cached phase definition for the managed indices to reflect the migrated
     *  policy phase.
     *
     *  - loop through all the indices convert the index.routing.allocation.require.{nodeAttrName} or
     *  index.routing.allocation.include.{nodeAttrName} setting (if present) to the corresponding data tier `_tier_preference` routing.
     *  We are only able to convert the `frozen`, `cold`, `warm`, or `hot` setting values to the `_tier_preference`. If other
     *  configuration values are present eg ("the_warm_nodes") the index will not be migrated.
     *  If the require or include setting is successfully migrated to _tier_preference, the **other** routing settings for the
     *  provided attribute are also removed (if present).
     *  Eg. if we manage to migrate the `index.routing.allocation.require.data` setting, but the index also has configured
     *  `index.routing.allocation.include.data` and `index.routing.allocation.exclude.data`, the
     *  migrated settings will contain `index.routing.allocation.include._tier_preference` configured to the corresponding
     *  `index.routing.allocation.require.data` value, with `index.routing.allocation.include.data` and
     *  `index.routing.allocation.exclude.data` being removed.
     *  Settings:
     *    {
     *      index.routing.allocation.require.data: "warm",
     *      index.routing.allocation.include.data: "rack1",
     *      index.routing.allocation.exclude.data: "rack2,rack3"
     *    }
     *  will be migrated to:
     *    {
     *        index.routing.allocation.include._tier_preference: "data_warm,data_hot"
     *    }
     *
     * If no @param nodeAttrName is provided "data" will be used.
     * If no @param indexTemplateToDelete is provided, no index templates will be deleted.
     *
     * This returns a new {@link ClusterState} representing the migrated state that is ready to use data tiers for index and
     * ILM routing allocations. It also returns a summary of the affected abstractions encapsulated in {@link MigratedEntities}
     */
    public static Tuple<ClusterState, MigratedEntities> migrateToDataTiersRouting(
        ClusterState currentState,
        @Nullable String nodeAttrName,
        @Nullable String indexTemplateToDelete,
        NamedXContentRegistry xContentRegistry,
        Client client,
        XPackLicenseState licenseState
    ) {
        IndexLifecycleMetadata currentMetadata = currentState.metadata().custom(IndexLifecycleMetadata.TYPE);
        if (currentMetadata != null && currentMetadata.getOperationMode() != STOPPED) {
            throw new IllegalStateException(
                "stop ILM before migrating to data tiers, current state is [" + currentMetadata.getOperationMode() + "]"
            );
        }

        Metadata.Builder mb = Metadata.builder(currentState.metadata());

        // remove ENFORCE_DEFAULT_TIER_PREFERENCE from the persistent settings
        Settings.Builder persistentSettingsBuilder = Settings.builder().put(mb.persistentSettings());
        persistentSettingsBuilder.remove(ENFORCE_DEFAULT_TIER_PREFERENCE);
        mb.persistentSettings(persistentSettingsBuilder.build());

        // and remove it from the transient settings, just in case it was there
        Settings.Builder transientSettingsBuilder = Settings.builder().put(mb.transientSettings());
        transientSettingsBuilder.remove(ENFORCE_DEFAULT_TIER_PREFERENCE);
        mb.transientSettings(transientSettingsBuilder.build());

        String removedIndexTemplateName = null;
        if (Strings.hasText(indexTemplateToDelete)) {
            if (currentState.metadata().getTemplates().containsKey(indexTemplateToDelete)) {
                mb.removeTemplate(indexTemplateToDelete);
                logger.debug("removing legacy template [{}]", indexTemplateToDelete);
                removedIndexTemplateName = indexTemplateToDelete;
            } else {
                logger.debug("legacy template [{}] does not exist", indexTemplateToDelete);
            }
        }

        String attribute = nodeAttrName;
        if (Strings.isNullOrEmpty(nodeAttrName)) {
            attribute = DEFAULT_NODE_ATTRIBUTE_NAME;
        }
        List<String> migratedPolicies = migrateIlmPolicies(mb, currentState, attribute, xContentRegistry, client, licenseState);
        // Creating an intermediary cluster state view as when migrating policy we also update the cachesd phase definition stored in the
        // index metadata so the metadata.builder will probably contain an already updated view over the indices metadata which we don't
        // want to lose when migrating the indices settings
        ClusterState intermediateState = ClusterState.builder(currentState).metadata(mb).build();
        mb = Metadata.builder(intermediateState.metadata());
        List<String> migratedIndices = migrateIndices(mb, intermediateState, attribute);
        return Tuple.tuple(
            ClusterState.builder(currentState).metadata(mb).build(),
            new MigratedEntities(removedIndexTemplateName, migratedIndices, migratedPolicies)
        );
    }

    /**
     * Iterate through the existing ILM policies and look at the configured {@link AllocateAction}s. If they define *any* routing rules
     * based on the provided node attribute name (we look at include, exclude, and require rules) *ALL* the rules in the allocate
     * action will be removed. All the rules are removed in order to allow for ILM to inject the {@link MigrateAction}.
     * This also iterates through all the indices that are executing a given *migrated* policy and refreshes the cached phase definition
     * for each of these managed indices.
     */
    static List<String> migrateIlmPolicies(
        Metadata.Builder mb,
        ClusterState currentState,
        String nodeAttrName,
        NamedXContentRegistry xContentRegistry,
        Client client,
        XPackLicenseState licenseState
    ) {
        IndexLifecycleMetadata currentLifecycleMetadata = currentState.metadata().custom(IndexLifecycleMetadata.TYPE);
        if (currentLifecycleMetadata == null) {
            return Collections.emptyList();
        }

        List<String> migratedPolicies = new ArrayList<>();
        Map<String, LifecyclePolicyMetadata> currentPolicies = currentLifecycleMetadata.getPolicyMetadatas();
        SortedMap<String, LifecyclePolicyMetadata> newPolicies = new TreeMap<>(currentPolicies);
        for (Map.Entry<String, LifecyclePolicyMetadata> policyMetadataEntry : currentPolicies.entrySet()) {
            LifecyclePolicy newLifecyclePolicy = migrateSingleILMPolicy(nodeAttrName, policyMetadataEntry.getValue().getPolicy());
            if (newLifecyclePolicy != null) {
                // we updated at least one phase
                long nextVersion = policyMetadataEntry.getValue().getVersion() + 1L;
                LifecyclePolicyMetadata newPolicyMetadata = new LifecyclePolicyMetadata(
                    newLifecyclePolicy,
                    policyMetadataEntry.getValue().getHeaders(),
                    nextVersion,
                    Instant.now().toEpochMilli()
                );
                LifecyclePolicyMetadata oldPolicyMetadata = newPolicies.put(policyMetadataEntry.getKey(), newPolicyMetadata);
                assert oldPolicyMetadata != null
                    : "we must only update policies, not create new ones, but " + policyMetadataEntry.getKey() + " didn't exist";

                refreshCachedPhases(mb, currentState, oldPolicyMetadata, newPolicyMetadata, xContentRegistry, client, licenseState);
                migratedPolicies.add(policyMetadataEntry.getKey());
            }
        }

        if (migratedPolicies.size() > 0) {
            IndexLifecycleMetadata newMetadata = new IndexLifecycleMetadata(newPolicies, currentLifecycleMetadata.getOperationMode());
            mb.putCustom(IndexLifecycleMetadata.TYPE, newMetadata);
        }
        return migratedPolicies;
    }

    /**
     * Refreshed the cached ILM phase definition for the indices managed by the migrated policy.
     */
    static void refreshCachedPhases(
        Metadata.Builder mb,
        ClusterState currentState,
        LifecyclePolicyMetadata oldPolicyMetadata,
        LifecyclePolicyMetadata newPolicyMetadata,
        NamedXContentRegistry xContentRegistry,
        Client client,
        XPackLicenseState licenseState
    ) {
        // this performs a walk through the managed indices and safely updates the cached phase (ie. for the phases we did not
        // remove the allocate action)
        updateIndicesForPolicy(mb, currentState, xContentRegistry, client, oldPolicyMetadata.getPolicy(), newPolicyMetadata, licenseState);

        LifecyclePolicy newLifecyclePolicy = newPolicyMetadata.getPolicy();
        List<String> migratedPhasesWithoutAllocateAction = getMigratedPhasesWithoutAllocateAction(
            oldPolicyMetadata.getPolicy(),
            newLifecyclePolicy
        );

        if (migratedPhasesWithoutAllocateAction.size() > 0) {
            logger.debug(
                "the updated policy [{}] does not contain the allocate action in phases [{}] anymore",
                newLifecyclePolicy.getName(),
                migratedPhasesWithoutAllocateAction
            );
            // if we removed the allocate action in any phase we won't be able to perform a safe update of the ilm cached phase (as
            // defined by {@link PhaseCacheManagement#isIndexPhaseDefinitionUpdatable} because the number of steps in the new phase is
            // not the same as in the cached phase) so let's forcefully (and still safely :) ) refresh the cached phase for the managed
            // indices in these phases.
            refreshCachedPhaseForPhasesWithoutAllocateAction(
                mb,
                currentState,
                oldPolicyMetadata.getPolicy(),
                newPolicyMetadata,
                migratedPhasesWithoutAllocateAction,
                client,
                licenseState
            );
        }
    }

    /**
     * Refresh the cached phase definition for those indices currently in one of the phases we migrated by removing the allocate action.
     * This refresh can be executed in two ways, depending where exactly within such a migrated phase is currently the managed index.
     * 1) if the index is in the allocate action, we'll move the ILM execution state for this index into the first step of the next
     * action of the phase (note that even if the allocate action was the only action defined in a phase we have a complete action we
     * inject at the end of every phase)
     * 2) if the index is anywhere else in the phase, we simply update the cached phase definition to reflect the migrated phase
     */
    private static void refreshCachedPhaseForPhasesWithoutAllocateAction(
        Metadata.Builder mb,
        ClusterState currentState,
        LifecyclePolicy oldPolicy,
        LifecyclePolicyMetadata newPolicyMetadata,
        List<String> phasesWithoutAllocateAction,
        Client client,
        XPackLicenseState licenseState
    ) {
        String policyName = oldPolicy.getName();
        final List<IndexMetadata> managedIndices = currentState.metadata()
            .indices()
            .values()
            .stream()
            .filter(meta -> policyName.equals(LifecycleSettings.LIFECYCLE_NAME_SETTING.get(meta.getSettings())))
            .collect(Collectors.toList());

        for (IndexMetadata indexMetadata : managedIndices) {
            LifecycleExecutionState currentExState = LifecycleExecutionState.fromIndexMetadata(indexMetadata);

            if (currentExState != null) {
                Step.StepKey currentStepKey = LifecycleExecutionState.getCurrentStepKey(currentExState);
                if (currentStepKey != null && phasesWithoutAllocateAction.contains(currentStepKey.getPhase())) {
                    // the index is in a phase that doesn't contain the allocate action anymore
                    if (currentStepKey.getAction().equals(AllocateAction.NAME)) {
                        // this index is in the middle of executing the allocate action - which doesn't exist in the updated policy
                        // anymore so let's try to move the index to the next action

                        LifecycleExecutionState newLifecycleState = moveStateToNextActionAndUpdateCachedPhase(
                            indexMetadata,
                            currentExState,
                            System::currentTimeMillis,
                            oldPolicy,
                            newPolicyMetadata,
                            client,
                            licenseState
                        );
                        if (currentExState.equals(newLifecycleState) == false) {
                            mb.put(IndexMetadata.builder(indexMetadata).putCustom(ILM_CUSTOM_METADATA_KEY, newLifecycleState.asMap()));
                        }
                    } else {
                        // if the index is not in the allocate action, we're going to perform a cached phase update (which is "unsafe" by
                        // the rules defined in {@link PhaseCacheManagement#isIndexPhaseDefinitionUpdatable} but in our case it is safe
                        // as the migration would've only removed the allocate action and the current index is not in the middle of
                        // executing the allocate action, we made sure of that)

                        LifecycleExecutionState.Builder updatedState = LifecycleExecutionState.builder(currentExState);
                        PhaseExecutionInfo phaseExecutionInfo = new PhaseExecutionInfo(
                            newPolicyMetadata.getPolicy().getName(),
                            newPolicyMetadata.getPolicy().getPhases().get(currentStepKey.getPhase()),
                            newPolicyMetadata.getVersion(),
                            newPolicyMetadata.getModifiedDate()
                        );
                        String newPhaseDefinition = Strings.toString(phaseExecutionInfo, false, false);
                        updatedState.setPhaseDefinition(newPhaseDefinition);

                        logger.debug(
                            "updating the cached phase definition for index [{}], current step [{}] in policy " + "[{}] to [{}]",
                            indexMetadata.getIndex().getName(),
                            currentStepKey,
                            policyName,
                            newPhaseDefinition
                        );
                        mb.put(IndexMetadata.builder(indexMetadata).putCustom(ILM_CUSTOM_METADATA_KEY, updatedState.build().asMap()));
                    }
                }
            }
        }
    }

    /**
     * Returns a list of phases that had an allocate action defined in the old policy, but don't have it anymore in the new policy
     * (ie. they were allocate actions that only specified attribute based routing, without any number of replicas configuration and we
     * removed them as part of the migration of ILM policies to data tiers in order to allow ILM to inject the migrate action)
     */
    private static List<String> getMigratedPhasesWithoutAllocateAction(LifecyclePolicy oldPolicy, LifecyclePolicy newLifecyclePolicy) {
        List<String> oldPhasesWithAllocateAction = new ArrayList<>(oldPolicy.getPhases().size());
        for (Map.Entry<String, Phase> phaseEntry : oldPolicy.getPhases().entrySet()) {
            if (phaseEntry.getValue().getActions().containsKey(AllocateAction.NAME)) {
                oldPhasesWithAllocateAction.add(phaseEntry.getKey());
            }
        }

        List<String> migratedPhasesWithoutAllocateAction = new ArrayList<>(oldPhasesWithAllocateAction.size());
        for (String phaseWithAllocateAction : oldPhasesWithAllocateAction) {
            Phase phase = newLifecyclePolicy.getPhases().get(phaseWithAllocateAction);
            assert phase != null : "the migration service should not remove an entire phase altogether";
            if (phase.getActions().containsKey(AllocateAction.NAME) == false) {
                // the updated policy doesn't have the allocate action defined in this phase anymore
                migratedPhasesWithoutAllocateAction.add(phaseWithAllocateAction);
            }
        }
        return migratedPhasesWithoutAllocateAction;
    }

    /**
     * Migrates a single ILM policy from defining {@link AllocateAction}s in order to configure shard allocation routing based on the
     * provided node attribute name towards allowing ILM to inject the {@link MigrateAction}.
     *
     * Returns the migrated ILM policy.
     */
    @Nullable
    private static LifecyclePolicy migrateSingleILMPolicy(String nodeAttrName, LifecyclePolicy lifecyclePolicy) {
        LifecyclePolicy newLifecyclePolicy = null;
        for (Map.Entry<String, Phase> phaseEntry : lifecyclePolicy.getPhases().entrySet()) {
            Phase phase = phaseEntry.getValue();
            AllocateAction allocateAction = (AllocateAction) phase.getActions().get(AllocateAction.NAME);
            if (allocateActionDefinesRoutingRules(nodeAttrName, allocateAction)) {
                Map<String, LifecycleAction> actionMap = new HashMap<>(phase.getActions());
                // this phase contains an allocate action that defines a require rule for the attribute name so we'll remove all the
                // rules to allow for the migrate action to be injected
                if (allocateAction.getNumberOfReplicas() != null) {
                    // keep the number of replicas configuration
                    AllocateAction updatedAllocateAction = new AllocateAction(
                        allocateAction.getNumberOfReplicas(),
                        allocateAction.getTotalShardsPerNode(),
                        null,
                        null,
                        null
                    );
                    actionMap.put(allocateAction.getWriteableName(), updatedAllocateAction);
                    logger.debug(
                        "ILM policy [{}], phase [{}]: updated the allocate action to [{}]",
                        lifecyclePolicy.getName(),
                        phase.getName(),
                        allocateAction
                    );
                } else {
                    // remove the action altogether
                    actionMap.remove(allocateAction.getWriteableName());
                    logger.debug("ILM policy [{}], phase [{}]: removed the allocate action", lifecyclePolicy.getName(), phase.getName());
                }

                // we removed the allocate action allocation rules (or the action completely) so let's check if there is an
                // explicit migrate action that's disabled, and remove it so ILM can inject an enabled one
                if (actionMap.containsKey(MigrateAction.NAME)) {
                    MigrateAction migrateAction = (MigrateAction) actionMap.get(MigrateAction.NAME);
                    if (migrateAction.isEnabled() == false) {
                        actionMap.remove(MigrateAction.NAME);
                        logger.debug(
                            "ILM policy [{}], phase [{}]: removed the deactivated migrate action",
                            lifecyclePolicy.getName(),
                            phase.getName()
                        );
                    }
                }

                Phase updatedPhase = new Phase(phase.getName(), phase.getMinimumAge(), actionMap);
                Map<String, Phase> updatedPhases = new HashMap<>(
                    newLifecyclePolicy == null ? lifecyclePolicy.getPhases() : newLifecyclePolicy.getPhases()
                );
                updatedPhases.put(phaseEntry.getKey(), updatedPhase);
                newLifecyclePolicy = new LifecyclePolicy(lifecyclePolicy.getName(), updatedPhases);
            }
        }
        return newLifecyclePolicy;
    }

    /**
     * Returns true of the provided {@link AllocateAction} defines any index allocation rules.
     */
    static boolean allocateActionDefinesRoutingRules(String nodeAttrName, @Nullable AllocateAction allocateAction) {
        return allocateAction != null
            && (allocateAction.getRequire().get(nodeAttrName) != null
                || allocateAction.getInclude().get(nodeAttrName) != null
                || allocateAction.getExclude().get(nodeAttrName) != null);
    }

    /**
     * Iterates through the existing indices and migrates them away from using attribute based routing using the provided node
     * attribute name towards the tier preference routing.
     * Returns a list of the migrated indices.
     */
    static List<String> migrateIndices(Metadata.Builder mb, ClusterState currentState, String nodeAttrName) {
        List<String> migratedIndices = new ArrayList<>();
        String nodeAttrIndexRequireRoutingSetting = INDEX_ROUTING_REQUIRE_GROUP_SETTING.getKey() + nodeAttrName;
        String nodeAttrIndexIncludeRoutingSetting = INDEX_ROUTING_INCLUDE_GROUP_SETTING.getKey() + nodeAttrName;
        String nodeAttrIndexExcludeRoutingSetting = INDEX_ROUTING_EXCLUDE_GROUP_SETTING.getKey() + nodeAttrName;
        for (ObjectObjectCursor<String, IndexMetadata> index : currentState.metadata().indices()) {
            IndexMetadata indexMetadata = index.value;
            Settings currentSettings = indexMetadata.getSettings();

            boolean removeNodeAttrIndexRoutingSettings = true;

            // migrate using the `require` setting
            Settings newSettings = maybeMigrateRoutingSettingToTierPreference(nodeAttrIndexRequireRoutingSetting, indexMetadata);

            if (newSettings.equals(currentSettings)) {
                // migrating based on the `require` setting was not successful, so let's check if the index used the `include` routing
                // setting to configure the allocations and try to migrate it
                newSettings = maybeMigrateRoutingSettingToTierPreference(nodeAttrIndexIncludeRoutingSetting, indexMetadata);
            }
            if (newSettings.equals(currentSettings)) {
                removeNodeAttrIndexRoutingSettings = false;
                // migrating based on the `include` setting was not successful,
                // so, last stop, we just inject a tier preference regardless of anything else
                newSettings = migrateToDefaultTierPreference(currentState, indexMetadata);
            }

            if (newSettings.equals(currentSettings) == false) {
                Settings.Builder finalSettings = Settings.builder().put(newSettings);

<<<<<<< HEAD
=======
                if (removeNodeAttrIndexRoutingSettings) {
                    // we converted either the `require` or the `include` routing setting to tier preference
                    // so let's clear all the routing settings for the given attribute
                    finalSettings.remove(nodeAttrIndexExcludeRoutingSetting);
                    finalSettings.remove(nodeAttrIndexRequireRoutingSetting);
                    finalSettings.remove(nodeAttrIndexIncludeRoutingSetting);
                }

>>>>>>> d90fa4eb
                mb.put(
                    IndexMetadata.builder(indexMetadata).settings(finalSettings).settingsVersion(indexMetadata.getSettingsVersion() + 1)
                );
                migratedIndices.add(indexMetadata.getIndex().getName());
            }
        }
        return migratedIndices;
    }

    /**
     * Attempts to migrate the value of the given attribute routing setting to the _tier_preference equivalent. The provided setting
     * needs to be configured and have one of the supported values (hot, warm, cold, or frozen) in order for the migration to be preformed.
     * If the migration is successful the provided setting will be removed.
     *
     * If the migration is **not** executed the current index settings is returned, otherwise the updated settings are returned
     */
    private static Settings maybeMigrateRoutingSettingToTierPreference(
        String attributeBasedRoutingSettingName,
        IndexMetadata indexMetadata
    ) {
        Settings currentIndexSettings = indexMetadata.getSettings();
        if (currentIndexSettings.keySet().contains(attributeBasedRoutingSettingName) == false) {
            return currentIndexSettings;
        }

        Settings.Builder newSettingsBuilder = Settings.builder().put(currentIndexSettings);
        String indexName = indexMetadata.getIndex().getName();

        // look at the value, get the correct tiers config and update the settings
        if (currentIndexSettings.keySet().contains(TIER_PREFERENCE)) {
            newSettingsBuilder.remove(attributeBasedRoutingSettingName);
            logger.debug("index [{}]: removed setting [{}]", indexName, attributeBasedRoutingSettingName);
        } else {
            // parse the custom attribute routing into the corresponding tier preference and configure it
            String attributeValue = currentIndexSettings.get(attributeBasedRoutingSettingName);
            String convertedTierPreference = convertAttributeValueToTierPreference(attributeValue);
            if (convertedTierPreference != null) {
                newSettingsBuilder.put(TIER_PREFERENCE, convertedTierPreference);
                newSettingsBuilder.remove(attributeBasedRoutingSettingName);
                logger.debug("index [{}]: removed setting [{}]", indexName, attributeBasedRoutingSettingName);
                logger.debug("index [{}]: configured setting [{}] to [{}]", indexName, TIER_PREFERENCE, convertedTierPreference);
            } else {
                // log warning and do *not* remove setting, return the settings unchanged
                logger.warn(
                    "index [{}]: could not convert attribute based setting [{}] value of [{}] to a tier preference "
                        + "configuration. the only known values are: {}",
                    indexName,
                    attributeBasedRoutingSettingName,
                    attributeValue,
                    "hot,warm,cold, and frozen"
                );
                return currentIndexSettings;
            }
        }
        return newSettingsBuilder.build();
    }

    private static Settings migrateToDefaultTierPreference(ClusterState currentState, IndexMetadata indexMetadata) {
        Settings currentIndexSettings = indexMetadata.getSettings();
        List<String> tierPreference = DataTier.parseTierList(currentIndexSettings.get(DataTier.TIER_PREFERENCE));
        if (tierPreference.isEmpty() == false) {
            return currentIndexSettings;
        }

        Settings.Builder newSettingsBuilder = Settings.builder().put(currentIndexSettings);
        String indexName = indexMetadata.getIndex().getName();

        boolean isDataStream = currentState.metadata().findDataStreams(indexName).isEmpty() == false;
        String convertedTierPreference = isDataStream ? DataTier.DATA_HOT : DataTier.DATA_CONTENT;
        newSettingsBuilder.put(TIER_PREFERENCE, convertedTierPreference);
        logger.debug("index [{}]: configured setting [{}] to [{}]", indexName, TIER_PREFERENCE, convertedTierPreference);
        return newSettingsBuilder.build();
    }

    /**
     * Converts the provided node attribute value to the corresponding `_tier_preference` configuration.
     * Known (and convertible) attribute values are:
     * * hot
     * * warm
     * * cold
     * * frozen
     * and the corresponding tier preference setting values are, respectively:
     * * data_hot
     * * data_warm,data_hot
     * * data_cold,data_warm,data_hot
     * * data_frozen,data_cold,data_warm,data_hot
     * <p>
     * This returns `null` if an unknown attribute value is received.
     */
    @Nullable
    static String convertAttributeValueToTierPreference(String nodeAttributeValue) {
        String targetTier = "data_" + nodeAttributeValue;
        // handle the `content` accidental node attribute value which would match a data tier but doesn't fall into the hot/warm/cold
        // (given we're _migrating_ to data tiers we won't catch this accidental tier which didn't exist as a concept before the
        // formalisation of data tiers)
        if (DataTier.validTierName(targetTier) == false || targetTier.equals(DataTier.DATA_CONTENT)) {
            return null;
        }
        return DataTier.getPreferredTiersConfiguration(targetTier);
    }

    /**
     * Represents the elasticsearch abstractions that were, in some way, migrated such that the system is managing indices lifecycles and
     * allocations using data tiers.
     */
    public static final class MigratedEntities {
        @Nullable
        public final String removedIndexTemplateName;
        public final List<String> migratedIndices;
        public final List<String> migratedPolicies;

        public MigratedEntities(@Nullable String removedIndexTemplateName, List<String> migratedIndices, List<String> migratedPolicies) {
            this.removedIndexTemplateName = removedIndexTemplateName;
            this.migratedIndices = Collections.unmodifiableList(migratedIndices);
            this.migratedPolicies = Collections.unmodifiableList(migratedPolicies);
        }

        @Override
        public boolean equals(Object o) {
            if (this == o) {
                return true;
            }
            if (o == null || getClass() != o.getClass()) {
                return false;
            }
            MigratedEntities that = (MigratedEntities) o;
            return Objects.equals(removedIndexTemplateName, that.removedIndexTemplateName)
                && Objects.equals(migratedIndices, that.migratedIndices)
                && Objects.equals(migratedPolicies, that.migratedPolicies);
        }

        @Override
        public int hashCode() {
            return Objects.hash(removedIndexTemplateName, migratedIndices, migratedPolicies);
        }
    }
}<|MERGE_RESOLUTION|>--- conflicted
+++ resolved
@@ -474,8 +474,6 @@
             if (newSettings.equals(currentSettings) == false) {
                 Settings.Builder finalSettings = Settings.builder().put(newSettings);
 
-<<<<<<< HEAD
-=======
                 if (removeNodeAttrIndexRoutingSettings) {
                     // we converted either the `require` or the `include` routing setting to tier preference
                     // so let's clear all the routing settings for the given attribute
@@ -484,7 +482,6 @@
                     finalSettings.remove(nodeAttrIndexIncludeRoutingSetting);
                 }
 
->>>>>>> d90fa4eb
                 mb.put(
                     IndexMetadata.builder(indexMetadata).settings(finalSettings).settingsVersion(indexMetadata.getSettingsVersion() + 1)
                 );
