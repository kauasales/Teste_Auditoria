--- conflicted
+++ resolved
@@ -68,11 +68,7 @@
 
     private static class FakeRetentionTask extends SnapshotRetentionTask {
         FakeRetentionTask() {
-<<<<<<< HEAD
-            super(mock(Client.class), null, System::nanoTime, mock(ThreadPool.class));
-=======
-            super(mock(Client.class), null, System::nanoTime, mock(SnapshotHistoryStore.class));
->>>>>>> fcd0a302
+            super(mock(Client.class), null, System::nanoTime, mock(SnapshotHistoryStore.class), mock(ThreadPool.class));
         }
 
         @Override
