/*
 * Copyright Elasticsearch B.V. and/or licensed to Elasticsearch B.V. under one
 * or more contributor license agreements. Licensed under the Elastic License
 * 2.0; you may not use this file except in compliance with the Elastic License
 * 2.0.
 */

package org.elasticsearch.xpack.ilm;

import org.elasticsearch.action.admin.indices.create.CreateIndexResponse;
import org.elasticsearch.cluster.ClusterState;
import org.elasticsearch.cluster.ClusterStateUpdateTask;
import org.elasticsearch.cluster.metadata.IndexMetadata;
import org.elasticsearch.cluster.service.ClusterService;
import org.elasticsearch.common.settings.Settings;
import org.elasticsearch.core.TimeValue;
import org.elasticsearch.plugins.Plugin;
import org.elasticsearch.test.ESIntegTestCase;
import org.elasticsearch.xpack.core.LocalStateCompositeXPackPlugin;
import org.elasticsearch.xpack.core.XPackSettings;
import org.elasticsearch.xpack.core.ilm.ExplainLifecycleRequest;
import org.elasticsearch.xpack.core.ilm.ExplainLifecycleResponse;
import org.elasticsearch.xpack.core.ilm.IndexLifecycleExplainResponse;
import org.elasticsearch.xpack.core.ilm.LifecyclePolicy;
import org.elasticsearch.xpack.core.ilm.LifecycleSettings;
import org.elasticsearch.xpack.core.ilm.MigrateAction;
import org.elasticsearch.xpack.core.ilm.Phase;
import org.elasticsearch.xpack.core.ilm.PhaseCompleteStep;
import org.elasticsearch.xpack.core.ilm.ShrinkAction;
import org.elasticsearch.xpack.core.ilm.ShrunkShardsAllocatedStep;
import org.elasticsearch.xpack.core.ilm.Step;
import org.elasticsearch.xpack.core.ilm.action.ExplainLifecycleAction;
import org.elasticsearch.xpack.core.ilm.action.PutLifecycleAction;
import org.junit.Before;

import java.util.Arrays;
import java.util.Collection;
import java.util.List;
import java.util.Locale;
import java.util.Map;
import java.util.concurrent.TimeUnit;
import java.util.function.LongSupplier;

import static org.elasticsearch.cluster.metadata.IndexMetadata.INDEX_NUMBER_OF_REPLICAS_SETTING;
import static org.elasticsearch.cluster.metadata.IndexMetadata.SETTING_NUMBER_OF_REPLICAS;
import static org.elasticsearch.cluster.metadata.IndexMetadata.SETTING_NUMBER_OF_SHARDS;
import static org.elasticsearch.test.hamcrest.ElasticsearchAssertions.assertAcked;
import static org.hamcrest.Matchers.equalTo;
import static org.hamcrest.Matchers.is;
import static org.hamcrest.Matchers.not;
import static org.hamcrest.Matchers.notNullValue;

@ESIntegTestCase.ClusterScope(scope = ESIntegTestCase.Scope.TEST, numDataNodes = 0)
public class ClusterStateWaitThresholdBreachTests extends ESIntegTestCase {

    private String policy;
    private String managedIndex;

    @Before
    public void refreshDataStreamAndPolicy() {
        policy = "policy-" + randomAlphaOfLength(5);
        managedIndex = "index-" + randomAlphaOfLengthBetween(10, 15).toLowerCase(Locale.ROOT);
    }

    @Override
    protected boolean ignoreExternalCluster() {
        return true;
    }

    @Override
    protected Collection<Class<? extends Plugin>> nodePlugins() {
        return Arrays.asList(LocalStateCompositeXPackPlugin.class, IndexLifecycle.class);
    }

    @Override
    protected Settings nodeSettings(int nodeOrdinal, Settings otherSettings) {
        Settings.Builder settings = Settings.builder().put(super.nodeSettings(nodeOrdinal, otherSettings));
        settings.put(XPackSettings.MACHINE_LEARNING_ENABLED.getKey(), false);
        settings.put(XPackSettings.SECURITY_ENABLED.getKey(), false);
        settings.put(XPackSettings.WATCHER_ENABLED.getKey(), false);
        settings.put(XPackSettings.GRAPH_ENABLED.getKey(), false);
        settings.put(LifecycleSettings.LIFECYCLE_POLL_INTERVAL, "1s");
        settings.put(LifecycleSettings.SLM_HISTORY_INDEX_ENABLED_SETTING.getKey(), false);
        settings.put(LifecycleSettings.LIFECYCLE_HISTORY_INDEX_ENABLED, false);
        return settings.build();
    }

    public void testWaitInShrunkShardsAllocatedExceedsThreshold() throws Exception {
        List<String> masterOnlyNodes = internalCluster().startMasterOnlyNodes(1, Settings.EMPTY);
        internalCluster().startDataOnlyNode();

        int numShards = 2;
        Phase warmPhase = new Phase(
            "warm",
            TimeValue.ZERO,
<<<<<<< HEAD
            Map.of(MigrateAction.NAME, new MigrateAction(false), ShrinkAction.NAME, new ShrinkAction(1, null))
=======
            Map.of(MigrateAction.NAME, MigrateAction.DISABLED, ShrinkAction.NAME, new ShrinkAction(1, null))
>>>>>>> d90fa4eb
        );
        LifecyclePolicy lifecyclePolicy = new LifecyclePolicy(policy, Map.of("warm", warmPhase));
        PutLifecycleAction.Request putLifecycleRequest = new PutLifecycleAction.Request(lifecyclePolicy);
        assertAcked(client().execute(PutLifecycleAction.INSTANCE, putLifecycleRequest).get());

        // we're configuring a very high number of replicas. this will make ths shrunk index unable to allocate successfully, so ILM will
        // wait in the `shrunk-shards-allocated` step (we don't wait for the original index to be GREEN before)
        Settings settings = Settings.builder()
            .put(indexSettings())
            .put(SETTING_NUMBER_OF_SHARDS, numShards)
            .put(SETTING_NUMBER_OF_REPLICAS, 42)
            .put(LifecycleSettings.LIFECYCLE_NAME, policy)
            // configuring the threshold to the minimum value
            .put(LifecycleSettings.LIFECYCLE_STEP_WAIT_TIME_THRESHOLD, "1h")
            .build();
        CreateIndexResponse res = client().admin().indices().prepareCreate(managedIndex).setSettings(settings).get();
        assertTrue(res.isAcknowledged());

        String[] firstAttemptShrinkIndexName = new String[1];
        assertBusy(() -> {
            ExplainLifecycleRequest explainRequest = new ExplainLifecycleRequest().indices(managedIndex);
            ExplainLifecycleResponse explainResponse = client().execute(ExplainLifecycleAction.INSTANCE, explainRequest).get();

            IndexLifecycleExplainResponse indexLifecycleExplainResponse = explainResponse.getIndexResponses().get(managedIndex);
            firstAttemptShrinkIndexName[0] = indexLifecycleExplainResponse.getShrinkIndexName();
            assertThat(firstAttemptShrinkIndexName[0], is(notNullValue()));
        }, 30, TimeUnit.SECONDS);

        // let's check ILM for the managed index is waiting in the `shrunk-shards-allocated` step
        assertBusy(() -> {
            ExplainLifecycleRequest explainRequest = new ExplainLifecycleRequest().indices(managedIndex);
            ExplainLifecycleResponse explainResponse = client().execute(ExplainLifecycleAction.INSTANCE, explainRequest).get();

            IndexLifecycleExplainResponse indexLifecycleExplainResponse = explainResponse.getIndexResponses().get(managedIndex);
            assertThat(indexLifecycleExplainResponse.getStep(), is(ShrunkShardsAllocatedStep.NAME));
        }, 30, TimeUnit.SECONDS);

        // now to the tricky bit
        // we'll use the cluster service to issue a move-to-step task in order to manipulate the ILM execution state `step_time` value to
        // a very low value (in order to trip the LIFECYCLE_STEP_WAIT_TIME_THRESHOLD threshold and retry the shrink cycle)
        IndexMetadata managedIndexMetadata = clusterService().state().metadata().index(managedIndex);
        Step.StepKey currentStepKey = new Step.StepKey("warm", ShrinkAction.NAME, ShrunkShardsAllocatedStep.NAME);

        String masterNode = masterOnlyNodes.get(0);
        IndexLifecycleService indexLifecycleService = internalCluster().getInstance(IndexLifecycleService.class, masterNode);
        ClusterService clusterService = internalCluster().getInstance(ClusterService.class, masterNode);
        // moving the step from the current step to the same step - this is only so we update the step time in the ILM execution state to
        // an old timestamp so the `1h` wait threshold we configured using LIFECYCLE_STEP_WAIT_TIME_THRESHOLD is breached and a new
        // shrink cycle is started
        LongSupplier nowWayBackInThePastSupplier = () -> 1234L;
        clusterService.submitStateUpdateTask("testing-move-to-step-to-manipulate-step-time", new ClusterStateUpdateTask() {
            @Override
            public ClusterState execute(ClusterState currentState) throws Exception {
                return new MoveToNextStepUpdateTask(
                    managedIndexMetadata.getIndex(),
                    policy,
                    currentStepKey,
                    currentStepKey,
                    nowWayBackInThePastSupplier,
                    indexLifecycleService.getPolicyRegistry(),
                    state -> {}
                ).execute(currentState);
            }

            @Override
            public void onFailure(String source, Exception e) {
                throw new AssertionError(e);
            }
        });

        String[] secondCycleShrinkIndexName = new String[1];
        assertBusy(() -> {
            ExplainLifecycleRequest explainRequest = new ExplainLifecycleRequest().indices(managedIndex);
            ExplainLifecycleResponse explainResponse = client().execute(ExplainLifecycleAction.INSTANCE, explainRequest).get();

            IndexLifecycleExplainResponse indexLifecycleExplainResponse = explainResponse.getIndexResponses().get(managedIndex);
            secondCycleShrinkIndexName[0] = indexLifecycleExplainResponse.getShrinkIndexName();
            assertThat(secondCycleShrinkIndexName[0], notNullValue());
            // ILM generated another shrink index name
            assertThat(secondCycleShrinkIndexName[0], not(equalTo(firstAttemptShrinkIndexName[0])));
        }, 30, TimeUnit.SECONDS);

        // the shrink index generated in the first attempt must've been deleted!
        assertBusy(() -> assertFalse(indexExists(firstAttemptShrinkIndexName[0])));

        assertBusy(() -> assertTrue(indexExists(secondCycleShrinkIndexName[0])), 30, TimeUnit.SECONDS);

        // at this point, the second shrink attempt was executed and the manged index is looping into the `shrunk-shards-allocated` step as
        // waiting for the huge numbers of replicas for the shrunk index to allocate. this will never happen, so let's unblock this
        // situation and allow for shrink to complete by reducing the number of shards for the shrunk index to 0
        Settings.Builder zeroReplicasSetting = Settings.builder().put(INDEX_NUMBER_OF_REPLICAS_SETTING.getKey(), 0);
        assertAcked(client().admin().indices().prepareUpdateSettings(secondCycleShrinkIndexName[0]).setSettings(zeroReplicasSetting));

        assertBusy(() -> {
            ExplainLifecycleRequest explainRequest = new ExplainLifecycleRequest().indices(secondCycleShrinkIndexName[0]);
            ExplainLifecycleResponse explainResponse = client().execute(ExplainLifecycleAction.INSTANCE, explainRequest).get();
            IndexLifecycleExplainResponse indexLifecycleExplainResponse = explainResponse.getIndexResponses()
                .get(secondCycleShrinkIndexName[0]);
            assertThat(indexLifecycleExplainResponse.getPhase(), equalTo("warm"));
            assertThat(indexLifecycleExplainResponse.getStep(), equalTo(PhaseCompleteStep.NAME));
        }, 30, TimeUnit.SECONDS);
    }
}<|MERGE_RESOLUTION|>--- conflicted
+++ resolved
@@ -93,11 +93,7 @@
         Phase warmPhase = new Phase(
             "warm",
             TimeValue.ZERO,
-<<<<<<< HEAD
-            Map.of(MigrateAction.NAME, new MigrateAction(false), ShrinkAction.NAME, new ShrinkAction(1, null))
-=======
             Map.of(MigrateAction.NAME, MigrateAction.DISABLED, ShrinkAction.NAME, new ShrinkAction(1, null))
->>>>>>> d90fa4eb
         );
         LifecyclePolicy lifecyclePolicy = new LifecyclePolicy(policy, Map.of("warm", warmPhase));
         PutLifecycleAction.Request putLifecycleRequest = new PutLifecycleAction.Request(lifecyclePolicy);
