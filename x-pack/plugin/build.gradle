<<<<<<< HEAD
import org.elasticsearch.gradle.VersionProperties
=======
import org.elasticsearch.gradle.Version
>>>>>>> 64929dc5
import org.elasticsearch.gradle.internal.info.BuildParams
import org.elasticsearch.gradle.internal.test.RestIntegTestTask
import org.elasticsearch.gradle.util.GradleUtils

apply plugin: 'elasticsearch.internal-yaml-rest-test'
apply plugin: 'elasticsearch.yaml-rest-compat-test'
apply plugin: 'elasticsearch.validate-rest-spec'
apply plugin: 'elasticsearch.internal-test-artifact'
apply plugin: 'elasticsearch.yaml-rest-compat-test'

archivesBaseName = 'x-pack'

dependencies {
  testImplementation project(xpackModule('core'))
  testImplementation(testArtifact(project(xpackModule('core'))))
  testImplementation project(':test:framework')
}

// let the yamlRestTests see the classpath of test
GradleUtils.extendSourceSet(project, "test", "yamlRestTest", tasks.named("yamlRestTest"))
int compatVersion = VersionProperties.getElasticsearchVersion().getMajor() - 1;
GradleUtils.extendSourceSet(project, "test", "yamlRestTestV${compatVersion}Compat")

restResources {
  restApi {
    include '*'
  }
}

artifacts {
  restXpackTests(new File(projectDir, "src/yamlRestTest/resources/rest-api-spec/test"))
}

// location for keys and certificates
File extraResourceDir = file("$buildDir/extra_resource")
File nodeKey = file("$extraResourceDir/testnode.pem")
File nodeCert = file("$extraResourceDir/testnode.crt")
// location for service tokens
File serviceTokens = file("$extraResourceDir/service_tokens")

// Add key and certs to test classpath: it expects them there
// User cert and key PEM files instead of a JKS Keystore for the cluster's trust material so that
// it can run in a FIPS 140 JVM
// TODO: Remove all existing uses of cross project file references when the new approach for referencing static files is available
// https://github.com/elastic/elasticsearch/pull/32201
tasks.register("copyExtraResources", Copy) {
  from(project(':x-pack:plugin:core').file('src/test/resources/org/elasticsearch/xpack/security/transport/ssl/certs/simple/')) {
    include 'testnode.crt', 'testnode.pem'
  }
  from(project(':x-pack:plugin:security:qa:service-account').file('src/javaRestTest/resources/')) {
    include 'service_tokens'
  }
  into extraResourceDir
}
// Add keystores to test classpath: it expects it there
sourceSets.yamlRestTest.resources.srcDir(extraResourceDir)
tasks.named("processYamlRestTestResources").configure {
  dependsOn("copyExtraResources")
}
def restTestBlacklist = []
tasks.withType(RestIntegTestTask).configureEach {
  // TODO: fix this rest test to not depend on a hardcoded port!
  restTestBlacklist.addAll(['getting_started/10_monitor_cluster_health/*'])
  if (BuildParams.isSnapshotBuild() == false) {
    // these tests attempt to install basic/internal licenses signed against the dev/public.key
    // Since there is no infrastructure in place (anytime soon) to generate licenses using the production
    // private key, these tests are blacklisted in non-snapshot test runs
    restTestBlacklist.addAll(['xpack/15_basic/*', 'license/20_put_license/*', 'license/30_enterprise_license/*'])
  }
}

tasks.named("yamlRestTest").configure {
  systemProperty 'tests.rest.blacklist', restTestBlacklist.join(',')
  dependsOn "copyExtraResources"
}

tasks.named("yamlRestTestV7CompatTest").configure {
    systemProperty 'tests.rest.blacklist', [
            'unsigned_long/50_script_values/Scripted sort values',
            'unsigned_long/50_script_values/script_score query',
            'unsigned_long/50_script_values/Script query',
            'data_stream/140_data_stream_aliases/Fix IndexNotFoundException error when handling remove alias action',
    ].join(',')
}

tasks.named("yamlRestTestV7CompatTransform").configure{ task ->
  task.skipTest("vectors/10_dense_vector_basic/Deprecated function signature", "to support it, it would require to almost revert back the #48725 and complicate the code" )
  task.skipTest("vectors/30_sparse_vector_basic/Cosine Similarity", "not supported for compatibility")
  task.skipTest("vectors/30_sparse_vector_basic/Deprecated function signature", "not supported for compatibility")
  task.skipTest("vectors/30_sparse_vector_basic/Dot Product", "not supported for compatibility")
  task.skipTest("vectors/35_sparse_vector_l1l2/L1 norm", "not supported for compatibility")
  task.skipTest("vectors/35_sparse_vector_l1l2/L2 norm", "not supported for compatibility")
  task.skipTest("vectors/40_sparse_vector_special_cases/Dimensions can be sorted differently", "not supported for compatibility")
  task.skipTest("vectors/40_sparse_vector_special_cases/Documents missing a vector field", "not supported for compatibility")
  task.skipTest("vectors/40_sparse_vector_special_cases/Query vector has different dimensions from documents' vectors", "not supported for compatibility")
  task.skipTest("vectors/40_sparse_vector_special_cases/Sparse vectors should error with dense vector functions", "not supported for compatibility")
  task.skipTest("vectors/40_sparse_vector_special_cases/Vectors of different dimensions and data types", "not supported for compatibility")
  task.skipTest("vectors/50_vector_stats/Usage stats on vector fields", "not supported for compatibility")
  task.skipTest("roles/30_prohibited_role_query/Test use prohibited query inside role query", "put role request with a term lookup (deprecated) and type. Requires validation in REST layer")
  task.skipTest("ml/jobs_crud/Test create job with delimited format", "removing undocumented functionality")
  task.skipTest("ml/datafeeds_crud/Test update datafeed to point to missing job", "behaviour change #44752 - not allowing to update datafeed job_id")
  task.skipTest("ml/datafeeds_crud/Test update datafeed to point to different job", "behaviour change #44752 - not allowing to update datafeed job_id")
  task.skipTest("ml/datafeeds_crud/Test update datafeed to point to job already attached to another datafeed", "behaviour change #44752 - not allowing to update datafeed job_id")
  task.skipTest("rollup/delete_job/Test basic delete_job", "rollup was an experimental feature, also see #41227")
  task.skipTest("rollup/delete_job/Test delete job twice", "rollup was an experimental feature, also see #41227")
  task.skipTest("rollup/delete_job/Test delete running job", "rollup was an experimental feature, also see #41227")
  task.skipTest("rollup/get_jobs/Test basic get_jobs", "rollup was an experimental feature, also see #41227")
  task.skipTest("rollup/put_job/Test basic put_job", "rollup was an experimental feature, also see #41227")
  task.skipTest("rollup/start_job/Test start job twice", "rollup was an experimental feature, also see #41227")
  task.skipTest("ml/trained_model_cat_apis/Test cat trained models", "A type field was added to cat.ml_trained_models #73660, this is a backwards compatible change. Still this is a cat api, and we don't support them with rest api compatibility. (the test would be very hard to transform too)")
  task.skipTest("indices.freeze/30_usage/Usage stats on frozen indices", "#70192 -- the freeze index API is removed from 8.0")
  task.skipTest("indices.freeze/20_stats/Translog stats on frozen indices", "#70192 -- the freeze index API is removed from 8.0")
  task.skipTest("indices.freeze/10_basic/Basic", "#70192 -- the freeze index API is removed from 8.0")
  task.skipTest("indices.freeze/10_basic/Test index options", "#70192 -- the freeze index API is removed from 8.0")
<<<<<<< HEAD
  task.skipTest("sql/sql/Paging through results", "scrolling through search hit queries no longer produces empty last page in 8.2")
=======
  task.skipTest("service_accounts/10_basic/Test get service accounts", "new service accounts are added")
>>>>>>> 64929dc5

  task.replaceValueInMatch("_type", "_doc")
  task.addAllowedWarningRegex("\\[types removal\\].*")
  task.addAllowedWarningRegexForTest("Including \\[accept_enterprise\\] in get license.*", "Installing enterprise license")
  task.addAllowedWarningRegex("bucket_span .* is not an integral .* of the number of seconds in 1d.* This is now deprecated.*")

  task.replaceValueTextByKeyValue("catch",
    'bad_request',
    '/It is no longer possible to freeze indices, but existing frozen indices can still be unfrozen/',
    "Cannot freeze write index for data stream")
}


testClusters.configureEach {
  testDistribution = 'DEFAULT' // this is important since we use the reindex module in ML
  setting 'xpack.ml.enabled', 'true'
  setting 'xpack.security.enabled', 'true'
  setting 'xpack.watcher.enabled', 'false'
  // Integration tests are supposed to enable/disable exporters before/after each test
  setting 'xpack.security.authc.token.enabled', 'true'
  setting 'xpack.security.authc.api_key.enabled', 'true'
  setting 'xpack.security.transport.ssl.enabled', 'true'
  setting 'xpack.security.transport.ssl.key', nodeKey.name
  setting 'xpack.security.transport.ssl.certificate', nodeCert.name
  setting 'xpack.security.transport.ssl.verification_mode', 'certificate'
  setting 'xpack.security.audit.enabled', 'true'
  setting 'xpack.license.self_generated.type', 'trial'
  // disable ILM history, since it disturbs tests using _all
  setting 'indices.lifecycle.history_index_enabled', 'false'
  keystore 'bootstrap.password', 'x-pack-test-password'
  keystore 'xpack.security.transport.ssl.secure_key_passphrase', 'testnode'
  setting 'xpack.searchable.snapshot.shared_cache.size', '10mb'

  user username: "x_pack_rest_user", password: "x-pack-test-password"
  extraConfigFile nodeKey.name, nodeKey
  extraConfigFile nodeCert.name, nodeCert
  extraConfigFile serviceTokens.name, serviceTokens

  requiresFeature 'es.index_mode_feature_flag_registered', Version.fromString("8.0.0")
  requiresFeature 'es.random_sampler_feature_flag_registered', Version.fromString("8.1.0")
  requiresFeature 'es.user_profile_feature_flag_enabled', Version.fromString("8.1.0")
}

tasks.register('enforceApiSpecsConvention').configure {
  doLast {
    if (fileTree('src/test/resources/rest-api-spec/api').files) {
      throw new GradleException("There are REST specs in src/test source set. These should be moved to the :rest-api-spec project.")
    }
  }
}

tasks.register('enforceYamlTestConvention').configure {
  doLast {
    if (fileTree('src/test/resources/rest-api-spec/test').files) {
      throw new GradleException("There are YAML tests in src/test source set. These should be moved to src/yamlRestTest.")
    }
  }
}

tasks.named("precommit").configure {
  dependsOn 'enforceYamlTestConvention', 'enforceApiSpecsConvention'
}
<|MERGE_RESOLUTION|>--- conflicted
+++ resolved
@@ -1,8 +1,5 @@
-<<<<<<< HEAD
+import org.elasticsearch.gradle.Version
 import org.elasticsearch.gradle.VersionProperties
-=======
-import org.elasticsearch.gradle.Version
->>>>>>> 64929dc5
 import org.elasticsearch.gradle.internal.info.BuildParams
 import org.elasticsearch.gradle.internal.test.RestIntegTestTask
 import org.elasticsearch.gradle.util.GradleUtils
@@ -80,16 +77,19 @@
 }
 
 tasks.named("yamlRestTestV7CompatTest").configure {
-    systemProperty 'tests.rest.blacklist', [
-            'unsigned_long/50_script_values/Scripted sort values',
-            'unsigned_long/50_script_values/script_score query',
-            'unsigned_long/50_script_values/Script query',
-            'data_stream/140_data_stream_aliases/Fix IndexNotFoundException error when handling remove alias action',
-    ].join(',')
-}
-
-tasks.named("yamlRestTestV7CompatTransform").configure{ task ->
-  task.skipTest("vectors/10_dense_vector_basic/Deprecated function signature", "to support it, it would require to almost revert back the #48725 and complicate the code" )
+  systemProperty 'tests.rest.blacklist', [
+    'unsigned_long/50_script_values/Scripted sort values',
+    'unsigned_long/50_script_values/script_score query',
+    'unsigned_long/50_script_values/Script query',
+    'data_stream/140_data_stream_aliases/Fix IndexNotFoundException error when handling remove alias action',
+  ].join(',')
+}
+
+tasks.named("yamlRestTestV7CompatTransform").configure { task ->
+  task.skipTest(
+    "vectors/10_dense_vector_basic/Deprecated function signature",
+    "to support it, it would require to almost revert back the #48725 and complicate the code"
+  )
   task.skipTest("vectors/30_sparse_vector_basic/Cosine Similarity", "not supported for compatibility")
   task.skipTest("vectors/30_sparse_vector_basic/Deprecated function signature", "not supported for compatibility")
   task.skipTest("vectors/30_sparse_vector_basic/Dot Product", "not supported for compatibility")
@@ -97,41 +97,55 @@
   task.skipTest("vectors/35_sparse_vector_l1l2/L2 norm", "not supported for compatibility")
   task.skipTest("vectors/40_sparse_vector_special_cases/Dimensions can be sorted differently", "not supported for compatibility")
   task.skipTest("vectors/40_sparse_vector_special_cases/Documents missing a vector field", "not supported for compatibility")
-  task.skipTest("vectors/40_sparse_vector_special_cases/Query vector has different dimensions from documents' vectors", "not supported for compatibility")
+  task.skipTest(
+    "vectors/40_sparse_vector_special_cases/Query vector has different dimensions from documents' vectors",
+    "not supported for compatibility"
+  )
   task.skipTest("vectors/40_sparse_vector_special_cases/Sparse vectors should error with dense vector functions", "not supported for compatibility")
   task.skipTest("vectors/40_sparse_vector_special_cases/Vectors of different dimensions and data types", "not supported for compatibility")
   task.skipTest("vectors/50_vector_stats/Usage stats on vector fields", "not supported for compatibility")
-  task.skipTest("roles/30_prohibited_role_query/Test use prohibited query inside role query", "put role request with a term lookup (deprecated) and type. Requires validation in REST layer")
+  task.skipTest(
+    "roles/30_prohibited_role_query/Test use prohibited query inside role query",
+    "put role request with a term lookup (deprecated) and type. Requires validation in REST layer"
+  )
   task.skipTest("ml/jobs_crud/Test create job with delimited format", "removing undocumented functionality")
   task.skipTest("ml/datafeeds_crud/Test update datafeed to point to missing job", "behaviour change #44752 - not allowing to update datafeed job_id")
-  task.skipTest("ml/datafeeds_crud/Test update datafeed to point to different job", "behaviour change #44752 - not allowing to update datafeed job_id")
-  task.skipTest("ml/datafeeds_crud/Test update datafeed to point to job already attached to another datafeed", "behaviour change #44752 - not allowing to update datafeed job_id")
+  task.skipTest(
+    "ml/datafeeds_crud/Test update datafeed to point to different job",
+    "behaviour change #44752 - not allowing to update datafeed job_id"
+  )
+  task.skipTest(
+    "ml/datafeeds_crud/Test update datafeed to point to job already attached to another datafeed",
+    "behaviour change #44752 - not allowing to update datafeed job_id"
+  )
   task.skipTest("rollup/delete_job/Test basic delete_job", "rollup was an experimental feature, also see #41227")
   task.skipTest("rollup/delete_job/Test delete job twice", "rollup was an experimental feature, also see #41227")
   task.skipTest("rollup/delete_job/Test delete running job", "rollup was an experimental feature, also see #41227")
   task.skipTest("rollup/get_jobs/Test basic get_jobs", "rollup was an experimental feature, also see #41227")
   task.skipTest("rollup/put_job/Test basic put_job", "rollup was an experimental feature, also see #41227")
   task.skipTest("rollup/start_job/Test start job twice", "rollup was an experimental feature, also see #41227")
-  task.skipTest("ml/trained_model_cat_apis/Test cat trained models", "A type field was added to cat.ml_trained_models #73660, this is a backwards compatible change. Still this is a cat api, and we don't support them with rest api compatibility. (the test would be very hard to transform too)")
+  task.skipTest(
+    "ml/trained_model_cat_apis/Test cat trained models",
+    "A type field was added to cat.ml_trained_models #73660, this is a backwards compatible change. Still this is a cat api, and we don't support them with rest api compatibility. (the test would be very hard to transform too)"
+  )
   task.skipTest("indices.freeze/30_usage/Usage stats on frozen indices", "#70192 -- the freeze index API is removed from 8.0")
   task.skipTest("indices.freeze/20_stats/Translog stats on frozen indices", "#70192 -- the freeze index API is removed from 8.0")
   task.skipTest("indices.freeze/10_basic/Basic", "#70192 -- the freeze index API is removed from 8.0")
   task.skipTest("indices.freeze/10_basic/Test index options", "#70192 -- the freeze index API is removed from 8.0")
-<<<<<<< HEAD
   task.skipTest("sql/sql/Paging through results", "scrolling through search hit queries no longer produces empty last page in 8.2")
-=======
   task.skipTest("service_accounts/10_basic/Test get service accounts", "new service accounts are added")
->>>>>>> 64929dc5
 
   task.replaceValueInMatch("_type", "_doc")
   task.addAllowedWarningRegex("\\[types removal\\].*")
   task.addAllowedWarningRegexForTest("Including \\[accept_enterprise\\] in get license.*", "Installing enterprise license")
   task.addAllowedWarningRegex("bucket_span .* is not an integral .* of the number of seconds in 1d.* This is now deprecated.*")
 
-  task.replaceValueTextByKeyValue("catch",
+  task.replaceValueTextByKeyValue(
+    "catch",
     'bad_request',
     '/It is no longer possible to freeze indices, but existing frozen indices can still be unfrozen/',
-    "Cannot freeze write index for data stream")
+    "Cannot freeze write index for data stream"
+  )
 }
 
 
