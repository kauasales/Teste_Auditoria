--- conflicted
+++ resolved
@@ -156,14 +156,11 @@
       // a type field was added to cat.ml_trained_models #73660, this is a backwards compatible change.
       // still this is a cat api, and we don't support them with rest api compatibility. (the test would be very hard to transform too)
       'ml/trained_model_cat_apis/Test cat trained models',
-<<<<<<< HEAD
       'service_accounts/10_basic/Test get service accounts', //#76449, will remove upon backport
       'indices.freeze/30_usage/Usage stats on frozen indices', // #70192 -- the freeze index API is removed from 8.0
       'indices.freeze/20_stats/Translog stats on frozen indices',
       'indices.freeze/10_basic/Basic',
       'indices.freeze/10_basic/Test index options',
-=======
->>>>>>> 201a328d
   ].join(',')
   dependsOn "copyExtraResources"
 }
