/*
 * Copyright Elasticsearch B.V. and/or licensed to Elasticsearch B.V. under one
 * or more contributor license agreements. Licensed under the Elastic License;
 * you may not use this file except in compliance with the Elastic License.
 */
package org.elasticsearch.xpack.deprecation;

import org.elasticsearch.action.admin.cluster.node.info.PluginsAndModules;
import org.elasticsearch.cluster.ClusterState;
import org.elasticsearch.cluster.metadata.IndexMetaData;
import org.elasticsearch.common.settings.Settings;
import org.elasticsearch.xpack.core.deprecation.DeprecationInfoAction;
import org.elasticsearch.xpack.core.deprecation.DeprecationIssue;
import org.elasticsearch.xpack.core.ml.datafeed.DatafeedConfig;

import java.util.Arrays;
import java.util.Collections;
import java.util.List;
import java.util.Objects;
import java.util.Set;
import java.util.function.BiFunction;
import java.util.function.Function;
import java.util.stream.Collectors;

/**
 * Class containing all the cluster, node, and index deprecation checks that will be served
 * by the {@link DeprecationInfoAction}.
 */
public class DeprecationChecks {

    private DeprecationChecks() {
    }

    static List<Function<ClusterState, DeprecationIssue>> CLUSTER_SETTINGS_CHECKS =
        Collections.unmodifiableList(Arrays.asList(
            ClusterDeprecationChecks::checkShardLimit,
            ClusterDeprecationChecks::checkClusterName
        ));

    static List<BiFunction<Settings, PluginsAndModules, DeprecationIssue>> NODE_SETTINGS_CHECKS =
        Collections.unmodifiableList(Arrays.asList(
            NodeDeprecationChecks::httpEnabledSettingRemoved,
            NodeDeprecationChecks::auditLogPrefixSettingsCheck,
            NodeDeprecationChecks::indexThreadPoolCheck,
            NodeDeprecationChecks::bulkThreadPoolCheck,
            NodeDeprecationChecks::tribeNodeCheck,
            NodeDeprecationChecks::authRealmsTypeCheck,
            NodeDeprecationChecks::httpPipeliningCheck,
            NodeDeprecationChecks::discoveryConfigurationCheck,
            NodeDeprecationChecks::azureRepositoryChanges,
            NodeDeprecationChecks::gcsRepositoryChanges,
            NodeDeprecationChecks::fileDiscoveryPluginRemoved,
            NodeDeprecationChecks::defaultSSLSettingsRemoved,
<<<<<<< HEAD
            NodeDeprecationChecks::tlsv1ProtocolDisabled,
            NodeDeprecationChecks::watcherNotificationsSecureSettingsCheck
=======
            NodeDeprecationChecks::watcherNotificationsSecureSettingsCheck,
            NodeDeprecationChecks::auditIndexSettingsCheck
>>>>>>> 0ee12725
        ));

    static List<Function<IndexMetaData, DeprecationIssue>> INDEX_SETTINGS_CHECKS =
        Collections.unmodifiableList(Arrays.asList(
            IndexDeprecationChecks::oldIndicesCheck,
            IndexDeprecationChecks::delimitedPayloadFilterCheck,
            IndexDeprecationChecks::percolatorUnmappedFieldsAsStringCheck,
            IndexDeprecationChecks::indexNameCheck,
			IndexDeprecationChecks::nodeLeftDelayedTimeCheck,
            IndexDeprecationChecks::shardOnStartupCheck,
            IndexDeprecationChecks::classicSimilarityMappingCheck,
            IndexDeprecationChecks::classicSimilaritySettingsCheck
        ));

    static List<Function<DatafeedConfig, DeprecationIssue>> ML_SETTINGS_CHECKS =
            Collections.unmodifiableList(Arrays.asList(
                    MlDeprecationChecks::checkDataFeedAggregations,
                    MlDeprecationChecks::checkDataFeedQuery
            ));

    /**
     * helper utility function to reduce repeat of running a specific {@link Set} of checks.
     *
     * @param checks The functional checks to execute using the mapper function
     * @param mapper The function that executes the lambda check with the appropriate arguments
     * @param <T> The signature of the check (BiFunction, Function, including the appropriate arguments)
     * @return The list of {@link DeprecationIssue} that were found in the cluster
     */
    static <T> List<DeprecationIssue> filterChecks(List<T> checks, Function<T, DeprecationIssue> mapper) {
        return checks.stream().map(mapper).filter(Objects::nonNull).collect(Collectors.toList());
    }
}<|MERGE_RESOLUTION|>--- conflicted
+++ resolved
@@ -51,13 +51,9 @@
             NodeDeprecationChecks::gcsRepositoryChanges,
             NodeDeprecationChecks::fileDiscoveryPluginRemoved,
             NodeDeprecationChecks::defaultSSLSettingsRemoved,
-<<<<<<< HEAD
             NodeDeprecationChecks::tlsv1ProtocolDisabled,
-            NodeDeprecationChecks::watcherNotificationsSecureSettingsCheck
-=======
             NodeDeprecationChecks::watcherNotificationsSecureSettingsCheck,
             NodeDeprecationChecks::auditIndexSettingsCheck
->>>>>>> 0ee12725
         ));
 
     static List<Function<IndexMetaData, DeprecationIssue>> INDEX_SETTINGS_CHECKS =
