--- conflicted
+++ resolved
@@ -205,18 +205,10 @@
             NodesDeprecationCheckResponse nodeDeprecationResponse,
             List<Function<IndexMetadata, DeprecationIssue>> indexSettingsChecks,
             List<Function<ClusterState, DeprecationIssue>> clusterSettingsChecks,
-<<<<<<< HEAD
-            Map<String, List<DeprecationIssue>> pluginSettingIssues
-        ) {
-            List<DeprecationIssue> clusterSettingsIssues = filterChecks(clusterSettingsChecks, (c) -> c.apply(state));
-            List<DeprecationIssue> nodeSettingsIssues = mergeNodeIssues(nodeDeprecationResponse);
-
-=======
             Map<String, List<DeprecationIssue>> pluginSettingIssues,
             List<String> skipTheseDeprecatedSettings
         ) {
             // Allow system index access here to prevent deprecation warnings when we call this API
->>>>>>> d90fa4eb
             String[] concreteIndexNames = indexNameExpressionResolver.concreteIndexNames(state, request);
             ClusterState stateWithSkippedSettingsRemoved = removeSkippedSettings(state, concreteIndexNames, skipTheseDeprecatedSettings);
             List<DeprecationIssue> clusterSettingsIssues = filterChecks(
@@ -227,11 +219,7 @@
 
             Map<String, List<DeprecationIssue>> indexSettingsIssues = new HashMap<>();
             for (String concreteIndex : concreteIndexNames) {
-<<<<<<< HEAD
-                IndexMetadata indexMetadata = state.getMetadata().index(concreteIndex);
-=======
                 IndexMetadata indexMetadata = stateWithSkippedSettingsRemoved.getMetadata().index(concreteIndex);
->>>>>>> d90fa4eb
                 List<DeprecationIssue> singleIndexIssues = filterChecks(indexSettingsChecks, c -> c.apply(indexMetadata));
                 if (singleIndexIssues.size() > 0) {
                     indexSettingsIssues.put(concreteIndex, singleIndexIssues);
