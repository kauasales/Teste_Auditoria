--- conflicted
+++ resolved
@@ -667,7 +667,6 @@
         );
     }
 
-<<<<<<< HEAD
     /*
      * This is here so that the unit test can simulate setting a system property without actually having to set the system property,
      * which requires disabling the security manager for the unit test.
@@ -697,11 +696,6 @@
         return null;
     }
 
-    static DeprecationIssue checkAcceptDefaultPasswordSetting(final Settings settings,
-                                                                                   final PluginsAndModules pluginsAndModules,
-                                                                                   final ClusterState clusterState,
-                                                                                   final XPackLicenseState licenseState) {
-=======
     static DeprecationIssue checkTransportClientProfilesFilterSetting(
         final Settings settings,
         final PluginsAndModules pluginsAndModules,
@@ -804,7 +798,6 @@
                                                               final PluginsAndModules pluginsAndModules,
                                                               final ClusterState clusterState,
                                                               final XPackLicenseState licenseState) {
->>>>>>> b95df284
         return checkRemovedSetting(settings,
             CLUSTER_ROUTING_REQUIRE_SETTING,
             "https://www.elastic.co/guide/en/elasticsearch/reference/master/migrating-8.0.html#breaking_80_settings_changes",
