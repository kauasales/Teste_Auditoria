--- conflicted
+++ resolved
@@ -20,11 +20,8 @@
 import org.elasticsearch.common.settings.Setting;
 import org.elasticsearch.common.settings.Setting.Property;
 import org.elasticsearch.common.settings.Settings;
+import org.elasticsearch.common.ssl.SslConfigurationKeys;
 import org.elasticsearch.common.unit.ByteSizeValue;
-<<<<<<< HEAD
-=======
-import org.elasticsearch.common.ssl.SslConfigurationKeys;
->>>>>>> 783afbc1
 import org.elasticsearch.common.util.concurrent.EsExecutors;
 import org.elasticsearch.common.util.set.Sets;
 import org.elasticsearch.core.TimeValue;
@@ -39,9 +36,9 @@
 import org.elasticsearch.script.ScriptService;
 import org.elasticsearch.threadpool.FixedExecutorBuilder;
 import org.elasticsearch.transport.RemoteClusterService;
-import org.elasticsearch.xpack.core.DataTier;
 import org.elasticsearch.transport.SniffConnectionStrategy;
 import org.elasticsearch.transport.TransportService;
+import org.elasticsearch.xpack.core.DataTier;
 import org.elasticsearch.xpack.core.XPackSettings;
 import org.elasticsearch.xpack.core.security.SecurityField;
 import org.elasticsearch.xpack.core.security.authc.RealmConfig;
@@ -675,7 +672,6 @@
         );
     }
 
-<<<<<<< HEAD
     static DeprecationIssue checkFractionalByteValueSettings(final Settings settings,
                                                              final PluginsAndModules pluginsAndModules,
                                                              final ClusterState clusterState,
@@ -701,7 +697,8 @@
             fractionalByteSettings.entrySet().stream().map(fractionalByteSetting -> fractionalByteSetting.getKey() + "->" +
                 fractionalByteSetting.getValue()).collect(Collectors.joining(", ")) + "]";
         return new DeprecationIssue(DeprecationIssue.Level.WARNING, message, url, details, false, null);
-=======
+    }
+
     static DeprecationIssue checkFrozenCacheLeniency(final Settings settings,
                                                      final PluginsAndModules pluginsAndModules,
                                                      final ClusterState clusterState,
@@ -824,7 +821,6 @@
             return new DeprecationIssue(DeprecationIssue.Level.CRITICAL, message, url, details, false, null);
         }
         return null;
->>>>>>> 783afbc1
     }
 
     static DeprecationIssue checkTransportClientProfilesFilterSetting(
