/*
 * Copyright Elasticsearch B.V. and/or licensed to Elasticsearch B.V. under one
 * or more contributor license agreements. Licensed under the Elastic License
 * 2.0; you may not use this file except in compliance with the Elastic License
 * 2.0.
 */

package org.elasticsearch.xpack.deprecation;

import org.elasticsearch.action.admin.cluster.node.info.PluginsAndModules;
import org.elasticsearch.bootstrap.BootstrapSettings;
import org.elasticsearch.cluster.ClusterState;
import org.elasticsearch.cluster.coordination.JoinHelper;
import org.elasticsearch.cluster.node.DiscoveryNodeRole;
import org.elasticsearch.cluster.routing.allocation.DataTier;
import org.elasticsearch.cluster.routing.allocation.DiskThresholdSettings;
import org.elasticsearch.cluster.routing.allocation.decider.DiskThresholdDecider;
import org.elasticsearch.common.Strings;
import org.elasticsearch.common.settings.SecureSetting;
import org.elasticsearch.common.settings.Setting;
import org.elasticsearch.common.settings.Setting.Property;
import org.elasticsearch.common.settings.Settings;
import org.elasticsearch.common.ssl.SslConfigurationKeys;
import org.elasticsearch.common.unit.ByteSizeValue;
import org.elasticsearch.common.util.concurrent.EsExecutors;
import org.elasticsearch.common.util.set.Sets;
import org.elasticsearch.core.TimeValue;
import org.elasticsearch.env.Environment;
import org.elasticsearch.env.NodeEnvironment;
import org.elasticsearch.gateway.GatewayService;
import org.elasticsearch.jdk.JavaVersion;
import org.elasticsearch.license.License;
import org.elasticsearch.license.XPackLicenseState;
import org.elasticsearch.node.Node;
import org.elasticsearch.node.NodeRoleSettings;
import org.elasticsearch.script.ScriptService;
import org.elasticsearch.threadpool.FixedExecutorBuilder;
import org.elasticsearch.transport.RemoteClusterService;
import org.elasticsearch.transport.SniffConnectionStrategy;
import org.elasticsearch.transport.TransportService;
import org.elasticsearch.xpack.core.XPackSettings;
import org.elasticsearch.xpack.core.deprecation.DeprecationIssue;
import org.elasticsearch.xpack.core.security.SecurityField;
import org.elasticsearch.xpack.core.security.authc.RealmConfig;
import org.elasticsearch.xpack.core.security.authc.RealmSettings;
import org.elasticsearch.xpack.core.security.authc.esnative.NativeRealmSettings;
import org.elasticsearch.xpack.core.security.authc.file.FileRealmSettings;

import java.util.ArrayList;
import java.util.Comparator;
import java.util.HashMap;
import java.util.HashSet;
import java.util.List;
import java.util.Locale;
import java.util.Map;
import java.util.Optional;
import java.util.Set;
import java.util.function.BiFunction;
import java.util.function.Function;
import java.util.function.Supplier;
import java.util.stream.Collectors;

import static org.elasticsearch.cluster.routing.allocation.DiskThresholdSettings.CLUSTER_ROUTING_ALLOCATION_INCLUDE_RELOCATIONS_SETTING;
import static org.elasticsearch.xpack.cluster.routing.allocation.DataTierAllocationDecider.CLUSTER_ROUTING_EXCLUDE_SETTING;
import static org.elasticsearch.xpack.cluster.routing.allocation.DataTierAllocationDecider.CLUSTER_ROUTING_INCLUDE_SETTING;
import static org.elasticsearch.xpack.cluster.routing.allocation.DataTierAllocationDecider.CLUSTER_ROUTING_REQUIRE_SETTING;
import static org.elasticsearch.xpack.core.security.authc.RealmSettings.RESERVED_REALM_NAME_PREFIX;
import static org.elasticsearch.xpack.core.security.authc.saml.SamlRealmSettings.PRINCIPAL_ATTRIBUTE;

class NodeDeprecationChecks {

    static final String JAVA_DEPRECATION_MESSAGE = "Java 11 is required in 8.0";

    static DeprecationIssue checkPidfile(final Settings settings, final PluginsAndModules pluginsAndModules,
                                         final ClusterState clusterState, final XPackLicenseState licenseState) {
        return checkDeprecatedSetting(
            settings,
            pluginsAndModules,
            Environment.PIDFILE_SETTING,
            Environment.NODE_PIDFILE_SETTING,
            "https://ela.st/es-deprecation-7-pidfile-setting");
    }

    static DeprecationIssue checkProcessors(final Settings settings , final PluginsAndModules pluginsAndModules,
                                            final ClusterState clusterState, final XPackLicenseState licenseState) {
        return checkDeprecatedSetting(
            settings,
            pluginsAndModules,
            EsExecutors.PROCESSORS_SETTING,
            EsExecutors.NODE_PROCESSORS_SETTING,
            "https://ela.st/es-deprecation-7-processors-setting");
    }

    static DeprecationIssue checkMissingRealmOrders(final Settings settings, final PluginsAndModules pluginsAndModules,
                                                    final ClusterState clusterState, final XPackLicenseState licenseState) {
        final Set<String> orderNotConfiguredRealms = RealmSettings.getRealmSettings(settings).entrySet()
                .stream()
                .filter(e -> false == e.getValue().hasValue(RealmSettings.ORDER_SETTING_KEY))
                .filter(e -> e.getValue().getAsBoolean(RealmSettings.ENABLED_SETTING_KEY, true))
                .map(e -> RealmSettings.realmSettingPrefix(e.getKey()) + RealmSettings.ORDER_SETTING_KEY)
                .collect(Collectors.toSet());

        if (orderNotConfiguredRealms.isEmpty()) {
            return null;
        }

        final String details = String.format(
            Locale.ROOT,
            "Specify the realm order for all realms [%s]. If no realm order is specified, the node will fail to start in 8.0. ",
            String.join("; ", orderNotConfiguredRealms));
        return new DeprecationIssue(
            DeprecationIssue.Level.CRITICAL,
            "Realm order is required",
            "https://ela.st/es-deprecation-7-realm-orders-required",
            details,
            false,
            null
        );
    }

    static DeprecationIssue checkUniqueRealmOrders(final Settings settings, final PluginsAndModules pluginsAndModules,
                                                   final ClusterState clusterState, final XPackLicenseState licenseState) {
        final Map<String, List<String>> orderToRealmSettings =
            RealmSettings.getRealmSettings(settings).entrySet()
                .stream()
                .filter(e -> e.getValue().hasValue(RealmSettings.ORDER_SETTING_KEY))
                .collect(Collectors.groupingBy(
                    e -> e.getValue().get(RealmSettings.ORDER_SETTING_KEY),
                    Collectors.mapping(e -> RealmSettings.realmSettingPrefix(e.getKey()) + RealmSettings.ORDER_SETTING_KEY,
                        Collectors.toList())));

        Set<String> duplicateOrders = orderToRealmSettings.entrySet().stream()
            .filter(entry -> entry.getValue().size() > 1)
            .map(entry -> entry.getKey() + ": " + entry.getValue())
            .collect(Collectors.toSet());

        if (duplicateOrders.isEmpty()) {
            return null;
        }

        final String details = String.format(
            Locale.ROOT,
            "The same order is configured for multiple realms: [%s]]. Configure a unique order for each realm. If duplicate realm orders " +
                "exist, the node will fail to start in 8.0. ",
            String.join("; ", duplicateOrders));

        return new DeprecationIssue(
            DeprecationIssue.Level.CRITICAL,
            "Realm orders must be unique",
            "https://ela.st/es-deprecation-7-realm-orders-unique",
            details,
           false, null
        );
    }

    static DeprecationIssue checkImplicitlyDisabledSecurityOnBasicAndTrial(final Settings settings,
                                                                           final PluginsAndModules pluginsAndModules,
                                                                           final ClusterState clusterState,
                                                                           final XPackLicenseState licenseState) {
        if ( XPackSettings.SECURITY_ENABLED.exists(settings) == false
            && (licenseState.getOperationMode().equals(License.OperationMode.BASIC)
            || licenseState.getOperationMode().equals(License.OperationMode.TRIAL))) {
          String details = "Security will no longer be disabled by default for Trial licenses in 8.0. The [xpack.security.enabled] " +
              "setting will always default to \"true\". See https://ela.st/es-deprecation-7-security-minimal-setup to secure your cluster" +
              ". To explicitly disable security, set [xpack.security.enabled] to \"false\" (not recommended).";
            return new DeprecationIssue(
                DeprecationIssue.Level.CRITICAL,
                "Security is enabled by default for all licenses",
                "https://ela.st/es-deprecation-7-implicitly-disabled-security",
                details,
               false, null);
        }
        return null;
    }

    static DeprecationIssue checkImplicitlyDisabledBasicRealms(final Settings settings, final PluginsAndModules pluginsAndModules,
                                                               final ClusterState clusterState, final XPackLicenseState licenseState) {
        final Map<RealmConfig.RealmIdentifier, Settings> realmSettings = RealmSettings.getRealmSettings(settings);
        if (realmSettings.isEmpty()) {
            return null;
        }

        boolean anyRealmEnabled = false;
        final Set<String> unconfiguredBasicRealms =
            new HashSet<>(org.elasticsearch.core.Set.of(FileRealmSettings.TYPE, NativeRealmSettings.TYPE));
        for (Map.Entry<RealmConfig.RealmIdentifier, Settings> realmSetting: realmSettings.entrySet()) {
            anyRealmEnabled = anyRealmEnabled || realmSetting.getValue().getAsBoolean(RealmSettings.ENABLED_SETTING_KEY, true);
            unconfiguredBasicRealms.remove(realmSetting.getKey().getType());
        }

        final String details;
        if (false == anyRealmEnabled) {
            final List<String> explicitlyDisabledBasicRealms =
                Sets.difference(org.elasticsearch.core.Set.of(FileRealmSettings.TYPE, NativeRealmSettings.TYPE),
                    unconfiguredBasicRealms).stream().sorted().collect(Collectors.toList());
            if (explicitlyDisabledBasicRealms.isEmpty()) {
                return null;
            }
            details = String.format(
                Locale.ROOT,
                "Found explicitly disabled basic %s: [%s]. But %s will be enabled because no other realms are configured or enabled. " +
                    "In next major release, explicitly disabled basic realms will remain disabled.",
                explicitlyDisabledBasicRealms.size() == 1 ? "realm" : "realms",
                Strings.collectionToDelimitedString(explicitlyDisabledBasicRealms, ","),
                explicitlyDisabledBasicRealms.size() == 1 ? "it" : "they"
                );
        } else {
            if (unconfiguredBasicRealms.isEmpty()) {
                return null;
            }
            details = String.format(
                Locale.ROOT,
                "Found implicitly disabled basic %s: [%s]. %s disabled because there are other explicitly configured realms." +
                    "In next major release, basic realms will always be enabled unless explicitly disabled.",
                unconfiguredBasicRealms.size() == 1 ? "realm" : "realms",
                Strings.collectionToDelimitedString(unconfiguredBasicRealms, ","),
                unconfiguredBasicRealms.size() == 1 ? "It is" : "They are");
        }
        return new DeprecationIssue(
            DeprecationIssue.Level.WARNING,
            "File and/or native realms are enabled by default in next major release.",
            "https://ela.st/es-deprecation-7-implicitly-disabled-basic-realms",
            details,
            false,
            null
        );

    }

    static DeprecationIssue checkReservedPrefixedRealmNames(final Settings settings, final PluginsAndModules pluginsAndModules,
                                                            final ClusterState clusterState, final XPackLicenseState licenseState) {
        final Map<RealmConfig.RealmIdentifier, Settings> realmSettings = RealmSettings.getRealmSettings(settings);
        if (realmSettings.isEmpty()) {
            return null;
        }
        List<RealmConfig.RealmIdentifier> reservedPrefixedRealmIdentifiers = new ArrayList<>();
        for (RealmConfig.RealmIdentifier realmIdentifier: realmSettings.keySet()) {
            if (realmIdentifier.getName().startsWith(RESERVED_REALM_NAME_PREFIX)) {
                reservedPrefixedRealmIdentifiers.add(realmIdentifier);
            }
        }
        if (reservedPrefixedRealmIdentifiers.isEmpty()) {
            return null;
        } else {
            return new DeprecationIssue(
                DeprecationIssue.Level.WARNING,
                "Prefixing realm names with an underscore (_) is deprecated",
                "https://ela.st/es-deprecation-7-realm-names",
                String.format(Locale.ROOT, "Rename the following realm%s in the realm chain: %s.",
                    reservedPrefixedRealmIdentifiers.size() > 1 ? "s" : "",
                    reservedPrefixedRealmIdentifiers.stream()
                        .map(rid -> RealmSettings.PREFIX + rid.getType() + "." + rid.getName())
                        .sorted()
                        .collect(Collectors.joining(", "))),
               false, null
            );
        }
    }

    static DeprecationIssue checkThreadPoolListenerQueueSize(final Settings settings) {
        return checkThreadPoolListenerSetting("thread_pool.listener.queue_size", settings);
    }

    static DeprecationIssue checkThreadPoolListenerSize(final Settings settings) {
        return checkThreadPoolListenerSetting("thread_pool.listener.size", settings);
    }

    private static DeprecationIssue checkThreadPoolListenerSetting(final String name, final Settings settings) {
        final FixedExecutorBuilder builder = new FixedExecutorBuilder(settings, "listener", 1, -1, "thread_pool.listener", true);
        final List<Setting<?>> listenerSettings = builder.getRegisteredSettings();
        final Optional<Setting<?>> setting = listenerSettings.stream().filter(s -> s.getKey().equals(name)).findFirst();
        assert setting.isPresent();
        return checkRemovedSetting(
            settings,
            setting.get(),
            "https://ela.st/es-deprecation-7-thread-pool-listener-settings",
            "The listener pool is no longer used in 8.0.");
    }

    public static DeprecationIssue checkClusterRemoteConnectSetting(final Settings settings, final PluginsAndModules pluginsAndModules,
                                                                    final ClusterState clusterState, final XPackLicenseState licenseState) {
        return checkDeprecatedSetting(
            settings,
            pluginsAndModules,
            RemoteClusterService.ENABLE_REMOTE_CLUSTERS,
            Setting.boolSetting(
                "node.remote_cluster_client",
                RemoteClusterService.ENABLE_REMOTE_CLUSTERS,
                Property.Deprecated,
                Property.NodeScope),
            "https://ela.st/es-deprecation-7-cluster-remote-connect-setting"
        );
    }

    public static DeprecationIssue checkNodeLocalStorageSetting(final Settings settings, final PluginsAndModules pluginsAndModules,
                                                                final ClusterState clusterState, final XPackLicenseState licenseState) {
        return checkRemovedSetting(
            settings,
            Node.NODE_LOCAL_STORAGE_SETTING,
            "https://ela.st/es-deprecation-7-node-local-storage-setting",
            "All nodes require local storage in 8.0 and cannot share data paths."
        );
    }

    public static DeprecationIssue checkNodeBasicLicenseFeatureEnabledSetting(final Settings settings, Setting<?> setting) {
        return checkRemovedSetting(
            settings,
            setting,
            "https://ela.st/es-deprecation-7-xpack-basic-feature-settings",
            "Basic features are always enabled in 8.0."
        );
    }

    public static DeprecationIssue checkLegacyRoleSettings(
        final Setting<Boolean> legacyRoleSetting,
        final Settings settings,
        final PluginsAndModules pluginsAndModules
    ) {
        assert legacyRoleSetting.isDeprecated() : legacyRoleSetting;
        if (legacyRoleSetting.exists(settings) == false) {
            return null;
        }
        String legacyRoleSettingKey = legacyRoleSetting.getKey();
        String role;
        if (legacyRoleSettingKey.isEmpty() == false && legacyRoleSettingKey.contains(".")
            && legacyRoleSettingKey.indexOf(".") <= legacyRoleSettingKey.length() + 2) {
            role = legacyRoleSettingKey.substring(legacyRoleSettingKey.indexOf(".") + 1);
        } else {
            role = "unknown"; //Should never get here, but putting these checks to avoid crashing the API just in case
        }
        final String message = String.format(
            Locale.ROOT,
            "Setting [%s] is deprecated",
            legacyRoleSettingKey);
        final String details = String.format(
            Locale.ROOT,
            "Remove the [%s] setting. Set [%s] and include the [%s] role.",
            legacyRoleSettingKey,
            NodeRoleSettings.NODE_ROLES_SETTING.getKey(),
            role);
        return new DeprecationIssue(DeprecationIssue.Level.CRITICAL, message,
            "https://ela.st/es-deprecation-7-node-roles", details, false, null);
    }

    static DeprecationIssue checkBootstrapSystemCallFilterSetting(final Settings settings, final PluginsAndModules pluginsAndModules,
                                                                  final ClusterState clusterState, final XPackLicenseState licenseState) {
        return checkRemovedSetting(
            settings,
            BootstrapSettings.SYSTEM_CALL_FILTER_SETTING,
            "https://ela.st/es-deprecation-7-system-call-filter-setting",
            "System call filters are always required in 8.0."
        );
    }

    private static DeprecationIssue checkDeprecatedSetting(
        final Settings settings,
        final PluginsAndModules pluginsAndModules,
        final Setting<?> deprecatedSetting,
        final Setting<?> replacementSetting,
        final String url
    ) {
        return checkDeprecatedSetting(settings, pluginsAndModules, deprecatedSetting, replacementSetting, (v, s) -> v, url);
    }

    private static DeprecationIssue checkDeprecatedSetting(
        final Settings settings,
        final PluginsAndModules pluginsAndModules,
        final Setting<?> deprecatedSetting,
        final Setting<?> replacementSetting,
        final BiFunction<String, Settings, String> replacementValue,
        final String url
    ) {
        assert deprecatedSetting.isDeprecated() : deprecatedSetting;
        if (deprecatedSetting.exists(settings) == false) {
            return null;
        }
        final String deprecatedSettingKey = deprecatedSetting.getKey();
        final String replacementSettingKey = replacementSetting.getKey();
        final String value = deprecatedSetting.get(settings).toString();
        final String message = String.format(
            Locale.ROOT,
            "Setting [%s] is deprecated",
            deprecatedSettingKey);
        final String details = String.format(
            Locale.ROOT,
            "Remove the [%s] setting and set [%s] to [%s].",
            deprecatedSettingKey,
            replacementSettingKey,
            replacementValue.apply(value, settings));
        return new DeprecationIssue(DeprecationIssue.Level.CRITICAL, message, url, details, false, null);
    }

    private static DeprecationIssue checkDeprecatedSetting(
        final Settings settings,
        final PluginsAndModules pluginsAndModules,
        final Setting<?> deprecatedSetting,
        final Setting.AffixSetting<?> replacementSetting,
        final String star,
        final String url
    ) {
        return checkDeprecatedSetting(settings, pluginsAndModules, deprecatedSetting, replacementSetting, (v, s) -> v, star, url);
    }

    private static DeprecationIssue checkDeprecatedSetting(
        final Settings settings,
        final PluginsAndModules pluginsAndModules,
        final Setting<?> deprecatedSetting,
        final Setting.AffixSetting<?> replacementSetting,
        final BiFunction<String, Settings, String> replacementValue,
        final String star,
        final String url
    ) {
        assert deprecatedSetting.isDeprecated() : deprecatedSetting;
        if (deprecatedSetting.exists(settings) == false) {
            return null;
        }
        final String deprecatedSettingKey = deprecatedSetting.getKey();
        final String replacementSettingKey = replacementSetting.getKey();
        final String value = deprecatedSetting.get(settings).toString();
        final String message = String.format(
            Locale.ROOT,
            "Setting [%s] is deprecated",
            deprecatedSettingKey,
            replacementSettingKey);
        final String details = String.format(
            Locale.ROOT,
            "Remove the [%s] setting. Set [%s] to [%s], where * is %s",
            deprecatedSettingKey,
            replacementSettingKey,
            replacementValue.apply(value, settings),
            star);
        return new DeprecationIssue(DeprecationIssue.Level.CRITICAL, message, url, details, false, null);
    }

<<<<<<< HEAD
    static DeprecationIssue checkRemovedSetting(final Settings settings, final Setting<?> removedSetting, final String url,
                                                String additionalDetailMessage) {
        return checkRemovedSetting(settings, removedSetting, url, additionalDetailMessage, DeprecationIssue.Level.CRITICAL);
=======
    static DeprecationIssue checkDeprecatedSetting(final Settings settings, final Setting<?> deprecatedSetting, final String url,
                                                   final String whenRemoved) {
        if (deprecatedSetting.exists(settings) == false) {
            return null;
        }
        final String deprecatedSettingKey = deprecatedSetting.getKey();
        final String value = deprecatedSetting.get(settings).toString();
        final String message =
            String.format(Locale.ROOT, "setting [%s] is deprecated and will be removed " + whenRemoved, deprecatedSettingKey);
        final String details =
            String.format(Locale.ROOT, "the setting [%s] is currently set to [%s], remove this setting", deprecatedSettingKey, value);
        return new DeprecationIssue(DeprecationIssue.Level.WARNING, message, url, details, false, null);
    }

    static DeprecationIssue checkRemovedSetting(final Settings settings, final Setting<?> removedSetting, final String url) {
        return checkRemovedSetting(settings, removedSetting, url, DeprecationIssue.Level.CRITICAL);
>>>>>>> 9461cc46
    }

    static DeprecationIssue checkRemovedSetting(final Settings settings,
                                                final Setting<?> removedSetting,
                                                final String url,
                                                String additionalDetailMessage,
                                                DeprecationIssue.Level deprecationLevel) {
        if (removedSetting.exists(settings) == false) {
            return null;
        }
        final String removedSettingKey = removedSetting.getKey();
        Object removedSettingValue = removedSetting.get(settings);
        String value;
        if (removedSettingValue instanceof TimeValue) {
            value = ((TimeValue) removedSettingValue).getStringRep();
        } else {
            value = removedSettingValue.toString();
        }
        final String message =
            String.format(Locale.ROOT, "Setting [%s] is deprecated", removedSettingKey);
        final String details =
            String.format(Locale.ROOT, "Remove the [%s] setting. %s", removedSettingKey, additionalDetailMessage);
        return new DeprecationIssue(deprecationLevel, message, url, details, false, null);
    }

    static DeprecationIssue javaVersionCheck(Settings nodeSettings, PluginsAndModules plugins, final ClusterState clusterState,
                                             final XPackLicenseState licenseState) {
        final JavaVersion javaVersion = JavaVersion.current();

        if (javaVersion.compareTo(JavaVersion.parse("11")) < 0) {
            return new DeprecationIssue(DeprecationIssue.Level.CRITICAL,
                JAVA_DEPRECATION_MESSAGE,
                "https://ela.st/es-deprecation-7-java-version",
                "This node is running Java version [" + javaVersion.toString() + "]. Consider switching to a distribution of " +
                    "Elasticsearch with a bundled JDK or upgrade. If you are already using a distribution with a bundled JDK, ensure the " +
                    "JAVA_HOME environment variable is not set.",
                false, null);
        }
        return null;
    }

    static DeprecationIssue checkMultipleDataPaths(Settings nodeSettings, PluginsAndModules plugins, final ClusterState clusterState,
                                                   final XPackLicenseState licenseState) {
        List<String> dataPaths = Environment.PATH_DATA_SETTING.get(nodeSettings);
        if (dataPaths.size() > 1) {
            return new DeprecationIssue(DeprecationIssue.Level.CRITICAL,
                "multiple [path.data] entries are deprecated, use a single data directory",
                "https://ela.st/es-deprecation-7-multiple-paths",
                "Multiple data paths are deprecated. Instead, use RAID or other system level features to utilize multiple disks.",
            false, null);
        }
        return null;
    }

    static DeprecationIssue checkDataPathsList(Settings nodeSettings, PluginsAndModules plugins, final ClusterState clusterState,
                                               final XPackLicenseState licenseState) {
        if (Environment.dataPathUsesList(nodeSettings)) {
            return new DeprecationIssue(DeprecationIssue.Level.CRITICAL,
                "Multiple data paths are not supported",
                "https://ela.st/es-deprecation-7-multiple-paths",
                "The [path.data] setting contains a list of paths. Specify a single path as a string. Use RAID or other system level " +
                    "features to utilize multiple disks. If multiple data paths are configured, the node will fail to start in 8.0. ",
                false, null);
        }
        return null;
    }

    static DeprecationIssue checkSharedDataPathSetting(final Settings settings, final PluginsAndModules pluginsAndModules,
                                                       final ClusterState clusterState, final XPackLicenseState licenseState) {
        if (Environment.PATH_SHARED_DATA_SETTING.exists(settings)) {
            final String message = String.format(Locale.ROOT,
                "Setting [%s] is deprecated", Environment.PATH_SHARED_DATA_SETTING.getKey());
            final String url = "https://ela.st/es-deprecation-7-shared-path-settings";
            final String details = String.format(Locale.ROOT,
                "Remove the [%s] setting. This setting has had no effect since 6.0.", Environment.PATH_SHARED_DATA_SETTING.getKey());
            return new DeprecationIssue(DeprecationIssue.Level.CRITICAL, message, url, details, false, null);
        }
        return null;
    }

    static DeprecationIssue checkSingleDataNodeWatermarkSetting(final Settings settings, final PluginsAndModules pluginsAndModules,
                                                                final ClusterState clusterState, final XPackLicenseState licenseState) {
        if (DiskThresholdDecider.ENABLE_FOR_SINGLE_DATA_NODE.get(settings) == false
            && DiskThresholdDecider.ENABLE_FOR_SINGLE_DATA_NODE.exists(settings)) {
            String key = DiskThresholdDecider.ENABLE_FOR_SINGLE_DATA_NODE.getKey();
            return new DeprecationIssue(DeprecationIssue.Level.CRITICAL,
                String.format(Locale.ROOT, "Setting [%s=false] is deprecated", key),
                "https://ela.st/es-deprecation-7-disk-watermark-enable-for-single-node-setting",
                String.format(Locale.ROOT, "Remove the [%s] setting. Disk watermarks are always enabled for single node clusters in 8.0.",
                    key),false, null
            );
        }

        if (DiskThresholdDecider.ENABLE_FOR_SINGLE_DATA_NODE.get(settings) == false
            && clusterState.getNodes().getDataNodes().size() == 1 && clusterState.getNodes().getLocalNode().isMasterNode()) {
            String key = DiskThresholdDecider.ENABLE_FOR_SINGLE_DATA_NODE.getKey();
            String disableDiskDecider = DiskThresholdSettings.CLUSTER_ROUTING_ALLOCATION_DISK_THRESHOLD_ENABLED_SETTING.getKey();
            return new DeprecationIssue(DeprecationIssue.Level.WARNING,
                String.format(Locale.ROOT, "Disabling disk watermarks for single node clusters is deprecated and no longer the default",
                    key),
                "https://ela.st/es-deprecation-7-disk-watermark-enable-for-single-node-setting",
                String.format(Locale.ROOT, "Disk watermarks are always enabled in 8.0, which will affect the behavior of this single node" +
                        " cluster when you upgrade. You can set \"%s\" to false to disable" +
                        " disk based allocation.", disableDiskDecider),
                false,
                null
            );

        }

        return null;
    }

    static DeprecationIssue checkMonitoringExporterPassword(
        final Settings settings,
        final PluginsAndModules pluginsAndModules,
        ClusterState cs,
        XPackLicenseState licenseState
    ) {
        // Mimic the HttpExporter#AUTH_PASSWORD_SETTING setting here to avoid a dependency on monitoring module:
        // (just having the setting prefix and suffic here is sufficient to check on whether this setting is used)
        final Setting.AffixSetting<String> AUTH_PASSWORD_SETTING =
            Setting.affixKeySetting("xpack.monitoring.exporters.","auth.password", s -> Setting.simpleString(s));
        List<Setting<?>> passwords = AUTH_PASSWORD_SETTING.getAllConcreteSettings(settings)
            .sorted(Comparator.comparing(Setting::getKey)).collect(Collectors.toList());

        if (passwords.isEmpty()) {
            return null;
        }

        final String passwordSettings = passwords.stream().map(Setting::getKey).collect(Collectors.joining(","));
        final String message = String.format(
            Locale.ROOT,
            "Monitoring exporters must use secure passwords",
            passwordSettings
        );
        final String details = String.format(
            Locale.ROOT,
            "Remove the non-secure monitoring exporter password settings: [%s]. Configure secure passwords with " +
                "[xpack.monitoring.exporters.*.auth.secure_password].",
            passwordSettings
        );
        final String url = "https://ela.st/es-deprecation-7-monitoring-exporter-passwords";
        return new DeprecationIssue(DeprecationIssue.Level.CRITICAL, message, url, details, false, null);
    }

    static DeprecationIssue checkJoinTimeoutSetting(final Settings settings,
                                                    final PluginsAndModules pluginsAndModules,
                                                    final ClusterState clusterState,
                                                    final XPackLicenseState licenseState) {
        return checkRemovedSetting(settings,
            JoinHelper.JOIN_TIMEOUT_SETTING,
            "https://ela.st/es-deprecation-7-cluster-join-timeout-setting",
            "Cluster join attempts never time out in 8.0.",
            DeprecationIssue.Level.CRITICAL
        );
    }

    static DeprecationIssue checkSearchRemoteSettings(
        final Settings settings,
        final PluginsAndModules pluginsAndModules,
        ClusterState cs,
        XPackLicenseState licenseState
    ) {
        List<Setting<?>> remoteClusterSettings = new ArrayList<>();
        remoteClusterSettings.addAll(SniffConnectionStrategy.SEARCH_REMOTE_CLUSTERS_SEEDS.getAllConcreteSettings(settings)
            .sorted(Comparator.comparing(Setting::getKey)).collect(Collectors.toList()));
        remoteClusterSettings.addAll(SniffConnectionStrategy.SEARCH_REMOTE_CLUSTERS_PROXY.getAllConcreteSettings(settings)
            .sorted(Comparator.comparing(Setting::getKey)).collect(Collectors.toList()));
        remoteClusterSettings.addAll(RemoteClusterService.SEARCH_REMOTE_CLUSTER_SKIP_UNAVAILABLE.getAllConcreteSettings(settings)
            .sorted(Comparator.comparing(Setting::getKey)).collect(Collectors.toList()));
        if (SniffConnectionStrategy.SEARCH_REMOTE_CONNECTIONS_PER_CLUSTER.exists(settings)) {
            remoteClusterSettings.add(SniffConnectionStrategy.SEARCH_REMOTE_CONNECTIONS_PER_CLUSTER);
        }
        if (RemoteClusterService.SEARCH_REMOTE_INITIAL_CONNECTION_TIMEOUT_SETTING.exists(settings)) {
            remoteClusterSettings.add(RemoteClusterService.SEARCH_REMOTE_INITIAL_CONNECTION_TIMEOUT_SETTING);
        }
        if (RemoteClusterService.SEARCH_REMOTE_NODE_ATTRIBUTE.exists(settings)) {
            remoteClusterSettings.add(RemoteClusterService.SEARCH_REMOTE_NODE_ATTRIBUTE);
        }
        if (RemoteClusterService.SEARCH_ENABLE_REMOTE_CLUSTERS.exists(settings)) {
            remoteClusterSettings.add(RemoteClusterService.SEARCH_ENABLE_REMOTE_CLUSTERS);
        }
        if (remoteClusterSettings.isEmpty()) {
            return null;
        }
        final String remoteClusterSeedSettings = remoteClusterSettings.stream().map(Setting::getKey).collect(Collectors.joining(","));
        final String message = "Remotes for cross cluster search must be configured with cluster remote settings";
        final String details = String.format(
            Locale.ROOT,
            "Replace the search.remote settings [%s] with their secure [cluster.remote] equivalents",
            remoteClusterSeedSettings
        );
        final String url = "https://ela.st/es-deprecation-7-search-remote-settings";
        return new DeprecationIssue(DeprecationIssue.Level.CRITICAL, message, url, details, false, null);
    }

    static DeprecationIssue checkClusterRoutingAllocationIncludeRelocationsSetting(final Settings settings,
                                                                                   final PluginsAndModules pluginsAndModules,
                                                                                   final ClusterState clusterState,
                                                                                   final XPackLicenseState licenseState) {
        return checkRemovedSetting(settings,
            CLUSTER_ROUTING_ALLOCATION_INCLUDE_RELOCATIONS_SETTING,
            "https://ela.st/es-deprecation-7-cluster-routing-allocation-disk-include-relocations-setting",
            "Relocating shards are always taken into account in 8.0.",
            DeprecationIssue.Level.CRITICAL
        );
    }

    static DeprecationIssue checkFractionalByteValueSettings(final Settings settings,
                                                             final PluginsAndModules pluginsAndModules,
                                                             final ClusterState clusterState,
                                                             final XPackLicenseState licenseState) {
        Map<String, String> fractionalByteSettings = new HashMap<>();
        for (String key : settings.keySet()) {
            try {
                settings.getAsBytesSize(key, ByteSizeValue.ZERO);
                String stringValue = settings.get(key);
                if (stringValue.contains(".")) {
                    fractionalByteSettings.put(key, stringValue);
                }
            } catch (Exception ignoreThis) {
                // We expect anything that is not a byte setting to throw an exception, but we don't care about those
            }
        }
        if (fractionalByteSettings.isEmpty()) {
            return null;
        }
        String url = "https://ela.st/es-deprecation-7-fractional-byte-settings";
        String message = "Configuring fractional byte sizes is deprecated";
        String details = String.format(Locale.ROOT, "Set the following to whole numbers: [%s].",
            fractionalByteSettings.entrySet().stream().map(fractionalByteSetting -> fractionalByteSetting.getKey())
                .collect(Collectors.joining(", ")));
        return new DeprecationIssue(DeprecationIssue.Level.WARNING, message, url, details, false, null);
    }

    static DeprecationIssue checkFrozenCacheLeniency(final Settings settings,
                                                     final PluginsAndModules pluginsAndModules,
                                                     final ClusterState clusterState,
                                                     final XPackLicenseState licenseState) {
        final String cacheSizeSettingKey = "xpack.searchable.snapshot.shared_cache.size";
        Setting<ByteSizeValue> cacheSizeSetting =  Setting.byteSizeSetting(cacheSizeSettingKey,  ByteSizeValue.ZERO);
        if (cacheSizeSetting.exists(settings)) {
            ByteSizeValue cacheSize = cacheSizeSetting.get(settings);
            if (cacheSize.getBytes() > 0) {
                final List<DiscoveryNodeRole> roles = NodeRoleSettings.NODE_ROLES_SETTING.get(settings);
                if (DataTier.isFrozenNode(new HashSet<>(roles)) == false) {
                    String message = String.format(Locale.ROOT, "Only frozen nodes can have a [%s] greater than zero.",
                        cacheSizeSettingKey);
                    String url = "https://ela.st/es-deprecation-7-searchable-snapshot-shared-cache-setting";
                    String details = String.format(Locale.ROOT, "Set [%s] to zero on any node that doesn't have the [data_frozen] role.",
                        cacheSizeSettingKey);
                    return new DeprecationIssue(DeprecationIssue.Level.CRITICAL, message, url, details, false, null);
                }
            }
        }
        return null;
    }

    static DeprecationIssue checkSslServerEnabled(final Settings settings,
                                                   final PluginsAndModules pluginsAndModules,
                                                   final ClusterState clusterState,
                                                   final XPackLicenseState licenseState) {
        List<String> details = new ArrayList<>();
        for (String prefix : new String[] {"xpack.security.transport.ssl", "xpack.security.http.ssl"}) {
            final String enabledSettingKey = prefix + ".enabled";
            String enabledSettingValue = settings.get(enabledSettingKey);
            Settings sslSettings = settings.filter(setting -> setting.startsWith(prefix));
            if (enabledSettingValue == null && sslSettings.size() > 0) {
                String keys = sslSettings.keySet().stream().collect(Collectors.joining(","));
                String detail = String.format(Locale.ROOT, "The [%s] setting is not configured, but the following SSL settings are: [%s]." +
                        " To configure SSL, set [%s] or the node will fail to start in 8.0.",
                    enabledSettingKey, keys, enabledSettingKey);
                details.add(detail);
            }
        }
        if (details.isEmpty()) {
            return null;
        } else {
            String url = "https://ela.st/es-deprecation-7-explicit-ssl-required";
            String message = "Must explicitly enable or disable SSL to configure SSL settings";
            String detailsString = details.stream().collect(Collectors.joining("; "));
            return new DeprecationIssue(DeprecationIssue.Level.CRITICAL, message, url, detailsString, false, null);
        }
    }

    static DeprecationIssue checkSslCertConfiguration(final Settings settings,
                                                      final PluginsAndModules pluginsAndModules,
                                                      final ClusterState clusterState,
                                                      final XPackLicenseState licenseState) {
        List<String> details = new ArrayList<>();
        for (String prefix : new String[]{"xpack.security.transport.ssl", "xpack.security.http.ssl"}) {
            final String enabledSettingKey = prefix + ".enabled";
            boolean sslEnabled = settings.getAsBoolean(enabledSettingKey, false);
            if (sslEnabled) {
                String keystorePathSettingKey = prefix + "." + SslConfigurationKeys.KEYSTORE_PATH;
                String keyPathSettingKey = prefix + "." + SslConfigurationKeys.KEY;
                String certificatePathSettingKey = prefix + "." + SslConfigurationKeys.CERTIFICATE;
                boolean keystorePathSettingExists = settings.get(keystorePathSettingKey) != null;
                boolean keyPathSettingExists = settings.get(keyPathSettingKey) != null;
                boolean certificatePathSettingExists = settings.get(certificatePathSettingKey) != null;
                if (keystorePathSettingExists == false && keyPathSettingExists == false && certificatePathSettingExists == false) {
                    String detail = String.format(Locale.ROOT, "None of [%s], [%s], or [%s] are set. If [%s] is true either use a " +
                            "keystore, or configure [%s] and [%s].", keystorePathSettingKey, keyPathSettingKey,
                        certificatePathSettingKey, enabledSettingKey, keyPathSettingKey, certificatePathSettingKey);
                    details.add(detail);
                } else if (keystorePathSettingExists && keyPathSettingExists && certificatePathSettingExists) {
                    String detail = String.format(Locale.ROOT, "All of [%s], [%s], and [%s] are set. Either use a keystore, or " +
                            "configure [%s] and [%s].", keystorePathSettingKey, keyPathSettingKey, certificatePathSettingKey,
                        keyPathSettingKey, certificatePathSettingKey);
                    details.add(detail);
                } else if (keystorePathSettingExists && (keyPathSettingExists || certificatePathSettingExists)) {
                    String detail = String.format(Locale.ROOT, "Do not configure both [%s] and [%s]. Either" +
                            " use a keystore, or configure [%s] and [%s].",
                        keystorePathSettingKey,
                        keyPathSettingExists ? keyPathSettingKey : certificatePathSettingKey,
                        keyPathSettingKey, certificatePathSettingKey);
                    details.add(detail);
                } else if ((keyPathSettingExists && certificatePathSettingExists == false) ||
                    (keyPathSettingExists == false && certificatePathSettingExists)) {
                    String detail = String.format(Locale.ROOT, "[%s] is set but [%s] is not",
                        keyPathSettingExists ? keyPathSettingKey : certificatePathSettingKey,
                        keyPathSettingExists ? certificatePathSettingKey : keyPathSettingKey);
                    details.add(detail);
                }
            }
        }
        if (details.isEmpty()) {
            return null;
        } else {
            String url = "https://ela.st/es-deprecation-7-ssl-settings";
            String message = "Must either configure a keystore or set the key path and certificate path when SSL is enabled";
            String detailsString = details.stream().collect(Collectors.joining("; "));
            return new DeprecationIssue(DeprecationIssue.Level.CRITICAL, message, url, detailsString, false, null);
        }
    }

    static DeprecationIssue checkNoPermitHandshakeFromIncompatibleBuilds(final Settings settings,
                                                                         final PluginsAndModules pluginsAndModules,
                                                                         final ClusterState clusterState,
                                                                         final XPackLicenseState licenseState,
                                                                         Supplier<String> permitsHandshakesFromIncompatibleBuildsSupplier) {
        if (permitsHandshakesFromIncompatibleBuildsSupplier.get() != null) {
            final String message = String.format(
                Locale.ROOT,
                "Setting the [%s] system property is deprecated",
                TransportService.PERMIT_HANDSHAKES_FROM_INCOMPATIBLE_BUILDS_KEY
            );
            final String details = String.format(
                Locale.ROOT,
                "Remove the [%s] system property. Handshakes from incompatible builds are not allowed in 8.0.",
                TransportService.PERMIT_HANDSHAKES_FROM_INCOMPATIBLE_BUILDS_KEY
            );
            String url = "https://ela.st/es-deprecation-7-permit-handshake-from-incompatible-builds-setting";
            return new DeprecationIssue(DeprecationIssue.Level.CRITICAL, message, url, details, false, null);
        }
        return null;
    }

    static DeprecationIssue checkTransportClientProfilesFilterSetting(
        final Settings settings,
        final PluginsAndModules pluginsAndModules,
        ClusterState cs,
        XPackLicenseState licenseState
    ) {
        final Setting.AffixSetting<String> transportTypeProfileSetting =
            Setting.affixKeySetting("transport.profiles.","xpack.security.type", s -> Setting.simpleString(s));
        List<Setting<?>> transportProfiles = transportTypeProfileSetting.getAllConcreteSettings(settings)
            .sorted(Comparator.comparing(Setting::getKey)).collect(Collectors.toList());

        if (transportProfiles.isEmpty()) {
            return null;
        }

        final String transportProfilesSettings = transportProfiles.stream().map(Setting::getKey).collect(Collectors.joining(","));
        final String message = String.format(
            Locale.ROOT,
            "Settings [%s] for the Transport client are deprecated",
            transportProfilesSettings
        );
        final String details = "Remove all [transport.profiles] settings. The Transport client no longer exists in 8.0.";

        final String url = "https://ela.st/es-deprecation-7-transport-profiles-settings";
        return new DeprecationIssue(DeprecationIssue.Level.CRITICAL, message, url, details, false, null);
    }

    static DeprecationIssue checkDelayClusterStateRecoverySettings(final Settings settings,
                                                                   final PluginsAndModules pluginsAndModules,
                                                                   final ClusterState clusterState,
                                                                   final XPackLicenseState licenseState) {
        List<Setting<Integer>> deprecatedSettings = new ArrayList<>();
        deprecatedSettings.add(GatewayService.EXPECTED_NODES_SETTING);
        deprecatedSettings.add(GatewayService.EXPECTED_MASTER_NODES_SETTING);
        deprecatedSettings.add(GatewayService.RECOVER_AFTER_NODES_SETTING);
        deprecatedSettings.add(GatewayService.RECOVER_AFTER_MASTER_NODES_SETTING);
        List<Setting<Integer>> existingSettings =
            deprecatedSettings.stream().filter(deprecatedSetting -> deprecatedSetting.exists(settings)).collect(Collectors.toList());
        if (existingSettings.isEmpty()) {
            return null;
        }
        final String settingNames = existingSettings.stream().map(Setting::getKey).collect(Collectors.joining(","));
        final String message = String.format(
            Locale.ROOT,
            "Delaying cluster state recovery based on the number of available master nodes is not supported",
            settingNames
        );
        final String details = String.format(
            Locale.ROOT,
            "Use gateway.expected_data_nodes to wait for a certain number of data nodes. Remove the following settings or the node will " +
                "fail to start in 8.0: [%s]",
            settingNames
        );
        final String url = "https://ela.st/es-deprecation-7-deferred-cluster-state-recovery";
        return new DeprecationIssue(DeprecationIssue.Level.CRITICAL, message, url, details, false, null);
    }

    static DeprecationIssue checkFixedAutoQueueSizeThreadpool(final Settings settings,
                                                              final PluginsAndModules pluginsAndModules,
                                                              final ClusterState clusterState,
                                                              final XPackLicenseState licenseState) {
        List<Setting<Integer>> deprecatedSettings = new ArrayList<>();
        deprecatedSettings.add(Setting.intSetting("thread_pool.search.min_queue_size", 1, Setting.Property.Deprecated));
        deprecatedSettings.add(Setting.intSetting("thread_pool.search.max_queue_size", 1, Setting.Property.Deprecated));
        deprecatedSettings.add(Setting.intSetting("thread_pool.search.auto_queue_frame_size", 1, Setting.Property.Deprecated));
        deprecatedSettings.add(Setting.intSetting("thread_pool.search.target_response_time", 1, Setting.Property.Deprecated));
        deprecatedSettings.add(Setting.intSetting("thread_pool.search_throttled.min_queue_size", 1, Setting.Property.Deprecated));
        deprecatedSettings.add(Setting.intSetting("thread_pool.search_throttled.max_queue_size", 1, Setting.Property.Deprecated));
        deprecatedSettings.add(Setting.intSetting("thread_pool.search_throttled.auto_queue_frame_size", 1, Setting.Property.Deprecated));
        deprecatedSettings.add(Setting.intSetting("thread_pool.search_throttled.target_response_time", 1, Setting.Property.Deprecated));
        List<Setting<Integer>> existingSettings =
            deprecatedSettings.stream().filter(deprecatedSetting -> deprecatedSetting.exists(settings)).collect(Collectors.toList());
        if (existingSettings.isEmpty()) {
            return null;
        }
        final String settingNames = existingSettings.stream().map(Setting::getKey).collect(Collectors.joining(","));
        final String message = "The fixed_auto_queue_size threadpool type is not supported";
        final String details = String.format(
            Locale.ROOT,
            "Remove the following settings or the node will fail to start in 8.0: [%s].",
            settingNames
        );
        final String url = "https://ela.st/es-deprecation-7-fixed-auto-queue-size-settings";
        return new DeprecationIssue(DeprecationIssue.Level.CRITICAL, message, url, details, false, null);
    }

    static DeprecationIssue checkClusterRoutingRequireSetting(final Settings settings,
                                                              final PluginsAndModules pluginsAndModules,
                                                              final ClusterState clusterState,
                                                              final XPackLicenseState licenseState) {
        return checkRemovedSetting(settings,
            CLUSTER_ROUTING_REQUIRE_SETTING,
            "https://ela.st/es-deprecation-7-tier-filtering-settings",
            "Use [index.routing.allocation.include._tier_preference] to control allocation to data tiers.",
            DeprecationIssue.Level.CRITICAL
        );
    }

    static DeprecationIssue checkClusterRoutingIncludeSetting(final Settings settings,
                                                              final PluginsAndModules pluginsAndModules,
                                                              final ClusterState clusterState,
                                                              final XPackLicenseState licenseState) {
        return checkRemovedSetting(settings,
            CLUSTER_ROUTING_INCLUDE_SETTING,
            "https://ela.st/es-deprecation-7-tier-filtering-settings",
            "Use [index.routing.allocation.include._tier_preference] to control allocation to data tiers.",
            DeprecationIssue.Level.CRITICAL
        );
    }

    static DeprecationIssue checkClusterRoutingExcludeSetting(final Settings settings,
                                                              final PluginsAndModules pluginsAndModules,
                                                              final ClusterState clusterState,
                                                              final XPackLicenseState licenseState) {
        return checkRemovedSetting(settings,
            CLUSTER_ROUTING_EXCLUDE_SETTING,
            "https://ela.st/es-deprecation-7-tier-filtering-settings",
            "Use [index.routing.allocation.include._tier_preference] to control allocation to data tiers.",
            DeprecationIssue.Level.CRITICAL
        );
    }

    static DeprecationIssue checkAcceptDefaultPasswordSetting(final Settings settings,
                                                              final PluginsAndModules pluginsAndModules,
                                                              final ClusterState clusterState,
                                                              final XPackLicenseState licenseState) {
        return checkRemovedSetting(settings,
            Setting.boolSetting(SecurityField.setting("authc.accept_default_password"),true, Setting.Property.Deprecated),
            "https://ela.st/es-deprecation-7-accept-default-password-setting",
            "This setting has not had any effect since 6.0.",
            DeprecationIssue.Level.CRITICAL
        );
    }

    static DeprecationIssue checkAcceptRolesCacheMaxSizeSetting(final Settings settings,
                                                                final PluginsAndModules pluginsAndModules,
                                                                final ClusterState clusterState,
                                                                final XPackLicenseState licenseState) {
        return checkRemovedSetting(settings,
            Setting.intSetting(SecurityField.setting("authz.store.roles.index.cache.max_size"), 10000, Setting.Property.Deprecated),
            "https://ela.st/es-deprecation-7-roles-index-cache-settings",
            "Native role cache settings have had no effect since 5.2.",
            DeprecationIssue.Level.CRITICAL
        );
    }

    static DeprecationIssue checkRolesCacheTTLSizeSetting(final Settings settings,
                                                          final PluginsAndModules pluginsAndModules,
                                                          final ClusterState clusterState,
                                                          final XPackLicenseState licenseState) {
        return checkRemovedSetting(settings,
            Setting.timeSetting(SecurityField.setting("authz.store.roles.index.cache.ttl"), TimeValue.timeValueMinutes(20),
                Setting.Property.Deprecated),
            "https://ela.st/es-deprecation-7-roles-index-cache-settings",
            "Native role cache settings have had no effect since 5.2.",
            DeprecationIssue.Level.CRITICAL
        );
    }

    static DeprecationIssue checkMaxLocalStorageNodesSetting(final Settings settings,
                                                             final PluginsAndModules pluginsAndModules,
                                                             final ClusterState clusterState,
                                                             final XPackLicenseState licenseState) {
        return checkRemovedSetting(settings,
            NodeEnvironment.MAX_LOCAL_STORAGE_NODES_SETTING,
            "https://ela.st/es-deprecation-7-node-local-storage-setting",
            "All nodes require local storage in 8.0 and cannot share data paths.",
            DeprecationIssue.Level.CRITICAL
        );
    }

    static DeprecationIssue checkSamlNameIdFormatSetting(final Settings settings,
                                                         final PluginsAndModules pluginsAndModules,
                                                         final ClusterState clusterState,
                                                         final XPackLicenseState licenseState) {
        final String principalKeySuffix = ".attributes.principal";
        List<String> detailsList =
            PRINCIPAL_ATTRIBUTE.getAttribute().getAllConcreteSettings(settings).sorted(Comparator.comparing(Setting::getKey))
                .map(concreteSamlPrincipalSetting -> {
                    String concreteSamlPrincipalSettingKey = concreteSamlPrincipalSetting.getKey();
                    int principalKeySuffixIndex = concreteSamlPrincipalSettingKey.indexOf(principalKeySuffix);
                    if (principalKeySuffixIndex > 0) {
                        String realm = concreteSamlPrincipalSettingKey.substring(0, principalKeySuffixIndex);
                        String concreteNameIdFormatSettingKey = realm + ".nameid_format";
                        if (settings.get(concreteNameIdFormatSettingKey) == null) {
                            return String.format(Locale.ROOT, "Configure \"%s\" for SAML realms: \"%s\".",
                                concreteNameIdFormatSettingKey, realm);
                        }
                    }
                    return null;
                })
                .filter(detail -> detail != null).collect(Collectors.toList());
        if (detailsList.isEmpty()) {
            return null;
        } else {
            String message = "The SAML nameid_format is not set and no longer defaults to " +
                "\"urn:oasis:names:tc:SAML:2.0:nameid-format:transient\"";
            String url = "https://ela.st/es-deprecation-7-saml-nameid-format";
            String details = detailsList.stream().collect(Collectors.joining(" "));
            return new DeprecationIssue(DeprecationIssue.Level.WARNING, message, url, details, false, null);
        }
    }

    static DeprecationIssue checkScriptContextCache(final Settings settings,
                                                    final PluginsAndModules pluginsAndModules,
                                                    final ClusterState clusterState,
                                                    final XPackLicenseState licenseState) {
        if (ScriptService.isUseContextCacheSet(settings)) {
            return new DeprecationIssue(DeprecationIssue.Level.WARNING,
                ScriptService.USE_CONTEXT_RATE_KEY_DEPRECATION_MESSAGE,
                "https://ela.st/es-deprecation-7-script-context-cache",
                "found deprecated script context caches in use, change setting to compilation rate or remove " +
                    "setting to use the default",
                false, null);
        }
        return null;
    }

    static DeprecationIssue checkScriptContextCompilationsRateLimitSetting(final Settings settings,
                                                                           final PluginsAndModules pluginsAndModules,
                                                                           final ClusterState clusterState,
                                                                           final XPackLicenseState licenseState) {
        Setting.AffixSetting<?> maxSetting = ScriptService.SCRIPT_MAX_COMPILATIONS_RATE_SETTING;
        Set<String> contextCompilationRates = maxSetting.getAsMap(settings).keySet();
        if (contextCompilationRates.isEmpty() == false) {
            String maxSettings = contextCompilationRates.stream().sorted().map(
                c -> maxSetting.getConcreteSettingForNamespace(c).getKey()
            ).collect(Collectors.joining(","));
            return new DeprecationIssue(DeprecationIssue.Level.WARNING,
                    String.format(Locale.ROOT,
                    "Setting context-specific rate limits [%s] is deprecated."
                            + " Use [%s] to rate limit the compilation of user scripts."
                            + " Context-specific caches are no longer needed to prevent system scripts from triggering rate limits.",
                        maxSettings, ScriptService.SCRIPT_GENERAL_MAX_COMPILATIONS_RATE_SETTING.getKey()),
                "https://ela.st/es-deprecation-7-script-context-cache",
                String.format(Locale.ROOT, "[%s] is deprecated and will be removed in a future release", maxSettings),
                false, null);
        }
        return null;
    }

    static DeprecationIssue checkScriptContextCacheSizeSetting(final Settings settings,
                                                               final PluginsAndModules pluginsAndModules,
                                                               final ClusterState clusterState,
                                                               final XPackLicenseState licenseState) {
        Setting.AffixSetting<?> cacheSizeSetting = ScriptService.SCRIPT_CACHE_SIZE_SETTING;
        Set<String> contextCacheSizes = cacheSizeSetting.getAsMap(settings).keySet();
        if (contextCacheSizes.isEmpty() == false) {
            String cacheSizeSettings = contextCacheSizes.stream().sorted().map(
                c -> cacheSizeSetting.getConcreteSettingForNamespace(c).getKey()
            ).collect(Collectors.joining(","));
            return new DeprecationIssue(DeprecationIssue.Level.WARNING,
                String.format(Locale.ROOT,
                    "Setting a context-specific cache size [%s] is deprecated."
                    + " Use [%s] to configure the size of the general cache for scripts."
                    + " Context-specific caches are no longer needed to prevent system scripts from triggering rate limits.",
                    cacheSizeSettings, ScriptService.SCRIPT_GENERAL_CACHE_SIZE_SETTING.getKey()),
                "https://ela.st/es-deprecation-7-script-context-cache",
                String.format(Locale.ROOT, "[%s] is deprecated and will be removed in a future release", cacheSizeSettings),
                false, null);
        }
        return null;
    }

    static DeprecationIssue checkScriptContextCacheExpirationSetting(final Settings settings,
                                                                     final PluginsAndModules pluginsAndModules,
                                                                     final ClusterState clusterState,
                                                                     final XPackLicenseState licenseState) {
        Setting.AffixSetting<?> cacheExpireSetting = ScriptService.SCRIPT_CACHE_EXPIRE_SETTING;
        Set<String> contextCacheExpires = cacheExpireSetting.getAsMap(settings).keySet();
        if (contextCacheExpires.isEmpty() == false) {
            String cacheExpireSettings = contextCacheExpires.stream().sorted().map(
                c -> cacheExpireSetting.getConcreteSettingForNamespace(c).getKey()
            ).collect(Collectors.joining(","));
            return new DeprecationIssue(DeprecationIssue.Level.WARNING,
                String.format(Locale.ROOT,
                        "Setting a context-specific cache expiration [%s] is deprecated."
                        + " Use [%s] to configure the expiration of the general cache."
                        + " Context-specific caches are no longer needed to prevent system scripts from triggering rate limits.",
                        cacheExpireSettings, ScriptService.SCRIPT_GENERAL_CACHE_EXPIRE_SETTING.getKey()),
                "https://ela.st/es-deprecation-7-script-context-cache",
                String.format(Locale.ROOT, "[%s] is deprecated and will be removed in a future release", cacheExpireSettings),
                false, null);
        }
        return null;
    }

    private static DeprecationIssue deprecatedAffixSetting(Setting.AffixSetting<?> deprecatedAffixSetting, String detailPattern,
                                                           String url, DeprecationIssue.Level warningLevel, Settings settings) {
        List<Setting<?>> deprecatedConcreteSettings = deprecatedAffixSetting.getAllConcreteSettings(settings)
            .sorted(Comparator.comparing(Setting::getKey)).collect(Collectors.toList());

        if (deprecatedConcreteSettings.isEmpty()) {
            return null;
        }

        final String concatSettingNames = deprecatedConcreteSettings.stream().map(Setting::getKey).collect(Collectors.joining(","));
        final String message = String.format(
            Locale.ROOT,
            "The [%s] settings are deprecated and will be removed after 8.0",
            concatSettingNames
        );
        final String details = String.format(Locale.ROOT, detailPattern, concatSettingNames);

        return new DeprecationIssue(warningLevel, message, url, details, false, null);
    }

    private static DeprecationIssue deprecatedAffixGroupedSetting(Setting.AffixSetting<Settings> deprecatedAffixSetting,
                                                                  String detailPattern, String url, DeprecationIssue.Level warningLevel,
                                                                  Settings settings) {
        List<Setting<Settings>> deprecatedConcreteSettings = deprecatedAffixSetting.getAllConcreteSettings(settings)
            .sorted(Comparator.comparing(Setting::getKey)).collect(Collectors.toList());

        if (deprecatedConcreteSettings.isEmpty()) {
            return null;
        }

        // The concrete setting names that are the root of the grouped settings (with asterisk appended for display)
        final String groupSettingNames = deprecatedConcreteSettings.stream()
            .map(Setting::getKey)
            .map(key -> key + "*")
            .collect(Collectors.joining(","));
        // The actual group setting that are present in the settings object, with full setting name prepended.
        String allSubSettings = deprecatedConcreteSettings.stream().map(affixSetting -> {
            String groupPrefix = affixSetting.getKey();
            Settings groupSettings = affixSetting.get(settings);
            Set<String> subSettings = groupSettings.keySet();
            return subSettings.stream().map(key -> groupPrefix + key).collect(Collectors.joining(","));
        }).collect(Collectors.joining(";"));

        final String message = String.format(
            Locale.ROOT,
            "The [%s] settings are deprecated and will be removed after 8.0",
            groupSettingNames
        );
        final String details = String.format(Locale.ROOT, detailPattern, allSubSettings);

        return new DeprecationIssue(warningLevel, message, url, details, false, null);
    }

    private static final String MONITORING_SETTING_DEPRECATION_LINK = "https://ela.st/es-deprecation-7-monitoring-settings";
    private static final String MONITORING_SETTING_REMOVAL_TIME = "after 8.0";

    static DeprecationIssue genericMonitoringSetting(final Settings settings, final Setting<?> deprecated) {
        return checkDeprecatedSetting(settings, deprecated, MONITORING_SETTING_DEPRECATION_LINK, MONITORING_SETTING_REMOVAL_TIME);
    }

    static DeprecationIssue genericMonitoringAffixSetting(final Settings settings, final String deprecatedSuffix) {
        return deprecatedAffixSetting(
            Setting.affixKeySetting("xpack.monitoring.exporters.", deprecatedSuffix,
                (Function<String, Setting<String>>) Setting::simpleString),
            "Remove the following settings from elasticsearch.yml: [%s]",
            MONITORING_SETTING_DEPRECATION_LINK,
            DeprecationIssue.Level.WARNING,
            settings);
    }

    static DeprecationIssue genericMonitoringAffixSecureSetting(final Settings settings, final String deprecatedSuffix) {
        return deprecatedAffixSetting(
            Setting.affixKeySetting("xpack.monitoring.exporters.", deprecatedSuffix,
                k -> SecureSetting.secureString(k, null)),
            "Remove the following settings from the keystore: [%s]",
            MONITORING_SETTING_DEPRECATION_LINK,
            DeprecationIssue.Level.WARNING,
            settings);
    }

    static DeprecationIssue genericMonitoringAffixGroupedSetting(final Settings settings, final String deprecatedSuffix) {
        return deprecatedAffixGroupedSetting(
            Setting.affixKeySetting("xpack.monitoring.exporters.", deprecatedSuffix, k -> Setting.groupSetting(k + ".")),
            "Remove the following settings from elasticsearch.yml: [%s]",
            MONITORING_SETTING_DEPRECATION_LINK,
            DeprecationIssue.Level.WARNING,
            settings);
    }

    static DeprecationIssue checkMonitoringSettingHistoryDuration(final Settings settings,
                                                                     final PluginsAndModules pluginsAndModules,
                                                                     final ClusterState clusterState,
                                                                     final XPackLicenseState licenseState) {
        return genericMonitoringSetting(settings, Setting.simpleString("xpack.monitoring.history.duration"));
    }

    static DeprecationIssue checkMonitoringSettingCollectIndexRecovery(final Settings settings,
                                                                     final PluginsAndModules pluginsAndModules,
                                                                     final ClusterState clusterState,
                                                                     final XPackLicenseState licenseState) {
        return genericMonitoringSetting(settings, Setting.simpleString("xpack.monitoring.collection.index.recovery.active_only"));
    }

    static DeprecationIssue checkMonitoringSettingCollectIndices(final Settings settings,
                                                                     final PluginsAndModules pluginsAndModules,
                                                                     final ClusterState clusterState,
                                                                     final XPackLicenseState licenseState) {
        return genericMonitoringSetting(settings, Setting.simpleString("xpack.monitoring.collection.indices"));
    }

    static DeprecationIssue checkMonitoringSettingCollectCcrTimeout(final Settings settings,
                                                                     final PluginsAndModules pluginsAndModules,
                                                                     final ClusterState clusterState,
                                                                     final XPackLicenseState licenseState) {
        return genericMonitoringSetting(settings, Setting.simpleString("xpack.monitoring.collection.ccr.stats.timeout"));
    }

    static DeprecationIssue checkMonitoringSettingCollectEnrichStatsTimeout(final Settings settings,
                                                                     final PluginsAndModules pluginsAndModules,
                                                                     final ClusterState clusterState,
                                                                     final XPackLicenseState licenseState) {
        return genericMonitoringSetting(settings, Setting.simpleString("xpack.monitoring.collection.enrich.stats.timeout"));
    }

    static DeprecationIssue checkMonitoringSettingCollectIndexRecoveryStatsTimeout(final Settings settings,
                                                                     final PluginsAndModules pluginsAndModules,
                                                                     final ClusterState clusterState,
                                                                     final XPackLicenseState licenseState) {
        return genericMonitoringSetting(settings, Setting.simpleString("xpack.monitoring.collection.index.recovery.timeout"));
    }

    static DeprecationIssue checkMonitoringSettingCollectIndexStatsTimeout(final Settings settings,
                                                                     final PluginsAndModules pluginsAndModules,
                                                                     final ClusterState clusterState,
                                                                     final XPackLicenseState licenseState) {
        return genericMonitoringSetting(settings, Setting.simpleString("xpack.monitoring.collection.index.stats.timeout"));
    }

    static DeprecationIssue checkMonitoringSettingCollectMlJobStatsTimeout(final Settings settings,
                                                                     final PluginsAndModules pluginsAndModules,
                                                                     final ClusterState clusterState,
                                                                     final XPackLicenseState licenseState) {
        return genericMonitoringSetting(settings, Setting.simpleString("xpack.monitoring.collection.ml.job.stats.timeout"));
    }

    static DeprecationIssue checkMonitoringSettingCollectNodeStatsTimeout(final Settings settings,
                                                                     final PluginsAndModules pluginsAndModules,
                                                                     final ClusterState clusterState,
                                                                     final XPackLicenseState licenseState) {
        return genericMonitoringSetting(settings, Setting.simpleString("xpack.monitoring.collection.node.stats.timeout"));
    }

    static DeprecationIssue checkMonitoringSettingCollectClusterStatsTimeout(final Settings settings,
                                                                     final PluginsAndModules pluginsAndModules,
                                                                     final ClusterState clusterState,
                                                                     final XPackLicenseState licenseState) {
        return genericMonitoringSetting(settings, Setting.simpleString("xpack.monitoring.collection.cluster.stats.timeout"));
    }

    static DeprecationIssue checkMonitoringSettingExportersHost(final Settings settings,
                                                                     final PluginsAndModules pluginsAndModules,
                                                                     final ClusterState clusterState,
                                                                     final XPackLicenseState licenseState) {
        return genericMonitoringAffixSetting(settings, "host");
    }

    static DeprecationIssue checkMonitoringSettingExportersBulkTimeout(final Settings settings,
                                                                     final PluginsAndModules pluginsAndModules,
                                                                     final ClusterState clusterState,
                                                                     final XPackLicenseState licenseState) {
        return genericMonitoringAffixSetting(settings, "bulk.timeout");
    }

    static DeprecationIssue checkMonitoringSettingExportersConnectionTimeout(final Settings settings,
                                                                     final PluginsAndModules pluginsAndModules,
                                                                     final ClusterState clusterState,
                                                                     final XPackLicenseState licenseState) {
        return genericMonitoringAffixSetting(settings, "connection.timeout");
    }

    static DeprecationIssue checkMonitoringSettingExportersConnectionReadTimeout(final Settings settings,
                                                                     final PluginsAndModules pluginsAndModules,
                                                                     final ClusterState clusterState,
                                                                     final XPackLicenseState licenseState) {
        return genericMonitoringAffixSetting(settings, "connection.read_timeout");
    }

    static DeprecationIssue checkMonitoringSettingExportersAuthUsername(final Settings settings,
                                                                     final PluginsAndModules pluginsAndModules,
                                                                     final ClusterState clusterState,
                                                                     final XPackLicenseState licenseState) {
        return genericMonitoringAffixSetting(settings, "auth.username");
    }

    static DeprecationIssue checkMonitoringSettingExportersAuthPass(final Settings settings,
                                                                     final PluginsAndModules pluginsAndModules,
                                                                     final ClusterState clusterState,
                                                                     final XPackLicenseState licenseState) {
        return genericMonitoringAffixSecureSetting(settings, "auth.secure_password");
    }

    static DeprecationIssue checkMonitoringSettingExportersSSL(final Settings settings,
                                                                     final PluginsAndModules pluginsAndModules,
                                                                     final ClusterState clusterState,
                                                                     final XPackLicenseState licenseState) {
        return genericMonitoringAffixGroupedSetting(settings, "ssl");
    }

    static DeprecationIssue checkMonitoringSettingExportersProxyBase(final Settings settings,
                                                                     final PluginsAndModules pluginsAndModules,
                                                                     final ClusterState clusterState,
                                                                     final XPackLicenseState licenseState) {
        return genericMonitoringAffixSetting(settings, "proxy.base_path");
    }

    static DeprecationIssue checkMonitoringSettingExportersSniffEnabled(final Settings settings,
                                                                     final PluginsAndModules pluginsAndModules,
                                                                     final ClusterState clusterState,
                                                                     final XPackLicenseState licenseState) {
        return genericMonitoringAffixSetting(settings, "sniff.enabled");
    }

    static DeprecationIssue checkMonitoringSettingExportersHeaders(final Settings settings,
                                                                     final PluginsAndModules pluginsAndModules,
                                                                     final ClusterState clusterState,
                                                                     final XPackLicenseState licenseState) {
        return genericMonitoringAffixGroupedSetting(settings, "headers");
    }

    static DeprecationIssue checkMonitoringSettingExportersTemplateTimeout(final Settings settings,
                                                                     final PluginsAndModules pluginsAndModules,
                                                                     final ClusterState clusterState,
                                                                     final XPackLicenseState licenseState) {
        return genericMonitoringAffixSetting(settings, "index.template.master_timeout");
    }

    static DeprecationIssue checkMonitoringSettingExportersMasterTimeout(final Settings settings,
                                                                     final PluginsAndModules pluginsAndModules,
                                                                     final ClusterState clusterState,
                                                                     final XPackLicenseState licenseState) {
        return genericMonitoringAffixSetting(settings, "wait_master.timeout");
    }

    static DeprecationIssue checkMonitoringSettingExportersEnabled(final Settings settings,
                                                                     final PluginsAndModules pluginsAndModules,
                                                                     final ClusterState clusterState,
                                                                     final XPackLicenseState licenseState) {
        return genericMonitoringAffixSetting(settings, "enabled");
    }

    static DeprecationIssue checkMonitoringSettingExportersType(final Settings settings,
                                                                     final PluginsAndModules pluginsAndModules,
                                                                     final ClusterState clusterState,
                                                                     final XPackLicenseState licenseState) {
        return genericMonitoringAffixSetting(settings, "type");
    }

    static DeprecationIssue checkMonitoringSettingExportersAlertsEnabled(final Settings settings,
                                                                     final PluginsAndModules pluginsAndModules,
                                                                     final ClusterState clusterState,
                                                                     final XPackLicenseState licenseState) {
        return genericMonitoringAffixSetting(settings, "cluster_alerts.management.enabled");
    }

    static DeprecationIssue checkMonitoringSettingExportersAlertsBlacklist(final Settings settings,
                                                                     final PluginsAndModules pluginsAndModules,
                                                                     final ClusterState clusterState,
                                                                     final XPackLicenseState licenseState) {
        return genericMonitoringAffixSetting(settings, "cluster_alerts.management.blacklist");
    }

    static DeprecationIssue checkMonitoringSettingExportersIndexNameTimeFormat(final Settings settings,
                                                                     final PluginsAndModules pluginsAndModules,
                                                                     final ClusterState clusterState,
                                                                     final XPackLicenseState licenseState) {
        return genericMonitoringAffixSetting(settings, "index.name.time_format");
    }

    static DeprecationIssue checkMonitoringSettingDecommissionAlerts(final Settings settings,
                                                                     final PluginsAndModules pluginsAndModules,
                                                                     final ClusterState clusterState,
                                                                     final XPackLicenseState licenseState) {
        return genericMonitoringSetting(settings, Setting.simpleString("xpack.monitoring.migration.decommission_alerts"));
    }

    static DeprecationIssue checkMonitoringSettingEsCollectionEnabled(final Settings settings,
                                                                     final PluginsAndModules pluginsAndModules,
                                                                     final ClusterState clusterState,
                                                                     final XPackLicenseState licenseState) {
        return genericMonitoringSetting(settings, Setting.simpleString("xpack.monitoring.elasticsearch.collection.enabled"));
    }

    static DeprecationIssue checkMonitoringSettingCollectionEnabled(final Settings settings,
                                                                     final PluginsAndModules pluginsAndModules,
                                                                     final ClusterState clusterState,
                                                                     final XPackLicenseState licenseState) {
        return genericMonitoringSetting(settings, Setting.simpleString("xpack.monitoring.collection.enabled"));
    }

    static DeprecationIssue checkMonitoringSettingCollectionInterval(final Settings settings,
                                                                     final PluginsAndModules pluginsAndModules,
                                                                     final ClusterState clusterState,
                                                                     final XPackLicenseState licenseState) {
        return genericMonitoringSetting(settings, Setting.simpleString("xpack.monitoring.collection.interval"));
    }

    static DeprecationIssue checkExporterUseIngestPipelineSettings(final Settings settings,
                                                                   final PluginsAndModules pluginsAndModules,
                                                                   final ClusterState clusterState,
                                                                   final XPackLicenseState licenseState) {
        return deprecatedAffixSetting(
            Setting.affixKeySetting("xpack.monitoring.exporters.","use_ingest", key -> Setting.boolSetting(key, true)),
            "Remove the following settings from elasticsearch.yml: [%s]",
            "https://ela.st/es-deprecation-7-monitoring-exporter-use-ingest-setting",
            DeprecationIssue.Level.WARNING,
            settings);
    }

    static DeprecationIssue checkExporterPipelineMasterTimeoutSetting(final Settings settings,
                                                                      final PluginsAndModules pluginsAndModules,
                                                                      final ClusterState clusterState,
                                                                      final XPackLicenseState licenseState) {
        return deprecatedAffixSetting(
            Setting.affixKeySetting("xpack.monitoring.exporters.","index.pipeline.master_timeout",
                (key) -> Setting.timeSetting(key, TimeValue.MINUS_ONE)),
            "Remove the following settings from elasticsearch.yml: [%s]",
            "https://ela.st/es-deprecation-7-monitoring-exporter-pipeline-timeout-setting",
            DeprecationIssue.Level.WARNING,
            settings);
    }

    static DeprecationIssue checkExporterCreateLegacyTemplateSetting(final Settings settings,
                                                                     final PluginsAndModules pluginsAndModules,
                                                                     final ClusterState clusterState,
                                                                     final XPackLicenseState licenseState) {
        return deprecatedAffixSetting(
            Setting.affixKeySetting("xpack.monitoring.exporters.","index.template.create_legacy_templates",
                (key) -> Setting.boolSetting(key, true)),
            "Remove the following settings from elasticsearch.yml: [%s]",
            "https://ela.st/es-deprecation-7-monitoring-exporter-create-legacy-template-setting",
            DeprecationIssue.Level.WARNING,
            settings);
    }
}<|MERGE_RESOLUTION|>--- conflicted
+++ resolved
@@ -432,11 +432,11 @@
         return new DeprecationIssue(DeprecationIssue.Level.CRITICAL, message, url, details, false, null);
     }
 
-<<<<<<< HEAD
     static DeprecationIssue checkRemovedSetting(final Settings settings, final Setting<?> removedSetting, final String url,
                                                 String additionalDetailMessage) {
         return checkRemovedSetting(settings, removedSetting, url, additionalDetailMessage, DeprecationIssue.Level.CRITICAL);
-=======
+    }
+
     static DeprecationIssue checkDeprecatedSetting(final Settings settings, final Setting<?> deprecatedSetting, final String url,
                                                    final String whenRemoved) {
         if (deprecatedSetting.exists(settings) == false) {
@@ -449,11 +449,6 @@
         final String details =
             String.format(Locale.ROOT, "the setting [%s] is currently set to [%s], remove this setting", deprecatedSettingKey, value);
         return new DeprecationIssue(DeprecationIssue.Level.WARNING, message, url, details, false, null);
-    }
-
-    static DeprecationIssue checkRemovedSetting(final Settings settings, final Setting<?> removedSetting, final String url) {
-        return checkRemovedSetting(settings, removedSetting, url, DeprecationIssue.Level.CRITICAL);
->>>>>>> 9461cc46
     }
 
     static DeprecationIssue checkRemovedSetting(final Settings settings,
