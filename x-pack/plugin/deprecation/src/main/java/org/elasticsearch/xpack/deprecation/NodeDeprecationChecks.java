--- conflicted
+++ resolved
@@ -49,11 +49,7 @@
 class NodeDeprecationChecks {
 
     static DeprecationIssue checkPidfile(final Settings settings, final PluginsAndModules pluginsAndModules,
-<<<<<<< HEAD
-                                         XPackLicenseState licenseState) {
-=======
-                                         final ClusterState clusterState) {
->>>>>>> 683f9bb8
+                                         final ClusterState clusterState, final XPackLicenseState licenseState) {
         return checkDeprecatedSetting(
             settings,
             pluginsAndModules,
@@ -63,11 +59,7 @@
     }
 
     static DeprecationIssue checkProcessors(final Settings settings , final PluginsAndModules pluginsAndModules,
-<<<<<<< HEAD
-                                            final XPackLicenseState licenseState) {
-=======
-                                            final ClusterState clusterState) {
->>>>>>> 683f9bb8
+                                            final ClusterState clusterState, final XPackLicenseState licenseState) {
         return checkDeprecatedSetting(
             settings,
             pluginsAndModules,
@@ -77,11 +69,7 @@
     }
 
     static DeprecationIssue checkMissingRealmOrders(final Settings settings, final PluginsAndModules pluginsAndModules,
-<<<<<<< HEAD
-                                                    final XPackLicenseState licenseState) {
-=======
-                                                    final ClusterState clusterState) {
->>>>>>> 683f9bb8
+                                                    final ClusterState clusterState, final XPackLicenseState licenseState) {
         final Set<String> orderNotConfiguredRealms = RealmSettings.getRealmSettings(settings).entrySet()
                 .stream()
                 .filter(e -> false == e.getValue().hasValue(RealmSettings.ORDER_SETTING_KEY))
@@ -106,11 +94,7 @@
     }
 
     static DeprecationIssue checkUniqueRealmOrders(final Settings settings, final PluginsAndModules pluginsAndModules,
-<<<<<<< HEAD
-                                                   final XPackLicenseState licenseState) {
-=======
-                                                   final ClusterState clusterState) {
->>>>>>> 683f9bb8
+                                                   final ClusterState clusterState, final XPackLicenseState licenseState) {
         final Map<String, List<String>> orderToRealmSettings =
             RealmSettings.getRealmSettings(settings).entrySet()
                 .stream()
@@ -143,9 +127,9 @@
         );
     }
 
-<<<<<<< HEAD
     static DeprecationIssue checkImplicitlyDisabledSecurityOnBasicAndTrial(final Settings settings,
                                                                            final PluginsAndModules pluginsAndModules,
+                                                                           final ClusterState clusterState,
                                                                            final XPackLicenseState licenseState) {
         if ( XPackSettings.SECURITY_ENABLED.exists(settings) == false
             && (licenseState.getOperationMode().equals(License.OperationMode.BASIC)
@@ -166,11 +150,7 @@
     }
 
     static DeprecationIssue checkImplicitlyDisabledBasicRealms(final Settings settings, final PluginsAndModules pluginsAndModules,
-                                                               final XPackLicenseState licenseState) {
-=======
-    static DeprecationIssue checkImplicitlyDisabledBasicRealms(final Settings settings, final PluginsAndModules pluginsAndModules,
-                                                               final ClusterState clusterState) {
->>>>>>> 683f9bb8
+                                                               final ClusterState clusterState, final XPackLicenseState licenseState) {
         final Map<RealmConfig.RealmIdentifier, Settings> realmSettings = RealmSettings.getRealmSettings(settings);
         if (realmSettings.isEmpty()) {
             return null;
@@ -241,11 +221,7 @@
     }
 
     public static DeprecationIssue checkClusterRemoteConnectSetting(final Settings settings, final PluginsAndModules pluginsAndModules,
-<<<<<<< HEAD
-                                                                    final XPackLicenseState licenseState) {
-=======
-                                                                    final ClusterState clusterState) {
->>>>>>> 683f9bb8
+                                                                    final ClusterState clusterState, final XPackLicenseState licenseState) {
         return checkDeprecatedSetting(
             settings,
             pluginsAndModules,
@@ -260,11 +236,7 @@
     }
 
     public static DeprecationIssue checkNodeLocalStorageSetting(final Settings settings, final PluginsAndModules pluginsAndModules,
-<<<<<<< HEAD
-                                                                final XPackLicenseState licenseState) {
-=======
-                                                                final ClusterState clusterState) {
->>>>>>> 683f9bb8
+                                                                final ClusterState clusterState, final XPackLicenseState licenseState) {
         return checkRemovedSetting(
             settings,
             Node.NODE_LOCAL_STORAGE_SETTING,
@@ -281,11 +253,7 @@
     }
 
     public static DeprecationIssue checkGeneralScriptSizeSetting(final Settings settings, final PluginsAndModules pluginsAndModules,
-<<<<<<< HEAD
-                                                                 final XPackLicenseState licenseState) {
-=======
-                                                                 final ClusterState clusterState) {
->>>>>>> 683f9bb8
+                                                                 final ClusterState clusterState, final XPackLicenseState licenseState) {
         return checkDeprecatedSetting(
             settings,
             pluginsAndModules,
@@ -297,11 +265,7 @@
     }
 
     public static DeprecationIssue checkGeneralScriptExpireSetting(final Settings settings, final PluginsAndModules pluginsAndModules,
-<<<<<<< HEAD
-                                                                   final XPackLicenseState licenseState) {
-=======
-                                                                   final ClusterState clusterState) {
->>>>>>> 683f9bb8
+                                                                   final ClusterState clusterState, final XPackLicenseState licenseState) {
         return checkDeprecatedSetting(
             settings,
             pluginsAndModules,
@@ -313,11 +277,7 @@
     }
 
     public static DeprecationIssue checkGeneralScriptCompileSettings(final Settings settings, final PluginsAndModules pluginsAndModules,
-<<<<<<< HEAD
-                                                                     final XPackLicenseState licenseState) {
-=======
-                                                                     final ClusterState clusterState) {
->>>>>>> 683f9bb8
+                                                                    final ClusterState clusterState, final XPackLicenseState licenseState) {
         return checkDeprecatedSetting(
             settings,
             pluginsAndModules,
@@ -350,7 +310,7 @@
     }
 
     static DeprecationIssue checkBootstrapSystemCallFilterSetting(final Settings settings, final PluginsAndModules pluginsAndModules,
-                                                                  final ClusterState clusterState) {
+                                                                  final ClusterState clusterState, final XPackLicenseState licenseState) {
         return checkRemovedSetting(
             settings,
             BootstrapSettings.SYSTEM_CALL_FILTER_SETTING,
@@ -454,11 +414,8 @@
         return new DeprecationIssue(DeprecationIssue.Level.CRITICAL, message, url, details);
     }
 
-<<<<<<< HEAD
-    static DeprecationIssue javaVersionCheck(Settings nodeSettings, PluginsAndModules plugins, final XPackLicenseState licenseState) {
-=======
-    static DeprecationIssue javaVersionCheck(Settings nodeSettings, PluginsAndModules plugins, final ClusterState clusterState) {
->>>>>>> 683f9bb8
+    static DeprecationIssue javaVersionCheck(Settings nodeSettings, PluginsAndModules plugins, final ClusterState clusterState,
+                                             final XPackLicenseState licenseState) {
         final JavaVersion javaVersion = JavaVersion.current();
 
         if (javaVersion.compareTo(JavaVersion.parse("11")) < 0) {
@@ -472,12 +429,8 @@
         return null;
     }
 
-<<<<<<< HEAD
-    static DeprecationIssue checkMultipleDataPaths(final Settings nodeSettings, final PluginsAndModules pluginsAndModules,
+    static DeprecationIssue checkMultipleDataPaths(Settings nodeSettings, PluginsAndModules plugins, final ClusterState clusterState,
                                                    final XPackLicenseState licenseState) {
-=======
-    static DeprecationIssue checkMultipleDataPaths(Settings nodeSettings, PluginsAndModules plugins, final ClusterState clusterState) {
->>>>>>> 683f9bb8
         List<String> dataPaths = Environment.PATH_DATA_SETTING.get(nodeSettings);
         if (dataPaths.size() > 1) {
             return new DeprecationIssue(DeprecationIssue.Level.CRITICAL,
@@ -488,12 +441,8 @@
         return null;
     }
 
-<<<<<<< HEAD
-    static DeprecationIssue checkDataPathsList(final Settings nodeSettings, final PluginsAndModules pluginsAndModules,
+    static DeprecationIssue checkDataPathsList(Settings nodeSettings, PluginsAndModules plugins, final ClusterState clusterState,
                                                final XPackLicenseState licenseState) {
-=======
-    static DeprecationIssue checkDataPathsList(Settings nodeSettings, PluginsAndModules plugins, final ClusterState clusterState) {
->>>>>>> 683f9bb8
         if (Environment.dataPathUsesList(nodeSettings)) {
             return new DeprecationIssue(DeprecationIssue.Level.CRITICAL,
                 "[path.data] in a list is deprecated, use a string value",
@@ -504,7 +453,7 @@
     }
 
     static DeprecationIssue checkSharedDataPathSetting(final Settings settings, final PluginsAndModules pluginsAndModules,
-                                                       final ClusterState clusterState) {
+                                                       final ClusterState clusterState, final XPackLicenseState licenseState) {
         if (Environment.PATH_SHARED_DATA_SETTING.exists(settings)) {
             final String message = String.format(Locale.ROOT,
                 "setting [%s] is deprecated and will be removed in a future version", Environment.PATH_SHARED_DATA_SETTING.getKey());
@@ -517,7 +466,7 @@
     }
 
     static DeprecationIssue checkSingleDataNodeWatermarkSetting(final Settings settings, final PluginsAndModules pluginsAndModules,
-                                                                final ClusterState clusterState) {
+                                                                final ClusterState clusterState, final XPackLicenseState licenseState) {
         if (DiskThresholdDecider.ENABLE_FOR_SINGLE_DATA_NODE.get(settings) == false
             && DiskThresholdDecider.ENABLE_FOR_SINGLE_DATA_NODE.exists(settings)) {
             String key = DiskThresholdDecider.ENABLE_FOR_SINGLE_DATA_NODE.getKey();
