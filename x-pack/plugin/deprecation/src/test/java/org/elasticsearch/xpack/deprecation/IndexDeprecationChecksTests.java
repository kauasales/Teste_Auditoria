--- conflicted
+++ resolved
@@ -79,32 +79,6 @@
         assertTrue(noIssues.isEmpty());
     }
 
-<<<<<<< HEAD
-    public void testNodeLeftDelayedTimeCheck() {
-        String negativeTimeValue = "-" + randomPositiveTimeValue();
-        String indexName = randomAlphaOfLengthBetween(0, 10);
-        String setting = UnassignedInfo.INDEX_DELAYED_NODE_LEFT_TIMEOUT_SETTING.getKey();
-
-        final IndexMetaData badIndex = IndexMetaData.builder(indexName)
-            .settings(settings(Version.CURRENT).put(setting, negativeTimeValue))
-            .numberOfShards(randomIntBetween(1, 100))
-            .numberOfReplicas(randomIntBetween(1, 15))
-            .build();
-        DeprecationIssue expected = new DeprecationIssue(DeprecationIssue.Level.WARNING,
-            "Negative values for " + setting + " are deprecated and should be set to 0",
-            "https://www.elastic.co/guide/en/elasticsearch/reference/master/breaking-changes-7.0.html" +
-                "#_literal_index_unassigned_node_left_delayed_timeout_literal_may_no_longer_be_negative",
-            "The index [" + indexName + "] has [" + setting + "] set to [" + negativeTimeValue +
-                "], but negative values are not allowed");
-
-        List<DeprecationIssue> issues = DeprecationChecks.filterChecks(INDEX_SETTINGS_CHECKS, c -> c.apply(badIndex));
-        assertEquals(singletonList(expected), issues);
-
-        final IndexMetaData goodIndex = IndexMetaData.builder(indexName)
-            .settings(settings(Version.CURRENT))
-            .numberOfShards(randomIntBetween(1, 100))
-            .numberOfReplicas(randomIntBetween(1, 15))
-=======
     public void testPercolatorUnmappedFieldsAsStringCheck() {
         boolean settingValue = randomBoolean();
         Settings settings = settings(
@@ -129,7 +103,35 @@
             .settings(settings(Version.CURRENT))
             .numberOfShards(randomIntBetween(1,100))
             .numberOfReplicas(randomIntBetween(1,15))
->>>>>>> 5885141e
+            .build();
+        List<DeprecationIssue> noIssues = DeprecationChecks.filterChecks(INDEX_SETTINGS_CHECKS, c -> c.apply(goodIndex));
+        assertTrue(noIssues.isEmpty());
+    }
+	
+	public void testNodeLeftDelayedTimeCheck() {
+        String negativeTimeValue = "-" + randomPositiveTimeValue();
+        String indexName = randomAlphaOfLengthBetween(0, 10);
+        String setting = UnassignedInfo.INDEX_DELAYED_NODE_LEFT_TIMEOUT_SETTING.getKey();
+
+        final IndexMetaData badIndex = IndexMetaData.builder(indexName)
+            .settings(settings(Version.CURRENT).put(setting, negativeTimeValue))
+            .numberOfShards(randomIntBetween(1, 100))
+            .numberOfReplicas(randomIntBetween(1, 15))
+            .build();
+        DeprecationIssue expected = new DeprecationIssue(DeprecationIssue.Level.WARNING,
+            "Negative values for " + setting + " are deprecated and should be set to 0",
+            "https://www.elastic.co/guide/en/elasticsearch/reference/master/breaking-changes-7.0.html" +
+                "#_literal_index_unassigned_node_left_delayed_timeout_literal_may_no_longer_be_negative",
+            "The index [" + indexName + "] has [" + setting + "] set to [" + negativeTimeValue +
+                "], but negative values are not allowed");
+
+        List<DeprecationIssue> issues = DeprecationChecks.filterChecks(INDEX_SETTINGS_CHECKS, c -> c.apply(badIndex));
+        assertEquals(singletonList(expected), issues);
+
+        final IndexMetaData goodIndex = IndexMetaData.builder(indexName)
+            .settings(settings(Version.CURRENT))
+            .numberOfShards(randomIntBetween(1, 100))
+            .numberOfReplicas(randomIntBetween(1, 15))
             .build();
         List<DeprecationIssue> noIssues = DeprecationChecks.filterChecks(INDEX_SETTINGS_CHECKS, c -> c.apply(goodIndex));
         assertTrue(noIssues.isEmpty());
