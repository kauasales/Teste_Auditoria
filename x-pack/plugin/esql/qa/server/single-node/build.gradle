apply plugin: 'elasticsearch.legacy-yaml-rest-test'

dependencies {
  javaRestTestImplementation project(xpackModule('esql:qa:testFixtures'))
  yamlRestTestImplementation project(xpackModule('esql:qa:server'))
}

restResources {
  restApi {
<<<<<<< HEAD
    include '_common', 'bulk', 'get', 'indices', 'esql', 'xpack', 'enrich'
=======
    include '_common', 'bulk', 'indices', 'esql', 'xpack', 'enrich', 'cluster'
>>>>>>> d8b2c52c
  }
}

artifacts {
  restXpackTests(new File(projectDir, "src/yamlRestTest/resources/rest-api-spec/test"))
}

testClusters.configureEach {
  testDistribution = 'DEFAULT'
  setting 'xpack.license.self_generated.type', 'trial'
  setting 'xpack.monitoring.collection.enabled', 'true'
  setting 'xpack.security.enabled', 'false'
}<|MERGE_RESOLUTION|>--- conflicted
+++ resolved
@@ -7,11 +7,7 @@
 
 restResources {
   restApi {
-<<<<<<< HEAD
-    include '_common', 'bulk', 'get', 'indices', 'esql', 'xpack', 'enrich'
-=======
-    include '_common', 'bulk', 'indices', 'esql', 'xpack', 'enrich', 'cluster'
->>>>>>> d8b2c52c
+    include '_common', 'bulk', 'get', 'indices', 'esql', 'xpack', 'enrich', 'cluster'
   }
 }
 
