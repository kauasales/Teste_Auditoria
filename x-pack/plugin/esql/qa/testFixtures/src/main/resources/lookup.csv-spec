--- conflicted
+++ resolved
@@ -16,13 +16,8 @@
          10004 |                 5 | five
 ;
 
-<<<<<<< HEAD
 keywordByMvIntAndQuotedSource
-required_capability: lookup_v3
-=======
-keywordByMvInt
-required_capability: lookup_v4
->>>>>>> 5409aa7d
+required_capability: lookup_v4
 ROW int=[1, 2, 3]
 | LOOKUP "int_number_names" ON int
 ;
@@ -31,13 +26,8 @@
   [1, 2, 3] | [one, two, three]
 ;
 
-<<<<<<< HEAD
 keywordByDupeIntAndTripleQuotedSource
-required_capability: lookup_v3
-=======
-keywordByDupeInt
-required_capability: lookup_v4
->>>>>>> 5409aa7d
+required_capability: lookup_v4
 ROW int=[1, 1, 1]
 | LOOKUP """int_number_names""" ON int
 ;
