--- conflicted
+++ resolved
@@ -714,7 +714,6 @@
 null        | null
 ;
 
-<<<<<<< HEAD
 replace simple
 from employees | sort emp_no | limit 1 | eval name = replace(first_name, "Geo", "foo") | keep emp_no, name;
 
@@ -768,7 +767,7 @@
 Gatewayinstances
 Gatewayinstances
 null
-=======
+
 left
 // tag::left[]
 FROM employees
@@ -787,5 +786,4 @@
 Bamford           |Bam
 Bernatsky         |Ber
 // end::left-result[]
->>>>>>> 97ebcea5
 ;