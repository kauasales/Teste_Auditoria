rowWithStrings
row a = "hi", b = "", c = "Ünîcødé❗️";

a:keyword | b:keyword | c:keyword
hi | | Ünîcødé❗️
;

length
row a = "hello", b = "" | eval y = length(a) + length(b);

a:keyword | b:keyword | y:integer
hello | | 5
;

// note, emojis are encoded with at least two unicode code points
lengthWithNonAsciiChars
row a = "¡", b = "❗️" | eval y = length(a) | eval z = length(b);

a:keyword | b:keyword | y:integer | z:integer
¡ | ❗️ | 1 | 2
;

foldLength
row a = 1 | eval b = length("hello");

a:integer | b:integer
1 | 5
;


length
from employees | sort emp_no | limit 3 | eval l = length(first_name) | keep emp_no, l;

emp_no:integer | l:integer
10001 | 6
10002 | 7
10003 | 5
;

startsWithConstant
from employees | sort emp_no | limit 10 | eval f_S = starts_with(first_name, "S") | keep emp_no, first_name, f_S;

emp_no:integer | first_name:keyword  | f_S:boolean
10001 | Georgi    | false
10002 | Bezalel   | false
10003 | Parto     | false
10004 | Chirstian | false
10005 | Kyoichi   | false
10006 | Anneke    | false
10007 | Tzvetan   | false
10008 | Saniya    | true
10009 | Sumant    | true
10010 | Duangkaew | false
;

startsWithField
from employees | where emp_no <= 10010 | eval f_l = starts_with(last_name, gender) | keep emp_no, last_name, gender, f_l;
ignoreOrder:true

emp_no:integer | last_name:keyword | gender:keyword | f_l:boolean
10001 | Facello   | M    | false
10002 | Simmel    | F    | false
10003 | Bamford   | M    | false
10004 | Koblick   | M    | false
10005 | Maliniak  | M    | true
10006 | Preusig   | F    | false
10007 | Zielinski | F    | false
10008 | Kalloufi  | M    | false
10009 | Peac      | F    | false
10010 | Piveteau  | null | null
;

substring
from employees | where emp_no <= 10010 | eval f_l = substring(last_name, 3) | keep emp_no, last_name, f_l;
ignoreOrder:true

emp_no:integer | last_name:keyword | f_l:keyword
10001 | Facello   | cello
10002 | Simmel    | mmel
10003 | Bamford   | mford
10004 | Koblick   | blick
10005 | Maliniak  | liniak
10006 | Preusig   | eusig
10007 | Zielinski | elinski
10008 | Kalloufi  | lloufi
10009 | Peac      | ac
10010 | Piveteau  | veteau
;

substring with length
from employees | where emp_no <= 10010 | eval f_l = substring(last_name, 3, 1) | keep emp_no, last_name, f_l;
ignoreOrder:true

emp_no:integer | last_name:keyword | f_l:keyword
10001 | Facello   | c
10002 | Simmel    | m
10003 | Bamford   | m
10004 | Koblick   | b
10005 | Maliniak  | l
10006 | Preusig   | e
10007 | Zielinski | e
10008 | Kalloufi  | l
10009 | Peac      | a
10010 | Piveteau  | v
;

substring negative start
from employees | where emp_no <= 10010 | eval f_l = substring(last_name, -3) | keep emp_no, last_name, f_l;
ignoreOrder:true

emp_no:integer | last_name:keyword | f_l:keyword
10001 | Facello   | llo
10002 | Simmel    | mel
10003 | Bamford   | ord
10004 | Koblick   | ick
10005 | Maliniak  | iak
10006 | Preusig   | sig
10007 | Zielinski | ski
10008 | Kalloufi  | ufi
10009 | Peac      | eac
10010 | Piveteau  | eau
;

substring nested negative start
from employees | where emp_no <= 10010 | eval f_l = substring(substring(last_name, -3),-1) | keep emp_no, last_name, f_l;
ignoreOrder:true

emp_no:integer | last_name:keyword | f_l:keyword
10001 | Facello   | o
10002 | Simmel    | l
10003 | Bamford   | d
10004 | Koblick   | k
10005 | Maliniak  | k
10006 | Preusig   | g
10007 | Zielinski | i
10008 | Kalloufi  | i
10009 | Peac      | c
10010 | Piveteau  | u
;

substring length
from employees | where emp_no <= 10010 | eval f_l = length(substring(last_name, 3)) | keep emp_no, last_name, f_l;
ignoreOrder:true

emp_no:integer | last_name:keyword | f_l:integer
10001 | Facello   | 5
10002 | Simmel    | 4
10003 | Bamford   | 5
10004 | Koblick   | 5
10005 | Maliniak  | 6
10006 | Preusig   | 5
10007 | Zielinski | 7
10008 | Kalloufi  | 6
10009 | Peac      | 2
10010 | Piveteau  | 6
;

substring pair
from employees | where emp_no <= 10010 | eval x = substring(last_name, 1, 1), y = 1, z = substring("abcdef", y, y) | keep emp_no, last_name, x, z;
ignoreOrder:true

emp_no:integer | last_name:keyword | x:keyword | z:keyword
10001 | Facello   | F | a
10002 | Simmel    | S | a
10003 | Bamford   | B | a
10004 | Koblick   | K | a
10005 | Maliniak  | M | a
10006 | Preusig   | P | a
10007 | Zielinski | Z | a
10008 | Kalloufi  | K | a
10009 | Peac      | P | a
10010 | Piveteau  | P | a
;

ltrim
from employees | sort emp_no | limit 10 | eval name = concat("  ", first_name, "  ") | eval name = ltrim(name) | eval name = concat("'", name, "'") | keep emp_no, name;

emp_no:integer | name:keyword
10001          | 'Georgi  '
10002          | 'Bezalel  ' 
10003          | 'Parto  '
10004          | 'Chirstian  '
10005          | 'Kyoichi  '
10006          | 'Anneke  '
10007          | 'Tzvetan  '
10008          | 'Saniya  '
10009          | 'Sumant  '
10010          | 'Duangkaew  '
;

ltrimRow
// tag::ltrim[]
ROW message = "   some text  ",  color = " red "
| EVAL message = LTRIM(message)
| EVAL color = LTRIM(color)
| EVAL message = CONCAT("'", message, "'")
| EVAL color = CONCAT("'", color, "'")
// end::ltrim[]
;

// tag::ltrim-result[]
message:keyword | color:keyword
'some text  ' | 'red '
// end::ltrim-result[]
;

rtrim
from employees | sort emp_no | limit 10 | eval name = concat("  ", first_name, "  ") | eval name = rtrim(name) | eval name = concat("'", name, "'") | keep emp_no, name;

emp_no:integer | name:keyword
10001          | '  Georgi'
10002          | '  Bezalel'
10003          | '  Parto'
10004          | '  Chirstian'
10005          | '  Kyoichi'
10006          | '  Anneke'
10007          | '  Tzvetan'
10008          | '  Saniya'
10009          | '  Sumant'
10010          | '  Duangkaew'
;

rtrimRow
// tag::rtrim[]
ROW message = "   some text  ",  color = " red "
| EVAL message = RTRIM(message)
| EVAL color = RTRIM(color)
| EVAL message = CONCAT("'", message, "'")
| EVAL color = CONCAT("'", color, "'")
// end::rtrim[]
;

// tag::rtrim-result[]
message:keyword | color:keyword
'   some text' | ' red'
// end::rtrim-result[]
;

trim
from employees | sort emp_no | limit 10 | eval name = concat("      ", first_name, "     ") | eval name = trim(name) | eval name = concat("'", name, "'") | keep emp_no, name;

emp_no:integer | name:keyword
10001          | 'Georgi'
10002          | 'Bezalel'
10003          | 'Parto'
10004          | 'Chirstian'
10005          | 'Kyoichi'
10006          | 'Anneke'
10007          | 'Tzvetan'
10008          | 'Saniya'
10009          | 'Sumant'
10010          | 'Duangkaew'
;

trimRow
// tag::trim[]
ROW message = "   some text  ",  color = " red "
| EVAL message = TRIM(message)
| EVAL color = TRIM(color)
// end::trim[]
;

// tag::trim-result[]
message:s | color:s
some text | red
// end::trim-result[]
;

concat
from employees | sort emp_no | limit 10 | eval name = concat(first_name, " ", last_name) | keep emp_no, name;

emp_no:integer | name:keyword
10001 | Georgi Facello
10002 | Bezalel Simmel
10003 | Parto Bamford
10004 | Chirstian Koblick
10005 | Kyoichi Maliniak
10006 | Anneke Preusig
10007 | Tzvetan Zielinski
10008 | Saniya Kalloufi
10009 | Sumant Peac
10010 | Duangkaew Piveteau
;

concatComplex
from employees | sort emp_no | limit 10 | eval foo = " - ", x = concat(gender, foo) | eval name = concat(x, first_name, " ", last_name, ", ", concat(first_name, last_name)) | keep emp_no, name;

emp_no:integer | name:keyword
10001          | M - Georgi Facello, GeorgiFacello
10002          | F - Bezalel Simmel, BezalelSimmel
10003          | M - Parto Bamford, PartoBamford
10004          | M - Chirstian Koblick, ChirstianKoblick
10005          | M - Kyoichi Maliniak, KyoichiMaliniak
10006          | F - Anneke Preusig, AnnekePreusig
10007          | F - Tzvetan Zielinski, TzvetanZielinski
10008          | M - Saniya Kalloufi, SaniyaKalloufi
10009          | F - Sumant Peac, SumantPeac
10010          | null
;

// Note: no matches in MV returned
in#[skip:-8.11.99, reason:Lucene multivalue warning introduced in 8.12 only]
from employees | where job_positions in ("Internship", first_name) | keep emp_no, job_positions;
ignoreOrder:true
warning:Line 1:24: evaluation of [job_positions in (\"Internship\", first_name)] failed, treating result as null. Only first 20 failures recorded.
warning:Line 1:24: java.lang.IllegalArgumentException: single-value function encountered multi-value

emp_no:integer |job_positions:keyword
10048          |Internship
10077          |Internship
;

in3VLNoNull
// filtering for SVs, since IN uses EQUALS evaluators, that turn MVs into NULL
from employees | sort emp_no | where mv_count(job_positions) <= 1 | where emp_no >= 10024 | limit 3 | keep emp_no, job_positions | eval is_in = job_positions in ("Accountant", "Internship");

emp_no:integer |job_positions:keyword |is_in:boolean
10024          |Junior Developer      |false
10025          |Accountant            |true
10026          |Reporting Analyst     |false
;

in3VLWithNull
from employees | sort emp_no | where mv_count(job_positions) <= 1 | where emp_no >= 10024 | limit 3 | keep emp_no, job_positions | eval is_in = job_positions in ("Accountant", "Internship", null);

emp_no:integer |job_positions:keyword |is_in:boolean
10024          |Junior Developer      |null
10025          |Accountant            |true
10026          |Reporting Analyst     |null
;

in3VLWithNull-99347_bugfix
from employees | where emp_no == 10025 | keep emp_no, job_positions | eval is_in = job_positions in ("Accountant", "Internship", null);

emp_no:integer |job_positions:keyword |is_in:boolean
10025          |Accountant            |true
;

in3VLWithComputedNull
from employees | sort emp_no | where mv_count(job_positions) <= 1 | where emp_no >= 10024 | limit 3 | keep emp_no, job_positions | eval nil = concat("", null) | eval is_in = job_positions in ("Accountant", "Internship", nil);

emp_no:integer |job_positions:keyword |nil:keyword |is_in:boolean
10024          |Junior Developer      |null        |null
10025          |Accountant            |null        |true
10026          |Reporting Analyst     |null        |null
;

in3VLWithNullAsValue
from employees | sort emp_no | where mv_count(job_positions) <= 1 | where emp_no >= 10024 | limit 3 | keep emp_no, job_positions | eval is_in = null in ("Accountant", "Internship", null);

emp_no:integer |job_positions:keyword |is_in:boolean
10024          |Junior Developer      |null
10025          |Accountant            |null
10026          |Reporting Analyst     |null
;

in3VLWithComputedNullAsValue
from employees | sort emp_no | where mv_count(job_positions) <= 1 | where emp_no >= 10024 | limit 3 | keep emp_no, job_positions | eval nil = concat("", null) | eval is_in = nil in ("Accountant", "Internship", null);

emp_no:integer |job_positions:keyword |nil:keyword |is_in:boolean
10024          |Junior Developer      |null        |null
10025          |Accountant            |null        |null
10026          |Reporting Analyst     |null        |null
;

split
// tag::split[]
ROW words="foo;bar;baz;qux;quux;corge"
| EVAL word = SPLIT(words, ";")
// end::split[]
;

// tag::split-result[]
             words:keyword | word:keyword
foo;bar;baz;qux;quux;corge | [foo,bar,baz,qux,quux,corge]
// end::split-result[]
;

mvCount
// tag::mv_count[]
ROW a=["foo", "zoo", "bar"]
| EVAL count_a = MV_COUNT(a)
// end::mv_count[]
;

// tag::mv_count-result[]
            a:keyword | count_a:integer
["foo", "zoo", "bar"] | 3
// end::mv_count-result[]
;

mvDedupe
// tag::mv_dedupe[]
ROW a=["foo", "foo", "bar", "foo"]
| EVAL dedupe_a = MV_DEDUPE(a)
// end::mv_dedupe[]
;

// tag::mv_dedupe-result[]
                   a:keyword | dedupe_a:keyword
["foo", "foo", "bar", "foo"] | ["foo", "bar"]
// end::mv_dedupe-result[]
;

mvJoin
// tag::mv_concat[]
ROW a=["foo", "zoo", "bar"]
| EVAL j = MV_CONCAT(a, ", ")
// end::mv_concat[]
;

// tag::mv_concat-result[]
            a:keyword | j:keyword
["foo", "zoo", "bar"] | "foo, zoo, bar"
// end::mv_concat-result[]
;

mvFirst#[skip:-8.12.99, reason:Added in 8.13.0]
// tag::mv_first[]
ROW a="foo;bar;baz"
| EVAL first_a = MV_FIRST(SPLIT(a, ";"))
// end::mv_first[]
;

// tag::mv_first-result[]
  a:keyword | first_a:keyword
foo;bar;baz | "foo"
// end::mv_first-result[]
;

mvLast#[skip:-8.12.99, reason:Added in 8.13.0]
// tag::mv_last[]
ROW a="foo;bar;baz"
| EVAL last_a = MV_LAST(SPLIT(a, ";"))
// end::mv_last[]
;

// tag::mv_last-result[]
  a:keyword | last_a:keyword
foo;bar;baz | "baz"
// end::mv_last-result[]
;

mvMax
// tag::mv_max[]
ROW a=["foo", "zoo", "bar"]
| EVAL max_a = MV_MAX(a)
// end::mv_max[]
;

// tag::mv_max-result[]
            a:keyword | max_a:keyword
["foo", "zoo", "bar"] | "zoo"
// end::mv_max-result[]
;

mvMin
// tag::mv_min[]
ROW a=["foo", "bar"]
| EVAL min_a = MV_MIN(a)
// end::mv_min[]
;

// tag::mv_min-result[]
     a:keyword | min_a:keyword
["foo", "bar"] | "bar"
// end::mv_min-result[]
;

groupByMv
from employees | stats min(salary), max(salary) by job_positions | sort job_positions | limit 5;

min(salary):integer | max(salary):integer | job_positions:keyword
25976               | 74970               | Accountant
28941               | 69904               | Architect
29175               | 58121               | Business Analyst
25945               | 74999               | Data Scientist
25324               | 58715               | Head Human Resources
;

convertFromString
from employees | sort emp_no | eval positions = to_string(job_positions) | keep emp_no, positions, job_positions | limit 5;

emp_no:integer |positions:keyword                                                     |job_positions:keyword
10001          |[Accountant, Senior Python Developer]                                 |[Accountant, Senior Python Developer]                                 
10002          |Senior Team Lead                                                      |Senior Team Lead                                                      
10003          |null                                                                  |null                                                                  
10004          |[Head Human Resources, Reporting Analyst, Support Engineer, Tech Lead]|[Head Human Resources, Reporting Analyst, Support Engineer, Tech Lead]
10005          |null                                                                  |null                                                                  
;

lessThanMultivalue#[skip:-8.11.99, reason:Lucene multivalue warning introduced in 8.12 only]
from employees | where job_positions < "C" | keep emp_no, job_positions | sort emp_no;
warning:Line 1:24: evaluation of [job_positions < \"C\"] failed, treating result as null. Only first 20 failures recorded.
warning:Line 1:24: java.lang.IllegalArgumentException: single-value function encountered multi-value

// Note that multivalued job_positions aren't included because they aren't less than or greater than C - that comparison is null
emp_no:integer |job_positions:keyword
10025          |Accountant
10068          |Architect
;

greaterThanMultivalue#[skip:-8.11.99, reason:Lucene multivalue warning introduced in 8.12 only]
from employees | where job_positions > "C" | keep emp_no, job_positions | sort emp_no | limit 6;
warning:Line 1:24: evaluation of [job_positions > \"C\"] failed, treating result as null. Only first 20 failures recorded.
warning:Line 1:24: java.lang.IllegalArgumentException: single-value function encountered multi-value

// Note that multivalued job_positions aren't included because they aren't less than or greater than C - that comparison is null
emp_no:integer |job_positions:keyword
10002          |Senior Team Lead
10013          |Reporting Analyst
10018          |Junior Developer
10019          |Purchase Manager
10020          |Tech Lead
10021          |Support Engineer
;

equalToMultivalue#[skip:-8.11.99, reason:Lucene multivalue warning introduced in 8.12 only]
from employees | where job_positions == "Accountant" | keep emp_no, job_positions | sort emp_no;
warning:Line 1:24: evaluation of [job_positions == \"Accountant\"] failed, treating result as null. Only first 20 failures recorded.
warning:Line 1:24: java.lang.IllegalArgumentException: single-value function encountered multi-value

// Note that multivalued job_positions aren't included because they aren't less than or greater than C - that comparison is null
emp_no:integer |job_positions:keyword
10025          |Accountant
;

equalToOrEqualToMultivalue#[skip:-8.11.99, reason:Lucene multivalue warning introduced in 8.12 only]
from employees | where job_positions == "Accountant" or job_positions == "Tech Lead" | keep emp_no, job_positions | sort emp_no;
warning:Line 1:24: evaluation of [job_positions] failed, treating result as null. Only first 20 failures recorded.
warning:Line 1:24: java.lang.IllegalArgumentException: single-value function encountered multi-value

// Note that multivalued job_positions aren't included because they aren't less than or greater than C - that comparison is null
emp_no:integer |job_positions:keyword
10020          |Tech Lead
10025          |Accountant
;

inMultivalue#[skip:-8.11.99, reason:Lucene multivalue warning introduced in 8.12 only]
from employees | where job_positions in ("Accountant", "Tech Lead") | keep emp_no, job_positions | sort emp_no;
warning:Line 1:24: evaluation of [job_positions in (\"Accountant\", \"Tech Lead\")] failed, treating result as null. Only first 20 failures recorded.
warning:Line 1:24: java.lang.IllegalArgumentException: single-value function encountered multi-value

// Note that multivalued job_positions aren't included because they aren't less than or greater than C - that comparison is null
emp_no:integer |job_positions:keyword
10020          |Tech Lead
10025          |Accountant
;

notLessThanMultivalue#[skip:-8.11.99, reason:Lucene multivalue warning introduced in 8.12 only]
from employees | where not(job_positions < "C") | keep emp_no, job_positions | sort emp_no | limit 6;
warning:Line 1:24: evaluation of [not(job_positions < \"C\")] failed, treating result as null. Only first 20 failures recorded.#[Emulated:Line 1:28: evaluation of [job_positions < \"C\"] failed, treating result as null. Only first 20 failures recorded.]
warning:Line 1:24: java.lang.IllegalArgumentException: single-value function encountered multi-value#[Emulated:Line 1:28: java.lang.IllegalArgumentException: single-value function encountered multi-value]

// Note that multivalued job_positions aren't included because they aren't less than or greater than C - that comparison is null
emp_no:integer |job_positions:keyword
10002          |Senior Team Lead
10013          |Reporting Analyst
10018          |Junior Developer
10019          |Purchase Manager
10020          |Tech Lead
10021          |Support Engineer
;

notGreaterThanMultivalue#[skip:-8.11.99, reason:Lucene multivalue warning introduced in 8.12 only]
from employees | where not(job_positions > "C") | keep emp_no, job_positions | sort emp_no | limit 6;
warning:Line 1:24: evaluation of [not(job_positions > \"C\")] failed, treating result as null. Only first 20 failures recorded.#[Emulated:Line 1:28: evaluation of [job_positions > \"C\"] failed, treating result as null. Only first 20 failures recorded.]
warning:Line 1:24: java.lang.IllegalArgumentException: single-value function encountered multi-value#[Emulated:Line 1:28: java.lang.IllegalArgumentException: single-value function encountered multi-value]

// Note that multivalued job_positions aren't included because they aren't less than or greater than C - that comparison is null
emp_no:integer |job_positions:keyword
10025          |Accountant
10068          |Architect
;

notEqualToMultivalue#[skip:-8.11.99, reason:Lucene multivalue warning introduced in 8.12 only]
from employees | where not(job_positions == "Accountant") | keep emp_no, job_positions | sort emp_no | limit 6;
warning:Line 1:24: evaluation of [not(job_positions == \"Accountant\")] failed, treating result as null. Only first 20 failures recorded.#[Emulated:Line 1:28: evaluation of [job_positions == \"Accountant\"] failed, treating result as null. Only first 20 failures recorded.]
warning:Line 1:24: java.lang.IllegalArgumentException: single-value function encountered multi-value#[Emulated:Line 1:28: java.lang.IllegalArgumentException: single-value function encountered multi-value]

// Note that multivalued job_positions aren't included because they aren't less than or greater than C - that comparison is null
emp_no:integer |job_positions:keyword
10002          |Senior Team Lead
10013          |Reporting Analyst
10018          |Junior Developer
10019          |Purchase Manager
10020          |Tech Lead
10021          |Support Engineer
;

notEqualToOrEqualToMultivalue-Ignore
from employees | where not(job_positions == "Accountant" or job_positions == "Tech Lead") | keep emp_no, job_positions | sort emp_no | limit 6;

// Note that multivalued job_positions aren't included because they aren't less than or greater than C - that comparison is null
emp_no:integer |job_positions:keyword
10020          |Tech Lead  // TODO flip results
10025          |Accountant
;

notInMultivalue-Ignore
from employees | where not(job_positions in ("Accountant", "Tech Lead")) | keep emp_no, job_positions | sort emp_no | limit 6;

// Note that multivalued job_positions aren't included because they aren't less than or greater than C - that comparison is null
emp_no:integer |job_positions:keyword
10020          |Tech Lead  // TODO flip results
10025          |Accountant
;

convertFromBoolean
from employees | sort emp_no | eval rehired = to_string(is_rehired) | keep emp_no, rehired, is_rehired | limit 5;

emp_no:integer |rehired:string              |is_rehired:boolean
10001          |[false, true]               |[false, true]
10002          |[false, false]              |[false, false]
10003          |null                        |null
10004          |true                        |true
10005          |[false, false, false, true] |[false, false, false, true]
;

convertFromDatetime
from employees | sort emp_no | eval hired_at = to_string(hire_date) | keep emp_no, hired_at, hire_date  | limit 1;

emp_no:integer |hired_at:keyword         |hire_date:date
10001          |1986-06-26T00:00:00.000Z |1986-06-26T00:00:00.000Z
;

convertFromIP
from hosts | where host=="epsilon" | eval str0 = to_string(ip0) | keep str0, ip0;
ignoreOrder:true

str0:keyword                                                                            |ip0:ip
["fe80::cae2:65ff:fece:feb9", "fe80::cae2:65ff:fece:fec0", "fe80::cae2:65ff:fece:fec1"] |[fe80::cae2:65ff:fece:feb9, fe80::cae2:65ff:fece:fec0, fe80::cae2:65ff:fece:fec1]
null                                                                                    |null
["fe81::cae2:65ff:fece:feb9", "fe82::cae2:65ff:fece:fec0"]                              |[fe81::cae2:65ff:fece:feb9, fe82::cae2:65ff:fece:fec0]
;

convertFromFloats
from employees | sort emp_no| eval double = to_string(height), float = to_string(height.float), scaled_float = to_string(height.scaled_float), half_float = to_string(height.half_float) | keep emp_no, double, float, scaled_float, half_float, height  | limit 2;

emp_no:integer |double:keyword |float:keyword     |scaled_float:keyword   |half_float:keyword   |height:double
10001          |2.03           |2.0299999713897705|2.0300000000000002     |2.029296875          |2.03
10002          |2.08           |2.0799999237060547|2.08                   |2.080078125          |2.08
;

convertFromInts
from employees | sort emp_no| eval byte = to_string(languages.byte), short = to_string(languages.short), long = to_string(languages.long), int = to_string(languages) | keep emp_no, byte, short, long, int, languages  | limit 2;

emp_no:integer |byte:keyword   |short:keyword  |long:keyword |int:keyword |languages:integer
10001          |2              |2              |2            |2           |2
10002          |5              |5              |5            |5           |5
;

convertFromUnsignedLong
row ul = [9223372036854775808, 9223372036854775807, 1, 0] | eval str = to_str(ul);

                       ul:ul                    |                      str:keyword
[9223372036854775808, 9223372036854775807, 1, 0]|[9223372036854775808, 9223372036854775807, 1, 0]
;

convertFromIntSimple
// tag::to_string[]
ROW a=10
| EVAL j = TO_STRING(a)
// end::to_string[]
;

// tag::to_string-result[]
a:integer | j:keyword
       10 | "10"
// end::to_string-result[]
;

convertFromIntMultivalue
// tag::to_string_multivalue[]
ROW a=[10, 9, 8]
| EVAL j = TO_STRING(a)
// end::to_string_multivalue[]
;

// tag::to_string_multivalue-result[]
 a:integer | j:keyword
[10, 9, 8] | ["10", "9", "8"]
// end::to_string_multivalue-result[]
;

mvConcatToString
// tag::mv_concat-to_string[]
ROW a=[10, 9, 8]
| EVAL j = MV_CONCAT(TO_STRING(a), ", ")
// end::mv_concat-to_string[]
;

// tag::mv_concat-to_string-result[]
 a:integer | j:keyword
[10, 9, 8] | "10, 9, 8"
// end::mv_concat-to_string-result[]
;

<<<<<<< HEAD
mvSort#[skip:-8.13.99, reason:newly added in 8.14]
row a = ["Mon", "Tues", "Wed", "Thu", "Fri"] | eval sa = mv_sort(a), sd = mv_sort(a, "DESC");

a:keyword                            | sa:keyword                 | sd:keyword
["Mon", "Tues", "Wed", "Thu", "Fri"] | [Fri, Mon, Thu, Tues, Wed] | [Wed, Tues, Thu, Mon, Fri]
;

mvSortEmp#[skip:-8.13.99, reason:newly added in 8.14]
FROM employees
| eval sd = mv_sort(job_positions, "DESC"), sa = mv_sort(job_positions)
| sort emp_no
| keep emp_no, job_positions, sa, sd
| limit 5
;

emp_no:integer | job_positions:keyword                                                  | sa:keyword                                                             | sd:keyword
10001          | [Accountant, Senior Python Developer]                                  | [Accountant, Senior Python Developer]                                  | [Senior Python Developer, Accountant]
10002          | Senior Team Lead                                                       | Senior Team Lead                                                       | Senior Team Lead
10003          | null                                                                   | null                                                                   | null
10004          | [Head Human Resources, Reporting Analyst, Support Engineer, Tech Lead] | [Head Human Resources, Reporting Analyst, Support Engineer, Tech Lead] | [Tech Lead, Support Engineer, Reporting Analyst, Head Human Resources]
10005          | null                                                                   | null                                                                   | null
=======
mvSliceEmp#[skip:-8.13.99, reason:newly added in 8.14]
from employees
| eval a1 = mv_slice(salary_change.keyword, 0, 1)
| keep emp_no, salary_change.keyword, a1
| sort emp_no
| limit 5;

emp_no:integer | salary_change.keyword:keyword | a1:keyword
10001          | 1.19                          | 1.19
10002          | [-7.23,11.17]                 | [-7.23,11.17]
10003          | [12.82,14.68]                 | [12.82,14.68]
10004          | [-0.35,1.13,13.48,3.65]       | [-0.35,1.13]
10005          | [-2.14,13.07]                 | [-2.14,13.07]
;

mvZip#[skip:-8.13.99, reason:newly added in 8.14]
// tag::mv_zip[]
ROW a = ["x", "y", "z"], b = ["1", "2"]
| EVAL c = mv_zip(a, b, "-")
| KEEP a, b, c
// end::mv_zip[]
;

// tag::mv_zip-result[]
a:keyword | b:keyword | c:keyword
[x, y, z] | [1 ,2]    | [x-1, y-2, z]
// end::mv_zip-result[]
;

mvZipEmp#[skip:-8.13.99, reason:newly added in 8.14]
from employees
| eval full_name = mv_zip(first_name, last_name, " "), full_name_2 = mv_zip(last_name, first_name), jobs = mv_zip(job_positions, salary_change.keyword, "#")
| keep emp_no, full_name, full_name_2, job_positions, salary_change.keyword, jobs
| sort emp_no
| limit 5;

emp_no:integer | full_name:keyword | full_name_2:keyword | job_positions:keyword                                                  | salary_change.keyword:keyword | jobs:keyword
10001          | Georgi Facello    | Facello,Georgi      | [Accountant, Senior Python Developer]                                  | 1.19                          | [Accountant#1.19, Senior Python Developer]
10002          | Bezalel Simmel    | Simmel,Bezalel      | Senior Team Lead                                                       | [-7.23,11.17]                 | [Senior Team Lead#-7.23, 11.17]
10003          | Parto Bamford     | Bamford,Parto       | null                                                                   | [12.82, 14.68]                | [12.82, 14.68]
10004          | Chirstian Koblick | Koblick,Chirstian   | [Head Human Resources, Reporting Analyst, Support Engineer, Tech Lead] | [-0.35, 1.13, 13.48, 3.65]    | [Head Human Resources#-0.35, Reporting Analyst#1.13, Support Engineer#13.48, Tech Lead#3.65]
10005          | Kyoichi Maliniak  | Maliniak,Kyoichi    | null                                                                   | [-2.14,13.07]                 | [-2.14,13.07]
>>>>>>> ebf35500
;

showTextFields
from hosts | where host == "beta" | keep host, host_group, description;
ignoreOrder:true

host:keyword     | host_group:text          | description:text
beta             | Kubernetes cluster       | beta k8s server
beta             | Kubernetes cluster       | beta k8s server
beta             | Kubernetes cluster       | [beta k8s server, beta k8s server2]
;

lengthOfText#[skip:-8.11.99, reason:Lucene multivalue warning introduced in 8.12 only]
from hosts | where host=="epsilon" | eval l1 = length(host_group), l2 = length(description) | keep l1, l2;
ignoreOrder:true
warning:Line 1:73: evaluation of [length(description)] failed, treating result as null. Only first 20 failures recorded.
warning:Line 1:73: java.lang.IllegalArgumentException: single-value function encountered multi-value

l1:integer             | l2:integer
null                   | 19
17                     | null
17                     | null
;

startsWithText#[skip:-8.11.99, reason:Lucene multivalue warning introduced in 8.12 only]
from hosts | where host=="epsilon" | eval l1 = starts_with(host_group, host), l2 = starts_with(description, host) | keep l1, l2;
ignoreOrder:true
warning:Line 1:84: evaluation of [starts_with(description, host)] failed, treating result as null. Only first 20 failures recorded.
warning:Line 1:84: java.lang.IllegalArgumentException: single-value function encountered multi-value

l1:boolean             | l2:boolean
null                   | true
false                  | null
false                  | null
;

substringOfText#[skip:-8.11.99, reason:Lucene multivalue warning introduced in 8.12 only]
from hosts | where host=="epsilon" | eval l1 = substring(host_group, 0, 5), l2 = substring(description, 0, 5) | keep l1, l2;
ignoreOrder:true
warning:Line 1:82: evaluation of [substring(description, 0, 5)] failed, treating result as null. Only first 20 failures recorded.
warning:Line 1:82: java.lang.IllegalArgumentException: single-value function encountered multi-value

l1:keyword             | l2:keyword
null                   | epsil
Gatew                  | null
Gatew                  | null
;

concatOfText#[skip:-8.11.99, reason:Lucene multivalue warning introduced in 8.12 only]
from hosts | where host == "epsilon" | eval l1 = concat(host, "/", host_group), l2 = concat(host_group, "/", description) | sort l1 |  keep l1, l2;
warning:Line 1:86: evaluation of [concat(host_group, \"/\", description)] failed, treating result as null. Only first 20 failures recorded.
warning:Line 1:86: java.lang.IllegalArgumentException: single-value function encountered multi-value

l1:keyword                    | l2:keyword
epsilon/Gateway instances     | null
epsilon/Gateway instances     | null
null                          | null
;


grok
from hosts | where host == "epsilon" | grok host_group "%{WORD:l1} %{WORD:l2}"| sort l1 |  keep l1, l2;

l1:keyword  | l2:keyword  
Gateway     | instances   
Gateway     | instances   
null        | null
;


dissect
from hosts | where host == "epsilon" | dissect host_group "%{l1} %{l2}"| sort l1 |  keep l1, l2;

l1:keyword  | l2:keyword  
Gateway     | instances   
Gateway     | instances   
null        | null
;

replaceSimple
from employees | sort emp_no | limit 1 | eval name = replace(first_name, "Geo", "foo") | keep emp_no, name;

emp_no:integer | name:keyword
10001 | foorgi
;

replaceText
from hosts | where host == "epsilon" | limit 1 | eval name = replace(host, "ep", "") | keep name;

name:keyword
silon
;

replaceComplex
from employees | where emp_no <= 10010 | eval f_l = replace(replace(substring(last_name, 1, 20), "al", "AB"), "a", "Z")  | keep emp_no, last_name, f_l | sort emp_no;

emp_no:integer | last_name:keyword | f_l:keyword
10001 | Facello   | FZcello
10002 | Simmel    | Simmel
10003 | Bamford   | BZmford
10004 | Koblick   | Koblick
10005 | Maliniak  | MABiniZk
10006 | Preusig   | Preusig
10007 | Zielinski | Zielinski
10008 | Kalloufi  | KABloufi
10009 | Peac      | PeZc
10010 | Piveteau  | PiveteZu
;

replaceComplex2
from employees | where emp_no <= 10010 | eval f_l = substring(replace(last_name, "a", "Z"), 1, 1)  | keep emp_no, last_name, f_l | sort emp_no;

emp_no:integer | last_name:keyword | f_l:keyword
10001 | Facello   | F
10002 | Simmel    | S
10003 | Bamford   | B
10004 | Koblick   | K
10005 | Maliniak  | M
10006 | Preusig   | P
10007 | Zielinski | Z
10008 | Kalloufi  | K
10009 | Peac      | P
10010 | Piveteau  | P
;

replaceComplex3
FROM employees | eval x = replace(to_string(emp_no), "(0+)", left(first_name, 1)), y = left(first_name, 1), is_match = y == substring(x, 2, 1) | keep first_name, y, x, is_match | sort is_match, x | limit 8;

first_name:keyword|  y:keyword    |  x:keyword    |is_match:boolean    
Alejandro         |A              |1A59           |true           
Anneke            |A              |1A6            |true           
Anoosh            |A              |1A62           |true           
Amabile           |A              |1A91           |true           
Arumugam          |A              |1A94           |true           
Berni             |B              |1B14           |true           
Bezalel           |B              |1B2            |true           
Bojan             |B              |1B23           |true
;

replaceRegex
from hosts | where host == "epsilon" | eval l1=replace(host_group, "\\s+", "") | sort l1 | keep l1, host_group;
 
   l1:keyword   |host_group:text    
Gatewayinstances|Gateway instances
Gatewayinstances|Gateway instances
null            |null             
;

left
// tag::left[]
FROM employees
| KEEP last_name
| EVAL left = LEFT(last_name, 3)
| SORT last_name ASC
| LIMIT 5
// end::left[]
;

// tag::left-result[]
last_name:keyword | left:keyword
Awdeh             |Awd
Azuma             |Azu
Baek              |Bae
Bamford           |Bam
Bernatsky         |Ber
// end::left-result[]
;

right
// tag::right[]
FROM employees
| KEEP last_name
| EVAL right = RIGHT(last_name, 3)
| SORT last_name ASC
| LIMIT 5
// end::right[]
;

// tag::right-result[]
last_name:keyword | right:keyword
Awdeh             |deh
Azuma             |uma
Baek              |aek
Bamford           |ord
Bernatsky         |sky
// end::right-result[]
;

endsWithConstant
from employees | sort emp_no | limit 10 | eval f_a = ends_with(first_name, "a") | keep emp_no, first_name, f_a;

emp_no:integer | first_name:keyword  | f_a:boolean
10001 | Georgi    | false
10002 | Bezalel   | false
10003 | Parto     | false
10004 | Chirstian | false
10005 | Kyoichi   | false
10006 | Anneke    | false
10007 | Tzvetan   | false
10008 | Saniya    | true
10009 | Sumant    | false
10010 | Duangkaew | false
;

endsWithSequence
from employees | sort emp_no | limit 10 | eval f_a = ends_with(first_name, "an") | keep emp_no, first_name, f_a;

emp_no:integer | first_name:keyword  | f_a:boolean
10001 | Georgi    | false
10002 | Bezalel   | false
10003 | Parto     | false
10004 | Chirstian | true
10005 | Kyoichi   | false
10006 | Anneke    | false
10007 | Tzvetan   | true
10008 | Saniya    | false
10009 | Sumant    | false
10010 | Duangkaew | false
;

endsWithExpression
from employees | sort emp_no | limit 10
| eval last_name_last_letter = right(last_name, 1)
| eval same_last_letters  = ends_with(first_name, last_name_last_letter)
| keep emp_no, first_name, last_name, same_last_letters;

emp_no:integer | first_name:keyword  | last_name:keyword | same_last_letters:boolean
10001 | Georgi    | Facello   | false
10002 | Bezalel   | Simmel    | true
10003 | Parto     | Bamford   | false
10004 | Chirstian | Koblick   | false
10005 | Kyoichi   | Maliniak  | false
10006 | Anneke    | Preusig   | false
10007 | Tzvetan   | Zielinski | false
10008 | Saniya    | Kalloufi  | false
10009 | Sumant    | Peac      | false
10010 | Duangkaew | Piveteau  | false
;

docsEndsWith
// tag::endsWith[]
FROM employees
| KEEP last_name
| EVAL ln_E = ENDS_WITH(last_name, "d")
// end::endsWith[]
| SORT last_name ASC
| LIMIT 5
;

// tag::endsWith-result[]
last_name:keyword | ln_E:boolean
Awdeh          |false
Azuma          |false
Baek           |false
Bamford        |true
Bernatsky      |false
// end::endsWith-result[]
;



toLowerRow#[skip:-8.12.99]
// tag::to_lower[]
ROW message = "Some Text"
| EVAL message_lower = TO_LOWER(message)
// end::to_lower[]
;

// tag::to_lower-result[]
message:keyword | message_lower:keyword
Some Text       | some text
// end::to_lower-result[]
;


toLower#[skip:-8.12.99]
from employees | sort emp_no | eval name_lower = TO_LOWER(first_name) | keep emp_no, first_name, name_lower | limit 1;

emp_no:integer  | first_name:keyword    | name_lower:keyword
10001           | Georgi                | georgi
;


toUpperRow#[skip:-8.12.99]
// tag::to_upper[]
ROW message = "Some Text"
| EVAL message_upper = TO_UPPER(message)
// end::to_upper[]
;

// tag::to_upper-result[]
message:keyword | message_upper:keyword
Some Text       | SOME TEXT
// end::to_upper-result[]
;


toUpper#[skip:-8.12.99]
from employees | sort emp_no | eval name_upper = TO_UPPER(first_name) | keep emp_no, first_name, name_upper | limit 1;

emp_no:integer  | first_name:keyword    | name_upper:keyword
10001           | Georgi                | GEORGI
;


toUpperLowerUnicode#[skip:-8.12.99]
row a = "π/2 + a + B + Λ ºC" | eval lower = to_lower(a), upper = to_upper(a) | keep a, upper, lower;

a:keyword           | upper:keyword         | lower:keyword
π/2 + a + B + Λ ºC  | Π/2 + A + B + Λ ºC    | π/2 + a + b + λ ºc
;<|MERGE_RESOLUTION|>--- conflicted
+++ resolved
@@ -696,7 +696,6 @@
 // end::mv_concat-to_string-result[]
 ;
 
-<<<<<<< HEAD
 mvSort#[skip:-8.13.99, reason:newly added in 8.14]
 row a = ["Mon", "Tues", "Wed", "Thu", "Fri"] | eval sa = mv_sort(a), sd = mv_sort(a, "DESC");
 
@@ -718,7 +717,8 @@
 10003          | null                                                                   | null                                                                   | null
 10004          | [Head Human Resources, Reporting Analyst, Support Engineer, Tech Lead] | [Head Human Resources, Reporting Analyst, Support Engineer, Tech Lead] | [Tech Lead, Support Engineer, Reporting Analyst, Head Human Resources]
 10005          | null                                                                   | null                                                                   | null
-=======
+;
+
 mvSliceEmp#[skip:-8.13.99, reason:newly added in 8.14]
 from employees
 | eval a1 = mv_slice(salary_change.keyword, 0, 1)
@@ -761,7 +761,6 @@
 10003          | Parto Bamford     | Bamford,Parto       | null                                                                   | [12.82, 14.68]                | [12.82, 14.68]
 10004          | Chirstian Koblick | Koblick,Chirstian   | [Head Human Resources, Reporting Analyst, Support Engineer, Tech Lead] | [-0.35, 1.13, 13.48, 3.65]    | [Head Human Resources#-0.35, Reporting Analyst#1.13, Support Engineer#13.48, Tech Lead#3.65]
 10005          | Kyoichi Maliniak  | Maliniak,Kyoichi    | null                                                                   | [-2.14,13.07]                 | [-2.14,13.07]
->>>>>>> ebf35500
 ;
 
 showTextFields
