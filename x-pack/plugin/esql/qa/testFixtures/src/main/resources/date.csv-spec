--- conflicted
+++ resolved
@@ -726,8 +726,6 @@
 1953-04-21T00:00:00.000Z
 ;
 
-<<<<<<< HEAD
-
 docsAutoBucketMonth
 //tag::docsAutoBucketMonth[]
 FROM employees
@@ -806,7 +804,8 @@
 ;
 
    COUNT(*):integer    |    bucket:date
-=======
+;
+
 docsGettingStartedAutoBucket
 // tag::gs-auto_bucket[]
 FROM sample_data
@@ -847,5 +846,4 @@
 median_duration:double | bucket:date
 3107561.0              |2023-10-23T12:00:00.000Z
 1756467.0              |2023-10-23T13:00:00.000Z
->>>>>>> 47625de9
 ;