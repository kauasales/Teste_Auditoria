--- conflicted
+++ resolved
@@ -294,21 +294,12 @@
 split         |Split a single valued string into multiple strings.
 sqrt          |Returns the square root of a number. The input can be any numeric value, the return value is always a double. Square roots of negative numbers and infinites are null.
 st_centroid_ag|The centroid of a spatial field.
-<<<<<<< HEAD
 st_contains   |Returns whether the first geometry contains the second geometry. This is the inverse of the <<esql-st_within,ST_WITHIN>> function.
 st_disjoint   |Returns whether the two geometries or geometry columns are disjoint. This is the inverse of the <<esql-st_intersects,ST_INTERSECTS>> function. In mathematical terms: ST_Disjoint(A, B) ⇔ A ⋂ B = ∅
 st_intersects |Returns true if two geometries intersect. They intersect if they have any point in common, including their interior points (points along lines or within polygons). This is the inverse of the <<esql-st_disjoint,ST_DISJOINT>> function. In mathematical terms: ST_Intersects(A, B) ⇔ A ⋂ B ≠ ∅
 st_within     |Returns whether the first geometry is within the second geometry. This is the inverse of the <<esql-st_contains,ST_CONTAINS>> function.
 st_x          |Extracts the `x` coordinate from the supplied point. If the points is of type `geo_point` this is equivalent to extracting the `longitude` value.
 st_y          |Extracts the `y` coordinate from the supplied point. If the points is of type `geo_point` this is equivalent to extracting the `latitude` value.
-=======
-st_contains   |Returns whether the first geometry contains the second geometry.
-st_disjoint   |Returns whether the two geometries or geometry columns are disjoint.
-st_intersects |Returns whether the two geometries or geometry columns intersect.
-st_within     |Returns whether the first geometry is within the second geometry.
-st_x          |Extracts the x-coordinate from a point geometry.
-st_y          |Extracts the y-coordinate from a point geometry.
->>>>>>> ad15d508
 starts_with   |Returns a boolean that indicates whether a keyword string starts with another string
 substring     |Returns a substring of a string, specified by a start position and an optional length
 sum           |The sum of a numeric field.
