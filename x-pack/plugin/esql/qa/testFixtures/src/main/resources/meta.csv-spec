metaFunctionsSynopsis#[skip:-8.13.99]
meta functions | keep synopsis;

synopsis:keyword
"double|integer|long|unsigned_long abs(number:double|integer|long|unsigned_long)"
"double acos(number:double|integer|long|unsigned_long)"
"double asin(number:double|integer|long|unsigned_long)"
"double atan(number:double|integer|long|unsigned_long)"
"double atan2(y_coordinate:double|integer|long|unsigned_long, x_coordinate:double|integer|long|unsigned_long)"
"double avg(number:double|integer|long)"
<<<<<<< HEAD
"double|date bin(field:integer|long|double|date, bucketsOrSpan:integer|double|date_period|time_duration, ?from:integer|long|double|date|keyword|text, ?to:integer|long|double|date|keyword|text)"
"double|date bucket(field:integer|long|double|date, bucketsOrSpan:integer|double|date_period|time_duration, ?from:integer|long|double|date|keyword|text, ?to:integer|long|double|date|keyword|text)"
=======
"double|date bucket(field:integer|long|double|date, buckets:integer, from:integer|long|double|date|keyword|text, to:integer|long|double|date|keyword|text)"
>>>>>>> 8638deeb
"boolean|cartesian_point|date|double|geo_point|integer|ip|keyword|long|text|unsigned_long|version case(condition:boolean, trueValue...:boolean|cartesian_point|date|double|geo_point|integer|ip|keyword|long|text|unsigned_long|version)"
"double|integer|long|unsigned_long ceil(number:double|integer|long|unsigned_long)"
"boolean cidr_match(ip:ip, blockX...:keyword|text)"
"boolean|text|integer|keyword|long coalesce(first:boolean|text|integer|keyword|long, ?rest...:boolean|text|integer|keyword|long)"
"keyword concat(string1:keyword|text, string2...:keyword|text)"
"double cos(angle:double|integer|long|unsigned_long)"
"double cosh(angle:double|integer|long|unsigned_long)"
"long count(?field:boolean|cartesian_point|date|double|geo_point|integer|ip|keyword|long|text|unsigned_long|version)"
"long count_distinct(field:boolean|cartesian_point|date|double|geo_point|integer|ip|keyword|long|text|version, ?precision:integer)"
"integer date_diff(unit:keyword|text, startTimestamp:date, endTimestamp:date)"
"long date_extract(datePart:keyword|text, date:date)"
"keyword date_format(?dateFormat:keyword|text, date:date)"
"date date_parse(?datePattern:keyword|text, dateString:keyword|text)"
"date date_trunc(interval:date_period|time_duration, date:date)"
double e()
"boolean ends_with(str:keyword|text, suffix:keyword|text)"
"double|integer|long|unsigned_long floor(number:double|integer|long|unsigned_long)"
"integer|long|double|boolean|keyword|text|ip|version greatest(first:integer|long|double|boolean|keyword|text|ip|version, ?rest...:integer|long|double|boolean|keyword|text|ip|version)"
"integer|long|double|boolean|keyword|text|ip|version least(first:integer|long|double|boolean|keyword|text|ip|version, ?rest...:integer|long|double|boolean|keyword|text|ip|version)"
"keyword left(string:keyword|text, length:integer)"
"integer length(string:keyword|text)"
"integer locate(string:keyword|text, substring:keyword|text, ?start:integer)"
"double log(?base:integer|unsigned_long|long|double, number:integer|unsigned_long|long|double)"
"double log10(number:double|integer|long|unsigned_long)"
"keyword|text ltrim(string:keyword|text)"
"double|integer|long max(number:double|integer|long)"
"double|integer|long median(number:double|integer|long)"
"double|integer|long median_absolute_deviation(number:double|integer|long)"
"double|integer|long min(number:double|integer|long)"
"double mv_avg(number:double|integer|long|unsigned_long)"
"keyword mv_concat(string:text|keyword, delim:text|keyword)"
"integer mv_count(field:boolean|cartesian_point|cartesian_shape|date|double|geo_point|geo_shape|integer|ip|keyword|long|text|unsigned_long|version)"
"boolean|date|double|integer|ip|keyword|long|text|version mv_dedupe(field:boolean|date|double|integer|ip|keyword|long|text|version)"
"boolean|cartesian_point|cartesian_shape|date|double|geo_point|geo_shape|integer|ip|keyword|long|text|unsigned_long|version mv_first(field:boolean|cartesian_point|cartesian_shape|date|double|geo_point|geo_shape|integer|ip|keyword|long|text|unsigned_long|version)"
"boolean|cartesian_point|cartesian_shape|date|double|geo_point|geo_shape|integer|ip|keyword|long|text|unsigned_long|version mv_last(field:boolean|cartesian_point|cartesian_shape|date|double|geo_point|geo_shape|integer|ip|keyword|long|text|unsigned_long|version)"
"boolean|date|double|integer|ip|keyword|long|text|unsigned_long|version mv_max(field:boolean|date|double|integer|ip|keyword|long|text|unsigned_long|version)"
"double|integer|long|unsigned_long mv_median(number:double|integer|long|unsigned_long)"
"boolean|date|double|integer|ip|keyword|long|text|unsigned_long|version mv_min(field:boolean|date|double|integer|ip|keyword|long|text|unsigned_long|version)"
"boolean|cartesian_point|cartesian_shape|date|double|geo_point|geo_shape|integer|ip|keyword|long|text|version mv_slice(field:boolean|cartesian_point|cartesian_shape|date|double|geo_point|geo_shape|integer|ip|keyword|long|text|version, start:integer, ?end:integer)"
"boolean|date|double|integer|ip|keyword|long|text|version mv_sort(field:boolean|date|double|integer|ip|keyword|long|text|version, ?order:keyword)"
"double|integer|long|unsigned_long mv_sum(number:double|integer|long|unsigned_long)"
"keyword mv_zip(string1:keyword|text, string2:keyword|text, ?delim:keyword|text)"
date now()
"double|integer|long percentile(number:double|integer|long, percentile:double|integer|long)"
double pi()
"double pow(base:double|integer|long|unsigned_long, exponent:double|integer|long|unsigned_long)"
"keyword replace(string:keyword|text, regex:keyword|text, newString:keyword|text)"
"keyword right(string:keyword|text, length:integer)"
"double round(number:double, ?decimals:integer)"
"keyword|text rtrim(string:keyword|text)"
"double signum(number:double|integer|long|unsigned_long)"
"double sin(angle:double|integer|long|unsigned_long)"
"double sinh(angle:double|integer|long|unsigned_long)"
"keyword split(string:keyword|text, delim:keyword|text)"
"double sqrt(number:double|integer|long|unsigned_long)"
"geo_point|cartesian_point st_centroid(field:geo_point|cartesian_point)"
"boolean st_contains(geomA:geo_point|cartesian_point|geo_shape|cartesian_shape, geomB:geo_point|cartesian_point|geo_shape|cartesian_shape)"
"boolean st_disjoint(geomA:geo_point|cartesian_point|geo_shape|cartesian_shape, geomB:geo_point|cartesian_point|geo_shape|cartesian_shape)"
"boolean st_intersects(geomA:geo_point|cartesian_point|geo_shape|cartesian_shape, geomB:geo_point|cartesian_point|geo_shape|cartesian_shape)"
"boolean st_within(geomA:geo_point|cartesian_point|geo_shape|cartesian_shape, geomB:geo_point|cartesian_point|geo_shape|cartesian_shape)"
"double st_x(point:geo_point|cartesian_point)"
"double st_y(point:geo_point|cartesian_point)"
"boolean starts_with(str:keyword|text, prefix:keyword|text)"
"keyword substring(string:keyword|text, start:integer, ?length:integer)"
"long sum(number:double|integer|long)"
"double tan(angle:double|integer|long|unsigned_long)"
"double tanh(angle:double|integer|long|unsigned_long)"
double tau()
"boolean to_bool(field:boolean|keyword|text|double|long|unsigned_long|integer)"
"boolean to_boolean(field:boolean|keyword|text|double|long|unsigned_long|integer)"
"cartesian_point to_cartesianpoint(field:cartesian_point|keyword|text)"
"cartesian_shape to_cartesianshape(field:cartesian_point|cartesian_shape|keyword|text)"
"date to_datetime(field:date|keyword|text|double|long|unsigned_long|integer)"
"double to_dbl(field:boolean|date|keyword|text|double|long|unsigned_long|integer)"
"double to_degrees(number:double|integer|long|unsigned_long)"
"double to_double(field:boolean|date|keyword|text|double|long|unsigned_long|integer)"
"date to_dt(field:date|keyword|text|double|long|unsigned_long|integer)"
"geo_point to_geopoint(field:geo_point|keyword|text)"
"geo_shape to_geoshape(field:geo_point|geo_shape|keyword|text)"
"integer to_int(field:boolean|date|keyword|text|double|long|unsigned_long|integer)"
"integer to_integer(field:boolean|date|keyword|text|double|long|unsigned_long|integer)"
"ip to_ip(field:ip|keyword|text)"
"long to_long(field:boolean|date|keyword|text|double|long|unsigned_long|integer)"
"keyword|text to_lower(str:keyword|text)"
"double to_radians(number:double|integer|long|unsigned_long)"
"keyword to_str(field:boolean|cartesian_point|cartesian_shape|date|double|geo_point|geo_shape|integer|ip|keyword|long|text|unsigned_long|version)"
"keyword to_string(field:boolean|cartesian_point|cartesian_shape|date|double|geo_point|geo_shape|integer|ip|keyword|long|text|unsigned_long|version)"
"unsigned_long to_ul(field:boolean|date|keyword|text|double|long|unsigned_long|integer)"
"unsigned_long to_ulong(field:boolean|date|keyword|text|double|long|unsigned_long|integer)"
"unsigned_long to_unsigned_long(field:boolean|date|keyword|text|double|long|unsigned_long|integer)"
"keyword|text to_upper(str:keyword|text)"
"version to_ver(field:keyword|text|version)"
"version to_version(field:keyword|text|version)"
"keyword|text trim(string:keyword|text)"
"boolean|date|double|integer|ip|keyword|long|text|version values(field:boolean|date|double|integer|ip|keyword|long|text|version)"
;

metaFunctionsArgs#[skip:-8.13.99]
  META functions
| EVAL name = SUBSTRING(name, 0, 14)
| KEEP name, argNames, argTypes, argDescriptions;

 name:keyword |          argNames:keyword          |                                               argTypes:keyword                                                                   |             argDescriptions:keyword
abs           |number                              |"double|integer|long|unsigned_long"                                                                                               |Numeric expression. If `null`, the function returns `null`.
acos          |number                              |"double|integer|long|unsigned_long"                                                                                               |Number between -1 and 1. If `null`, the function returns `null`.
asin          |number                              |"double|integer|long|unsigned_long"                                                                                               |Number between -1 and 1. If `null`, the function returns `null`.
atan          |number                              |"double|integer|long|unsigned_long"                                                                                               |Numeric expression. If `null`, the function returns `null`.
atan2         |[y_coordinate, x_coordinate]        |["double|integer|long|unsigned_long", "double|integer|long|unsigned_long"]                                                        |[y coordinate. If `null`\, the function returns `null`., x coordinate. If `null`\, the function returns `null`.]
avg           |number                              |"double|integer|long"                                                                                                             |[""]
<<<<<<< HEAD
bin           |[field, bucketsOrSpan, from, to]    |["integer|long|double|date", "integer|double|date_period|time_duration", "integer|long|double|date|keyword|text", "integer|long|double|date|keyword|text"]                       |["", "", "", ""]
bucket        |[field, bucketsOrSpan, from, to]    |["integer|long|double|date", "integer|double|date_period|time_duration", "integer|long|double|date|keyword|text", "integer|long|double|date|keyword|text"]                       |["", "", "", ""]
=======
bucket        |[field, buckets, from, to]          |["integer|long|double|date", integer, "integer|long|double|date|keyword|text", "integer|long|double|date|keyword|text"]           |["", "", "", ""]
>>>>>>> 8638deeb
case          |[condition, trueValue]              |[boolean, "boolean|cartesian_point|date|double|geo_point|integer|ip|keyword|long|text|unsigned_long|version"]                     |["", ""]
ceil          |number                              |"double|integer|long|unsigned_long"                                                                                               |Numeric expression. If `null`, the function returns `null`.
cidr_match    |[ip, blockX]                        |[ip, "keyword|text"]                                                                                                              |[, CIDR block to test the IP against.]
coalesce      |first                               |"boolean|text|integer|keyword|long"                                                                                               |Expression to evaluate
concat        |[string1, string2]                  |["keyword|text", "keyword|text"]                                                                                                  |[, ]
cos           |angle                               |"double|integer|long|unsigned_long"                                                                                               |An angle, in radians. If `null`, the function returns `null`.
cosh          |angle                               |"double|integer|long|unsigned_long"                                                                                               |An angle, in radians. If `null`, the function returns `null`.
count         |field                               |"boolean|cartesian_point|date|double|geo_point|integer|ip|keyword|long|text|unsigned_long|version"                                |Column or literal for which to count the number of values.
count_distinct|[field, precision]                  |["boolean|cartesian_point|date|double|geo_point|integer|ip|keyword|long|text|version", integer]                                   |[Column or literal for which to count the number of distinct values., ]
date_diff     |[unit, startTimestamp, endTimestamp]|["keyword|text", date, date]                                                                                                      |[A valid date unit, A string representing a start timestamp, A string representing an end timestamp]
date_extract  |[datePart, date]                    |["keyword|text", date]                                                                                                            |[Part of the date to extract. Can be: aligned_day_of_week_in_month; aligned_day_of_week_in_year; aligned_week_of_month; aligned_week_of_year; ampm_of_day; clock_hour_of_ampm; clock_hour_of_day; day_of_month; day_of_week; day_of_year; epoch_day; era; hour_of_ampm; hour_of_day; instant_seconds; micro_of_day; micro_of_second; milli_of_day; milli_of_second; minute_of_day; minute_of_hour; month_of_year; nano_of_day; nano_of_second; offset_seconds; proleptic_month; second_of_day; second_of_minute; year; or year_of_era., Date expression]
date_format   |[dateFormat, date]                  |["keyword|text", date]                                                                                                            |[A valid date pattern, Date expression]
date_parse    |[datePattern, dateString]           |["keyword|text", "keyword|text"]                                                                                                  |[A valid date pattern, A string representing a date]
date_trunc    |[interval, date]                    |["date_period|time_duration", date]                                                                                               |[Interval; expressed using the timespan literal syntax., Date expression]
e             |null                                |null                                                                                                                              |null
ends_with     |[str, suffix]                       |["keyword|text", "keyword|text"]                                                                                                  |[, ]
floor         |number                              |"double|integer|long|unsigned_long"                                                                                               |[""]
greatest      |first                               |"integer|long|double|boolean|keyword|text|ip|version"                                                                             |[""]
least         |first                               |"integer|long|double|boolean|keyword|text|ip|version"                                                                             |[""]
left          |[string, length]                    |["keyword|text", integer]                                                                                                         |[The string from which to return a substring., The number of characters to return.]
length        |string                              |"keyword|text"                                                                                                                    |[""]
locate        |[string, substring, start]          |["keyword|text", "keyword|text", "integer"]                                                                                       |[An input string, A substring to locate in the input string, The start index]
log           |[base, number]                      |["integer|unsigned_long|long|double", "integer|unsigned_long|long|double"]                                                        |["Base of logarithm. If `null`\, the function returns `null`. If not provided\, this function returns the natural logarithm (base e) of a value.", "Numeric expression. If `null`\, the function returns `null`."]
log10         |number                              |"double|integer|long|unsigned_long"                                                                                               |Numeric expression. If `null`, the function returns `null`.
ltrim         |string                              |"keyword|text"                                                                                                                    |[""]
max           |number                              |"double|integer|long"                                                                                                             |[""]
median        |number                              |"double|integer|long"                                                                                                             |[""]
median_absolut|number                              |"double|integer|long"                                                                                                             |[""]
min           |number                              |"double|integer|long"                                                                                                             |[""]
mv_avg        |number                              |"double|integer|long|unsigned_long"                                                                                               |[""]
mv_concat     |[string, delim]                     |["text|keyword", "text|keyword"]                                                                                                  |[values to join, delimiter]
mv_count      |field                               |"boolean|cartesian_point|cartesian_shape|date|double|geo_point|geo_shape|integer|ip|keyword|long|text|unsigned_long|version"      |[""]
mv_dedupe     |field                               |"boolean|date|double|integer|ip|keyword|long|text|version"                                                                        |[""]
mv_first      |field                               |"boolean|cartesian_point|cartesian_shape|date|double|geo_point|geo_shape|integer|ip|keyword|long|text|unsigned_long|version"      |[""]
mv_last       |field                               |"boolean|cartesian_point|cartesian_shape|date|double|geo_point|geo_shape|integer|ip|keyword|long|text|unsigned_long|version"      |[""]
mv_max        |field                               |"boolean|date|double|integer|ip|keyword|long|text|unsigned_long|version"                                                          |[""]
mv_median     |number                              |"double|integer|long|unsigned_long"                                                                                               |[""]
mv_min        |field                               |"boolean|date|double|integer|ip|keyword|long|text|unsigned_long|version"                                                          |[""]
mv_slice      |[field, start, end]                 |["boolean|cartesian_point|cartesian_shape|date|double|geo_point|geo_shape|integer|ip|keyword|long|text|version", integer, integer]|[A multivalued field, start index, end index (included)]
mv_sort       |[field, order]                      |["boolean|date|double|integer|ip|keyword|long|text|version", keyword]                                                             |[A multivalued field, sort order]
mv_sum        |number                              |"double|integer|long|unsigned_long"                                                                                               |[""]
mv_zip        |[string1, string2, delim]           |["keyword|text", "keyword|text", "keyword|text"]                                                                                  |[A multivalued field, A multivalued field, delimiter]
now           |null                                |null                                                                                                                              |null
percentile    |[number, percentile]                |["double|integer|long", "double|integer|long"]                                                                                    |[, ]
pi            |null                                |null                                                                                                                              |null
pow           |[base, exponent]                    |["double|integer|long|unsigned_long", "double|integer|long|unsigned_long"]                                                        |[, ]
replace       |[string, regex, newString]          |["keyword|text", "keyword|text", "keyword|text"]                                                                                  |[, , ]
right         |[string, length]                    |["keyword|text", integer]                                                                                                         |[, ]
round         |[number, decimals]                  |[double, integer]                                                                                                                 |[The numeric value to round, The number of decimal places to round to. Defaults to 0.]
rtrim         |string                              |"keyword|text"                                                                                                                    |[""]
signum        |number                              |"double|integer|long|unsigned_long"                                                                                               |"Numeric expression. If `null`, the function returns `null`."
sin           |angle                               |"double|integer|long|unsigned_long"                                                                                               |An angle, in radians. If `null`, the function returns `null`.
sinh          |angle                               |"double|integer|long|unsigned_long"                                                                                               |An angle, in radians. If `null`, the function returns `null`.
split         |[string, delim]                     |["keyword|text", "keyword|text"]                                                                                                  |[, ]
sqrt          |number                              |"double|integer|long|unsigned_long"                                                                                               |[""]
st_centroid   |field                               |"geo_point|cartesian_point"                                                                                                       |[""]
st_contains   |[geomA, geomB]                      |["geo_point|cartesian_point|geo_shape|cartesian_shape", "geo_point|cartesian_point|geo_shape|cartesian_shape"]                    |[Geometry column name or variable of geometry type, Geometry column name or variable of geometry type]
st_disjoint   |[geomA, geomB]                      |["geo_point|cartesian_point|geo_shape|cartesian_shape", "geo_point|cartesian_point|geo_shape|cartesian_shape"]                    |[Geometry column name or variable of geometry type, Geometry column name or variable of geometry type]
st_intersects |[geomA, geomB]                      |["geo_point|cartesian_point|geo_shape|cartesian_shape", "geo_point|cartesian_point|geo_shape|cartesian_shape"]                    |[Geometry column name or variable of geometry type, Geometry column name or variable of geometry type]
st_within     |[geomA, geomB]                      |["geo_point|cartesian_point|geo_shape|cartesian_shape", "geo_point|cartesian_point|geo_shape|cartesian_shape"]                    |[Geometry column name or variable of geometry type, Geometry column name or variable of geometry type]
st_x          |point                               |"geo_point|cartesian_point"                                                                                                       |[""]
st_y          |point                               |"geo_point|cartesian_point"                                                                                                       |[""]
starts_with   |[str, prefix]                       |["keyword|text", "keyword|text"]                                                                                                  |[, ]
substring     |[string, start, length]             |["keyword|text", integer, integer]                                                                                                |[, , ]
sum           |number                              |"double|integer|long"                                                                                                             |[""]
tan           |angle                               |"double|integer|long|unsigned_long"                                                                                               |An angle, in radians. If `null`, the function returns `null`.
tanh          |angle                               |"double|integer|long|unsigned_long"                                                                                               |An angle, in radians. If `null`, the function returns `null`.
tau           |null                                |null                                                                                                                              |null
to_bool       |field                               |"boolean|keyword|text|double|long|unsigned_long|integer"                                                                          |[""]
to_boolean    |field                               |"boolean|keyword|text|double|long|unsigned_long|integer"                                                                          |[""]
to_cartesianpo|field                               |"cartesian_point|keyword|text"                                                                                                    |[""]
to_cartesiansh|field                               |"cartesian_point|cartesian_shape|keyword|text"                                                                                    |[""]
to_datetime   |field                               |"date|keyword|text|double|long|unsigned_long|integer"                                                                             |[""]
to_dbl        |field                               |"boolean|date|keyword|text|double|long|unsigned_long|integer"                                                                     |[""]
to_degrees    |number                              |"double|integer|long|unsigned_long"                                                                                               |[""]
to_double     |field                               |"boolean|date|keyword|text|double|long|unsigned_long|integer"                                                                     |[""]
to_dt         |field                               |"date|keyword|text|double|long|unsigned_long|integer"                                                                             |[""]
to_geopoint   |field                               |"geo_point|keyword|text"                                                                                                          |[""]
to_geoshape   |field                               |"geo_point|geo_shape|keyword|text"                                                                                                |[""]
to_int        |field                               |"boolean|date|keyword|text|double|long|unsigned_long|integer"                                                                     |[""]
to_integer    |field                               |"boolean|date|keyword|text|double|long|unsigned_long|integer"                                                                     |[""]
to_ip         |field                               |"ip|keyword|text"                                                                                                                 |[""]
to_long       |field                               |"boolean|date|keyword|text|double|long|unsigned_long|integer"                                                                     |[""]
to_lower      |str                                 |"keyword|text"                                                                                                                    |The input string
to_radians    |number                              |"double|integer|long|unsigned_long"                                                                                               |[""]
to_str        |field                               |"boolean|cartesian_point|cartesian_shape|date|double|geo_point|geo_shape|integer|ip|keyword|long|text|unsigned_long|version"      |[""]
to_string     |field                               |"boolean|cartesian_point|cartesian_shape|date|double|geo_point|geo_shape|integer|ip|keyword|long|text|unsigned_long|version"      |[""]
to_ul         |field                               |"boolean|date|keyword|text|double|long|unsigned_long|integer"                                                                     |[""]
to_ulong      |field                               |"boolean|date|keyword|text|double|long|unsigned_long|integer"                                                                     |[""]
to_unsigned_lo|field                               |"boolean|date|keyword|text|double|long|unsigned_long|integer"                                                                     |[""]
to_upper      |str                                 |"keyword|text"                                                                                                                    |The input string
to_ver        |field                               |"keyword|text|version"                                                                                                            |[""]
to_version    |field                               |"keyword|text|version"                                                                                                            |[""]
trim          |string                              |"keyword|text"                                                                                                                    |[""]
values        |field                               |"boolean|date|double|integer|ip|keyword|long|text|version"                                                                        |[""]
;

metaFunctionsDescription#[skip:-8.13.99]
  META functions
| EVAL name = SUBSTRING(name, 0, 14)
| KEEP name, description
;

 name:keyword | description:keyword
abs           |Returns the absolute value.
acos          |Returns the {wikipedia}/Inverse_trigonometric_functions[arccosine] of `n` as an angle, expressed in radians.
asin          |Returns the {wikipedia}/Inverse_trigonometric_functions[arcsine] of the input numeric expression as an angle, expressed in radians.
atan          |Returns the {wikipedia}/Inverse_trigonometric_functions[arctangent] of the input numeric expression as an angle, expressed in radians.
atan2         |The {wikipedia}/Atan2[angle] between the positive x-axis and the ray from the origin to the point (x , y) in the Cartesian plane, expressed in radians.
avg           |The average of a numeric field.
<<<<<<< HEAD
bin           |Creates human-friendly buckets and returns a datetime value for each row that corresponds to the resulting bucket the row falls into.
=======
>>>>>>> 8638deeb
bucket        |Creates human-friendly buckets and returns a datetime value for each row that corresponds to the resulting bucket the row falls into.
case          |Accepts pairs of conditions and values. The function returns the value that belongs to the first condition that evaluates to true.
ceil          |Round a number up to the nearest integer.
cidr_match    |Returns true if the provided IP is contained in one of the provided CIDR blocks.
coalesce      |Returns the first of its arguments that is not null. If all arguments are null, it returns `null`.
concat        |Concatenates two or more strings.
cos           |Returns the {wikipedia}/Sine_and_cosine[cosine] of an angle.
cosh          |Returns the {wikipedia}/Hyperbolic_functions[hyperbolic cosine] of an angle.
count         |Returns the total number (count) of input values.
count_distinct|Returns the approximate number of distinct values.
date_diff     |Subtract 2 dates and return their difference in multiples of a unit specified in the 1st argument
date_extract  |Extracts parts of a date, like year, month, day, hour.
date_format   |Returns a string representation of a date, in the provided format.
date_parse    |Parses a string into a date value
date_trunc    |Rounds down a date to the closest interval.
e             |Euler’s number.
ends_with     |Returns a boolean that indicates whether a keyword string ends with another string
floor         |Round a number down to the nearest integer.
greatest      |Returns the maximum value from many columns.
least         |Returns the minimum value from many columns.
left          |Returns the substring that extracts 'length' chars from 'string' starting from the left.
length        |Returns the character length of a string.
locate        |Returns an integer that indicates the position of a keyword substring within another string
log           |Returns the logarithm of a value to a base. The input can be any numeric value, the return value is always a double.  Logs of zero, negative numbers, and base of one return `null` as well as a warning.
log10         |Returns the logarithm of a value to base 10. The input can be any numeric value, the return value is always a double.  Logs of 0 and negative numbers return `null` as well as a warning.
ltrim         |Removes leading whitespaces from a string.
max           |The maximum value of a numeric field.
median        |The value that is greater than half of all values and less than half of all values.
median_absolut|The median absolute deviation, a measure of variability.
min           |The minimum value of a numeric field.
mv_avg        |Converts a multivalued field into a single valued field containing the average of all of the values.
mv_concat     |Reduce a multivalued string field to a single valued field by concatenating all values.
mv_count      |Reduce a multivalued field to a single valued field containing the count of values.
mv_dedupe     |Remove duplicate values from a multivalued field.
mv_first      |Reduce a multivalued field to a single valued field containing the first value.
mv_last       |Reduce a multivalued field to a single valued field containing the last value.
mv_max        |Reduce a multivalued field to a single valued field containing the maximum value.
mv_median     |Converts a multivalued field into a single valued field containing the median value.
mv_min        |Reduce a multivalued field to a single valued field containing the minimum value.
mv_slice      |Returns a subset of the multivalued field using the start and end index values.
mv_sort       |Sorts a multivalued field in lexicographical order.
mv_sum        |Converts a multivalued field into a single valued field containing the sum of all of the values.
mv_zip        |Combines the values from two multivalued fields with a delimiter that joins them together.
now           |Returns current date and time.
percentile    |The value at which a certain percentage of observed values occur.
pi            |The ratio of a circle’s circumference to its diameter.
pow           |Returns the value of a base raised to the power of an exponent.
replace       |The function substitutes in the string any match of the regular expression with the replacement string.
right         |Return the substring that extracts length chars from the string starting from the right.
round         |Rounds a number to the closest number with the specified number of digits.
rtrim         |Removes trailing whitespaces from a string.
signum        |Returns the sign of the given number. It returns `-1` for negative numbers, `0` for `0` and `1` for positive numbers.
sin           |Returns ths {wikipedia}/Sine_and_cosine[Sine] trigonometric function of an angle.
sinh          |Returns the {wikipedia}/Hyperbolic_functions[hyperbolic sine] of an angle.
split         |Split a single valued string into multiple strings.
sqrt          |Returns the square root of a number.
st_centroid   |The centroid of a spatial field.
st_contains   |Returns whether the first geometry contains the second geometry.
st_disjoint   |Returns whether the two geometries or geometry columns are disjoint.
st_intersects |Returns whether the two geometries or geometry columns intersect.
st_within     |Returns whether the first geometry is within the second geometry.
st_x          |Extracts the x-coordinate from a point geometry.
st_y          |Extracts the y-coordinate from a point geometry.
starts_with  |Returns a boolean that indicates whether a keyword string starts with another string
substring     |Returns a substring of a string, specified by a start position and an optional length
sum           |The sum of a numeric field.
tan           |Returns the {wikipedia}/Sine_and_cosine[Tangent] trigonometric function of an angle.
tanh          |Returns the {wikipedia}/Hyperbolic_functions[Tangent] hyperbolic function of an angle.
tau           |The ratio of a circle’s circumference to its radius.
to_bool       |Converts an input value to a boolean value.
to_boolean    |Converts an input value to a boolean value.
to_cartesianpo|Converts an input value to a point value.
to_cartesiansh|Converts an input value to a shape value.
to_datetime   |Converts an input value to a date value.
to_dbl        |Converts an input value to a double value.
to_degrees    |Converts a number in radians to degrees.
to_double     |Converts an input value to a double value.
to_dt         |Converts an input value to a date value.
to_geopoint   |Converts an input value to a geo_point value.
to_geoshape   |Converts an input value to a geo_shape value.
to_int        |Converts an input value to an integer value.
to_integer    |Converts an input value to an integer value.
to_ip         |Converts an input string to an IP value.
to_long       |Converts an input value to a long value.
to_lower      |Returns a new string representing the input string converted to lower case.
to_radians    |Converts a number in degrees to radians.
to_str        |Converts a field into a string.
to_string     |Converts a field into a string.
to_ul         |Converts an input value to an unsigned long value.
to_ulong      |Converts an input value to an unsigned long value.
to_unsigned_lo|Converts an input value to an unsigned long value.
to_upper      |Returns a new string representing the input string converted to upper case.
to_ver        |Converts an input string to a version value.
to_version    |Converts an input string to a version value.
trim          |Removes leading and trailing whitespaces from a string.
values        |Collect values for a field.
;

metaFunctionsRemaining#[skip:-8.13.99]
  META functions
| EVAL name = SUBSTRING(name, 0, 14)
| KEEP name, *
| DROP synopsis, description, argNames, argTypes, argDescriptions
;

 name:keyword |                                                    returnType:keyword                                                      |    optionalArgs:boolean    |variadic:boolean|isAggregation:boolean
abs           |"double|integer|long|unsigned_long"                                                                                         |false                       |false           |false
acos          |double                                                                                                                      |false                       |false           |false
asin          |double                                                                                                                      |false                       |false           |false
atan          |double                                                                                                                      |false                       |false           |false
atan2         |double                                                                                                                      |[false, false]              |false           |false
avg           |double                                                                                                                      |false                       |false           |true
<<<<<<< HEAD
bin           |"double|date"                                                                                                               |[false, false, true, true]  |false           |false
bucket        |"double|date"                                                                                                               |[false, false, true, true]  |false           |false
=======
bucket        |"double|date"                                                                                                               |[false, false, false, false]|false           |false
>>>>>>> 8638deeb
case          |"boolean|cartesian_point|date|double|geo_point|integer|ip|keyword|long|text|unsigned_long|version"                          |[false, false]              |true            |false
ceil          |"double|integer|long|unsigned_long"                                                                                         |false                       |false           |false
cidr_match    |boolean                                                                                                                     |[false, false]              |true            |false
coalesce      |"boolean|text|integer|keyword|long"                                                                                         |false                       |true            |false
concat        |keyword                                                                                                                     |[false, false]              |true            |false
cos           |double                                                                                                                      |false                       |false           |false
cosh          |double                                                                                                                      |false                       |false           |false
count         |long                                                                                                                        |true                        |false           |true
count_distinct|long                                                                                                                        |[false, true]               |false           |true
date_diff     |integer                                                                                                                     |[false, false, false]       |false           |false
date_extract  |long                                                                                                                        |[false, false]              |false           |false
date_format   |keyword                                                                                                                     |[true, false]               |false           |false
date_parse    |date                                                                                                                        |[true, false]               |false           |false
date_trunc    |date                                                                                                                        |[false, false]              |false           |false
e             |double                                                                                                                      |null                        |false           |false
ends_with     |boolean                                                                                                                     |[false, false]              |false           |false
floor         |"double|integer|long|unsigned_long"                                                                                         |false                       |false           |false
greatest      |"integer|long|double|boolean|keyword|text|ip|version"                                                                       |false                       |true            |false
least         |"integer|long|double|boolean|keyword|text|ip|version"                                                                       |false                       |true            |false
left          |keyword                                                                                                                     |[false, false]              |false           |false
length        |integer                                                                                                                     |false                       |false           |false
locate        |integer                                                                                                                     |[false, false, true]        |false           |false
log           |double                                                                                                                      |[true, false]               |false           |false
log10         |double                                                                                                                      |false                       |false           |false
ltrim         |"keyword|text"                                                                                                              |false                       |false           |false
max           |"double|integer|long"                                                                                                       |false                       |false           |true
median        |"double|integer|long"                                                                                                       |false                       |false           |true
median_absolut|"double|integer|long"                                                                                                       |false                       |false           |true
min           |"double|integer|long"                                                                                                       |false                       |false           |true
mv_avg        |double                                                                                                                      |false                       |false           |false
mv_concat     |keyword                                                                                                                     |[false, false]              |false           |false
mv_count      |integer                                                                                                                     |false                       |false           |false
mv_dedupe     |"boolean|date|double|integer|ip|keyword|long|text|version"                                                                  |false                       |false           |false
mv_first      |"boolean|cartesian_point|cartesian_shape|date|double|geo_point|geo_shape|integer|ip|keyword|long|text|unsigned_long|version"|false                       |false           |false
mv_last       |"boolean|cartesian_point|cartesian_shape|date|double|geo_point|geo_shape|integer|ip|keyword|long|text|unsigned_long|version"|false                       |false           |false
mv_max        |"boolean|date|double|integer|ip|keyword|long|text|unsigned_long|version"                                                    |false                       |false           |false
mv_median     |"double|integer|long|unsigned_long"                                                                                         |false                       |false           |false
mv_min        |"boolean|date|double|integer|ip|keyword|long|text|unsigned_long|version"                                                    |false                       |false           |false
mv_slice      |"boolean|cartesian_point|cartesian_shape|date|double|geo_point|geo_shape|integer|ip|keyword|long|text|version"              |[false, false, true]        |false           |false
mv_sort       |"boolean|date|double|integer|ip|keyword|long|text|version"                                                                  |[false, true]               |false           |false
mv_sum        |"double|integer|long|unsigned_long"                                                                                         |false                       |false           |false
mv_zip        |keyword                                                                                                                     |[false, false, true]        |false           |false
now           |date                                                                                                                        |null                        |false           |false
percentile    |"double|integer|long"                                                                                                       |[false, false]              |false           |true
pi            |double                                                                                                                      |null                        |false           |false
pow           |double                                                                                                                      |[false, false]              |false           |false
replace       |keyword                                                                                                                     |[false, false, false]       |false           |false
right         |keyword                                                                                                                     |[false, false]              |false           |false
round         |double                                                                                                                      |[false, true]               |false           |false
rtrim         |"keyword|text"                                                                                                              |false                       |false           |false
signum        |double                                                                                                                      |false                       |false           |false
sin           |double                                                                                                                      |false                       |false           |false
sinh          |double                                                                                                                      |false                       |false           |false
split         |keyword                                                                                                                     |[false, false]              |false           |false
sqrt          |double                                                                                                                      |false                       |false           |false
st_centroid   |"geo_point|cartesian_point"                                                                                                 |false                       |false           |true
st_contains   |boolean                                                                                                                     |[false, false]              |false           |false
st_disjoint   |boolean                                                                                                                     |[false, false]              |false           |false
st_intersects |boolean                                                                                                                     |[false, false]              |false           |false
st_within     |boolean                                                                                                                     |[false, false]              |false           |false
st_x          |double                                                                                                                      |false                       |false           |false
st_y          |double                                                                                                                      |false                       |false           |false
starts_with   |boolean                                                                                                                     |[false, false]              |false           |false
substring     |keyword                                                                                                                     |[false, false, true]        |false           |false
sum           |long                                                                                                                        |false                       |false           |true
tan           |double                                                                                                                      |false                       |false           |false
tanh          |double                                                                                                                      |false                       |false           |false
tau           |double                                                                                                                      |null                        |false           |false
to_bool       |boolean                                                                                                                     |false                       |false           |false
to_boolean    |boolean                                                                                                                     |false                       |false           |false
to_cartesianpo|cartesian_point                                                                                                             |false                       |false           |false
to_cartesiansh|cartesian_shape                                                                                                             |false                       |false           |false
to_datetime   |date                                                                                                                        |false                       |false           |false
to_dbl        |double                                                                                                                      |false                       |false           |false
to_degrees    |double                                                                                                                      |false                       |false           |false
to_double     |double                                                                                                                      |false                       |false           |false
to_dt         |date                                                                                                                        |false                       |false           |false
to_geopoint   |geo_point                                                                                                                   |false                       |false           |false
to_geoshape   |geo_shape                                                                                                                   |false                       |false           |false
to_int        |integer                                                                                                                     |false                       |false           |false
to_integer    |integer                                                                                                                     |false                       |false           |false
to_ip         |ip                                                                                                                          |false                       |false           |false
to_long       |long                                                                                                                        |false                       |false           |false
to_lower      |"keyword|text"                                                                                                              |false                       |false           |false
to_radians    |double                                                                                                                      |false                       |false           |false
to_str        |keyword                                                                                                                     |false                       |false           |false
to_string     |keyword                                                                                                                     |false                       |false           |false
to_ul         |unsigned_long                                                                                                               |false                       |false           |false
to_ulong      |unsigned_long                                                                                                               |false                       |false           |false
to_unsigned_lo|unsigned_long                                                                                                               |false                       |false           |false
to_upper      |"keyword|text"                                                                                                              |false                       |false           |false
to_ver        |version                                                                                                                     |false                       |false           |false
to_version    |version                                                                                                                     |false                       |false           |false
trim          |"keyword|text"                                                                                                              |false                       |false           |false
values        |"boolean|date|double|integer|ip|keyword|long|text|version"                                                                  |false                       |false           |true
;

metaFunctionsFiltered#[skip:-8.13.99]
META FUNCTIONS
| WHERE STARTS_WITH(name, "sin")
;

name:keyword |                      synopsis:keyword                  |argNames:keyword  |        argTypes:keyword            |             argDescriptions:keyword                             | returnType:keyword |                                             description:keyword                     | optionalArgs:boolean | variadic:boolean | isAggregation:boolean
sin          |"double sin(angle:double|integer|long|unsigned_long)"   |angle             |"double|integer|long|unsigned_long" | "An angle, in radians. If `null`, the function returns `null`." | double             | "Returns ths {wikipedia}/Sine_and_cosine[Sine] trigonometric function of an angle." | false                | false            | false
sinh         |"double sinh(angle:double|integer|long|unsigned_long)"  |angle             |"double|integer|long|unsigned_long" | "An angle, in radians. If `null`, the function returns `null`." | double             | "Returns the {wikipedia}/Hyperbolic_functions[hyperbolic sine] of an angle."        | false                | false            | false
;


// see https://github.com/elastic/elasticsearch/issues/102120
countFunctions#[skip:-8.13.99, reason:BIN added]
meta functions |  stats  a = count(*), b = count(*), c = count(*) |  mv_expand c;

a:long | b:long | c:long
102    | 102    | 102
;<|MERGE_RESOLUTION|>--- conflicted
+++ resolved
@@ -8,12 +8,8 @@
 "double atan(number:double|integer|long|unsigned_long)"
 "double atan2(y_coordinate:double|integer|long|unsigned_long, x_coordinate:double|integer|long|unsigned_long)"
 "double avg(number:double|integer|long)"
-<<<<<<< HEAD
 "double|date bin(field:integer|long|double|date, bucketsOrSpan:integer|double|date_period|time_duration, ?from:integer|long|double|date|keyword|text, ?to:integer|long|double|date|keyword|text)"
 "double|date bucket(field:integer|long|double|date, bucketsOrSpan:integer|double|date_period|time_duration, ?from:integer|long|double|date|keyword|text, ?to:integer|long|double|date|keyword|text)"
-=======
-"double|date bucket(field:integer|long|double|date, buckets:integer, from:integer|long|double|date|keyword|text, to:integer|long|double|date|keyword|text)"
->>>>>>> 8638deeb
 "boolean|cartesian_point|date|double|geo_point|integer|ip|keyword|long|text|unsigned_long|version case(condition:boolean, trueValue...:boolean|cartesian_point|date|double|geo_point|integer|ip|keyword|long|text|unsigned_long|version)"
 "double|integer|long|unsigned_long ceil(number:double|integer|long|unsigned_long)"
 "boolean cidr_match(ip:ip, blockX...:keyword|text)"
@@ -123,12 +119,8 @@
 atan          |number                              |"double|integer|long|unsigned_long"                                                                                               |Numeric expression. If `null`, the function returns `null`.
 atan2         |[y_coordinate, x_coordinate]        |["double|integer|long|unsigned_long", "double|integer|long|unsigned_long"]                                                        |[y coordinate. If `null`\, the function returns `null`., x coordinate. If `null`\, the function returns `null`.]
 avg           |number                              |"double|integer|long"                                                                                                             |[""]
-<<<<<<< HEAD
 bin           |[field, bucketsOrSpan, from, to]    |["integer|long|double|date", "integer|double|date_period|time_duration", "integer|long|double|date|keyword|text", "integer|long|double|date|keyword|text"]                       |["", "", "", ""]
 bucket        |[field, bucketsOrSpan, from, to]    |["integer|long|double|date", "integer|double|date_period|time_duration", "integer|long|double|date|keyword|text", "integer|long|double|date|keyword|text"]                       |["", "", "", ""]
-=======
-bucket        |[field, buckets, from, to]          |["integer|long|double|date", integer, "integer|long|double|date|keyword|text", "integer|long|double|date|keyword|text"]           |["", "", "", ""]
->>>>>>> 8638deeb
 case          |[condition, trueValue]              |[boolean, "boolean|cartesian_point|date|double|geo_point|integer|ip|keyword|long|text|unsigned_long|version"]                     |["", ""]
 ceil          |number                              |"double|integer|long|unsigned_long"                                                                                               |Numeric expression. If `null`, the function returns `null`.
 cidr_match    |[ip, blockX]                        |[ip, "keyword|text"]                                                                                                              |[, CIDR block to test the IP against.]
@@ -239,10 +231,7 @@
 atan          |Returns the {wikipedia}/Inverse_trigonometric_functions[arctangent] of the input numeric expression as an angle, expressed in radians.
 atan2         |The {wikipedia}/Atan2[angle] between the positive x-axis and the ray from the origin to the point (x , y) in the Cartesian plane, expressed in radians.
 avg           |The average of a numeric field.
-<<<<<<< HEAD
 bin           |Creates human-friendly buckets and returns a datetime value for each row that corresponds to the resulting bucket the row falls into.
-=======
->>>>>>> 8638deeb
 bucket        |Creates human-friendly buckets and returns a datetime value for each row that corresponds to the resulting bucket the row falls into.
 case          |Accepts pairs of conditions and values. The function returns the value that belongs to the first condition that evaluates to true.
 ceil          |Round a number up to the nearest integer.
@@ -355,12 +344,8 @@
 atan          |double                                                                                                                      |false                       |false           |false
 atan2         |double                                                                                                                      |[false, false]              |false           |false
 avg           |double                                                                                                                      |false                       |false           |true
-<<<<<<< HEAD
 bin           |"double|date"                                                                                                               |[false, false, true, true]  |false           |false
 bucket        |"double|date"                                                                                                               |[false, false, true, true]  |false           |false
-=======
-bucket        |"double|date"                                                                                                               |[false, false, false, false]|false           |false
->>>>>>> 8638deeb
 case          |"boolean|cartesian_point|date|double|geo_point|integer|ip|keyword|long|text|unsigned_long|version"                          |[false, false]              |true            |false
 ceil          |"double|integer|long|unsigned_long"                                                                                         |false                       |false           |false
 cidr_match    |boolean                                                                                                                     |[false, false]              |true            |false
@@ -474,5 +459,5 @@
 meta functions |  stats  a = count(*), b = count(*), c = count(*) |  mv_expand c;
 
 a:long | b:long | c:long
-102    | 102    | 102
+103    | 103    | 103
 ;