metaFunctionsSynopsis#[skip:-8.14.99]
meta functions | keep synopsis;

synopsis:keyword
"double|integer|long|unsigned_long abs(number:double|integer|long|unsigned_long)"
"double acos(number:double|integer|long|unsigned_long)"
"double asin(number:double|integer|long|unsigned_long)"
"double atan(number:double|integer|long|unsigned_long)"
"double atan2(y_coordinate:double|integer|long|unsigned_long, x_coordinate:double|integer|long|unsigned_long)"
"double avg(number:double|integer|long)"
"double|date bin(field:integer|long|double|date, buckets:integer|double|date_period|time_duration, ?from:integer|long|double|date, ?to:integer|long|double|date)"
"double|date bucket(field:integer|long|double|date, buckets:integer|double|date_period|time_duration, ?from:integer|long|double|date, ?to:integer|long|double|date)"
"boolean|cartesian_point|date|double|geo_point|integer|ip|keyword|long|text|unsigned_long|version case(condition:boolean, trueValue...:boolean|cartesian_point|date|double|geo_point|integer|ip|keyword|long|text|unsigned_long|version)"
"double|integer|long|unsigned_long ceil(number:double|integer|long|unsigned_long)"
"boolean cidr_match(ip:ip, blockX...:keyword|text)"
"boolean|text|integer|keyword|long coalesce(first:boolean|text|integer|keyword|long, ?rest...:boolean|text|integer|keyword|long)"
"keyword concat(string1:keyword|text, string2...:keyword|text)"
"double cos(angle:double|integer|long|unsigned_long)"
"double cosh(angle:double|integer|long|unsigned_long)"
"long count(?field:boolean|cartesian_point|date|double|geo_point|integer|ip|keyword|long|text|unsigned_long|version)"
"long count_distinct(field:boolean|cartesian_point|date|double|geo_point|integer|ip|keyword|long|text|version, ?precision:integer)"
"integer date_diff(unit:keyword|text, startTimestamp:date, endTimestamp:date)"
"long date_extract(datePart:keyword|text, date:date)"
"keyword date_format(?dateFormat:keyword|text, date:date)"
"date date_parse(?datePattern:keyword|text, dateString:keyword|text)"
"date date_trunc(interval:date_period|time_duration, date:date)"
double e()
"boolean ends_with(str:keyword|text, suffix:keyword|text)"
"double|integer|long|unsigned_long floor(number:double|integer|long|unsigned_long)"
"keyword from_base64(string:keyword|text)"
"boolean|double|integer|ip|keyword|long|text|version greatest(first:boolean|double|integer|ip|keyword|long|text|version, ?rest...:boolean|double|integer|ip|keyword|long|text|version)"
"boolean|double|integer|ip|keyword|long|text|version least(first:boolean|double|integer|ip|keyword|long|text|version, ?rest...:boolean|double|integer|ip|keyword|long|text|version)"
"keyword left(string:keyword|text, length:integer)"
"integer length(string:keyword|text)"
"integer locate(string:keyword|text, substring:keyword|text, ?start:integer)"
"double log(?base:integer|unsigned_long|long|double, number:integer|unsigned_long|long|double)"
"double log10(number:double|integer|long|unsigned_long)"
"keyword|text ltrim(string:keyword|text)"
"double|integer|long max(number:double|integer|long)"
"double|integer|long median(number:double|integer|long)"
"double|integer|long median_absolute_deviation(number:double|integer|long)"
"double|integer|long min(number:double|integer|long)"
"double mv_avg(number:double|integer|long|unsigned_long)"
"keyword mv_concat(string:text|keyword, delim:text|keyword)"
"integer mv_count(field:boolean|cartesian_point|cartesian_shape|date|double|geo_point|geo_shape|integer|ip|keyword|long|text|unsigned_long|version)"
"boolean|date|double|integer|ip|keyword|long|text|version mv_dedupe(field:boolean|date|double|integer|ip|keyword|long|text|version)"
"boolean|cartesian_point|cartesian_shape|date|double|geo_point|geo_shape|integer|ip|keyword|long|text|unsigned_long|version mv_first(field:boolean|cartesian_point|cartesian_shape|date|double|geo_point|geo_shape|integer|ip|keyword|long|text|unsigned_long|version)"
"boolean|cartesian_point|cartesian_shape|date|double|geo_point|geo_shape|integer|ip|keyword|long|text|unsigned_long|version mv_last(field:boolean|cartesian_point|cartesian_shape|date|double|geo_point|geo_shape|integer|ip|keyword|long|text|unsigned_long|version)"
"boolean|date|double|integer|ip|keyword|long|text|unsigned_long|version mv_max(field:boolean|date|double|integer|ip|keyword|long|text|unsigned_long|version)"
"double|integer|long|unsigned_long mv_median(number:double|integer|long|unsigned_long)"
"boolean|date|double|integer|ip|keyword|long|text|unsigned_long|version mv_min(field:boolean|date|double|integer|ip|keyword|long|text|unsigned_long|version)"
"boolean|cartesian_point|cartesian_shape|date|double|geo_point|geo_shape|integer|ip|keyword|long|text|version mv_slice(field:boolean|cartesian_point|cartesian_shape|date|double|geo_point|geo_shape|integer|ip|keyword|long|text|version, start:integer, ?end:integer)"
"boolean|date|double|integer|ip|keyword|long|text|version mv_sort(field:boolean|date|double|integer|ip|keyword|long|text|version, ?order:keyword)"
"double|integer|long|unsigned_long mv_sum(number:double|integer|long|unsigned_long)"
"keyword mv_zip(string1:keyword|text, string2:keyword|text, ?delim:keyword|text)"
date now()
"double|integer|long percentile(number:double|integer|long, percentile:double|integer|long)"
double pi()
"double pow(base:double|integer|long|unsigned_long, exponent:double|integer|long|unsigned_long)"
"keyword replace(string:keyword|text, regex:keyword|text, newString:keyword|text)"
"keyword right(string:keyword|text, length:integer)"
"double|integer|long|unsigned_long round(number:double|integer|long|unsigned_long, ?decimals:integer)"
"keyword|text rtrim(string:keyword|text)"
"double signum(number:double|integer|long|unsigned_long)"
"double sin(angle:double|integer|long|unsigned_long)"
"double sinh(angle:double|integer|long|unsigned_long)"
"keyword split(string:keyword|text, delim:keyword|text)"
"double sqrt(number:double|integer|long|unsigned_long)"
"geo_point|cartesian_point st_centroid_agg(field:geo_point|cartesian_point)"
"boolean st_contains(geomA:geo_point|cartesian_point|geo_shape|cartesian_shape, geomB:geo_point|cartesian_point|geo_shape|cartesian_shape)"
"boolean st_disjoint(geomA:geo_point|cartesian_point|geo_shape|cartesian_shape, geomB:geo_point|cartesian_point|geo_shape|cartesian_shape)"
"boolean st_intersects(geomA:geo_point|cartesian_point|geo_shape|cartesian_shape, geomB:geo_point|cartesian_point|geo_shape|cartesian_shape)"
"boolean st_within(geomA:geo_point|cartesian_point|geo_shape|cartesian_shape, geomB:geo_point|cartesian_point|geo_shape|cartesian_shape)"
"double st_x(point:geo_point|cartesian_point)"
"double st_y(point:geo_point|cartesian_point)"
"boolean starts_with(str:keyword|text, prefix:keyword|text)"
"keyword substring(string:keyword|text, start:integer, ?length:integer)"
"long sum(number:double|integer|long)"
"double tan(angle:double|integer|long|unsigned_long)"
"double tanh(angle:double|integer|long|unsigned_long)"
double tau()
"keyword to_base64(string:keyword|text)"
"boolean to_bool(field:boolean|keyword|text|double|long|unsigned_long|integer)"
"boolean to_boolean(field:boolean|keyword|text|double|long|unsigned_long|integer)"
"cartesian_point to_cartesianpoint(field:cartesian_point|keyword|text)"
"cartesian_shape to_cartesianshape(field:cartesian_point|cartesian_shape|keyword|text)"
"date to_datetime(field:date|keyword|text|double|long|unsigned_long|integer)"
"double to_dbl(field:boolean|date|keyword|text|double|long|unsigned_long|integer|counter_double|counter_integer|counter_long)"
"double to_degrees(number:double|integer|long|unsigned_long)"
"double to_double(field:boolean|date|keyword|text|double|long|unsigned_long|integer|counter_double|counter_integer|counter_long)"
"date to_dt(field:date|keyword|text|double|long|unsigned_long|integer)"
"geo_point to_geopoint(field:geo_point|keyword|text)"
"geo_shape to_geoshape(field:geo_point|geo_shape|keyword|text)"
"integer to_int(field:boolean|date|keyword|text|double|long|unsigned_long|integer|counter_integer)"
"integer to_integer(field:boolean|date|keyword|text|double|long|unsigned_long|integer|counter_integer)"
"ip to_ip(field:ip|keyword|text)"
"long to_long(field:boolean|date|keyword|text|double|long|unsigned_long|integer|counter_integer|counter_long)"
"keyword|text to_lower(str:keyword|text)"
"double to_radians(number:double|integer|long|unsigned_long)"
"keyword to_str(field:boolean|cartesian_point|cartesian_shape|date|double|geo_point|geo_shape|integer|ip|keyword|long|text|unsigned_long|version)"
"keyword to_string(field:boolean|cartesian_point|cartesian_shape|date|double|geo_point|geo_shape|integer|ip|keyword|long|text|unsigned_long|version)"
"unsigned_long to_ul(field:boolean|date|keyword|text|double|long|unsigned_long|integer)"
"unsigned_long to_ulong(field:boolean|date|keyword|text|double|long|unsigned_long|integer)"
"unsigned_long to_unsigned_long(field:boolean|date|keyword|text|double|long|unsigned_long|integer)"
"keyword|text to_upper(str:keyword|text)"
"version to_ver(field:keyword|text|version)"
"version to_version(field:keyword|text|version)"
"keyword|text trim(string:keyword|text)"
"boolean|date|double|integer|ip|keyword|long|text|version values(field:boolean|date|double|integer|ip|keyword|long|text|version)"
;

metaFunctionsArgs#[skip:-8.14.99]
  META functions
| EVAL name = SUBSTRING(name, 0, 14)
| KEEP name, argNames, argTypes, argDescriptions;

 name:keyword |          argNames:keyword          |                                               argTypes:keyword                                                                   |             argDescriptions:keyword
abs           |number                              |"double|integer|long|unsigned_long"                                                                                               |Numeric expression. If `null`, the function returns `null`.
acos          |number                              |"double|integer|long|unsigned_long"                                                                                               |Number between -1 and 1. If `null`, the function returns `null`.
asin          |number                              |"double|integer|long|unsigned_long"                                                                                               |Number between -1 and 1. If `null`, the function returns `null`.
atan          |number                              |"double|integer|long|unsigned_long"                                                                                               |Numeric expression. If `null`, the function returns `null`.
atan2         |[y_coordinate, x_coordinate]        |["double|integer|long|unsigned_long", "double|integer|long|unsigned_long"]                                                        |[y coordinate. If `null`\, the function returns `null`., x coordinate. If `null`\, the function returns `null`.]
avg           |number                              |"double|integer|long"                                                                                                             |[""]
bin           |[field, buckets, from, to]          |["integer|long|double|date", "integer|double|date_period|time_duration", "integer|long|double|date", "integer|long|double|date"]  |[Numeric or date expression from which to derive buckets., Target number of buckets., Start of the range. Can be a number or a date expressed as a string., End of the range. Can be a number or a date expressed as a string.]
bucket        |[field, buckets, from, to]          |["integer|long|double|date", "integer|double|date_period|time_duration", "integer|long|double|date", "integer|long|double|date"]  |[Numeric or date expression from which to derive buckets., Target number of buckets., Start of the range. Can be a number or a date expressed as a string., End of the range. Can be a number or a date expressed as a string.]
case          |[condition, trueValue]              |[boolean, "boolean|cartesian_point|date|double|geo_point|integer|ip|keyword|long|text|unsigned_long|version"]                     |[A condition., The value that's returned when the corresponding condition is the first to evaluate to `true`. The default value is returned when no condition matches.]
ceil          |number                              |"double|integer|long|unsigned_long"                                                                                               |Numeric expression. If `null`, the function returns `null`.
<<<<<<< HEAD
cidr_match    |[ip, blockX]                        |[ip, "keyword|text"]                                                                                                              |[, CIDR block to test the IP against.]
coalesce      |first                               |"boolean|text|integer|keyword|long"                                                                                               |Expression to evaluate.
=======
cidr_match    |[ip, blockX]                        |[ip, "keyword|text"]                                                                                                              |[IP address of type `ip` (both IPv4 and IPv6 are supported)., CIDR block to test the IP against.]
coalesce      |first                               |"boolean|text|integer|keyword|long"                                                                                               |Expression to evaluate
>>>>>>> 4daac77e
concat        |[string1, string2]                  |["keyword|text", "keyword|text"]                                                                                                  |[Strings to concatenate., Strings to concatenate.]
cos           |angle                               |"double|integer|long|unsigned_long"                                                                                               |An angle, in radians. If `null`, the function returns `null`.
cosh          |angle                               |"double|integer|long|unsigned_long"                                                                                               |An angle, in radians. If `null`, the function returns `null`.
count         |field                               |"boolean|cartesian_point|date|double|geo_point|integer|ip|keyword|long|text|unsigned_long|version"                                |Column or literal for which to count the number of values.
count_distinct|[field, precision]                  |["boolean|cartesian_point|date|double|geo_point|integer|ip|keyword|long|text|version", integer]                                   |[Column or literal for which to count the number of distinct values., ]
date_diff     |[unit, startTimestamp, endTimestamp]|["keyword|text", date, date]                                                                                                      |[Time difference unit, A string representing a start timestamp, A string representing an end timestamp]
date_extract  |[datePart, date]                    |["keyword|text", date]                                                                                                            |[Part of the date to extract.  Can be: `aligned_day_of_week_in_month`\, `aligned_day_of_week_in_year`\, `aligned_week_of_month`\, `aligned_week_of_year`\, `ampm_of_day`\, `clock_hour_of_ampm`\, `clock_hour_of_day`\, `day_of_month`\, `day_of_week`\, `day_of_year`\, `epoch_day`\, `era`\, `hour_of_ampm`\, `hour_of_day`\, `instant_seconds`\, `micro_of_day`\, `micro_of_second`\, `milli_of_day`\, `milli_of_second`\, `minute_of_day`\, `minute_of_hour`\, `month_of_year`\, `nano_of_day`\, `nano_of_second`\, `offset_seconds`\, `proleptic_month`\, `second_of_day`\, `second_of_minute`\, `year`\, or `year_of_era`. Refer to https://docs.oracle.com/javase/8/docs/api/java/time/temporal/ChronoField.html[java.time.temporal.ChronoField] for a description of these values.  If `null`\, the function returns `null`., Date expression. If `null`\, the function returns `null`.]
date_format   |[dateFormat, date]                  |["keyword|text", date]                                                                                                            |[Date format (optional).  If no format is specified\, the `yyyy-MM-dd'T'HH:mm:ss.SSSZ` format is used. If `null`\, the function returns `null`., Date expression. If `null`\, the function returns `null`.]
date_parse    |[datePattern, dateString]           |["keyword|text", "keyword|text"]                                                                                                  |[The date format. Refer to the https://docs.oracle.com/en/java/javase/14/docs/api/java.base/java/time/format/DateTimeFormatter.html[`DateTimeFormatter` documentation] for the syntax. If `null`\, the function returns `null`., Date expression as a string. If `null` or an empty string\, the function returns `null`.]
date_trunc    |[interval, date]                    |["date_period|time_duration", date]                                                                                               |[Interval; expressed using the timespan literal syntax., Date expression]
e             |null                                |null                                                                                                                              |null
ends_with     |[str, suffix]                       |["keyword|text", "keyword|text"]                                                                                                  |[String expression. If `null`\, the function returns `null`., String expression. If `null`\, the function returns `null`.]
floor         |number                              |"double|integer|long|unsigned_long"                                                                                               |Numeric expression. If `null`, the function returns `null`.
from_base64   |string                              |"keyword|text"                                                                                                                    |A base64 string.
greatest      |first                               |"boolean|double|integer|ip|keyword|long|text|version"                                                                             |First of the columns to evaluate.
least         |first                               |"boolean|double|integer|ip|keyword|long|text|version"                                                                             |First of the columns to evaluate.
left          |[string, length]                    |["keyword|text", integer]                                                                                                         |[The string from which to return a substring., The number of characters to return.]
length        |string                              |"keyword|text"                                                                                                                    |String expression. If `null`, the function returns `null`.
locate        |[string, substring, start]          |["keyword|text", "keyword|text", "integer"]                                                                                       |[An input string, A substring to locate in the input string, The start index]
log           |[base, number]                      |["integer|unsigned_long|long|double", "integer|unsigned_long|long|double"]                                                        |["Base of logarithm. If `null`\, the function returns `null`. If not provided\, this function returns the natural logarithm (base e) of a value.", "Numeric expression. If `null`\, the function returns `null`."]
log10         |number                              |"double|integer|long|unsigned_long"                                                                                               |Numeric expression. If `null`, the function returns `null`.
ltrim         |string                              |"keyword|text"                                                                                                                    |String expression. If `null`, the function returns `null`.
max           |number                              |"double|integer|long"                                                                                                             |[""]
median        |number                              |"double|integer|long"                                                                                                             |[""]
median_absolut|number                              |"double|integer|long"                                                                                                             |[""]
min           |number                              |"double|integer|long"                                                                                                             |[""]
mv_avg        |number                              |"double|integer|long|unsigned_long"                                                                                               |Multivalue expression.
mv_concat     |[string, delim]                     |["text|keyword", "text|keyword"]                                                                                                  |[Multivalue expression., Delimiter.]
mv_count      |field                               |"boolean|cartesian_point|cartesian_shape|date|double|geo_point|geo_shape|integer|ip|keyword|long|text|unsigned_long|version"      |Multivalue expression.
mv_dedupe     |field                               |"boolean|date|double|integer|ip|keyword|long|text|version"                                                                        |Multivalue expression.
mv_first      |field                               |"boolean|cartesian_point|cartesian_shape|date|double|geo_point|geo_shape|integer|ip|keyword|long|text|unsigned_long|version"      |Multivalue expression.
mv_last       |field                               |"boolean|cartesian_point|cartesian_shape|date|double|geo_point|geo_shape|integer|ip|keyword|long|text|unsigned_long|version"      |Multivalue expression.
mv_max        |field                               |"boolean|date|double|integer|ip|keyword|long|text|unsigned_long|version"                                                          |Multivalue expression.
mv_median     |number                              |"double|integer|long|unsigned_long"                                                                                               |Multivalue expression.
mv_min        |field                               |"boolean|date|double|integer|ip|keyword|long|text|unsigned_long|version"                                                          |Multivalue expression.
mv_slice      |[field, start, end]                 |["boolean|cartesian_point|cartesian_shape|date|double|geo_point|geo_shape|integer|ip|keyword|long|text|version", integer, integer]|[Multivalue expression. If `null`\, the function returns `null`., Start position. If `null`\, the function returns `null`. The start argument can be negative. An index of -1 is used to specify the last value in the list., End position(included). Optional; if omitted\, the position at `start` is returned. The end argument can be negative. An index of -1 is used to specify the last value in the list.]
mv_sort       |[field, order]                      |["boolean|date|double|integer|ip|keyword|long|text|version", keyword]                                                             |[Multivalue expression. If `null`\, the function returns `null`., Sort order. The valid options are ASC and DESC\, the default is ASC.]
mv_sum        |number                              |"double|integer|long|unsigned_long"                                                                                               |Multivalue expression.
mv_zip        |[string1, string2, delim]           |["keyword|text", "keyword|text", "keyword|text"]                                                                                  |[Multivalue expression., Multivalue expression., Delimiter. Optional; if omitted\, `\,` is used as a default delimiter.]
now           |null                                |null                                                                                                                              |null
percentile    |[number, percentile]                |["double|integer|long", "double|integer|long"]                                                                                    |[, ]
pi            |null                                |null                                                                                                                              |null
pow           |[base, exponent]                    |["double|integer|long|unsigned_long", "double|integer|long|unsigned_long"]                                                        |["Numeric expression for the base. If `null`\, the function returns `null`.", "Numeric expression for the exponent. If `null`\, the function returns `null`."]
replace       |[string, regex, newString]          |["keyword|text", "keyword|text", "keyword|text"]                                                                                  |[String expression., Regular expression., Replacement string.]
right         |[string, length]                    |["keyword|text", integer]                                                                                                         |[The string from which to returns a substring., The number of characters to return.]
round         |[number, decimals]                  |["double|integer|long|unsigned_long", integer]                                                                                    |["The numeric value to round. If `null`\, the function returns `null`.", "The number of decimal places to round to. Defaults to 0. If `null`\, the function returns `null`."]
rtrim         |string                              |"keyword|text"                                                                                                                    |String expression. If `null`, the function returns `null`.
signum        |number                              |"double|integer|long|unsigned_long"                                                                                               |"Numeric expression. If `null`, the function returns `null`."
sin           |angle                               |"double|integer|long|unsigned_long"                                                                                               |An angle, in radians. If `null`, the function returns `null`.
sinh          |angle                               |"double|integer|long|unsigned_long"                                                                                               |An angle, in radians. If `null`, the function returns `null`.
split         |[string, delim]                     |["keyword|text", "keyword|text"]                                                                                                  |[String expression. If `null`\, the function returns `null`., Delimiter. Only single byte delimiters are currently supported.]
sqrt          |number                              |"double|integer|long|unsigned_long"                                                                                               |"Numeric expression. If `null`, the function returns `null`."
st_centroid_ag|field                               |"geo_point|cartesian_point"                                                                                                       |[""]
<<<<<<< HEAD
st_contains   |[geomA, geomB]                      |["geo_point|cartesian_point|geo_shape|cartesian_shape", "geo_point|cartesian_point|geo_shape|cartesian_shape"]                    |[Expression of type `geo_point`\, `cartesian_point`\, `geo_shape` or `cartesian_shape`. If `null`\, the function returns `null`., Expression of type `geo_point`\, `cartesian_point`\, `geo_shape` or `cartesian_shape`. If `null`\, the function returns `null`. The second parameter must also have the same coordinate system as the first. This means it is not possible to combine `geo_*` and `cartesian_*` parameters.]
st_disjoint   |[geomA, geomB]                      |["geo_point|cartesian_point|geo_shape|cartesian_shape", "geo_point|cartesian_point|geo_shape|cartesian_shape"]                    |[Expression of type `geo_point`\, `cartesian_point`\, `geo_shape` or `cartesian_shape`. If `null`\, the function returns `null`., Expression of type `geo_point`\, `cartesian_point`\, `geo_shape` or `cartesian_shape`. If `null`\, the function returns `null`. The second parameter must also have the same coordinate system as the first. This means it is not possible to combine `geo_*` and `cartesian_*` parameters.]
st_intersects |[geomA, geomB]                      |["geo_point|cartesian_point|geo_shape|cartesian_shape", "geo_point|cartesian_point|geo_shape|cartesian_shape"]                    |[Expression of type `geo_point`\, `cartesian_point`\, `geo_shape` or `cartesian_shape`. If `null`\, the function returns `null`., Expression of type `geo_point`\, `cartesian_point`\, `geo_shape` or `cartesian_shape`. If `null`\, the function returns `null`. The second parameter must also have the same coordinate system as the first. This means it is not possible to combine `geo_*` and `cartesian_*` parameters.]
st_within     |[geomA, geomB]                      |["geo_point|cartesian_point|geo_shape|cartesian_shape", "geo_point|cartesian_point|geo_shape|cartesian_shape"]                    |[Expression of type `geo_point`\, `cartesian_point`\, `geo_shape` or `cartesian_shape`. If `null`\, the function returns `null`., Expression of type `geo_point`\, `cartesian_point`\, `geo_shape` or `cartesian_shape`. If `null`\, the function returns `null`. The second parameter must also have the same coordinate system as the first. This means it is not possible to combine `geo_*` and `cartesian_*` parameters.]
st_x          |point                               |"geo_point|cartesian_point"                                                                                                       |Expression of type `geo_point` or `cartesian_point`. If `null`, the function returns `null`.
st_y          |point                               |"geo_point|cartesian_point"                                                                                                       |Expression of type `geo_point` or `cartesian_point`. If `null`, the function returns `null`.
starts_with   |[str, prefix]                       |["keyword|text", "keyword|text"]                                                                                                  |[, ]
=======
st_contains   |[geomA, geomB]                      |["geo_point|cartesian_point|geo_shape|cartesian_shape", "geo_point|cartesian_point|geo_shape|cartesian_shape"]                    |[Geometry column name or variable of geometry type, Geometry column name or variable of geometry type]
st_disjoint   |[geomA, geomB]                      |["geo_point|cartesian_point|geo_shape|cartesian_shape", "geo_point|cartesian_point|geo_shape|cartesian_shape"]                    |[Geometry column name or variable of geometry type, Geometry column name or variable of geometry type]
st_intersects |[geomA, geomB]                      |["geo_point|cartesian_point|geo_shape|cartesian_shape", "geo_point|cartesian_point|geo_shape|cartesian_shape"]                    |[Geometry column name or variable of geometry type, Geometry column name or variable of geometry type]
st_within     |[geomA, geomB]                      |["geo_point|cartesian_point|geo_shape|cartesian_shape", "geo_point|cartesian_point|geo_shape|cartesian_shape"]                    |[Geometry column name or variable of geometry type, Geometry column name or variable of geometry type]
st_x          |point                               |"geo_point|cartesian_point"                                                                                                       |[""]
st_y          |point                               |"geo_point|cartesian_point"                                                                                                       |[""]
starts_with   |[str, prefix]                       |["keyword|text", "keyword|text"]                                                                                                  |[String expression. If `null`\, the function returns `null`., String expression. If `null`\, the function returns `null`.]
>>>>>>> 4daac77e
substring     |[string, start, length]             |["keyword|text", integer, integer]                                                                                                |[String expression. If `null`\, the function returns `null`., Start position., Length of the substring from the start position. Optional; if omitted\, all positions after `start` are returned.]
sum           |number                              |"double|integer|long"                                                                                                             |[""]
tan           |angle                               |"double|integer|long|unsigned_long"                                                                                               |An angle, in radians. If `null`, the function returns `null`.
tanh          |angle                               |"double|integer|long|unsigned_long"                                                                                               |An angle, in radians. If `null`, the function returns `null`.
tau           |null                                |null                                                                                                                              |null
to_base64     |string                              |"keyword|text"                                                                                                                    |A string.
to_bool       |field                               |"boolean|keyword|text|double|long|unsigned_long|integer"                                                                          |Input value. The input can be a single- or multi-valued column or an expression.
to_boolean    |field                               |"boolean|keyword|text|double|long|unsigned_long|integer"                                                                          |Input value. The input can be a single- or multi-valued column or an expression.
to_cartesianpo|field                               |"cartesian_point|keyword|text"                                                                                                    |Input value. The input can be a single- or multi-valued column or an expression.
to_cartesiansh|field                               |"cartesian_point|cartesian_shape|keyword|text"                                                                                    |Input value. The input can be a single- or multi-valued column or an expression.
to_datetime   |field                               |"date|keyword|text|double|long|unsigned_long|integer"                                                                             |Input value. The input can be a single- or multi-valued column or an expression.
to_dbl        |field                               |"boolean|date|keyword|text|double|long|unsigned_long|integer|counter_double|counter_integer|counter_long"                         |Input value. The input can be a single- or multi-valued column or an expression.
to_degrees    |number                              |"double|integer|long|unsigned_long"                                                                                               |Input value. The input can be a single- or multi-valued column or an expression.
to_double     |field                               |"boolean|date|keyword|text|double|long|unsigned_long|integer|counter_double|counter_integer|counter_long"                         |Input value. The input can be a single- or multi-valued column or an expression.
to_dt         |field                               |"date|keyword|text|double|long|unsigned_long|integer"                                                                             |Input value. The input can be a single- or multi-valued column or an expression.
to_geopoint   |field                               |"geo_point|keyword|text"                                                                                                          |Input value. The input can be a single- or multi-valued column or an expression.
to_geoshape   |field                               |"geo_point|geo_shape|keyword|text"                                                                                                |Input value. The input can be a single- or multi-valued column or an expression.
to_int        |field                               |"boolean|date|keyword|text|double|long|unsigned_long|integer|counter_integer"                                                     |Input value. The input can be a single- or multi-valued column or an expression.
to_integer    |field                               |"boolean|date|keyword|text|double|long|unsigned_long|integer|counter_integer"                                                     |Input value. The input can be a single- or multi-valued column or an expression.
to_ip         |field                               |"ip|keyword|text"                                                                                                                 |Input value. The input can be a single- or multi-valued column or an expression.
to_long       |field                               |"boolean|date|keyword|text|double|long|unsigned_long|integer|counter_integer|counter_long"                                        |Input value. The input can be a single- or multi-valued column or an expression.
to_lower      |str                                 |"keyword|text"                                                                                                                    |String expression. If `null`, the function returns `null`.
to_radians    |number                              |"double|integer|long|unsigned_long"                                                                                               |Input value. The input can be a single- or multi-valued column or an expression.
to_str        |field                               |"boolean|cartesian_point|cartesian_shape|date|double|geo_point|geo_shape|integer|ip|keyword|long|text|unsigned_long|version"      |Input value. The input can be a single- or multi-valued column or an expression.
to_string     |field                               |"boolean|cartesian_point|cartesian_shape|date|double|geo_point|geo_shape|integer|ip|keyword|long|text|unsigned_long|version"      |Input value. The input can be a single- or multi-valued column or an expression.
to_ul         |field                               |"boolean|date|keyword|text|double|long|unsigned_long|integer"                                                                     |Input value. The input can be a single- or multi-valued column or an expression.
to_ulong      |field                               |"boolean|date|keyword|text|double|long|unsigned_long|integer"                                                                     |Input value. The input can be a single- or multi-valued column or an expression.
to_unsigned_lo|field                               |"boolean|date|keyword|text|double|long|unsigned_long|integer"                                                                     |Input value. The input can be a single- or multi-valued column or an expression.
to_upper      |str                                 |"keyword|text"                                                                                                                    |String expression. If `null`, the function returns `null`.
to_ver        |field                               |"keyword|text|version"                                                                                                            |Input value. The input can be a single- or multi-valued column or an expression.
to_version    |field                               |"keyword|text|version"                                                                                                            |Input value. The input can be a single- or multi-valued column or an expression.
trim          |string                              |"keyword|text"                                                                                                                    |String expression. If `null`, the function returns `null`.
values        |field                               |"boolean|date|double|integer|ip|keyword|long|text|version"                                                                        |[""]
;

metaFunctionsDescription#[skip:-8.14.99]
  META functions
| EVAL name = SUBSTRING(name, 0, 14)
| KEEP name, description
;

 name:keyword | description:keyword
abs           |Returns the absolute value.
acos          |Returns the {wikipedia}/Inverse_trigonometric_functions[arccosine] of `n` as an angle, expressed in radians.
asin          |Returns the {wikipedia}/Inverse_trigonometric_functions[arcsine] of the input numeric expression as an angle, expressed in radians.
atan          |Returns the {wikipedia}/Inverse_trigonometric_functions[arctangent] of the input numeric expression as an angle, expressed in radians.
atan2         |The {wikipedia}/Atan2[angle] between the positive x-axis and the ray from the origin to the point (x , y) in the Cartesian plane, expressed in radians.
avg           |The average of a numeric field.
bin           |Creates groups of values - buckets - out of a datetime or numeric input. The size of the buckets can either be provided directly, or chosen based on a recommended count and values range.
bucket        |Creates groups of values - buckets - out of a datetime or numeric input. The size of the buckets can either be provided directly, or chosen based on a recommended count and values range.
case          |Accepts pairs of conditions and values. The function returns the value that belongs to the first condition that evaluates to `true`.  If the number of arguments is odd, the last argument is the default value which is returned when no condition matches. If the number of arguments is even, and no condition matches, the function returns `null`.
ceil          |Round a number up to the nearest integer.
cidr_match    |Returns true if the provided IP is contained in one of the provided CIDR blocks.
coalesce      |Returns the first of its arguments that is not null. If all arguments are null, it returns `null`.
concat        |Concatenates two or more strings.
cos           |Returns the {wikipedia}/Sine_and_cosine[cosine] of an angle.
cosh          |Returns the {wikipedia}/Hyperbolic_functions[hyperbolic cosine] of an angle.
count         |Returns the total number (count) of input values.
count_distinct|Returns the approximate number of distinct values.
date_diff     |Subtracts the `startTimestamp` from the `endTimestamp` and returns the difference in multiples of `unit`. If `startTimestamp` is later than the `endTimestamp`, negative values are returned.
date_extract  |Extracts parts of a date, like year, month, day, hour.
date_format   |Returns a string representation of a date, in the provided format.
date_parse    |Returns a date by parsing the second argument using the format specified in the first argument.
date_trunc    |Rounds down a date to the closest interval.
e             |Returns {wikipedia}/E_(mathematical_constant)[Euler's number].
ends_with     |Returns a boolean that indicates whether a keyword string ends with another string.
floor         |Round a number down to the nearest integer.
from_base64   |Decode a base64 string.
greatest      |Returns the maximum value from multiple columns. This is similar to <<esql-mv_max>> except it is intended to run on multiple columns at once.
least         |Returns the minimum value from multiple columns. This is similar to <<esql-mv_min>> except it is intended to run on multiple columns at once.
left          |Returns the substring that extracts 'length' chars from 'string' starting from the left.
length        |Returns the character length of a string.
locate        |Returns an integer that indicates the position of a keyword substring within another string
log           |Returns the logarithm of a value to a base. The input can be any numeric value, the return value is always a double.  Logs of zero, negative numbers, and base of one return `null` as well as a warning.
log10         |Returns the logarithm of a value to base 10. The input can be any numeric value, the return value is always a double.  Logs of 0 and negative numbers return `null` as well as a warning.
ltrim         |Removes leading whitespaces from a string.
max           |The maximum value of a numeric field.
median        |The value that is greater than half of all values and less than half of all values.
median_absolut|The median absolute deviation, a measure of variability.
min           |The minimum value of a numeric field.
mv_avg        |Converts a multivalued field into a single valued field containing the average of all of the values.
mv_concat     |Converts a multivalued string expression into a single valued column containing the concatenation of all values separated by a delimiter.
mv_count      |Converts a multivalued expression into a single valued column containing a count of the number of values.
mv_dedupe     |Remove duplicate values from a multivalued field.
mv_first      |Converts a multivalued expression into a single valued column containing the first value. This is most useful when reading from a function that emits multivalued columns in a known order like <<esql-split>>.  The order that <<esql-multivalued-fields, multivalued fields>> are read from underlying storage is not guaranteed. It is *frequently* ascending, but don't rely on that. If you need the minimum value use <<esql-mv_min>> instead of `MV_FIRST`. `MV_MIN` has optimizations for sorted values so there isn't a performance benefit to `MV_FIRST`.
mv_last       |Converts a multivalue expression into a single valued column containing the last value. This is most useful when reading from a function that emits multivalued columns in a known order like <<esql-split>>.  The order that <<esql-multivalued-fields, multivalued fields>> are read from underlying storage is not guaranteed. It is *frequently* ascending, but don't rely on that. If you need the maximum value use <<esql-mv_max>> instead of `MV_LAST`. `MV_MAX` has optimizations for sorted values so there isn't a performance benefit to `MV_LAST`.
mv_max        |Converts a multivalued expression into a single valued column containing the maximum value.
mv_median     |Converts a multivalued field into a single valued field containing the median value.
mv_min        |Converts a multivalued expression into a single valued column containing the minimum value.
mv_slice      |Returns a subset of the multivalued field using the start and end index values.
mv_sort       |Sorts a multivalued field in lexicographical order.
mv_sum        |Converts a multivalued field into a single valued field containing the sum of all of the values.
mv_zip        |Combines the values from two multivalued fields with a delimiter that joins them together.
now           |Returns current date and time.
percentile    |The value at which a certain percentage of observed values occur.
pi            |Returns {wikipedia}/Pi[Pi], the ratio of a circle's circumference to its diameter.
pow           |Returns the value of `base` raised to the power of `exponent`.
replace       |The function substitutes in the string `str` any match of the regular expression `regex` with the replacement string `newStr`.
right         |Return the substring that extracts 'length' chars from 'str' starting from the right.
round         |Rounds a number to the specified number of decimal places. Defaults to 0, which returns the nearest integer. If the precision is a negative number, rounds to the number of digits left of the decimal point.
rtrim         |Removes trailing whitespaces from a string.
signum        |Returns the sign of the given number. It returns `-1` for negative numbers, `0` for `0` and `1` for positive numbers.
sin           |Returns ths {wikipedia}/Sine_and_cosine[Sine] trigonometric function of an angle.
sinh          |Returns the {wikipedia}/Hyperbolic_functions[hyperbolic sine] of an angle.
split         |Split a single valued string into multiple strings.
sqrt          |Returns the square root of a number. The input can be any numeric value, the return value is always a double. Square roots of negative numbers and infinites are null.
st_centroid_ag|The centroid of a spatial field.
<<<<<<< HEAD
st_contains   |Returns whether the first geometry contains the second geometry. This is the inverse of the <<esql-st_within,ST_WITHIN>> function.
st_disjoint   |Returns whether the two geometries or geometry columns are disjoint. This is the inverse of the <<esql-st_intersects,ST_INTERSECTS>> function. In mathematical terms: ST_Disjoint(A, B) ⇔ A ⋂ B = ∅
st_intersects |Returns true if two geometries intersect. They intersect if they have any point in common, including their interior points (points along lines or within polygons). This is the inverse of the <<esql-st_disjoint,ST_DISJOINT>> function. In mathematical terms: ST_Intersects(A, B) ⇔ A ⋂ B ≠ ∅
st_within     |Returns whether the first geometry is within the second geometry. This is the inverse of the <<esql-st_contains,ST_CONTAINS>> function.
st_x          |Extracts the `x` coordinate from the supplied point. If the points is of type `geo_point` this is equivalent to extracting the `longitude` value.
st_y          |Extracts the `y` coordinate from the supplied point. If the points is of type `geo_point` this is equivalent to extracting the `latitude` value.
starts_with   |Returns a boolean that indicates whether a keyword string starts with another string
=======
st_contains   |Returns whether the first geometry contains the second geometry.
st_disjoint   |Returns whether the two geometries or geometry columns are disjoint.
st_intersects |Returns whether the two geometries or geometry columns intersect.
st_within     |Returns whether the first geometry is within the second geometry.
st_x          |Extracts the x-coordinate from a point geometry.
st_y          |Extracts the y-coordinate from a point geometry.
starts_with   |Returns a boolean that indicates whether a keyword string starts with another string.
>>>>>>> 4daac77e
substring     |Returns a substring of a string, specified by a start position and an optional length
sum           |The sum of a numeric field.
tan           |Returns the {wikipedia}/Sine_and_cosine[Tangent] trigonometric function of an angle.
tanh          |Returns the {wikipedia}/Hyperbolic_functions[Tangent] hyperbolic function of an angle.
tau           |Returns the https://tauday.com/tau-manifesto[ratio] of a circle's circumference to its radius.
to_base64     |Encode a string to a base64 string.
to_bool       |Converts an input value to a boolean value. A string value of *true* will be case-insensitive converted to the Boolean *true*. For anything else, including the empty string, the function will return *false*. The numerical value of *0* will be converted to *false*, anything else will be converted to *true*.
to_boolean    |Converts an input value to a boolean value. A string value of *true* will be case-insensitive converted to the Boolean *true*. For anything else, including the empty string, the function will return *false*. The numerical value of *0* will be converted to *false*, anything else will be converted to *true*.
to_cartesianpo|Converts an input value to a `cartesian_point` value. A string will only be successfully converted if it respects the {wikipedia}/Well-known_text_representation_of_geometry[WKT Point] format.
to_cartesiansh|Converts an input value to a `cartesian_shape` value. A string will only be successfully converted if it respects the {wikipedia}/Well-known_text_representation_of_geometry[WKT] format.
to_datetime   |Converts an input value to a date value. A string will only be successfully converted if it's respecting the format `yyyy-MM-dd'T'HH:mm:ss.SSS'Z'`. To convert dates in other formats, use <<esql-date_parse>>.
to_dbl        |Converts an input value to a double value. If the input parameter is of a date type, its value will be interpreted as milliseconds since the {wikipedia}/Unix_time[Unix epoch], converted to double. Boolean *true* will be converted to double *1.0*, *false* to *0.0*.
to_degrees    |Converts a number in {wikipedia}/Radian[radians] to {wikipedia}/Degree_(angle)[degrees].
to_double     |Converts an input value to a double value. If the input parameter is of a date type, its value will be interpreted as milliseconds since the {wikipedia}/Unix_time[Unix epoch], converted to double. Boolean *true* will be converted to double *1.0*, *false* to *0.0*.
to_dt         |Converts an input value to a date value. A string will only be successfully converted if it's respecting the format `yyyy-MM-dd'T'HH:mm:ss.SSS'Z'`. To convert dates in other formats, use <<esql-date_parse>>.
to_geopoint   |Converts an input value to a `geo_point` value. A string will only be successfully converted if it respects the {wikipedia}/Well-known_text_representation_of_geometry[WKT Point] format.
to_geoshape   |Converts an input value to a `geo_shape` value. A string will only be successfully converted if it respects the {wikipedia}/Well-known_text_representation_of_geometry[WKT] format.
to_int        |Converts an input value to an integer value. If the input parameter is of a date type, its value will be interpreted as milliseconds since the {wikipedia}/Unix_time[Unix epoch], converted to integer. Boolean *true* will be converted to integer *1*, *false* to *0*.
to_integer    |Converts an input value to an integer value. If the input parameter is of a date type, its value will be interpreted as milliseconds since the {wikipedia}/Unix_time[Unix epoch], converted to integer. Boolean *true* will be converted to integer *1*, *false* to *0*.
to_ip         |Converts an input string to an IP value.
to_long       |Converts an input value to a long value. If the input parameter is of a date type, its value will be interpreted as milliseconds since the {wikipedia}/Unix_time[Unix epoch], converted to long. Boolean *true* will be converted to long *1*, *false* to *0*.
to_lower      |Returns a new string representing the input string converted to lower case.
to_radians    |Converts a number in {wikipedia}/Degree_(angle)[degrees] to {wikipedia}/Radian[radians].
to_str        |Converts an input value into a string.
to_string     |Converts an input value into a string.
to_ul         |Converts an input value to an unsigned long value. If the input parameter is of a date type, its value will be interpreted as milliseconds since the {wikipedia}/Unix_time[Unix epoch], converted to unsigned long. Boolean *true* will be converted to unsigned long *1*, *false* to *0*.
to_ulong      |Converts an input value to an unsigned long value. If the input parameter is of a date type, its value will be interpreted as milliseconds since the {wikipedia}/Unix_time[Unix epoch], converted to unsigned long. Boolean *true* will be converted to unsigned long *1*, *false* to *0*.
to_unsigned_lo|Converts an input value to an unsigned long value. If the input parameter is of a date type, its value will be interpreted as milliseconds since the {wikipedia}/Unix_time[Unix epoch], converted to unsigned long. Boolean *true* will be converted to unsigned long *1*, *false* to *0*.
to_upper      |Returns a new string representing the input string converted to upper case.
to_ver        |Converts an input string to a version value.
to_version    |Converts an input string to a version value.
trim          |Removes leading and trailing whitespaces from a string.
values        |Collect values for a field.
;

metaFunctionsRemaining#[skip:-8.14.99]
  META functions
| EVAL name = SUBSTRING(name, 0, 14)
| KEEP name, *
| DROP synopsis, description, argNames, argTypes, argDescriptions
;

 name:keyword |                                                    returnType:keyword                                                      |    optionalArgs:boolean    |variadic:boolean|isAggregation:boolean
abs           |"double|integer|long|unsigned_long"                                                                                         |false                       |false           |false
acos          |double                                                                                                                      |false                       |false           |false
asin          |double                                                                                                                      |false                       |false           |false
atan          |double                                                                                                                      |false                       |false           |false
atan2         |double                                                                                                                      |[false, false]              |false           |false
avg           |double                                                                                                                      |false                       |false           |true
bin           |"double|date"                                                                                                               |[false, false, true, true]  |false           |false
bucket        |"double|date"                                                                                                               |[false, false, true, true]  |false           |false
case          |"boolean|cartesian_point|date|double|geo_point|integer|ip|keyword|long|text|unsigned_long|version"                          |[false, false]              |true            |false
ceil          |"double|integer|long|unsigned_long"                                                                                         |false                       |false           |false
cidr_match    |boolean                                                                                                                     |[false, false]              |true            |false
coalesce      |"boolean|text|integer|keyword|long"                                                                                         |false                       |true            |false
concat        |keyword                                                                                                                     |[false, false]              |true            |false
cos           |double                                                                                                                      |false                       |false           |false
cosh          |double                                                                                                                      |false                       |false           |false
count         |long                                                                                                                        |true                        |false           |true
count_distinct|long                                                                                                                        |[false, true]               |false           |true
date_diff     |integer                                                                                                                     |[false, false, false]       |false           |false
date_extract  |long                                                                                                                        |[false, false]              |false           |false
date_format   |keyword                                                                                                                     |[true, false]               |false           |false
date_parse    |date                                                                                                                        |[true, false]               |false           |false
date_trunc    |date                                                                                                                        |[false, false]              |false           |false
e             |double                                                                                                                      |null                        |false           |false
ends_with     |boolean                                                                                                                     |[false, false]              |false           |false
floor         |"double|integer|long|unsigned_long"                                                                                         |false                       |false           |false
from_base64   |keyword                                                                                                                     |false                       |false           |false
greatest      |"boolean|double|integer|ip|keyword|long|text|version"                                                                       |false                       |true            |false
least         |"boolean|double|integer|ip|keyword|long|text|version"                                                                       |false                       |true            |false
left          |keyword                                                                                                                     |[false, false]              |false           |false
length        |integer                                                                                                                     |false                       |false           |false
locate        |integer                                                                                                                     |[false, false, true]        |false           |false
log           |double                                                                                                                      |[true, false]               |false           |false
log10         |double                                                                                                                      |false                       |false           |false
ltrim         |"keyword|text"                                                                                                              |false                       |false           |false
max           |"double|integer|long"                                                                                                       |false                       |false           |true
median        |"double|integer|long"                                                                                                       |false                       |false           |true
median_absolut|"double|integer|long"                                                                                                       |false                       |false           |true
min           |"double|integer|long"                                                                                                       |false                       |false           |true
mv_avg        |double                                                                                                                      |false                       |false           |false
mv_concat     |keyword                                                                                                                     |[false, false]              |false           |false
mv_count      |integer                                                                                                                     |false                       |false           |false
mv_dedupe     |"boolean|date|double|integer|ip|keyword|long|text|version"                                                                  |false                       |false           |false
mv_first      |"boolean|cartesian_point|cartesian_shape|date|double|geo_point|geo_shape|integer|ip|keyword|long|text|unsigned_long|version"|false                       |false           |false
mv_last       |"boolean|cartesian_point|cartesian_shape|date|double|geo_point|geo_shape|integer|ip|keyword|long|text|unsigned_long|version"|false                       |false           |false
mv_max        |"boolean|date|double|integer|ip|keyword|long|text|unsigned_long|version"                                                    |false                       |false           |false
mv_median     |"double|integer|long|unsigned_long"                                                                                         |false                       |false           |false
mv_min        |"boolean|date|double|integer|ip|keyword|long|text|unsigned_long|version"                                                    |false                       |false           |false
mv_slice      |"boolean|cartesian_point|cartesian_shape|date|double|geo_point|geo_shape|integer|ip|keyword|long|text|version"              |[false, false, true]        |false           |false
mv_sort       |"boolean|date|double|integer|ip|keyword|long|text|version"                                                                  |[false, true]               |false           |false
mv_sum        |"double|integer|long|unsigned_long"                                                                                         |false                       |false           |false
mv_zip        |keyword                                                                                                                     |[false, false, true]        |false           |false
now           |date                                                                                                                        |null                        |false           |false
percentile    |"double|integer|long"                                                                                                       |[false, false]              |false           |true
pi            |double                                                                                                                      |null                        |false           |false
pow           |double                                                                                                                      |[false, false]              |false           |false
replace       |keyword                                                                                                                     |[false, false, false]       |false           |false
right         |keyword                                                                                                                     |[false, false]              |false           |false
round         |"double|integer|long|unsigned_long"                                                                                         |[false, true]               |false           |false
rtrim         |"keyword|text"                                                                                                              |false                       |false           |false
signum        |double                                                                                                                      |false                       |false           |false
sin           |double                                                                                                                      |false                       |false           |false
sinh          |double                                                                                                                      |false                       |false           |false
split         |keyword                                                                                                                     |[false, false]              |false           |false
sqrt          |double                                                                                                                      |false                       |false           |false
st_centroid_ag|"geo_point|cartesian_point"                                                                                                 |false                       |false           |true
st_contains   |boolean                                                                                                                     |[false, false]              |false           |false
st_disjoint   |boolean                                                                                                                     |[false, false]              |false           |false
st_intersects |boolean                                                                                                                     |[false, false]              |false           |false
st_within     |boolean                                                                                                                     |[false, false]              |false           |false
st_x          |double                                                                                                                      |false                       |false           |false
st_y          |double                                                                                                                      |false                       |false           |false
starts_with   |boolean                                                                                                                     |[false, false]              |false           |false
substring     |keyword                                                                                                                     |[false, false, true]        |false           |false
sum           |long                                                                                                                        |false                       |false           |true
tan           |double                                                                                                                      |false                       |false           |false
tanh          |double                                                                                                                      |false                       |false           |false
tau           |double                                                                                                                      |null                        |false           |false
to_base64     |keyword                                                                                                                     |false                       |false           |false
to_bool       |boolean                                                                                                                     |false                       |false           |false
to_boolean    |boolean                                                                                                                     |false                       |false           |false
to_cartesianpo|cartesian_point                                                                                                             |false                       |false           |false
to_cartesiansh|cartesian_shape                                                                                                             |false                       |false           |false
to_datetime   |date                                                                                                                        |false                       |false           |false
to_dbl        |double                                                                                                                      |false                       |false           |false
to_degrees    |double                                                                                                                      |false                       |false           |false
to_double     |double                                                                                                                      |false                       |false           |false
to_dt         |date                                                                                                                        |false                       |false           |false
to_geopoint   |geo_point                                                                                                                   |false                       |false           |false
to_geoshape   |geo_shape                                                                                                                   |false                       |false           |false
to_int        |integer                                                                                                                     |false                       |false           |false
to_integer    |integer                                                                                                                     |false                       |false           |false
to_ip         |ip                                                                                                                          |false                       |false           |false
to_long       |long                                                                                                                        |false                       |false           |false
to_lower      |"keyword|text"                                                                                                              |false                       |false           |false
to_radians    |double                                                                                                                      |false                       |false           |false
to_str        |keyword                                                                                                                     |false                       |false           |false
to_string     |keyword                                                                                                                     |false                       |false           |false
to_ul         |unsigned_long                                                                                                               |false                       |false           |false
to_ulong      |unsigned_long                                                                                                               |false                       |false           |false
to_unsigned_lo|unsigned_long                                                                                                               |false                       |false           |false
to_upper      |"keyword|text"                                                                                                              |false                       |false           |false
to_ver        |version                                                                                                                     |false                       |false           |false
to_version    |version                                                                                                                     |false                       |false           |false
trim          |"keyword|text"                                                                                                              |false                       |false           |false
values        |"boolean|date|double|integer|ip|keyword|long|text|version"                                                                  |false                       |false           |true
;

metaFunctionsFiltered#[skip:-8.14.99]
META FUNCTIONS
| WHERE STARTS_WITH(name, "sin")
;

name:keyword |                      synopsis:keyword                  |argNames:keyword  |        argTypes:keyword            |             argDescriptions:keyword                             | returnType:keyword |                                             description:keyword                     | optionalArgs:boolean | variadic:boolean | isAggregation:boolean
sin          |"double sin(angle:double|integer|long|unsigned_long)"   |angle             |"double|integer|long|unsigned_long" | "An angle, in radians. If `null`, the function returns `null`." | double             | "Returns ths {wikipedia}/Sine_and_cosine[Sine] trigonometric function of an angle." | false                | false            | false
sinh         |"double sinh(angle:double|integer|long|unsigned_long)"  |angle             |"double|integer|long|unsigned_long" | "An angle, in radians. If `null`, the function returns `null`." | double             | "Returns the {wikipedia}/Hyperbolic_functions[hyperbolic sine] of an angle."        | false                | false            | false
;


// see https://github.com/elastic/elasticsearch/issues/102120
countFunctions#[skip:-8.14.99, reason:BIN added]
meta functions |  stats  a = count(*), b = count(*), c = count(*) |  mv_expand c;

a:long | b:long | c:long
105    | 105    | 105
;<|MERGE_RESOLUTION|>--- conflicted
+++ resolved
@@ -125,13 +125,8 @@
 bucket        |[field, buckets, from, to]          |["integer|long|double|date", "integer|double|date_period|time_duration", "integer|long|double|date", "integer|long|double|date"]  |[Numeric or date expression from which to derive buckets., Target number of buckets., Start of the range. Can be a number or a date expressed as a string., End of the range. Can be a number or a date expressed as a string.]
 case          |[condition, trueValue]              |[boolean, "boolean|cartesian_point|date|double|geo_point|integer|ip|keyword|long|text|unsigned_long|version"]                     |[A condition., The value that's returned when the corresponding condition is the first to evaluate to `true`. The default value is returned when no condition matches.]
 ceil          |number                              |"double|integer|long|unsigned_long"                                                                                               |Numeric expression. If `null`, the function returns `null`.
-<<<<<<< HEAD
-cidr_match    |[ip, blockX]                        |[ip, "keyword|text"]                                                                                                              |[, CIDR block to test the IP against.]
+cidr_match    |[ip, blockX]                        |[ip, "keyword|text"]                                                                                                              |[IP address of type `ip` (both IPv4 and IPv6 are supported)., CIDR block to test the IP against.]
 coalesce      |first                               |"boolean|text|integer|keyword|long"                                                                                               |Expression to evaluate.
-=======
-cidr_match    |[ip, blockX]                        |[ip, "keyword|text"]                                                                                                              |[IP address of type `ip` (both IPv4 and IPv6 are supported)., CIDR block to test the IP against.]
-coalesce      |first                               |"boolean|text|integer|keyword|long"                                                                                               |Expression to evaluate
->>>>>>> 4daac77e
 concat        |[string1, string2]                  |["keyword|text", "keyword|text"]                                                                                                  |[Strings to concatenate., Strings to concatenate.]
 cos           |angle                               |"double|integer|long|unsigned_long"                                                                                               |An angle, in radians. If `null`, the function returns `null`.
 cosh          |angle                               |"double|integer|long|unsigned_long"                                                                                               |An angle, in radians. If `null`, the function returns `null`.
@@ -185,23 +180,13 @@
 split         |[string, delim]                     |["keyword|text", "keyword|text"]                                                                                                  |[String expression. If `null`\, the function returns `null`., Delimiter. Only single byte delimiters are currently supported.]
 sqrt          |number                              |"double|integer|long|unsigned_long"                                                                                               |"Numeric expression. If `null`, the function returns `null`."
 st_centroid_ag|field                               |"geo_point|cartesian_point"                                                                                                       |[""]
-<<<<<<< HEAD
 st_contains   |[geomA, geomB]                      |["geo_point|cartesian_point|geo_shape|cartesian_shape", "geo_point|cartesian_point|geo_shape|cartesian_shape"]                    |[Expression of type `geo_point`\, `cartesian_point`\, `geo_shape` or `cartesian_shape`. If `null`\, the function returns `null`., Expression of type `geo_point`\, `cartesian_point`\, `geo_shape` or `cartesian_shape`. If `null`\, the function returns `null`. The second parameter must also have the same coordinate system as the first. This means it is not possible to combine `geo_*` and `cartesian_*` parameters.]
 st_disjoint   |[geomA, geomB]                      |["geo_point|cartesian_point|geo_shape|cartesian_shape", "geo_point|cartesian_point|geo_shape|cartesian_shape"]                    |[Expression of type `geo_point`\, `cartesian_point`\, `geo_shape` or `cartesian_shape`. If `null`\, the function returns `null`., Expression of type `geo_point`\, `cartesian_point`\, `geo_shape` or `cartesian_shape`. If `null`\, the function returns `null`. The second parameter must also have the same coordinate system as the first. This means it is not possible to combine `geo_*` and `cartesian_*` parameters.]
 st_intersects |[geomA, geomB]                      |["geo_point|cartesian_point|geo_shape|cartesian_shape", "geo_point|cartesian_point|geo_shape|cartesian_shape"]                    |[Expression of type `geo_point`\, `cartesian_point`\, `geo_shape` or `cartesian_shape`. If `null`\, the function returns `null`., Expression of type `geo_point`\, `cartesian_point`\, `geo_shape` or `cartesian_shape`. If `null`\, the function returns `null`. The second parameter must also have the same coordinate system as the first. This means it is not possible to combine `geo_*` and `cartesian_*` parameters.]
 st_within     |[geomA, geomB]                      |["geo_point|cartesian_point|geo_shape|cartesian_shape", "geo_point|cartesian_point|geo_shape|cartesian_shape"]                    |[Expression of type `geo_point`\, `cartesian_point`\, `geo_shape` or `cartesian_shape`. If `null`\, the function returns `null`., Expression of type `geo_point`\, `cartesian_point`\, `geo_shape` or `cartesian_shape`. If `null`\, the function returns `null`. The second parameter must also have the same coordinate system as the first. This means it is not possible to combine `geo_*` and `cartesian_*` parameters.]
 st_x          |point                               |"geo_point|cartesian_point"                                                                                                       |Expression of type `geo_point` or `cartesian_point`. If `null`, the function returns `null`.
 st_y          |point                               |"geo_point|cartesian_point"                                                                                                       |Expression of type `geo_point` or `cartesian_point`. If `null`, the function returns `null`.
-starts_with   |[str, prefix]                       |["keyword|text", "keyword|text"]                                                                                                  |[, ]
-=======
-st_contains   |[geomA, geomB]                      |["geo_point|cartesian_point|geo_shape|cartesian_shape", "geo_point|cartesian_point|geo_shape|cartesian_shape"]                    |[Geometry column name or variable of geometry type, Geometry column name or variable of geometry type]
-st_disjoint   |[geomA, geomB]                      |["geo_point|cartesian_point|geo_shape|cartesian_shape", "geo_point|cartesian_point|geo_shape|cartesian_shape"]                    |[Geometry column name or variable of geometry type, Geometry column name or variable of geometry type]
-st_intersects |[geomA, geomB]                      |["geo_point|cartesian_point|geo_shape|cartesian_shape", "geo_point|cartesian_point|geo_shape|cartesian_shape"]                    |[Geometry column name or variable of geometry type, Geometry column name or variable of geometry type]
-st_within     |[geomA, geomB]                      |["geo_point|cartesian_point|geo_shape|cartesian_shape", "geo_point|cartesian_point|geo_shape|cartesian_shape"]                    |[Geometry column name or variable of geometry type, Geometry column name or variable of geometry type]
-st_x          |point                               |"geo_point|cartesian_point"                                                                                                       |[""]
-st_y          |point                               |"geo_point|cartesian_point"                                                                                                       |[""]
 starts_with   |[str, prefix]                       |["keyword|text", "keyword|text"]                                                                                                  |[String expression. If `null`\, the function returns `null`., String expression. If `null`\, the function returns `null`.]
->>>>>>> 4daac77e
 substring     |[string, start, length]             |["keyword|text", integer, integer]                                                                                                |[String expression. If `null`\, the function returns `null`., Start position., Length of the substring from the start position. Optional; if omitted\, all positions after `start` are returned.]
 sum           |number                              |"double|integer|long"                                                                                                             |[""]
 tan           |angle                               |"double|integer|long|unsigned_long"                                                                                               |An angle, in radians. If `null`, the function returns `null`.
@@ -309,23 +294,13 @@
 split         |Split a single valued string into multiple strings.
 sqrt          |Returns the square root of a number. The input can be any numeric value, the return value is always a double. Square roots of negative numbers and infinites are null.
 st_centroid_ag|The centroid of a spatial field.
-<<<<<<< HEAD
 st_contains   |Returns whether the first geometry contains the second geometry. This is the inverse of the <<esql-st_within,ST_WITHIN>> function.
 st_disjoint   |Returns whether the two geometries or geometry columns are disjoint. This is the inverse of the <<esql-st_intersects,ST_INTERSECTS>> function. In mathematical terms: ST_Disjoint(A, B) ⇔ A ⋂ B = ∅
 st_intersects |Returns true if two geometries intersect. They intersect if they have any point in common, including their interior points (points along lines or within polygons). This is the inverse of the <<esql-st_disjoint,ST_DISJOINT>> function. In mathematical terms: ST_Intersects(A, B) ⇔ A ⋂ B ≠ ∅
 st_within     |Returns whether the first geometry is within the second geometry. This is the inverse of the <<esql-st_contains,ST_CONTAINS>> function.
 st_x          |Extracts the `x` coordinate from the supplied point. If the points is of type `geo_point` this is equivalent to extracting the `longitude` value.
 st_y          |Extracts the `y` coordinate from the supplied point. If the points is of type `geo_point` this is equivalent to extracting the `latitude` value.
-starts_with   |Returns a boolean that indicates whether a keyword string starts with another string
-=======
-st_contains   |Returns whether the first geometry contains the second geometry.
-st_disjoint   |Returns whether the two geometries or geometry columns are disjoint.
-st_intersects |Returns whether the two geometries or geometry columns intersect.
-st_within     |Returns whether the first geometry is within the second geometry.
-st_x          |Extracts the x-coordinate from a point geometry.
-st_y          |Extracts the y-coordinate from a point geometry.
 starts_with   |Returns a boolean that indicates whether a keyword string starts with another string.
->>>>>>> 4daac77e
 substring     |Returns a substring of a string, specified by a start position and an optional length
 sum           |The sum of a numeric field.
 tan           |Returns the {wikipedia}/Sine_and_cosine[Tangent] trigonometric function of an angle.
