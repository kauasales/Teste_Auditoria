--- conflicted
+++ resolved
@@ -371,7 +371,6 @@
           5.2.9 | mmmmm
 ;
 
-<<<<<<< HEAD
 
 mvAppend
 required_feature: esql.mv_append
@@ -384,7 +383,9 @@
 
 a:version | b:version       | aa:version         | bb:version                   | ab:version             | abb:version
 1.2.0     | [0.0.1, 1.0.0]  | [1.2.0, 1.2.0]     | [0.0.1, 1.0.0, 0.0.1, 1.0.0] | [1.2.0, 0.0.1, 1.0.0]  | [1.2.0, 0.0.1, 1.0.0, 0.0.1, 1.0.0]
-=======
+;
+
+
 implictCastingEqual
 required_capability: string_literal_auto_casting_extended
 from apps | where version == "1.2.3.4" | sort name | keep name, version;
@@ -429,5 +430,4 @@
 aaaaa        | 1.2.3.4
 hhhhh        | 1.2.3.4
 iiiii        | bad
->>>>>>> 5a33c235
 ;