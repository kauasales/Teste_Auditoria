--- conflicted
+++ resolved
@@ -208,9 +208,5 @@
 show functions |  stats  a = count(*), b = count(*), c = count(*) |  mv_expand c;
 
 a:long | b:long | c:long
-<<<<<<< HEAD
-81     | 81     | 81
-=======
-87     | 87     | 87
->>>>>>> e93892c0
+84     | 84     | 84
 ;