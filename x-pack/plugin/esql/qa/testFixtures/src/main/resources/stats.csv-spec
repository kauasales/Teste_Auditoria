maxOfLong
from employees | stats l = max(languages.long);

l:long
5
;

maxOfInteger
// tag::max[]
FROM employees
| STATS MAX(languages)
// end::max[]
;

// tag::max-result[]
MAX(languages):integer
5
// end::max-result[]
;

minOfInteger
// tag::min[]
FROM employees
| STATS MIN(languages)
// end::min[]
;

// tag::min-result[]
MIN(languages):integer
1
// end::min-result[]
;

maxOfShort
// short becomes int until https://github.com/elastic/elasticsearch-internal/issues/724
from employees | stats l = max(languages.short);

l:integer
5
;

maxOfByte
// byte becomes int until https://github.com/elastic/elasticsearch-internal/issues/724
from employees | stats l = max(languages.byte);

l:integer
5
;

maxOfDouble
from employees | stats h = max(height);

h:double
2.1
;

maxOfFloat
// float becomes double until https://github.com/elastic/elasticsearch-internal/issues/724
from employees | stats h = max(height.float);

h:double
2.0999999046325684
;

maxOfHalfFloat
// float becomes double until https://github.com/elastic/elasticsearch-internal/issues/724
from employees | stats h = max(height.half_float);

h:double
2.099609375
;


maxOfScaledFloat
// float becomes double until https://github.com/elastic/elasticsearch-internal/issues/724
from employees | stats h = max(height.scaled_float);

h:double
2.1
;


maxOfManyLongs
from employees | stats l = max(salary_change.long);

l:long
14
;


maxOfManyInts
from employees | stats l = max(salary_change.int);

l:integer
14
;


maxOfManyDoubles
from employees | stats l = max(salary_change);

l:double
14.74
;


avgOfLong
from employees | stats l = avg(languages.long);

l:double
3.1222222222222222
;

avgOfInteger
from employees | stats l = avg(languages);

l:double
3.1222222222222222
;

avgOfShort
from employees | stats l = avg(languages.short);

l:double
3.1222222222222222
;

avgOfByte
from employees | stats l = avg(languages.byte);

l:double
3.1222222222222222
;

avgOfDouble
// tag::avg[]
FROM employees
| STATS AVG(height)
// end::avg[]
;

// tag::avg-result[]
AVG(height):double
1.7682
// end::avg-result[]
;

avgOfFloat
from employees | stats h = avg(height.float);

h:double
1.7681999909877777
;

avgOfHalfFloat
from employees | stats h = avg(height.half_float);

h:double
1.76818359375
;
avgOfScaledFloat
from employees | stats h = avg(height.scaled_float);

h:double
1.7682
;

countOfDouble
// tag::count[]
FROM employees
| STATS COUNT(height)
// end::count[]
;

// tag::count-result[]
COUNT(height):long
100
// end::count-result[]
;

sumOfLong
from employees | stats l = sum(languages.long);

l:long
281
;

sumOfInteger
// tag::sum[]
FROM employees
| STATS SUM(languages)
// end::sum[]
;

// tag::sum-result[]
SUM(languages):long
281
// end::sum-result[]
;

sumOfByte
from employees | stats l = sum(languages.byte);

l:long
281
;

sumOfShort
from employees | stats l = sum(languages.short);

l:long
281
;

sumOfDouble
from employees | stats h = sum(height);

h:double
176.82
;

sumOfFloat
from employees | stats h = sum(height.float);

h:double
176.81999909877777
;

sumOfHalfFloat
from employees | stats h = sum(height.half_float);

h:double
176.818359375
;

sumOfScaledFloat
from employees | stats h = sum(height.scaled_float);

h:double
176.82
;

groupWithMin
// declared to double check the tests below
from employees | stats m = min(height) by languages | sort languages;

m:d  | languages:i
1.42 | 1
1.42 | 2
1.44 | 3
1.52 | 4
1.5  | 5
1.41 | null
; 

IfDuplicateNamesLastOneWins
from employees | stats h = avg(height), h = min(height) by languages | sort languages;

h:d  | languages:i
1.42 | 1
1.42 | 2
1.44 | 3
1.52 | 4
1.5  | 5
1.41 | null
;

groupByAlias
from employees | rename languages as l | keep l, height | stats m = min(height) by l | sort l;

m:d  | l:i
1.42 | 1
1.42 | 2
1.44 | 3
1.52 | 4
1.5  | 5
1.41 | null
; 

IfDuplicateNamesGroupingHasPriority
from employees | stats languages = avg(height), languages = min(height) by languages | sort languages;

languages:i
1
2
3
4
5
null
;

byStringAndLong
FROM employees
| EVAL trunk_worked_seconds = avg_worked_seconds / 100000000 * 100000000
| STATS c = COUNT(gender) by gender, trunk_worked_seconds
| SORT c desc, gender, trunk_worked_seconds desc;

c:long | gender:keyword | trunk_worked_seconds:long
30     | M              | 300000000
27     | M              | 200000000
22     | F              | 300000000
11     | F              | 200000000
 0     | null           | 300000000
 0     | null           | 200000000
;

byStringAndLongWithAlias
FROM employees
| EVAL trunk_worked_seconds = avg_worked_seconds / 100000000 * 100000000
| RENAME  gender as g, trunk_worked_seconds as tws
| KEEP g, tws
| STATS c = count(g) by g, tws
| SORT c desc, g, tws desc;

c:long | g:keyword | tws:long
30     | M         | 300000000
27     | M         | 200000000
22     | F         | 300000000
11     | F         | 200000000
 0     | null      | 300000000
 0     | null      | 200000000
;

byStringAndString
from employees | eval hire_year_str = date_format("yyyy", hire_date) | stats c = count(gender) by gender, hire_year_str | sort c desc, gender, hire_year_str | where c >= 5;

c:long | gender:keyword | hire_year_str:keyword
8 | F | 1989
8 | M | 1987
8 | M | 1990
7 | M | 1986
6 | M | 1985
6 | M | 1988
5 | M | 1991
5 | M | 1992
;

byLongAndLong
FROM employees
| EVAL trunk_worked_seconds = avg_worked_seconds / 100000000 * 100000000
| STATS c = COUNT(languages.long) BY languages.long, trunk_worked_seconds
| SORT c DESC, languages.long, trunk_worked_seconds;

c:long         | languages.long:long | trunk_worked_seconds:long
15             |5                    |300000000
11             |2                    |300000000
10             |4                    |300000000
9              |3                    |200000000
8              |1                    |200000000
8              |2                    |200000000
8              |3                    |300000000
8              |4                    |200000000
7              |1                    |300000000
6              |5                    |200000000
0              |null                 |200000000
0              |null                 |300000000
;

byUnmentionedLongAndLong
FROM employees
| EVAL trunk_worked_seconds = avg_worked_seconds / 100000000 * 100000000
| STATS c = count(gender) by languages.long, trunk_worked_seconds
| SORT c desc, trunk_worked_seconds, languages.long;

c:long | languages.long:long | trunk_worked_seconds:long
13     |5                    |300000000           
10     |2                    |300000000           
9      |3                    |200000000           
9      |4                    |300000000           
8      |4                    |200000000           
8      |3                    |300000000           
7      |1                    |200000000           
6      |2                    |200000000           
6      |1                    |300000000           
6      |null                 |300000000           
4      |5                    |200000000           
4      |null                 |200000000
;

byUnmentionedIntAndLong
from employees | eval trunk_worked_seconds = avg_worked_seconds / 100000000 * 100000000 | stats c = count(gender) by languages, trunk_worked_seconds | sort c desc, languages, trunk_worked_seconds;

c:long | languages:integer | trunk_worked_seconds:long
13             |5              |300000000           
10             |2              |300000000           
9              |3              |200000000           
9              |4              |300000000           
8              |3              |300000000           
8              |4              |200000000           
7              |1              |200000000           
6              |1              |300000000           
6              |2              |200000000           
6              |null           |300000000           
4              |5              |200000000       
4              |null           |200000000           
;

byUnmentionedIntAndBoolean
from employees | stats c = count(gender) by languages, still_hired | sort c desc, languages desc;

c:long | languages:integer | still_hired:boolean
    11 |                 3 | false
    11 |                 2 | true
    10 |                 4 | false
     9 |                 5 | true
     8 |                 5 | false
     8 |                 1 | false
     7 |                 4 | true
     6 |              null | false
     6 |                 3 | true
     5 |                 2 | false
     5 |                 1 | true
     4 |              null | true
;

byUnmentionedIntAndBooleanFollowedByProjection
from employees | stats c = count(gender) by languages, still_hired | where languages > 3 | sort languages | keep languages;

languages:integer 
                4 
                4
                5
                5 
;

byTwoGroupReturnedInDifferentOrder
from employees | stats c = count(emp_no) by gender, languages | rename languages as l, gender as g | where l > 3 | keep g, l | sort g, l;

g:keyword  | l:integer
 F         | 4        
 F         | 5
 M         | 4        
 M         | 5
 null      | 4
 null      | 5
;

repetitiveAggregation#[skip:-8.11.99,reason:ReplaceDuplicateAggWithEval breaks bwc]
from employees | stats m1 = max(salary), m2 = min(salary), m3 = min(salary), m4 = max(salary);

m1:i | m2:i | m3:i | m4:i
74999| 25324| 25324| 74999
;


byDateAndKeywordAndInt
from employees | eval d = date_trunc(1 year, hire_date) | stats c = count(emp_no) by d, gender, languages | sort c desc, d, languages desc, gender desc | limit 10;

c:long |           d:date         | gender:keyword | languages:integer
     3 | 1986-01-01T00:00:00.000Z | M              | 2
     3 | 1987-01-01T00:00:00.000Z | M              | 2
     2 | 1985-01-01T00:00:00.000Z | M              | 5
     2 | 1985-01-01T00:00:00.000Z | M              | 3
     2 | 1986-01-01T00:00:00.000Z | M              | 5
     2 | 1986-01-01T00:00:00.000Z | M              | 4
     2 | 1987-01-01T00:00:00.000Z | null           | 5
     2 | 1987-01-01T00:00:00.000Z | F              | 5
     2 | 1987-01-01T00:00:00.000Z | M              | 3
     2 | 1987-01-01T00:00:00.000Z | M              | 1
;

byDateAndKeywordAndIntWithAlias
from employees | eval d = date_trunc(1 year, hire_date) | rename gender as g, languages as l, emp_no as e | keep d, g, l, e | stats c = count(e) by d, g, l | sort c desc, d, l desc, g desc | limit 10;

c:long |           d:date         | g:keyword | l:integer
     3 | 1986-01-01T00:00:00.000Z | M         | 2
     3 | 1987-01-01T00:00:00.000Z | M         | 2
     2 | 1985-01-01T00:00:00.000Z | M         | 5
     2 | 1985-01-01T00:00:00.000Z | M         | 3
     2 | 1986-01-01T00:00:00.000Z | M         | 5
     2 | 1986-01-01T00:00:00.000Z | M         | 4
     2 | 1987-01-01T00:00:00.000Z | null      | 5
     2 | 1987-01-01T00:00:00.000Z | F         | 5
     2 | 1987-01-01T00:00:00.000Z | M         | 3
     2 | 1987-01-01T00:00:00.000Z | M         | 1
;

byDoubleAndBoolean
from employees | stats c = count(gender) by height, still_hired | sort c desc, height | limit 10;

c:long | height:double | still_hired:boolean
4 | 1.52 | true
4 | 1.77 | true
3 | 1.83 | false
3 | 2.1  | true
2 | 1.44 | true
2 | 1.53 | false
2 | 1.55 | false
2 | 1.57 | true
2 | 1.59 | false
2 | 1.61 | false
;

byMvBoolean
from employees | stats min(salary), max(salary) by is_rehired | sort is_rehired;

min(salary):integer | max(salary):integer | is_rehired:boolean
25324               | 74970               | false
25324               | 74999               | true
27215               | 66174               | null
;

byMvInt
from employees | stats min(salary), max(salary) by salary_change.int | sort salary_change.int desc | limit 5;

min(salary):integer | max(salary):integer | salary_change.int:integer
26436               | 74970               | null
25324               | 73578               | 14
36174               | 68547               | 13
25324               | 69904               | 12
28336               | 56760               | 11
;

aggsWithoutGroupingCount
from employees | stats count(salary);

count(salary):l
100
;

aggsWithoutGroupingMinMax
from employees | stats min(salary), max(salary), c = count(salary);

min(salary):i | max(salary):i | c:l
25324         | 74999         | 100
;

statsWithLiterals
from employees | limit 10 | eval x = 1 | stats c = count(x);

c:l
10
;

countStar
from employees | stats count=count(*) | sort count desc | limit 0;

count:l
;

countAllGrouped
from employees | stats c = count(*) by languages | rename languages as l | sort l DESC;

c:l | l:i
10  |null
21  |5 
18  |4
17  |3
19  |2
15  |1
;

countAllAndOtherStatGrouped
from employees | stats c = count(*), min = min(emp_no) by languages | sort languages;

c:l | min:i    | languages:i
15  | 10005    | 1 
19  | 10001    | 2
17  | 10006    | 3
18  | 10003    | 4
21  | 10002    | 5
10  | 10020    | null
;

countAllWithEval
from employees | rename languages as l | stats min = min(salary) by l | eval x = min + 1 | stats ca = count(*), cx = count(x) by l | sort l; 

ca:l | cx:l | l:i
1    | 1    | 1 
1    | 1    | 2
1    | 1    | 3
1    | 1    | 4
1    | 1    | 5
1    | 1    | null
;

aggsWithoutStats
from employees | stats by gender | sort gender;

gender:keyword
F
M
null
;

countFieldNoGrouping
from employees | where emp_no < 10050 | stats c = count(salary);

c:l
49
;

countFieldWithRenamingNoGrouping
from employees | rename emp_no as e, salary as s | where e < 10050 | stats c = count(s);

c:l
49
;


countFieldWithAliasNoGrouping
from employees | eval s = salary | rename s as sr | eval hidden_s = sr | rename emp_no as e | where e < 10050 | stats c = count(hidden_s);

c:l
49
;

countFieldWithGrouping
from employees | rename languages as l | where emp_no < 10050 | stats c = count(emp_no) by l | sort l;

c:l | l:i 
9  | 1   
7  | 2   
6  | 3   
9  | 4   
8  | 5   
10 | null
;

countFieldWithAliasWithGrouping
from employees | rename languages as l | eval e = emp_no | where emp_no < 10050 | stats c = count(e) by l | sort l;

c:l | l:i 
9  | 1   
7  | 2   
6  | 3   
9  | 4   
8  | 5   
10 | null
;         

countEvalExpNoGrouping
from employees | eval e = case(emp_no < 10050, emp_no, null) | stats c = count(e);

c:l 
49  
;         

countEvalExpWithGrouping
from employees | rename languages as l | eval e = case(emp_no < 10050, emp_no, null) | stats c = count(e) by l | sort l;

c:l | l:i 
9   | 1   
7   | 2   
6   | 3   
9   | 4   
8   | 5   
10  | null
;         

countAllOnOrdinalField
from employees | stats ca = count() by gender | sort gender;

ca:l|gender:s
33  |F
57  |M
10  |null
;

countFieldOnOrdinalField
from employees | stats ca = count(gender) by gender | sort gender;

ca:l|gender:s
33  |F
57  |M
0   |null
;


countFieldVsAll
from employees | stats ca = count(), cn = count(null), cf = count(gender) by gender | sort gender;

ca:l|cn:l|cf:l|gender:s
33  |33  |33  |F
57  |57  |57  |M
10  |10  |0   |null
;

countMultiValue
from employees | where emp_no == 10010 | stats c = count(job_positions) by job_positions;

c:l |  job_positions:s  
4   |Architect        
4   |Purchase Manager 
4   |Reporting Analyst
4   |Tech Lead    
;

duplicateAggregationsWithoutGrouping#[skip:-8.11.99]
from employees | eval x = salary | stats c = count(), m = min(x), m1 = min(salary), c1 = count(1);

c:l | m:i | m1:i | c1:l
100 | 25324 | 25324  | 100
;

duplicateAggregationsWithGrouping#[skip:-8.11.99]
from employees | eval x = salary | stats c = count(), m = min(x), m1 = min(salary), c1 = count(1) by gender | sort gender;

c:l| m:i   | m1:i  | c1:l| gender:s
33 | 25976 | 25976 | 33  | F
57 | 25945 | 25945 | 57  | M
10 | 25324 | 25324 | 10  | null
;


twoCountStarInStats#[skip:-8.11.99]
row x = 1 | stats  a = count(*), b = count(*) | stats  c = count(*);

c:long
1
;


twoCountStarInStatsOnRealData-Ignore
from employees | stats  a = count(*), b = count(*) | stats  c = count(*);

c:long
1
;


twoStatsSameExp#[skip:-8.11.99]
row x = 1 | stats  a = max(x), b = max(x) | stats  c = max(a);

c:integer
1
;


twoCountStarByXInStats#[skip:-8.11.99]
row x = 1, y = 2, z = 3 | stats  a = count(*), b = count(*) by x | stats  c = count(*);

c:long
1
;


twoCountStarPlusStatsBy#[skip:-8.11.99]
row x = 1, y = 2, z = 3 | stats  a = count(*), b = count(*) | stats  c = count(*) by a;

c:long | a:long
1      | 1
;


twoCountStarByPlusStatsBy#[skip:-8.11.99]
row x = 1, y = 2, z = 3 | stats  a = count(*), b = count(*) by x | stats  c = count(*) by a;

c:long | a:long
1      | 1
;

docsGettingStartedStats
// tag::gs-stats[]
FROM sample_data
| STATS median_duration = MEDIAN(event_duration)
// end::gs-stats[]
;

median_duration:double
2764889.0
;

docsGettingStartedTwoStats
// tag::gs-two-stats[]
FROM sample_data
| STATS median_duration = MEDIAN(event_duration), max_duration = MAX(event_duration)
// end::gs-two-stats[]
;

median_duration:double | max_duration:long
2764889.0      |8268153   
;

docsGettingStartedStatsBy
// tag::gs-stats-by[]
FROM sample_data
| STATS median_duration = MEDIAN(event_duration) BY client_ip
// end::gs-stats-by[]
| LIMIT 0
;

median_duration:double | client_ip:ip
;

fieldEscaping#[skip:-8.12.99, reason:Fixed bug in 8.13 of removing the leading/trailing backquotes of an identifier]
FROM sample_data
| stats count(`event_duration`) |  keep `count(``event_duration``)`
;

count(`event_duration`):l
7
;

docsStats
// tag::stats[]
FROM employees
| STATS count = COUNT(emp_no) BY languages
| SORT languages
// end::stats[]
;

// tag::stats-result[]
    count:long | languages:integer
15             |1
19             |2
17             |3
18             |4
21             |5
10             |null
// end::stats-result[]
;

docsStatsWithoutBy
// tag::statsWithoutBy[]
FROM employees
| STATS avg_lang = AVG(languages)
// end::statsWithoutBy[]
;

// tag::statsWithoutBy-result[]
avg_lang:double
3.1222222222222222
// end::statsWithoutBy-result[]
;

docsStatsMultiple
// tag::statsCalcMultipleValues[]
FROM employees
| STATS avg_lang = AVG(languages), max_lang = MAX(languages)
// end::statsCalcMultipleValues[]
;

avg_lang:double | max_lang:integer
3.1222222222222222|5
;

docsStatsGroupByMultipleValues
// tag::statsGroupByMultipleValues[]
FROM employees
| EVAL hired = DATE_FORMAT("YYYY", hire_date)
| STATS avg_salary = AVG(salary) BY hired, languages.long
| EVAL avg_salary = ROUND(avg_salary)
| SORT hired, languages.long
// end::statsGroupByMultipleValues[]
| LIMIT 4
;

hired:keyword |languages.long:long | avg_salary:double
1985           |1              |54668.0        
1985           |3              |47723.0        
1985           |4              |44817.0        
1985           |5              |47720.0  
;

docsStatsUnnamedColumn
// tag::statsUnnamedColumn[]
FROM employees
| STATS AVG(salary)
// end::statsUnnamedColumn[]
;

// tag::statsUnnamedColumn-result[]
AVG(salary):double
48248.55
// end::statsUnnamedColumn-result[]
;

docsStatsUnnamedColumnEval
// tag::statsUnnamedColumnEval[]
FROM employees
| STATS AVG(salary)
| EVAL avg_salary_rounded = ROUND(`AVG(salary)`)
// end::statsUnnamedColumnEval[]
;

// tag::statsUnnamedColumnEval-result[]
AVG(salary):double | avg_salary_rounded:double
48248.55           | 48249.0
// end::statsUnnamedColumnEval-result[]
;

nestedExpressionNoGrouping#[skip:-8.12.99,reason:supported in 8.13+]
FROM employees
| STATS s = SUM(emp_no + 3), c = COUNT(emp_no)
;

s: long | c: long
1005350 | 100
;

nestedExpressionInSurrogateAgg#[skip:-8.12.99,reason:supported in 8.13+]
FROM employees
| STATS a = AVG(emp_no % 5), s = SUM(emp_no % 5), c = COUNT(emp_no % 5)
;

a:double | s:long | c:long
2.0      | 200    | 100
;

nestedExpressionInGroupingWithAlias#[skip:-8.12.99,reason:supported in 8.13+]
FROM employees
| STATS s = SUM(emp_no % 5), c = COUNT(emp_no % 5) BY l = languages + 20
| SORT l
;

s:long | c:long | l : i
39     | 15     | 21  
36     | 19     | 22  
30     | 17     | 23  
32     | 18     | 24  
43     | 21     | 25  
20     | 10     | null
;

nestedMultiExpressionInGroupingsAndAggs#[skip:-8.12.99,reason:supported in 8.13+]
FROM employees 
| EVAL sal = salary + 10000 
| STATS sum(sal), sum(salary + 10000) BY left(first_name, 1), concat(gender,   to_string(languages))
| SORT `left(first_name, 1)`, `concat(gender,   to_string(languages))`
| LIMIT 5
;

sum(sal):l | sum(salary + 10000):l | left(first_name, 1):s  | concat(gender,   to_string(languages)):s
54307      | 54307                  |  A                    | F2
70335      | 70335                  |  A                    | F3
76817      | 76817                  |  A                    | F5
123675     | 123675                 |  A                    | M3
43370      | 43370                  |  B                    | F2
;

nestedExpressionMultipleParams#[skip:-8.12.99,reason:supported in 8.13+]
FROM employees
| STATS p = percentile(emp_no + 10, 50), m = median(emp_no + 10) BY languages
| SORT languages
;

p:double     | m:double      | languages:integer
10053.0      | 10053.0       | 1
10069.0      | 10069.0       | 2
10068.0      | 10068.0       | 3
10060.5      | 10060.5       | 4
10076.0      | 10076.0       | 5
10034.5      | 10034.5       | null
;

groupByNull#[skip:-8.12.99,reason:bug fixed in 8.13+]
ROW a = 1, c = null
| STATS COUNT(a) BY c;

COUNT(a):long | c:null
            1 | null
;

groupByNullAndString#[skip:-8.12.99,reason:bug fixed in 8.13+]
ROW a = 1, b = "foo", c = null
| STATS COUNT(a) BY c, b;

COUNT(a):long | c:null | b:keyword
            1 | null   | foo
;

groupByStringAndNull#[skip:-8.12.99,reason:bug fixed in 8.13+]
ROW a = 1, b = "foo", c = null
| STATS COUNT(a) BY b, c;

COUNT(a):long | b:keyword | c:null
            1 | foo       | null
;

countNull#[skip:-8.12.99,reason:bug fixed in 8.13+]
ROW a = 1, c = null
| STATS COUNT(c) BY a;

COUNT(c):long | a:integer
            0 | 1
;

countDistinctNull#[skip:-8.99.99,reason:not yet fixed]
ROW a = 1, c = null
| STATS COUNT_DISTINCT(c) BY a;

COUNT(c):long | a:integer
            0 | 1
;

<<<<<<< HEAD

countVersion#[skip:-8.12.99,reason:bug fixed in 8.13+]
from apps | stats c = count(version), cd = count_distinct(version);

c:long | cd:long
12     | 9
;
=======
countMultiValuesRow
ROW keyword_field = ["foo", "bar"], int_field = [1, 2, 3] | STATS ck = COUNT(keyword_field), ci = COUNT(int_field), c = COUNT(*);

ck:l | ci:l | c:l 
2    | 3    | 1
;


countSource
FROM employees | 
STATS ck = COUNT(job_positions), 
      cb = COUNT(is_rehired), 
      cd = COUNT(salary_change), 
      ci = COUNT(salary_change.int), 
      c = COUNT(*), 
      csv = COUNT(emp_no);

ck:l | cb:l | cd:l | ci:l | c:l | csv:l 
221  | 204  | 183  | 183  | 100 | 100
;
>>>>>>> 111a69d1
<|MERGE_RESOLUTION|>--- conflicted
+++ resolved
@@ -984,7 +984,6 @@
             0 | 1
 ;
 
-<<<<<<< HEAD
 
 countVersion#[skip:-8.12.99,reason:bug fixed in 8.13+]
 from apps | stats c = count(version), cd = count_distinct(version);
@@ -992,7 +991,7 @@
 c:long | cd:long
 12     | 9
 ;
-=======
+
 countMultiValuesRow
 ROW keyword_field = ["foo", "bar"], int_field = [1, 2, 3] | STATS ck = COUNT(keyword_field), ci = COUNT(int_field), c = COUNT(*);
 
@@ -1012,5 +1011,4 @@
 
 ck:l | cb:l | cd:l | ci:l | c:l | csv:l 
 221  | 204  | 183  | 183  | 100 | 100
-;
->>>>>>> 111a69d1
+;