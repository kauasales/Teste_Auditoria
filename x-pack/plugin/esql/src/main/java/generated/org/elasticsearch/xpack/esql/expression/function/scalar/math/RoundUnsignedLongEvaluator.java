--- conflicted
+++ resolved
@@ -35,19 +35,8 @@
   @Override
   public Block.Ref eval(Page page) {
     try (Block.Ref valRef = val.eval(page)) {
-<<<<<<< HEAD
-      if (valRef.block().areAllValuesNull()) {
-        return Block.Ref.floating(driverContext.blockFactory().newConstantNullBlock(page.getPositionCount()));
-      }
       LongBlock valBlock = (LongBlock) valRef.block();
       try (Block.Ref decimalsRef = decimals.eval(page)) {
-        if (decimalsRef.block().areAllValuesNull()) {
-          return Block.Ref.floating(driverContext.blockFactory().newConstantNullBlock(page.getPositionCount()));
-        }
-=======
-      LongBlock valBlock = (LongBlock) valRef.block();
-      try (Block.Ref decimalsRef = decimals.eval(page)) {
->>>>>>> 93b620ec
         LongBlock decimalsBlock = (LongBlock) decimalsRef.block();
         LongVector valVector = valBlock.asVector();
         if (valVector == null) {
