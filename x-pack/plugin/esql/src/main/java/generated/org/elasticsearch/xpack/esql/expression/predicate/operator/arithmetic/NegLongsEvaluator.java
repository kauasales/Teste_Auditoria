// Copyright Elasticsearch B.V. and/or licensed to Elasticsearch B.V. under one
// or more contributor license agreements. Licensed under the Elastic License
// 2.0; you may not use this file except in compliance with the Elastic License
// 2.0.
package org.elasticsearch.xpack.esql.expression.predicate.operator.arithmetic;

import java.lang.ArithmeticException;
import java.lang.IllegalArgumentException;
import java.lang.Override;
import java.lang.String;
import org.elasticsearch.compute.data.Block;
import org.elasticsearch.compute.data.LongBlock;
import org.elasticsearch.compute.data.LongVector;
import org.elasticsearch.compute.data.Page;
import org.elasticsearch.compute.operator.DriverContext;
import org.elasticsearch.compute.operator.EvalOperator;
import org.elasticsearch.core.Releasables;
import org.elasticsearch.xpack.esql.expression.function.Warnings;
import org.elasticsearch.xpack.ql.tree.Source;

/**
 * {@link EvalOperator.ExpressionEvaluator} implementation for {@link Neg}.
 * This class is generated. Do not edit it.
 */
public final class NegLongsEvaluator implements EvalOperator.ExpressionEvaluator {
  private final Warnings warnings;

  private final EvalOperator.ExpressionEvaluator v;

  private final DriverContext driverContext;

  public NegLongsEvaluator(Source source, EvalOperator.ExpressionEvaluator v,
      DriverContext driverContext) {
    this.warnings = new Warnings(source);
    this.v = v;
    this.driverContext = driverContext;
  }

  @Override
  public Block.Ref eval(Page page) {
    try (Block.Ref vRef = v.eval(page)) {
      LongBlock vBlock = (LongBlock) vRef.block();
      LongVector vVector = vBlock.asVector();
      if (vVector == null) {
        return Block.Ref.floating(eval(page.getPositionCount(), vBlock));
      }
      return Block.Ref.floating(eval(page.getPositionCount(), vVector));
    }
  }

  public LongBlock eval(int positionCount, LongBlock vBlock) {
<<<<<<< HEAD
    LongBlock.Builder result = LongBlock.newBlockBuilder(positionCount);
    position: for (int p = 0; p < positionCount; p++) {
      if (vBlock.isNull(p)) {
        result.appendNull();
        continue position;
      }
      if (vBlock.getValueCount(p) != 1) {
        warnings.registerException(new IllegalArgumentException("single-value function encountered multi-value"));
        result.appendNull();
        continue position;
      }
      try {
        result.appendLong(Neg.processLongs(vBlock.getLong(vBlock.getFirstValueIndex(p))));
      } catch (ArithmeticException e) {
        warnings.registerException(e);
        result.appendNull();
=======
    try(LongBlock.Builder result = driverContext.blockFactory().newLongBlockBuilder(positionCount)) {
      position: for (int p = 0; p < positionCount; p++) {
        if (vBlock.isNull(p) || vBlock.getValueCount(p) != 1) {
          result.appendNull();
          continue position;
        }
        try {
          result.appendLong(Neg.processLongs(vBlock.getLong(vBlock.getFirstValueIndex(p))));
        } catch (ArithmeticException e) {
          warnings.registerException(e);
          result.appendNull();
        }
>>>>>>> 94e510e5
      }
      return result.build();
    }
  }

  public LongBlock eval(int positionCount, LongVector vVector) {
    try(LongBlock.Builder result = driverContext.blockFactory().newLongBlockBuilder(positionCount)) {
      position: for (int p = 0; p < positionCount; p++) {
        try {
          result.appendLong(Neg.processLongs(vVector.getLong(p)));
        } catch (ArithmeticException e) {
          warnings.registerException(e);
          result.appendNull();
        }
      }
      return result.build();
    }
  }

  @Override
  public String toString() {
    return "NegLongsEvaluator[" + "v=" + v + "]";
  }

  @Override
  public void close() {
    Releasables.closeExpectNoException(v);
  }

  static class Factory implements EvalOperator.ExpressionEvaluator.Factory {
    private final Source source;

    private final EvalOperator.ExpressionEvaluator.Factory v;

    public Factory(Source source, EvalOperator.ExpressionEvaluator.Factory v) {
      this.source = source;
      this.v = v;
    }

    @Override
    public NegLongsEvaluator get(DriverContext context) {
      return new NegLongsEvaluator(source, v.get(context), context);
    }

    @Override
    public String toString() {
      return "NegLongsEvaluator[" + "v=" + v + "]";
    }
  }
}<|MERGE_RESOLUTION|>--- conflicted
+++ resolved
@@ -49,27 +49,14 @@
   }
 
   public LongBlock eval(int positionCount, LongBlock vBlock) {
-<<<<<<< HEAD
-    LongBlock.Builder result = LongBlock.newBlockBuilder(positionCount);
-    position: for (int p = 0; p < positionCount; p++) {
-      if (vBlock.isNull(p)) {
-        result.appendNull();
-        continue position;
-      }
-      if (vBlock.getValueCount(p) != 1) {
-        warnings.registerException(new IllegalArgumentException("single-value function encountered multi-value"));
-        result.appendNull();
-        continue position;
-      }
-      try {
-        result.appendLong(Neg.processLongs(vBlock.getLong(vBlock.getFirstValueIndex(p))));
-      } catch (ArithmeticException e) {
-        warnings.registerException(e);
-        result.appendNull();
-=======
     try(LongBlock.Builder result = driverContext.blockFactory().newLongBlockBuilder(positionCount)) {
       position: for (int p = 0; p < positionCount; p++) {
-        if (vBlock.isNull(p) || vBlock.getValueCount(p) != 1) {
+        if (vBlock.isNull(p)) {
+          result.appendNull();
+          continue position;
+        }
+        if (vBlock.getValueCount(p) != 1) {
+          warnings.registerException(new IllegalArgumentException("single-value function encountered multi-value"));
           result.appendNull();
           continue position;
         }
@@ -79,7 +66,6 @@
           warnings.registerException(e);
           result.appendNull();
         }
->>>>>>> 94e510e5
       }
       return result.build();
     }
