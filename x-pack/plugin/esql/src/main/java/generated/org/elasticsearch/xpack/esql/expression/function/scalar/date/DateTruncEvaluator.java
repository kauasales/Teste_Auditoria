// Copyright Elasticsearch B.V. and/or licensed to Elasticsearch B.V. under one
// or more contributor license agreements. Licensed under the Elastic License
// 2.0; you may not use this file except in compliance with the Elastic License
// 2.0.
package org.elasticsearch.xpack.esql.expression.function.scalar.date;

import java.lang.Override;
import java.lang.String;
import org.elasticsearch.common.Rounding;
import org.elasticsearch.compute.data.Block;
import org.elasticsearch.compute.data.LongBlock;
import org.elasticsearch.compute.data.LongVector;
import org.elasticsearch.compute.data.Page;
import org.elasticsearch.compute.operator.DriverContext;
import org.elasticsearch.compute.operator.EvalOperator;
import org.elasticsearch.core.Releasables;

/**
 * {@link EvalOperator.ExpressionEvaluator} implementation for {@link DateTrunc}.
 * This class is generated. Do not edit it.
 */
public final class DateTruncEvaluator implements EvalOperator.ExpressionEvaluator {
  private final EvalOperator.ExpressionEvaluator fieldVal;

  private final Rounding.Prepared rounding;

  private final DriverContext driverContext;

  public DateTruncEvaluator(EvalOperator.ExpressionEvaluator fieldVal, Rounding.Prepared rounding,
      DriverContext driverContext) {
    this.fieldVal = fieldVal;
    this.rounding = rounding;
    this.driverContext = driverContext;
  }

  @Override
  public Block.Ref eval(Page page) {
    try (Block.Ref fieldValRef = fieldVal.eval(page)) {
<<<<<<< HEAD
      if (fieldValRef.block().areAllValuesNull()) {
        return Block.Ref.floating(driverContext.blockFactory().newConstantNullBlock(page.getPositionCount()));
      }
=======
>>>>>>> 93b620ec
      LongBlock fieldValBlock = (LongBlock) fieldValRef.block();
      LongVector fieldValVector = fieldValBlock.asVector();
      if (fieldValVector == null) {
        return Block.Ref.floating(eval(page.getPositionCount(), fieldValBlock));
      }
      return Block.Ref.floating(eval(page.getPositionCount(), fieldValVector).asBlock());
    }
  }

  public LongBlock eval(int positionCount, LongBlock fieldValBlock) {
    try(LongBlock.Builder result = driverContext.blockFactory().newLongBlockBuilder(positionCount)) {
      position: for (int p = 0; p < positionCount; p++) {
        if (fieldValBlock.isNull(p) || fieldValBlock.getValueCount(p) != 1) {
          result.appendNull();
          continue position;
        }
        result.appendLong(DateTrunc.process(fieldValBlock.getLong(fieldValBlock.getFirstValueIndex(p)), rounding));
      }
      return result.build();
    }
  }

  public LongVector eval(int positionCount, LongVector fieldValVector) {
    try(LongVector.Builder result = driverContext.blockFactory().newLongVectorBuilder(positionCount)) {
      position: for (int p = 0; p < positionCount; p++) {
        result.appendLong(DateTrunc.process(fieldValVector.getLong(p), rounding));
      }
      return result.build();
    }
  }

  @Override
  public String toString() {
    return "DateTruncEvaluator[" + "fieldVal=" + fieldVal + ", rounding=" + rounding + "]";
  }

  @Override
  public void close() {
    Releasables.closeExpectNoException(fieldVal);
  }

  static class Factory implements EvalOperator.ExpressionEvaluator.Factory {
    private final EvalOperator.ExpressionEvaluator.Factory fieldVal;

    private final Rounding.Prepared rounding;

    public Factory(EvalOperator.ExpressionEvaluator.Factory fieldVal, Rounding.Prepared rounding) {
      this.fieldVal = fieldVal;
      this.rounding = rounding;
    }

    @Override
    public DateTruncEvaluator get(DriverContext context) {
      return new DateTruncEvaluator(fieldVal.get(context), rounding, context);
    }

    @Override
    public String toString() {
      return "DateTruncEvaluator[" + "fieldVal=" + fieldVal + ", rounding=" + rounding + "]";
    }
  }
}<|MERGE_RESOLUTION|>--- conflicted
+++ resolved
@@ -36,12 +36,6 @@
   @Override
   public Block.Ref eval(Page page) {
     try (Block.Ref fieldValRef = fieldVal.eval(page)) {
-<<<<<<< HEAD
-      if (fieldValRef.block().areAllValuesNull()) {
-        return Block.Ref.floating(driverContext.blockFactory().newConstantNullBlock(page.getPositionCount()));
-      }
-=======
->>>>>>> 93b620ec
       LongBlock fieldValBlock = (LongBlock) fieldValRef.block();
       LongVector fieldValVector = fieldValBlock.asVector();
       if (fieldValVector == null) {
