// Copyright Elasticsearch B.V. and/or licensed to Elasticsearch B.V. under one
// or more contributor license agreements. Licensed under the Elastic License
// 2.0; you may not use this file except in compliance with the Elastic License
// 2.0.
package org.elasticsearch.xpack.esql.expression.function.scalar.date;

import java.lang.IllegalArgumentException;
import java.lang.Override;
import java.lang.String;
import java.time.ZoneId;
import org.apache.lucene.util.BytesRef;
import org.elasticsearch.compute.data.Block;
import org.elasticsearch.compute.data.BytesRefBlock;
import org.elasticsearch.compute.data.BytesRefVector;
import org.elasticsearch.compute.data.LongBlock;
import org.elasticsearch.compute.data.Page;
import org.elasticsearch.compute.operator.DriverContext;
import org.elasticsearch.compute.operator.EvalOperator;
import org.elasticsearch.core.Releasables;
import org.elasticsearch.xpack.esql.expression.function.Warnings;
import org.elasticsearch.xpack.ql.tree.Source;

/**
 * {@link EvalOperator.ExpressionEvaluator} implementation for {@link DateParse}.
 * This class is generated. Do not edit it.
 */
public final class DateParseEvaluator implements EvalOperator.ExpressionEvaluator {
  private final Warnings warnings;

  private final EvalOperator.ExpressionEvaluator val;

  private final EvalOperator.ExpressionEvaluator formatter;

  private final ZoneId zoneId;

  private final DriverContext driverContext;

  public DateParseEvaluator(Source source, EvalOperator.ExpressionEvaluator val,
      EvalOperator.ExpressionEvaluator formatter, ZoneId zoneId, DriverContext driverContext) {
    this.warnings = new Warnings(source);
    this.val = val;
    this.formatter = formatter;
    this.zoneId = zoneId;
    this.driverContext = driverContext;
  }

  @Override
  public Block.Ref eval(Page page) {
    try (Block.Ref valRef = val.eval(page)) {
<<<<<<< HEAD
      if (valRef.block().areAllValuesNull()) {
        return Block.Ref.floating(driverContext.blockFactory().newConstantNullBlock(page.getPositionCount()));
      }
      BytesRefBlock valBlock = (BytesRefBlock) valRef.block();
      try (Block.Ref formatterRef = formatter.eval(page)) {
        if (formatterRef.block().areAllValuesNull()) {
          return Block.Ref.floating(driverContext.blockFactory().newConstantNullBlock(page.getPositionCount()));
        }
=======
      BytesRefBlock valBlock = (BytesRefBlock) valRef.block();
      try (Block.Ref formatterRef = formatter.eval(page)) {
>>>>>>> 93b620ec
        BytesRefBlock formatterBlock = (BytesRefBlock) formatterRef.block();
        BytesRefVector valVector = valBlock.asVector();
        if (valVector == null) {
          return Block.Ref.floating(eval(page.getPositionCount(), valBlock, formatterBlock));
        }
        BytesRefVector formatterVector = formatterBlock.asVector();
        if (formatterVector == null) {
          return Block.Ref.floating(eval(page.getPositionCount(), valBlock, formatterBlock));
        }
        return Block.Ref.floating(eval(page.getPositionCount(), valVector, formatterVector));
      }
    }
  }

  public LongBlock eval(int positionCount, BytesRefBlock valBlock, BytesRefBlock formatterBlock) {
    try(LongBlock.Builder result = driverContext.blockFactory().newLongBlockBuilder(positionCount)) {
      BytesRef valScratch = new BytesRef();
      BytesRef formatterScratch = new BytesRef();
      position: for (int p = 0; p < positionCount; p++) {
        if (valBlock.isNull(p) || valBlock.getValueCount(p) != 1) {
          result.appendNull();
          continue position;
        }
        if (formatterBlock.isNull(p) || formatterBlock.getValueCount(p) != 1) {
          result.appendNull();
          continue position;
        }
        try {
          result.appendLong(DateParse.process(valBlock.getBytesRef(valBlock.getFirstValueIndex(p), valScratch), formatterBlock.getBytesRef(formatterBlock.getFirstValueIndex(p), formatterScratch), zoneId));
        } catch (IllegalArgumentException e) {
          warnings.registerException(e);
          result.appendNull();
        }
      }
      return result.build();
    }
  }

  public LongBlock eval(int positionCount, BytesRefVector valVector,
      BytesRefVector formatterVector) {
    try(LongBlock.Builder result = driverContext.blockFactory().newLongBlockBuilder(positionCount)) {
      BytesRef valScratch = new BytesRef();
      BytesRef formatterScratch = new BytesRef();
      position: for (int p = 0; p < positionCount; p++) {
        try {
          result.appendLong(DateParse.process(valVector.getBytesRef(p, valScratch), formatterVector.getBytesRef(p, formatterScratch), zoneId));
        } catch (IllegalArgumentException e) {
          warnings.registerException(e);
          result.appendNull();
        }
      }
      return result.build();
    }
  }

  @Override
  public String toString() {
    return "DateParseEvaluator[" + "val=" + val + ", formatter=" + formatter + ", zoneId=" + zoneId + "]";
  }

  @Override
  public void close() {
    Releasables.closeExpectNoException(val, formatter);
  }

  static class Factory implements EvalOperator.ExpressionEvaluator.Factory {
    private final Source source;

    private final EvalOperator.ExpressionEvaluator.Factory val;

    private final EvalOperator.ExpressionEvaluator.Factory formatter;

    private final ZoneId zoneId;

    public Factory(Source source, EvalOperator.ExpressionEvaluator.Factory val,
        EvalOperator.ExpressionEvaluator.Factory formatter, ZoneId zoneId) {
      this.source = source;
      this.val = val;
      this.formatter = formatter;
      this.zoneId = zoneId;
    }

    @Override
    public DateParseEvaluator get(DriverContext context) {
      return new DateParseEvaluator(source, val.get(context), formatter.get(context), zoneId, context);
    }

    @Override
    public String toString() {
      return "DateParseEvaluator[" + "val=" + val + ", formatter=" + formatter + ", zoneId=" + zoneId + "]";
    }
  }
}<|MERGE_RESOLUTION|>--- conflicted
+++ resolved
@@ -47,19 +47,8 @@
   @Override
   public Block.Ref eval(Page page) {
     try (Block.Ref valRef = val.eval(page)) {
-<<<<<<< HEAD
-      if (valRef.block().areAllValuesNull()) {
-        return Block.Ref.floating(driverContext.blockFactory().newConstantNullBlock(page.getPositionCount()));
-      }
       BytesRefBlock valBlock = (BytesRefBlock) valRef.block();
       try (Block.Ref formatterRef = formatter.eval(page)) {
-        if (formatterRef.block().areAllValuesNull()) {
-          return Block.Ref.floating(driverContext.blockFactory().newConstantNullBlock(page.getPositionCount()));
-        }
-=======
-      BytesRefBlock valBlock = (BytesRefBlock) valRef.block();
-      try (Block.Ref formatterRef = formatter.eval(page)) {
->>>>>>> 93b620ec
         BytesRefBlock formatterBlock = (BytesRefBlock) formatterRef.block();
         BytesRefVector valVector = valBlock.asVector();
         if (valVector == null) {
