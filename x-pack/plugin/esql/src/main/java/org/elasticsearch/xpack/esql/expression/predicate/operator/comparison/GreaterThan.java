/*
 * Copyright Elasticsearch B.V. and/or licensed to Elasticsearch B.V. under one
 * or more contributor license agreements. Licensed under the Elastic License
 * 2.0; you may not use this file except in compliance with the Elastic License
 * 2.0.
 */
package org.elasticsearch.xpack.esql.expression.predicate.operator.comparison;

import org.apache.lucene.util.BytesRef;
import org.elasticsearch.common.io.stream.NamedWriteableRegistry;
import org.elasticsearch.compute.ann.Evaluator;
import org.elasticsearch.xpack.esql.core.expression.Expression;
import org.elasticsearch.xpack.esql.core.expression.predicate.Negatable;
import org.elasticsearch.xpack.esql.core.tree.NodeInfo;
import org.elasticsearch.xpack.esql.core.tree.Source;
import org.elasticsearch.xpack.esql.core.type.DataType;
<<<<<<< HEAD
import org.elasticsearch.xpack.esql.core.type.DataTypes;
import org.elasticsearch.xpack.esql.expression.function.FunctionInfo;
import org.elasticsearch.xpack.esql.expression.function.Param;
=======
>>>>>>> 9caa2179
import org.elasticsearch.xpack.esql.expression.predicate.operator.arithmetic.EsqlArithmeticOperation;

import java.time.ZoneId;
import java.util.Map;

public class GreaterThan extends EsqlBinaryComparison implements Negatable<EsqlBinaryComparison> {
    public static final NamedWriteableRegistry.Entry ENTRY = new NamedWriteableRegistry.Entry(
        Expression.class,
        "GreaterThan",
        EsqlBinaryComparison::readFrom
    );

    private static final Map<DataType, EsqlArithmeticOperation.BinaryEvaluator> evaluatorMap = Map.ofEntries(
        Map.entry(DataType.INTEGER, GreaterThanIntsEvaluator.Factory::new),
        Map.entry(DataType.DOUBLE, GreaterThanDoublesEvaluator.Factory::new),
        Map.entry(DataType.LONG, GreaterThanLongsEvaluator.Factory::new),
        Map.entry(DataType.UNSIGNED_LONG, GreaterThanLongsEvaluator.Factory::new),
        Map.entry(DataType.DATETIME, GreaterThanLongsEvaluator.Factory::new),
        Map.entry(DataType.KEYWORD, GreaterThanKeywordsEvaluator.Factory::new),
        Map.entry(DataType.TEXT, GreaterThanKeywordsEvaluator.Factory::new),
        Map.entry(DataType.VERSION, GreaterThanKeywordsEvaluator.Factory::new),
        Map.entry(DataType.IP, GreaterThanKeywordsEvaluator.Factory::new)
    );

    @FunctionInfo(returnType = { "boolean" }, description = "Returns true if the value on the left is greater than the value on the right.")
    public GreaterThan(
        Source source,
        @Param(
            name = "lhs",
            type = { "boolean", "date", "double", "integer", "ip", "keyword", "long", "text", "unsigned_long", "version" },
            description = "An expression."
        ) Expression left,
        @Param(
            name = "rhs",
            type = { "boolean", "date", "double", "integer", "ip", "keyword", "long", "text", "unsigned_long", "version" },
            description = "An expression."
        ) Expression right
    ) {
        super(source, left, right, BinaryComparisonOperation.GT, evaluatorMap);
    }

    public GreaterThan(Source source, Expression left, Expression right, ZoneId zoneId) {
        super(source, left, right, BinaryComparisonOperation.GT, zoneId, evaluatorMap);
    }

    @Override
    public String getWriteableName() {
        return ENTRY.name;
    }

    @Override
    protected NodeInfo<GreaterThan> info() {
        return NodeInfo.create(this, GreaterThan::new, left(), right(), zoneId());
    }

    @Override
    protected GreaterThan replaceChildren(Expression newLeft, Expression newRight) {
        return new GreaterThan(source(), newLeft, newRight, zoneId());
    }

    @Override
    public LessThan swapLeftAndRight() {
        return new LessThan(source(), right(), left(), zoneId());
    }

    @Override
    public LessThanOrEqual negate() {
        return new LessThanOrEqual(source(), left(), right(), zoneId());
    }

    @Override
    public EsqlBinaryComparison reverse() {
        return new LessThan(source(), left(), right(), zoneId());
    }

    @Evaluator(extraName = "Ints")
    static boolean processInts(int lhs, int rhs) {
        return lhs > rhs;
    }

    @Evaluator(extraName = "Longs")
    static boolean processLongs(long lhs, long rhs) {
        return lhs > rhs;
    }

    @Evaluator(extraName = "Doubles")
    static boolean processDoubles(double lhs, double rhs) {
        return lhs > rhs;
    }

    @Evaluator(extraName = "Keywords")
    static boolean processKeywords(BytesRef lhs, BytesRef rhs) {
        return lhs.compareTo(rhs) > 0;
    }
}<|MERGE_RESOLUTION|>--- conflicted
+++ resolved
@@ -14,12 +14,6 @@
 import org.elasticsearch.xpack.esql.core.tree.NodeInfo;
 import org.elasticsearch.xpack.esql.core.tree.Source;
 import org.elasticsearch.xpack.esql.core.type.DataType;
-<<<<<<< HEAD
-import org.elasticsearch.xpack.esql.core.type.DataTypes;
-import org.elasticsearch.xpack.esql.expression.function.FunctionInfo;
-import org.elasticsearch.xpack.esql.expression.function.Param;
-=======
->>>>>>> 9caa2179
 import org.elasticsearch.xpack.esql.expression.predicate.operator.arithmetic.EsqlArithmeticOperation;
 
 import java.time.ZoneId;
@@ -44,20 +38,7 @@
         Map.entry(DataType.IP, GreaterThanKeywordsEvaluator.Factory::new)
     );
 
-    @FunctionInfo(returnType = { "boolean" }, description = "Returns true if the value on the left is greater than the value on the right.")
-    public GreaterThan(
-        Source source,
-        @Param(
-            name = "lhs",
-            type = { "boolean", "date", "double", "integer", "ip", "keyword", "long", "text", "unsigned_long", "version" },
-            description = "An expression."
-        ) Expression left,
-        @Param(
-            name = "rhs",
-            type = { "boolean", "date", "double", "integer", "ip", "keyword", "long", "text", "unsigned_long", "version" },
-            description = "An expression."
-        ) Expression right
-    ) {
+    public GreaterThan(Source source, Expression left, Expression right) {
         super(source, left, right, BinaryComparisonOperation.GT, evaluatorMap);
     }
 
