--- conflicted
+++ resolved
@@ -167,16 +167,6 @@
             );
             return;
         }
-<<<<<<< HEAD
-        // The lambda is to say if a TEXT field has an identical exact subfield
-        // We cannot use SearchContext because we don't have it yet.
-        // Since it's used only for @timestamp, it is relatively safe to assume it's not needed
-        // but it would be better to have a proper impl.
-        QueryBuilder requestFilter = PlannerUtils.requestFilter(dataNodePlan, x -> true);
-
-        LOGGER.debug("Sending data node plan\n{}\n with filter [{}]", dataNodePlan, requestFilter);
-
-=======
         Map<String, OriginalIndices> clusterToOriginalIndices = transportService.getRemoteClusterService()
             .groupIndices(SearchRequest.DEFAULT_INDICES_OPTIONS, PlannerUtils.planOriginalIndices(physicalPlan));
         var localOriginalIndices = clusterToOriginalIndices.remove(RemoteClusterAware.LOCAL_CLUSTER_GROUP_KEY);
@@ -185,7 +175,6 @@
             listener.onFailure(new IllegalArgumentException("cross clusters query doesn't support enrich yet"));
             return;
         }
->>>>>>> b45c5237
         final var responseHeadersCollector = new ResponseHeadersCollector(transportService.getThreadPool().getThreadContext());
         listener = ActionListener.runBefore(listener, responseHeadersCollector::finish);
         final AtomicBoolean cancelled = new AtomicBoolean();
@@ -301,7 +290,11 @@
         // Do not complete the exchange sources until we have linked all remote sinks
         final EmptyRemoteSink emptyRemoteSink = new EmptyRemoteSink();
         exchangeSource.addRemoteSink(emptyRemoteSink, 1);
-        QueryBuilder requestFilter = PlannerUtils.requestFilter(dataNodePlan);
+        // The lambda is to say if a TEXT field has an identical exact subfield
+        // We cannot use SearchContext because we don't have it yet.
+        // Since it's used only for @timestamp, it is relatively safe to assume it's not needed
+        // but it would be better to have a proper impl.
+        QueryBuilder requestFilter = PlannerUtils.requestFilter(dataNodePlan, x -> true);
         lookupDataNodes(parentTask, clusterAlias, requestFilter, concreteIndices, originalIndices, ActionListener.wrap(dataNodes -> {
             try (RefCountingRunnable refs = new RefCountingRunnable(emptyRemoteSink::finish)) {
                 // For each target node, first open a remote exchange on the remote node, then link the exchange source to
