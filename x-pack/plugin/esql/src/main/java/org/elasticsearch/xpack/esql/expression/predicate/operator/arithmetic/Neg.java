/*
 * Copyright Elasticsearch B.V. and/or licensed to Elasticsearch B.V. under one
 * or more contributor license agreements. Licensed under the Elastic License
 * 2.0; you may not use this file except in compliance with the Elastic License
 * 2.0.
 */

package org.elasticsearch.xpack.esql.expression.predicate.operator.arithmetic;

import org.elasticsearch.common.io.stream.NamedWriteableRegistry;
import org.elasticsearch.common.io.stream.StreamInput;
import org.elasticsearch.compute.ann.Evaluator;
import org.elasticsearch.compute.operator.EvalOperator.ExpressionEvaluator;
import org.elasticsearch.xpack.esql.EsqlIllegalArgumentException;
import org.elasticsearch.xpack.esql.ExceptionUtils;
import org.elasticsearch.xpack.esql.core.expression.Expression;
import org.elasticsearch.xpack.esql.core.tree.NodeInfo;
import org.elasticsearch.xpack.esql.core.tree.Source;
import org.elasticsearch.xpack.esql.core.type.DataType;
<<<<<<< HEAD
import org.elasticsearch.xpack.esql.core.type.DataTypes;
import org.elasticsearch.xpack.esql.expression.function.FunctionInfo;
import org.elasticsearch.xpack.esql.expression.function.Param;
import org.elasticsearch.xpack.esql.expression.function.Warnings;
=======
>>>>>>> 9caa2179
import org.elasticsearch.xpack.esql.expression.function.scalar.UnaryScalarFunction;

import java.io.IOException;
import java.time.Duration;
import java.time.Period;
import java.util.List;
import java.util.function.Function;

import static org.elasticsearch.xpack.esql.core.expression.TypeResolutions.ParamOrdinal.DEFAULT;
import static org.elasticsearch.xpack.esql.core.expression.TypeResolutions.isType;
import static org.elasticsearch.xpack.esql.core.type.DataType.DATE_PERIOD;
import static org.elasticsearch.xpack.esql.core.type.DataType.TIME_DURATION;
import static org.elasticsearch.xpack.esql.type.EsqlDataTypes.isTemporalAmount;

public class Neg extends UnaryScalarFunction {
    public static final NamedWriteableRegistry.Entry ENTRY = new NamedWriteableRegistry.Entry(Expression.class, "Neg", Neg::new);

    @FunctionInfo(
        returnType = { "double", "integer", "long", "date_period", "time_duration" },
        description = "Returns the negation of the argument."
    )
    public Neg(
        Source source,
        @Param(
            name = "field",
            description = "A numeric value or a date time interval.",
            type = { "double", "integer", "long", "date_period", "time_duration" }
        ) Expression field
    ) {
        super(source, field);
    }

    public Neg(StreamInput in) throws IOException {
        super(in);
    }

    @Override
    public String getWriteableName() {
        return ENTRY.name;
    }

    @Override
    public ExpressionEvaluator.Factory toEvaluator(Function<Expression, ExpressionEvaluator.Factory> toEvaluator) {
        DataType type = dataType();

        if (type.isNumeric()) {
            var f = toEvaluator.apply(field());
            ExpressionEvaluator.Factory factory = null;

            if (type == DataType.INTEGER) {
                factory = new NegIntsEvaluator.Factory(source(), f);
            }
            // Unsigned longs are unsupported by choice; negating them would require implicitly converting to long.
            else if (type == DataType.LONG) {
                factory = new NegLongsEvaluator.Factory(source(), f);
            } else if (type == DataType.DOUBLE) {
                factory = new NegDoublesEvaluator.Factory(source(), f);
            }

            if (factory != null) {
                return factory;
            }
        } else if (isTemporalAmount(type)) {
            return toEvaluator.apply(field());
        }
        throw new EsqlIllegalArgumentException("arithmetic negation operator with unsupported data type [" + type + "]");
    }

    @Override
    public final Object fold() {
        DataType dataType = field().dataType();
        // For date periods and time durations, we need to treat folding differently. These types are unrepresentable, so there is no
        // evaluator for them - but the default folding requires an evaluator.
        if (dataType == DATE_PERIOD) {
            Period fieldValue = (Period) field().fold();
            try {
                return fieldValue.negated();
            } catch (ArithmeticException e) {
                // Folding will be triggered before the plan is sent to the compute service, so we have to handle arithmetic exceptions
                // manually and provide a user-friendly error message.
                throw ExceptionUtils.math(source(), e);
            }
        }
        if (dataType == TIME_DURATION) {
            Duration fieldValue = (Duration) field().fold();
            try {
                return fieldValue.negated();
            } catch (ArithmeticException e) {
                // Folding will be triggered before the plan is sent to the compute service, so we have to handle arithmetic exceptions
                // manually and provide a user-friendly error message.
                throw ExceptionUtils.math(source(), e);
            }
        }
        return super.fold();
    }

    @Override
    protected TypeResolution resolveType() {
        return isType(
            field(),
            dt -> dt != DataType.UNSIGNED_LONG && (dt.isNumeric() || isTemporalAmount(dt)),
            sourceText(),
            DEFAULT,
            "numeric",
            "date_period",
            "time_duration"
        );
    }

    @Override
    protected NodeInfo<Neg> info() {
        return NodeInfo.create(this, Neg::new, field());
    }

    @Override
    public Neg replaceChildren(List<Expression> newChildren) {
        return new Neg(source(), newChildren.get(0));
    }

    @Evaluator(extraName = "Ints", warnExceptions = { ArithmeticException.class })
    static int processInts(int v) {
        return Math.negateExact(v);
    }

    @Evaluator(extraName = "Longs", warnExceptions = { ArithmeticException.class })
    static long processLongs(long v) {
        return Math.negateExact(v);
    }

    @Evaluator(extraName = "Doubles")
    static double processDoubles(double v) {
        // This can never fail (including when `v` is +/- infinity or NaN) since negating a double is just a bit flip.
        return -v;
    }
}<|MERGE_RESOLUTION|>--- conflicted
+++ resolved
@@ -17,13 +17,6 @@
 import org.elasticsearch.xpack.esql.core.tree.NodeInfo;
 import org.elasticsearch.xpack.esql.core.tree.Source;
 import org.elasticsearch.xpack.esql.core.type.DataType;
-<<<<<<< HEAD
-import org.elasticsearch.xpack.esql.core.type.DataTypes;
-import org.elasticsearch.xpack.esql.expression.function.FunctionInfo;
-import org.elasticsearch.xpack.esql.expression.function.Param;
-import org.elasticsearch.xpack.esql.expression.function.Warnings;
-=======
->>>>>>> 9caa2179
 import org.elasticsearch.xpack.esql.expression.function.scalar.UnaryScalarFunction;
 
 import java.io.IOException;
@@ -41,18 +34,7 @@
 public class Neg extends UnaryScalarFunction {
     public static final NamedWriteableRegistry.Entry ENTRY = new NamedWriteableRegistry.Entry(Expression.class, "Neg", Neg::new);
 
-    @FunctionInfo(
-        returnType = { "double", "integer", "long", "date_period", "time_duration" },
-        description = "Returns the negation of the argument."
-    )
-    public Neg(
-        Source source,
-        @Param(
-            name = "field",
-            description = "A numeric value or a date time interval.",
-            type = { "double", "integer", "long", "date_period", "time_duration" }
-        ) Expression field
-    ) {
+    public Neg(Source source, Expression field) {
         super(source, field);
     }
 
