/*
 * Copyright Elasticsearch B.V. and/or licensed to Elasticsearch B.V. under one
 * or more contributor license agreements. Licensed under the Elastic License
 * 2.0; you may not use this file except in compliance with the Elastic License
 * 2.0.
 */

package org.elasticsearch.xpack.esql.evaluator.predicate.operator.comparison;

<<<<<<< HEAD
import org.elasticsearch.compute.operator.DriverContext;
=======
>>>>>>> 94e510e5
import org.elasticsearch.compute.operator.EvalOperator.ExpressionEvaluator;
import org.elasticsearch.xpack.esql.EsqlIllegalArgumentException;
import org.elasticsearch.xpack.esql.evaluator.mapper.ExpressionMapper;
import org.elasticsearch.xpack.esql.expression.function.QuadFunction;
import org.elasticsearch.xpack.esql.expression.function.scalar.math.Cast;
import org.elasticsearch.xpack.esql.planner.Layout;
import org.elasticsearch.xpack.esql.type.EsqlDataTypeRegistry;
import org.elasticsearch.xpack.ql.expression.predicate.BinaryOperator;
import org.elasticsearch.xpack.ql.expression.predicate.operator.comparison.BinaryComparison;
import org.elasticsearch.xpack.ql.type.DataType;
import org.elasticsearch.xpack.ql.type.DataTypes;

import java.util.function.BiFunction;

import static org.elasticsearch.xpack.esql.evaluator.EvalMapper.toEvaluator;

public abstract class ComparisonMapper<T extends BinaryComparison> extends ExpressionMapper<T> {
    public static final ExpressionMapper<?> EQUALS = new ComparisonMapper<Equals>(
        org.elasticsearch.xpack.esql.evaluator.predicate.operator.comparison.EqualsIntsEvaluator.Factory::new,
        org.elasticsearch.xpack.esql.evaluator.predicate.operator.comparison.EqualsLongsEvaluator.Factory::new,
        org.elasticsearch.xpack.esql.evaluator.predicate.operator.comparison.EqualsDoublesEvaluator.Factory::new,
        org.elasticsearch.xpack.esql.evaluator.predicate.operator.comparison.EqualsKeywordsEvaluator.Factory::new,
        org.elasticsearch.xpack.esql.evaluator.predicate.operator.comparison.EqualsBoolsEvaluator.Factory::new
    ) {
    };

    public static final ExpressionMapper<?> NOT_EQUALS = new ComparisonMapper<NotEquals>(
        org.elasticsearch.xpack.esql.evaluator.predicate.operator.comparison.NotEqualsIntsEvaluator.Factory::new,
        org.elasticsearch.xpack.esql.evaluator.predicate.operator.comparison.NotEqualsLongsEvaluator.Factory::new,
        org.elasticsearch.xpack.esql.evaluator.predicate.operator.comparison.NotEqualsDoublesEvaluator.Factory::new,
        org.elasticsearch.xpack.esql.evaluator.predicate.operator.comparison.NotEqualsKeywordsEvaluator.Factory::new,
        org.elasticsearch.xpack.esql.evaluator.predicate.operator.comparison.NotEqualsBoolsEvaluator.Factory::new
    ) {
    };

    public static final ExpressionMapper<?> GREATER_THAN = new ComparisonMapper<GreaterThan>(
        org.elasticsearch.xpack.esql.evaluator.predicate.operator.comparison.GreaterThanIntsEvaluator.Factory::new,
        org.elasticsearch.xpack.esql.evaluator.predicate.operator.comparison.GreaterThanLongsEvaluator.Factory::new,
        org.elasticsearch.xpack.esql.evaluator.predicate.operator.comparison.GreaterThanDoublesEvaluator.Factory::new,
        org.elasticsearch.xpack.esql.evaluator.predicate.operator.comparison.GreaterThanKeywordsEvaluator.Factory::new
    ) {
    };

    public static final ExpressionMapper<?> GREATER_THAN_OR_EQUAL = new ComparisonMapper<GreaterThanOrEqual>(
        org.elasticsearch.xpack.esql.evaluator.predicate.operator.comparison.GreaterThanOrEqualIntsEvaluator.Factory::new,
        org.elasticsearch.xpack.esql.evaluator.predicate.operator.comparison.GreaterThanOrEqualLongsEvaluator.Factory::new,
        org.elasticsearch.xpack.esql.evaluator.predicate.operator.comparison.GreaterThanOrEqualDoublesEvaluator.Factory::new,
        org.elasticsearch.xpack.esql.evaluator.predicate.operator.comparison.GreaterThanOrEqualKeywordsEvaluator.Factory::new
    ) {
    };

    public static final ExpressionMapper<?> LESS_THAN = new ComparisonMapper<LessThan>(
        org.elasticsearch.xpack.esql.evaluator.predicate.operator.comparison.LessThanIntsEvaluator.Factory::new,
        org.elasticsearch.xpack.esql.evaluator.predicate.operator.comparison.LessThanLongsEvaluator.Factory::new,
        org.elasticsearch.xpack.esql.evaluator.predicate.operator.comparison.LessThanDoublesEvaluator.Factory::new,
        org.elasticsearch.xpack.esql.evaluator.predicate.operator.comparison.LessThanKeywordsEvaluator.Factory::new
    ) {
    };

    public static final ExpressionMapper<?> LESS_THAN_OR_EQUAL = new ComparisonMapper<LessThanOrEqual>(
        org.elasticsearch.xpack.esql.evaluator.predicate.operator.comparison.LessThanOrEqualIntsEvaluator.Factory::new,
        org.elasticsearch.xpack.esql.evaluator.predicate.operator.comparison.LessThanOrEqualLongsEvaluator.Factory::new,
        org.elasticsearch.xpack.esql.evaluator.predicate.operator.comparison.LessThanOrEqualDoublesEvaluator.Factory::new,
        org.elasticsearch.xpack.esql.evaluator.predicate.operator.comparison.LessThanOrEqualKeywordsEvaluator.Factory::new
    ) {
    };

<<<<<<< HEAD
    private final QuadFunction<Source, ExpressionEvaluator, ExpressionEvaluator, DriverContext, ExpressionEvaluator> ints;
    private final QuadFunction<Source, ExpressionEvaluator, ExpressionEvaluator, DriverContext, ExpressionEvaluator> longs;
    private final QuadFunction<Source, ExpressionEvaluator, ExpressionEvaluator, DriverContext, ExpressionEvaluator> doubles;
    private final QuadFunction<Source, ExpressionEvaluator, ExpressionEvaluator, DriverContext, ExpressionEvaluator> keywords;
    private final QuadFunction<Source, ExpressionEvaluator, ExpressionEvaluator, DriverContext, ExpressionEvaluator> bools;

    private ComparisonMapper(
        QuadFunction<Source, ExpressionEvaluator, ExpressionEvaluator, DriverContext, ExpressionEvaluator> ints,
        QuadFunction<Source, ExpressionEvaluator, ExpressionEvaluator, DriverContext, ExpressionEvaluator> longs,
        QuadFunction<Source, ExpressionEvaluator, ExpressionEvaluator, DriverContext, ExpressionEvaluator> doubles,
        QuadFunction<Source, ExpressionEvaluator, ExpressionEvaluator, DriverContext, ExpressionEvaluator> keywords,
        QuadFunction<Source, ExpressionEvaluator, ExpressionEvaluator, DriverContext, ExpressionEvaluator> bools
=======
    private final BiFunction<ExpressionEvaluator.Factory, ExpressionEvaluator.Factory, ExpressionEvaluator.Factory> ints;
    private final BiFunction<ExpressionEvaluator.Factory, ExpressionEvaluator.Factory, ExpressionEvaluator.Factory> longs;
    private final BiFunction<ExpressionEvaluator.Factory, ExpressionEvaluator.Factory, ExpressionEvaluator.Factory> doubles;
    private final BiFunction<ExpressionEvaluator.Factory, ExpressionEvaluator.Factory, ExpressionEvaluator.Factory> keywords;
    private final BiFunction<ExpressionEvaluator.Factory, ExpressionEvaluator.Factory, ExpressionEvaluator.Factory> bools;

    private ComparisonMapper(
        BiFunction<ExpressionEvaluator.Factory, ExpressionEvaluator.Factory, ExpressionEvaluator.Factory> ints,
        BiFunction<ExpressionEvaluator.Factory, ExpressionEvaluator.Factory, ExpressionEvaluator.Factory> longs,
        BiFunction<ExpressionEvaluator.Factory, ExpressionEvaluator.Factory, ExpressionEvaluator.Factory> doubles,
        BiFunction<ExpressionEvaluator.Factory, ExpressionEvaluator.Factory, ExpressionEvaluator.Factory> keywords,
        BiFunction<ExpressionEvaluator.Factory, ExpressionEvaluator.Factory, ExpressionEvaluator.Factory> bools
>>>>>>> 94e510e5
    ) {
        this.ints = ints;
        this.longs = longs;
        this.doubles = doubles;
        this.keywords = keywords;
        this.bools = bools;
    }

    ComparisonMapper(
<<<<<<< HEAD
        QuadFunction<Source, ExpressionEvaluator, ExpressionEvaluator, DriverContext, ExpressionEvaluator> ints,
        QuadFunction<Source, ExpressionEvaluator, ExpressionEvaluator, DriverContext, ExpressionEvaluator> longs,
        QuadFunction<Source, ExpressionEvaluator, ExpressionEvaluator, DriverContext, ExpressionEvaluator> doubles,
        QuadFunction<Source, ExpressionEvaluator, ExpressionEvaluator, DriverContext, ExpressionEvaluator> keywords
=======
        BiFunction<ExpressionEvaluator.Factory, ExpressionEvaluator.Factory, ExpressionEvaluator.Factory> ints,
        BiFunction<ExpressionEvaluator.Factory, ExpressionEvaluator.Factory, ExpressionEvaluator.Factory> longs,
        BiFunction<ExpressionEvaluator.Factory, ExpressionEvaluator.Factory, ExpressionEvaluator.Factory> doubles,
        BiFunction<ExpressionEvaluator.Factory, ExpressionEvaluator.Factory, ExpressionEvaluator.Factory> keywords
>>>>>>> 94e510e5
    ) {
        this.ints = ints;
        this.longs = longs;
        this.doubles = doubles;
        this.keywords = keywords;
<<<<<<< HEAD
        this.bools = (src, lhs, rhs, dvrCtx) -> { throw EsqlIllegalArgumentException.illegalDataType(DataTypes.BOOLEAN); };
=======
        this.bools = (lhs, rhs) -> { throw EsqlIllegalArgumentException.illegalDataType(DataTypes.BOOLEAN); };
>>>>>>> 94e510e5
    }

    @Override
    public final ExpressionEvaluator.Factory map(BinaryComparison bc, Layout layout) {
        DataType leftType = bc.left().dataType();
        if (leftType.isNumeric()) {
            DataType type = EsqlDataTypeRegistry.INSTANCE.commonType(leftType, bc.right().dataType());
            if (type == DataTypes.INTEGER) {
                return castToEvaluator(bc, layout, DataTypes.INTEGER, ints);
            }
            if (type == DataTypes.LONG) {
                return castToEvaluator(bc, layout, DataTypes.LONG, longs);
            }
            if (type == DataTypes.DOUBLE) {
                return castToEvaluator(bc, layout, DataTypes.DOUBLE, doubles);
            }
            if (type == DataTypes.UNSIGNED_LONG) {
                // using the long comparators will work on UL as well
                return castToEvaluator(bc, layout, DataTypes.UNSIGNED_LONG, longs);
            }
        }
        var leftEval = toEvaluator(bc.left(), layout);
        var rightEval = toEvaluator(bc.right(), layout);
        if (leftType == DataTypes.KEYWORD || leftType == DataTypes.TEXT || leftType == DataTypes.IP || leftType == DataTypes.VERSION) {
<<<<<<< HEAD
            return dvrCtx -> keywords.apply(bc.source(), leftEval.get(dvrCtx), rightEval.get(dvrCtx), dvrCtx);
        }
        if (leftType == DataTypes.BOOLEAN) {
            return dvrCtx -> bools.apply(bc.source(), leftEval.get(dvrCtx), rightEval.get(dvrCtx), dvrCtx);
        }
        if (leftType == DataTypes.DATETIME) {
            return dvrCtx -> longs.apply(bc.source(), leftEval.get(dvrCtx), rightEval.get(dvrCtx), dvrCtx);
=======
            return keywords.apply(leftEval, rightEval);
        }
        if (leftType == DataTypes.BOOLEAN) {
            return bools.apply(leftEval, rightEval);
        }
        if (leftType == DataTypes.DATETIME) {
            return longs.apply(leftEval, rightEval);
>>>>>>> 94e510e5
        }
        throw new EsqlIllegalArgumentException("resolved type for [" + bc + "] but didn't implement mapping");
    }

    public static ExpressionEvaluator.Factory castToEvaluator(
        BinaryOperator<?, ?, ?, ?> op,
        Layout layout,
        DataType required,
<<<<<<< HEAD
        QuadFunction<Source, ExpressionEvaluator, ExpressionEvaluator, DriverContext, ExpressionEvaluator> buildEvaluator
    ) {
        var lhs = Cast.cast(op.source(), op.left().dataType(), required, toEvaluator(op.left(), layout));
        var rhs = Cast.cast(op.source(), op.right().dataType(), required, toEvaluator(op.right(), layout));
        return dvrCtx -> buildEvaluator.apply(op.source(), lhs.get(dvrCtx), rhs.get(dvrCtx), dvrCtx);
=======
        BiFunction<ExpressionEvaluator.Factory, ExpressionEvaluator.Factory, ExpressionEvaluator.Factory> factory
    ) {
        var lhs = Cast.cast(op.left().dataType(), required, toEvaluator(op.left(), layout));
        var rhs = Cast.cast(op.right().dataType(), required, toEvaluator(op.right(), layout));
        return factory.apply(lhs, rhs);
>>>>>>> 94e510e5
    }
}<|MERGE_RESOLUTION|>--- conflicted
+++ resolved
@@ -7,23 +7,18 @@
 
 package org.elasticsearch.xpack.esql.evaluator.predicate.operator.comparison;
 
-<<<<<<< HEAD
-import org.elasticsearch.compute.operator.DriverContext;
-=======
->>>>>>> 94e510e5
+import org.elasticsearch.common.TriFunction;
 import org.elasticsearch.compute.operator.EvalOperator.ExpressionEvaluator;
 import org.elasticsearch.xpack.esql.EsqlIllegalArgumentException;
 import org.elasticsearch.xpack.esql.evaluator.mapper.ExpressionMapper;
-import org.elasticsearch.xpack.esql.expression.function.QuadFunction;
 import org.elasticsearch.xpack.esql.expression.function.scalar.math.Cast;
 import org.elasticsearch.xpack.esql.planner.Layout;
 import org.elasticsearch.xpack.esql.type.EsqlDataTypeRegistry;
 import org.elasticsearch.xpack.ql.expression.predicate.BinaryOperator;
 import org.elasticsearch.xpack.ql.expression.predicate.operator.comparison.BinaryComparison;
+import org.elasticsearch.xpack.ql.tree.Source;
 import org.elasticsearch.xpack.ql.type.DataType;
 import org.elasticsearch.xpack.ql.type.DataTypes;
-
-import java.util.function.BiFunction;
 
 import static org.elasticsearch.xpack.esql.evaluator.EvalMapper.toEvaluator;
 
@@ -78,33 +73,18 @@
     ) {
     };
 
-<<<<<<< HEAD
-    private final QuadFunction<Source, ExpressionEvaluator, ExpressionEvaluator, DriverContext, ExpressionEvaluator> ints;
-    private final QuadFunction<Source, ExpressionEvaluator, ExpressionEvaluator, DriverContext, ExpressionEvaluator> longs;
-    private final QuadFunction<Source, ExpressionEvaluator, ExpressionEvaluator, DriverContext, ExpressionEvaluator> doubles;
-    private final QuadFunction<Source, ExpressionEvaluator, ExpressionEvaluator, DriverContext, ExpressionEvaluator> keywords;
-    private final QuadFunction<Source, ExpressionEvaluator, ExpressionEvaluator, DriverContext, ExpressionEvaluator> bools;
+    private final TriFunction<Source, ExpressionEvaluator.Factory, ExpressionEvaluator.Factory, ExpressionEvaluator.Factory> ints;
+    private final TriFunction<Source, ExpressionEvaluator.Factory, ExpressionEvaluator.Factory, ExpressionEvaluator.Factory> longs;
+    private final TriFunction<Source, ExpressionEvaluator.Factory, ExpressionEvaluator.Factory, ExpressionEvaluator.Factory> doubles;
+    private final TriFunction<Source, ExpressionEvaluator.Factory, ExpressionEvaluator.Factory, ExpressionEvaluator.Factory> keywords;
+    private final TriFunction<Source, ExpressionEvaluator.Factory, ExpressionEvaluator.Factory, ExpressionEvaluator.Factory> bools;
 
     private ComparisonMapper(
-        QuadFunction<Source, ExpressionEvaluator, ExpressionEvaluator, DriverContext, ExpressionEvaluator> ints,
-        QuadFunction<Source, ExpressionEvaluator, ExpressionEvaluator, DriverContext, ExpressionEvaluator> longs,
-        QuadFunction<Source, ExpressionEvaluator, ExpressionEvaluator, DriverContext, ExpressionEvaluator> doubles,
-        QuadFunction<Source, ExpressionEvaluator, ExpressionEvaluator, DriverContext, ExpressionEvaluator> keywords,
-        QuadFunction<Source, ExpressionEvaluator, ExpressionEvaluator, DriverContext, ExpressionEvaluator> bools
-=======
-    private final BiFunction<ExpressionEvaluator.Factory, ExpressionEvaluator.Factory, ExpressionEvaluator.Factory> ints;
-    private final BiFunction<ExpressionEvaluator.Factory, ExpressionEvaluator.Factory, ExpressionEvaluator.Factory> longs;
-    private final BiFunction<ExpressionEvaluator.Factory, ExpressionEvaluator.Factory, ExpressionEvaluator.Factory> doubles;
-    private final BiFunction<ExpressionEvaluator.Factory, ExpressionEvaluator.Factory, ExpressionEvaluator.Factory> keywords;
-    private final BiFunction<ExpressionEvaluator.Factory, ExpressionEvaluator.Factory, ExpressionEvaluator.Factory> bools;
-
-    private ComparisonMapper(
-        BiFunction<ExpressionEvaluator.Factory, ExpressionEvaluator.Factory, ExpressionEvaluator.Factory> ints,
-        BiFunction<ExpressionEvaluator.Factory, ExpressionEvaluator.Factory, ExpressionEvaluator.Factory> longs,
-        BiFunction<ExpressionEvaluator.Factory, ExpressionEvaluator.Factory, ExpressionEvaluator.Factory> doubles,
-        BiFunction<ExpressionEvaluator.Factory, ExpressionEvaluator.Factory, ExpressionEvaluator.Factory> keywords,
-        BiFunction<ExpressionEvaluator.Factory, ExpressionEvaluator.Factory, ExpressionEvaluator.Factory> bools
->>>>>>> 94e510e5
+        TriFunction<Source, ExpressionEvaluator.Factory, ExpressionEvaluator.Factory, ExpressionEvaluator.Factory> ints,
+        TriFunction<Source, ExpressionEvaluator.Factory, ExpressionEvaluator.Factory, ExpressionEvaluator.Factory> longs,
+        TriFunction<Source, ExpressionEvaluator.Factory, ExpressionEvaluator.Factory, ExpressionEvaluator.Factory> doubles,
+        TriFunction<Source, ExpressionEvaluator.Factory, ExpressionEvaluator.Factory, ExpressionEvaluator.Factory> keywords,
+        TriFunction<Source, ExpressionEvaluator.Factory, ExpressionEvaluator.Factory, ExpressionEvaluator.Factory> bools
     ) {
         this.ints = ints;
         this.longs = longs;
@@ -114,27 +94,16 @@
     }
 
     ComparisonMapper(
-<<<<<<< HEAD
-        QuadFunction<Source, ExpressionEvaluator, ExpressionEvaluator, DriverContext, ExpressionEvaluator> ints,
-        QuadFunction<Source, ExpressionEvaluator, ExpressionEvaluator, DriverContext, ExpressionEvaluator> longs,
-        QuadFunction<Source, ExpressionEvaluator, ExpressionEvaluator, DriverContext, ExpressionEvaluator> doubles,
-        QuadFunction<Source, ExpressionEvaluator, ExpressionEvaluator, DriverContext, ExpressionEvaluator> keywords
-=======
-        BiFunction<ExpressionEvaluator.Factory, ExpressionEvaluator.Factory, ExpressionEvaluator.Factory> ints,
-        BiFunction<ExpressionEvaluator.Factory, ExpressionEvaluator.Factory, ExpressionEvaluator.Factory> longs,
-        BiFunction<ExpressionEvaluator.Factory, ExpressionEvaluator.Factory, ExpressionEvaluator.Factory> doubles,
-        BiFunction<ExpressionEvaluator.Factory, ExpressionEvaluator.Factory, ExpressionEvaluator.Factory> keywords
->>>>>>> 94e510e5
+        TriFunction<Source, ExpressionEvaluator.Factory, ExpressionEvaluator.Factory, ExpressionEvaluator.Factory> ints,
+        TriFunction<Source, ExpressionEvaluator.Factory, ExpressionEvaluator.Factory, ExpressionEvaluator.Factory> longs,
+        TriFunction<Source, ExpressionEvaluator.Factory, ExpressionEvaluator.Factory, ExpressionEvaluator.Factory> doubles,
+        TriFunction<Source, ExpressionEvaluator.Factory, ExpressionEvaluator.Factory, ExpressionEvaluator.Factory> keywords
     ) {
         this.ints = ints;
         this.longs = longs;
         this.doubles = doubles;
         this.keywords = keywords;
-<<<<<<< HEAD
-        this.bools = (src, lhs, rhs, dvrCtx) -> { throw EsqlIllegalArgumentException.illegalDataType(DataTypes.BOOLEAN); };
-=======
-        this.bools = (lhs, rhs) -> { throw EsqlIllegalArgumentException.illegalDataType(DataTypes.BOOLEAN); };
->>>>>>> 94e510e5
+        this.bools = (source, lhs, rhs) -> { throw EsqlIllegalArgumentException.illegalDataType(DataTypes.BOOLEAN); };
     }
 
     @Override
@@ -159,23 +128,13 @@
         var leftEval = toEvaluator(bc.left(), layout);
         var rightEval = toEvaluator(bc.right(), layout);
         if (leftType == DataTypes.KEYWORD || leftType == DataTypes.TEXT || leftType == DataTypes.IP || leftType == DataTypes.VERSION) {
-<<<<<<< HEAD
-            return dvrCtx -> keywords.apply(bc.source(), leftEval.get(dvrCtx), rightEval.get(dvrCtx), dvrCtx);
+            return keywords.apply(bc.source(), leftEval, rightEval);
         }
         if (leftType == DataTypes.BOOLEAN) {
-            return dvrCtx -> bools.apply(bc.source(), leftEval.get(dvrCtx), rightEval.get(dvrCtx), dvrCtx);
+            return bools.apply(bc.source(), leftEval, rightEval);
         }
         if (leftType == DataTypes.DATETIME) {
-            return dvrCtx -> longs.apply(bc.source(), leftEval.get(dvrCtx), rightEval.get(dvrCtx), dvrCtx);
-=======
-            return keywords.apply(leftEval, rightEval);
-        }
-        if (leftType == DataTypes.BOOLEAN) {
-            return bools.apply(leftEval, rightEval);
-        }
-        if (leftType == DataTypes.DATETIME) {
-            return longs.apply(leftEval, rightEval);
->>>>>>> 94e510e5
+            return longs.apply(bc.source(), leftEval, rightEval);
         }
         throw new EsqlIllegalArgumentException("resolved type for [" + bc + "] but didn't implement mapping");
     }
@@ -184,18 +143,10 @@
         BinaryOperator<?, ?, ?, ?> op,
         Layout layout,
         DataType required,
-<<<<<<< HEAD
-        QuadFunction<Source, ExpressionEvaluator, ExpressionEvaluator, DriverContext, ExpressionEvaluator> buildEvaluator
+        TriFunction<Source, ExpressionEvaluator.Factory, ExpressionEvaluator.Factory, ExpressionEvaluator.Factory> factory
     ) {
         var lhs = Cast.cast(op.source(), op.left().dataType(), required, toEvaluator(op.left(), layout));
         var rhs = Cast.cast(op.source(), op.right().dataType(), required, toEvaluator(op.right(), layout));
-        return dvrCtx -> buildEvaluator.apply(op.source(), lhs.get(dvrCtx), rhs.get(dvrCtx), dvrCtx);
-=======
-        BiFunction<ExpressionEvaluator.Factory, ExpressionEvaluator.Factory, ExpressionEvaluator.Factory> factory
-    ) {
-        var lhs = Cast.cast(op.left().dataType(), required, toEvaluator(op.left(), layout));
-        var rhs = Cast.cast(op.right().dataType(), required, toEvaluator(op.right(), layout));
-        return factory.apply(lhs, rhs);
->>>>>>> 94e510e5
+        return factory.apply(op.source(), lhs, rhs);
     }
 }