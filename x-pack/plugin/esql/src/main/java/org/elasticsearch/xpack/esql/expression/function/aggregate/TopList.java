--- conflicted
+++ resolved
@@ -36,11 +36,7 @@
 import static org.elasticsearch.xpack.esql.core.expression.TypeResolutions.ParamOrdinal.FIRST;
 import static org.elasticsearch.xpack.esql.core.expression.TypeResolutions.ParamOrdinal.SECOND;
 import static org.elasticsearch.xpack.esql.core.expression.TypeResolutions.ParamOrdinal.THIRD;
-<<<<<<< HEAD
-import static org.elasticsearch.xpack.esql.core.expression.TypeResolutions.isNonNullFoldable;
-=======
 import static org.elasticsearch.xpack.esql.core.expression.TypeResolutions.isNotNullAndFoldable;
->>>>>>> 5fa92812
 import static org.elasticsearch.xpack.esql.core.expression.TypeResolutions.isString;
 import static org.elasticsearch.xpack.esql.core.expression.TypeResolutions.isType;
 
@@ -129,15 +125,9 @@
             sourceText(),
             FIRST,
             "numeric except unsigned_long or counter types"
-<<<<<<< HEAD
-        ).and(isNonNullFoldable(limitField(), sourceText(), SECOND))
-            .and(isType(limitField(), dt -> dt == DataType.INTEGER, sourceText(), SECOND, "integer"))
-            .and(isNonNullFoldable(orderField(), sourceText(), THIRD))
-=======
         ).and(isNotNullAndFoldable(limitField(), sourceText(), SECOND))
             .and(isType(limitField(), dt -> dt == DataType.INTEGER, sourceText(), SECOND, "integer"))
             .and(isNotNullAndFoldable(orderField(), sourceText(), THIRD))
->>>>>>> 5fa92812
             .and(isString(orderField(), sourceText(), THIRD));
 
         if (typeResolution.unresolved()) {
