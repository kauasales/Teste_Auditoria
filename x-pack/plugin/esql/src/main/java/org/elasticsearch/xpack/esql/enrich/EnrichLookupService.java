/*
 * Copyright Elasticsearch B.V. and/or licensed to Elasticsearch B.V. under one
 * or more contributor license agreements. Licensed under the Elastic License
 * 2.0; you may not use this file except in compliance with the Elastic License
 * 2.0.
 */

package org.elasticsearch.xpack.esql.enrich;

import org.elasticsearch.action.ActionListener;
import org.elasticsearch.action.ActionListenerResponseHandler;
import org.elasticsearch.action.IndicesRequest;
import org.elasticsearch.action.UnavailableShardsException;
import org.elasticsearch.action.support.ChannelActionListener;
import org.elasticsearch.action.support.ContextPreservingActionListener;
import org.elasticsearch.action.support.IndicesOptions;
import org.elasticsearch.cluster.ClusterState;
import org.elasticsearch.cluster.node.DiscoveryNode;
import org.elasticsearch.cluster.routing.GroupShardsIterator;
import org.elasticsearch.cluster.routing.ShardIterator;
import org.elasticsearch.cluster.routing.ShardRouting;
import org.elasticsearch.cluster.service.ClusterService;
import org.elasticsearch.common.io.stream.StreamInput;
import org.elasticsearch.common.io.stream.StreamOutput;
import org.elasticsearch.common.settings.Settings;
import org.elasticsearch.common.util.BigArrays;
import org.elasticsearch.common.util.concurrent.ThreadContext;
import org.elasticsearch.compute.data.Block;
import org.elasticsearch.compute.data.BlockFactory;
import org.elasticsearch.compute.data.BlockStreamInput;
import org.elasticsearch.compute.data.ElementType;
import org.elasticsearch.compute.data.LocalCircuitBreaker;
import org.elasticsearch.compute.data.Page;
import org.elasticsearch.compute.lucene.ValuesSourceReaderOperator;
import org.elasticsearch.compute.operator.Driver;
import org.elasticsearch.compute.operator.DriverContext;
import org.elasticsearch.compute.operator.Operator;
import org.elasticsearch.compute.operator.OutputOperator;
import org.elasticsearch.compute.operator.ProjectOperator;
import org.elasticsearch.compute.operator.SourceOperator;
import org.elasticsearch.core.AbstractRefCounted;
import org.elasticsearch.core.RefCounted;
import org.elasticsearch.core.Releasables;
import org.elasticsearch.index.mapper.BlockLoader;
import org.elasticsearch.index.mapper.MappedFieldType;
import org.elasticsearch.index.query.SearchExecutionContext;
import org.elasticsearch.index.shard.ShardId;
import org.elasticsearch.search.SearchService;
import org.elasticsearch.search.internal.AliasFilter;
import org.elasticsearch.search.internal.SearchContext;
import org.elasticsearch.search.internal.ShardSearchRequest;
import org.elasticsearch.tasks.CancellableTask;
import org.elasticsearch.tasks.Task;
import org.elasticsearch.tasks.TaskId;
import org.elasticsearch.transport.TransportChannel;
import org.elasticsearch.transport.TransportRequest;
import org.elasticsearch.transport.TransportRequestHandler;
import org.elasticsearch.transport.TransportRequestOptions;
import org.elasticsearch.transport.TransportResponse;
import org.elasticsearch.transport.TransportService;
import org.elasticsearch.xpack.core.ClientHelper;
import org.elasticsearch.xpack.core.XPackSettings;
import org.elasticsearch.xpack.core.security.SecurityContext;
import org.elasticsearch.xpack.core.security.action.user.HasPrivilegesAction;
import org.elasticsearch.xpack.core.security.action.user.HasPrivilegesRequest;
import org.elasticsearch.xpack.core.security.action.user.HasPrivilegesResponse;
import org.elasticsearch.xpack.core.security.authz.RoleDescriptor;
import org.elasticsearch.xpack.core.security.authz.privilege.ClusterPrivilegeResolver;
import org.elasticsearch.xpack.core.security.support.Exceptions;
import org.elasticsearch.xpack.core.security.user.User;
import org.elasticsearch.xpack.esql.EsqlIllegalArgumentException;
import org.elasticsearch.xpack.esql.action.EsqlQueryAction;
import org.elasticsearch.xpack.esql.io.stream.PlanNameRegistry;
import org.elasticsearch.xpack.esql.io.stream.PlanStreamInput;
import org.elasticsearch.xpack.esql.io.stream.PlanStreamOutput;
import org.elasticsearch.xpack.esql.planner.EsPhysicalOperationProviders;
import org.elasticsearch.xpack.esql.planner.PlannerUtils;
import org.elasticsearch.xpack.esql.plugin.EsqlPlugin;
import org.elasticsearch.xpack.esql.type.EsqlDataTypes;
import org.elasticsearch.xpack.ql.expression.Alias;
import org.elasticsearch.xpack.ql.expression.NamedExpression;

import java.io.IOException;
import java.util.ArrayList;
import java.util.List;
import java.util.Map;
import java.util.Objects;
import java.util.concurrent.Executor;
import java.util.concurrent.atomic.AtomicReference;
import java.util.function.Function;
import java.util.stream.Collectors;
import java.util.stream.IntStream;

import static org.elasticsearch.xpack.esql.io.stream.PlanNameRegistry.PlanReader.readerFromPlanReader;
import static org.elasticsearch.xpack.esql.io.stream.PlanNameRegistry.PlanWriter.writerFromPlanWriter;

/**
 * {@link EnrichLookupService} performs enrich lookup for a given input page. The lookup process consists of three stages:
 * - Stage 1: Finding matching document IDs for the input page. This stage is done by the {@link EnrichQuerySourceOperator} or its variants.
 * The output page of this stage is represented as [DocVector, IntBlock: positions of the input terms].
 * <p>
 * - Stage 2: Extracting field values for the matched document IDs. The output page is represented as
 * [DocVector, IntBlock: positions, Block: field1, Block: field2,...].
 * <p>
 * - Stage 3: Combining the extracted values based on positions and filling nulls for positions without matches.
 * This is done by {@link MergePositionsOperator}. The output page is represented as [Block: field1, Block: field2,...].
 * <p>
 * The positionCount of the output page must be equal to the positionCount of the input page.
 */
public class EnrichLookupService {
    public static final String LOOKUP_ACTION_NAME = EsqlQueryAction.NAME + "/lookup";

    private final ClusterService clusterService;
    private final SearchService searchService;
    private final TransportService transportService;
    private final Executor executor;
    private final BigArrays bigArrays;
    private final BlockFactory blockFactory;
    private final LocalCircuitBreaker.SizeSettings localBreakerSettings;

    public EnrichLookupService(
        ClusterService clusterService,
        SearchService searchService,
        TransportService transportService,
        BigArrays bigArrays,
        BlockFactory blockFactory
    ) {
        this.clusterService = clusterService;
        this.searchService = searchService;
        this.transportService = transportService;
        this.executor = transportService.getThreadPool().executor(EsqlPlugin.ESQL_THREAD_POOL_NAME);
        this.bigArrays = bigArrays;
        this.blockFactory = blockFactory;
        this.localBreakerSettings = new LocalCircuitBreaker.SizeSettings(clusterService.getSettings());
        transportService.registerRequestHandler(
            LOOKUP_ACTION_NAME,
            this.executor,
            in -> new LookupRequest(in, blockFactory),
            new TransportHandler()
        );
    }

    public void lookupAsync(
        String sessionId,
        CancellableTask parentTask,
        String index,
        String matchType,
        String matchField,
        List<NamedExpression> extractFields,
        Page inputPage,
        ActionListener<Page> outListener
    ) {
        ThreadContext threadContext = transportService.getThreadPool().getThreadContext();
        ActionListener<Page> listener = ContextPreservingActionListener.wrapPreservingContext(outListener, threadContext);
        hasEnrichPrivilege(listener.delegateFailureAndWrap((delegate, ignored) -> {
            ClusterState clusterState = clusterService.state();
            GroupShardsIterator<ShardIterator> shardIterators = clusterService.operationRouting()
                .searchShards(clusterState, new String[] { index }, Map.of(), "_local");
            if (shardIterators.size() != 1) {
                delegate.onFailure(new EsqlIllegalArgumentException("target index {} has more than one shard", index));
                return;
            }
            ShardIterator shardIt = shardIterators.get(0);
            ShardRouting shardRouting = shardIt.nextOrNull();
            ShardId shardId = shardIt.shardId();
            if (shardRouting == null) {
                delegate.onFailure(new UnavailableShardsException(shardId, "enrich index is not available"));
                return;
            }
            DiscoveryNode targetNode = clusterState.nodes().get(shardRouting.currentNodeId());
            var lookupRequest = new LookupRequest(sessionId, shardId, matchType, matchField, inputPage, extractFields);
            // TODO: handle retry and avoid forking for the local lookup
            try (ThreadContext.StoredContext unused = threadContext.stashWithOrigin(ClientHelper.ENRICH_ORIGIN)) {
                transportService.sendChildRequest(
                    targetNode,
                    LOOKUP_ACTION_NAME,
                    lookupRequest,
                    parentTask,
                    TransportRequestOptions.EMPTY,
                    new ActionListenerResponseHandler<>(
                        delegate.map(LookupResponse::takePage),
                        in -> new LookupResponse(in, blockFactory),
                        executor
                    )
                );
            }
        }));
    }

    private void hasEnrichPrivilege(ActionListener<Void> outListener) {
        final Settings settings = clusterService.getSettings();
        if (settings.hasValue(XPackSettings.SECURITY_ENABLED.getKey()) == false || XPackSettings.SECURITY_ENABLED.get(settings) == false) {
            outListener.onResponse(null);
            return;
        }
        final ThreadContext threadContext = transportService.getThreadPool().getThreadContext();
        final SecurityContext securityContext = new SecurityContext(Settings.EMPTY, threadContext);
        final User user = securityContext.getUser();
        if (user == null) {
            outListener.onFailure(new IllegalStateException("missing or unable to read authentication info on request"));
            return;
        }
        HasPrivilegesRequest request = new HasPrivilegesRequest();
        request.username(user.principal());
        request.clusterPrivileges(ClusterPrivilegeResolver.MONITOR_ENRICH.name());
        request.indexPrivileges(new RoleDescriptor.IndicesPrivileges[0]);
        request.applicationPrivileges(new RoleDescriptor.ApplicationResourcePrivileges[0]);
        ActionListener<HasPrivilegesResponse> listener = outListener.delegateFailureAndWrap((l, resp) -> {
            if (resp.isCompleteMatch()) {
                l.onResponse(null);
                return;
            }
            String detailed = resp.getClusterPrivileges()
                .entrySet()
                .stream()
                .filter(e -> e.getValue() == false)
                .map(e -> "privilege [" + e.getKey() + "] is missing")
                .collect(Collectors.joining(", "));
            String message = "user ["
                + user.principal()
                + "] doesn't have "
                + "sufficient privileges to perform enrich lookup: "
                + detailed;
            l.onFailure(Exceptions.authorizationError(message));
        });
        transportService.sendRequest(
            transportService.getLocalNode(),
            HasPrivilegesAction.NAME,
            request,
            TransportRequestOptions.EMPTY,
            new ActionListenerResponseHandler<>(listener, HasPrivilegesResponse::new, executor)
        );
    }

    private void doLookup(
        String sessionId,
        CancellableTask task,
        ShardId shardId,
        String matchType,
        String matchField,
        Page inputPage,
        List<NamedExpression> extractFields,
        ActionListener<Page> listener
    ) {
        Block inputBlock = inputPage.getBlock(0);
        LocalCircuitBreaker localBreaker = null;
        try {
            if (inputBlock.areAllValuesNull()) {
                listener.onResponse(createNullResponse(inputPage.getPositionCount(), extractFields));
                return;
            }
            ShardSearchRequest shardSearchRequest = new ShardSearchRequest(shardId, 0, AliasFilter.EMPTY);
            SearchContext searchContext = searchService.createSearchContext(shardSearchRequest, SearchService.NO_TIMEOUT);
            listener = ActionListener.runBefore(listener, searchContext::close);
            localBreaker = new LocalCircuitBreaker(
                blockFactory.breaker(),
                localBreakerSettings.overReservedBytes(),
                localBreakerSettings.maxOverReservedBytes()
            );
            DriverContext driverContext = new DriverContext(bigArrays, blockFactory.newChildFactory(localBreaker));
            SearchExecutionContext searchExecutionContext = searchContext.getSearchExecutionContext();
            MappedFieldType fieldType = searchExecutionContext.getFieldType(matchField);
            final SourceOperator queryOperator = switch (matchType) {
                case "match", "range" -> {
                    QueryList queryList = QueryList.termQueryList(fieldType, searchExecutionContext, inputBlock);
                    yield new EnrichQuerySourceOperator(driverContext.blockFactory(), queryList, searchExecutionContext.getIndexReader());
                }
                default -> throw new EsqlIllegalArgumentException("illegal match type " + matchType);
            };
            List<Operator> intermediateOperators = new ArrayList<>(extractFields.size() + 2);
            final ElementType[] mergingTypes = new ElementType[extractFields.size()];
            // load the fields
            List<ValuesSourceReaderOperator.FieldInfo> fields = new ArrayList<>(extractFields.size());
            for (int i = 0; i < extractFields.size(); i++) {
                NamedExpression extractField = extractFields.get(i);
                final ElementType elementType = PlannerUtils.toElementType(extractField.dataType());
                mergingTypes[i] = elementType;
                EsPhysicalOperationProviders.ShardContext ctx = new EsPhysicalOperationProviders.DefaultShardContext(
                    0,
                    searchContext.getSearchExecutionContext(),
                    searchContext.request().getAliasFilter()
                );
                BlockLoader loader = ctx.blockLoader(
                    extractField instanceof Alias a ? ((NamedExpression) a.child()).name() : extractField.name(),
                    EsqlDataTypes.isUnsupported(extractField.dataType()),
                    MappedFieldType.FieldExtractPreference.NONE
                );
                fields.add(
                    new ValuesSourceReaderOperator.FieldInfo(
                        extractField.name(),
                        PlannerUtils.toElementType(extractField.dataType()),
                        shardIdx -> {
                            if (shardIdx != 0) {
                                throw new IllegalStateException("only one shard");
                            }
                            return loader;
                        }
                    )
                );
            }
            intermediateOperators.add(
                new ValuesSourceReaderOperator(
                    driverContext.blockFactory(),
                    fields,
                    List.of(
                        new ValuesSourceReaderOperator.ShardContext(
                            searchContext.searcher().getIndexReader(),
                            searchContext::newSourceLoader
                        )
                    ),
                    0
                )
            );

            // drop docs block
            intermediateOperators.add(droppingBlockOperator(extractFields.size() + 2, 0));
            boolean singleLeaf = searchContext.searcher().getLeafContexts().size() == 1;

            // merging field-values by position
            final int[] mergingChannels = IntStream.range(0, extractFields.size()).map(i -> i + 1).toArray();
            intermediateOperators.add(
                new MergePositionsOperator(
                    singleLeaf,
                    inputPage.getPositionCount(),
                    0,
                    mergingChannels,
                    mergingTypes,
                    driverContext.blockFactory()
                )
            );
            AtomicReference<Page> result = new AtomicReference<>();
            OutputOperator outputOperator = new OutputOperator(List.of(), Function.identity(), result::set);
            Driver driver = new Driver(
                "enrich-lookup:" + sessionId,
                driverContext,
                () -> lookupDescription(sessionId, shardId, matchType, matchField, extractFields, inputPage.getPositionCount()),
                queryOperator,
                intermediateOperators,
                outputOperator,
                Driver.DEFAULT_STATUS_INTERVAL,
                localBreaker
            );
            task.addListener(() -> {
                String reason = Objects.requireNonNullElse(task.getReasonCancelled(), "task was cancelled");
                driver.cancel(reason);
            });

            var threadContext = transportService.getThreadPool().getThreadContext();
            localBreaker = null;
            Driver.start(threadContext, executor, driver, Driver.DEFAULT_MAX_ITERATIONS, listener.map(ignored -> {
                Page out = result.get();
                if (out == null) {
                    out = createNullResponse(inputPage.getPositionCount(), extractFields);
                }
                return out;
            }));
        } catch (Exception e) {
            listener.onFailure(e);
        } finally {
            Releasables.close(localBreaker);
        }
    }

    private Page createNullResponse(int positionCount, List<NamedExpression> extractFields) {
        final Block[] blocks = new Block[extractFields.size()];
        try {
            for (int i = 0; i < extractFields.size(); i++) {
                blocks[i] = blockFactory.newConstantNullBlock(positionCount);
            }
            return new Page(blocks);
        } finally {
            if (blocks[blocks.length - 1] == null) {
                Releasables.close(blocks);
            }
        }
    }

    private static Operator droppingBlockOperator(int totalBlocks, int droppingPosition) {
        var size = totalBlocks - 1;
        var projection = new ArrayList<Integer>(size);
        for (int i = 0; i < totalBlocks; i++) {
            if (i != droppingPosition) {
                projection.add(i);
            }
        }
        return new ProjectOperator(projection);
    }

    private class TransportHandler implements TransportRequestHandler<LookupRequest> {
        @Override
        public void messageReceived(LookupRequest request, TransportChannel channel, Task task) {
            request.incRef();
            ActionListener<LookupResponse> listener = ActionListener.runBefore(new ChannelActionListener<>(channel), request::decRef);
            doLookup(
                request.sessionId,
                (CancellableTask) task,
                request.shardId,
                request.matchType,
                request.matchField,
                request.inputPage,
                request.extractFields,
                listener.delegateFailureAndWrap(
                    (l, outPage) -> ActionListener.respondAndRelease(l, new LookupResponse(outPage, blockFactory))
                )
            );
        }
    }

    private static class LookupRequest extends TransportRequest implements IndicesRequest {
        private final String sessionId;
        private final ShardId shardId;
        private final String matchType;
        private final String matchField;
        private final Page inputPage;
        private final List<NamedExpression> extractFields;
        // TODO: Remove this workaround once we have Block RefCount
        private final Page toRelease;
        private final RefCounted refs = AbstractRefCounted.of(this::releasePage);

        LookupRequest(
            String sessionId,
            ShardId shardId,
            String matchType,
            String matchField,
            Page inputPage,
            List<NamedExpression> extractFields
        ) {
            this.sessionId = sessionId;
            this.shardId = shardId;
            this.matchType = matchType;
            this.matchField = matchField;
            this.inputPage = inputPage;
            this.toRelease = null;
            this.extractFields = extractFields;
        }

        LookupRequest(StreamInput in, BlockFactory blockFactory) throws IOException {
            super(in);
            this.sessionId = in.readString();
            this.shardId = new ShardId(in);
            this.matchType = in.readString();
            this.matchField = in.readString();
            try (BlockStreamInput bsi = new BlockStreamInput(in, blockFactory)) {
                this.inputPage = new Page(bsi);
            }
            this.toRelease = inputPage;
            PlanStreamInput planIn = new PlanStreamInput(in, PlanNameRegistry.INSTANCE, in.namedWriteableRegistry(), null);
            this.extractFields = planIn.readCollectionAsList(readerFromPlanReader(PlanStreamInput::readNamedExpression));
        }

        @Override
        public void writeTo(StreamOutput out) throws IOException {
            super.writeTo(out);
            out.writeString(sessionId);
            out.writeWriteable(shardId);
            out.writeString(matchType);
            out.writeString(matchField);
            out.writeWriteable(inputPage);
            PlanStreamOutput planOut = new PlanStreamOutput(out, PlanNameRegistry.INSTANCE);
            planOut.writeCollection(extractFields, writerFromPlanWriter(PlanStreamOutput::writeNamedExpression));
        }

        @Override
        public String[] indices() {
            return new String[] { shardId.getIndexName() };
        }

        @Override
        public IndicesOptions indicesOptions() {
            return IndicesOptions.strictSingleIndexNoExpandForbidClosed();
        }

        @Override
        public Task createTask(long id, String type, String action, TaskId parentTaskId, Map<String, String> headers) {
            return new CancellableTask(id, type, action, "", parentTaskId, headers) {
                @Override
                public String getDescription() {
                    return lookupDescription(sessionId, shardId, matchType, matchField, extractFields, inputPage.getPositionCount());
                }
            };
        }

        private void releasePage() {
            if (toRelease != null) {
                Releasables.closeExpectNoException(toRelease::releaseBlocks);
            }
        }

        @Override
        public void incRef() {
            refs.incRef();
        }

        @Override
        public boolean tryIncRef() {
            return refs.tryIncRef();
        }

        @Override
        public boolean decRef() {
            return refs.decRef();
        }

        @Override
        public boolean hasReferences() {
            return refs.hasReferences();
        }
    }

    private static String lookupDescription(
        String sessionId,
        ShardId shardId,
        String matchType,
        String matchField,
        List<NamedExpression> extractFields,
        int positionCount
    ) {
        return "ENRICH_LOOKUP("
            + " session="
            + sessionId
            + " ,shard="
            + shardId
            + " ,match_type="
            + matchType
            + " ,match_field="
            + matchField
            + " ,extract_fields="
            + extractFields
            + " ,positions="
            + positionCount
            + ")";
    }

    private static class LookupResponse extends TransportResponse {
        private Page page;
        private final RefCounted refs = AbstractRefCounted.of(this::releasePage);
        private final BlockFactory blockFactory;
        private long reservedBytes = 0;

        LookupResponse(Page page, BlockFactory blockFactory) {
            this.page = page;
            this.blockFactory = blockFactory;
        }

        LookupResponse(StreamInput in, BlockFactory blockFactory) throws IOException {
<<<<<<< HEAD
            this.page = new Page(new BlockStreamInput(in, blockFactory));
            this.blockFactory = blockFactory;
=======
            try (BlockStreamInput bsi = new BlockStreamInput(in, blockFactory)) {
                this.page = new Page(bsi);
            }
>>>>>>> 21b0caaf
        }

        @Override
        public void writeTo(StreamOutput out) throws IOException {
            long bytes = page.ramBytesUsedByBlocks();
            blockFactory.breaker().addEstimateBytesAndMaybeBreak(bytes, "serialize enrich lookup response");
            reservedBytes += bytes;
            page.writeTo(out);
        }

        Page takePage() {
            var p = page;
            page = null;
            return p;
        }

        private void releasePage() {
            blockFactory.breaker().addWithoutBreaking(-reservedBytes);
            if (page != null) {
                Releasables.closeExpectNoException(page::releaseBlocks);
            }
        }

        @Override
        public void incRef() {
            refs.incRef();
        }

        @Override
        public boolean tryIncRef() {
            return refs.tryIncRef();
        }

        @Override
        public boolean decRef() {
            return refs.decRef();
        }

        @Override
        public boolean hasReferences() {
            return refs.hasReferences();
        }
    }
}<|MERGE_RESOLUTION|>--- conflicted
+++ resolved
@@ -543,14 +543,10 @@
         }
 
         LookupResponse(StreamInput in, BlockFactory blockFactory) throws IOException {
-<<<<<<< HEAD
-            this.page = new Page(new BlockStreamInput(in, blockFactory));
-            this.blockFactory = blockFactory;
-=======
             try (BlockStreamInput bsi = new BlockStreamInput(in, blockFactory)) {
                 this.page = new Page(bsi);
             }
->>>>>>> 21b0caaf
+            this.blockFactory = blockFactory;
         }
 
         @Override
