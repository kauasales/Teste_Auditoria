--- conflicted
+++ resolved
@@ -7,10 +7,7 @@
 
 package org.elasticsearch.xpack.esql.optimizer;
 
-<<<<<<< HEAD
 import org.elasticsearch.common.util.set.Sets;
-=======
->>>>>>> cf774698
 import org.elasticsearch.compute.data.Block;
 import org.elasticsearch.compute.data.BlockFactory;
 import org.elasticsearch.compute.data.BlockUtils;
@@ -29,11 +26,8 @@
 import org.elasticsearch.xpack.ql.expression.Literal;
 import org.elasticsearch.xpack.ql.expression.NamedExpression;
 import org.elasticsearch.xpack.ql.expression.function.aggregate.AggregateFunction;
-<<<<<<< HEAD
 import org.elasticsearch.xpack.ql.expression.predicate.Predicates;
 import org.elasticsearch.xpack.ql.expression.predicate.nulls.IsNotNull;
-=======
->>>>>>> cf774698
 import org.elasticsearch.xpack.ql.optimizer.OptimizerRules;
 import org.elasticsearch.xpack.ql.plan.logical.Aggregate;
 import org.elasticsearch.xpack.ql.plan.logical.EsRelation;
@@ -184,21 +178,6 @@
             List<Attribute> output = AbstractPhysicalOperationProviders.intermediateAttributes(List.of(agg), List.of());
             for (Attribute o : output) {
                 DataType dataType = o.dataType();
-<<<<<<< HEAD
-                // look for count(literal) with literal != null
-                var wrapper = BlockUtils.wrapperFor(blockFactory, PlannerUtils.toElementType(dataType), 1);
-                // seen output
-                if (dataType == DataTypes.BOOLEAN) {
-                    wrapper.accept(true);
-                } else {
-                    if (aggFunc instanceof Count count && (count.foldable() == false || count.fold() != null)) {
-                        wrapper.accept(0L);
-                    } else {
-                        // otherwise just put null
-                        wrapper.accept(null);
-                    }
-                }
-=======
                 // boolean right now is used for the internal #seen so always return true
                 var value = dataType == DataTypes.BOOLEAN ? true
                     // look for count(literal) with literal != null
@@ -207,13 +186,11 @@
                     : null;
                 var wrapper = BlockUtils.wrapperFor(blockFactory, PlannerUtils.toElementType(dataType), 1);
                 wrapper.accept(value);
->>>>>>> cf774698
                 blocks.add(wrapper.builder().build());
             }
         }
     }
 
-<<<<<<< HEAD
     /**
      * The vast majority of aggs ignore null entries - this rule adds a pushable filter, as it is cheap
      * to execute, to filter this entries out to begin with.
@@ -266,8 +243,6 @@
         }
     }
 
-=======
->>>>>>> cf774698
     abstract static class ParameterizedOptimizerRule<SubPlan extends LogicalPlan, P> extends ParameterizedRule<SubPlan, LogicalPlan, P> {
 
         public final LogicalPlan apply(LogicalPlan plan, P context) {
