--- conflicted
+++ resolved
@@ -115,13 +115,8 @@
         var leftType = left().dataType();
         if (leftType.isNumeric()) {
 
-<<<<<<< HEAD
-            var l = Cast.cast(source(), left().dataType(), commonType, toEvaluator.apply(left()));
-            var r = Cast.cast(source(), right().dataType(), commonType, toEvaluator.apply(right()));
-=======
-            var lhs = Cast.cast(left().dataType(), commonType, toEvaluator.apply(left()));
-            var rhs = Cast.cast(right().dataType(), commonType, toEvaluator.apply(right()));
->>>>>>> 94e510e5
+            var lhs = Cast.cast(source(), left().dataType(), commonType, toEvaluator.apply(left()));
+            var rhs = Cast.cast(source(), right().dataType(), commonType, toEvaluator.apply(right()));
 
             ArithmeticEvaluator eval;
             if (commonType == INTEGER) {
