/*
 * Copyright Elasticsearch B.V. and/or licensed to Elasticsearch B.V. under one
 * or more contributor license agreements. Licensed under the Elastic License
 * 2.0; you may not use this file except in compliance with the Elastic License
 * 2.0.
 */

package org.elasticsearch.xpack.esql.optimizer;

import org.elasticsearch.xpack.esql.EsqlIllegalArgumentException;
import org.elasticsearch.xpack.esql.VerificationException;
import org.elasticsearch.xpack.esql.core.common.Failures;
import org.elasticsearch.xpack.esql.core.expression.Alias;
import org.elasticsearch.xpack.esql.core.expression.Attribute;
import org.elasticsearch.xpack.esql.core.expression.AttributeMap;
import org.elasticsearch.xpack.esql.core.expression.Expression;
import org.elasticsearch.xpack.esql.core.expression.Expressions;
import org.elasticsearch.xpack.esql.core.expression.Order;
import org.elasticsearch.xpack.esql.core.expression.ReferenceAttribute;
import org.elasticsearch.xpack.esql.core.plan.logical.LogicalPlan;
import org.elasticsearch.xpack.esql.core.plan.logical.OrderBy;
import org.elasticsearch.xpack.esql.core.plan.logical.UnaryPlan;
import org.elasticsearch.xpack.esql.core.rule.ParameterizedRule;
import org.elasticsearch.xpack.esql.core.rule.ParameterizedRuleExecutor;
import org.elasticsearch.xpack.esql.optimizer.rules.AddDefaultTopN;
import org.elasticsearch.xpack.esql.optimizer.rules.BooleanFunctionEqualsElimination;
import org.elasticsearch.xpack.esql.optimizer.rules.BooleanSimplification;
import org.elasticsearch.xpack.esql.optimizer.rules.CombineDisjunctionsToIn;
import org.elasticsearch.xpack.esql.optimizer.rules.CombineEvals;
import org.elasticsearch.xpack.esql.optimizer.rules.CombineProjections;
import org.elasticsearch.xpack.esql.optimizer.rules.ConstantFolding;
import org.elasticsearch.xpack.esql.optimizer.rules.ConvertStringToByteRef;
import org.elasticsearch.xpack.esql.optimizer.rules.DuplicateLimitAfterMvExpand;
import org.elasticsearch.xpack.esql.optimizer.rules.FoldNull;
import org.elasticsearch.xpack.esql.optimizer.rules.LiteralsOnTheRight;
import org.elasticsearch.xpack.esql.optimizer.rules.PartiallyFoldCase;
import org.elasticsearch.xpack.esql.optimizer.rules.PropagateEmptyRelation;
import org.elasticsearch.xpack.esql.optimizer.rules.PropagateEquals;
import org.elasticsearch.xpack.esql.optimizer.rules.PropagateEvalFoldables;
import org.elasticsearch.xpack.esql.optimizer.rules.PropagateNullable;
import org.elasticsearch.xpack.esql.optimizer.rules.PruneColumns;
import org.elasticsearch.xpack.esql.optimizer.rules.PruneEmptyPlans;
import org.elasticsearch.xpack.esql.optimizer.rules.PruneFilters;
import org.elasticsearch.xpack.esql.optimizer.rules.PruneLiteralsInOrderBy;
import org.elasticsearch.xpack.esql.optimizer.rules.PruneOrderByBeforeStats;
import org.elasticsearch.xpack.esql.optimizer.rules.PruneRedundantSortClauses;
import org.elasticsearch.xpack.esql.optimizer.rules.PushDownAndCombineFilters;
import org.elasticsearch.xpack.esql.optimizer.rules.PushDownAndCombineLimits;
import org.elasticsearch.xpack.esql.optimizer.rules.PushDownAndCombineOrderBy;
import org.elasticsearch.xpack.esql.optimizer.rules.PushDownEnrich;
import org.elasticsearch.xpack.esql.optimizer.rules.PushDownEval;
import org.elasticsearch.xpack.esql.optimizer.rules.PushDownRegexExtract;
import org.elasticsearch.xpack.esql.optimizer.rules.RemoveStatsOverride;
import org.elasticsearch.xpack.esql.optimizer.rules.ReplaceAliasingEvalWithProject;
import org.elasticsearch.xpack.esql.optimizer.rules.ReplaceLimitAndSortAsTopN;
import org.elasticsearch.xpack.esql.optimizer.rules.ReplaceLookupWithJoin;
import org.elasticsearch.xpack.esql.optimizer.rules.ReplaceOrderByExpressionWithEval;
import org.elasticsearch.xpack.esql.optimizer.rules.ReplaceRegexMatch;
import org.elasticsearch.xpack.esql.optimizer.rules.ReplaceStatsAggExpressionWithEval;
import org.elasticsearch.xpack.esql.optimizer.rules.ReplaceStatsNestedExpressionWithEval;
import org.elasticsearch.xpack.esql.optimizer.rules.ReplaceTrivialTypeConversions;
import org.elasticsearch.xpack.esql.optimizer.rules.SetAsOptimized;
import org.elasticsearch.xpack.esql.optimizer.rules.SimplifyComparisonsArithmetics;
import org.elasticsearch.xpack.esql.optimizer.rules.SkipQueryOnEmptyMappings;
import org.elasticsearch.xpack.esql.optimizer.rules.SkipQueryOnLimitZero;
import org.elasticsearch.xpack.esql.optimizer.rules.SplitInWithFoldableValue;
import org.elasticsearch.xpack.esql.optimizer.rules.SubstituteSpatialSurrogates;
import org.elasticsearch.xpack.esql.optimizer.rules.SubstituteSurrogates;
import org.elasticsearch.xpack.esql.optimizer.rules.TranslateMetricsAggregate;
import org.elasticsearch.xpack.esql.plan.logical.Eval;
import org.elasticsearch.xpack.esql.plan.logical.Project;
import org.elasticsearch.xpack.esql.plan.logical.local.LocalRelation;
import org.elasticsearch.xpack.esql.plan.logical.local.LocalSupplier;
import org.elasticsearch.xpack.esql.type.EsqlDataTypes;

import java.util.ArrayList;
import java.util.LinkedHashSet;
import java.util.List;
import java.util.Set;

import static java.util.Arrays.asList;
import static org.elasticsearch.xpack.esql.expression.NamedExpressions.mergeOutputExpressions;

public class LogicalPlanOptimizer extends ParameterizedRuleExecutor<LogicalPlan, LogicalOptimizerContext> {

    private final LogicalVerifier verifier = LogicalVerifier.INSTANCE;

    public LogicalPlanOptimizer(LogicalOptimizerContext optimizerContext) {
        super(optimizerContext);
    }

    public LogicalPlan optimize(LogicalPlan verified) {
        var optimized = execute(verified);

        Failures failures = verifier.verify(optimized);
        if (failures.hasFailures()) {
            throw new VerificationException(failures);
        }
        return optimized;
    }

    @Override
    protected List<Batch<LogicalPlan>> batches() {
        return rules();
    }

    protected static Batch<LogicalPlan> transformStats() {
        return new Batch<>(
            "Transform Stats",
            new RemoveStatsOverride(),
            // first extract nested expressions inside aggs
            new ReplaceStatsNestedExpressionWithEval(),
            // then extract nested aggs top-level
            new ReplaceStatsAggExpressionWithEval(),
            // lastly replace surrogate functions
<<<<<<< HEAD
            new SubstituteSurrogates()
        );
    }

    protected static Batch<LogicalPlan> substitutions() {
        return new Batch<>(
            "Substitutions",
            Limiter.ONCE,
            new ReplaceLookupWithJoin(),
=======
            new SubstituteSurrogates(),
            // translate metric aggregates after surrogate substitution and replace nested expressions with eval (again)
            new TranslateMetricsAggregate(),
            new ReplaceStatsNestedExpressionWithEval(),
>>>>>>> 405e3966
            new ReplaceRegexMatch(),
            new ReplaceTrivialTypeConversions(),
            new ReplaceAliasingEvalWithProject(),
            new SkipQueryOnEmptyMappings(),
            new SubstituteSpatialSurrogates(),
            new ReplaceOrderByExpressionWithEval()
            // new NormalizeAggregate(), - waits on https://github.com/elastic/elasticsearch/issues/100634
        );
    }

    protected static Batch<LogicalPlan> operators() {
        return new Batch<>(
            "Operator Optimization",
            new CombineProjections(),
            new CombineEvals(),
            new PruneEmptyPlans(),
            new PropagateEmptyRelation(),
            new ConvertStringToByteRef(),
            new FoldNull(),
            new SplitInWithFoldableValue(),
            new PropagateEvalFoldables(),
            new ConstantFolding(),
            new PartiallyFoldCase(),
            // boolean
            new BooleanSimplification(),
            new LiteralsOnTheRight(),
            // needs to occur before BinaryComparison combinations (see class)
            new PropagateEquals(),
            new PropagateNullable(),
            new BooleanFunctionEqualsElimination(),
            new CombineDisjunctionsToIn(),
            new SimplifyComparisonsArithmetics(EsqlDataTypes::areCompatible),
            // prune/elimination
            new PruneFilters(),
            new PruneColumns(),
            new PruneLiteralsInOrderBy(),
            new PushDownAndCombineLimits(),
            new DuplicateLimitAfterMvExpand(),
            new PushDownAndCombineFilters(),
            new PushDownEval(),
            new PushDownRegexExtract(),
            new PushDownEnrich(),
            new PushDownAndCombineOrderBy(),
            new PruneOrderByBeforeStats(),
            new PruneRedundantSortClauses()
        );
    }

    protected static Batch<LogicalPlan> cleanup() {
        return new Batch<>("Clean Up", new ReplaceLimitAndSortAsTopN());
    }

    protected static List<Batch<LogicalPlan>> rules() {
        var skip = new Batch<>("Skip Compute", new SkipQueryOnLimitZero());
        var defaultTopN = new Batch<>("Add default TopN", new AddDefaultTopN());
        var label = new Batch<>("Set as Optimized", Limiter.ONCE, new SetAsOptimized());

        return asList(transformStats(), substitutions(), operators(), skip, cleanup(), defaultTopN, label);
    }

    public static LogicalPlan skipPlan(UnaryPlan plan) {
        return new LocalRelation(plan.source(), plan.output(), LocalSupplier.EMPTY);
    }

    public static LogicalPlan skipPlan(UnaryPlan plan, LocalSupplier supplier) {
        return new LocalRelation(plan.source(), plan.output(), supplier);
    }

    /**
     * Pushes LogicalPlans which generate new attributes (Eval, Grok/Dissect, Enrich), past OrderBys and Projections.
     * Although it seems arbitrary whether the OrderBy or the Eval is executed first, this transformation ensures that OrderBys only
     * separated by an eval can be combined by PushDownAndCombineOrderBy.
     *
     * E.g.:
     *
     * ... | sort a | eval x = b + 1 | sort x
     *
     * becomes
     *
     * ... | eval x = b + 1 | sort a | sort x
     *
     * Ordering the Evals before the OrderBys has the advantage that it's always possible to order the plans like this.
     * E.g., in the example above it would not be possible to put the eval after the two orderBys.
     *
     * In case one of the Eval's fields would shadow the orderBy's attributes, we rename the attribute first.
     *
     * E.g.
     *
     * ... | sort a | eval a = b + 1 | ...
     *
     * becomes
     *
     * ... | eval $$a = a | eval a = b + 1 | sort $$a | drop $$a
     */
    public static LogicalPlan pushGeneratingPlanPastProjectAndOrderBy(UnaryPlan generatingPlan, List<Attribute> generatedAttributes) {
        LogicalPlan child = generatingPlan.child();

        if (child instanceof OrderBy orderBy) {
            Set<String> evalFieldNames = new LinkedHashSet<>(Expressions.names(generatedAttributes));

            // Look for attributes in the OrderBy's expressions and create aliases with temporary names for them.
            AttributeReplacement nonShadowedOrders = renameAttributesInExpressions(evalFieldNames, orderBy.order());

            AttributeMap<Alias> aliasesForShadowedOrderByAttrs = nonShadowedOrders.replacedAttributes;
            @SuppressWarnings("unchecked")
            List<Order> newOrder = (List<Order>) (List<?>) nonShadowedOrders.rewrittenExpressions;

            if (aliasesForShadowedOrderByAttrs.isEmpty() == false) {
                List<Alias> newAliases = new ArrayList<>(aliasesForShadowedOrderByAttrs.values());

                LogicalPlan plan = new Eval(orderBy.source(), orderBy.child(), newAliases);
                plan = generatingPlan.replaceChild(plan);
                plan = new OrderBy(orderBy.source(), plan, newOrder);
                plan = new Project(generatingPlan.source(), plan, generatingPlan.output());

                return plan;
            }

            return orderBy.replaceChild(generatingPlan.replaceChild(orderBy.child()));
        } else if (child instanceof Project) {
            var projectWithEvalChild = pushDownPastProject(generatingPlan);
            return projectWithEvalChild.withProjections(mergeOutputExpressions(generatedAttributes, projectWithEvalChild.projections()));
        }

        return generatingPlan;
    }

    private record AttributeReplacement(List<Expression> rewrittenExpressions, AttributeMap<Alias> replacedAttributes) {};

    /**
     * Replace attributes in the given expressions by assigning them temporary names.
     * Returns the rewritten expressions and a map with an alias for each replaced attribute; the rewritten expressions reference
     * these aliases.
     */
    private static AttributeReplacement renameAttributesInExpressions(
        Set<String> attributeNamesToRename,
        List<? extends Expression> expressions
    ) {
        AttributeMap<Alias> aliasesForReplacedAttributes = new AttributeMap<>();
        List<Expression> rewrittenExpressions = new ArrayList<>();

        for (Expression expr : expressions) {
            rewrittenExpressions.add(expr.transformUp(Attribute.class, attr -> {
                if (attributeNamesToRename.contains(attr.name())) {
                    Alias renamedAttribute = aliasesForReplacedAttributes.computeIfAbsent(attr, a -> {
                        String tempName = SubstituteSurrogates.rawTemporaryName(a.name(), "temp_name", a.id().toString());
                        // TODO: this should be synthetic
                        return new Alias(a.source(), tempName, null, a, null, false);
                    });
                    return renamedAttribute.toAttribute();
                }

                return attr;
            }));
        }

        return new AttributeReplacement(rewrittenExpressions, aliasesForReplacedAttributes);
    }

    public static Project pushDownPastProject(UnaryPlan parent) {
        if (parent.child() instanceof Project project) {
            AttributeMap.Builder<Expression> aliasBuilder = AttributeMap.builder();
            project.forEachExpression(Alias.class, a -> aliasBuilder.put(a.toAttribute(), a.child()));
            var aliases = aliasBuilder.build();

            var expressionsWithResolvedAliases = (UnaryPlan) parent.transformExpressionsOnly(
                ReferenceAttribute.class,
                r -> aliases.resolve(r, r)
            );

            return project.replaceChild(expressionsWithResolvedAliases.replaceChild(project.child()));
        } else {
            throw new EsqlIllegalArgumentException("Expected child to be instance of Project");
        }
    }

    public abstract static class ParameterizedOptimizerRule<SubPlan extends LogicalPlan, P> extends ParameterizedRule<
        SubPlan,
        LogicalPlan,
        P> {

        public final LogicalPlan apply(LogicalPlan plan, P context) {
            return plan.transformDown(typeToken(), t -> rule(t, context));
        }

        protected abstract LogicalPlan rule(SubPlan plan, P context);
    }
}<|MERGE_RESOLUTION|>--- conflicted
+++ resolved
@@ -113,7 +113,6 @@
             // then extract nested aggs top-level
             new ReplaceStatsAggExpressionWithEval(),
             // lastly replace surrogate functions
-<<<<<<< HEAD
             new SubstituteSurrogates()
         );
     }
@@ -123,12 +122,9 @@
             "Substitutions",
             Limiter.ONCE,
             new ReplaceLookupWithJoin(),
-=======
-            new SubstituteSurrogates(),
             // translate metric aggregates after surrogate substitution and replace nested expressions with eval (again)
             new TranslateMetricsAggregate(),
             new ReplaceStatsNestedExpressionWithEval(),
->>>>>>> 405e3966
             new ReplaceRegexMatch(),
             new ReplaceTrivialTypeConversions(),
             new ReplaceAliasingEvalWithProject(),
