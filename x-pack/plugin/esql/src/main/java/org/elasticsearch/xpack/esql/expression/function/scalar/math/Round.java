--- conflicted
+++ resolved
@@ -7,11 +7,11 @@
 
 package org.elasticsearch.xpack.esql.expression.function.scalar.math;
 
+import org.elasticsearch.common.TriFunction;
 import org.elasticsearch.compute.ann.Evaluator;
 import org.elasticsearch.compute.operator.EvalOperator.ExpressionEvaluator;
 import org.elasticsearch.xpack.esql.EsqlIllegalArgumentException;
 import org.elasticsearch.xpack.esql.evaluator.mapper.EvaluatorMapper;
-import org.elasticsearch.xpack.esql.expression.function.QuadFunction;
 import org.elasticsearch.xpack.ql.expression.Expression;
 import org.elasticsearch.xpack.ql.expression.function.OptionalArgument;
 import org.elasticsearch.xpack.ql.expression.function.scalar.ScalarFunction;
@@ -26,6 +26,7 @@
 import java.util.Arrays;
 import java.util.List;
 import java.util.Objects;
+import java.util.function.BiFunction;
 import java.util.function.Function;
 
 import static org.elasticsearch.xpack.ql.expression.TypeResolutions.ParamOrdinal.FIRST;
@@ -38,7 +39,7 @@
 
 public class Round extends ScalarFunction implements OptionalArgument, EvaluatorMapper {
 
-    private static final TriFunction<Source, ExpressionEvaluator, DriverContext, ExpressionEvaluator> IDENTITY = (s, e, d) -> e;
+    private static final BiFunction<Source, ExpressionEvaluator.Factory, ExpressionEvaluator.Factory> EVALUATOR_IDENTITY = (s, e) -> e;
 
     private final Expression field, decimals;
 
@@ -139,50 +140,28 @@
             return toEvaluator(toEvaluator, RoundDoubleNoDecimalsEvaluator.Factory::new, RoundDoubleEvaluator.Factory::new);
         }
         if (fieldType == DataTypes.INTEGER) {
-<<<<<<< HEAD
-            return toEvaluator(toEvaluator, IDENTITY, RoundIntEvaluator::new);
+            return toEvaluator(toEvaluator, EVALUATOR_IDENTITY, RoundIntEvaluator.Factory::new);
         }
         if (fieldType == DataTypes.LONG) {
-            return toEvaluator(toEvaluator, IDENTITY, RoundLongEvaluator::new);
+            return toEvaluator(toEvaluator, EVALUATOR_IDENTITY, RoundLongEvaluator.Factory::new);
         }
         if (fieldType == DataTypes.UNSIGNED_LONG) {
-            return toEvaluator(toEvaluator, IDENTITY, RoundUnsignedLongEvaluator::new);
-=======
-            return toEvaluator(toEvaluator, Function.identity(), RoundIntEvaluator.Factory::new);
-        }
-        if (fieldType == DataTypes.LONG) {
-            return toEvaluator(toEvaluator, Function.identity(), RoundLongEvaluator.Factory::new);
-        }
-        if (fieldType == DataTypes.UNSIGNED_LONG) {
-            return toEvaluator(toEvaluator, Function.identity(), RoundUnsignedLongEvaluator.Factory::new);
->>>>>>> 94e510e5
+            return toEvaluator(toEvaluator, EVALUATOR_IDENTITY, RoundUnsignedLongEvaluator.Factory::new);
         }
         throw EsqlIllegalArgumentException.illegalDataType(fieldType);
     }
 
     private ExpressionEvaluator.Factory toEvaluator(
         Function<Expression, ExpressionEvaluator.Factory> toEvaluator,
-<<<<<<< HEAD
-        TriFunction<Source, ExpressionEvaluator, DriverContext, ExpressionEvaluator> noDecimals,
-        QuadFunction<Source, ExpressionEvaluator, ExpressionEvaluator, DriverContext, ExpressionEvaluator> withDecimals
+        BiFunction<Source, ExpressionEvaluator.Factory, ExpressionEvaluator.Factory> noDecimals,
+        TriFunction<Source, ExpressionEvaluator.Factory, ExpressionEvaluator.Factory, ExpressionEvaluator.Factory> withDecimals
     ) {
         var fieldEvaluator = toEvaluator.apply(field());
         if (decimals == null) {
-            return dvrCtx -> noDecimals.apply(source(), fieldEvaluator.get(dvrCtx), dvrCtx);
+            return noDecimals.apply(source(), fieldEvaluator);
         }
         var decimalsEvaluator = Cast.cast(source(), decimals().dataType(), DataTypes.LONG, toEvaluator.apply(decimals()));
-        return dvrCtx -> withDecimals.apply(source(), fieldEvaluator.get(dvrCtx), decimalsEvaluator.get(dvrCtx), dvrCtx);
-=======
-        Function<ExpressionEvaluator.Factory, ExpressionEvaluator.Factory> noDecimals,
-        BiFunction<ExpressionEvaluator.Factory, ExpressionEvaluator.Factory, ExpressionEvaluator.Factory> withDecimals
-    ) {
-        var fieldEvaluator = toEvaluator.apply(field());
-        if (decimals == null) {
-            return noDecimals.apply(fieldEvaluator);
-        }
-        var decimalsEvaluator = Cast.cast(decimals().dataType(), DataTypes.LONG, toEvaluator.apply(decimals()));
-        return withDecimals.apply(fieldEvaluator, decimalsEvaluator);
->>>>>>> 94e510e5
+        return withDecimals.apply(source(), fieldEvaluator, decimalsEvaluator);
     }
 
     @Override
