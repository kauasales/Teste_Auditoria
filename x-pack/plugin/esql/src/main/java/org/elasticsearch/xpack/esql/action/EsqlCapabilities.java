/*
 * Copyright Elasticsearch B.V. and/or licensed to Elasticsearch B.V. under one
 * or more contributor license agreements. Licensed under the Elastic License
 * 2.0; you may not use this file except in compliance with the Elastic License
 * 2.0.
 */

package org.elasticsearch.xpack.esql.action;

import org.elasticsearch.Build;
import org.elasticsearch.features.NodeFeature;
import org.elasticsearch.rest.action.admin.cluster.RestNodesCapabilitiesAction;
import org.elasticsearch.xpack.esql.plugin.EsqlFeatures;

import java.util.ArrayList;
import java.util.List;
import java.util.Set;

/**
 * A {@link Set} of "capabilities" supported by the {@link RestEsqlQueryAction}
 * and {@link RestEsqlAsyncQueryAction} APIs. These are exposed over the
 * {@link RestNodesCapabilitiesAction} and we use them to enable tests.
 */
public class EsqlCapabilities {
    /**
     * Support for function {@code CBRT}. Done in #108574.
     */
    private static final String FN_CBRT = "fn_cbrt";

    /**
     * Support for {@code MV_APPEND} function. #107001
     */
    private static final String FN_MV_APPEND = "fn_mv_append";

    /**
     * Support for function {@code IP_PREFIX}.
     */
    private static final String FN_IP_PREFIX = "fn_ip_prefix";

    /**
     * Fix on function {@code SUBSTRING} that makes it not return null on empty strings.
     */
    private static final String FN_SUBSTRING_EMPTY_NULL = "fn_substring_empty_null";

    /**
     * Optimization for ST_CENTROID changed some results in cartesian data. #108713
     */
    private static final String ST_CENTROID_AGG_OPTIMIZED = "st_centroid_agg_optimized";

    /**
     * Support for requesting the "_ignored" metadata field.
     */
    private static final String METADATA_IGNORED_FIELD = "metadata_field_ignored";

    /**
     * Support for the "LOOKUP" command.
     */
    private static final String LOOKUP_COMMAND = "lookup_command";

    /**
     * Support for the syntax {@code "tables": {"type": [<values>]}}.
     */
    private static final String TABLES_TYPES = "tables_types";

    /**
     * Support for requesting the "REPEAT" command.
     */
    private static final String REPEAT = "repeat";

<<<<<<< HEAD
    private static final String IN_EVALUATORMAPPER = "in_evaluatormapper";

    public static final Set<String> CAPABILITIES = capabilities();

=======
>>>>>>> 394d2b09
    /**
     * Cast string literals to datetime in addition and subtraction when the other side is a date or time interval.
     */
    public static final String STRING_LITERAL_AUTO_CASTING_TO_DATETIME_ADD_SUB = "string_literal_auto_casting_to_datetime_add_sub";

    /**
     * Support for named or positional parameters in EsqlQueryRequest.
     */
    private static final String NAMED_POSITIONAL_PARAMETER = "named_positional_parameter";

    public static final Set<String> CAPABILITIES = capabilities();

    private static Set<String> capabilities() {
        List<String> caps = new ArrayList<>();
        caps.add(FN_CBRT);
        caps.add(FN_IP_PREFIX);
        caps.add(FN_SUBSTRING_EMPTY_NULL);
        caps.add(ST_CENTROID_AGG_OPTIMIZED);
        caps.add(METADATA_IGNORED_FIELD);
        caps.add(FN_MV_APPEND);
        caps.add(REPEAT);
<<<<<<< HEAD
        caps.add(IN_EVALUATORMAPPER);
=======
        caps.add(NAMED_POSITIONAL_PARAMETER);
>>>>>>> 394d2b09

        if (Build.current().isSnapshot()) {
            caps.add(LOOKUP_COMMAND);
        }

        /*
         * Add all of our cluster features without the leading "esql."
         */
        for (NodeFeature feature : new EsqlFeatures().getFeatures()) {
            caps.add(cap(feature));
        }
        for (NodeFeature feature : new EsqlFeatures().getHistoricalFeatures().keySet()) {
            caps.add(cap(feature));
        }
        caps.add(STRING_LITERAL_AUTO_CASTING_TO_DATETIME_ADD_SUB);
        return Set.copyOf(caps);
    }

    /**
     * Convert a {@link NodeFeature} from {@link EsqlFeatures} into a
     * capability.
     */
    public static String cap(NodeFeature feature) {
        assert feature.id().startsWith("esql.");
        return feature.id().substring("esql.".length());
    }
}<|MERGE_RESOLUTION|>--- conflicted
+++ resolved
@@ -67,13 +67,6 @@
      */
     private static final String REPEAT = "repeat";
 
-<<<<<<< HEAD
-    private static final String IN_EVALUATORMAPPER = "in_evaluatormapper";
-
-    public static final Set<String> CAPABILITIES = capabilities();
-
-=======
->>>>>>> 394d2b09
     /**
      * Cast string literals to datetime in addition and subtraction when the other side is a date or time interval.
      */
@@ -83,6 +76,11 @@
      * Support for named or positional parameters in EsqlQueryRequest.
      */
     private static final String NAMED_POSITIONAL_PARAMETER = "named_positional_parameter";
+
+    /**
+     * Rewrite In with EvaluatorMapper
+     */
+    private static final String IN_EVALUATORMAPPER = "in_evaluatormapper";
 
     public static final Set<String> CAPABILITIES = capabilities();
 
@@ -95,11 +93,8 @@
         caps.add(METADATA_IGNORED_FIELD);
         caps.add(FN_MV_APPEND);
         caps.add(REPEAT);
-<<<<<<< HEAD
+        caps.add(NAMED_POSITIONAL_PARAMETER);
         caps.add(IN_EVALUATORMAPPER);
-=======
-        caps.add(NAMED_POSITIONAL_PARAMETER);
->>>>>>> 394d2b09
 
         if (Build.current().isSnapshot()) {
             caps.add(LOOKUP_COMMAND);
