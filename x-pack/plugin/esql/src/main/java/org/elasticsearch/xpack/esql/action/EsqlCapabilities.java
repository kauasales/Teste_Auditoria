/*
 * Copyright Elasticsearch B.V. and/or licensed to Elasticsearch B.V. under one
 * or more contributor license agreements. Licensed under the Elastic License
 * 2.0; you may not use this file except in compliance with the Elastic License
 * 2.0.
 */

package org.elasticsearch.xpack.esql.action;

import org.elasticsearch.Build;
import org.elasticsearch.features.NodeFeature;
import org.elasticsearch.rest.action.admin.cluster.RestNodesCapabilitiesAction;
import org.elasticsearch.xpack.esql.plugin.EsqlFeatures;

import java.util.ArrayList;
import java.util.List;
import java.util.Set;

/**
 * A {@link Set} of "capabilities" supported by the {@link RestEsqlQueryAction}
 * and {@link RestEsqlAsyncQueryAction} APIs. These are exposed over the
 * {@link RestNodesCapabilitiesAction} and we use them to enable tests.
 */
public class EsqlCapabilities {
    /**
     * Support for function {@code CBRT}. Done in #108574.
     */
    private static final String FN_CBRT = "fn_cbrt";

    /**
     * Support for function {@code IP_PREFIX}.
     */
    private static final String FN_IP_PREFIX = "fn_ip_prefix";

    /**
     * Fix on function {@code SUBSTRING} that makes it not return null on empty strings.
     */
    private static final String FN_SUBSTRING_EMPTY_NULL = "fn_substring_empty_null";

    /**
     * Optimization for ST_CENTROID changed some results in cartesian data. #108713
     */
    private static final String ST_CENTROID_AGG_OPTIMIZED = "st_centroid_agg_optimized";

    /**
     * Support for {@code LOOKUP} command.
     */
    public static final String LOOKUP_COMMAND = "lookup_command";

    /**
     * Support for requesting the "_ignored" metadata field.
     */
    private static final String METADATA_IGNORED_FIELD = "metadata_field_ignored";

    /**
     * Support for requesting the "LOOKUP" command.
     */
    private static final String LOOKUP = "lookup";

    public static final Set<String> CAPABILITIES = capabilities();

    private static Set<String> capabilities() {
        List<String> caps = new ArrayList<>();
        caps.add(FN_CBRT);
<<<<<<< HEAD
        caps.add(ST_CENTROID_AGG_OPTIMIZED);
        caps.add(METADATA_IGNORED_FIELD);
        if (Build.current().isSnapshot()) {
            caps.add(LOOKUP_COMMAND);
=======
        caps.add(FN_IP_PREFIX);
        caps.add(FN_SUBSTRING_EMPTY_NULL);
        caps.add(ST_CENTROID_AGG_OPTIMIZED);
        caps.add(METADATA_IGNORED_FIELD);

        if (Build.current().isSnapshot()) {
            caps.add(LOOKUP);
>>>>>>> 4d1e27b8
        }

        /*
         * Add all of our cluster features without the leading "esql."
         */
        for (NodeFeature feature : new EsqlFeatures().getFeatures()) {
            caps.add(cap(feature));
        }
        for (NodeFeature feature : new EsqlFeatures().getHistoricalFeatures().keySet()) {
            caps.add(cap(feature));
        }
        return Set.copyOf(caps);
    }

    /**
     * Convert a {@link NodeFeature} from {@link EsqlFeatures} into a
     * capability.
     */
    public static String cap(NodeFeature feature) {
        assert feature.id().startsWith("esql.");
        return feature.id().substring("esql.".length());
    }
}<|MERGE_RESOLUTION|>--- conflicted
+++ resolved
@@ -43,11 +43,6 @@
     private static final String ST_CENTROID_AGG_OPTIMIZED = "st_centroid_agg_optimized";
 
     /**
-     * Support for {@code LOOKUP} command.
-     */
-    public static final String LOOKUP_COMMAND = "lookup_command";
-
-    /**
      * Support for requesting the "_ignored" metadata field.
      */
     private static final String METADATA_IGNORED_FIELD = "metadata_field_ignored";
@@ -62,12 +57,6 @@
     private static Set<String> capabilities() {
         List<String> caps = new ArrayList<>();
         caps.add(FN_CBRT);
-<<<<<<< HEAD
-        caps.add(ST_CENTROID_AGG_OPTIMIZED);
-        caps.add(METADATA_IGNORED_FIELD);
-        if (Build.current().isSnapshot()) {
-            caps.add(LOOKUP_COMMAND);
-=======
         caps.add(FN_IP_PREFIX);
         caps.add(FN_SUBSTRING_EMPTY_NULL);
         caps.add(ST_CENTROID_AGG_OPTIMIZED);
@@ -75,7 +64,6 @@
 
         if (Build.current().isSnapshot()) {
             caps.add(LOOKUP);
->>>>>>> 4d1e27b8
         }
 
         /*
