--- conflicted
+++ resolved
@@ -136,16 +136,15 @@
         FIX_PARSING_LARGE_NEGATIVE_NUMBERS,
 
         /**
-<<<<<<< HEAD
          * Fix the status code returned when trying to run count_distinct on the _source type (which is not supported).
          * see <a href="https://github.com/elastic/elasticsearch/issues/105240">count_distinct(_source) returns a 500 response</a>
          */
-        FIX_COUNT_DISTINCT_SOURCE_ERROR;
-=======
+        FIX_COUNT_DISTINCT_SOURCE_ERROR,
+      
+         /**
          * Use RangeQuery for BinaryComparison on DateTime fields.
          * */
         RANGEQUERY_FOR_DATETIME;
->>>>>>> be6583d2
 
         private final boolean snapshotOnly;
 
