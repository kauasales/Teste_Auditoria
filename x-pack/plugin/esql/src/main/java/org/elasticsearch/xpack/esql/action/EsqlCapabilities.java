--- conflicted
+++ resolved
@@ -109,16 +109,15 @@
         AGG_WEIGHTED_AVG,
 
         /**
-<<<<<<< HEAD
+         * Fix for union-types when aggregating over an inline conversion with casting operator. Done in #110476.
+         */
+        UNION_TYPES_AGG_CAST,
+
+        /**
          * Fix to GROK validation in case of multiple fields with same name and different types
          * https://github.com/elastic/elasticsearch/issues/110533
          */
         GROK_VALIDATION;
-=======
-         * Fix for union-types when aggregating over an inline conversion with casting operator. Done in #110476.
-         */
-        UNION_TYPES_AGG_CAST;
->>>>>>> 38cd0b33
 
         private final boolean snapshotOnly;
 
