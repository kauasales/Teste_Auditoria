/*
 * Copyright Elasticsearch B.V. and/or licensed to Elasticsearch B.V. under one
 * or more contributor license agreements. Licensed under the Elastic License
 * 2.0; you may not use this file except in compliance with the Elastic License
 * 2.0.
 */

package org.elasticsearch.xpack.esql.action;

import org.elasticsearch.Build;
import org.elasticsearch.features.NodeFeature;
import org.elasticsearch.rest.action.admin.cluster.RestNodesCapabilitiesAction;
import org.elasticsearch.xpack.esql.plugin.EsqlFeatures;

import java.util.ArrayList;
import java.util.List;
import java.util.Locale;
import java.util.Set;

/**
 * A {@link Set} of "capabilities" supported by the {@link RestEsqlQueryAction}
 * and {@link RestEsqlAsyncQueryAction} APIs. These are exposed over the
 * {@link RestNodesCapabilitiesAction} and we use them to enable tests.
 */
public class EsqlCapabilities {
    public enum Cap {
        /**
         * Support for function {@code CBRT}. Done in #108574.
         */
        FN_CBRT,

        /**
         * Support for {@code MV_APPEND} function. #107001
         */
        FN_MV_APPEND,

        /**
         * Support for function {@code IP_PREFIX}.
         */
        FN_IP_PREFIX,

        /**
         * Fix on function {@code SUBSTRING} that makes it not return null on empty strings.
         */
        FN_SUBSTRING_EMPTY_NULL,

        /**
         * Support for aggregation function {@code TOP}.
         */
        AGG_TOP,

        /**
         * Support for booleans in aggregations {@code MAX} and {@code MIN}.
         */
        AGG_MAX_MIN_BOOLEAN_SUPPORT,

        /**
         * Support for booleans in {@code TOP} aggregation.
         */
        AGG_TOP_BOOLEAN_SUPPORT,

        /**
         * Optimization for ST_CENTROID changed some results in cartesian data. #108713
         */
        ST_CENTROID_AGG_OPTIMIZED,

        /**
         * Support for requesting the "_ignored" metadata field.
         */
        METADATA_IGNORED_FIELD,

        /**
         * LOOKUP command with
         * - tables using syntax {@code "tables": {"type": [<values>]}}
         * - fixed variable shadowing
         * - fixed Join.references(), requiring breaking change to Join serialization
         */
        LOOKUP_V4(true),

        /**
         * Support for requesting the "REPEAT" command.
         */
        REPEAT,

        /**
         * Cast string literals to datetime in addition and subtraction when the other side is a date or time interval.
         */
        STRING_LITERAL_AUTO_CASTING_TO_DATETIME_ADD_SUB,

        /**
         * Support for named or positional parameters in EsqlQueryRequest.
         */
        NAMED_POSITIONAL_PARAMETER,

        /**
         * Support multiple field mappings if appropriate conversion function is used (union types)
         */
        UNION_TYPES,

        /**
         * Support for function {@code ST_DISTANCE}. Done in #108764.
         */
        ST_DISTANCE,

        /**
         * Fix to GROK and DISSECT that allows extracting attributes with the same name as the input
         * https://github.com/elastic/elasticsearch/issues/110184
         */
        GROK_DISSECT_MASKING,

        /**
         * Support for quoting index sources in double quotes.
         */
        DOUBLE_QUOTES_SOURCE_ENCLOSING,

        /**
         * Support for WEIGHTED_AVG function.
         */
        AGG_WEIGHTED_AVG,

        /**
         * Fix for union-types when aggregating over an inline conversion with casting operator. Done in #110476.
         */
        UNION_TYPES_AGG_CAST,

        /**
         * Fix to GROK validation in case of multiple fields with same name and different types
         * https://github.com/elastic/elasticsearch/issues/110533
         */
        GROK_VALIDATION,

        /**
         * Fix for union-types when aggregating over an inline conversion with conversion function. Done in #110652.
         */
        UNION_TYPES_INLINE_FIX,

        /**
         * Fix for union-types when sorting a type-casted field. We changed how we remove synthetic union-types fields.
         */
        UNION_TYPES_REMOVE_FIELDS,

        /**
         * Fix a parsing issue where numbers below Long.MIN_VALUE threw an exception instead of parsing as doubles.
         * see <a href="https://github.com/elastic/elasticsearch/issues/104323"> Parsing large numbers is inconsistent #104323 </a>
         */
        FIX_PARSING_LARGE_NEGATIVE_NUMBERS,

        /**
         * Fix the status code returned when trying to run count_distinct on the _source type (which is not supported).
         * see <a href="https://github.com/elastic/elasticsearch/issues/105240">count_distinct(_source) returns a 500 response</a>
         */
        FIX_COUNT_DISTINCT_SOURCE_ERROR,

        /**
        * Use RangeQuery for BinaryComparison on DateTime fields.
<<<<<<< HEAD
        */
        RANGEQUERY_FOR_DATETIME,

        /**
         * Fix for non-unique attribute names in ROW.
         * https://github.com/elastic/elasticsearch/issues/110541
         */
        UNIQUE_NAMES;
=======
        * */
        RANGEQUERY_FOR_DATETIME,

        /**
         * Add tests for #105383, STATS BY constant.
         */
        STATS_BY_CONSTANT;
>>>>>>> 512bca86

        private final boolean snapshotOnly;

        Cap() {
            snapshotOnly = false;
        };

        Cap(boolean snapshotOnly) {
            this.snapshotOnly = snapshotOnly;
        };

        public String capabilityName() {
            return name().toLowerCase(Locale.ROOT);
        }

        public boolean snapshotOnly() {
            return snapshotOnly;
        }
    }

    public static final Set<String> CAPABILITIES = capabilities();

    private static Set<String> capabilities() {
        List<String> caps = new ArrayList<>();
        for (Cap cap : Cap.values()) {
            if (Build.current().isSnapshot() || cap.snapshotOnly == false) {
                caps.add(cap.capabilityName());
            }
        }

        /*
         * Add all of our cluster features without the leading "esql."
         */
        for (NodeFeature feature : new EsqlFeatures().getFeatures()) {
            caps.add(cap(feature));
        }
        for (NodeFeature feature : new EsqlFeatures().getHistoricalFeatures().keySet()) {
            caps.add(cap(feature));
        }
        return Set.copyOf(caps);
    }

    /**
     * Convert a {@link NodeFeature} from {@link EsqlFeatures} into a
     * capability.
     */
    public static String cap(NodeFeature feature) {
        assert feature.id().startsWith("esql.");
        return feature.id().substring("esql.".length());
    }
}<|MERGE_RESOLUTION|>--- conflicted
+++ resolved
@@ -152,25 +152,20 @@
         FIX_COUNT_DISTINCT_SOURCE_ERROR,
 
         /**
-        * Use RangeQuery for BinaryComparison on DateTime fields.
-<<<<<<< HEAD
-        */
+         * Use RangeQuery for BinaryComparison on DateTime fields.
+         */
         RANGEQUERY_FOR_DATETIME,
+
+        /**
+         * Add tests for #105383, STATS BY constant.
+         */
+        STATS_BY_CONSTANT,
 
         /**
          * Fix for non-unique attribute names in ROW.
          * https://github.com/elastic/elasticsearch/issues/110541
          */
         UNIQUE_NAMES;
-=======
-        * */
-        RANGEQUERY_FOR_DATETIME,
-
-        /**
-         * Add tests for #105383, STATS BY constant.
-         */
-        STATS_BY_CONSTANT;
->>>>>>> 512bca86
 
         private final boolean snapshotOnly;
 
