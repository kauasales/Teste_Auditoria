--- conflicted
+++ resolved
@@ -125,15 +125,14 @@
         GROK_VALIDATION,
 
         /**
-<<<<<<< HEAD
-         * Use RangeQuery for BinaryComparison on DateTime fields.
-         */
-        RANGEQUERY_FOR_DATETIME;
-=======
          * Fix for union-types when aggregating over an inline conversion with conversion function. Done in #110652.
          */
-        UNION_TYPES_INLINE_FIX;
->>>>>>> 6d5b2687
+        UNION_TYPES_INLINE_FIX,
+
+        /**
+         * Use RangeQuery for BinaryComparison on DateTime fields.
+         * */
+        RANGEQUERY_FOR_DATETIME;
 
         private final boolean snapshotOnly;
 
