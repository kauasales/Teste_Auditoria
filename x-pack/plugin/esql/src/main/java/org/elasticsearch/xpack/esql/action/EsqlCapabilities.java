--- conflicted
+++ resolved
@@ -87,7 +87,12 @@
         /**
          * Support for function {@code ST_DISTANCE}. Done in #108764.
          */
-        ST_DISTANCE;
+        ST_DISTANCE,
+
+        /**
+         * Support explicit casting from string literal to DATE_PERIOD or TIME_DURATION.
+         */
+        CAST_STRING_LITERAL_TO_TEMPORAL_AMOUNT;
 
         Cap() {
             snapshotOnly = false;
@@ -104,36 +109,14 @@
         private final boolean snapshotOnly;
     }
 
-    /**
-     * Cast string literals to temporal amount.
-     */
-    private static final String CAST_STRING_LITERAL_TO_TEMPORAL_AMOUNT = "cast_string_literal_to_temporal_amount";
-
     public static final Set<String> CAPABILITIES = capabilities();
 
     private static Set<String> capabilities() {
         List<String> caps = new ArrayList<>();
-<<<<<<< HEAD
-        caps.add(FN_CBRT);
-        caps.add(FN_IP_PREFIX);
-        caps.add(FN_SUBSTRING_EMPTY_NULL);
-        caps.add(AGG_TOP_LIST);
-        caps.add(ST_CENTROID_AGG_OPTIMIZED);
-        caps.add(METADATA_IGNORED_FIELD);
-        caps.add(FN_MV_APPEND);
-        caps.add(REPEAT);
-        caps.add(UNION_TYPES);
-        caps.add(NAMED_POSITIONAL_PARAMETER);
-        caps.add(CAST_STRING_LITERAL_TO_TEMPORAL_AMOUNT);
-
-        if (Build.current().isSnapshot()) {
-            caps.add(LOOKUP_COMMAND);
-=======
         for (Cap cap : Cap.values()) {
             if (Build.current().isSnapshot() || cap.snapshotOnly == false) {
                 caps.add(cap.capabilityName());
             }
->>>>>>> e203b0c6
         }
 
         /*
