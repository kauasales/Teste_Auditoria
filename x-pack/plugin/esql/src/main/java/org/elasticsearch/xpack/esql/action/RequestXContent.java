--- conflicted
+++ resolved
@@ -54,11 +54,7 @@
     private static final ParseField PARAMS_FIELD = new ParseField("params");
     private static final ParseField LOCALE_FIELD = new ParseField("locale");
     private static final ParseField PROFILE_FIELD = new ParseField("profile");
-<<<<<<< HEAD
-    private static final ParseField TABLES_FIELD = new ParseField("tables");
-=======
     static final ParseField TABLES_FIELD = new ParseField("tables");
->>>>>>> 09256efb
 
     static final ParseField WAIT_FOR_COMPLETION_TIMEOUT = new ParseField("wait_for_completion_timeout");
     static final ParseField KEEP_ALIVE = new ParseField("keep_alive");
