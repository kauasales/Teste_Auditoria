--- conflicted
+++ resolved
@@ -61,17 +61,11 @@
  *     <li>
  *         There are also methods annotated with {@link org.elasticsearch.compute.ann.Evaluator}
  *         that contain the actual inner implementation of the function. Modify those to look right
-<<<<<<< HEAD
  *         and click {@code Build->Recompile 'FunctionName.java'} in IntelliJ or run the
  *         {@code CsvTests} again.. This should generate an
  *         {@link org.elasticsearch.compute.operator.EvalOperator.ExpressionEvaluator} implementation
- *         calling the method annotated with {@link org.elasticsearch.compute.ann.Evaluator}.
-=======
- *         and click {@code Build->Recompile 'FunctionName.java'} in IntelliJ. This should generate
- *         an {@link org.elasticsearch.compute.operator.EvalOperator.ExpressionEvaluator} implementation
  *         calling the method annotated with {@link org.elasticsearch.compute.ann.Evaluator}. Please commit the
  *         generated evaluator before submitting your PR.
->>>>>>> a0b0e25e
  *     <li>
  *         Once your evaluator is generated you can implement
  *         {@link org.elasticsearch.xpack.esql.evaluator.mapper.EvaluatorMapper#toEvaluator},
