/*
 * Copyright Elasticsearch B.V. and/or licensed to Elasticsearch B.V. under one
 * or more contributor license agreements. Licensed under the Elastic License
 * 2.0; you may not use this file except in compliance with the Elastic License
 * 2.0.
 */

package org.elasticsearch.xpack.esql.expression.function.scalar.convert;

import org.apache.lucene.util.BytesRef;
import org.elasticsearch.compute.ann.ConvertEvaluator;
import org.elasticsearch.xpack.esql.expression.function.FunctionInfo;
import org.elasticsearch.xpack.esql.expression.function.Param;
import org.elasticsearch.xpack.ql.expression.Expression;
import org.elasticsearch.xpack.ql.tree.NodeInfo;
import org.elasticsearch.xpack.ql.tree.Source;
import org.elasticsearch.xpack.ql.type.DataType;

import java.util.List;
import java.util.Map;

import static org.elasticsearch.xpack.esql.type.EsqlDataTypes.GEO_POINT;
import static org.elasticsearch.xpack.ql.type.DataTypes.KEYWORD;
import static org.elasticsearch.xpack.ql.type.DataTypes.TEXT;
import static org.elasticsearch.xpack.ql.util.SpatialCoordinateTypes.GEO;

public class ToGeoPoint extends AbstractConvertFunction {

    private static final Map<DataType, BuildFactory> EVALUATORS = Map.ofEntries(
        Map.entry(GEO_POINT, (fieldEval, source) -> fieldEval),
        Map.entry(KEYWORD, ToGeoPointFromStringEvaluator.Factory::new),
        Map.entry(TEXT, ToGeoPointFromStringEvaluator.Factory::new)
    );

<<<<<<< HEAD
    @FunctionInfo(returnType = "geo_point", description = "Converts an input value to a geo_point value.")
    public ToGeoPoint(Source source, @Param(name = "v", type = { "geo_point", "long", "keyword", "text" }) Expression field) {
=======
    @FunctionInfo(returnType = "geo_point")
    public ToGeoPoint(Source source, @Param(name = "v", type = { "geo_point", "keyword", "text" }) Expression field) {
>>>>>>> 1eaa0d59
        super(source, field);
    }

    @Override
    protected Map<DataType, BuildFactory> factories() {
        return EVALUATORS;
    }

    @Override
    public DataType dataType() {
        return GEO_POINT;
    }

    @Override
    public Expression replaceChildren(List<Expression> newChildren) {
        return new ToGeoPoint(source(), newChildren.get(0));
    }

    @Override
    protected NodeInfo<? extends Expression> info() {
        return NodeInfo.create(this, ToGeoPoint::new, field());
    }

    @ConvertEvaluator(extraName = "FromString", warnExceptions = { IllegalArgumentException.class })
    static BytesRef fromKeyword(BytesRef in) {
        return GEO.stringAsWKB(in.utf8ToString());
    }
}<|MERGE_RESOLUTION|>--- conflicted
+++ resolved
@@ -32,13 +32,8 @@
         Map.entry(TEXT, ToGeoPointFromStringEvaluator.Factory::new)
     );
 
-<<<<<<< HEAD
     @FunctionInfo(returnType = "geo_point", description = "Converts an input value to a geo_point value.")
-    public ToGeoPoint(Source source, @Param(name = "v", type = { "geo_point", "long", "keyword", "text" }) Expression field) {
-=======
-    @FunctionInfo(returnType = "geo_point")
     public ToGeoPoint(Source source, @Param(name = "v", type = { "geo_point", "keyword", "text" }) Expression field) {
->>>>>>> 1eaa0d59
         super(source, field);
     }
 
