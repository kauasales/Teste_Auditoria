/*
 * Copyright Elasticsearch B.V. and/or licensed to Elasticsearch B.V. under one
 * or more contributor license agreements. Licensed under the Elastic License
 * 2.0; you may not use this file except in compliance with the Elastic License
 * 2.0.
 */

package org.elasticsearch.xpack.esql.expression.function.scalar.math;

import org.apache.lucene.util.BytesRef;
import org.elasticsearch.common.Rounding;
import org.elasticsearch.compute.operator.EvalOperator.ExpressionEvaluator;
import org.elasticsearch.core.TimeValue;
import org.elasticsearch.xpack.esql.EsqlIllegalArgumentException;
import org.elasticsearch.xpack.esql.capabilities.Validatable;
import org.elasticsearch.xpack.esql.expression.function.FunctionInfo;
import org.elasticsearch.xpack.esql.expression.function.Param;
import org.elasticsearch.xpack.esql.expression.function.scalar.EsqlScalarFunction;
import org.elasticsearch.xpack.esql.expression.function.scalar.date.DateTrunc;
import org.elasticsearch.xpack.esql.expression.predicate.operator.arithmetic.Div;
import org.elasticsearch.xpack.esql.expression.predicate.operator.arithmetic.Mul;
import org.elasticsearch.xpack.esql.type.EsqlDataTypes;
import org.elasticsearch.xpack.ql.common.Failures;
import org.elasticsearch.xpack.ql.expression.Expression;
import org.elasticsearch.xpack.ql.expression.Foldables;
import org.elasticsearch.xpack.ql.expression.Literal;
import org.elasticsearch.xpack.ql.expression.TypeResolutions;
import org.elasticsearch.xpack.ql.expression.function.TwoOptionalArguments;
import org.elasticsearch.xpack.ql.tree.NodeInfo;
import org.elasticsearch.xpack.ql.tree.Source;
import org.elasticsearch.xpack.ql.type.DataType;
import org.elasticsearch.xpack.ql.type.DataTypes;

import java.time.ZoneId;
import java.time.ZoneOffset;
import java.util.List;
import java.util.function.Function;

import static org.elasticsearch.common.logging.LoggerMessageFormat.format;
import static org.elasticsearch.xpack.esql.expression.Validations.isFoldable;
import static org.elasticsearch.xpack.esql.type.EsqlDataTypeConverter.dateTimeToLong;
import static org.elasticsearch.xpack.ql.expression.TypeResolutions.ParamOrdinal.FIRST;
import static org.elasticsearch.xpack.ql.expression.TypeResolutions.ParamOrdinal.FOURTH;
import static org.elasticsearch.xpack.ql.expression.TypeResolutions.ParamOrdinal.SECOND;
import static org.elasticsearch.xpack.ql.expression.TypeResolutions.ParamOrdinal.THIRD;
import static org.elasticsearch.xpack.ql.expression.TypeResolutions.isNumeric;
import static org.elasticsearch.xpack.ql.expression.TypeResolutions.isType;

/**
 * Splits dates and numbers into a given number of buckets. There are two ways to invoke
 * this function: with a user-provided span (explicit invocation mode), or a span derived
 * from a number of desired buckets (as a hint) and a range (auto mode).
 * In the former case, two parameters will be provided, in the latter four.
 */
public class Bucket extends EsqlScalarFunction implements Validatable, TwoOptionalArguments {
    // TODO maybe we should just cover the whole of representable dates here - like ten years, 100 years, 1000 years, all the way up.
    // That way you never end up with more than the target number of buckets.
    private static final Rounding LARGEST_HUMAN_DATE_ROUNDING = Rounding.builder(Rounding.DateTimeUnit.YEAR_OF_CENTURY).build();
    private static final Rounding[] HUMAN_DATE_ROUNDINGS = new Rounding[] {
        Rounding.builder(Rounding.DateTimeUnit.MONTH_OF_YEAR).build(),
        Rounding.builder(Rounding.DateTimeUnit.WEEK_OF_WEEKYEAR).build(),
        Rounding.builder(Rounding.DateTimeUnit.DAY_OF_MONTH).build(),
        Rounding.builder(TimeValue.timeValueHours(12)).build(),
        Rounding.builder(TimeValue.timeValueHours(3)).build(),
        Rounding.builder(TimeValue.timeValueHours(1)).build(),
        Rounding.builder(TimeValue.timeValueMinutes(30)).build(),
        Rounding.builder(TimeValue.timeValueMinutes(10)).build(),
        Rounding.builder(TimeValue.timeValueMinutes(5)).build(),
        Rounding.builder(TimeValue.timeValueMinutes(1)).build(),
        Rounding.builder(TimeValue.timeValueSeconds(30)).build(),
        Rounding.builder(TimeValue.timeValueSeconds(10)).build(),
        Rounding.builder(TimeValue.timeValueSeconds(5)).build(),
        Rounding.builder(TimeValue.timeValueSeconds(1)).build(),
        Rounding.builder(TimeValue.timeValueMillis(100)).build(),
        Rounding.builder(TimeValue.timeValueMillis(50)).build(),
        Rounding.builder(TimeValue.timeValueMillis(10)).build(),
        Rounding.builder(TimeValue.timeValueMillis(1)).build(), };

    private static final ZoneId DEFAULT_TZ = ZoneOffset.UTC; // TODO: plug in the config

    private final Expression field;
    private final Expression bucketsOrSpan;
    private final Expression from;
    private final Expression to;

    @FunctionInfo(returnType = { "double", "date" }, description = """
        Creates human-friendly buckets and returns a datetime value
        for each row that corresponds to the resulting bucket the row falls into.""")
    public Bucket(
        Source source,
        @Param(name = "field", type = { "integer", "long", "double", "date" }) Expression field,
<<<<<<< HEAD
        @Param(name = "bucketsOrSpan", type = { "integer", "double", "date_period", "time_duration" }) Expression bucketsOrSpan,
        @Param(name = "from", type = { "integer", "long", "double", "date", "keyword", "text" }, optional = true) Expression from,
        @Param(name = "to", type = { "integer", "long", "double", "date", "keyword", "text" }, optional = true) Expression to
=======
        @Param(name = "buckets", type = { "integer" }) Expression buckets,
        @Param(name = "from", type = { "integer", "long", "double", "date" }) Expression from,
        @Param(name = "to", type = { "integer", "long", "double", "date" }) Expression to
>>>>>>> f3f063aa
    ) {
        super(source, from != null && to != null ? List.of(field, bucketsOrSpan, from, to) : List.of(field, bucketsOrSpan));
        this.field = field;
        this.bucketsOrSpan = bucketsOrSpan;
        this.from = from;
        this.to = to;
    }

    @Override
    public boolean foldable() {
        return field.foldable() && bucketsOrSpan.foldable() && (from == null || from.foldable()) && (to == null || to.foldable());
    }

    @Override
    public ExpressionEvaluator.Factory toEvaluator(Function<Expression, ExpressionEvaluator.Factory> toEvaluator) {
        if (field.dataType() == DataTypes.DATETIME) {
            Rounding.Prepared preparedRounding;
            if (bucketsOrSpan.dataType().isInteger()) {
                int b = ((Number) bucketsOrSpan.fold()).intValue();
                long f = foldToLong(from);
                long t = foldToLong(to);
                preparedRounding = new DateRoundingPicker(b, f, t).pickRounding().prepareForUnknown();
            } else {
                assert EsqlDataTypes.isTemporalAmount(bucketsOrSpan.dataType())
                    : "Unexpected span data type [" + bucketsOrSpan.dataType() + "]";
                preparedRounding = DateTrunc.createRounding(bucketsOrSpan.fold(), DEFAULT_TZ);
            }
            return DateTrunc.evaluator(source(), toEvaluator.apply(field), preparedRounding);
        }
        if (field.dataType().isNumeric()) {
            double span;
            if (from != null) {
                int b = ((Number) bucketsOrSpan.fold()).intValue();
                double f = ((Number) from.fold()).doubleValue();
                double t = ((Number) to.fold()).doubleValue();
                span = pickRounding(b, f, t);
            } else {
                assert bucketsOrSpan.dataType().isRational() : "Unexpected span data type [" + bucketsOrSpan.dataType() + "]";
                span = ((Number) bucketsOrSpan.fold()).doubleValue();
            }
            Literal rounding = new Literal(source(), span, DataTypes.DOUBLE);

            // We could make this more efficient, either by generating the evaluators with byte code or hand rolling this one.
            Div div = new Div(source(), field, rounding);
            Floor floor = new Floor(source(), div);
            Mul mul = new Mul(source(), floor, rounding);
            return toEvaluator.apply(mul);
        }
        throw EsqlIllegalArgumentException.illegalDataType(field.dataType());
    }

    private record DateRoundingPicker(int buckets, long from, long to) {
        Rounding pickRounding() {
            Rounding prev = LARGEST_HUMAN_DATE_ROUNDING;
            for (Rounding r : HUMAN_DATE_ROUNDINGS) {
                if (roundingIsOk(r)) {
                    prev = r;
                } else {
                    return prev;
                }
            }
            return prev;
        }

        /**
         * True if the rounding produces less than or equal to the requested number of buckets.
         */
        boolean roundingIsOk(Rounding rounding) {
            Rounding.Prepared r = rounding.prepareForUnknown();
            long bucket = r.round(from);
            int used = 0;
            while (used < buckets) {
                bucket = r.nextRoundingValue(bucket);
                used++;
                if (bucket > to) {
                    return true;
                }
            }
            return false;
        }
    }

    private double pickRounding(int buckets, double from, double to) {
        double precise = (to - from) / buckets;
        double nextPowerOfTen = Math.pow(10, Math.ceil(Math.log10(precise)));
        double halfPower = nextPowerOfTen / 2;
        return precise < halfPower ? halfPower : nextPowerOfTen;
    }

    // supported parameter type combinations (1st, 2nd, 3rd, 4th):
    // datetime, integer, string/datetime, string/datetime
    // datetime, span/duration, -, -
    // numeric, integer, numeric, numeric
    // numeric, double, -, -
    @Override
    protected TypeResolution resolveType() {
        if (childrenResolved() == false) {
            return new TypeResolution("Unresolved children");
        }
        var fieldType = field.dataType();
        var bucketsOrSpanType = bucketsOrSpan.dataType();
        if (fieldType == DataTypes.NULL || bucketsOrSpanType == DataTypes.NULL) {
            return TypeResolution.TYPE_RESOLVED;
        }

        if (fieldType == DataTypes.DATETIME) {
            TypeResolution resolution = isType(
                bucketsOrSpan,
                dt -> dt.isInteger() || EsqlDataTypes.isTemporalAmount(dt),
                sourceText(),
                SECOND,
                "integral",
                "date_period",
                "time_duration"
            );
            return bucketsOrSpanType.isInteger()
                ? resolution.and(checkArgsCount(4))
                    .and(() -> isStringOrDate(from, sourceText(), THIRD))
                    .and(() -> isStringOrDate(to, sourceText(), FOURTH))
                : resolution.and(checkArgsCount(2)); // temporal amount
        }
        if (fieldType.isNumeric()) {
            return bucketsOrSpanType.isInteger()
                ? checkArgsCount(4).and(() -> isNumeric(from, sourceText(), THIRD)).and(() -> isNumeric(to, sourceText(), FOURTH))
                : isNumeric(bucketsOrSpan, sourceText(), SECOND).and(checkArgsCount(2));
        }
        return isType(field, e -> false, sourceText(), FIRST, "datetime", "numeric");
    }

    private TypeResolution checkArgsCount(int expectedCount) {
        String expected = null;
        if (expectedCount == 2 && (from != null || to != null)) {
            expected = "two";
        } else if (expectedCount == 4 && (from == null || to == null)) {
            expected = "four";
        } else if ((from == null && to != null) || (from != null && to == null)) {
            expected = "two or four";
        }

        return expected == null
            ? TypeResolution.TYPE_RESOLVED
            : new TypeResolution(
                format(
                    null,
                    "function expects exactly {} arguments when the first one is of type [{}] and the second of type [{}]",
                    expected,
                    field.dataType(),
                    bucketsOrSpan.dataType()
                )
            );
    }

    private static TypeResolution isStringOrDate(Expression e, String operationName, TypeResolutions.ParamOrdinal paramOrd) {
        return TypeResolutions.isType(
            e,
            exp -> DataTypes.isString(exp) || DataTypes.isDateTime(exp),
            operationName,
            paramOrd,
            "datetime",
            "string"
        );
    }

    @Override
    public void validate(Failures failures) {
        String operation = sourceText();

        failures.add(isFoldable(bucketsOrSpan, operation, SECOND))
            .add(from != null ? isFoldable(from, operation, THIRD) : null)
            .add(to != null ? isFoldable(to, operation, FOURTH) : null);
    }

    private long foldToLong(Expression e) {
        Object value = Foldables.valueOf(e);
        return DataTypes.isDateTime(e.dataType()) ? ((Number) value).longValue() : dateTimeToLong(((BytesRef) value).utf8ToString());
    }

    @Override
    public DataType dataType() {
        if (field.dataType().isNumeric()) {
            return DataTypes.DOUBLE;
        }
        return field.dataType();
    }

    @Override
    public Expression replaceChildren(List<Expression> newChildren) {
        Expression from = newChildren.size() > 2 ? newChildren.get(2) : null;
        Expression to = newChildren.size() > 3 ? newChildren.get(3) : null;
        return new Bucket(source(), newChildren.get(0), newChildren.get(1), from, to);
    }

    @Override
    protected NodeInfo<? extends Expression> info() {
        return NodeInfo.create(this, Bucket::new, field, bucketsOrSpan, from, to);
    }

    public Expression field() {
        return field;
    }

    public Expression bucketsOrSpan() {
        return bucketsOrSpan;
    }

    public Expression from() {
        return from;
    }

    public Expression to() {
        return to;
    }

    @Override
    public String toString() {
        return "Bucket{" + "field=" + field + ", bucketsOrSpan=" + bucketsOrSpan + ", from=" + from + ", to=" + to + '}';
    }
}<|MERGE_RESOLUTION|>--- conflicted
+++ resolved
@@ -89,15 +89,9 @@
     public Bucket(
         Source source,
         @Param(name = "field", type = { "integer", "long", "double", "date" }) Expression field,
-<<<<<<< HEAD
         @Param(name = "bucketsOrSpan", type = { "integer", "double", "date_period", "time_duration" }) Expression bucketsOrSpan,
-        @Param(name = "from", type = { "integer", "long", "double", "date", "keyword", "text" }, optional = true) Expression from,
-        @Param(name = "to", type = { "integer", "long", "double", "date", "keyword", "text" }, optional = true) Expression to
-=======
-        @Param(name = "buckets", type = { "integer" }) Expression buckets,
-        @Param(name = "from", type = { "integer", "long", "double", "date" }) Expression from,
-        @Param(name = "to", type = { "integer", "long", "double", "date" }) Expression to
->>>>>>> f3f063aa
+        @Param(name = "from", type = { "integer", "long", "double", "date" }, optional = true) Expression from,
+        @Param(name = "to", type = { "integer", "long", "double", "date" }, optional = true) Expression to
     ) {
         super(source, from != null && to != null ? List.of(field, bucketsOrSpan, from, to) : List.of(field, bucketsOrSpan));
         this.field = field;
