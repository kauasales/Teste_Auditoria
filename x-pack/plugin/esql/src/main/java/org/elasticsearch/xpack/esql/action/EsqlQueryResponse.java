--- conflicted
+++ resolved
@@ -26,25 +26,10 @@
 import org.elasticsearch.core.Releasable;
 import org.elasticsearch.core.Releasables;
 import org.elasticsearch.xcontent.ToXContent;
-<<<<<<< HEAD
-import org.elasticsearch.xcontent.XContentBuilder;
-import org.elasticsearch.xcontent.XContentParser;
-import org.elasticsearch.xcontent.XContentParserConfiguration;
-import org.elasticsearch.xcontent.json.JsonXContent;
 import org.elasticsearch.xpack.core.security.action.profile.Profile;
-import org.elasticsearch.xpack.esql.EsqlIllegalArgumentException;
-import org.elasticsearch.xpack.esql.planner.PlannerUtils;
-import org.elasticsearch.xpack.esql.type.EsqlDataTypes;
-import org.elasticsearch.xpack.versionfield.Version;
 
 import java.io.IOException;
-import java.io.UncheckedIOException;
-import java.util.ArrayList;
 import java.util.Arrays;
-=======
-
-import java.io.IOException;
->>>>>>> 0d53be3b
 import java.util.Collections;
 import java.util.Iterator;
 import java.util.List;
@@ -151,58 +136,6 @@
         return columnar;
     }
 
-<<<<<<< HEAD
-    @Override
-    public Iterator<? extends ToXContent> toXContentChunked(ToXContent.Params params) {
-        boolean dropNullColumns = params.paramAsBoolean(DROP_NULL_COLUMNS_OPTION, false);
-        boolean[] keepColumns = new boolean[columns.size()];
-        if (dropNullColumns) {
-            for (int c = 0; c < keepColumns.length; c++) {
-                keepColumns[c] = allColumnsAreNull(c) == false;
-            }
-        } else {
-            Arrays.fill(keepColumns, true);
-        }
-        final BytesRef scratch = new BytesRef();
-        final Iterator<? extends ToXContent> valuesIt;
-        if (pages.isEmpty()) {
-            valuesIt = Collections.emptyIterator();
-        } else if (columnar) {
-            valuesIt = Iterators.flatMap(Iterators.forRange(0, columns().size(), column -> {
-                if (keepColumns[column] == false) {
-                    return Collections.emptyIterator();
-                }
-                return Iterators.concat(
-                    Iterators.single((builder, p) -> builder.startArray()),
-                    Iterators.flatMap(pages.iterator(), page -> {
-                        ColumnInfo.PositionToXContent toXContent = columns.get(column).positionToXContent(page.getBlock(column), scratch);
-                        return Iterators.forRange(
-                            0,
-                            page.getPositionCount(),
-                            position -> (builder, p) -> toXContent.positionToXContent(builder, p, position)
-                        );
-                    }),
-                    ChunkedToXContentHelper.endArray()
-                );
-            }), Function.identity());
-        } else {
-            valuesIt = Iterators.flatMap(pages.iterator(), page -> {
-                final int columnCount = columns.size();
-                assert page.getBlockCount() == columnCount : page.getBlockCount() + " != " + columnCount;
-                final ColumnInfo.PositionToXContent[] toXContents = new ColumnInfo.PositionToXContent[columnCount];
-                for (int column = 0; column < columnCount; column++) {
-                    toXContents[column] = columns.get(column).positionToXContent(page.getBlock(column), scratch);
-                }
-                return Iterators.forRange(0, page.getPositionCount(), position -> (builder, p) -> {
-                    builder.startArray();
-                    for (int c = 0; c < columnCount; c++) {
-                        if (keepColumns[c]) {
-                            toXContents[c].positionToXContent(builder, p, position);
-                        }
-                    }
-                    return builder.endArray();
-                });
-=======
     public Optional<String> asyncExecutionId() {
         return Optional.ofNullable(asyncExecutionId);
     }
@@ -223,39 +156,43 @@
                 }
                 builder.field("is_running", isRunning);
                 return builder;
->>>>>>> 0d53be3b
             });
         } else {
             return Collections.emptyIterator();
         }
-<<<<<<< HEAD
-        Iterator<ToXContent> columnsRender = ChunkedToXContentHelper.singleChunk((builder, p) -> {
-            builder.startArray("columns");
-            for (int c = 0; c < columns.size(); c++) {
-                if (keepColumns[c]) {
-                    columns.get(c).toXContent(builder, p);
-                }
-            }
-            return builder.endArray();
-        });
-=======
     }
 
     @Override
     public Iterator<? extends ToXContent> toXContentChunked(ToXContent.Params params) {
-        final Iterator<? extends ToXContent> valuesIt = ResponseXContentUtils.columnValues(this.columns, this.pages, columnar);
->>>>>>> 0d53be3b
+        boolean dropNullColumns = params.paramAsBoolean(DROP_NULL_COLUMNS_OPTION, false);
+        boolean[] keepColumns = keepColumns(dropNullColumns);
+        Iterator<? extends ToXContent> columnHeadings = dropNullColumns
+            ? ResponseXContentUtils.columnHeadingsNullColumnsMoved(columns, keepColumns)
+            : ResponseXContentUtils.columnHeadings(columns);
+        Iterator<? extends ToXContent> valuesIt = ResponseXContentUtils.columnValues(this.columns, this.pages, columnar, keepColumns);
         Iterator<ToXContent> profileRender = profile == null
             ? List.<ToXContent>of().iterator()
             : ChunkedToXContentHelper.field("profile", profile, params);
         return Iterators.concat(
             ChunkedToXContentHelper.startObject(),
             asyncPropertiesOrEmpty(),
-            ResponseXContentUtils.columnHeadings(columns),
+            columnHeadings,
             ChunkedToXContentHelper.array("values", valuesIt),
             profileRender,
             ChunkedToXContentHelper.endObject()
         );
+    }
+
+    private boolean[] keepColumns(boolean dropNullColumns) {
+        boolean[] keepColumns = new boolean[columns.size()];
+        if (dropNullColumns) {
+            for (int c = 0; c < keepColumns.length; c++) {
+                keepColumns[c] = allColumnsAreNull(c) == false;
+            }
+        } else {
+            Arrays.fill(keepColumns, true);
+        }
+        return keepColumns;
     }
 
     private boolean allColumnsAreNull(int c) {
