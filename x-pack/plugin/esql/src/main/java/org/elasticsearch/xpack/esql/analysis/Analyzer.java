/*
 * Copyright Elasticsearch B.V. and/or licensed to Elasticsearch B.V. under one
 * or more contributor license agreements. Licensed under the Elastic License
 * 2.0; you may not use this file except in compliance with the Elastic License
 * 2.0.
 */

package org.elasticsearch.xpack.esql.analysis;

import org.elasticsearch.common.logging.HeaderWarning;
<<<<<<< HEAD
import org.elasticsearch.common.logging.LoggerMessageFormat;
import org.elasticsearch.common.util.set.Sets;
=======
>>>>>>> 040eb1e5
import org.elasticsearch.xpack.core.enrich.EnrichPolicy;
import org.elasticsearch.xpack.esql.EsqlIllegalArgumentException;
import org.elasticsearch.xpack.esql.VerificationException;
import org.elasticsearch.xpack.esql.expression.NamedExpressions;
import org.elasticsearch.xpack.esql.expression.UnresolvedNamePattern;
import org.elasticsearch.xpack.esql.expression.function.Param;
import org.elasticsearch.xpack.esql.expression.function.UnsupportedAttribute;
import org.elasticsearch.xpack.esql.expression.function.scalar.EsqlScalarFunction;
import org.elasticsearch.xpack.esql.expression.predicate.operator.arithmetic.EsqlArithmeticOperation;
import org.elasticsearch.xpack.esql.plan.logical.Drop;
import org.elasticsearch.xpack.esql.plan.logical.Enrich;
import org.elasticsearch.xpack.esql.plan.logical.EsqlAggregate;
import org.elasticsearch.xpack.esql.plan.logical.EsqlUnresolvedRelation;
import org.elasticsearch.xpack.esql.plan.logical.Eval;
import org.elasticsearch.xpack.esql.plan.logical.Keep;
import org.elasticsearch.xpack.esql.plan.logical.MvExpand;
import org.elasticsearch.xpack.esql.plan.logical.Rename;
import org.elasticsearch.xpack.esql.plan.logical.local.EsqlProject;
import org.elasticsearch.xpack.esql.stats.FeatureMetric;
import org.elasticsearch.xpack.esql.type.EsqlDataTypeConverter;
import org.elasticsearch.xpack.esql.type.EsqlDataTypes;
import org.elasticsearch.xpack.ql.analyzer.AnalyzerRules;
import org.elasticsearch.xpack.ql.analyzer.AnalyzerRules.BaseAnalyzerRule;
import org.elasticsearch.xpack.ql.analyzer.AnalyzerRules.ParameterizedAnalyzerRule;
import org.elasticsearch.xpack.ql.capabilities.Resolvables;
import org.elasticsearch.xpack.ql.common.Failure;
import org.elasticsearch.xpack.ql.expression.Alias;
import org.elasticsearch.xpack.ql.expression.Attribute;
import org.elasticsearch.xpack.ql.expression.AttributeMap;
import org.elasticsearch.xpack.ql.expression.EmptyAttribute;
import org.elasticsearch.xpack.ql.expression.Expression;
import org.elasticsearch.xpack.ql.expression.Expressions;
import org.elasticsearch.xpack.ql.expression.FieldAttribute;
import org.elasticsearch.xpack.ql.expression.Literal;
import org.elasticsearch.xpack.ql.expression.NamedExpression;
import org.elasticsearch.xpack.ql.expression.Nullability;
import org.elasticsearch.xpack.ql.expression.ReferenceAttribute;
import org.elasticsearch.xpack.ql.expression.UnresolvedAttribute;
import org.elasticsearch.xpack.ql.expression.UnresolvedStar;
import org.elasticsearch.xpack.ql.expression.function.FunctionDefinition;
import org.elasticsearch.xpack.ql.expression.function.FunctionRegistry;
import org.elasticsearch.xpack.ql.expression.function.UnresolvedFunction;
import org.elasticsearch.xpack.ql.expression.function.scalar.ScalarFunction;
import org.elasticsearch.xpack.ql.expression.predicate.operator.comparison.BinaryComparison;
import org.elasticsearch.xpack.ql.index.EsIndex;
import org.elasticsearch.xpack.ql.plan.TableIdentifier;
import org.elasticsearch.xpack.ql.plan.logical.Aggregate;
import org.elasticsearch.xpack.ql.plan.logical.EsRelation;
import org.elasticsearch.xpack.ql.plan.logical.Limit;
import org.elasticsearch.xpack.ql.plan.logical.LogicalPlan;
import org.elasticsearch.xpack.ql.plan.logical.Project;
import org.elasticsearch.xpack.ql.rule.ParameterizedRule;
import org.elasticsearch.xpack.ql.rule.ParameterizedRuleExecutor;
import org.elasticsearch.xpack.ql.rule.Rule;
import org.elasticsearch.xpack.ql.rule.RuleExecutor;
import org.elasticsearch.xpack.ql.session.Configuration;
import org.elasticsearch.xpack.ql.tree.Source;
import org.elasticsearch.xpack.ql.type.DataType;
import org.elasticsearch.xpack.ql.type.DataTypes;
import org.elasticsearch.xpack.ql.type.EsField;
import org.elasticsearch.xpack.ql.type.InvalidMappedField;
import org.elasticsearch.xpack.ql.type.UnsupportedEsField;
import org.elasticsearch.xpack.ql.util.CollectionUtils;
import org.elasticsearch.xpack.ql.util.Holder;
import org.elasticsearch.xpack.ql.util.StringUtils;

import java.lang.reflect.Constructor;
import java.util.ArrayList;
import java.util.Arrays;
import java.util.BitSet;
import java.util.Collection;
import java.util.Comparator;
import java.util.HashMap;
import java.util.HashSet;
import java.util.LinkedHashMap;
import java.util.List;
import java.util.Map;
import java.util.Set;
import java.util.function.Function;
import java.util.function.Predicate;
import java.util.stream.Collectors;

import static java.util.Collections.singletonList;
import static org.elasticsearch.common.logging.LoggerMessageFormat.format;
import static org.elasticsearch.xpack.core.enrich.EnrichPolicy.GEO_MATCH_TYPE;
import static org.elasticsearch.xpack.esql.stats.FeatureMetric.LIMIT;
import static org.elasticsearch.xpack.esql.type.EsqlDataTypeConverter.dataTypeCastingPriority;
import static org.elasticsearch.xpack.esql.type.EsqlDataTypeConverter.dateTimeToLong;
import static org.elasticsearch.xpack.esql.type.EsqlDataTypes.GEO_POINT;
import static org.elasticsearch.xpack.esql.type.EsqlDataTypes.GEO_SHAPE;
<<<<<<< HEAD
import static org.elasticsearch.xpack.esql.type.EsqlDataTypes.isString;
import static org.elasticsearch.xpack.ql.analyzer.AnalyzerRules.resolveFunction;
=======
>>>>>>> 040eb1e5
import static org.elasticsearch.xpack.ql.type.DataTypes.DATETIME;
import static org.elasticsearch.xpack.ql.type.DataTypes.DOUBLE;
import static org.elasticsearch.xpack.ql.type.DataTypes.FLOAT;
import static org.elasticsearch.xpack.ql.type.DataTypes.INTEGER;
import static org.elasticsearch.xpack.ql.type.DataTypes.IP;
import static org.elasticsearch.xpack.ql.type.DataTypes.KEYWORD;
import static org.elasticsearch.xpack.ql.type.DataTypes.LONG;
import static org.elasticsearch.xpack.ql.type.DataTypes.NESTED;
import static org.elasticsearch.xpack.ql.type.DataTypes.NULL;
import static org.elasticsearch.xpack.ql.type.DataTypes.TEXT;
import static org.elasticsearch.xpack.ql.type.DataTypes.UNSUPPORTED;

public class Analyzer extends ParameterizedRuleExecutor<LogicalPlan, AnalyzerContext> {
    // marker list of attributes for plans that do not have any concrete fields to return, but have other computed columns to return
    // ie from test | stats c = count(*)
    public static final List<Attribute> NO_FIELDS = List.of(
        new ReferenceAttribute(Source.EMPTY, "<no-fields>", DataTypes.NULL, null, Nullability.TRUE, null, true)
    );
    private static final Iterable<RuleExecutor.Batch<LogicalPlan>> rules;

    static {
<<<<<<< HEAD
        var resolution = new Batch<>(
            "Resolution",
            new ResolveTable(),
            new ResolveEnrich(),
            new ResolveRefs(),
            new ResolveFunctions(),
            new ImplicitCasting(),
            new RemoveDuplicateProjections()
        );
=======
        var resolution = new Batch<>("Resolution", new ResolveTable(), new ResolveEnrich(), new ResolveFunctions(), new ResolveRefs());
>>>>>>> 040eb1e5
        var finish = new Batch<>("Finish Analysis", Limiter.ONCE, new AddImplicitLimit(), new PromoteStringsInDateComparisons());
        rules = List.of(resolution, finish);
    }

    private final Verifier verifier;

    public Analyzer(AnalyzerContext context, Verifier verifier) {
        super(context);
        this.verifier = verifier;
    }

    public LogicalPlan analyze(LogicalPlan plan) {
        BitSet partialMetrics = new BitSet(FeatureMetric.values().length);
        return verify(execute(plan), gatherPreAnalysisMetrics(plan, partialMetrics));
    }

    public LogicalPlan verify(LogicalPlan plan, BitSet partialMetrics) {
        Collection<Failure> failures = verifier.verify(plan, partialMetrics);
        if (failures.isEmpty() == false) {
            throw new VerificationException(failures);
        }
        return plan;
    }

    @Override
    protected Iterable<RuleExecutor.Batch<LogicalPlan>> batches() {
        return rules;
    }

    private static class ResolveTable extends ParameterizedAnalyzerRule<EsqlUnresolvedRelation, AnalyzerContext> {

        @Override
        protected LogicalPlan rule(EsqlUnresolvedRelation plan, AnalyzerContext context) {
            if (context.indexResolution().isValid() == false) {
                return plan.unresolvedMessage().equals(context.indexResolution().toString())
                    ? plan
                    : new EsqlUnresolvedRelation(plan.source(), plan.table(), plan.metadataFields(), context.indexResolution().toString());
            }
            TableIdentifier table = plan.table();
            if (context.indexResolution().matches(table.index()) == false) {
                // TODO: fix this (and tests), or drop check (seems SQL-inherited, where's also defective)
                new EsqlUnresolvedRelation(
                    plan.source(),
                    plan.table(),
                    plan.metadataFields(),
                    "invalid [" + table + "] resolution to [" + context.indexResolution() + "]"
                );
            }

            EsIndex esIndex = context.indexResolution().get();
            var attributes = mappingAsAttributes(plan.source(), esIndex.mapping());
            attributes.addAll(plan.metadataFields());
            return new EsRelation(plan.source(), esIndex, attributes.isEmpty() ? NO_FIELDS : attributes, plan.esSourceOptions());
        }

    }

    /**
     * Specific flattening method, different from the default EsRelation that:
     * 1. takes care of data type widening (for certain types)
     * 2. drops the object and keyword hierarchy
     */
    private static List<Attribute> mappingAsAttributes(Source source, Map<String, EsField> mapping) {
        var list = new ArrayList<Attribute>();
        mappingAsAttributes(list, source, null, mapping);
        list.sort(Comparator.comparing(Attribute::qualifiedName));
        return list;
    }

    private static void mappingAsAttributes(List<Attribute> list, Source source, String parentName, Map<String, EsField> mapping) {
        for (Map.Entry<String, EsField> entry : mapping.entrySet()) {
            String name = entry.getKey();
            EsField t = entry.getValue();

            if (t != null) {
                name = parentName == null ? name : parentName + "." + name;
                var fieldProperties = t.getProperties();
                // widen the data type
                var type = EsqlDataTypes.widenSmallNumericTypes(t.getDataType());
                // due to a bug also copy the field since the Attribute hierarchy extracts the data type
                // directly even if the data type is passed explicitly
                if (type != t.getDataType()) {
                    t = new EsField(t.getName(), type, t.getProperties(), t.isAggregatable(), t.isAlias());
                }

                // primitive branch
                if (EsqlDataTypes.isPrimitive(type)) {
                    Attribute attribute;
                    if (t instanceof UnsupportedEsField uef) {
                        attribute = new UnsupportedAttribute(source, name, uef);
                    } else {
                        attribute = new FieldAttribute(source, null, name, t);
                    }
                    list.add(attribute);
                }
                // allow compound object even if they are unknown (but not NESTED)
                if (type != NESTED && fieldProperties.isEmpty() == false) {
                    mappingAsAttributes(list, source, name, fieldProperties);
                }
            }
        }
    }

    private static class ResolveEnrich extends ParameterizedAnalyzerRule<Enrich, AnalyzerContext> {

        @Override
        protected LogicalPlan rule(Enrich plan, AnalyzerContext context) {
            if (plan.policyName().resolved() == false) {
                // the policy does not exist
                return plan;
            }
            final String policyName = (String) plan.policyName().fold();
            final var resolved = context.enrichResolution().getResolvedPolicy(policyName, plan.mode());
            if (resolved != null) {
                var policy = new EnrichPolicy(resolved.matchType(), null, List.of(), resolved.matchField(), resolved.enrichFields());
                var matchField = plan.matchField() == null || plan.matchField() instanceof EmptyAttribute
                    ? new UnresolvedAttribute(plan.source(), policy.getMatchField())
                    : plan.matchField();
                List<NamedExpression> enrichFields = calculateEnrichFields(
                    plan.source(),
                    policyName,
                    mappingAsAttributes(plan.source(), resolved.mapping()),
                    plan.enrichFields(),
                    policy
                );
                return new Enrich(
                    plan.source(),
                    plan.child(),
                    plan.mode(),
                    plan.policyName(),
                    matchField,
                    policy,
                    resolved.concreteIndices(),
                    enrichFields
                );
            } else {
                String error = context.enrichResolution().getError(policyName, plan.mode());
                var policyNameExp = new UnresolvedAttribute(plan.policyName().source(), policyName, null, error);
                return new Enrich(plan.source(), plan.child(), plan.mode(), policyNameExp, plan.matchField(), null, Map.of(), List.of());
            }
        }

        public static List<NamedExpression> calculateEnrichFields(
            Source source,
            String policyName,
            List<Attribute> mapping,
            List<NamedExpression> enrichFields,
            EnrichPolicy policy
        ) {
            Set<String> policyEnrichFieldSet = new HashSet<>(policy.getEnrichFields());
            Map<String, Attribute> fieldMap = mapping.stream()
                .filter(e -> policyEnrichFieldSet.contains(e.name()))
                .collect(Collectors.toMap(NamedExpression::name, Function.identity()));
            List<NamedExpression> result = new ArrayList<>();
            if (enrichFields == null || enrichFields.isEmpty()) {
                // use the policy to infer the enrich fields
                for (String enrichFieldName : policy.getEnrichFields()) {
                    result.add(createEnrichFieldExpression(source, policyName, fieldMap, enrichFieldName));
                }
            } else {
                for (NamedExpression enrichField : enrichFields) {
                    String enrichFieldName = Expressions.name(enrichField instanceof Alias a ? a.child() : enrichField);
                    NamedExpression field = createEnrichFieldExpression(source, policyName, fieldMap, enrichFieldName);
                    result.add(enrichField instanceof Alias a ? new Alias(a.source(), a.name(), field) : field);
                }
            }
            return result;
        }

        private static NamedExpression createEnrichFieldExpression(
            Source source,
            String policyName,
            Map<String, Attribute> fieldMap,
            String enrichFieldName
        ) {
            Attribute mappedField = fieldMap.get(enrichFieldName);
            if (mappedField == null) {
                String msg = "Enrich field [" + enrichFieldName + "] not found in enrich policy [" + policyName + "]";
                List<String> similar = StringUtils.findSimilar(enrichFieldName, fieldMap.keySet());
                if (CollectionUtils.isEmpty(similar) == false) {
                    msg += ", did you mean " + (similar.size() == 1 ? "[" + similar.get(0) + "]" : "any of " + similar) + "?";
                }
                return new UnresolvedAttribute(source, enrichFieldName, null, msg);
            } else {
                return new ReferenceAttribute(source, enrichFieldName, mappedField.dataType(), null, Nullability.TRUE, null, false);
            }
        }
    }

    private static class ResolveRefs extends BaseAnalyzerRule {

        @Override
        protected LogicalPlan doRule(LogicalPlan plan) {
            final List<Attribute> childrenOutput = new ArrayList<>();

            for (LogicalPlan child : plan.children()) {
                var output = child.output();
                childrenOutput.addAll(output);
            }

            if (plan instanceof Aggregate agg) {
                return resolveAggregate(agg, childrenOutput);
            }

            if (plan instanceof Drop d) {
                return resolveDrop(d, childrenOutput);
            }

            if (plan instanceof Rename r) {
                return resolveRename(r, childrenOutput);
            }

            if (plan instanceof Keep p) {
                return resolveKeep(p, childrenOutput);
            }

            if (plan instanceof Eval p) {
                return resolveEval(p, childrenOutput);
            }

            if (plan instanceof Enrich p) {
                return resolveEnrich(p, childrenOutput);
            }

            if (plan instanceof MvExpand p) {
                return resolveMvExpand(p, childrenOutput);
            }

            return plan.transformExpressionsOnly(UnresolvedAttribute.class, ua -> maybeResolveAttribute(ua, childrenOutput));
        }

        private LogicalPlan resolveAggregate(Aggregate a, List<Attribute> childrenOutput) {
            // if the grouping is resolved but the aggs are not, use the former to resolve the latter
            // e.g. STATS a ... GROUP BY a = x + 1
            Holder<Boolean> changed = new Holder<>(false);
            List<Expression> groupings = a.groupings();
            // first resolve groupings since the aggs might refer to them
            // trying to globally resolve unresolved attributes will lead to some being marked as unresolvable
            if (Resolvables.resolved(groupings) == false) {
                List<Expression> newGroupings = new ArrayList<>(groupings.size());
                for (Expression g : groupings) {
                    Expression resolved = g.transformUp(UnresolvedAttribute.class, ua -> maybeResolveAttribute(ua, childrenOutput));
                    if (resolved != g) {
                        changed.set(true);
                    }
                    newGroupings.add(resolved);
                }
                groupings = newGroupings;
                if (changed.get()) {
                    a = new EsqlAggregate(a.source(), a.child(), newGroupings, a.aggregates());
                    changed.set(false);
                }
            }

            if (a.expressionsResolved() == false && Resolvables.resolved(groupings)) {
                AttributeMap<Expression> resolved = new AttributeMap<>();
                for (Expression e : groupings) {
                    Attribute attr = Expressions.attribute(e);
                    if (attr != null) {
                        resolved.put(attr, attr);
                    }
                }
                List<Attribute> resolvedList = NamedExpressions.mergeOutputAttributes(new ArrayList<>(resolved.keySet()), childrenOutput);
                List<NamedExpression> newAggregates = new ArrayList<>();

                for (NamedExpression aggregate : a.aggregates()) {
                    var agg = (NamedExpression) aggregate.transformUp(UnresolvedAttribute.class, ua -> {
                        Expression ne = ua;
                        Attribute maybeResolved = maybeResolveAttribute(ua, resolvedList);
                        if (maybeResolved != null) {
                            changed.set(true);
                            ne = maybeResolved;
                        }
                        return ne;
                    });
                    newAggregates.add(agg);
                }

                a = changed.get() ? new EsqlAggregate(a.source(), a.child(), groupings, newAggregates) : a;
            }

            return a;
        }

        private LogicalPlan resolveMvExpand(MvExpand p, List<Attribute> childrenOutput) {
            if (p.target() instanceof UnresolvedAttribute ua) {
                Attribute resolved = maybeResolveAttribute(ua, childrenOutput);
                if (resolved == ua) {
                    return p;
                }
                return new MvExpand(
                    p.source(),
                    p.child(),
                    resolved,
                    resolved.resolved()
                        ? new ReferenceAttribute(
                            resolved.source(),
                            resolved.name(),
                            resolved.dataType(),
                            null,
                            resolved.nullable(),
                            null,
                            false
                        )
                        : resolved
                );
            }
            return p;
        }

        private Attribute maybeResolveAttribute(UnresolvedAttribute ua, List<Attribute> childrenOutput) {
            if (ua.customMessage()) {
                return ua;
            }
            return resolveAttribute(ua, childrenOutput);
        }

        private Attribute resolveAttribute(UnresolvedAttribute ua, List<Attribute> childrenOutput) {
            Attribute resolved = ua;
            var named = resolveAgainstList(ua, childrenOutput);
            // if resolved, return it; otherwise keep it in place to be resolved later
            if (named.size() == 1) {
                resolved = named.get(0);
                if (log.isTraceEnabled() && resolved.resolved()) {
                    log.trace("Resolved {} to {}", ua, resolved);
                }
            } else {
                if (named.size() > 0) {
                    resolved = ua.withUnresolvedMessage("Resolved [" + ua + "] unexpectedly to multiple attributes " + named);
                }
            }
            return resolved;
        }

        private LogicalPlan resolveEval(Eval eval, List<Attribute> childOutput) {
            List<Attribute> allResolvedInputs = new ArrayList<>(childOutput);
            List<Alias> newFields = new ArrayList<>();
            boolean changed = false;
            for (Alias field : eval.fields()) {
                Alias result = (Alias) field.transformUp(UnresolvedAttribute.class, ua -> resolveAttribute(ua, allResolvedInputs));

                changed |= result != field;
                newFields.add(result);

                if (result.resolved()) {
                    // for proper resolution, duplicate attribute names are problematic, only last occurrence matters
                    Attribute existing = allResolvedInputs.stream()
                        .filter(attr -> attr.name().equals(result.name()))
                        .findFirst()
                        .orElse(null);
                    if (existing != null) {
                        allResolvedInputs.remove(existing);
                    }
                    allResolvedInputs.add(result.toAttribute());
                }
            }
            return changed ? new Eval(eval.source(), eval.child(), newFields) : eval;
        }

        /**
         * resolve each item manually.
         *
         * Fields are added in the order they appear.
         *
         * If one field matches multiple expressions, the following precedence rules apply (higher to lower):
         * 1. complete field name (ie. no wildcards)
         * 2. partial wildcard expressions (eg. fieldNam*)
         * 3. wildcard only (ie. *)
         *
         * If a field name matches multiple expressions with the same precedence, last one is used.
         *
         * A few examples below:
         *
         * // full name
         * row foo = 1, bar = 2 | keep foo, bar, foo   ->  bar, foo
         *
         * // the full name has precedence on wildcard expression
         * row foo = 1, bar = 2 | keep foo, bar, foo*   ->  foo, bar
         *
         * // the two wildcard expressions have the same priority, even though the first one is more specific
         * // so last one wins
         * row foo = 1, bar = 2 | keep foo*, bar, fo*   ->  bar, foo
         *
         * // * has the lowest priority
         * row foo = 1, bar = 2 | keep *, foo   ->  bar, foo
         * row foo = 1, bar = 2 | keep foo, *   ->  foo, bar
         * row foo = 1, bar = 2 | keep bar*, foo, *   ->  bar, foo
         */
        private LogicalPlan resolveKeep(Project p, List<Attribute> childOutput) {
            List<NamedExpression> resolvedProjections = new ArrayList<>();
            var projections = p.projections();
            // start with projections

            // no projection specified or just *
            if (projections.isEmpty() || (projections.size() == 1 && projections.get(0) instanceof UnresolvedStar)) {
                resolvedProjections.addAll(childOutput);
            }
            // otherwise resolve them
            else {
                Map<NamedExpression, Integer> priorities = new LinkedHashMap<>();
                for (var proj : projections) {
                    final List<Attribute> resolved;
                    final int priority;
                    if (proj instanceof UnresolvedStar) {
                        resolved = childOutput;
                        priority = 2;
                    } else if (proj instanceof UnresolvedNamePattern up) {
                        resolved = resolveAgainstList(up, childOutput);
                        priority = 1;
                    } else if (proj instanceof UnresolvedAttribute ua) {
                        resolved = resolveAgainstList(ua, childOutput);
                        priority = 0;
                    } else {
                        throw new EsqlIllegalArgumentException("unexpected projection: " + proj);
                    }
                    for (Attribute attr : resolved) {
                        Integer previousPrio = priorities.get(attr);
                        if (previousPrio == null || previousPrio >= priority) {
                            priorities.remove(attr);
                            priorities.put(attr, priority);
                        }
                    }
                }
                resolvedProjections = new ArrayList<>(priorities.keySet());
            }

            return new EsqlProject(p.source(), p.child(), resolvedProjections);
        }

        private LogicalPlan resolveDrop(Drop drop, List<Attribute> childOutput) {
            List<NamedExpression> resolvedProjections = new ArrayList<>(childOutput);

            for (var ne : drop.removals()) {
                List<? extends NamedExpression> resolved;

                if (ne instanceof UnresolvedNamePattern np) {
                    resolved = resolveAgainstList(np, childOutput);
                } else if (ne instanceof UnresolvedAttribute ua) {
                    resolved = resolveAgainstList(ua, childOutput);
                } else {
                    resolved = singletonList(ne);
                }

                // the return list might contain either resolved elements or unresolved ones.
                // if things are resolved, remove them - if not add them to the list to trip the Verifier;
                // thus make sure to remove the intersection but add the unresolved difference (if any).
                // so, remove things that are in common
                resolvedProjections.removeIf(resolved::contains);
                // but add non-projected, unresolved extras to later trip the Verifier.
                resolved.forEach(r -> {
                    if (r.resolved() == false && r instanceof UnsupportedAttribute == false) {
                        resolvedProjections.add(r);
                    }
                });
            }

            return new EsqlProject(drop.source(), drop.child(), resolvedProjections);
        }

        private LogicalPlan resolveRename(Rename rename, List<Attribute> childrenOutput) {
            List<NamedExpression> projections = new ArrayList<>(childrenOutput);

            int renamingsCount = rename.renamings().size();
            List<NamedExpression> unresolved = new ArrayList<>(renamingsCount);
            Map<String, String> reverseAliasing = new HashMap<>(renamingsCount); // `| rename a as x` => map(a: x)

            rename.renamings().forEach(alias -> {
                // skip NOPs: `| rename a as a`
                if (alias.child() instanceof UnresolvedAttribute ua && alias.name().equals(ua.name()) == false) {
                    // remove attributes overwritten by a renaming: `| keep a, b, c | rename a as b`
                    projections.removeIf(x -> x.name().equals(alias.name()));

                    var resolved = maybeResolveAttribute(ua, childrenOutput);
                    if (resolved instanceof UnsupportedAttribute || resolved.resolved()) {
                        var realiased = (NamedExpression) alias.replaceChildren(List.of(resolved));
                        projections.replaceAll(x -> x.equals(resolved) ? realiased : x);
                        childrenOutput.removeIf(x -> x.equals(resolved));
                        reverseAliasing.put(resolved.name(), alias.name());
                    } else { // remained UnresolvedAttribute
                        // is the current alias referencing a previously declared alias?
                        boolean updated = false;
                        if (reverseAliasing.containsValue(resolved.name())) {
                            for (var li = projections.listIterator(); li.hasNext();) {
                                // does alias still exist? i.e. it hasn't been renamed again (`| rename a as b, b as c, b as d`)
                                if (li.next() instanceof Alias a && a.name().equals(resolved.name())) {
                                    reverseAliasing.put(resolved.name(), alias.name());
                                    // update aliased projection in place
                                    li.set(alias.replaceChildren(a.children()));
                                    updated = true;
                                    break;
                                }
                            }
                        }
                        if (updated == false) {
                            var u = resolved;
                            var previousAliasName = reverseAliasing.get(resolved.name());
                            if (previousAliasName != null) {
                                String message = format(
                                    null,
                                    "Column [{}] renamed to [{}] and is no longer available [{}]",
                                    resolved.name(),
                                    previousAliasName,
                                    alias.sourceText()
                                );
                                u = ua.withUnresolvedMessage(message);
                            }
                            unresolved.add(u);
                        }
                    }
                }
            });

            // add unresolved renamings to later trip the Verifier.
            projections.addAll(unresolved);

            return new EsqlProject(rename.source(), rename.child(), projections);
        }

        private LogicalPlan resolveEnrich(Enrich enrich, List<Attribute> childrenOutput) {

            if (enrich.matchField().toAttribute() instanceof UnresolvedAttribute ua) {
                Attribute resolved = maybeResolveAttribute(ua, childrenOutput);
                if (resolved.equals(ua)) {
                    return enrich;
                }
                if (resolved.resolved() && enrich.policy() != null) {
                    final DataType dataType = resolved.dataType();
                    String matchType = enrich.policy().getType();
                    DataType[] allowed = allowedEnrichTypes(matchType);
                    if (Arrays.asList(allowed).contains(dataType) == false) {
                        String suffix = "only " + Arrays.toString(allowed) + " allowed for type [" + matchType + "]";
                        resolved = ua.withUnresolvedMessage(
                            "Unsupported type [" + resolved.dataType() + "] for enrich matching field [" + ua.name() + "]; " + suffix
                        );
                    }
                }
                return new Enrich(
                    enrich.source(),
                    enrich.child(),
                    enrich.mode(),
                    enrich.policyName(),
                    resolved,
                    enrich.policy(),
                    enrich.concreteIndices(),
                    enrich.enrichFields()
                );
            }
            return enrich;
        }

        private static final DataType[] GEO_TYPES = new DataType[] { GEO_POINT, GEO_SHAPE };
        private static final DataType[] NON_GEO_TYPES = new DataType[] { KEYWORD, TEXT, IP, LONG, INTEGER, FLOAT, DOUBLE, DATETIME };

        private DataType[] allowedEnrichTypes(String matchType) {
            return matchType.equals(GEO_MATCH_TYPE) ? GEO_TYPES : NON_GEO_TYPES;
        }
    }

    private static List<Attribute> resolveAgainstList(UnresolvedNamePattern up, Collection<Attribute> attrList) {
        UnresolvedAttribute ua = new UnresolvedAttribute(up.source(), up.pattern(), null);
        Predicate<Attribute> matcher = a -> up.match(a.name()) || up.match(a.qualifiedName());
        var matches = AnalyzerRules.maybeResolveAgainstList(matcher, () -> ua, attrList, true, a -> Analyzer.handleSpecialFields(ua, a));
        return potentialCandidatesIfNoMatchesFound(ua, matches, attrList, list -> UnresolvedNamePattern.errorMessage(up.pattern(), list));
    }

    private static List<Attribute> resolveAgainstList(UnresolvedAttribute ua, Collection<Attribute> attrList) {
        var matches = AnalyzerRules.maybeResolveAgainstList(ua, attrList, a -> Analyzer.handleSpecialFields(ua, a));
        return potentialCandidatesIfNoMatchesFound(ua, matches, attrList, list -> UnresolvedAttribute.errorMessage(ua.name(), list));
    }

    private static List<Attribute> potentialCandidatesIfNoMatchesFound(
        UnresolvedAttribute ua,
        List<Attribute> matches,
        Collection<Attribute> attrList,
        java.util.function.Function<List<String>, String> messageProducer
    ) {
        // none found - add error message
        if (matches.isEmpty()) {
            Set<String> names = new HashSet<>(attrList.size());
            for (var a : attrList) {
                String nameCandidate = a.name();
                if (EsqlDataTypes.isPrimitive(a.dataType())) {
                    names.add(nameCandidate);
                }
            }
            var name = ua.name();
            UnresolvedAttribute unresolved = ua.withUnresolvedMessage(messageProducer.apply(StringUtils.findSimilar(name, names)));
            matches = singletonList(unresolved);
        }
        return matches;
    }

    private static Attribute handleSpecialFields(UnresolvedAttribute u, Attribute named) {
        if (named instanceof FieldAttribute fa) {
            // incompatible mappings
            var field = fa.field();
            if (field instanceof InvalidMappedField imf) {
                named = u.withUnresolvedMessage("Cannot use field [" + fa.name() + "] due to ambiguities being " + imf.errorMessage());
            }
        }

        return named.withLocation(u.source());
    }

    private static class ResolveFunctions extends ParameterizedAnalyzerRule<LogicalPlan, AnalyzerContext> {

        @Override
        protected LogicalPlan rule(LogicalPlan plan, AnalyzerContext context) {
            return plan.transformExpressionsOnly(
                UnresolvedFunction.class,
                uf -> resolveFunction(uf, context.configuration(), context.functionRegistry())
            );
        }

        public static org.elasticsearch.xpack.ql.expression.function.Function resolveFunction(
            UnresolvedFunction uf,
            Configuration configuration,
            FunctionRegistry functionRegistry
        ) {
            org.elasticsearch.xpack.ql.expression.function.Function f = null;
            if (uf.analyzed()) {
                f = uf;
            } else {
                String functionName = functionRegistry.resolveAlias(uf.name());
                if (functionRegistry.functionExists(functionName) == false) {
                    f = uf.missing(functionName, functionRegistry.listFunctions());
                } else {
                    FunctionDefinition def = functionRegistry.resolveFunction(functionName);
                    f = uf.buildResolved(configuration, def);
                }
            }
            return f;
        }
    }

    private static class AddImplicitLimit extends ParameterizedRule<LogicalPlan, LogicalPlan, AnalyzerContext> {
        @Override
        public LogicalPlan apply(LogicalPlan logicalPlan, AnalyzerContext context) {
            List<LogicalPlan> limits = logicalPlan.collectFirstChildren(Limit.class::isInstance);
            int limit;
            if (limits.isEmpty()) {
                HeaderWarning.addWarning(
                    "No limit defined, adding default limit of [{}]",
                    context.configuration().resultTruncationDefaultSize()
                );
                limit = context.configuration().resultTruncationDefaultSize(); // user provided no limit: cap to a default
            } else {
                limit = context.configuration().resultTruncationMaxSize(); // user provided a limit: cap result entries to the max
            }
            var source = logicalPlan.source();
            return new Limit(source, new Literal(source, limit, DataTypes.INTEGER), logicalPlan);
        }
    }

    private static class PromoteStringsInDateComparisons extends Rule<LogicalPlan, LogicalPlan> {

        @Override
        public LogicalPlan apply(LogicalPlan plan) {
            return plan.transformExpressionsUp(BinaryComparison.class, PromoteStringsInDateComparisons::promote);
        }

        private static Expression promote(BinaryComparison cmp) {
            if (cmp.resolved() == false) {
                return cmp;
            }
            var left = cmp.left();
            var right = cmp.right();
            boolean modified = false;
            if (left.dataType() == DATETIME) {
                if (right.dataType() == KEYWORD && right.foldable()) {
                    right = stringToDate(right);
                    modified = true;
                }
            } else {
                if (right.dataType() == DATETIME) {
                    if (left.dataType() == KEYWORD && left.foldable()) {
                        left = stringToDate(left);
                        modified = true;
                    }
                }
            }
            return modified ? cmp.replaceChildren(List.of(left, right)) : cmp;
        }

        private static Expression stringToDate(Expression stringExpression) {
            var str = stringExpression.fold().toString();

            Long millis = null;
            // TODO: better control over this string format - do we want this to be flexible or always redirect folks to use date parsing
            try {
                millis = str == null ? null : dateTimeToLong(str);
            } catch (Exception ex) { // in case of exception, millis will be null which will trigger an error
            }

            var source = stringExpression.source();
            Expression result;
            if (millis == null) {
                var errorMessage = format(null, "Invalid date [{}]", str);
                result = new UnresolvedAttribute(source, source.text(), null, errorMessage);
            } else {
                result = new Literal(source, millis, DATETIME);
            }
            return result;
        }
    }

    private BitSet gatherPreAnalysisMetrics(LogicalPlan plan, BitSet b) {
        // count only the explicit "limit" the user added, otherwise all queries will have a "limit" and telemetry won't reflect reality
        if (plan.collectFirstChildren(Limit.class::isInstance).isEmpty() == false) {
            b.set(LIMIT.ordinal());
        }
        plan.forEachDown(p -> FeatureMetric.set(p, b));
        return b;
    }

    private static class ImplicitCasting extends Rule<LogicalPlan, LogicalPlan> {

        @Override
        public LogicalPlan apply(LogicalPlan plan) {
            return plan.transformExpressionsUp(ScalarFunction.class, ImplicitCasting::cast);
        }

        private static Expression cast(ScalarFunction f) {
            if (f instanceof EsqlScalarFunction esf) {
                return processScalarFunction(esf);
            }

            if (f instanceof EsqlArithmeticOperation eao) {
                return processArithmeticOperation(eao);
            }

            return f;
        }

        private static Expression processScalarFunction(EsqlScalarFunction f) {
            List<Expression> args = f.arguments();
            List<String[]> metaData = getMetaData(f);
            List<Expression> newChildren = new ArrayList<>(args.size());
            boolean childrenChanged = false;
            DataType targetDataType = NULL;
            Expression arg;
            for (int i = 0; i < args.size(); i++) {
                arg = args.get(i);
                if (arg.resolved() && arg.dataType() == KEYWORD && arg.foldable()) {
                    if (i < metaData.size()) {
                        targetDataType = getTargetType(metaData.get(i));
                    }
                    if (targetDataType != NULL && targetDataType != UNSUPPORTED) {
                        Expression e = castStringLiteral(arg, targetDataType);
                        childrenChanged = true;
                        newChildren.add(e);
                        continue;
                    }
                }
                newChildren.add(args.get(i));
            }
            return childrenChanged ? f.replaceChildren(newChildren) : f;
        }

        private static Expression processArithmeticOperation(EsqlArithmeticOperation o) {
            Expression left = o.left();
            Expression right = o.right();
            if (left.resolved() == false || right.resolved() == false) {
                return o;
            }
            List<Expression> newChildren = new ArrayList<>(2);
            boolean childrenChanged = false;
            DataType targetDataType = NULL;
            Expression from = Literal.NULL;

            if (left.dataType() == KEYWORD && left.foldable() && (right.dataType().isNumeric() || right.dataType() == DATETIME)) {
                targetDataType = right.dataType();
                from = left;
            }
            if (right.dataType() == KEYWORD && right.foldable() && (left.dataType().isNumeric() || left.dataType() == DATETIME)) {
                targetDataType = left.dataType();
                from = right;
            }

            Expression e = from == Literal.NULL ? from : castStringLiteral(from, targetDataType);

            if (e != Literal.NULL) {
                childrenChanged = true;
                newChildren.add(from == left ? e : left);
                newChildren.add(from == right ? e : right);
            }

            return childrenChanged ? o.replaceChildren(newChildren) : o;
        }

        private static List<String[]> getMetaData(ScalarFunction f) {
            List<String[]> paramTypes = new ArrayList<>();
            var constructors = f.getClass().getConstructors();
            Constructor<?> constructor = constructors[0]; // no multiple c'tors supported
            var params = constructor.getParameters();
            for (int i = 1; i < params.length; i++) { // skipping 1st argument, the source
                if (Configuration.class.isAssignableFrom(params[i].getType()) == false) {
                    Param paramInfo = params[i].getAnnotation(Param.class);
                    String[] type = paramInfo == null ? new String[] { "?" } : paramInfo.type();
                    paramTypes.add(type);
                }
            }
            return paramTypes;
        }

        private static DataType getTargetType(String[] names) {
            List<DataType> types = new ArrayList<>();
            for (String name : names) {
                types.add(DataTypes.fromEs(name));
            }
            try {
                types.sort((dt1, dt2) -> dataTypeCastingPriority.get(dt1).compareTo(dataTypeCastingPriority.get(dt2)));
            } catch (Exception e) {
                return NULL;
            }
            return types.size() == 0 || isString(types.get(0)) ? NULL : types.get(0);
        }

        private static Expression castStringLiteral(Expression from, DataType target) {
            try {
                Object to = EsqlDataTypeConverter.convert(from.fold(), target);
                return new Literal(from.source(), to, target);
            } catch (Exception e) {
                String message = LoggerMessageFormat.format(
                    "Cannot convert string [{}] to [{}], error [{}]",
                    from.fold(),
                    target,
                    e.getMessage()
                );
                return new UnsupportedAttribute(
                    from.source(),
                    String.valueOf(from.fold()),
                    new UnsupportedEsField(String.valueOf(from.fold()), from.dataType().typeName()),
                    message
                );
            }
        }
    }
}<|MERGE_RESOLUTION|>--- conflicted
+++ resolved
@@ -8,11 +8,7 @@
 package org.elasticsearch.xpack.esql.analysis;
 
 import org.elasticsearch.common.logging.HeaderWarning;
-<<<<<<< HEAD
 import org.elasticsearch.common.logging.LoggerMessageFormat;
-import org.elasticsearch.common.util.set.Sets;
-=======
->>>>>>> 040eb1e5
 import org.elasticsearch.xpack.core.enrich.EnrichPolicy;
 import org.elasticsearch.xpack.esql.EsqlIllegalArgumentException;
 import org.elasticsearch.xpack.esql.VerificationException;
@@ -103,11 +99,7 @@
 import static org.elasticsearch.xpack.esql.type.EsqlDataTypeConverter.dateTimeToLong;
 import static org.elasticsearch.xpack.esql.type.EsqlDataTypes.GEO_POINT;
 import static org.elasticsearch.xpack.esql.type.EsqlDataTypes.GEO_SHAPE;
-<<<<<<< HEAD
 import static org.elasticsearch.xpack.esql.type.EsqlDataTypes.isString;
-import static org.elasticsearch.xpack.ql.analyzer.AnalyzerRules.resolveFunction;
-=======
->>>>>>> 040eb1e5
 import static org.elasticsearch.xpack.ql.type.DataTypes.DATETIME;
 import static org.elasticsearch.xpack.ql.type.DataTypes.DOUBLE;
 import static org.elasticsearch.xpack.ql.type.DataTypes.FLOAT;
@@ -129,19 +121,14 @@
     private static final Iterable<RuleExecutor.Batch<LogicalPlan>> rules;
 
     static {
-<<<<<<< HEAD
         var resolution = new Batch<>(
             "Resolution",
             new ResolveTable(),
             new ResolveEnrich(),
+            new ResolveFunctions(),
             new ResolveRefs(),
-            new ResolveFunctions(),
-            new ImplicitCasting(),
-            new RemoveDuplicateProjections()
+            new ImplicitCasting()
         );
-=======
-        var resolution = new Batch<>("Resolution", new ResolveTable(), new ResolveEnrich(), new ResolveFunctions(), new ResolveRefs());
->>>>>>> 040eb1e5
         var finish = new Batch<>("Finish Analysis", Limiter.ONCE, new AddImplicitLimit(), new PromoteStringsInDateComparisons());
         rules = List.of(resolution, finish);
     }
