/*
 * Copyright Elasticsearch B.V. and/or licensed to Elasticsearch B.V. under one
 * or more contributor license agreements. Licensed under the Elastic License
 * 2.0; you may not use this file except in compliance with the Elastic License
 * 2.0.
 */

package org.elasticsearch.xpack.esql.plugin;

import org.elasticsearch.Version;
import org.elasticsearch.features.FeatureSpecification;
import org.elasticsearch.features.NodeFeature;

import java.util.Map;
import java.util.Set;

public class EsqlFeatures implements FeatureSpecification {
    /**
     * Introduction of {@code MV_SORT}, {@code MV_SLICE}, and {@code MV_ZIP}.
     * Added in #106095.
     */
    private static final NodeFeature MV_SORT = new NodeFeature("esql.mv_sort");

    /**
     * When we disabled some broken optimizations around {@code nullable}.
     * Fixed in #105691.
     */
    private static final NodeFeature DISABLE_NULLABLE_OPTS = new NodeFeature("esql.disable_nullable_opts");

    /**
     * Introduction of {@code ST_X} and {@code ST_Y}. Added in #105768.
     */
    private static final NodeFeature ST_X_Y = new NodeFeature("esql.st_x_y");

    /**
     * When we added the warnings for multivalued fields emitting {@code null}
     * when they touched multivalued fields. Added in #102417.
     */
    private static final NodeFeature MV_WARN = new NodeFeature("esql.mv_warn");

    /**
     * Support for loading {@code geo_point} and {@code cartesian_point} fields. Added in #102177.
     */
    private static final NodeFeature SPATIAL_POINTS = new NodeFeature("esql.spatial_points");

    /**
     * Changed precision of {@code geo_point} and {@code cartesian_point} fields, by loading from source into WKB. Done in #103691.
     */
    private static final NodeFeature SPATIAL_POINTS_FROM_SOURCE = new NodeFeature("esql.spatial_points_from_source");

    /**
     * When we added the warnings when conversion functions fail. Like {@code TO_INT('foo')}.
     * Added in ESQL-1183.
     */
    private static final NodeFeature CONVERT_WARN = new NodeFeature("esql.convert_warn");

    /**
     * When we flipped the return type of {@code POW} to always return a double. Changed
     * in #102183.
     */
    private static final NodeFeature POW_DOUBLE = new NodeFeature("esql.pow_double");

    /**
     * Support for loading {@code geo_shape} and {@code cartesian_shape} fields. Done in #104269.
     */
    private static final NodeFeature SPATIAL_SHAPES = new NodeFeature("esql.spatial_shapes");

    /**
     * Support for spatial aggregation {@code ST_CENTROID}. Done in #104269.
     */
    private static final NodeFeature ST_CENTROID_AGG = new NodeFeature("esql.st_centroid_agg");

    /**
     * Support for spatial aggregation {@code ST_INTERSECTS}. Done in #104907.
     */
    private static final NodeFeature ST_INTERSECTS = new NodeFeature("esql.st_intersects");

    /**
     * Support for spatial aggregation {@code ST_CONTAINS} and {@code ST_WITHIN}. Done in #106503.
     */
    private static final NodeFeature ST_CONTAINS_WITHIN = new NodeFeature("esql.st_contains_within");

    /**
     * Support for spatial aggregation {@code ST_DISJOINT}. Done in #107007.
     */
    private static final NodeFeature ST_DISJOINT = new NodeFeature("esql.st_disjoint");

    /**
     * The introduction of the {@code VALUES} agg.
     */
    private static final NodeFeature AGG_VALUES = new NodeFeature("esql.agg_values");

    /**
     * Does ESQL support async queries.
     */
    public static final NodeFeature ASYNC_QUERY = new NodeFeature("esql.async_query");

    /**
     * Does ESQL support FROM OPTIONS?
     */
    public static final NodeFeature FROM_OPTIONS = new NodeFeature("esql.from_options");

    /**
     * Cast string literals to a desired data type.
     */
    public static final NodeFeature STRING_LITERAL_AUTO_CASTING = new NodeFeature("esql.string_literal_auto_casting");

    /**
     * Base64 encoding and decoding functions.
     */
    public static final NodeFeature BASE64_DECODE_ENCODE = new NodeFeature("esql.base64_decode_encode");

    /**
     * Support for the :: casting operator
     */
    public static final NodeFeature CASTING_OPERATOR = new NodeFeature("esql.casting_operator");

    /**
     * Blocks can be labelled with {@link org.elasticsearch.compute.data.Block.MvOrdering#SORTED_ASCENDING} for optimizations.
     * C.f. {@link org.elasticsearch.TransportVersions#ESQL_MV_ORDERING_SORTED_ASCENDING}.
     */
    public static final NodeFeature MV_ORDERING_SORTED_ASCENDING = new NodeFeature("esql.mv_ordering_sorted_ascending");

    /**
     * Support for metrics counter fields
     */
    public static final NodeFeature METRICS_COUNTER_FIELDS = new NodeFeature("esql.metrics_counter_fields");

    /**
     * Cast string literals to a desired data type for IN predicate and more types for BinaryComparison.
     */
    public static final NodeFeature STRING_LITERAL_AUTO_CASTING_EXTENDED = new NodeFeature("esql.string_literal_auto_casting_extended");

    /**
     * Support for metadata fields.
     */
    public static final NodeFeature METADATA_FIELDS = new NodeFeature("esql.metadata_fields");

    /**
<<<<<<< HEAD
     * Support for loading values over enrich. This is supported by all versions of ESQL but not
     * the unit test CsvTests.
     */
    public static final NodeFeature ENRICH_LOAD = new NodeFeature("esql.enrich_load");
=======
     * Support for timespan units abbreviations
     */
    public static final NodeFeature TIMESPAN_ABBREVIATIONS = new NodeFeature("esql.timespan_abbreviations");
>>>>>>> 616e7196

    @Override
    public Set<NodeFeature> getFeatures() {
        return Set.of(
            ASYNC_QUERY,
            AGG_VALUES,
            BASE64_DECODE_ENCODE,
            MV_SORT,
            DISABLE_NULLABLE_OPTS,
            ST_X_Y,
            FROM_OPTIONS,
            SPATIAL_POINTS_FROM_SOURCE,
            SPATIAL_SHAPES,
            ST_CENTROID_AGG,
            ST_INTERSECTS,
            ST_CONTAINS_WITHIN,
            ST_DISJOINT,
            STRING_LITERAL_AUTO_CASTING,
            CASTING_OPERATOR,
            MV_ORDERING_SORTED_ASCENDING,
            METRICS_COUNTER_FIELDS,
            STRING_LITERAL_AUTO_CASTING_EXTENDED,
            METADATA_FIELDS,
            TIMESPAN_ABBREVIATIONS
        );
    }

    @Override
    public Map<NodeFeature, Version> getHistoricalFeatures() {
        return Map.ofEntries(
            Map.entry(TransportEsqlStatsAction.ESQL_STATS_FEATURE, Version.V_8_11_0),
            Map.entry(MV_WARN, Version.V_8_12_0),
            Map.entry(SPATIAL_POINTS, Version.V_8_12_0),
            Map.entry(CONVERT_WARN, Version.V_8_12_0),
            Map.entry(POW_DOUBLE, Version.V_8_12_0),
            Map.entry(ENRICH_LOAD, Version.V_8_12_0)
        );
    }
}<|MERGE_RESOLUTION|>--- conflicted
+++ resolved
@@ -137,16 +137,15 @@
     public static final NodeFeature METADATA_FIELDS = new NodeFeature("esql.metadata_fields");
 
     /**
-<<<<<<< HEAD
      * Support for loading values over enrich. This is supported by all versions of ESQL but not
      * the unit test CsvTests.
      */
     public static final NodeFeature ENRICH_LOAD = new NodeFeature("esql.enrich_load");
-=======
+
+    /**
      * Support for timespan units abbreviations
      */
     public static final NodeFeature TIMESPAN_ABBREVIATIONS = new NodeFeature("esql.timespan_abbreviations");
->>>>>>> 616e7196
 
     @Override
     public Set<NodeFeature> getFeatures() {
