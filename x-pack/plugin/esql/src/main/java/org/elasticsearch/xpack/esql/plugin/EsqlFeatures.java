--- conflicted
+++ resolved
@@ -119,11 +119,8 @@
             ST_CENTROID,
             ST_INTERSECTS,
             ST_CONTAINS_WITHIN,
-<<<<<<< HEAD
+            ST_DISJOINT,
             STRING_LITERAL_AUTO_CASTING
-=======
-            ST_DISJOINT
->>>>>>> e28ecbb5
         );
     }
 
