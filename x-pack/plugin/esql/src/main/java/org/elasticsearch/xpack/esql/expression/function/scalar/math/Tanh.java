--- conflicted
+++ resolved
@@ -27,13 +27,8 @@
     }
 
     @Override
-<<<<<<< HEAD
-    protected EvalOperator.ExpressionEvaluator doubleEvaluator(EvalOperator.ExpressionEvaluator field, DriverContext dvrCtx) {
-        return new TanhEvaluator(source(), field, dvrCtx);
-=======
     protected EvalOperator.ExpressionEvaluator.Factory doubleEvaluator(EvalOperator.ExpressionEvaluator.Factory field) {
-        return new TanhEvaluator.Factory(field);
->>>>>>> 94e510e5
+        return new TanhEvaluator.Factory(source(), field);
     }
 
     @Override
