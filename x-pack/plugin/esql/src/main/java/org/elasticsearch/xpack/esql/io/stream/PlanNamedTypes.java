--- conflicted
+++ resolved
@@ -48,24 +48,6 @@
 import org.elasticsearch.xpack.esql.core.type.EsField;
 import org.elasticsearch.xpack.esql.expression.function.UnsupportedAttribute;
 import org.elasticsearch.xpack.esql.expression.function.aggregate.AggregateFunction;
-<<<<<<< HEAD
-=======
-import org.elasticsearch.xpack.esql.expression.function.aggregate.Avg;
-import org.elasticsearch.xpack.esql.expression.function.aggregate.Count;
-import org.elasticsearch.xpack.esql.expression.function.aggregate.CountDistinct;
-import org.elasticsearch.xpack.esql.expression.function.aggregate.Max;
-import org.elasticsearch.xpack.esql.expression.function.aggregate.Median;
-import org.elasticsearch.xpack.esql.expression.function.aggregate.MedianAbsoluteDeviation;
-import org.elasticsearch.xpack.esql.expression.function.aggregate.Min;
-import org.elasticsearch.xpack.esql.expression.function.aggregate.Percentile;
-import org.elasticsearch.xpack.esql.expression.function.aggregate.Rate;
-import org.elasticsearch.xpack.esql.expression.function.aggregate.SpatialCentroid;
-import org.elasticsearch.xpack.esql.expression.function.aggregate.Sum;
-import org.elasticsearch.xpack.esql.expression.function.aggregate.TopList;
-import org.elasticsearch.xpack.esql.expression.function.aggregate.Values;
-import org.elasticsearch.xpack.esql.expression.function.grouping.Bucket;
-import org.elasticsearch.xpack.esql.expression.function.grouping.GroupingFunction;
->>>>>>> aa85ea55
 import org.elasticsearch.xpack.esql.expression.function.scalar.EsqlScalarFunction;
 import org.elasticsearch.xpack.esql.expression.function.scalar.UnaryScalarFunction;
 import org.elasticsearch.xpack.esql.expression.function.scalar.ip.CIDRMatch;
@@ -261,27 +243,7 @@
             of(ScalarFunction.class, Right.class, PlanNamedTypes::writeRight, PlanNamedTypes::readRight),
             of(ScalarFunction.class, Split.class, PlanNamedTypes::writeSplit, PlanNamedTypes::readSplit),
             of(ScalarFunction.class, Tau.class, PlanNamedTypes::writeNoArgScalar, PlanNamedTypes::readNoArgScalar),
-<<<<<<< HEAD
             of(ScalarFunction.class, Replace.class, PlanNamedTypes::writeReplace, PlanNamedTypes::readReplace)
-=======
-            of(ScalarFunction.class, Replace.class, PlanNamedTypes::writeReplace, PlanNamedTypes::readReplace),
-            // GroupingFunctions
-            of(GroupingFunction.class, Bucket.class, PlanNamedTypes::writeBucket, PlanNamedTypes::readBucket),
-            // AggregateFunctions
-            of(AggregateFunction.class, Avg.class, PlanNamedTypes::writeAggFunction, PlanNamedTypes::readAggFunction),
-            of(AggregateFunction.class, Count.class, PlanNamedTypes::writeAggFunction, PlanNamedTypes::readAggFunction),
-            of(AggregateFunction.class, CountDistinct.class, PlanNamedTypes::writeCountDistinct, PlanNamedTypes::readCountDistinct),
-            of(AggregateFunction.class, Min.class, PlanNamedTypes::writeAggFunction, PlanNamedTypes::readAggFunction),
-            of(AggregateFunction.class, Max.class, PlanNamedTypes::writeAggFunction, PlanNamedTypes::readAggFunction),
-            of(AggregateFunction.class, Median.class, PlanNamedTypes::writeAggFunction, PlanNamedTypes::readAggFunction),
-            of(AggregateFunction.class, MedianAbsoluteDeviation.class, PlanNamedTypes::writeAggFunction, PlanNamedTypes::readAggFunction),
-            of(AggregateFunction.class, Percentile.class, PlanNamedTypes::writePercentile, PlanNamedTypes::readPercentile),
-            of(AggregateFunction.class, SpatialCentroid.class, PlanNamedTypes::writeAggFunction, PlanNamedTypes::readAggFunction),
-            of(AggregateFunction.class, Sum.class, PlanNamedTypes::writeAggFunction, PlanNamedTypes::readAggFunction),
-            of(AggregateFunction.class, TopList.class, (out, prefix) -> prefix.writeTo(out), TopList::readFrom),
-            of(AggregateFunction.class, Values.class, PlanNamedTypes::writeAggFunction, PlanNamedTypes::readAggFunction),
-            of(AggregateFunction.class, Rate.class, Rate::writeRate, Rate::readRate)
->>>>>>> aa85ea55
         );
         List<PlanNameRegistry.Entry> entries = new ArrayList<>(declared);
 
