
/*
 * Copyright Elasticsearch B.V. and/or licensed to Elasticsearch B.V. under one
 * or more contributor license agreements. Licensed under the Elastic License
 * 2.0; you may not use this file except in compliance with the Elastic License
 * 2.0.
 */

parser grammar EsqlBaseParser;

options {tokenVocab=EsqlBaseLexer;}

singleStatement
    : query EOF
    ;

query
    : sourceCommand                 #singleCommandQuery
    | query PIPE processingCommand  #compositeQuery
    ;

sourceCommand
    : explainCommand
    | fromCommand
    | rowCommand
    | metricsCommand
    | showCommand
    | metaCommand
    ;

processingCommand
    : evalCommand
    | inlinestatsCommand
    | limitCommand
    | lookupCommand
    | keepCommand
    | sortCommand
    | statsCommand
    | whereCommand
    | dropCommand
    | renameCommand
    | dissectCommand
    | grokCommand
    | enrichCommand
    | mvExpandCommand
    ;

whereCommand
    : WHERE booleanExpression
    ;

booleanExpression
    : NOT booleanExpression                                                      #logicalNot
    | valueExpression                                                            #booleanDefault
    | regexBooleanExpression                                                     #regexExpression
    | left=booleanExpression operator=AND right=booleanExpression                #logicalBinary
    | left=booleanExpression operator=OR right=booleanExpression                 #logicalBinary
    | valueExpression (NOT)? IN LP valueExpression (COMMA valueExpression)* RP   #logicalIn
    | valueExpression IS NOT? NULL                                               #isNull
    ;

regexBooleanExpression
    : valueExpression (NOT)? kind=LIKE pattern=string
    | valueExpression (NOT)? kind=RLIKE pattern=string
    ;

valueExpression
    : operatorExpression                                                                      #valueExpressionDefault
    | left=operatorExpression comparisonOperator right=operatorExpression                     #comparison
    ;

operatorExpression
    : primaryExpression                                                                       #operatorExpressionDefault
    | operator=(MINUS | PLUS) operatorExpression                                              #arithmeticUnary
    | left=operatorExpression operator=(ASTERISK | SLASH | PERCENT) right=operatorExpression  #arithmeticBinary
    | left=operatorExpression operator=(PLUS | MINUS) right=operatorExpression                #arithmeticBinary
    ;

primaryExpression
    : constant                                                                          #constantDefault
    | qualifiedName                                                                     #dereference
    | functionExpression                                                                #function
    | LP booleanExpression RP                                                           #parenthesizedExpression
    | primaryExpression CAST_OP dataType                                                #inlineCast
    ;

functionExpression
    : identifier LP (ASTERISK | (booleanExpression (COMMA booleanExpression)*))? RP
    ;

dataType
    : identifier                                                                        #toDataType
    ;

rowCommand
    : ROW fields
    ;

fields
    : field (COMMA field)*
    ;

field
    : booleanExpression
    | qualifiedName ASSIGN booleanExpression
    ;

fromCommand
<<<<<<< HEAD
    : FROM fromSource (COMMA fromSource)* metadata? fromOptions?
    ;

fromSource
    : FROM_UNQUOTED_SOURCE
    | QUOTED_STRING
    ;

fromOptions
    : OPTIONS configOption (COMMA configOption)*
    ;

configOption
    : string ASSIGN string
=======
    : FROM indexIdentifier (COMMA indexIdentifier)* metadata?
    ;

indexIdentifier
    : INDEX_UNQUOTED_IDENTIFIER
>>>>>>> be502cc3
    ;

metadata
    : metadataOption
    | deprecated_metadata
    ;

metadataOption
<<<<<<< HEAD
    : METADATA fromSource (COMMA fromSource)*
=======
    : METADATA indexIdentifier (COMMA indexIdentifier)*
>>>>>>> be502cc3
    ;

deprecated_metadata
    : OPENING_BRACKET metadataOption CLOSING_BRACKET
    ;

metricsCommand
    : METRICS indexIdentifier (COMMA indexIdentifier)* aggregates=fields? (BY grouping=fields)?
    ;

evalCommand
    : EVAL fields
    ;

statsCommand
    : STATS stats=fields? (BY grouping=fields)?
    ;

inlinestatsCommand
    : INLINESTATS stats=fields (BY grouping=fields)?
    ;


qualifiedName
    : identifier (DOT identifier)*
    ;

qualifiedNamePattern
    : identifierPattern (DOT identifierPattern)*
    ;

qualifiedNamePatterns
    : qualifiedNamePattern (COMMA qualifiedNamePattern)*
    ;

identifier
    : UNQUOTED_IDENTIFIER
    | QUOTED_IDENTIFIER
    ;

identifierPattern
    : ID_PATTERN
    ;

constant
    : NULL                                                                              #nullLiteral
    | integerValue UNQUOTED_IDENTIFIER                                                  #qualifiedIntegerLiteral
    | decimalValue                                                                      #decimalLiteral
    | integerValue                                                                      #integerLiteral
    | booleanValue                                                                      #booleanLiteral
    | PARAM                                                                             #inputParam
    | string                                                                            #stringLiteral
    | OPENING_BRACKET numericValue (COMMA numericValue)* CLOSING_BRACKET                #numericArrayLiteral
    | OPENING_BRACKET booleanValue (COMMA booleanValue)* CLOSING_BRACKET                #booleanArrayLiteral
    | OPENING_BRACKET string (COMMA string)* CLOSING_BRACKET                            #stringArrayLiteral
    ;

limitCommand
    : LIMIT INTEGER_LITERAL
    ;

sortCommand
    : SORT orderExpression (COMMA orderExpression)*
    ;

orderExpression
    : booleanExpression ordering=(ASC | DESC)? (NULLS nullOrdering=(FIRST | LAST))?
    ;

keepCommand
    :  KEEP qualifiedNamePatterns
    ;

dropCommand
    : DROP qualifiedNamePatterns
    ;

renameCommand
    : RENAME renameClause (COMMA renameClause)*
    ;

renameClause:
    oldName=qualifiedNamePattern AS newName=qualifiedNamePattern
    ;

dissectCommand
    : DISSECT primaryExpression string commandOptions?
    ;

grokCommand
    : GROK primaryExpression string
    ;

mvExpandCommand
    : MV_EXPAND qualifiedName
    ;

commandOptions
    : commandOption (COMMA commandOption)*
    ;

commandOption
    : identifier ASSIGN constant
    ;

booleanValue
    : TRUE | FALSE
    ;

numericValue
    : decimalValue
    | integerValue
    ;

decimalValue
    : (PLUS | MINUS)? DECIMAL_LITERAL
    ;

integerValue
    : (PLUS | MINUS)? INTEGER_LITERAL
    ;

string
    : QUOTED_STRING
    ;

comparisonOperator
    : EQ | NEQ | LT | LTE | GT | GTE
    ;

explainCommand
    : EXPLAIN subqueryExpression
    ;

subqueryExpression
    : OPENING_BRACKET query CLOSING_BRACKET
    ;

showCommand
    : SHOW INFO                                                           #showInfo
    ;

metaCommand
    : META FUNCTIONS                                                      #metaFunctions
    ;

enrichCommand
    : ENRICH policyName=ENRICH_POLICY_NAME (ON matchField=qualifiedNamePattern)? (WITH enrichWithClause (COMMA enrichWithClause)*)?
    ;

enrichWithClause
    : (newName=qualifiedNamePattern ASSIGN)? enrichField=qualifiedNamePattern
    ;

lookupCommand
    : LOOKUP tableName=INDEX_UNQUOTED_IDENTIFIER ON matchFields=qualifiedNamePatterns
    ;<|MERGE_RESOLUTION|>--- conflicted
+++ resolved
@@ -106,28 +106,11 @@
     ;
 
 fromCommand
-<<<<<<< HEAD
-    : FROM fromSource (COMMA fromSource)* metadata? fromOptions?
-    ;
-
-fromSource
-    : FROM_UNQUOTED_SOURCE
-    | QUOTED_STRING
-    ;
-
-fromOptions
-    : OPTIONS configOption (COMMA configOption)*
-    ;
-
-configOption
-    : string ASSIGN string
-=======
     : FROM indexIdentifier (COMMA indexIdentifier)* metadata?
     ;
 
 indexIdentifier
     : INDEX_UNQUOTED_IDENTIFIER
->>>>>>> be502cc3
     ;
 
 metadata
@@ -136,11 +119,7 @@
     ;
 
 metadataOption
-<<<<<<< HEAD
-    : METADATA fromSource (COMMA fromSource)*
-=======
     : METADATA indexIdentifier (COMMA indexIdentifier)*
->>>>>>> be502cc3
     ;
 
 deprecated_metadata
