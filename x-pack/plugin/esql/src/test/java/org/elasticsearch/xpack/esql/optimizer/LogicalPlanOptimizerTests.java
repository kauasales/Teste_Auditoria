/*
 * Copyright Elasticsearch B.V. and/or licensed to Elasticsearch B.V. under one
 * or more contributor license agreements. Licensed under the Elastic License
 * 2.0; you may not use this file except in compliance with the Elastic License
 * 2.0.
 */

package org.elasticsearch.xpack.esql.optimizer;

import org.elasticsearch.common.lucene.BytesRefs;
import org.elasticsearch.compute.aggregation.QuantileStates;
import org.elasticsearch.test.ESTestCase;
import org.elasticsearch.xpack.esql.EsqlTestUtils;
import org.elasticsearch.xpack.esql.TestBlockFactory;
import org.elasticsearch.xpack.esql.analysis.Analyzer;
import org.elasticsearch.xpack.esql.analysis.AnalyzerContext;
import org.elasticsearch.xpack.esql.analysis.AnalyzerTestUtils;
import org.elasticsearch.xpack.esql.analysis.EnrichResolution;
import org.elasticsearch.xpack.esql.evaluator.predicate.operator.comparison.Equals;
import org.elasticsearch.xpack.esql.evaluator.predicate.operator.comparison.GreaterThan;
import org.elasticsearch.xpack.esql.evaluator.predicate.operator.comparison.GreaterThanOrEqual;
import org.elasticsearch.xpack.esql.evaluator.predicate.operator.comparison.LessThan;
import org.elasticsearch.xpack.esql.evaluator.predicate.operator.regex.RLike;
import org.elasticsearch.xpack.esql.evaluator.predicate.operator.regex.WildcardLike;
import org.elasticsearch.xpack.esql.expression.Order;
import org.elasticsearch.xpack.esql.expression.function.EsqlFunctionRegistry;
import org.elasticsearch.xpack.esql.expression.function.aggregate.Count;
import org.elasticsearch.xpack.esql.expression.function.aggregate.Max;
import org.elasticsearch.xpack.esql.expression.function.aggregate.Min;
import org.elasticsearch.xpack.esql.expression.function.aggregate.Percentile;
import org.elasticsearch.xpack.esql.expression.function.aggregate.Sum;
import org.elasticsearch.xpack.esql.expression.function.scalar.convert.ToString;
import org.elasticsearch.xpack.esql.expression.function.scalar.date.DateFormat;
import org.elasticsearch.xpack.esql.expression.function.scalar.date.DateParse;
import org.elasticsearch.xpack.esql.expression.function.scalar.date.DateTrunc;
import org.elasticsearch.xpack.esql.expression.function.scalar.math.Pow;
import org.elasticsearch.xpack.esql.expression.function.scalar.math.Round;
import org.elasticsearch.xpack.esql.expression.function.scalar.string.Concat;
import org.elasticsearch.xpack.esql.expression.function.scalar.string.Substring;
import org.elasticsearch.xpack.esql.expression.predicate.operator.arithmetic.Add;
import org.elasticsearch.xpack.esql.expression.predicate.operator.arithmetic.Div;
import org.elasticsearch.xpack.esql.expression.predicate.operator.arithmetic.Mod;
import org.elasticsearch.xpack.esql.expression.predicate.operator.arithmetic.Mul;
import org.elasticsearch.xpack.esql.expression.predicate.operator.arithmetic.Sub;
import org.elasticsearch.xpack.esql.expression.predicate.operator.comparison.In;
import org.elasticsearch.xpack.esql.parser.EsqlParser;
import org.elasticsearch.xpack.esql.plan.logical.Dissect;
import org.elasticsearch.xpack.esql.plan.logical.Enrich;
import org.elasticsearch.xpack.esql.plan.logical.Eval;
import org.elasticsearch.xpack.esql.plan.logical.Grok;
import org.elasticsearch.xpack.esql.plan.logical.MvExpand;
import org.elasticsearch.xpack.esql.plan.logical.Row;
import org.elasticsearch.xpack.esql.plan.logical.TopN;
import org.elasticsearch.xpack.esql.plan.logical.local.EsqlProject;
import org.elasticsearch.xpack.esql.plan.logical.local.LocalRelation;
import org.elasticsearch.xpack.esql.plan.logical.local.LocalSupplier;
import org.elasticsearch.xpack.ql.expression.Alias;
import org.elasticsearch.xpack.ql.expression.Attribute;
import org.elasticsearch.xpack.ql.expression.Expression;
import org.elasticsearch.xpack.ql.expression.Expressions;
import org.elasticsearch.xpack.ql.expression.FieldAttribute;
import org.elasticsearch.xpack.ql.expression.Literal;
import org.elasticsearch.xpack.ql.expression.NamedExpression;
import org.elasticsearch.xpack.ql.expression.Nullability;
import org.elasticsearch.xpack.ql.expression.ReferenceAttribute;
import org.elasticsearch.xpack.ql.expression.function.aggregate.AggregateFunction;
import org.elasticsearch.xpack.ql.expression.predicate.logical.And;
import org.elasticsearch.xpack.ql.expression.predicate.logical.Or;
import org.elasticsearch.xpack.ql.expression.predicate.nulls.IsNotNull;
import org.elasticsearch.xpack.ql.expression.predicate.regex.RLikePattern;
import org.elasticsearch.xpack.ql.expression.predicate.regex.WildcardPattern;
import org.elasticsearch.xpack.ql.index.EsIndex;
import org.elasticsearch.xpack.ql.index.IndexResolution;
import org.elasticsearch.xpack.ql.plan.logical.Aggregate;
import org.elasticsearch.xpack.ql.plan.logical.EsRelation;
import org.elasticsearch.xpack.ql.plan.logical.Filter;
import org.elasticsearch.xpack.ql.plan.logical.Limit;
import org.elasticsearch.xpack.ql.plan.logical.LogicalPlan;
import org.elasticsearch.xpack.ql.plan.logical.OrderBy;
import org.elasticsearch.xpack.ql.plan.logical.Project;
import org.elasticsearch.xpack.ql.tree.Source;
import org.elasticsearch.xpack.ql.type.DataType;
import org.elasticsearch.xpack.ql.type.DataTypes;
import org.elasticsearch.xpack.ql.type.EsField;
import org.junit.BeforeClass;

import java.util.List;
import java.util.Map;
import java.util.Set;

import static java.util.Collections.emptyList;
import static java.util.Collections.emptyMap;
import static java.util.Collections.emptySet;
import static java.util.Collections.singletonList;
import static org.elasticsearch.xpack.esql.EsqlTestUtils.L;
import static org.elasticsearch.xpack.esql.EsqlTestUtils.TEST_VERIFIER;
import static org.elasticsearch.xpack.esql.EsqlTestUtils.as;
import static org.elasticsearch.xpack.esql.EsqlTestUtils.emptySource;
import static org.elasticsearch.xpack.esql.EsqlTestUtils.loadMapping;
import static org.elasticsearch.xpack.esql.EsqlTestUtils.localSource;
import static org.elasticsearch.xpack.esql.EsqlTestUtils.withDefaultLimitWarning;
import static org.elasticsearch.xpack.esql.analysis.Analyzer.NO_FIELDS;
import static org.elasticsearch.xpack.esql.type.EsqlDataTypes.GEO_POINT;
import static org.elasticsearch.xpack.ql.TestUtils.relation;
import static org.elasticsearch.xpack.ql.tree.Source.EMPTY;
import static org.elasticsearch.xpack.ql.type.DataTypes.INTEGER;
import static org.hamcrest.Matchers.contains;
import static org.hamcrest.Matchers.containsInAnyOrder;
import static org.hamcrest.Matchers.containsString;
import static org.hamcrest.Matchers.empty;
import static org.hamcrest.Matchers.emptyArray;
import static org.hamcrest.Matchers.equalTo;
import static org.hamcrest.Matchers.hasSize;
import static org.hamcrest.Matchers.instanceOf;
import static org.hamcrest.Matchers.is;
import static org.hamcrest.Matchers.startsWith;

//@TestLogging(value = "org.elasticsearch.xpack.esql:TRACE", reason = "debug")
public class LogicalPlanOptimizerTests extends ESTestCase {

    private static final Literal ONE = L(1);
    private static final Literal TWO = L(2);
    private static final Literal THREE = L(3);

    private static EsqlParser parser;
    private static Analyzer analyzer;
    private static LogicalPlanOptimizer logicalOptimizer;
    private static Map<String, EsField> mapping;
    private static Map<String, EsField> mappingAirports;
    private static Analyzer analyzerAirports;
    private static EnrichResolution enrichResolution;

    @BeforeClass
    public static void init() {
        parser = new EsqlParser();
        logicalOptimizer = new LogicalPlanOptimizer(new LogicalOptimizerContext(EsqlTestUtils.TEST_CFG));
        enrichResolution = AnalyzerTestUtils.loadEnrichPolicyResolution("languages_idx", "id", "languages_idx", "mapping-languages.json");

        // Most tests used data from the test index, so we load it here, and use it in the plan() function.
        mapping = loadMapping("mapping-basic.json");
        EsIndex test = new EsIndex("test", mapping, Set.of("test"));
        IndexResolution getIndexResult = IndexResolution.valid(test);
        analyzer = new Analyzer(
            new AnalyzerContext(EsqlTestUtils.TEST_CFG, new EsqlFunctionRegistry(), getIndexResult, enrichResolution),
            TEST_VERIFIER
        );

        // Some tests use data from the airports index, so we load it here, and use it in the plan_airports() function.
        mappingAirports = loadMapping("mapping-airports.json");
        EsIndex airports = new EsIndex("airports", mappingAirports, Set.of("airports"));
        IndexResolution getIndexResultAirports = IndexResolution.valid(airports);
        analyzerAirports = new Analyzer(
            new AnalyzerContext(EsqlTestUtils.TEST_CFG, new EsqlFunctionRegistry(), getIndexResultAirports, enrichResolution),
            TEST_VERIFIER
        );
    }

    public void testEmptyProjections() {
        var plan = plan("""
            from test
            | keep salary
            | drop salary
            """);

        var relation = as(plan, LocalRelation.class);
        assertThat(relation.output(), is(empty()));
        assertThat(relation.supplier().get(), emptyArray());
    }

    public void testEmptyProjectionInStat() {
        var plan = plan("""
            from test
            | stats c = count(salary)
            | drop c
            """);

        var relation = as(plan, LocalRelation.class);
        assertThat(relation.output(), is(empty()));
        assertThat(relation.supplier().get(), emptyArray());
    }

    public void testCombineProjections() {
        var plan = plan("""
            from test
            | keep emp_no, *name, salary
            | keep last_name
            """);

        var keep = as(plan, Project.class);
        assertThat(Expressions.names(keep.projections()), contains("last_name"));
        var limit = as(keep.child(), Limit.class);
        var relation = as(limit.child(), EsRelation.class);
    }

    public void testCombineProjectionWithFilterInBetween() {
        var plan = plan("""
            from test
            | keep *name, salary
            | where salary > 10
            | keep last_name
            """);

        var keep = as(plan, Project.class);
        assertThat(Expressions.names(keep.projections()), contains("last_name"));
    }

    public void testCombineProjectionWhilePreservingAlias() {
        var plan = plan("""
            from test
            | rename first_name as x
            | keep x, salary
            | where salary > 10
            | rename x as y
            | keep y
            """);

        var keep = as(plan, Project.class);
        assertThat(Expressions.names(keep.projections()), contains("y"));
        var p = keep.projections().get(0);
        var alias = as(p, Alias.class);
        assertThat(Expressions.name(alias.child()), containsString("first_name"));
    }

    public void testCombineProjectionWithAggregation() {
        var plan = plan("""
            from test
            | stats s = sum(salary) by last_name, first_name
            | keep s, last_name, first_name
            """);

        var limit = as(plan, Limit.class);
        var agg = as(limit.child(), Aggregate.class);
        assertThat(Expressions.names(agg.aggregates()), contains("s", "last_name", "first_name"));
        assertThat(Expressions.names(agg.groupings()), contains("last_name", "first_name"));
    }

    /**
     * Project[[s{r}#4 AS d, s{r}#4, last_name{f}#21, first_name{f}#18]]
     * \_Limit[500[INTEGER]]
     *   \_Aggregate[[last_name{f}#21, first_name{f}#18],[SUM(salary{f}#22) AS s, last_name{f}#21, first_name{f}#18]]
     *     \_EsRelation[test][_meta_field{f}#23, emp_no{f}#17, first_name{f}#18, ..]
     */
    public void testCombineProjectionWithDuplicateAggregation() {
        var plan = plan("""
            from test
            | stats s = sum(salary), d = sum(salary), c = sum(salary) by last_name, first_name
            | keep d, s, last_name, first_name
            """);

        var project = as(plan, Project.class);
        assertThat(Expressions.names(project.projections()), contains("d", "s", "last_name", "first_name"));
        var limit = as(project.child(), Limit.class);
        var agg = as(limit.child(), Aggregate.class);
        assertThat(Expressions.names(agg.aggregates()), contains("s", "last_name", "first_name"));
        assertThat(Alias.unwrap(agg.aggregates().get(0)), instanceOf(Sum.class));
        assertThat(Expressions.names(agg.groupings()), contains("last_name", "first_name"));
    }

    public void testQlComparisonOptimizationsApply() {
        var plan = plan("""
            from test
            | where (1 + 4) < salary
            """);

        var limit = as(plan, Limit.class);
        var filter = as(limit.child(), Filter.class);

        // The core QL optimizations rotate constants to the right.
        var condition = as(filter.condition(), GreaterThan.class);
        assertThat(Expressions.name(condition.left()), equalTo("salary"));
        assertThat(Expressions.name(condition.right()), equalTo("1 + 4"));
        var con = as(condition.right(), Literal.class);
        assertThat(con.value(), equalTo(5));
    }

    public void testCombineProjectionWithPruning() {
        var plan = plan("""
            from test
            | rename first_name as x
            | keep x, salary, last_name
            | stats count(salary) by x
            """);

        var limit = as(plan, Limit.class);
        var agg = as(limit.child(), Aggregate.class);
        assertThat(Expressions.names(agg.aggregates()), contains("count(salary)", "x"));
        assertThat(Expressions.names(agg.groupings()), contains("x"));
        var alias = as(agg.aggregates().get(1), Alias.class);
        var field = as(alias.child(), FieldAttribute.class);
        assertThat(field.name(), is("first_name"));
        var group = as(agg.groupings().get(0), Attribute.class);
        assertThat(group, is(alias.toAttribute()));
        var from = as(agg.child(), EsRelation.class);
    }

    /**
     * Expects
     * Limit[500[INTEGER]]
     * \_Aggregate[[f{r}#7],[SUM(emp_no{f}#15) AS s, COUNT(first_name{f}#16) AS c, first_name{f}#16 AS f]]
     *   \_EsRelation[test][_meta_field{f}#21, emp_no{f}#15, first_name{f}#16, ..]
     */
    public void testCombineProjectionWithAggregationFirstAndAliasedGroupingUsedInAgg() {
        var plan = plan("""
            from test
            | rename emp_no as e, first_name as f
            | stats s = sum(e), c = count(f) by f
            """);

        var limit = as(plan, Limit.class);
        var agg = as(limit.child(), Aggregate.class);
        var aggs = agg.aggregates();
        assertThat(Expressions.names(aggs), contains("s", "c", "f"));
        Alias as = as(aggs.get(0), Alias.class);
        var sum = as(as.child(), Sum.class);
        assertThat(Expressions.name(sum.field()), is("emp_no"));
        as = as(aggs.get(1), Alias.class);
        var count = as(as.child(), Count.class);
        assertThat(Expressions.name(count.field()), is("first_name"));

        as = as(aggs.get(2), Alias.class);
        assertThat(Expressions.name(as.child()), is("first_name"));

        assertThat(Expressions.names(agg.groupings()), contains("f"));
    }

    /**
     * Expects
     * Limit[500[INTEGER]]
     * \_Aggregate[[f{r}#7],[SUM(emp_no{f}#15) AS s, first_name{f}#16 AS f]]
     *   \_EsRelation[test][_meta_field{f}#21, emp_no{f}#15, first_name{f}#16, ..]
     */
    public void testCombineProjectionWithAggregationFirstAndAliasedGroupingUnused() {
        var plan = plan("""
            from test
            | rename emp_no as e, first_name as f, last_name as l
            | stats s = sum(e) by f
            """);

        var limit = as(plan, Limit.class);
        var agg = as(limit.child(), Aggregate.class);
        var aggs = agg.aggregates();
        assertThat(Expressions.names(aggs), contains("s", "f"));
        Alias as = as(aggs.get(0), Alias.class);
        var aggFunc = as(as.child(), AggregateFunction.class);
        assertThat(Expressions.name(aggFunc.field()), is("emp_no"));
        as = as(aggs.get(1), Alias.class);
        assertThat(Expressions.name(as.child()), is("first_name"));

        assertThat(Expressions.names(agg.groupings()), contains("f"));
    }

    /**
     * Expects
     * EsqlProject[[x{r}#3, y{r}#6]]
     * \_Eval[[emp_no{f}#9 + 2[INTEGER] AS x, salary{f}#14 + 3[INTEGER] AS y]]
     *   \_Limit[10000[INTEGER]]
     *     \_EsRelation[test][_meta_field{f}#15, emp_no{f}#9, first_name{f}#10, g..]
     */
    public void testCombineEvals() {
        var plan = plan("""
            from test
            | eval x = emp_no + 2
            | eval y = salary + 3
            | keep x, y
            """);

        var project = as(plan, Project.class);
        var eval = as(project.child(), Eval.class);
        assertThat(Expressions.names(eval.fields()), contains("x", "y"));
        var limit = as(eval.child(), Limit.class);
        var source = as(limit.child(), EsRelation.class);
    }

    public void testCombineLimits() {
        var limitValues = new int[] { randomIntBetween(10, 99), randomIntBetween(100, 1000) };
        var firstLimit = randomBoolean() ? 0 : 1;
        var secondLimit = firstLimit == 0 ? 1 : 0;
        var oneLimit = new Limit(EMPTY, L(limitValues[firstLimit]), emptySource());
        var anotherLimit = new Limit(EMPTY, L(limitValues[secondLimit]), oneLimit);
        assertEquals(
            new Limit(EMPTY, L(Math.min(limitValues[0], limitValues[1])), emptySource()),
            new LogicalPlanOptimizer.PushDownAndCombineLimits().rule(anotherLimit)
        );
    }

    public void testMultipleCombineLimits() {
        var numberOfLimits = randomIntBetween(3, 10);
        var minimum = randomIntBetween(10, 99);
        var limitWithMinimum = randomIntBetween(0, numberOfLimits - 1);

        var fa = getFieldAttribute("a", INTEGER);
        var relation = localSource(TestBlockFactory.getNonBreakingInstance(), singletonList(fa), singletonList(1));
        LogicalPlan plan = relation;

        for (int i = 0; i < numberOfLimits; i++) {
            var value = i == limitWithMinimum ? minimum : randomIntBetween(100, 1000);
            plan = new Limit(EMPTY, L(value), plan);
        }
        assertEquals(
            new Limit(EMPTY, L(minimum), relation),
            new LogicalPlanOptimizer(new LogicalOptimizerContext(EsqlTestUtils.TEST_CFG)).optimize(plan)
        );
    }

    public static GreaterThan greaterThanOf(Expression left, Expression right) {
        return new GreaterThan(EMPTY, left, right, randomZone());
    }

    public static LessThan lessThanOf(Expression left, Expression right) {
        return new LessThan(EMPTY, left, right, randomZone());
    }

    public static GreaterThanOrEqual greaterThanOrEqualOf(Expression left, Expression right) {
        return new GreaterThanOrEqual(EMPTY, left, right, randomZone());
    }

    public void testCombineFilters() {
        EsRelation relation = relation();
        GreaterThan conditionA = greaterThanOf(getFieldAttribute("a"), ONE);
        LessThan conditionB = lessThanOf(getFieldAttribute("b"), TWO);

        Filter fa = new Filter(EMPTY, relation, conditionA);
        Filter fb = new Filter(EMPTY, fa, conditionB);

        assertEquals(
            new Filter(EMPTY, relation, new And(EMPTY, conditionA, conditionB)),
            new LogicalPlanOptimizer.PushDownAndCombineFilters().apply(fb)
        );
    }

    public void testCombineFiltersLikeRLike() {
        EsRelation relation = relation();
        RLike conditionA = rlike(getFieldAttribute("a"), "foo");
        WildcardLike conditionB = wildcardLike(getFieldAttribute("b"), "bar");

        Filter fa = new Filter(EMPTY, relation, conditionA);
        Filter fb = new Filter(EMPTY, fa, conditionB);

        assertEquals(
            new Filter(EMPTY, relation, new And(EMPTY, conditionA, conditionB)),
            new LogicalPlanOptimizer.PushDownAndCombineFilters().apply(fb)
        );
    }

    public void testPushDownFilter() {
        EsRelation relation = relation();
        GreaterThan conditionA = greaterThanOf(getFieldAttribute("a"), ONE);
        LessThan conditionB = lessThanOf(getFieldAttribute("b"), TWO);

        Filter fa = new Filter(EMPTY, relation, conditionA);
        List<FieldAttribute> projections = singletonList(getFieldAttribute("b"));
        EsqlProject keep = new EsqlProject(EMPTY, fa, projections);
        Filter fb = new Filter(EMPTY, keep, conditionB);

        Filter combinedFilter = new Filter(EMPTY, relation, new And(EMPTY, conditionA, conditionB));
        assertEquals(new EsqlProject(EMPTY, combinedFilter, projections), new LogicalPlanOptimizer.PushDownAndCombineFilters().apply(fb));
    }

    public void testPushDownLikeRlikeFilter() {
        EsRelation relation = relation();
        org.elasticsearch.xpack.ql.expression.predicate.regex.RLike conditionA = rlike(getFieldAttribute("a"), "foo");
        WildcardLike conditionB = wildcardLike(getFieldAttribute("b"), "bar");

        Filter fa = new Filter(EMPTY, relation, conditionA);
        List<FieldAttribute> projections = singletonList(getFieldAttribute("b"));
        EsqlProject keep = new EsqlProject(EMPTY, fa, projections);
        Filter fb = new Filter(EMPTY, keep, conditionB);

        Filter combinedFilter = new Filter(EMPTY, relation, new And(EMPTY, conditionA, conditionB));
        assertEquals(new EsqlProject(EMPTY, combinedFilter, projections), new LogicalPlanOptimizer.PushDownAndCombineFilters().apply(fb));
    }

    // from ... | where a > 1 | stats count(1) by b | where count(1) >= 3 and b < 2
    // => ... | where a > 1 and b < 2 | stats count(1) by b | where count(1) >= 3
    public void testSelectivelyPushDownFilterPastFunctionAgg() {
        EsRelation relation = relation();
        GreaterThan conditionA = greaterThanOf(getFieldAttribute("a"), ONE);
        LessThan conditionB = lessThanOf(getFieldAttribute("b"), TWO);
        GreaterThanOrEqual aggregateCondition = greaterThanOrEqualOf(new Count(EMPTY, ONE), THREE);

        Filter fa = new Filter(EMPTY, relation, conditionA);
        // invalid aggregate but that's fine cause its properties are not used by this rule
        Aggregate aggregate = new Aggregate(EMPTY, fa, singletonList(getFieldAttribute("b")), emptyList());
        Filter fb = new Filter(EMPTY, aggregate, new And(EMPTY, aggregateCondition, conditionB));

        // expected
        Filter expected = new Filter(
            EMPTY,
            new Aggregate(
                EMPTY,
                new Filter(EMPTY, relation, new And(EMPTY, conditionA, conditionB)),
                singletonList(getFieldAttribute("b")),
                emptyList()
            ),
            aggregateCondition
        );
        assertEquals(expected, new LogicalPlanOptimizer.PushDownAndCombineFilters().apply(fb));
    }

    public void testSelectivelyPushDownFilterPastRefAgg() {
        // expected plan: "from test | where emp_no > 1 and emp_no < 3 | stats x = count(1) by emp_no | where x > 7"
        LogicalPlan plan = optimizedPlan("""
            from test
            | where emp_no > 1
            | stats x = count(1) by emp_no
            | where x + 2 > 9
            | where emp_no < 3""");
        var limit = as(plan, Limit.class);
        var filter = as(limit.child(), Filter.class);

        assertTrue(filter.condition() instanceof GreaterThan);
        var gt = (GreaterThan) filter.condition();
        assertTrue(gt.left() instanceof ReferenceAttribute);
        var refAttr = (ReferenceAttribute) gt.left();
        assertEquals("x", refAttr.name());
        assertEquals(L(7), gt.right());

        var agg = as(filter.child(), Aggregate.class);

        filter = as(agg.child(), Filter.class);
        assertTrue(filter.condition() instanceof And);
        var and = (And) filter.condition();
        assertTrue(and.left() instanceof GreaterThan);
        gt = (GreaterThan) and.left();
        assertTrue(gt.left() instanceof FieldAttribute);
        assertEquals("emp_no", ((FieldAttribute) gt.left()).name());
        assertTrue(and.right() instanceof LessThan);
        var lt = (LessThan) and.right();
        assertTrue(lt.left() instanceof FieldAttribute);
        assertEquals("emp_no", ((FieldAttribute) lt.left()).name());

        assertTrue(filter.child() instanceof EsRelation);
    }

    public void testNoPushDownOrFilterPastAgg() {
        LogicalPlan plan = optimizedPlan("""
            from test
            | stats x = count(1) by emp_no
            | where emp_no < 3 or x > 9""");
        var limit = as(plan, Limit.class);
        var filter = as(limit.child(), Filter.class);

        assertTrue(filter.condition() instanceof Or);
        var or = (Or) filter.condition();
        assertTrue(or.left() instanceof LessThan);
        assertTrue(or.right() instanceof GreaterThan);

        var stats = as(filter.child(), Aggregate.class);
        assertTrue(stats.child() instanceof EsRelation);
    }

    public void testSelectivePushDownComplexFilterPastAgg() {
        // expected plan: from test | emp_no > 0 | stats x = count(1) by emp_no | where emp_no < 3 or x > 9
        LogicalPlan plan = optimizedPlan("""
            from test
            | stats x = count(1) by emp_no
            | where (emp_no < 3 or x > 9) and emp_no > 0""");
        var limit = as(plan, Limit.class);
        var filter = as(limit.child(), Filter.class);

        assertTrue(filter.condition() instanceof Or);
        var or = (Or) filter.condition();
        assertTrue(or.left() instanceof LessThan);
        assertTrue(or.right() instanceof GreaterThan);

        var stats = as(filter.child(), Aggregate.class);
        filter = as(stats.child(), Filter.class);
        assertTrue(filter.condition() instanceof GreaterThan);
        var gt = (GreaterThan) filter.condition();
        assertTrue(gt.left() instanceof FieldAttribute);
        assertEquals("emp_no", ((FieldAttribute) gt.left()).name());
        assertEquals(L(0), gt.right());

        assertTrue(filter.child() instanceof EsRelation);
    }

    public void testSelectivelyPushDownFilterPastEval() {
        // expected plan: "from test | where emp_no > 1 and emp_no < 3 | eval x = emp_no + 1 | where x < 7"
        LogicalPlan plan = optimizedPlan("""
            from test
            | where emp_no > 1
            | eval x = emp_no + 1
            | where x + 2 < 9
            | where emp_no < 3""");
        var limit = as(plan, Limit.class);
        var filter = as(limit.child(), Filter.class);

        assertTrue(filter.condition() instanceof LessThan);
        var lt = (LessThan) filter.condition();
        assertTrue(lt.left() instanceof ReferenceAttribute);
        var refAttr = (ReferenceAttribute) lt.left();
        assertEquals("x", refAttr.name());
        assertEquals(L(7), lt.right());

        var eval = as(filter.child(), Eval.class);
        assertEquals(1, eval.fields().size());
        assertTrue(eval.fields().get(0) instanceof Alias);
        assertEquals("x", (eval.fields().get(0)).name());

        filter = as(eval.child(), Filter.class);
        assertTrue(filter.condition() instanceof And);
        var and = (And) filter.condition();
        assertTrue(and.left() instanceof GreaterThan);
        var gt = (GreaterThan) and.left();
        assertTrue(gt.left() instanceof FieldAttribute);
        assertEquals("emp_no", ((FieldAttribute) gt.left()).name());
        assertTrue(and.right() instanceof LessThan);
        lt = (LessThan) and.right();
        assertTrue(lt.left() instanceof FieldAttribute);
        assertEquals("emp_no", ((FieldAttribute) lt.left()).name());

        assertTrue(filter.child() instanceof EsRelation);
    }

    public void testNoPushDownOrFilterPastLimit() {
        LogicalPlan plan = optimizedPlan("""
            from test
            | limit 3
            | where emp_no < 3 or salary > 9""");
        var limit = as(plan, Limit.class);
        var filter = as(limit.child(), Filter.class);

        assertTrue(filter.condition() instanceof Or);
        var or = (Or) filter.condition();
        assertTrue(or.left() instanceof LessThan);
        assertTrue(or.right() instanceof GreaterThan);

        var limit2 = as(filter.child(), Limit.class);
        assertTrue(limit2.child() instanceof EsRelation);
    }

    public void testPushDownFilterPastProject() {
        LogicalPlan plan = optimizedPlan("""
            from test
            | rename emp_no as x
            | keep x
            | where x > 10""");

        var keep = as(plan, Project.class);
        var limit = as(keep.child(), Limit.class);
        var filter = as(limit.child(), Filter.class);
        var attr = filter.condition().collect(Attribute.class::isInstance).stream().findFirst().get();
        assertThat(as(attr, FieldAttribute.class).name(), is("emp_no"));
    }

    public void testPushDownEvalPastProject() {
        LogicalPlan plan = optimizedPlan("""
            from test
            | rename emp_no as x
            | keep x
            | eval y = x * 2""");

        var keep = as(plan, Project.class);
        var eval = as(keep.child(), Eval.class);
        assertThat(
            eval.fields(),
            contains(
                new Alias(
                    EMPTY,
                    "y",
                    new Mul(EMPTY, new FieldAttribute(EMPTY, "emp_no", mapping.get("emp_no")), new Literal(EMPTY, 2, INTEGER))
                )
            )
        );
    }

    public void testPushDownDissectPastProject() {
        LogicalPlan plan = optimizedPlan("""
            from test
            | rename first_name as x
            | keep x
            | dissect x "%{y}"
            """);

        var keep = as(plan, Project.class);
        var dissect = as(keep.child(), Dissect.class);
        assertThat(dissect.extractedFields(), contains(new ReferenceAttribute(Source.EMPTY, "y", DataTypes.KEYWORD)));
    }

    public void testPushDownGrokPastProject() {
        LogicalPlan plan = optimizedPlan("""
            from test
            | rename first_name as x
            | keep x
            | grok x "%{WORD:y}"
            """);

        var keep = as(plan, Project.class);
        var grok = as(keep.child(), Grok.class);
        assertThat(grok.extractedFields(), contains(new ReferenceAttribute(Source.EMPTY, "y", DataTypes.KEYWORD)));
    }

    public void testPushDownFilterPastProjectUsingEval() {
        LogicalPlan plan = optimizedPlan("""
            from test
            | eval y = emp_no + 1
            | rename y as x
            | where x > 10""");

        var keep = as(plan, Project.class);
        var limit = as(keep.child(), Limit.class);
        var filter = as(limit.child(), Filter.class);
        var attr = filter.condition().collect(Attribute.class::isInstance).stream().findFirst().get();
        assertThat(as(attr, ReferenceAttribute.class).name(), is("y"));
        var eval = as(filter.child(), Eval.class);
        as(eval.child(), EsRelation.class);
    }

    public void testPushDownFilterPastProjectUsingDissect() {
        LogicalPlan plan = optimizedPlan("""
            from test
            | dissect first_name "%{y}"
            | rename y as x
            | keep x
            | where x == "foo"
            """);

        var keep = as(plan, Project.class);
        var limit = as(keep.child(), Limit.class);
        var filter = as(limit.child(), Filter.class);
        var attr = filter.condition().collect(Attribute.class::isInstance).stream().findFirst().get();
        assertThat(as(attr, ReferenceAttribute.class).name(), is("y"));
        var dissect = as(filter.child(), Dissect.class);
        as(dissect.child(), EsRelation.class);
    }

    public void testPushDownFilterPastProjectUsingGrok() {
        LogicalPlan plan = optimizedPlan("""
            from test
            | grok first_name "%{WORD:y}"
            | rename y as x
            | keep x
            | where x == "foo"
            """);

        var keep = as(plan, Project.class);
        var limit = as(keep.child(), Limit.class);
        var filter = as(limit.child(), Filter.class);
        var attr = filter.condition().collect(Attribute.class::isInstance).stream().findFirst().get();
        assertThat(as(attr, ReferenceAttribute.class).name(), is("y"));
        var grok = as(filter.child(), Grok.class);
        as(grok.child(), EsRelation.class);
    }

    public void testPushDownLimitPastEval() {
        LogicalPlan plan = optimizedPlan("""
            from test
            | eval x = emp_no + 100
            | limit 10""");

        var eval = as(plan, Eval.class);
        as(eval.child(), Limit.class);
    }

    public void testPushDownLimitPastDissect() {
        LogicalPlan plan = optimizedPlan("""
            from test
            | dissect first_name "%{y}"
            | limit 10""");

        var dissect = as(plan, Dissect.class);
        as(dissect.child(), Limit.class);
    }

    public void testPushDownLimitPastGrok() {
        LogicalPlan plan = optimizedPlan("""
            from test
            | grok first_name "%{WORD:y}"
            | limit 10""");

        var grok = as(plan, Grok.class);
        as(grok.child(), Limit.class);
    }

    public void testPushDownLimitPastProject() {
        LogicalPlan plan = optimizedPlan("""
            from test
            | rename emp_no as a
            | keep a
            | limit 10""");

        var keep = as(plan, Project.class);
        as(keep.child(), Limit.class);
    }

    public void testDontPushDownLimitPastFilter() {
        LogicalPlan plan = optimizedPlan("""
            from test
            | limit 100
            | where emp_no > 10
            | limit 10""");

        var limit = as(plan, Limit.class);
        var filter = as(limit.child(), Filter.class);
        as(filter.child(), Limit.class);
    }

    public void testEliminateHigherLimitDueToDescendantLimit() throws Exception {
        LogicalPlan plan = optimizedPlan("""
            from test
            | limit 10
            | sort emp_no
            | where emp_no > 10
            | eval c = emp_no + 2
            | limit 100""");

        var topN = as(plan, TopN.class);
        var eval = as(topN.child(), Eval.class);
        var filter = as(eval.child(), Filter.class);
        as(filter.child(), Limit.class);
    }

    public void testDoNotEliminateHigherLimitDueToDescendantLimit() throws Exception {
        LogicalPlan plan = optimizedPlan("""
            from test
            | limit 10
            | where emp_no > 10
            | stats c = count(emp_no) by emp_no
            | limit 100""");

        var limit = as(plan, Limit.class);
        var agg = as(limit.child(), Aggregate.class);
        var filter = as(agg.child(), Filter.class);
        as(filter.child(), Limit.class);
    }

    public void testBasicNullFolding() {
        FoldNull rule = new FoldNull();
        assertNullLiteral(rule.rule(new Add(EMPTY, L(randomInt()), Literal.NULL)));
        assertNullLiteral(rule.rule(new Round(EMPTY, Literal.NULL, null)));
        assertNullLiteral(rule.rule(new Pow(EMPTY, Literal.NULL, Literal.NULL)));
        assertNullLiteral(rule.rule(new DateFormat(EMPTY, Literal.NULL, Literal.NULL, null)));
        assertNullLiteral(rule.rule(new DateParse(EMPTY, Literal.NULL, Literal.NULL)));
        assertNullLiteral(rule.rule(new DateTrunc(EMPTY, Literal.NULL, Literal.NULL)));
        assertNullLiteral(rule.rule(new Substring(EMPTY, Literal.NULL, Literal.NULL, Literal.NULL)));
    }

    public void testPruneSortBeforeStats() {
        LogicalPlan plan = optimizedPlan("""
            from test
            | sort emp_no
            | where emp_no > 10
            | stats x = sum(salary) by first_name""");

        var limit = as(plan, Limit.class);
        var stats = as(limit.child(), Aggregate.class);
        var filter = as(stats.child(), Filter.class);
        as(filter.child(), EsRelation.class);
    }

    public void testDontPruneSortWithLimitBeforeStats() {
        LogicalPlan plan = optimizedPlan("""
            from test
            | sort emp_no
            | limit 100
            | stats x = sum(salary) by first_name""");

        var limit = as(plan, Limit.class);
        var stats = as(limit.child(), Aggregate.class);
        var topN = as(stats.child(), TopN.class);
        as(topN.child(), EsRelation.class);
    }

    public void testCombineOrderBy() {
        LogicalPlan plan = optimizedPlan("""
            from test
            | sort emp_no
            | sort salary""");

        var topN = as(plan, TopN.class);
        assertThat(orderNames(topN), contains("salary"));
        as(topN.child(), EsRelation.class);
    }

    public void testCombineOrderByThroughEval() {
        LogicalPlan plan = optimizedPlan("""
            from test
            | sort emp_no
            | eval x = salary + 1
            | sort x""");

        var topN = as(plan, TopN.class);
        assertThat(orderNames(topN), contains("x"));
        var eval = as(topN.child(), Eval.class);
        as(eval.child(), EsRelation.class);
    }

    public void testCombineOrderByThroughEvalWithTwoDefs() {
        LogicalPlan plan = optimizedPlan("""
            from test
            | sort emp_no
            | eval x = salary + 1, y = salary + 2
            | eval z = x * y
            | sort z""");

        var topN = as(plan, TopN.class);
        assertThat(orderNames(topN), contains("z"));
        var eval = as(topN.child(), Eval.class);
        assertThat(Expressions.names(eval.fields()), contains("x", "y", "z"));
        as(eval.child(), EsRelation.class);
    }

    public void testCombineOrderByThroughDissect() {
        LogicalPlan plan = optimizedPlan("""
            from test
            | sort emp_no
            | dissect first_name "%{x}"
            | sort x""");

        var topN = as(plan, TopN.class);
        assertThat(orderNames(topN), contains("x"));
        var dissect = as(topN.child(), Dissect.class);
        as(dissect.child(), EsRelation.class);
    }

    public void testCombineOrderByThroughGrok() {
        LogicalPlan plan = optimizedPlan("""
            from test
            | sort emp_no
            | grok first_name "%{WORD:x}"
            | sort x""");

        var topN = as(plan, TopN.class);
        assertThat(orderNames(topN), contains("x"));
        var grok = as(topN.child(), Grok.class);
        as(grok.child(), EsRelation.class);
    }

    public void testCombineOrderByThroughProject() {
        LogicalPlan plan = optimizedPlan("""
            from test
            | sort emp_no
            | keep salary, emp_no
            | sort salary""");

        var keep = as(plan, Project.class);
        var topN = as(keep.child(), TopN.class);
        assertThat(orderNames(topN), contains("salary"));
        as(topN.child(), EsRelation.class);
    }

    public void testCombineOrderByThroughProjectAndEval() {
        LogicalPlan plan = optimizedPlan("""
            from test
            | sort emp_no
            | rename emp_no as en
            | keep salary, en
            | eval e = en * 2
            | sort salary""");

        var keep = as(plan, Project.class);
        var topN = as(keep.child(), TopN.class);
        assertThat(orderNames(topN), contains("salary"));
        var eval = as(topN.child(), Eval.class);
        assertThat(Expressions.names(eval.fields()), contains("e"));
        as(eval.child(), EsRelation.class);
    }

    public void testCombineOrderByThroughProjectWithAlias() {
        LogicalPlan plan = optimizedPlan("""
            from test
            | sort emp_no
            | rename salary as l
            | keep l, emp_no
            | sort l""");

        var keep = as(plan, Project.class);
        var topN = as(keep.child(), TopN.class);
        assertThat(orderNames(topN), contains("salary"));
        as(topN.child(), EsRelation.class);
    }

    public void testCombineOrderByThroughFilter() {
        LogicalPlan plan = optimizedPlan("""
            from test
            | sort emp_no
            | where emp_no > 10
            | sort salary""");

        var topN = as(plan, TopN.class);
        assertThat(orderNames(topN), contains("salary"));
        var filter = as(topN.child(), Filter.class);
        as(filter.child(), EsRelation.class);
    }

    /**
     * Expected
     * TopN[[Order[first_name{f}#170,ASC,LAST]],500[INTEGER]]
     *  \_MvExpand[first_name{f}#170]
     *    \_TopN[[Order[emp_no{f}#169,ASC,LAST]],500[INTEGER]]
     *      \_EsRelation[test][avg_worked_seconds{f}#167, birth_date{f}#168, emp_n..]
     */
    public void testDontCombineOrderByThroughMvExpand() {
        LogicalPlan plan = optimizedPlan("""
            from test
            | sort emp_no
            | mv_expand first_name
            | sort first_name""");

        var topN = as(plan, TopN.class);
        assertThat(orderNames(topN), contains("first_name"));
        var mvExpand = as(topN.child(), MvExpand.class);
        topN = as(mvExpand.child(), TopN.class);
        assertThat(orderNames(topN), contains("emp_no"));
        as(topN.child(), EsRelation.class);
    }

    /**
     * Expected
     * Limit[500[INTEGER]]
     *  \_MvExpand[x{r}#159]
     *    \_EsqlProject[[first_name{f}#162 AS x]]
     *      \_Limit[500[INTEGER]]
     *        \_EsRelation[test][first_name{f}#162]
     */
    public void testCopyDefaultLimitPastMvExpand() {
        LogicalPlan plan = optimizedPlan("""
            from test
            | rename first_name as x
            | keep x
            | mv_expand x
            """);

        var limit = as(plan, Limit.class);
        var mvExpand = as(limit.child(), MvExpand.class);
        var keep = as(mvExpand.child(), EsqlProject.class);
        var limitPastMvExpand = as(keep.child(), Limit.class);
        assertThat(limitPastMvExpand.limit(), equalTo(limit.limit()));
        as(limitPastMvExpand.child(), EsRelation.class);
    }

    /**
     * Expected
     * Limit[10[INTEGER]]
     *  \_MvExpand[first_name{f}#155]
     *    \_EsqlProject[[first_name{f}#155, last_name{f}#156]]
     *      \_Limit[1[INTEGER]]
     *        \_EsRelation[test][first_name{f}#155, last_name{f}#156]
     */
    public void testDontPushDownLimitPastMvExpand() {
        LogicalPlan plan = optimizedPlan("""
            from test
            | limit 1
            | keep first_name, last_name
            | mv_expand first_name
            | limit 10""");

        var limit = as(plan, Limit.class);
        assertThat(limit.limit().fold(), equalTo(10));
        var mvExpand = as(limit.child(), MvExpand.class);
        var project = as(mvExpand.child(), EsqlProject.class);
        limit = as(project.child(), Limit.class);
        assertThat(limit.limit().fold(), equalTo(1));
        as(limit.child(), EsRelation.class);
    }

    /**
     * Expected
     * EsqlProject[[emp_no{f}#141, first_name{f}#142, languages{f}#143, lll{r}#132, salary{f}#147]]
     *  \_TopN[[Order[salary{f}#147,DESC,FIRST], Order[first_name{f}#142,ASC,LAST]],5[INTEGER]]
     *    \_Limit[5[INTEGER]]
     *      \_MvExpand[salary{f}#147]
     *        \_Eval[[languages{f}#143 + 5[INTEGER] AS lll]]
     *          \_Filter[languages{f}#143 > 1[INTEGER]]
     *            \_Limit[10[INTEGER]]
     *              \_MvExpand[first_name{f}#142]
     *                \_TopN[[Order[emp_no{f}#141,DESC,FIRST]],10[INTEGER]]
     *                  \_Filter[emp_no{f}#141 &lt; 10006[INTEGER]]
     *                    \_EsRelation[test][emp_no{f}#141, first_name{f}#142, languages{f}#1..]
     */
    public void testMultipleMvExpandWithSortAndLimit() {
        LogicalPlan plan = optimizedPlan("""
            from test
            | where emp_no <= 10006
            | sort emp_no desc
            | mv_expand first_name
            | limit 10
            | where languages > 1
            | eval lll = languages + 5
            | mv_expand salary
            | limit 5
            | sort first_name
            | keep emp_no, first_name, languages, lll, salary
            | sort salary desc""");

        var keep = as(plan, EsqlProject.class);
        var topN = as(keep.child(), TopN.class);
        assertThat(topN.limit().fold(), equalTo(5));
        assertThat(orderNames(topN), contains("salary"));
        var limit = as(topN.child(), Limit.class);
        assertThat(limit.limit().fold(), equalTo(5));
        var mvExp = as(limit.child(), MvExpand.class);
        var eval = as(mvExp.child(), Eval.class);
        var filter = as(eval.child(), Filter.class);
        limit = as(filter.child(), Limit.class);
        assertThat(limit.limit().fold(), equalTo(10));
        mvExp = as(limit.child(), MvExpand.class);
        topN = as(mvExp.child(), TopN.class);
        assertThat(topN.limit().fold(), equalTo(10));
        filter = as(topN.child(), Filter.class);
        as(filter.child(), EsRelation.class);
    }

    /**
     * Expected
     * EsqlProject[[emp_no{f}#350, first_name{f}#351, salary{f}#352]]
     *  \_TopN[[Order[salary{f}#352,ASC,LAST], Order[first_name{f}#351,ASC,LAST]],5[INTEGER]]
     *    \_MvExpand[first_name{f}#351]
     *      \_TopN[[Order[emp_no{f}#350,ASC,LAST]],10000[INTEGER]]
     *        \_EsRelation[employees][emp_no{f}#350, first_name{f}#351, salary{f}#352]
     */
    public void testPushDownLimitThroughMultipleSort_AfterMvExpand() {
        LogicalPlan plan = optimizedPlan("""
            from test
            | sort emp_no
            | mv_expand first_name
            | keep emp_no, first_name, salary
            | sort salary, first_name
            | limit 5""");

        var keep = as(plan, EsqlProject.class);
        var topN = as(keep.child(), TopN.class);
        assertThat(topN.limit().fold(), equalTo(5));
        assertThat(orderNames(topN), contains("salary", "first_name"));
        var mvExp = as(topN.child(), MvExpand.class);
        topN = as(mvExp.child(), TopN.class);
        assertThat(topN.limit().fold(), equalTo(10000));
        assertThat(orderNames(topN), contains("emp_no"));
        as(topN.child(), EsRelation.class);
    }

    /**
     * Expected
     * EsqlProject[[emp_no{f}#361, first_name{f}#362, salary{f}#363]]
     *  \_TopN[[Order[first_name{f}#362,ASC,LAST]],5[INTEGER]]
     *    \_TopN[[Order[salary{f}#363,ASC,LAST]],5[INTEGER]]
     *      \_MvExpand[first_name{f}#362]
     *        \_TopN[[Order[emp_no{f}#361,ASC,LAST]],10000[INTEGER]]
     *          \_EsRelation[employees][emp_no{f}#361, first_name{f}#362, salary{f}#363]
     */
    public void testPushDownLimitThroughMultipleSort_AfterMvExpand2() {
        LogicalPlan plan = optimizedPlan("""
            from test
            | sort emp_no
            | mv_expand first_name
            | keep emp_no, first_name, salary
            | sort salary
            | limit 5
            | sort first_name""");

        var keep = as(plan, EsqlProject.class);
        var topN = as(keep.child(), TopN.class);
        assertThat(topN.limit().fold(), equalTo(5));
        assertThat(orderNames(topN), contains("first_name"));
        topN = as(topN.child(), TopN.class);
        assertThat(topN.limit().fold(), equalTo(5));
        assertThat(orderNames(topN), contains("salary"));
        var mvExp = as(topN.child(), MvExpand.class);
        topN = as(mvExp.child(), TopN.class);
        assertThat(topN.limit().fold(), equalTo(10000));
        assertThat(orderNames(topN), contains("emp_no"));
        as(topN.child(), EsRelation.class);
    }

    /**
     * Expected
     * Limit[5[INTEGER]]
     *  \_Aggregate[[first_name{f}#232],[MAX(salary{f}#233) AS max_s, first_name{f}#232]]
     *    \_Filter[ISNOTNULL(first_name{f}#232)]
     *      \_MvExpand[first_name{f}#232]
     *        \_TopN[[Order[emp_no{f}#231,ASC,LAST]],50[INTEGER]]
     *          \_EsRelation[employees][emp_no{f}#231, first_name{f}#232, salary{f}#233]
     */
    public void testDontPushDownLimitPastAggregate_AndMvExpand() {
        LogicalPlan plan = optimizedPlan("""
            from test
            | sort emp_no
            | limit 50
            | mv_expand first_name
            | keep emp_no, first_name, salary
            | stats max_s = max(salary) by first_name
            | where first_name is not null
            | limit 5""");

        var limit = as(plan, Limit.class);
        assertThat(limit.limit().fold(), equalTo(5));
        var agg = as(limit.child(), Aggregate.class);
        var filter = as(agg.child(), Filter.class);
        var mvExp = as(filter.child(), MvExpand.class);
        var topN = as(mvExp.child(), TopN.class);
        assertThat(topN.limit().fold(), equalTo(50));
        assertThat(orderNames(topN), contains("emp_no"));
        as(topN.child(), EsRelation.class);
    }

    /**
     * Expected
     * Limit[5[INTEGER]]
     *  \_Aggregate[[first_name{f}#262],[MAX(salary{f}#263) AS max_s, first_name{f}#262]]
     *    \_Filter[ISNOTNULL(first_name{f}#262)]
     *      \_Limit[50[INTEGER]]
     *        \_MvExpand[first_name{f}#262]
     *          \_Limit[50[INTEGER]]
     *            \_EsRelation[employees][emp_no{f}#261, first_name{f}#262, salary{f}#263]
     */
    public void testPushDown_TheRightLimit_PastMvExpand() {
        LogicalPlan plan = optimizedPlan("""
            from test
            | mv_expand first_name
            | limit 50
            | keep emp_no, first_name, salary
            | stats max_s = max(salary) by first_name
            | where first_name is not null
            | limit 5""");

        var limit = as(plan, Limit.class);
        assertThat(limit.limit().fold(), equalTo(5));
        var agg = as(limit.child(), Aggregate.class);
        var filter = as(agg.child(), Filter.class);
        limit = as(filter.child(), Limit.class);
        assertThat(limit.limit().fold(), equalTo(50));
        var mvExp = as(limit.child(), MvExpand.class);
        limit = as(mvExp.child(), Limit.class);
        assertThat(limit.limit().fold(), equalTo(50));
        as(limit.child(), EsRelation.class);
    }

    /**
     * Expected
     * EsqlProject[[first_name{f}#11, emp_no{f}#10, salary{f}#12, b{r}#4]]
     *  \_TopN[[Order[salary{f}#12,ASC,LAST]],5[INTEGER]]
     *    \_Eval[[100[INTEGER] AS b]]
     *      \_MvExpand[first_name{f}#11]
     *        \_TopN[[Order[first_name{f}#11,ASC,LAST]],10000[INTEGER]]
     *          \_EsRelation[employees][emp_no{f}#10, first_name{f}#11, salary{f}#12]
     */
    public void testPushDownLimit_PastEvalAndMvExpand() {
        LogicalPlan plan = optimizedPlan("""
            from test
            | sort first_name
            | mv_expand first_name
            | eval b = 100
            | sort salary
            | limit 5
            | keep first_name, emp_no, salary, b""");

        var keep = as(plan, EsqlProject.class);
        var topN = as(keep.child(), TopN.class);
        assertThat(topN.limit().fold(), equalTo(5));
        assertThat(orderNames(topN), contains("salary"));
        var eval = as(topN.child(), Eval.class);
        var mvExp = as(eval.child(), MvExpand.class);
        topN = as(mvExp.child(), TopN.class);
        assertThat(topN.limit().fold(), equalTo(10000));
        assertThat(orderNames(topN), contains("first_name"));
        as(topN.child(), EsRelation.class);
    }

    /**
     * Expected
     * EsqlProject[[emp_no{f}#104, first_name{f}#105, salary{f}#106]]
     *  \_TopN[[Order[salary{f}#106,ASC,LAST], Order[first_name{f}#105,ASC,LAST]],15[INTEGER]]
     *    \_Filter[gender{f}#215 == [46][KEYWORD] AND WILDCARDLIKE(first_name{f}#105)]
     *      \_MvExpand[first_name{f}#105]
     *        \_TopN[[Order[emp_no{f}#104,ASC,LAST]],10000[INTEGER]]
     *          \_EsRelation[employees][emp_no{f}#104, first_name{f}#105, salary{f}#106]
     */
    public void testAddDefaultLimit_BeforeMvExpand_WithFilterOnExpandedField() {
        LogicalPlan plan = optimizedPlan("""
            from test
            | sort emp_no
            | mv_expand first_name
            | where gender == "F"
            | where first_name LIKE "R*"
            | keep emp_no, first_name, salary
            | sort salary, first_name
            | limit 15""");

        var keep = as(plan, EsqlProject.class);
        var topN = as(keep.child(), TopN.class);
        assertThat(topN.limit().fold(), equalTo(15));
        assertThat(orderNames(topN), contains("salary", "first_name"));
        var filter = as(topN.child(), Filter.class);
        assertThat(filter.condition(), instanceOf(And.class));
        var mvExp = as(filter.child(), MvExpand.class);
        topN = as(mvExp.child(), TopN.class);
        // the filter acts on first_name (the one used in mv_expand), so the limit 15 is not pushed down past mv_expand
        // instead the default limit is added
        assertThat(topN.limit().fold(), equalTo(10000));
        assertThat(orderNames(topN), contains("emp_no"));
        as(topN.child(), EsRelation.class);
    }

    /**
     * Expected
     * EsqlProject[[emp_no{f}#104, first_name{f}#105, salary{f}#106]]
     *  \_TopN[[Order[salary{f}#106,ASC,LAST], Order[first_name{f}#105,ASC,LAST]],15[INTEGER]]
     *    \_Filter[gender{f}#215 == [46][KEYWORD] AND salary{f}#106 > 60000[INTEGER]]
     *      \_MvExpand[first_name{f}#105]
     *        \_TopN[[Order[emp_no{f}#104,ASC,LAST]],10000[INTEGER]]
     *          \_EsRelation[employees][emp_no{f}#104, first_name{f}#105, salary{f}#106]
     */
    public void testAddDefaultLimit_BeforeMvExpand_WithFilter_NOT_OnExpandedField() {
        LogicalPlan plan = optimizedPlan("""
            from test
            | sort emp_no
            | mv_expand first_name
            | where gender == "F"
            | where salary > 60000
            | keep emp_no, first_name, salary
            | sort salary, first_name
            | limit 15""");

        var keep = as(plan, EsqlProject.class);
        var topN = as(keep.child(), TopN.class);
        assertThat(topN.limit().fold(), equalTo(15));
        assertThat(orderNames(topN), contains("salary", "first_name"));
        var filter = as(topN.child(), Filter.class);
        assertThat(filter.condition(), instanceOf(And.class));
        var mvExp = as(filter.child(), MvExpand.class);
        topN = as(mvExp.child(), TopN.class);
        // the filters after mv_expand do not act on the expanded field values, as such the limit 15 is the one being pushed down
        // otherwise that limit wouldn't have pushed down and the default limit was instead being added by default before mv_expanded
        assertThat(topN.limit().fold(), equalTo(10000));
        assertThat(orderNames(topN), contains("emp_no"));
        as(topN.child(), EsRelation.class);
    }

    /**
     * Expected
     * EsqlProject[[emp_no{f}#116, first_name{f}#117 AS x, salary{f}#119]]
     *  \_TopN[[Order[salary{f}#119,ASC,LAST], Order[first_name{f}#117,ASC,LAST]],15[INTEGER]]
     *    \_Filter[gender{f}#118 == [46][KEYWORD] AND WILDCARDLIKE(first_name{f}#117)]
     *      \_MvExpand[first_name{f}#117]
     *        \_TopN[[Order[gender{f}#118,ASC,LAST]],10000[INTEGER]]
     *          \_EsRelation[employees][emp_no{f}#116, first_name{f}#117, gender{f}#118, sa..]
     */
    public void testAddDefaultLimit_BeforeMvExpand_WithFilterOnExpandedFieldAlias() {
        LogicalPlan plan = optimizedPlan("""
            from test
            | sort gender
            | mv_expand first_name
            | rename first_name AS x
            | where gender == "F"
            | where x LIKE "A*"
            | keep emp_no, x, salary
            | sort salary, x
            | limit 15""");

        var keep = as(plan, EsqlProject.class);
        var topN = as(keep.child(), TopN.class);
        assertThat(topN.limit().fold(), equalTo(15));
        assertThat(orderNames(topN), contains("salary", "first_name"));
        var filter = as(topN.child(), Filter.class);
        assertThat(filter.condition(), instanceOf(And.class));
        var mvExp = as(filter.child(), MvExpand.class);
        topN = as(mvExp.child(), TopN.class);
        // the filter uses an alias ("x") to the expanded field ("first_name"), so the default limit is used and not the one provided
        assertThat(topN.limit().fold(), equalTo(10000));
        assertThat(orderNames(topN), contains("gender"));
        as(topN.child(), EsRelation.class);
    }

    private static List<String> orderNames(TopN topN) {
        return topN.order().stream().map(o -> as(o.child(), NamedExpression.class).name()).toList();
    }

    public void testCombineLimitWithOrderByThroughFilterAndEval() {
        LogicalPlan plan = optimizedPlan("""
            from test
            | sort salary
            | eval x = emp_no / 2
            | where x > 20
            | sort x
            | limit 10""");

        var topN = as(plan, TopN.class);
        var filter = as(topN.child(), Filter.class);
        var eval = as(filter.child(), Eval.class);
        as(eval.child(), EsRelation.class);
    }

    public void testCombineMultipleOrderByAndLimits() {
        // expected plan:
        // from test
        // | sort salary, emp_no
        // | limit 100
        // | where salary > 1
        // | sort emp_no, first_name
        // | keep l = salary, emp_no, first_name
        LogicalPlan plan = optimizedPlan("""
            from test
            | sort emp_no
            | rename salary as l
            | keep l, emp_no, first_name
            | sort l
            | limit 100
            | sort first_name
            | where l > 1
            | sort emp_no""");

        var keep = as(plan, Project.class);
        var topN = as(keep.child(), TopN.class);
        assertThat(orderNames(topN), contains("emp_no"));
        var filter = as(topN.child(), Filter.class);
        var topN2 = as(filter.child(), TopN.class);
        assertThat(orderNames(topN2), contains("salary"));
        as(topN2.child(), EsRelation.class);
    }

    public void testDontPruneSameFieldDifferentDirectionSortClauses() {
        LogicalPlan plan = optimizedPlan("""
            from test
            | sort salary nulls last, emp_no desc nulls first
            | where salary > 2
            | eval e = emp_no * 2
            | keep salary, emp_no, e
            | sort e, emp_no, salary desc, emp_no desc""");

        var keep = as(plan, Project.class);
        var topN = as(keep.child(), TopN.class);
        assertThat(
            topN.order(),
            contains(
                new Order(
                    EMPTY,
                    new ReferenceAttribute(EMPTY, "e", INTEGER, null, Nullability.TRUE, null, false),
                    Order.OrderDirection.ASC,
                    Order.NullsPosition.LAST
                ),
                new Order(
                    EMPTY,
                    new FieldAttribute(EMPTY, "emp_no", mapping.get("emp_no")),
                    Order.OrderDirection.ASC,
                    Order.NullsPosition.LAST
                ),
                new Order(
                    EMPTY,
                    new FieldAttribute(EMPTY, "salary", mapping.get("salary")),
                    Order.OrderDirection.DESC,
                    Order.NullsPosition.FIRST
                ),
                new Order(
                    EMPTY,
                    new FieldAttribute(EMPTY, "emp_no", mapping.get("emp_no")),
                    Order.OrderDirection.DESC,
                    Order.NullsPosition.FIRST
                )
            )
        );
        assertThat(topN.child().collect(OrderBy.class::isInstance), is(emptyList()));
    }

    public void testPruneRedundantSortClauses() {
        LogicalPlan plan = optimizedPlan("""
            from test
            | sort salary desc nulls last, emp_no desc nulls first
            | where salary > 2
            | eval e = emp_no * 2
            | keep salary, emp_no, e
            | sort e, emp_no desc, salary desc, emp_no desc nulls last""");

        var project = as(plan, Project.class);
        var topN = as(project.child(), TopN.class);
        assertThat(
            topN.order(),
            contains(
                new Order(
                    EMPTY,
                    new ReferenceAttribute(EMPTY, "e", INTEGER, null, Nullability.TRUE, null, false),
                    Order.OrderDirection.ASC,
                    Order.NullsPosition.LAST
                ),
                new Order(
                    EMPTY,
                    new FieldAttribute(EMPTY, "emp_no", mapping.get("emp_no")),
                    Order.OrderDirection.DESC,
                    Order.NullsPosition.FIRST
                ),
                new Order(
                    EMPTY,
                    new FieldAttribute(EMPTY, "salary", mapping.get("salary")),
                    Order.OrderDirection.DESC,
                    Order.NullsPosition.FIRST
                ),
                new Order(
                    EMPTY,
                    new FieldAttribute(EMPTY, "emp_no", mapping.get("emp_no")),
                    Order.OrderDirection.DESC,
                    Order.NullsPosition.LAST
                )
            )
        );
        assertThat(topN.child().collect(OrderBy.class::isInstance), is(emptyList()));
    }

    public void testDontPruneSameFieldDifferentDirectionSortClauses_UsingAlias() {
        LogicalPlan plan = optimizedPlan("""
            from test
            | sort emp_no desc
            | rename emp_no as e
            | keep e
            | sort e""");

        var keep = as(plan, Project.class);
        var topN = as(keep.child(), TopN.class);
        assertThat(
            topN.order(),
            contains(
                new Order(
                    EMPTY,
                    new FieldAttribute(EMPTY, "emp_no", mapping.get("emp_no")),
                    Order.OrderDirection.ASC,
                    Order.NullsPosition.LAST
                )
            )
        );
    }

    public void testPruneRedundantSortClausesUsingAlias() {
        LogicalPlan plan = optimizedPlan("""
            from test
            | sort emp_no desc
            | rename emp_no as e
            | keep e
            | sort e desc""");

        var project = as(plan, Project.class);
        var topN = as(project.child(), TopN.class);
        assertThat(
            topN.order(),
            contains(
                new Order(
                    EMPTY,
                    new FieldAttribute(EMPTY, "emp_no", mapping.get("emp_no")),
                    Order.OrderDirection.DESC,
                    Order.NullsPosition.FIRST
                )
            )
        );
    }

    public void testSimplifyLikeNoWildcard() {
        LogicalPlan plan = optimizedPlan("""
            from test
            | where first_name like "foo"
            """);
        var limit = as(plan, Limit.class);
        var filter = as(limit.child(), Filter.class);

        assertTrue(filter.condition() instanceof Equals);
        Equals equals = as(filter.condition(), Equals.class);
        assertEquals(BytesRefs.toBytesRef("foo"), equals.right().fold());
        assertTrue(filter.child() instanceof EsRelation);
    }

    public void testSimplifyLikeMatchAll() {
        LogicalPlan plan = optimizedPlan("""
            from test
            | where first_name like "*"
            """);
        var limit = as(plan, Limit.class);
        var filter = as(limit.child(), Filter.class);

        as(filter.condition(), IsNotNull.class);
        assertTrue(filter.child() instanceof EsRelation);
    }

    public void testSimplifyRLikeNoWildcard() {
        LogicalPlan plan = optimizedPlan("""
            from test
            | where first_name rlike "foo"
            """);
        var limit = as(plan, Limit.class);
        var filter = as(limit.child(), Filter.class);

        assertTrue(filter.condition() instanceof Equals);
        Equals equals = as(filter.condition(), Equals.class);
        assertEquals(BytesRefs.toBytesRef("foo"), equals.right().fold());
        assertTrue(filter.child() instanceof EsRelation);
    }

    public void testSimplifyRLikeMatchAll() {
        LogicalPlan plan = optimizedPlan("""
            from test
            | where first_name rlike ".*"
            """);
        var limit = as(plan, Limit.class);
        var filter = as(limit.child(), Filter.class);

        var isNotNull = as(filter.condition(), IsNotNull.class);
        assertTrue(filter.child() instanceof EsRelation);
    }

    public void testFoldNullInToLocalRelation() {
        LogicalPlan plan = optimizedPlan("""
            from test
            | where null in (first_name, ".*")
            """);
        assertThat(plan, instanceOf(LocalRelation.class));
    }

    public void testFoldNullListInToLocalRelation() {
        LogicalPlan plan = optimizedPlan("""
            from test
            | where first_name in (null, null)
            """);
        assertThat(plan, instanceOf(LocalRelation.class));
    }

    public void testFoldInKeyword() {
        LogicalPlan plan = optimizedPlan("""
            from test
            | where "foo" in ("bar", "baz")
            """);
        assertThat(plan, instanceOf(LocalRelation.class));

        plan = optimizedPlan("""
            from test
            | where "foo" in ("bar", "foo", "baz")
            """);
        var limit = as(plan, Limit.class);
        as(limit.child(), EsRelation.class);
    }

    public void testFoldInIP() {
        LogicalPlan plan = optimizedPlan("""
            from test
            | where to_ip("1.1.1.1") in (to_ip("1.1.1.2"), to_ip("1.1.1.2"))
            """);
        assertThat(plan, instanceOf(LocalRelation.class));

        plan = optimizedPlan("""
            from test
            | where to_ip("1.1.1.1") in (to_ip("1.1.1.1"), to_ip("1.1.1.2"))
            """);
        var limit = as(plan, Limit.class);
        as(limit.child(), EsRelation.class);
    }

    public void testFoldInVersion() {
        LogicalPlan plan = optimizedPlan("""
            from test
            | where to_version("1.2.3") in (to_version("1"), to_version("1.2.4"))
            """);
        assertThat(plan, instanceOf(LocalRelation.class));

        plan = optimizedPlan("""
            from test
            | where to_version("1.2.3") in (to_version("1"), to_version("1.2.3"))
            """);
        var limit = as(plan, Limit.class);
        as(limit.child(), EsRelation.class);
    }

    public void testFoldInNumerics() {
        LogicalPlan plan = optimizedPlan("""
            from test
            | where 3 in (4.0, 5, 2147483648)
            """);
        assertThat(plan, instanceOf(LocalRelation.class));

        plan = optimizedPlan("""
            from test
            | where 3 in (4.0, 3.0, to_long(3))
            """);
        var limit = as(plan, Limit.class);
        as(limit.child(), EsRelation.class);
    }

    public void testFoldInEval() {
        var plan = optimizedPlan("""
            from test
            | eval a = 1, b = a + 1, c = b + a
            | where c > 10
            """);

        var local = as(plan, LocalRelation.class);
        assertThat(local.supplier(), is(LocalSupplier.EMPTY));
    }

    public void testFoldFromRow() {
        var plan = optimizedPlan("""
              row a = 1, b = 2, c = 3
            | where c > 10
            """);

        as(plan, LocalRelation.class);
    }

    public void testFoldFromRowInEval() {
        var plan = optimizedPlan("""
              row a = 1, b = 2, c = 3
            | eval x = c
            | where x > 10
            """);

        as(plan, LocalRelation.class);
    }

    public void testInvalidFoldDueToReplacement() {
        var plan = optimizedPlan("""
              from test
            | eval x = 1
            | eval x = emp_no
            | where x > 10
            | keep x
            """);

        var project = as(plan, Project.class);
        assertThat(Expressions.names(project.projections()), contains("x"));
        var child = aliased(project.projections().get(0), FieldAttribute.class);
        assertThat(Expressions.name(child), is("emp_no"));
        var limit = as(project.child(), Limit.class);
        var filter = as(limit.child(), Filter.class);
        var source = as(filter.child(), EsRelation.class);
    }

    public void testEnrich() {
        LogicalPlan plan = optimizedPlan("""
            from test
            | eval x = to_string(languages)
            | enrich languages_idx on x
            """);
        var enrich = as(plan, Enrich.class);
        assertTrue(enrich.policyName().resolved());
        assertThat(enrich.policyName().fold(), is(BytesRefs.toBytesRef("languages_idx")));
        var eval = as(enrich.child(), Eval.class);
        var limit = as(eval.child(), Limit.class);
        as(limit.child(), EsRelation.class);
    }

    public void testPushDownEnrichPastProject() {
        LogicalPlan plan = optimizedPlan("""
            from test
            | eval a = to_string(languages)
            | rename a as x
            | keep x
            | enrich languages_idx on x
            """);

        var keep = as(plan, Project.class);
        as(keep.child(), Enrich.class);
    }

    public void testTopNEnrich() {
        LogicalPlan plan = optimizedPlan("""
            from test
            | rename languages as x
            | eval x = to_string(x)
            | keep x
            | enrich languages_idx on x
            | sort language_name
            """);

        var keep = as(plan, Project.class);
        var topN = as(keep.child(), TopN.class);
        as(topN.child(), Enrich.class);
    }

    public void testEnrichNotNullFilter() {
        LogicalPlan plan = optimizedPlan("""
            from test
            | eval x = to_string(languages)
            | enrich languages_idx on x
            | where language_name is not null
            | limit 10
            """);
        var limit = as(plan, Limit.class);
        var filter = as(limit.child(), Filter.class);
        var enrich = as(filter.child(), Enrich.class);
        assertTrue(enrich.policyName().resolved());
        assertThat(enrich.policyName().fold(), is(BytesRefs.toBytesRef("languages_idx")));
        var eval = as(enrich.child(), Eval.class);
        as(eval.child(), EsRelation.class);
    }

    /**
     * Expects
     * EsqlProject[[a{r}#3, last_name{f}#9]]
     * \_Eval[[__a_SUM_123{r}#12 / __a_COUNT_150{r}#13 AS a]]
     *   \_Limit[10000[INTEGER]]
     *     \_Aggregate[[last_name{f}#9],[SUM(salary{f}#10) AS __a_SUM_123, COUNT(salary{f}#10) AS __a_COUNT_150, last_nam
     * e{f}#9]]
     *       \_EsRelation[test][_meta_field{f}#11, emp_no{f}#5, first_name{f}#6, !g..]
     */
    public void testSimpleAvgReplacement() {
        var plan = plan("""
              from test
            | stats a = avg(salary) by last_name
            """);

        var project = as(plan, Project.class);
        assertThat(Expressions.names(project.projections()), contains("a", "last_name"));
        var eval = as(project.child(), Eval.class);
        var f = eval.fields();
        assertThat(f, hasSize(1));
        assertThat(f.get(0).name(), is("a"));
        var limit = as(eval.child(), Limit.class);
        var agg = as(limit.child(), Aggregate.class);
        var aggs = agg.aggregates();
        var a = as(aggs.get(0), Alias.class);
        assertThat(a.name(), startsWith("$$SUM$a$"));
        var sum = as(a.child(), Sum.class);

        a = as(aggs.get(1), Alias.class);
        assertThat(a.name(), startsWith("$$COUNT$a$"));
        var count = as(a.child(), Count.class);

        assertThat(Expressions.names(agg.groupings()), contains("last_name"));
    }

    /**
     * Expects
     * EsqlProject[[a{r}#3, c{r}#6, s{r}#9, last_name{f}#15]]
     * \_Eval[[s{r}#9 / c{r}#6 AS a]]
     *   \_Limit[10000[INTEGER]]
     *     \_Aggregate[[last_name{f}#15],[COUNT(salary{f}#16) AS c, SUM(salary{f}#16) AS s, last_name{f}#15]]
     *       \_EsRelation[test][_meta_field{f}#17, emp_no{f}#11, first_name{f}#12, ..]
     */
    public void testClashingAggAvgReplacement() {
        var plan = plan("""
            from test
            | stats a = avg(salary), c = count(salary), s = sum(salary) by last_name
            """);

        assertThat(Expressions.names(plan.output()), contains("a", "c", "s", "last_name"));
        var project = as(plan, Project.class);
        var eval = as(project.child(), Eval.class);
        var f = eval.fields();
        assertThat(f, hasSize(1));
        assertThat(f.get(0).name(), is("a"));
        var limit = as(eval.child(), Limit.class);
        var agg = as(limit.child(), Aggregate.class);
        var aggs = agg.aggregates();
        assertThat(Expressions.names(aggs), contains("c", "s", "last_name"));
    }

    /**
     * Expects
     * EsqlProject[[a{r}#3, c{r}#6, s{r}#9, last_name{f}#15]]
     * \_Eval[[s{r}#9 / __a_COUNT@xxx{r}#18 AS a]]
     *   \_Limit[10000[INTEGER]]
     *     \_Aggregate[[last_name{f}#15],[COUNT(salary{f}#16) AS __a_COUNT@xxx, COUNT(languages{f}#14) AS c, SUM(salary{f}#16) AS
     *  s, last_name{f}#15]]
     *       \_EsRelation[test][_meta_field{f}#17, emp_no{f}#11, first_name{f}#12, ..]
     */
    public void testSemiClashingAvgReplacement() {
        var plan = plan("""
            from test
            | stats a = avg(salary), c = count(languages), s = sum(salary) by last_name
            """);

        var project = as(plan, Project.class);
        assertThat(Expressions.names(project.projections()), contains("a", "c", "s", "last_name"));
        var eval = as(project.child(), Eval.class);
        var f = eval.fields();
        assertThat(f, hasSize(1));
        assertThat(f.get(0).name(), is("a"));
        var limit = as(eval.child(), Limit.class);
        var agg = as(limit.child(), Aggregate.class);
        var aggs = agg.aggregates();
        var a = as(aggs.get(0), Alias.class);
        assertThat(a.name(), startsWith("$$COUNT$a$0"));
        var sum = as(a.child(), Count.class);

        a = as(aggs.get(1), Alias.class);
        assertThat(a.name(), is("c"));
        var count = as(a.child(), Count.class);

        a = as(aggs.get(2), Alias.class);
        assertThat(a.name(), is("s"));
    }

    /**
     * Expected
     * Limit[10000[INTEGER]]
     * \_Aggregate[[last_name{f}#9],[PERCENTILE(salary{f}#10,50[INTEGER]) AS m, last_name{f}#9]]
     *   \_EsRelation[test][_meta_field{f}#11, emp_no{f}#5, first_name{f}#6, !g..]
     */
    public void testMedianReplacement() {
        var plan = plan("""
              from test
            | stats m = median(salary) by last_name
            """);

        var limit = as(plan, Limit.class);
        var agg = as(limit.child(), Aggregate.class);
        assertThat(Expressions.names(agg.aggregates()), contains("m", "last_name"));
        var aggs = agg.aggregates();
        var a = as(aggs.get(0), Alias.class);
        var per = as(a.child(), Percentile.class);
        var literal = as(per.percentile(), Literal.class);
        assertThat((int) QuantileStates.MEDIAN, is(literal.fold()));

        assertThat(Expressions.names(agg.groupings()), contains("last_name"));
    }

    public void testSplittingInWithFoldableValue() {
        FieldAttribute fa = getFieldAttribute("foo");
        In in = new In(EMPTY, ONE, List.of(TWO, THREE, fa, L(null)));
        Or expected = new Or(EMPTY, new In(EMPTY, ONE, List.of(TWO, THREE)), new In(EMPTY, ONE, List.of(fa, L(null))));
        assertThat(new LogicalPlanOptimizer.SplitInWithFoldableValue().rule(in), equalTo(expected));
    }

    public void testReplaceFilterWithExact() {
        var plan = plan("""
              from test
            | where job == "foo"
            """);

        var limit = as(plan, Limit.class);
        var filter = as(limit.child(), Filter.class);
        Equals equals = as(filter.condition(), Equals.class);
        FieldAttribute left = as(equals.left(), FieldAttribute.class);
        assertThat(left.name(), equalTo("job"));
    }

    public void testReplaceExpressionWithExact() {
        var plan = plan("""
              from test
            | eval x = job
            """);

        var eval = as(plan, Eval.class);
        var alias = as(eval.fields().get(0), Alias.class);
        var field = as(alias.child(), FieldAttribute.class);
        assertThat(field.name(), equalTo("job"));
    }

    public void testReplaceSortWithExact() {
        var plan = plan("""
              from test
            | sort job
            """);

        var topN = as(plan, TopN.class);
        assertThat(topN.order().size(), equalTo(1));
        var sortField = as(topN.order().get(0).child(), FieldAttribute.class);
        assertThat(sortField.name(), equalTo("job"));
    }

    public void testPruneUnusedEval() {
        var plan = plan("""
              from test
            | eval garbage = salary + 3
            | keep salary
            """);

        var keep = as(plan, Project.class);
        var limit = as(keep.child(), Limit.class);
        var source = as(limit.child(), EsRelation.class);
    }

    public void testPruneChainedEval() {
        var plan = plan("""
              from test
            | eval garbage_a = salary + 3
            | eval garbage_b = emp_no / garbage_a, garbage_c = garbage_a
            | eval garbage_x = 1 - garbage_b/garbage_c
            | keep salary
            """);
        var keep = as(plan, Project.class);
        var limit = as(keep.child(), Limit.class);
        var source = as(limit.child(), EsRelation.class);
    }

    /**
     * Expects
     * Limit[500[INTEGER]]
     * \_Aggregate[[],[COUNT(salary{f}#1345) AS c]]
     *   \_EsRelation[test][_meta_field{f}#1346, emp_no{f}#1340, first_name{f}#..]
     */
    public void testPruneEvalDueToStats() {
        var plan = plan("""
              from test
            | eval garbage_a = salary + 3, x = salary
            | eval garbage_b = x + 3
            | stats c = count(x)
            """);

        var limit = as(plan, Limit.class);
        var aggregate = as(limit.child(), Aggregate.class);
        var aggs = aggregate.aggregates();
        assertThat(Expressions.names(aggs), contains("c"));
        aggFieldName(aggs.get(0), Count.class, "salary");
        var source = as(aggregate.child(), EsRelation.class);
    }

    public void testPruneUnusedAggSimple() {
        var plan = plan("""
              from test
            | stats c = count(salary), max = max(salary), min = min(salary)
            | keep c
            """);

        var limit = as(plan, Limit.class);
        var agg = as(limit.child(), Aggregate.class);
        assertThat(agg.groupings(), hasSize(0));
        assertThat(agg.aggregates(), hasSize(1));
        var aggOne = as(agg.aggregates().get(0), Alias.class);
        assertThat(aggOne.name(), is("c"));
        var count = as(aggOne.child(), Count.class);
        var source = as(agg.child(), EsRelation.class);
    }

    /**
     * Expects
     * Limit[500[INTEGER]]
     * \_Aggregate[[],[COUNT(salary{f}#19) AS x]]
     *   \_EsRelation[test][_meta_field{f}#20, emp_no{f}#14, first_name{f}#15, ..]
     */
    public void testPruneUnusedAggMixedWithEval() {
        var plan = plan("""
              from test
            | stats c = count(salary), max = max(salary), min = min(salary)
            | eval x = c
            | keep x
            """);

        var limit = as(plan, Limit.class);
        var agg = as(limit.child(), Aggregate.class);
        assertThat(agg.groupings(), hasSize(0));
        var aggs = agg.aggregates();
        assertThat(aggs, hasSize(1));
        assertThat(Expressions.names(aggs), contains("x"));
        aggFieldName(agg.aggregates().get(0), Count.class, "salary");
        var source = as(agg.child(), EsRelation.class);
    }

    public void testPruneUnusedAggsChainedAgg() {
        var plan = plan("""
              from test
            | stats c = count(salary), max = max(salary), min = min(salary)
            | eval x = max + min + c
            | eval y = min
            | eval z = c
            | keep c
            """);

        var project = as(plan, Project.class);
        var limit = as(project.child(), Limit.class);
        var agg = as(limit.child(), Aggregate.class);
        assertThat(agg.groupings(), hasSize(0));
        var aggs = agg.aggregates();
        assertThat(aggs, hasSize(1));
        assertThat(Expressions.names(aggs), contains("c"));
        var source = as(agg.child(), EsRelation.class);
    }

    /**
     * Expects
     * Project[[c{r}#342]]
     * \_Limit[500[INTEGER]]
     *   \_Filter[min{r}#348 > 10[INTEGER]]
     *     \_Aggregate[[],[COUNT(salary{f}#367) AS c, MIN(salary{f}#367) AS min]]
     *       \_EsRelation[test][_meta_field{f}#368, emp_no{f}#362, first_name{f}#36..]
     */
    public void testPruneMixedAggInsideUnusedEval() {
        var plan = plan("""
              from test
            | stats c = count(salary), max = max(salary), min = min(salary)
            | eval x = max + min + c
            | eval y = min
            | where y > 10
            | eval z = c
            | keep c
            """);

        var project = as(plan, Project.class);
        var limit = as(project.child(), Limit.class);
        var filter = as(limit.child(), Filter.class);
        var agg = as(filter.child(), Aggregate.class);
        assertThat(agg.groupings(), hasSize(0));
        var aggs = agg.aggregates();
        assertThat(Expressions.names(aggs), contains("c", "min"));
        aggFieldName(aggs.get(0), Count.class, "salary");
        aggFieldName(aggs.get(1), Min.class, "salary");
        var source = as(agg.child(), EsRelation.class);
    }

    /**
     * Expects
     * Eval[[max{r}#6 + min{r}#9 + c{r}#3 AS x, min{r}#9 AS y, c{r}#3 AS z]]
     * \_Limit[500[INTEGER]]
     *   \_Aggregate[[],[COUNT(salary{f}#26) AS c, MAX(salary{f}#26) AS max, MIN(salary{f}#26) AS min]]
     *     \_EsRelation[test][_meta_field{f}#27, emp_no{f}#21, first_name{f}#22, ..]
     */
    public void testNoPruningWhenDealingJustWithEvals() {
        var plan = plan("""
              from test
            | stats c = count(salary), max = max(salary), min = min(salary)
            | eval x = max + min + c
            | eval y = min
            | eval z = c
            """);

        var eval = as(plan, Eval.class);
        var limit = as(eval.child(), Limit.class);
        var agg = as(limit.child(), Aggregate.class);
    }

    /**
     * Expects
     * Project[[y{r}#6 AS z]]
     * \_Eval[[emp_no{f}#11 + 1[INTEGER] AS y]]
     *   \_Limit[500[INTEGER]]
     *     \_EsRelation[test][_meta_field{f}#17, emp_no{f}#11, first_name{f}#12, ..]
     */
    public void testNoPruningWhenChainedEvals() {
        var plan = plan("""
              from test
            | eval x = emp_no, y = x + 1, z = y
            | keep z
            """);

        var project = as(plan, Project.class);
        assertThat(Expressions.names(project.projections()), contains("z"));
        var eval = as(project.child(), Eval.class);
        assertThat(Expressions.names(eval.fields()), contains("y"));
        var limit = as(eval.child(), Limit.class);
        var source = as(limit.child(), EsRelation.class);
    }

    /**
     * Expects
     * Project[[salary{f}#20 AS x, emp_no{f}#15 AS y]]
     * \_Limit[500[INTEGER]]
     *   \_EsRelation[test][_meta_field{f}#21, emp_no{f}#15, first_name{f}#16, ..]
     */
    public void testPruningDuplicateEvals() {
        var plan = plan("""
              from test
            | eval x = emp_no, x = salary
            | eval y = salary
            | eval y = emp_no
            | keep x, y
            """);

        var project = as(plan, Project.class);
        var projections = project.projections();
        assertThat(Expressions.names(projections), contains("x", "y"));
        var child = aliased(projections.get(0), FieldAttribute.class);
        assertThat(child.name(), is("salary"));
        child = aliased(projections.get(1), FieldAttribute.class);
        assertThat(child.name(), is("emp_no"));

        var limit = as(project.child(), Limit.class);
        var source = as(limit.child(), EsRelation.class);
    }

    /**
     * Expects
     * Limit[500[INTEGER]]
     * \_Aggregate[[],[COUNT(salary{f}#24) AS cx, COUNT(emp_no{f}#19) AS cy]]
     *   \_EsRelation[test][_meta_field{f}#25, emp_no{f}#19, first_name{f}#20, ..]
     */
    public void testPruneEvalAliasOnAggUngrouped() {
        var plan = plan("""
              from test
            | eval x = emp_no, x = salary
            | eval y = salary
            | eval y = emp_no
            | stats cx = count(x), cy = count(y)
            """);

        var limit = as(plan, Limit.class);
        var agg = as(limit.child(), Aggregate.class);
        var aggs = agg.aggregates();
        assertThat(Expressions.names(aggs), contains("cx", "cy"));
        aggFieldName(aggs.get(0), Count.class, "salary");
        aggFieldName(aggs.get(1), Count.class, "emp_no");
        var source = as(agg.child(), EsRelation.class);
    }

    /**
     * Expects
     * Limit[500[INTEGER]]
     * \_Aggregate[[x{r}#6],[COUNT(emp_no{f}#17) AS cy, salary{f}#22 AS x]]
     *   \_EsRelation[test][_meta_field{f}#23, emp_no{f}#17, first_name{f}#18, ..]
     */
    public void testPruneEvalAliasOnAggGroupedByAlias() {
        var plan = plan("""
              from test
            | eval x = emp_no, x = salary
            | eval y = salary
            | eval y = emp_no
            | stats cy = count(y) by x
            """);

        var limit = as(plan, Limit.class);
        var agg = as(limit.child(), Aggregate.class);
        var aggs = agg.aggregates();
        assertThat(Expressions.names(aggs), contains("cy", "x"));
        aggFieldName(aggs.get(0), Count.class, "emp_no");
        var x = aliased(aggs.get(1), FieldAttribute.class);
        assertThat(x.name(), is("salary"));
        var source = as(agg.child(), EsRelation.class);
    }

    /**
     * Expects
     * Limit[500[INTEGER]]
     * \_Aggregate[[gender{f}#22],[COUNT(emp_no{f}#20) AS cy, MIN(salary{f}#25) AS cx, gender{f}#22]]
     *   \_EsRelation[test][_meta_field{f}#26, emp_no{f}#20, first_name{f}#21, ..]
     */
    public void testPruneEvalAliasOnAggGrouped() {
        var plan = plan("""
              from test
            | eval x = emp_no, x = salary
            | eval y = salary
            | eval y = emp_no
            | stats cy = count(y), cx = min(x) by gender
            """);

        var limit = as(plan, Limit.class);
        var agg = as(limit.child(), Aggregate.class);
        var aggs = agg.aggregates();
        assertThat(Expressions.names(aggs), contains("cy", "cx", "gender"));
        aggFieldName(aggs.get(0), Count.class, "emp_no");
        aggFieldName(aggs.get(1), Min.class, "salary");
        var by = as(aggs.get(2), FieldAttribute.class);
        assertThat(Expressions.name(by), is("gender"));
        var source = as(agg.child(), EsRelation.class);
    }

    /**
     * Expects
     * Limit[500[INTEGER]]
     * \_Aggregate[[gender{f}#21],[COUNT(emp_no{f}#19) AS cy, MIN(salary{f}#24) AS cx, gender{f}#21]]
     *   \_EsRelation[test][_meta_field{f}#25, emp_no{f}#19, first_name{f}#20, ..]
     */
    public void testPruneEvalAliasMixedWithRenameOnAggGrouped() {
        var plan = plan("""
              from test
            | eval x = emp_no, x = salary
            | rename salary as x
            | eval y = emp_no
            | stats cy = count(y), cx = min(x) by gender
            """);

        var limit = as(plan, Limit.class);
        var agg = as(limit.child(), Aggregate.class);
        var aggs = agg.aggregates();
        assertThat(Expressions.names(aggs), contains("cy", "cx", "gender"));
        aggFieldName(aggs.get(0), Count.class, "emp_no");
        aggFieldName(aggs.get(1), Min.class, "salary");
        var by = as(aggs.get(2), FieldAttribute.class);
        assertThat(Expressions.name(by), is("gender"));
        var source = as(agg.child(), EsRelation.class);
    }

    /**
     * Expects
     * Limit[500[INTEGER]]
     * \_Aggregate[[gender{f}#19],[COUNT(x{r}#3) AS cy, MIN(x{r}#3) AS cx, gender{f}#19]]
     *   \_Eval[[emp_no{f}#17 + 1[INTEGER] AS x]]
     *     \_EsRelation[test][_meta_field{f}#23, emp_no{f}#17, first_name{f}#18, ..]
     */
    public void testEvalAliasingAcrossCommands() {
        var plan = plan("""
              from test
            | eval x = emp_no + 1
            | eval y = x
            | eval z = y + 1
            | stats cy = count(y), cx = min(x) by gender
            """);

        var limit = as(plan, Limit.class);
        var agg = as(limit.child(), Aggregate.class);
        var aggs = agg.aggregates();
        assertThat(Expressions.names(aggs), contains("cy", "cx", "gender"));
        aggFieldName(aggs.get(0), Count.class, "x");
        aggFieldName(aggs.get(1), Min.class, "x");
        var by = as(aggs.get(2), FieldAttribute.class);
        assertThat(Expressions.name(by), is("gender"));
        var eval = as(agg.child(), Eval.class);
        assertThat(Expressions.names(eval.fields()), contains("x"));
        var source = as(eval.child(), EsRelation.class);
    }

    /**
     * Expects
     * Limit[500[INTEGER]]
     * \_Aggregate[[gender{f}#19],[COUNT(x{r}#3) AS cy, MIN(x{r}#3) AS cx, gender{f}#19]]
     *   \_Eval[[emp_no{f}#17 + 1[INTEGER] AS x]]
     *     \_EsRelation[test][_meta_field{f}#23, emp_no{f}#17, first_name{f}#18, ..]
     */
    public void testEvalAliasingInsideSameCommand() {
        var plan = plan("""
              from test
            | eval x = emp_no + 1, y = x, z = y + 1
            | stats cy = count(y), cx = min(x) by gender
            """);

        var limit = as(plan, Limit.class);
        var agg = as(limit.child(), Aggregate.class);
        var aggs = agg.aggregates();
        assertThat(Expressions.names(aggs), contains("cy", "cx", "gender"));
        aggFieldName(aggs.get(0), Count.class, "x");
        aggFieldName(aggs.get(1), Min.class, "x");
        var by = as(aggs.get(2), FieldAttribute.class);
        assertThat(Expressions.name(by), is("gender"));
        var eval = as(agg.child(), Eval.class);
        assertThat(Expressions.names(eval.fields()), contains("x"));
        var source = as(eval.child(), EsRelation.class);
    }

    /**
     * Expects
     * Limit[500[INTEGER]]
     * \_Aggregate[[gender{f}#22],[COUNT(z{r}#9) AS cy, MIN(x{r}#3) AS cx, gender{f}#22]]
     *   \_Eval[[emp_no{f}#20 + 1[INTEGER] AS x, x{r}#3 + 1[INTEGER] AS z]]
     *     \_EsRelation[test][_meta_field{f}#26, emp_no{f}#20, first_name{f}#21, ..]
     */
    public void testEvalAliasingInsideSameCommandWithShadowing() {
        var plan = plan("""
              from test
            | eval x = emp_no + 1, y = x, z = y + 1, y = z
            | stats cy = count(y), cx = min(x) by gender
            """);

        var limit = as(plan, Limit.class);
        var agg = as(limit.child(), Aggregate.class);
        var aggs = agg.aggregates();
        assertThat(Expressions.names(aggs), contains("cy", "cx", "gender"));
        aggFieldName(aggs.get(0), Count.class, "z");
        aggFieldName(aggs.get(1), Min.class, "x");
        var by = as(aggs.get(2), FieldAttribute.class);
        assertThat(Expressions.name(by), is("gender"));
        var eval = as(agg.child(), Eval.class);
        assertThat(Expressions.names(eval.fields()), contains("x", "z"));
        var source = as(eval.child(), EsRelation.class);
    }

    public void testPruneRenameOnAgg() {
        var plan = plan("""
              from test
            | rename emp_no as x
            | rename salary as y
            | stats cy = count(y), cx = min(x) by gender
            """);

        var limit = as(plan, Limit.class);
        var agg = as(limit.child(), Aggregate.class);
        var aggs = agg.aggregates();
        assertThat(Expressions.names(aggs), contains("cy", "cx", "gender"));
        aggFieldName(aggs.get(0), Count.class, "salary");
        aggFieldName(aggs.get(1), Min.class, "emp_no");

        var source = as(agg.child(), EsRelation.class);
    }

    /**
     * Expects
     * Limit[500[INTEGER]]
     * \_Aggregate[[gender{f}#14],[COUNT(salary{f}#17) AS cy, MIN(emp_no{f}#12) AS cx, gender{f}#14]]
     *   \_EsRelation[test][_meta_field{f}#18, emp_no{f}#12, first_name{f}#13, ..]
     */
    public void testPruneRenameOnAggBy() {
        var plan = plan("""
              from test
            | rename emp_no as x
            | rename salary as y, gender as g
            | stats cy = count(y), cx = min(x) by g
            """);

        var limit = as(plan, Limit.class);
        var agg = as(limit.child(), Aggregate.class);
        var aggs = agg.aggregates();
        assertThat(Expressions.names(aggs), contains("cy", "cx", "g"));
        aggFieldName(aggs.get(0), Count.class, "salary");
        aggFieldName(aggs.get(1), Min.class, "emp_no");
        var groupby = aliased(aggs.get(2), FieldAttribute.class);
        assertThat(Expressions.name(groupby), is("gender"));

        var source = as(agg.child(), EsRelation.class);
    }

    /**
     * Expects
     * Project[[c1{r}#2, c2{r}#4, cs{r}#6, cm{r}#8, cexp{r}#10]]
     * \_Eval[[c1{r}#2 AS c2, c1{r}#2 AS cs, c1{r}#2 AS cm, c1{r}#2 AS cexp]]
     *   \_Limit[500[INTEGER]]
     *     \_Aggregate[[],[COUNT([2a][KEYWORD]) AS c1]]
     *       \_EsRelation[test][_meta_field{f}#17, emp_no{f}#11, first_name{f}#12, ..]
     */
    @AwaitsFix(bugUrl = "https://github.com/elastic/elasticsearch/issues/100634")
    public void testEliminateDuplicateAggsCountAll() {
        var plan = plan("""
              from test
            | stats c1 = count(1), c2 = count(2), cs = count(*), cm = count(), cexp = count("123")
            """);

        var project = as(plan, Project.class);
        assertThat(Expressions.names(project.projections()), contains("c1", "c2", "cs", "cm", "cexp"));
        var eval = as(project.child(), Eval.class);
        var fields = eval.fields();
        assertThat(Expressions.names(fields), contains("c2", "cs", "cm", "cexp"));
        for (Alias field : fields) {
            assertThat(Expressions.name(field.child()), is("c1"));
        }
        var limit = as(eval.child(), Limit.class);
        var agg = as(limit.child(), Aggregate.class);
        var aggs = agg.aggregates();
        assertThat(Expressions.names(aggs), contains("c1"));
        aggFieldName(aggs.get(0), Count.class, "*");
        var source = as(agg.child(), EsRelation.class);
    }

    /**
     * Expects
     * Project[[c1{r}#7, cx{r}#10, cs{r}#12, cy{r}#15]]
     * \_Eval[[c1{r}#7 AS cx, c1{r}#7 AS cs, c1{r}#7 AS cy]]
     *   \_Limit[500[INTEGER]]
     *     \_Aggregate[[],[COUNT([2a][KEYWORD]) AS c1]]
     *       \_EsRelation[test][_meta_field{f}#22, emp_no{f}#16, first_name{f}#17, ..]
     */
    @AwaitsFix(bugUrl = "https://github.com/elastic/elasticsearch/issues/100634")
    public void testEliminateDuplicateAggsWithAliasedFields() {
        var plan = plan("""
              from test
            | eval x = 1
            | eval y = x
            | stats c1 = count(1), cx = count(x), cs = count(*), cy = count(y)
            """);

        var project = as(plan, Project.class);
        assertThat(Expressions.names(project.projections()), contains("c1", "cx", "cs", "cy"));
        var eval = as(project.child(), Eval.class);
        var fields = eval.fields();
        assertThat(Expressions.names(fields), contains("cx", "cs", "cy"));
        for (Alias field : fields) {
            assertThat(Expressions.name(field.child()), is("c1"));
        }
        var limit = as(eval.child(), Limit.class);
        var agg = as(limit.child(), Aggregate.class);
        var aggs = agg.aggregates();
        assertThat(Expressions.names(aggs), contains("c1"));
        aggFieldName(aggs.get(0), Count.class, "*");
        var source = as(agg.child(), EsRelation.class);
    }

    /**
     * Expects
     * Project[[min{r}#1385, max{r}#1388, min{r}#1385 AS min2, max{r}#1388 AS max2, gender{f}#1398]]
     * \_Limit[500[INTEGER]]
     *   \_Aggregate[[gender{f}#1398],[MIN(salary{f}#1401) AS min, MAX(salary{f}#1401) AS max, gender{f}#1398]]
     *     \_EsRelation[test][_meta_field{f}#1402, emp_no{f}#1396, first_name{f}#..]
     */
    public void testEliminateDuplicateAggsMixed() {
        var plan = plan("""
              from test
            | stats min = min(salary), max = max(salary), min2 = min(salary), max2 = max(salary) by gender
            """);

        var project = as(plan, Project.class);
        var projections = project.projections();
        assertThat(Expressions.names(projections), contains("min", "max", "min2", "max2", "gender"));
        as(projections.get(0), ReferenceAttribute.class);
        as(projections.get(1), ReferenceAttribute.class);
        assertThat(Expressions.name(aliased(projections.get(2), ReferenceAttribute.class)), is("min"));
        assertThat(Expressions.name(aliased(projections.get(3), ReferenceAttribute.class)), is("max"));

        var limit = as(project.child(), Limit.class);
        var agg = as(limit.child(), Aggregate.class);
        var aggs = agg.aggregates();
        assertThat(Expressions.names(aggs), contains("min", "max", "gender"));
        aggFieldName(aggs.get(0), Min.class, "salary");
        aggFieldName(aggs.get(1), Max.class, "salary");
        var source = as(agg.child(), EsRelation.class);
    }

    /**
     * Expects
     * EsqlProject[[a{r}#5, c{r}#8]]
     * \_Eval[[null[INTEGER] AS x]]
     *   \_EsRelation[test][_meta_field{f}#15, emp_no{f}#9, first_name{f}#10, g..]
     */
    @AwaitsFix(bugUrl = "https://github.com/elastic/elasticsearch/issues/100634")
    public void testEliminateDuplicateAggWithNull() {
        var plan = plan("""
              from test
            | eval x = null + 1
            | stats a = avg(x), c = count(x)
            """);
        fail("Awaits fix");
    }

    /**
     * Expects
     * Project[[max(x){r}#11, max(x){r}#11 AS max(y), max(x){r}#11 AS max(z)]]
     * \_Limit[500[INTEGER]]
     *   \_Aggregate[[],[MAX(salary{f}#21) AS max(x)]]
     *     \_EsRelation[test][_meta_field{f}#22, emp_no{f}#16, first_name{f}#17, ..]
     */
    public void testEliminateDuplicateAggsNonCount() {
        var plan = plan("""
            from test
            | eval x = salary
            | eval y = x
            | eval z = y
            | stats max(x), max(y), max(z)
            """);

        var project = as(plan, Project.class);
        var projections = project.projections();
        assertThat(Expressions.names(projections), contains("max(x)", "max(y)", "max(z)"));
        as(projections.get(0), ReferenceAttribute.class);
        assertThat(Expressions.name(aliased(projections.get(1), ReferenceAttribute.class)), is("max(x)"));
        assertThat(Expressions.name(aliased(projections.get(2), ReferenceAttribute.class)), is("max(x)"));

        var limit = as(project.child(), Limit.class);
        var agg = as(limit.child(), Aggregate.class);
        var aggs = agg.aggregates();
        assertThat(Expressions.names(aggs), contains("max(x)"));
        aggFieldName(aggs.get(0), Max.class, "salary");
        var source = as(agg.child(), EsRelation.class);
    }

    /**
     * Expected
     * Limit[2[INTEGER]]
     * \_Filter[a{r}#6 > 2[INTEGER]]
     *   \_MvExpand[a{r}#2,a{r}#6]
     *     \_Row[[[1, 2, 3][INTEGER] AS a]]
     */
    public void testMvExpandFoldable() {
        LogicalPlan plan = optimizedPlan("""
            row a = [1, 2, 3]
            | mv_expand a
            | where a > 2
            | limit 2""");

        var limit = as(plan, Limit.class);
        var filter = as(limit.child(), Filter.class);
        var expand = as(filter.child(), MvExpand.class);
        assertThat(filter.condition(), instanceOf(GreaterThan.class));
        var filterProp = ((GreaterThan) filter.condition()).left();
        assertTrue(expand.expanded().semanticEquals(filterProp));
        assertFalse(expand.target().semanticEquals(filterProp));
        var row = as(expand.child(), Row.class);
    }

    /**
     * Expected
     * Limit[500[INTEGER]]
     * \_Aggregate[[a{r}#2],[COUNT([2a][KEYWORD]) AS bar]]
     *   \_Row[[1[INTEGER] AS a]]
     */
    public void testRenameStatsDropGroup() {
        LogicalPlan plan = optimizedPlan("""
            row a = 1
            | rename a AS foo
            | stats bar = count(*) by foo
            | drop foo""");

        var limit = as(plan, Limit.class);
        var agg = as(limit.child(), Aggregate.class);
        assertThat(Expressions.names(agg.groupings()), contains("a"));
        var row = as(agg.child(), Row.class);
    }

    /**
     * Expected
     * Limit[500[INTEGER]]
     * \_Aggregate[[a{r}#2, bar{r}#8],[COUNT([2a][KEYWORD]) AS baz, b{r}#4 AS bar]]
     *   \_Row[[1[INTEGER] AS a, 2[INTEGER] AS b]]
     */
    public void testMultipleRenameStatsDropGroup() {
        LogicalPlan plan = optimizedPlan("""
            row a = 1, b = 2
            | rename a AS foo, b as bar
            | stats baz = count(*) by foo, bar
            | drop foo""");

        var limit = as(plan, Limit.class);
        var agg = as(limit.child(), Aggregate.class);
        assertThat(Expressions.names(agg.groupings()), contains("a", "bar"));
        var row = as(agg.child(), Row.class);
    }

    /**
     * Expected
     * Limit[500[INTEGER]]
     * \_Aggregate[[emp_no{f}#11, bar{r}#4],[MAX(salary{f}#16) AS baz, gender{f}#13 AS bar]]
     *   \_EsRelation[test][_meta_field{f}#17, emp_no{f}#11, first_name{f}#12, ..]
     */
    public void testMultipleRenameStatsDropGroupMultirow() {
        LogicalPlan plan = optimizedPlan("""
            from test
            | rename emp_no AS foo, gender as bar
            | stats baz = max(salary) by foo, bar
            | drop foo""");

        var limit = as(plan, Limit.class);
        var agg = as(limit.child(), Aggregate.class);
        assertThat(Expressions.names(agg.groupings()), contains("emp_no", "bar"));
        var row = as(agg.child(), EsRelation.class);
    }

    public void testLimitZeroUsesLocalRelation() {
        LogicalPlan plan = optimizedPlan("""
            from test
            | stats count=count(*)
            | sort count desc
            | limit 0""");

        assertThat(plan, instanceOf(LocalRelation.class));
    }

    private <T> T aliased(Expression exp, Class<T> clazz) {
        var alias = as(exp, Alias.class);
        return as(alias.child(), clazz);
    }

    private <T extends AggregateFunction> void aggFieldName(Expression exp, Class<T> aggType, String fieldName) {
        var alias = as(exp, Alias.class);
        var af = as(alias.child(), aggType);
        var field = af.field();
        var name = field.foldable() ? BytesRefs.toString(field.fold()) : Expressions.name(field);
        assertThat(name, is(fieldName));
    }

    /**
     * Expects
     * Limit[500[INTEGER]]
     * \_Aggregate[[],[SUM(emp_no{f}#4) AS sum(emp_no)]]
     *   \_EsRelation[test][_meta_field{f}#10, emp_no{f}#4, first_name{f}#5, ge..]
     */
    public void testIsNotNullConstraintForStatsWithoutGrouping() {
        var plan = optimizedPlan("""
            from test
            | stats sum(emp_no)
            """);

        var limit = as(plan, Limit.class);
        var agg = as(limit.child(), Aggregate.class);
        assertThat(Expressions.names(agg.groupings()), is(empty()));
        assertThat(Expressions.names(agg.aggregates()), contains("sum(emp_no)"));
        var from = as(agg.child(), EsRelation.class);
    }

    public void testIsNotNullConstraintForStatsWithGrouping() {
        var plan = optimizedPlan("""
            from test
            | stats sum(emp_no) by salary
            """);

        var limit = as(plan, Limit.class);
        var agg = as(limit.child(), Aggregate.class);
        assertThat(Expressions.names(agg.groupings()), contains("salary"));
        assertThat(Expressions.names(agg.aggregates()), contains("sum(emp_no)", "salary"));
        var from = as(agg.child(), EsRelation.class);
    }

    /**
     * Expected
     * Limit[500[INTEGER]]
     * \_Aggregate[[salary{f}#1185],[SUM(salary{f}#1185) AS sum(salary), salary{f}#1185]]
     *   \_EsRelation[test][_meta_field{f}#1186, emp_no{f}#1180, first_name{f}#..]
     */
    public void testIsNotNullConstraintForStatsWithAndOnGrouping() {
        var plan = optimizedPlan("""
            from test
            | stats sum(salary) by salary
            """);

        var limit = as(plan, Limit.class);
        var agg = as(limit.child(), Aggregate.class);
        assertThat(Expressions.names(agg.groupings()), contains("salary"));
        assertThat(Expressions.names(agg.aggregates()), contains("sum(salary)", "salary"));
        var from = as(agg.child(), EsRelation.class);
    }

    /**
     * Expects
     * Limit[500[INTEGER]]
     * \_Aggregate[[x{r}#4],[SUM(salary{f}#13) AS sum(salary), salary{f}#13 AS x]]
     *   \_EsRelation[test][_meta_field{f}#14, emp_no{f}#8, first_name{f}#9, ge..]
     */
    public void testIsNotNullConstraintForStatsWithAndOnGroupingAlias() {
        var plan = optimizedPlan("""
            from test
            | eval x = salary
            | stats sum(salary) by x
            """);

        var limit = as(plan, Limit.class);
        var agg = as(limit.child(), Aggregate.class);
        assertThat(Expressions.names(agg.groupings()), contains("x"));
        assertThat(Expressions.names(agg.aggregates()), contains("sum(salary)", "x"));
        var from = as(agg.child(), EsRelation.class);
    }

    /**
     * Expects
     * Limit[500[INTEGER]]
     * \_Aggregate[[salary{f}#13],[SUM(emp_no{f}#8) AS sum(x), salary{f}#13]]
     *   \_EsRelation[test][_meta_field{f}#14, emp_no{f}#8, first_name{f}#9, ge..]
     */
    public void testIsNotNullConstraintSkippedForStatsWithAlias() {
        var plan = optimizedPlan("""
            from test
            | eval x = emp_no
            | stats sum(x) by salary
            """);

        var limit = as(plan, Limit.class);
        var agg = as(limit.child(), Aggregate.class);
        assertThat(Expressions.names(agg.groupings()), contains("salary"));
        assertThat(Expressions.names(agg.aggregates()), contains("sum(x)", "salary"));

        // non null filter for stats
        var from = as(agg.child(), EsRelation.class);
    }

    /**
     * Expects
     * Limit[500[INTEGER]]
     * \_Aggregate[[],[SUM(emp_no{f}#8) AS a, MIN(salary{f}#13) AS b]]
     *   \_EsRelation[test][_meta_field{f}#14, emp_no{f}#8, first_name{f}#9, ge..]
     */
    public void testIsNotNullConstraintForStatsWithMultiAggWithoutGrouping() {
        var plan = optimizedPlan("""
            from test
            | stats a = sum(emp_no), b = min(salary)
            """);

        var limit = as(plan, Limit.class);
        var agg = as(limit.child(), Aggregate.class);
        assertThat(Expressions.names(agg.aggregates()), contains("a", "b"));

        var from = as(agg.child(), EsRelation.class);
    }

    /**
     * Expects
     * Limit[500[INTEGER]]
     * \_Aggregate[[gender{f}#11],[SUM(emp_no{f}#9) AS a, MIN(salary{f}#14) AS b, gender{f}#11]]
     *   \_EsRelation[test][_meta_field{f}#15, emp_no{f}#9, first_name{f}#10, g..]
     */
    public void testIsNotNullConstraintForStatsWithMultiAggWithGrouping() {
        var plan = optimizedPlan("""
            from test
            | stats a = sum(emp_no), b = min(salary) by gender
            """);

        var limit = as(plan, Limit.class);
        var agg = as(limit.child(), Aggregate.class);
        assertThat(Expressions.names(agg.aggregates()), contains("a", "b", "gender"));

        var from = as(agg.child(), EsRelation.class);
    }

    /**
     * Expects
     * Limit[500[INTEGER]]
     * \_Aggregate[[emp_no{f}#9],[SUM(emp_no{f}#9) AS a, MIN(salary{f}#14) AS b, emp_no{f}#9]]
     *   \_EsRelation[test][_meta_field{f}#15, emp_no{f}#9, first_name{f}#10, g..]
     */
    public void testIsNotNullConstraintForStatsWithMultiAggWithAndOnGrouping() {
        var plan = optimizedPlan("""
            from test
            | stats a = sum(emp_no), b = min(salary) by emp_no
            """);

        var limit = as(plan, Limit.class);
        var agg = as(limit.child(), Aggregate.class);
        assertThat(Expressions.names(agg.aggregates()), contains("a", "b", "emp_no"));

        var from = as(agg.child(), EsRelation.class);
    }

    /**
     * Expects
     * Limit[500[INTEGER]]
     * \_Aggregate[[w{r}#14, g{r}#16],[COUNT(b{r}#24) AS c, w{r}#14, gender{f}#32 AS g]]
     *   \_Eval[[emp_no{f}#30 / 10[INTEGER] AS x, x{r}#4 + salary{f}#35 AS y, y{r}#8 / 4[INTEGER] AS z, z{r}#11 * 2[INTEGER] +
     *  3[INTEGER] AS w, salary{f}#35 + 4[INTEGER] / 2[INTEGER] AS a, a{r}#21 + 3[INTEGER] AS b]]
     *     \_EsRelation[test][_meta_field{f}#36, emp_no{f}#30, first_name{f}#31, ..]
     */
    public void testIsNotNullConstraintForAliasedExpressions() {
        var plan = optimizedPlan("""
            from test
            | eval x = emp_no / 10
            | eval y = x + salary
            | eval z = y / 4
            | eval w = z * 2 + 3
            | rename gender as g, salary as s
            | eval a = (s + 4) / 2
            | eval b = a + 3
            | stats c = count(b) by w, g
            """);

        var limit = as(plan, Limit.class);
        var agg = as(limit.child(), Aggregate.class);
        assertThat(Expressions.names(agg.aggregates()), contains("c", "w", "g"));
        var eval = as(agg.child(), Eval.class);
        var from = as(eval.child(), EsRelation.class);
    }

    /**
     * Expects
     * Limit[500[INTEGER]]
     * \_Aggregate[[],[SPATIALCENTROID(location{f}#9) AS centroid]]
     *   \_EsRelation[airports][abbrev{f}#5, location{f}#9, name{f}#6, scalerank{f}..]
     */
    public void testSpatialTypesAndStatsUseDocValues() {
        var plan = planAirports("""
            from test
            | stats centroid = st_centroid(location)
            """);

        var limit = as(plan, Limit.class);
        var agg = as(limit.child(), Aggregate.class);
        assertThat(Expressions.names(agg.aggregates()), contains("centroid"));
        assertTrue("Expected GEO_POINT aggregation for STATS", agg.aggregates().stream().allMatch(aggExp -> {
            var alias = as(aggExp, Alias.class);
            var aggFunc = as(alias.child(), AggregateFunction.class);
            var aggField = as(aggFunc.field(), FieldAttribute.class);
            return aggField.dataType() == GEO_POINT;
        }));

        var from = as(agg.child(), EsRelation.class);
    }

    /**
     * Expects
     * Limit[500[INTEGER]]
     * \_Aggregate[[emp_no%2{r}#6],[COUNT(salary{f}#12) AS c, emp_no%2{r}#6]]
     *   \_Eval[[emp_no{f}#7 % 2[INTEGER] AS emp_no%2]]
     *     \_EsRelation[test][_meta_field{f}#13, emp_no{f}#7, first_name{f}#8, ge..]
     */
    public void testNestedExpressionsInGroups() {
        var plan = optimizedPlan("""
            from test
            | stats c = count(salary) by emp_no % 2
            """);

        var limit = as(plan, Limit.class);
        var agg = as(limit.child(), Aggregate.class);
        var groupings = agg.groupings();
        var aggs = agg.aggregates();
        var ref = as(groupings.get(0), ReferenceAttribute.class);
        assertThat(aggs.get(1), is(ref));
        var eval = as(agg.child(), Eval.class);
        assertThat(eval.fields(), hasSize(1));
        assertThat(eval.fields().get(0).toAttribute(), is(ref));
        assertThat(eval.fields().get(0).name(), is("emp_no % 2"));
    }

    /**
     * Expects
     * Limit[500[INTEGER]]
     * \_Aggregate[[emp_no{f}#6],[COUNT(__c_COUNT@1bd45f36{r}#16) AS c, emp_no{f}#6]]
     *   \_Eval[[salary{f}#11 + 1[INTEGER] AS __c_COUNT@1bd45f36]]
     *     \_EsRelation[test][_meta_field{f}#12, emp_no{f}#6, first_name{f}#7, ge..]
     */
    public void testNestedExpressionsInAggs() {
        var plan = optimizedPlan("""
            from test
            | stats c = count(salary + 1) by emp_no
            """);

        var limit = as(plan, Limit.class);
        var agg = as(limit.child(), Aggregate.class);
        var aggs = agg.aggregates();
        var count = aliased(aggs.get(0), Count.class);
        var ref = as(count.field(), ReferenceAttribute.class);
        var eval = as(agg.child(), Eval.class);
        var fields = eval.fields();
        assertThat(fields, hasSize(1));
        assertThat(fields.get(0).toAttribute(), is(ref));
        var add = aliased(fields.get(0), Add.class);
        assertThat(Expressions.name(add.left()), is("salary"));
    }

    /**
     * Limit[500[INTEGER]]
     * \_Aggregate[[emp_no%2{r}#7],[COUNT(__c_COUNT@fb7855b0{r}#18) AS c, emp_no%2{r}#7]]
     *   \_Eval[[emp_no{f}#8 % 2[INTEGER] AS emp_no%2, 100[INTEGER] / languages{f}#11 + salary{f}#13 + 1[INTEGER] AS __c_COUNT
     * @fb7855b0]]
     *     \_EsRelation[test][_meta_field{f}#14, emp_no{f}#8, first_name{f}#9, ge..]
     */
    public void testNestedExpressionsInBothAggsAndGroups() {
        var plan = optimizedPlan("""
            from test
            | stats c = count(salary + 1 + 100 / languages) by emp_no % 2
            """);

        var limit = as(plan, Limit.class);
        var agg = as(limit.child(), Aggregate.class);
        var groupings = agg.groupings();
        var aggs = agg.aggregates();
        var gRef = as(groupings.get(0), ReferenceAttribute.class);
        assertThat(aggs.get(1), is(gRef));

        var count = aliased(aggs.get(0), Count.class);
        var aggRef = as(count.field(), ReferenceAttribute.class);
        var eval = as(agg.child(), Eval.class);
        var fields = eval.fields();
        assertThat(fields, hasSize(2));
        assertThat(fields.get(0).toAttribute(), is(gRef));
        assertThat(fields.get(1).toAttribute(), is(aggRef));

        var mod = aliased(fields.get(0), Mod.class);
        assertThat(Expressions.name(mod.left()), is("emp_no"));
        var refs = Expressions.references(singletonList(fields.get(1)));
        assertThat(Expressions.names(refs), containsInAnyOrder("languages", "salary"));
    }

    public void testNestedMultiExpressionsInGroupingAndAggs() {
        var plan = optimizedPlan("""
            from test
            | stats count(salary + 1), max(salary   +  23) by languages   + 1, emp_no %  3
            """);

        var limit = as(plan, Limit.class);
        var agg = as(limit.child(), Aggregate.class);
        assertThat(Expressions.names(agg.output()), contains("count(salary + 1)", "max(salary   +  23)", "languages   + 1", "emp_no %  3"));
    }

<<<<<<< HEAD
    public void testEmptyMappingIndex() {
        EsIndex empty = new EsIndex("empty_test", emptyMap(), emptySet());
        IndexResolution getIndexResultAirports = IndexResolution.valid(empty);
        var analyzer = new Analyzer(
            new AnalyzerContext(EsqlTestUtils.TEST_CFG, new EsqlFunctionRegistry(), getIndexResultAirports, enrichResolution),
            TEST_VERIFIER
        );

        var plan = logicalOptimizer.optimize(analyzer.analyze(parser.createStatement("from empty_test")));
        as(plan, LocalRelation.class);
        assertThat(plan.output(), equalTo(NO_FIELDS));

        plan = logicalOptimizer.optimize(analyzer.analyze(parser.createStatement("from empty_test [metadata _id] | eval x = 1")));
        as(plan, LocalRelation.class);
        assertThat(Expressions.names(plan.output()), contains("_id", "x"));

        plan = logicalOptimizer.optimize(analyzer.analyze(parser.createStatement("from empty_test [metadata _id, _version] | limit 5")));
        as(plan, LocalRelation.class);
        assertThat(Expressions.names(plan.output()), contains("_id", "_version"));

        plan = logicalOptimizer.optimize(
            analyzer.analyze(parser.createStatement("from empty_test | eval x = \"abc\" | enrich languages_idx on x"))
        );
        LocalRelation local = as(plan, LocalRelation.class);
        assertThat(Expressions.names(local.output()), contains(NO_FIELDS.get(0).name(), "x", "language_code", "language_name"));
=======
    /**
     * Expects
     * Project[[x{r}#5]]
     * \_Eval[[____x_AVG@9efc3cf3_SUM@daf9f221{r}#18 / ____x_AVG@9efc3cf3_COUNT@53cd08ed{r}#19 AS __x_AVG@9efc3cf3, __x_AVG@
     * 9efc3cf3{r}#16 / 2[INTEGER] + __x_MAX@475d0e4d{r}#17 AS x]]
     *   \_Limit[500[INTEGER]]
     *     \_Aggregate[[],[SUM(salary{f}#11) AS ____x_AVG@9efc3cf3_SUM@daf9f221, COUNT(salary{f}#11) AS ____x_AVG@9efc3cf3_COUNT@53cd0
     * 8ed, MAX(salary{f}#11) AS __x_MAX@475d0e4d]]
     *       \_EsRelation[test][_meta_field{f}#12, emp_no{f}#6, first_name{f}#7, ge..]
     */
    public void testStatsExpOverAggs() {
        var plan = optimizedPlan("""
            from test
            | stats x = avg(salary) /2 + max(salary)
            """);

        var project = as(plan, Project.class);
        assertThat(Expressions.names(project.projections()), contains("x"));
        var eval = as(project.child(), Eval.class);
        var fields = eval.fields();
        assertThat(Expressions.name(fields.get(1)), is("x"));
        // sum/count to compute avg
        var div = as(fields.get(0).child(), Div.class);
        // avg + max
        var add = as(fields.get(1).child(), Add.class);
        var limit = as(eval.child(), Limit.class);
        var agg = as(limit.child(), Aggregate.class);
        var aggs = agg.aggregates();
        assertThat(aggs, hasSize(3));
        var sum = as(Alias.unwrap(aggs.get(0)), Sum.class);
        assertThat(Expressions.name(sum.field()), is("salary"));
        var count = as(Alias.unwrap(aggs.get(1)), Count.class);
        assertThat(Expressions.name(count.field()), is("salary"));
        var max = as(Alias.unwrap(aggs.get(2)), Max.class);
        assertThat(Expressions.name(max.field()), is("salary"));
    }

    /**
     * Expects
     * Project[[x{r}#5, y{r}#9, z{r}#12]]
     * \_Eval[[$$SUM$$$AVG$avg(salary_%_3)>$0$0{r}#29 / $$COUNT$$$AVG$avg(salary_%_3)>$0$1{r}#30 AS $$AVG$avg(salary_%_3)>$0,
     *   $$AVG$avg(salary_%_3)>$0{r}#23 + $$MAX$avg(salary_%_3)>$1{r}#24 AS x,
     *   $$MIN$min(emp_no_/_3)>$2{r}#25 + 10[INTEGER] - $$MEDIAN$min(emp_no_/_3)>$3{r}#26 AS y]]
     *   \_Limit[500[INTEGER]]
     *     \_Aggregate[[z{r}#12],[SUM($$salary_%_3$AVG$0{r}#27) AS $$SUM$$$AVG$avg(salary_%_3)>$0$0,
     *     COUNT($$salary_%_3$AVG$0{r}#27) AS $$COUNT$$$AVG$avg(salary_%_3)>$0$1,
     *     MAX(emp_no{f}#13) AS $$MAX$avg(salary_%_3)>$1,
     *     MIN($$emp_no_/_3$MIN$1{r}#28) AS $$MIN$min(emp_no_/_3)>$2,
     *     PERCENTILE(salary{f}#18,50[INTEGER]) AS $$MEDIAN$min(emp_no_/_3)>$3, z{r}#12]]
     *       \_Eval[[languages{f}#16 % 2[INTEGER] AS z,
     *       salary{f}#18 % 3[INTEGER] AS $$salary_%_3$AVG$0,
     *       emp_no{f}#13 / 3[INTEGER] AS $$emp_no_/_3$MIN$1]]
     *         \_EsRelation[test][_meta_field{f}#19, emp_no{f}#13, first_name{f}#14, ..]
     */
    public void testStatsExpOverAggsMulti() {
        var plan = optimizedPlan("""
            from test
            | stats x = avg(salary % 3) + max(emp_no), y = min(emp_no / 3) + 10 - median(salary) by z = languages % 2
            """);

        var project = as(plan, Project.class);
        assertThat(Expressions.names(project.projections()), contains("x", "y", "z"));
        var eval = as(project.child(), Eval.class);
        var fields = eval.fields();
        // avg = Sum/Count
        assertThat(Expressions.name(fields.get(0)), containsString("AVG"));
        assertThat(Alias.unwrap(fields.get(0)), instanceOf(Div.class));
        // avg + max
        assertThat(Expressions.name(fields.get(1)), containsString("x"));
        assertThat(Alias.unwrap(fields.get(1)), instanceOf(Add.class));
        // min + 10 - median
        assertThat(Expressions.name(fields.get(2)), containsString("y"));
        assertThat(Alias.unwrap(fields.get(2)), instanceOf(Sub.class));

        var limit = as(eval.child(), Limit.class);

        var agg = as(limit.child(), Aggregate.class);
        var aggs = agg.aggregates();
        var sum = as(Alias.unwrap(aggs.get(0)), Sum.class);
        var count = as(Alias.unwrap(aggs.get(1)), Count.class);
        var max = as(Alias.unwrap(aggs.get(2)), Max.class);
        var min = as(Alias.unwrap(aggs.get(3)), Min.class);
        var percentile = as(Alias.unwrap(aggs.get(4)), Percentile.class);

        eval = as(agg.child(), Eval.class);
        fields = eval.fields();
        assertThat(Expressions.name(fields.get(0)), is("z"));
        assertThat(Expressions.name(fields.get(1)), containsString("AVG"));
        assertThat(Expressions.name(Alias.unwrap(fields.get(1))), containsString("salary"));
        assertThat(Expressions.name(fields.get(2)), containsString("MIN"));
        assertThat(Expressions.name(Alias.unwrap(fields.get(2))), containsString("emp_no"));
    }

    /**
     * Expects
     * Project[[x{r}#5, y{r}#9, z{r}#12]]
     * \_Eval[[$$SUM$$$AVG$CONCAT(TO_STRIN>$0$0{r}#29 / $$COUNT$$$AVG$CONCAT(TO_STRIN>$0$1{r}#30 AS $$AVG$CONCAT(TO_STRIN>$0,
     *        CONCAT(TOSTRING($$AVG$CONCAT(TO_STRIN>$0{r}#23),TOSTRING($$MAX$CONCAT(TO_STRIN>$1{r}#24)) AS x,
     *        $$MIN$(MIN(emp_no_/_3>$2{r}#25 + 3.141592653589793[DOUBLE] - $$MEDIAN$(MIN(emp_no_/_3>$3{r}#26 / 2.718281828459045[DOUBLE]
     *         AS y]]
     *   \_Limit[500[INTEGER]]
     *     \_Aggregate[[z{r}#12],[SUM($$salary_%_3$AVG$0{r}#27) AS $$SUM$$$AVG$CONCAT(TO_STRIN>$0$0,
     *      COUNT($$salary_%_3$AVG$0{r}#27) AS $$COUNT$$$AVG$CONCAT(TO_STRIN>$0$1,
     *      MAX(emp_no{f}#13) AS $$MAX$CONCAT(TO_STRIN>$1,
     *      MIN($$emp_no_/_3$MIN$1{r}#28) AS $$MIN$(MIN(emp_no_/_3>$2,
     *      PERCENTILE(salary{f}#18,50[INTEGER]) AS $$MEDIAN$(MIN(emp_no_/_3>$3, z{r}#12]]
     *       \_Eval[[languages{f}#16 % 2[INTEGER] AS z,
     *       salary{f}#18 % 3[INTEGER] AS $$salary_%_3$AVG$0,
     *       emp_no{f}#13 / 3[INTEGER] AS $$emp_no_/_3$MIN$1]]
     *         \_EsRelation[test][_meta_field{f}#19, emp_no{f}#13, first_name{f}#14, ..]
     */
    public void testStatsExpOverAggsWithScalars() {
        var plan = optimizedPlan("""
            from test
            | stats x = CONCAT(TO_STRING(AVG(salary % 3)), TO_STRING(MAX(emp_no))),
                    y = (MIN(emp_no / 3) + PI() - MEDIAN(salary))/E()
                    by z = languages % 2
            """);

        var project = as(plan, Project.class);
        assertThat(Expressions.names(project.projections()), contains("x", "y", "z"));
        var eval = as(project.child(), Eval.class);
        var fields = eval.fields();
        // avg = Sum/Count
        assertThat(Expressions.name(fields.get(0)), containsString("AVG"));
        assertThat(Alias.unwrap(fields.get(0)), instanceOf(Div.class));
        // concat(to_string(avg)
        assertThat(Expressions.name(fields.get(1)), containsString("x"));
        var concat = as(Alias.unwrap(fields.get(1)), Concat.class);
        var toString = as(concat.children().get(0), ToString.class);
        toString = as(concat.children().get(1), ToString.class);
        // min + 10 - median/e
        assertThat(Expressions.name(fields.get(2)), containsString("y"));
        assertThat(Alias.unwrap(fields.get(2)), instanceOf(Div.class));

        var limit = as(eval.child(), Limit.class);

        var agg = as(limit.child(), Aggregate.class);
        var aggs = agg.aggregates();
        var sum = as(Alias.unwrap(aggs.get(0)), Sum.class);
        var count = as(Alias.unwrap(aggs.get(1)), Count.class);
        var max = as(Alias.unwrap(aggs.get(2)), Max.class);
        var min = as(Alias.unwrap(aggs.get(3)), Min.class);
        var percentile = as(Alias.unwrap(aggs.get(4)), Percentile.class);
        assertThat(Expressions.name(aggs.get(5)), is("z"));

        eval = as(agg.child(), Eval.class);
        fields = eval.fields();
        assertThat(Expressions.name(fields.get(0)), is("z"));
        assertThat(Expressions.name(fields.get(1)), containsString("AVG"));
        assertThat(Expressions.name(Alias.unwrap(fields.get(1))), containsString("salary"));
        assertThat(Expressions.name(fields.get(2)), containsString("MIN"));
        assertThat(Expressions.name(Alias.unwrap(fields.get(2))), containsString("emp_no"));
    }

    /**
     * Expects
     * Project[[a{r}#5, b{r}#9, $$max(salary)_+_3>$COUNT$2{r}#46 AS d, $$count(salary)_->$MIN$3{r}#47 AS e, $$avg(salary)_+_m
     * >$MAX$1{r}#45 AS g]]
     * \_Eval[[$$$$avg(salary)_+_m>$AVG$0$SUM$0{r}#48 / $$max(salary)_+_3>$COUNT$2{r}#46 AS $$avg(salary)_+_m>$AVG$0, $$avg(
     * salary)_+_m>$AVG$0{r}#44 + $$avg(salary)_+_m>$MAX$1{r}#45 AS a, $$avg(salary)_+_m>$MAX$1{r}#45 + 3[INTEGER] +
     * 3.141592653589793[DOUBLE] + $$max(salary)_+_3>$COUNT$2{r}#46 AS b]]
     *   \_Limit[500[INTEGER]]
     *     \_Aggregate[[w{r}#28],[SUM(salary{f}#39) AS $$$$avg(salary)_+_m>$AVG$0$SUM$0, MAX(salary{f}#39) AS $$avg(salary)_+_m>$MAX$1
     * , COUNT(salary{f}#39) AS $$max(salary)_+_3>$COUNT$2, MIN(salary{f}#39) AS $$count(salary)_->$MIN$3]]
     *       \_Eval[[languages{f}#37 % 2[INTEGER] AS w]]
     *         \_EsRelation[test][_meta_field{f}#40, emp_no{f}#34, first_name{f}#35, ..]
     */
    public void testStatsExpOverAggsWithScalarAndDuplicateAggs() {
        var plan = optimizedPlan("""
            from test
            | stats a = avg(salary) + max(salary),
                    b = max(salary) + 3 + PI() + count(salary),
                    c = count(salary) - min(salary),
                    d = count(salary),
                    e = min(salary),
                    f = max(salary),
                    g = max(salary)
                    by w = languages % 2
            | keep a, b, d, e, g
            """);

        var project = as(plan, Project.class);
        var projections = project.projections();
        assertThat(Expressions.names(projections), contains("a", "b", "d", "e", "g"));
        var refA = Alias.unwrap(projections.get(0));
        var refB = Alias.unwrap(projections.get(1));
        var refD = Alias.unwrap(projections.get(2));
        var refE = Alias.unwrap(projections.get(3));
        var refG = Alias.unwrap(projections.get(4));

        var eval = as(project.child(), Eval.class);
        var fields = eval.fields();
        // avg = Sum/Count
        assertThat(Expressions.name(fields.get(0)), containsString("AVG"));
        assertThat(Alias.unwrap(fields.get(0)), instanceOf(Div.class));
        // avg + max
        assertThat(Expressions.name(fields.get(1)), is("a"));
        var add = as(Alias.unwrap(fields.get(1)), Add.class);
        var max_salary = add.right();
        assertThat(Expressions.attribute(fields.get(1)), is(Expressions.attribute(refA)));

        assertThat(Expressions.name(fields.get(2)), is("b"));
        assertThat(Expressions.attribute(fields.get(2)), is(Expressions.attribute(refB)));

        add = as(Alias.unwrap(fields.get(2)), Add.class);
        add = as(add.left(), Add.class);
        add = as(add.left(), Add.class);
        assertThat(Expressions.attribute(max_salary), is(Expressions.attribute(add.left())));

        var limit = as(eval.child(), Limit.class);

        var agg = as(limit.child(), Aggregate.class);
        var aggs = agg.aggregates();
        var sum = as(Alias.unwrap(aggs.get(0)), Sum.class);

        assertThat(Expressions.attribute(aggs.get(1)), is(Expressions.attribute(max_salary)));
        var max = as(Alias.unwrap(aggs.get(1)), Max.class);
        var count = as(Alias.unwrap(aggs.get(2)), Count.class);
        var min = as(Alias.unwrap(aggs.get(3)), Min.class);

        eval = as(agg.child(), Eval.class);
        fields = eval.fields();
        assertThat(Expressions.name(fields.get(0)), is("w"));
    }

    /**
     * Expects
     * Project[[a{r}#5, a{r}#5 AS b, w{r}#12]]
     * \_Limit[500[INTEGER]]
     *   \_Aggregate[[w{r}#12],[SUM($$salary_/_2_+_la>$SUM$0{r}#26) AS a, w{r}#12]]
     *     \_Eval[[emp_no{f}#16 % 2[INTEGER] AS w, salary{f}#21 / 2[INTEGER] + languages{f}#19 AS $$salary_/_2_+_la>$SUM$0]]
     *       \_EsRelation[test][_meta_field{f}#22, emp_no{f}#16, first_name{f}#17, ..]
     */
    public void testStatsWithCanonicalAggregate() throws Exception {
        var plan = optimizedPlan("""
            from test
            | stats a = sum(salary / 2 + languages),
                    b = sum(languages + salary / 2)
                    by w = emp_no % 2
            | keep a, b, w
            """);

        var project = as(plan, Project.class);
        assertThat(Expressions.names(project.projections()), contains("a", "b", "w"));
        assertThat(Expressions.name(Alias.unwrap(project.projections().get(1))), is("a"));
        var limit = as(project.child(), Limit.class);
        var aggregate = as(limit.child(), Aggregate.class);
        var aggregates = aggregate.aggregates();
        assertThat(Expressions.names(aggregates), contains("a", "w"));
        var unwrapped = Alias.unwrap(aggregates.get(0));
        var sum = as(unwrapped, Sum.class);
        var sum_argument = sum.field();
        var grouping = aggregates.get(1);

        var eval = as(aggregate.child(), Eval.class);
        var fields = eval.fields();
        assertThat(Expressions.attribute(fields.get(0)), is(Expressions.attribute(grouping)));
        assertThat(Expressions.attribute(fields.get(1)), is(Expressions.attribute(sum_argument)));
>>>>>>> 59946ed8
    }

    private LogicalPlan optimizedPlan(String query) {
        return plan(query);
    }

    private LogicalPlan plan(String query) {
        var analyzed = analyzer.analyze(parser.createStatement(query));
        // System.out.println(analyzed);
        var optimized = logicalOptimizer.optimize(analyzed);
        // System.out.println(optimized);
        return optimized;
    }

    private LogicalPlan planAirports(String query) {
        var analyzed = analyzerAirports.analyze(parser.createStatement(query));
        // System.out.println(analyzed);
        var optimized = logicalOptimizer.optimize(analyzed);
        // System.out.println(optimized);
        return optimized;
    }

    private void assertNullLiteral(Expression expression) {
        assertEquals(Literal.class, expression.getClass());
        assertNull(expression.fold());
    }

    // TODO: move these from org.elasticsearch.xpack.ql.optimizer.OptimizerRulesTests to org.elasticsearch.xpack.ql.TestUtils
    private static FieldAttribute getFieldAttribute(String name) {
        return getFieldAttribute(name, INTEGER);
    }

    private static FieldAttribute getFieldAttribute(String name, DataType dataType) {
        return new FieldAttribute(EMPTY, name, new EsField(name + "f", dataType, emptyMap(), true));
    }

    public static WildcardLike wildcardLike(Expression left, String exp) {
        return new WildcardLike(EMPTY, left, new WildcardPattern(exp));
    }

    public static RLike rlike(Expression left, String exp) {
        return new RLike(EMPTY, left, new RLikePattern(exp));
    }

    @Override
    protected List<String> filteredWarnings() {
        return withDefaultLimitWarning(super.filteredWarnings());
    }
}<|MERGE_RESOLUTION|>--- conflicted
+++ resolved
@@ -2921,33 +2921,6 @@
         assertThat(Expressions.names(agg.output()), contains("count(salary + 1)", "max(salary   +  23)", "languages   + 1", "emp_no %  3"));
     }
 
-<<<<<<< HEAD
-    public void testEmptyMappingIndex() {
-        EsIndex empty = new EsIndex("empty_test", emptyMap(), emptySet());
-        IndexResolution getIndexResultAirports = IndexResolution.valid(empty);
-        var analyzer = new Analyzer(
-            new AnalyzerContext(EsqlTestUtils.TEST_CFG, new EsqlFunctionRegistry(), getIndexResultAirports, enrichResolution),
-            TEST_VERIFIER
-        );
-
-        var plan = logicalOptimizer.optimize(analyzer.analyze(parser.createStatement("from empty_test")));
-        as(plan, LocalRelation.class);
-        assertThat(plan.output(), equalTo(NO_FIELDS));
-
-        plan = logicalOptimizer.optimize(analyzer.analyze(parser.createStatement("from empty_test [metadata _id] | eval x = 1")));
-        as(plan, LocalRelation.class);
-        assertThat(Expressions.names(plan.output()), contains("_id", "x"));
-
-        plan = logicalOptimizer.optimize(analyzer.analyze(parser.createStatement("from empty_test [metadata _id, _version] | limit 5")));
-        as(plan, LocalRelation.class);
-        assertThat(Expressions.names(plan.output()), contains("_id", "_version"));
-
-        plan = logicalOptimizer.optimize(
-            analyzer.analyze(parser.createStatement("from empty_test | eval x = \"abc\" | enrich languages_idx on x"))
-        );
-        LocalRelation local = as(plan, LocalRelation.class);
-        assertThat(Expressions.names(local.output()), contains(NO_FIELDS.get(0).name(), "x", "language_code", "language_name"));
-=======
     /**
      * Expects
      * Project[[x{r}#5]]
@@ -3207,7 +3180,33 @@
         var fields = eval.fields();
         assertThat(Expressions.attribute(fields.get(0)), is(Expressions.attribute(grouping)));
         assertThat(Expressions.attribute(fields.get(1)), is(Expressions.attribute(sum_argument)));
->>>>>>> 59946ed8
+    }
+
+    public void testEmptyMappingIndex() {
+        EsIndex empty = new EsIndex("empty_test", emptyMap(), emptySet());
+        IndexResolution getIndexResultAirports = IndexResolution.valid(empty);
+        var analyzer = new Analyzer(
+            new AnalyzerContext(EsqlTestUtils.TEST_CFG, new EsqlFunctionRegistry(), getIndexResultAirports, enrichResolution),
+            TEST_VERIFIER
+        );
+
+        var plan = logicalOptimizer.optimize(analyzer.analyze(parser.createStatement("from empty_test")));
+        as(plan, LocalRelation.class);
+        assertThat(plan.output(), equalTo(NO_FIELDS));
+
+        plan = logicalOptimizer.optimize(analyzer.analyze(parser.createStatement("from empty_test [metadata _id] | eval x = 1")));
+        as(plan, LocalRelation.class);
+        assertThat(Expressions.names(plan.output()), contains("_id", "x"));
+
+        plan = logicalOptimizer.optimize(analyzer.analyze(parser.createStatement("from empty_test [metadata _id, _version] | limit 5")));
+        as(plan, LocalRelation.class);
+        assertThat(Expressions.names(plan.output()), contains("_id", "_version"));
+
+        plan = logicalOptimizer.optimize(
+            analyzer.analyze(parser.createStatement("from empty_test | eval x = \"abc\" | enrich languages_idx on x"))
+        );
+        LocalRelation local = as(plan, LocalRelation.class);
+        assertThat(Expressions.names(local.output()), contains(NO_FIELDS.get(0).name(), "x", "language_code", "language_name"));
     }
 
     private LogicalPlan optimizedPlan(String query) {
