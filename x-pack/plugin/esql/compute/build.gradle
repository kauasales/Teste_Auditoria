apply plugin: 'elasticsearch.build'
apply plugin: 'elasticsearch.string-templates'
apply plugin: 'elasticsearch.publish'

base {
  archivesName = 'x-pack-esql-compute'
}

dependencies {
  compileOnly project(':server')
  compileOnly project('ann')
  annotationProcessor project('gen')
  implementation 'com.carrotsearch:hppc:0.8.1'

  testImplementation project(':test:framework')
  testImplementation(project(xpackModule('esql-core')))
}

tasks.named("compileJava").configure {
  options.compilerArgs.addAll(["-s", "${projectDir}/src/main/generated"])
}

tasks.named('checkstyleMain').configure {
  source = "src/main/java"
  excludes = [ "**/*.java.st" ]
}

tasks.named("spotlessJava") { dependsOn stringTemplates }

spotless {
  java {
    /*
     * Generated files go here.
     */
    targetExclude "src/main/generated/**/*.java"
  }
}

def prop(Type, type, Wrapper, TYPE, BYTES, Array, Hash) {
  return [
    "Type" : Type,
    "type" : type,
    "Wrapper": Wrapper,
    "TYPE" : TYPE,
    "BYTES" : BYTES,
    "Array" : Array,
    "Hash" : Hash,

    "int" : type == "int" ? "true" : "",
    "float" : type == "float" ? "true" : "",
    "long" : type == "long" ? "true" : "",
    "double" : type == "double" ? "true" : "",
    "BytesRef" : type == "BytesRef" ? "true" : "",
    "boolean" : type == "boolean" ? "true" : "",
  ]
}

tasks.named('stringTemplates').configure {
  var intProperties      = prop("Int", "int", "Integer", "INT", "Integer.BYTES", "IntArray", "LongHash")
  var floatProperties    = prop("Float", "float", "Float", "FLOAT", "Float.BYTES", "FloatArray", "LongHash")
  var longProperties     = prop("Long", "long", "Long", "LONG", "Long.BYTES", "LongArray", "LongHash")
  var doubleProperties   = prop("Double", "double", "Double", "DOUBLE", "Double.BYTES", "DoubleArray", "LongHash")
  var bytesRefProperties = prop("BytesRef", "BytesRef", "", "BYTES_REF", "org.apache.lucene.util.RamUsageEstimator.NUM_BYTES_OBJECT_REF", "", "BytesRefHash")
  var booleanProperties  = prop("Boolean", "boolean", "Boolean", "BOOLEAN", "Byte.BYTES", "BitArray", "")

  // primitive vectors
  File vectorInputFile = new File("${projectDir}/src/main/java/org/elasticsearch/compute/data/X-Vector.java.st")
  template {
    it.properties = intProperties
    it.inputFile =  vectorInputFile
    it.outputFile = "org/elasticsearch/compute/data/IntVector.java"
  }
  template {
    it.properties = floatProperties
    it.inputFile =  vectorInputFile
    it.outputFile = "org/elasticsearch/compute/data/FloatVector.java"
  }
  template {
    it.properties = longProperties
    it.inputFile =  vectorInputFile
    it.outputFile = "org/elasticsearch/compute/data/LongVector.java"
  }
  template {
    it.properties = doubleProperties
    it.inputFile =  vectorInputFile
    it.outputFile = "org/elasticsearch/compute/data/DoubleVector.java"
  }
  template {
    it.properties = bytesRefProperties
    it.inputFile =  vectorInputFile
    it.outputFile = "org/elasticsearch/compute/data/BytesRefVector.java"
  }
  template {
    it.properties = booleanProperties
    it.inputFile =  vectorInputFile
    it.outputFile = "org/elasticsearch/compute/data/BooleanVector.java"
  }
  // array vector implementations
  File arrayVectorInputFile = new File("${projectDir}/src/main/java/org/elasticsearch/compute/data/X-ArrayVector.java.st")
  template {
    it.properties = intProperties
    it.inputFile =  arrayVectorInputFile
    it.outputFile = "org/elasticsearch/compute/data/IntArrayVector.java"
  }
  template {
    it.properties = floatProperties
    it.inputFile =  arrayVectorInputFile
    it.outputFile = "org/elasticsearch/compute/data/FloatArrayVector.java"
  }
  template {
    it.properties = longProperties
    it.inputFile =  arrayVectorInputFile
    it.outputFile = "org/elasticsearch/compute/data/LongArrayVector.java"
  }
  template {
    it.properties = doubleProperties
    it.inputFile =  arrayVectorInputFile
    it.outputFile = "org/elasticsearch/compute/data/DoubleArrayVector.java"
  }
  template {
    it.properties = bytesRefProperties
    it.inputFile =  arrayVectorInputFile
    it.outputFile = "org/elasticsearch/compute/data/BytesRefArrayVector.java"
  }
  template {
    it.properties = booleanProperties
    it.inputFile =  arrayVectorInputFile
    it.outputFile = "org/elasticsearch/compute/data/BooleanArrayVector.java"
  }
  // BigArray vector implementations
  File bigArrayVectorInputFile = new File("${projectDir}/src/main/java/org/elasticsearch/compute/data/X-BigArrayVector.java.st")
  template {
    it.properties = intProperties
    it.inputFile =  bigArrayVectorInputFile
    it.outputFile = "org/elasticsearch/compute/data/IntBigArrayVector.java"
  }
  template {
    it.properties = floatProperties
    it.inputFile =  bigArrayVectorInputFile
    it.outputFile = "org/elasticsearch/compute/data/FloatBigArrayVector.java"
  }
  template {
    it.properties = longProperties
    it.inputFile =  bigArrayVectorInputFile
    it.outputFile = "org/elasticsearch/compute/data/LongBigArrayVector.java"
  }
  template {
    it.properties = doubleProperties
    it.inputFile =  bigArrayVectorInputFile
    it.outputFile = "org/elasticsearch/compute/data/DoubleBigArrayVector.java"
  }
  template {
    it.properties = booleanProperties
    it.inputFile =  bigArrayVectorInputFile
    it.outputFile = "org/elasticsearch/compute/data/BooleanBigArrayVector.java"
  }
  // constant vectors
  File constantVectorInputFile = new File("${projectDir}/src/main/java/org/elasticsearch/compute/data/X-ConstantVector.java.st")
  template {
    it.properties = intProperties
    it.inputFile =  constantVectorInputFile
    it.outputFile = "org/elasticsearch/compute/data/ConstantIntVector.java"
  }
  template {
    it.properties = floatProperties
    it.inputFile =  constantVectorInputFile
    it.outputFile = "org/elasticsearch/compute/data/ConstantFloatVector.java"
  }
  template {
    it.properties = longProperties
    it.inputFile =  constantVectorInputFile
    it.outputFile = "org/elasticsearch/compute/data/ConstantLongVector.java"
  }
  template {
    it.properties = doubleProperties
    it.inputFile =  constantVectorInputFile
    it.outputFile = "org/elasticsearch/compute/data/ConstantDoubleVector.java"
  }
  template {
    it.properties = bytesRefProperties
    it.inputFile =  constantVectorInputFile
    it.outputFile = "org/elasticsearch/compute/data/ConstantBytesRefVector.java"
  }
  template {
    it.properties = booleanProperties
    it.inputFile =  constantVectorInputFile
    it.outputFile = "org/elasticsearch/compute/data/ConstantBooleanVector.java"
  }
  // primitive blocks
  File blockInputFile = new File("${projectDir}/src/main/java/org/elasticsearch/compute/data/X-Block.java.st")
  template {
    it.properties = intProperties
    it.inputFile =  blockInputFile
    it.outputFile = "org/elasticsearch/compute/data/IntBlock.java"
  }
  template {
    it.properties = floatProperties
    it.inputFile =  blockInputFile
    it.outputFile = "org/elasticsearch/compute/data/FloatBlock.java"
  }
  template {
    it.properties = longProperties
    it.inputFile =  blockInputFile
    it.outputFile = "org/elasticsearch/compute/data/LongBlock.java"
  }
  template {
    it.properties = doubleProperties
    it.inputFile =  blockInputFile
    it.outputFile = "org/elasticsearch/compute/data/DoubleBlock.java"
  }
  template {
    it.properties = bytesRefProperties
    it.inputFile =  blockInputFile
    it.outputFile = "org/elasticsearch/compute/data/BytesRefBlock.java"
  }
  template {
    it.properties = booleanProperties
    it.inputFile =  blockInputFile
    it.outputFile = "org/elasticsearch/compute/data/BooleanBlock.java"
  }
  // array blocks
  File arrayBlockInputFile = new File("${projectDir}/src/main/java/org/elasticsearch/compute/data/X-ArrayBlock.java.st")
  template {
    it.properties = intProperties
    it.inputFile =  arrayBlockInputFile
    it.outputFile = "org/elasticsearch/compute/data/IntArrayBlock.java"
  }
  template {
    it.properties = floatProperties
    it.inputFile =  arrayBlockInputFile
    it.outputFile = "org/elasticsearch/compute/data/FloatArrayBlock.java"
  }
  template {
    it.properties = longProperties
    it.inputFile =  arrayBlockInputFile
    it.outputFile = "org/elasticsearch/compute/data/LongArrayBlock.java"
  }
  template {
    it.properties = doubleProperties
    it.inputFile =  arrayBlockInputFile
    it.outputFile = "org/elasticsearch/compute/data/DoubleArrayBlock.java"
  }
  template {
    it.properties = bytesRefProperties
    it.inputFile =  arrayBlockInputFile
    it.outputFile = "org/elasticsearch/compute/data/BytesRefArrayBlock.java"
  }
  template {
    it.properties = booleanProperties
    it.inputFile =  arrayBlockInputFile
    it.outputFile = "org/elasticsearch/compute/data/BooleanArrayBlock.java"
  }
  // BigArray block implementations
  File bigArrayBlockInputFile = new File("${projectDir}/src/main/java/org/elasticsearch/compute/data/X-BigArrayBlock.java.st")
  template {
    it.properties = intProperties
    it.inputFile =  bigArrayBlockInputFile
    it.outputFile = "org/elasticsearch/compute/data/IntBigArrayBlock.java"
  }
  template {
    it.properties = floatProperties
    it.inputFile =  bigArrayBlockInputFile
    it.outputFile = "org/elasticsearch/compute/data/FloatBigArrayBlock.java"
  }
  template {
    it.properties = longProperties
    it.inputFile =  bigArrayBlockInputFile
    it.outputFile = "org/elasticsearch/compute/data/LongBigArrayBlock.java"
  }
  template {
    it.properties = doubleProperties
    it.inputFile =  bigArrayBlockInputFile
    it.outputFile = "org/elasticsearch/compute/data/DoubleBigArrayBlock.java"
  }
  template {
    it.properties = booleanProperties
    it.inputFile =  bigArrayBlockInputFile
    it.outputFile = "org/elasticsearch/compute/data/BooleanBigArrayBlock.java"
  }
  // vector blocks
  File vectorBlockInputFile = new File("${projectDir}/src/main/java/org/elasticsearch/compute/data/X-VectorBlock.java.st")
  template {
    it.properties = intProperties
    it.inputFile =  vectorBlockInputFile
    it.outputFile = "org/elasticsearch/compute/data/IntVectorBlock.java"
  }
  template {
    it.properties = floatProperties
    it.inputFile =  vectorBlockInputFile
    it.outputFile = "org/elasticsearch/compute/data/FloatVectorBlock.java"
  }
  template {
    it.properties = longProperties
    it.inputFile =  vectorBlockInputFile
    it.outputFile = "org/elasticsearch/compute/data/LongVectorBlock.java"
  }
  template {
    it.properties = doubleProperties
    it.inputFile =  vectorBlockInputFile
    it.outputFile = "org/elasticsearch/compute/data/DoubleVectorBlock.java"
  }
  template {
    it.properties = bytesRefProperties
    it.inputFile =  vectorBlockInputFile
    it.outputFile = "org/elasticsearch/compute/data/BytesRefVectorBlock.java"
  }
  template {
    it.properties = booleanProperties
    it.inputFile =  vectorBlockInputFile
    it.outputFile = "org/elasticsearch/compute/data/BooleanVectorBlock.java"
  }
  // block builders
  File blockBuildersInputFile = new File("${projectDir}/src/main/java/org/elasticsearch/compute/data/X-BlockBuilder.java.st")
  template {
    it.properties = intProperties
    it.inputFile =  blockBuildersInputFile
    it.outputFile = "org/elasticsearch/compute/data/IntBlockBuilder.java"
  }
  template {
    it.properties = floatProperties
    it.inputFile =  blockBuildersInputFile
    it.outputFile = "org/elasticsearch/compute/data/FloatBlockBuilder.java"
  }
  template {
    it.properties = longProperties
    it.inputFile =  blockBuildersInputFile
    it.outputFile = "org/elasticsearch/compute/data/LongBlockBuilder.java"
  }
  template {
    it.properties = doubleProperties
    it.inputFile =  blockBuildersInputFile
    it.outputFile = "org/elasticsearch/compute/data/DoubleBlockBuilder.java"
  }
  template {
    it.properties = bytesRefProperties
    it.inputFile =  blockBuildersInputFile
    it.outputFile = "org/elasticsearch/compute/data/BytesRefBlockBuilder.java"
  }
  template {
    it.properties = booleanProperties
    it.inputFile =  blockBuildersInputFile
    it.outputFile = "org/elasticsearch/compute/data/BooleanBlockBuilder.java"
  }
  // vector builders
  File vectorBuildersInputFile = new File("${projectDir}/src/main/java/org/elasticsearch/compute/data/X-VectorBuilder.java.st")
  template {
    it.properties = intProperties
    it.inputFile =  vectorBuildersInputFile
    it.outputFile = "org/elasticsearch/compute/data/IntVectorBuilder.java"
  }
  template {
    it.properties = floatProperties
    it.inputFile =  vectorBuildersInputFile
    it.outputFile = "org/elasticsearch/compute/data/FloatVectorBuilder.java"
  }
  template {
    it.properties = longProperties
    it.inputFile =  vectorBuildersInputFile
    it.outputFile = "org/elasticsearch/compute/data/LongVectorBuilder.java"
  }
  template {
    it.properties = doubleProperties
    it.inputFile =  vectorBuildersInputFile
    it.outputFile = "org/elasticsearch/compute/data/DoubleVectorBuilder.java"
  }
  template {
    it.properties = bytesRefProperties
    it.inputFile =  vectorBuildersInputFile
    it.outputFile = "org/elasticsearch/compute/data/BytesRefVectorBuilder.java"
  }
  template {
    it.properties = booleanProperties
    it.inputFile =  vectorBuildersInputFile
    it.outputFile = "org/elasticsearch/compute/data/BooleanVectorBuilder.java"
  }
  File vectorFixedBuildersInputFile = new File("${projectDir}/src/main/java/org/elasticsearch/compute/data/X-VectorFixedBuilder.java.st")
  template {
    it.properties = intProperties
    it.inputFile =  vectorFixedBuildersInputFile
    it.outputFile = "org/elasticsearch/compute/data/IntVectorFixedBuilder.java"
  }
  template {
    it.properties = floatProperties
    it.inputFile =  vectorFixedBuildersInputFile
    it.outputFile = "org/elasticsearch/compute/data/FloatVectorFixedBuilder.java"
  }
  template {
    it.properties = longProperties
    it.inputFile =  vectorFixedBuildersInputFile
    it.outputFile = "org/elasticsearch/compute/data/LongVectorFixedBuilder.java"
  }
  template {
    it.properties = doubleProperties
    it.inputFile =  vectorFixedBuildersInputFile
    it.outputFile = "org/elasticsearch/compute/data/DoubleVectorFixedBuilder.java"
  }
  template {
    it.properties = booleanProperties
    it.inputFile =  vectorFixedBuildersInputFile
    it.outputFile = "org/elasticsearch/compute/data/BooleanVectorFixedBuilder.java"
  }
  File stateInputFile = new File("${projectDir}/src/main/java/org/elasticsearch/compute/aggregation/X-State.java.st")
  template {
    it.properties = intProperties
    it.inputFile =  stateInputFile
    it.outputFile = "org/elasticsearch/compute/aggregation/IntState.java"
  }
  template {
    it.properties = longProperties
    it.inputFile =  stateInputFile
    it.outputFile = "org/elasticsearch/compute/aggregation/LongState.java"
  }
  template {
    it.properties = doubleProperties
    it.inputFile =  stateInputFile
    it.outputFile = "org/elasticsearch/compute/aggregation/DoubleState.java"
  }
  // block lookups
  File lookupInputFile = new File("${projectDir}/src/main/java/org/elasticsearch/compute/data/X-Lookup.java.st")
  template {
    it.properties = intProperties
    it.inputFile =  lookupInputFile
    it.outputFile = "org/elasticsearch/compute/data/IntLookup.java"
  }
  template {
    it.properties = longProperties
    it.inputFile =  lookupInputFile
    it.outputFile = "org/elasticsearch/compute/data/LongLookup.java"
  }
  template {
    it.properties = floatProperties
    it.inputFile =  lookupInputFile
    it.outputFile = "org/elasticsearch/compute/data/FloatLookup.java"
  }
  template {
    it.properties = doubleProperties
    it.inputFile =  lookupInputFile
    it.outputFile = "org/elasticsearch/compute/data/DoubleLookup.java"
  }
  template {
    it.properties = bytesRefProperties
    it.inputFile =  lookupInputFile
    it.outputFile = "org/elasticsearch/compute/data/BytesRefLookup.java"
  }
  template {
    it.properties = booleanProperties
    it.inputFile =  lookupInputFile
    it.outputFile = "org/elasticsearch/compute/data/BooleanLookup.java"
  }
  File arrayStateInputFile = new File("${projectDir}/src/main/java/org/elasticsearch/compute/aggregation/X-ArrayState.java.st")
  template {
    it.properties = intProperties
    it.inputFile =  arrayStateInputFile
    it.outputFile = "org/elasticsearch/compute/aggregation/IntArrayState.java"
  }
  template {
    it.properties = longProperties
    it.inputFile =  arrayStateInputFile
    it.outputFile = "org/elasticsearch/compute/aggregation/LongArrayState.java"
  }
  template {
    it.properties = doubleProperties
    it.inputFile =  arrayStateInputFile
    it.outputFile = "org/elasticsearch/compute/aggregation/DoubleArrayState.java"
  }
  File valuesAggregatorInputFile = new File("${projectDir}/src/main/java/org/elasticsearch/compute/aggregation/X-ValuesAggregator.java.st")
  template {
    it.properties = intProperties
    it.inputFile =  valuesAggregatorInputFile
    it.outputFile = "org/elasticsearch/compute/aggregation/ValuesIntAggregator.java"
  }
  template {
    it.properties = longProperties
    it.inputFile =  valuesAggregatorInputFile
    it.outputFile = "org/elasticsearch/compute/aggregation/ValuesLongAggregator.java"
  }
  template {
    it.properties = doubleProperties
    it.inputFile =  valuesAggregatorInputFile
    it.outputFile = "org/elasticsearch/compute/aggregation/ValuesDoubleAggregator.java"
  }
  template {
    it.properties = bytesRefProperties
    it.inputFile =  valuesAggregatorInputFile
    it.outputFile = "org/elasticsearch/compute/aggregation/ValuesBytesRefAggregator.java"
  }

  File rateAggregatorInputFile = file("src/main/java/org/elasticsearch/compute/aggregation/X-RateAggregator.java.st")
  template {
    it.properties = intProperties
    it.inputFile =  rateAggregatorInputFile
    it.outputFile = "org/elasticsearch/compute/aggregation/RateIntAggregator.java"
  }
  template {
    it.properties = longProperties
    it.inputFile =  rateAggregatorInputFile
    it.outputFile = "org/elasticsearch/compute/aggregation/RateLongAggregator.java"
  }
  template {
    it.properties = doubleProperties
    it.inputFile =  rateAggregatorInputFile
    it.outputFile = "org/elasticsearch/compute/aggregation/RateDoubleAggregator.java"
  }


  File topListAggregatorInputFile = new File("${projectDir}/src/main/java/org/elasticsearch/compute/aggregation/X-TopListAggregator.java.st")
  template {
    it.properties = intProperties
    it.inputFile =  topListAggregatorInputFile
    it.outputFile = "org/elasticsearch/compute/aggregation/TopListIntAggregator.java"
  }
  template {
    it.properties = longProperties
    it.inputFile =  topListAggregatorInputFile
    it.outputFile = "org/elasticsearch/compute/aggregation/TopListLongAggregator.java"
  }
  template {
    it.properties = doubleProperties
    it.inputFile =  topListAggregatorInputFile
    it.outputFile = "org/elasticsearch/compute/aggregation/TopListDoubleAggregator.java"
  }

  File multivalueDedupeInputFile = file("src/main/java/org/elasticsearch/compute/operator/mvdedupe/X-MultivalueDedupe.java.st")
  template {
    it.properties = intProperties
    it.inputFile =  multivalueDedupeInputFile
    it.outputFile = "org/elasticsearch/compute/operator/mvdedupe/MultivalueDedupeInt.java"
  }
  template {
    it.properties = longProperties
    it.inputFile =  multivalueDedupeInputFile
    it.outputFile = "org/elasticsearch/compute/operator/mvdedupe/MultivalueDedupeLong.java"
  }
  template {
    it.properties = doubleProperties
    it.inputFile =  multivalueDedupeInputFile
    it.outputFile = "org/elasticsearch/compute/operator/mvdedupe/MultivalueDedupeDouble.java"
  }
  template {
    it.properties = bytesRefProperties
    it.inputFile =  multivalueDedupeInputFile
    it.outputFile = "org/elasticsearch/compute/operator/mvdedupe/MultivalueDedupeBytesRef.java"
  }
  File blockHashInputFile = file("src/main/java/org/elasticsearch/compute/aggregation/blockhash/X-BlockHash.java.st")
  template {
    it.properties = intProperties
    it.inputFile =  blockHashInputFile
    it.outputFile = "org/elasticsearch/compute/aggregation/blockhash/IntBlockHash.java"
  }
  template {
    it.properties = longProperties
    it.inputFile =  blockHashInputFile
    it.outputFile = "org/elasticsearch/compute/aggregation/blockhash/LongBlockHash.java"
  }
  template {
    it.properties = doubleProperties
    it.inputFile =  blockHashInputFile
    it.outputFile = "org/elasticsearch/compute/aggregation/blockhash/DoubleBlockHash.java"
  }
  template {
    it.properties = bytesRefProperties
    it.inputFile =  blockHashInputFile
    it.outputFile = "org/elasticsearch/compute/aggregation/blockhash/BytesRefBlockHash.java"
  }
  File keyExtractorInputFile = new File("${projectDir}/src/main/java/org/elasticsearch/compute/operator/topn/X-KeyExtractor.java.st")
  template {
    it.properties = bytesRefProperties
    it.inputFile =  keyExtractorInputFile
    it.outputFile = "org/elasticsearch/compute/operator/topn/KeyExtractorForBytesRef.java"
  }
  template {
    it.properties = booleanProperties
    it.inputFile =  keyExtractorInputFile
    it.outputFile = "org/elasticsearch/compute/operator/topn/KeyExtractorForBoolean.java"
  }
  template {
    it.properties = intProperties
    it.inputFile =  keyExtractorInputFile
    it.outputFile = "org/elasticsearch/compute/operator/topn/KeyExtractorForInt.java"
  }
  template {
    it.properties = longProperties
    it.inputFile =  keyExtractorInputFile
    it.outputFile = "org/elasticsearch/compute/operator/topn/KeyExtractorForLong.java"
  }
  template {
    it.properties = floatProperties
    it.inputFile =  keyExtractorInputFile
    it.outputFile = "org/elasticsearch/compute/operator/topn/KeyExtractorForFloat.java"
  }
  template {
    it.properties = doubleProperties
    it.inputFile =  keyExtractorInputFile
    it.outputFile = "org/elasticsearch/compute/operator/topn/KeyExtractorForDouble.java"
  }
  File valueExtractorInputFile = new File("${projectDir}/src/main/java/org/elasticsearch/compute/operator/topn/X-ValueExtractor.java.st")
  template {
    it.properties = bytesRefProperties
    it.inputFile =  valueExtractorInputFile
    it.outputFile = "org/elasticsearch/compute/operator/topn/ValueExtractorForBytesRef.java"
  }
  template {
    it.properties = booleanProperties
    it.inputFile =  valueExtractorInputFile
    it.outputFile = "org/elasticsearch/compute/operator/topn/ValueExtractorForBoolean.java"
  }
  template {
    it.properties = intProperties
    it.inputFile =  valueExtractorInputFile
    it.outputFile = "org/elasticsearch/compute/operator/topn/ValueExtractorForInt.java"
  }
  template {
    it.properties = longProperties
    it.inputFile =  valueExtractorInputFile
    it.outputFile = "org/elasticsearch/compute/operator/topn/ValueExtractorForLong.java"
  }
  template {
    it.properties = floatProperties
    it.inputFile =  valueExtractorInputFile
    it.outputFile = "org/elasticsearch/compute/operator/topn/ValueExtractorForFloat.java"
  }
  template {
    it.properties = doubleProperties
    it.inputFile =  valueExtractorInputFile
    it.outputFile = "org/elasticsearch/compute/operator/topn/ValueExtractorForDouble.java"
  }
  File resultBuilderInputFile = new File("${projectDir}/src/main/java/org/elasticsearch/compute/operator/topn/X-ResultBuilder.java.st")
  template {
    it.properties = bytesRefProperties
    it.inputFile =  resultBuilderInputFile
    it.outputFile = "org/elasticsearch/compute/operator/topn/ResultBuilderForBytesRef.java"
  }
  template {
    it.properties = booleanProperties
    it.inputFile =  resultBuilderInputFile
    it.outputFile = "org/elasticsearch/compute/operator/topn/ResultBuilderForBoolean.java"
  }
  template {
    it.properties = intProperties
    it.inputFile =  resultBuilderInputFile
    it.outputFile = "org/elasticsearch/compute/operator/topn/ResultBuilderForInt.java"
  }
  template {
    it.properties = longProperties
    it.inputFile =  resultBuilderInputFile
    it.outputFile = "org/elasticsearch/compute/operator/topn/ResultBuilderForLong.java"
  }
  template {
    it.properties = doubleProperties
    it.inputFile =  resultBuilderInputFile
    it.outputFile = "org/elasticsearch/compute/operator/topn/ResultBuilderForDouble.java"
  }
<<<<<<< HEAD
  File bucketedSortInputFile = new File("${projectDir}/src/main/java/org/elasticsearch/compute/data/sort/X-BucketedSort.java.st")
  template {
    it.properties = intProperties
    it.inputFile =  bucketedSortInputFile
    it.outputFile = "org/elasticsearch/compute/data/sort/IntBucketedSort.java"
  }
  template {
    it.properties = longProperties
    it.inputFile =  bucketedSortInputFile
    it.outputFile = "org/elasticsearch/compute/data/sort/LongBucketedSort.java"
  }
  template {
    it.properties = doubleProperties
    it.inputFile =  bucketedSortInputFile
    it.outputFile = "org/elasticsearch/compute/data/sort/DoubleBucketedSort.java"
=======
  template {
    it.properties = floatProperties
    it.inputFile =  resultBuilderInputFile
    it.outputFile = "org/elasticsearch/compute/operator/topn/ResultBuilderForFloat.java"
>>>>>>> d5488ad7
  }
}<|MERGE_RESOLUTION|>--- conflicted
+++ resolved
@@ -650,7 +650,12 @@
     it.inputFile =  resultBuilderInputFile
     it.outputFile = "org/elasticsearch/compute/operator/topn/ResultBuilderForDouble.java"
   }
-<<<<<<< HEAD
+  template {
+    it.properties = floatProperties
+    it.inputFile =  resultBuilderInputFile
+    it.outputFile = "org/elasticsearch/compute/operator/topn/ResultBuilderForFloat.java"
+  }
+
   File bucketedSortInputFile = new File("${projectDir}/src/main/java/org/elasticsearch/compute/data/sort/X-BucketedSort.java.st")
   template {
     it.properties = intProperties
@@ -666,11 +671,5 @@
     it.properties = doubleProperties
     it.inputFile =  bucketedSortInputFile
     it.outputFile = "org/elasticsearch/compute/data/sort/DoubleBucketedSort.java"
-=======
-  template {
-    it.properties = floatProperties
-    it.inputFile =  resultBuilderInputFile
-    it.outputFile = "org/elasticsearch/compute/operator/topn/ResultBuilderForFloat.java"
->>>>>>> d5488ad7
   }
 }