--- conflicted
+++ resolved
@@ -22,17 +22,7 @@
 
     private final BytesRefArray values;
 
-<<<<<<< HEAD
-    public BytesRefArrayVector(BytesRefArray values, int positionCount) {
-        this(values, positionCount, BlockFactory.getNonBreakingInstance());
-    }
-
-    public BytesRefArrayVector(BytesRefArray values, int positionCount, BlockFactory blockFactory) {
-=======
-    private final BytesRefBlock block;
-
     BytesRefArrayVector(BytesRefArray values, int positionCount, BlockFactory blockFactory) {
->>>>>>> e9795cda
         super(positionCount, blockFactory);
         this.values = values;
     }
