--- conflicted
+++ resolved
@@ -62,11 +62,7 @@
     }
 
     private IntBlock add(BooleanBlock block) {
-<<<<<<< HEAD
-        return new MultivalueDedupeBoolean(block).hash(everSeen); // TODO: block builder
-=======
         return new MultivalueDedupeBoolean(Block.Ref.floating(block)).hash(everSeen);
->>>>>>> f4a26f35
     }
 
     @Override
