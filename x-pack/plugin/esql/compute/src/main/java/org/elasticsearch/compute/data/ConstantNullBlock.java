--- conflicted
+++ resolved
@@ -69,11 +69,7 @@
 
     @Override
     public Block filter(int... positions) {
-<<<<<<< HEAD
         close();
-=======
-        Releasables.closeExpectNoException(this);
->>>>>>> a4405f94
         return new ConstantNullBlock(positions.length);
     }
 
