/*
 * Copyright Elasticsearch B.V. and/or licensed to Elasticsearch B.V. under one
 * or more contributor license agreements. Licensed under the Elastic License
 * 2.0; you may not use this file except in compliance with the Elastic License
 * 2.0.
 */

package org.elasticsearch.compute.aggregation;

import org.elasticsearch.common.util.BigArrays;
import org.elasticsearch.compute.data.Block;
import org.elasticsearch.compute.data.BlockFactory;
import org.elasticsearch.compute.data.DoubleBlock;
import org.elasticsearch.compute.operator.SequenceDoubleBlockSourceOperator;
import org.elasticsearch.compute.operator.SourceOperator;
import org.elasticsearch.search.aggregations.metrics.TDigestState;
import org.elasticsearch.test.ESTestCase;
import org.junit.Before;

import java.util.List;
import java.util.stream.LongStream;

import static org.hamcrest.Matchers.closeTo;

public class PercentileDoubleAggregatorFunctionTests extends AggregatorFunctionTestCase {

    private double percentile;

    @Before
    public void initParameters() {
        percentile = randomFrom(0, 1, 5, 10, 25, 50, 75, 90, 95, 99, 100);
    }

    @Override
    protected AggregatorFunctionSupplier aggregatorFunction(BigArrays bigArrays, List<Integer> inputChannels) {
        return new PercentileDoubleAggregatorFunctionSupplier(bigArrays, inputChannels, percentile);
    }

    @Override
    protected String expectedDescriptionOfAggregator() {
        return "percentile of doubles";
    }

    @Override
    protected SourceOperator simpleInput(BlockFactory blockFactory, int size) {
<<<<<<< HEAD
        return new SequenceDoubleBlockSourceOperator(
            driverContext(),
            LongStream.range(0, size).mapToDouble(l -> ESTestCase.randomDouble())
        );
=======
        return new SequenceDoubleBlockSourceOperator(blockFactory, LongStream.range(0, size).mapToDouble(l -> ESTestCase.randomDouble()));
>>>>>>> 9c717df5
    }

    @Override
    protected void assertSimpleOutput(List<Block> input, Block result) {
        TDigestState td = TDigestState.create(QuantileStates.DEFAULT_COMPRESSION);
        input.stream().flatMapToDouble(b -> allDoubles(b)).forEach(td::add);
        double expected = td.quantile(percentile / 100);
        double value = ((DoubleBlock) result).getDouble(0);
        assertThat(value, closeTo(expected, expected * 0.1));
    }
}<|MERGE_RESOLUTION|>--- conflicted
+++ resolved
@@ -43,14 +43,7 @@
 
     @Override
     protected SourceOperator simpleInput(BlockFactory blockFactory, int size) {
-<<<<<<< HEAD
-        return new SequenceDoubleBlockSourceOperator(
-            driverContext(),
-            LongStream.range(0, size).mapToDouble(l -> ESTestCase.randomDouble())
-        );
-=======
         return new SequenceDoubleBlockSourceOperator(blockFactory, LongStream.range(0, size).mapToDouble(l -> ESTestCase.randomDouble()));
->>>>>>> 9c717df5
     }
 
     @Override
