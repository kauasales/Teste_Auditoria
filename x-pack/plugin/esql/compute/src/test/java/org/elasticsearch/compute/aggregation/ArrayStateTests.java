/*
 * Copyright Elasticsearch B.V. and/or licensed to Elasticsearch B.V. under one
 * or more contributor license agreements. Licensed under the Elastic License
 * 2.0; you may not use this file except in compliance with the Elastic License
 * 2.0.
 */

package org.elasticsearch.compute.aggregation;

import com.carrotsearch.randomizedtesting.annotations.ParametersFactory;

import org.apache.lucene.document.InetAddressPoint;
import org.apache.lucene.util.BytesRef;
import org.elasticsearch.common.Randomness;
import org.elasticsearch.common.util.BigArrays;
import org.elasticsearch.compute.data.BlockTestUtils;
import org.elasticsearch.compute.data.ElementType;
import org.elasticsearch.test.ESTestCase;
import org.elasticsearch.xpack.esql.core.type.DataType;

import java.util.ArrayList;
import java.util.List;

import static org.hamcrest.Matchers.equalTo;

public class ArrayStateTests extends ESTestCase {
    @ParametersFactory
    public static List<Object[]> params() {
        List<Object[]> params = new ArrayList<>();

        for (boolean inOrder : new boolean[] { true, false }) {
            params.add(new Object[] { DataType.INTEGER, 1000, inOrder });
            params.add(new Object[] { DataType.LONG, 1000, inOrder });
            params.add(new Object[] { DataType.FLOAT, 1000, inOrder });
            params.add(new Object[] { DataType.DOUBLE, 1000, inOrder });
            params.add(new Object[] { DataType.IP, 1000, inOrder });
        }
        return params;
    }

    private final DataType type;
    private final ElementType elementType;
    private final int valueCount;
    private final boolean inOrder;

    public ArrayStateTests(DataType type, int valueCount, boolean inOrder) {
        this.type = type;
        this.elementType = switch (type) {
            case INTEGER -> ElementType.INT;
            case LONG -> ElementType.LONG;
            case FLOAT -> ElementType.FLOAT;
            case DOUBLE -> ElementType.DOUBLE;
            case BOOLEAN -> ElementType.BOOLEAN;
            case IP -> ElementType.BYTES_REF;
            default -> throw new IllegalArgumentException();
        };
        this.valueCount = valueCount;
        this.inOrder = inOrder;
    }

    public void testSetNoTracking() {
        List<Object> values = randomList(valueCount, valueCount, this::randomValue);

        AbstractArrayState state = newState();
        setAll(state, values, 0);
        for (int i = 0; i < values.size(); i++) {
            assertTrue(state.hasValue(i));
            assertThat(get(state, i), equalTo(values.get(i)));
        }
    }

    public void testSetWithoutTrackingThenSetWithTracking() {
        List<Object> values = randomList(valueCount, valueCount, this::nullableRandomValue);

        AbstractArrayState state = newState();
        state.enableGroupIdTracking(new SeenGroupIds.Empty());
        setAll(state, values, 0);
        for (int i = 0; i < values.size(); i++) {
            if (values.get(i) == null) {
                assertFalse(state.hasValue(i));
            } else {
                assertTrue(state.hasValue(i));
                assertThat(get(state, i), equalTo(values.get(i)));
            }
        }
    }

    public void testSetWithTracking() {
        List<Object> withoutNulls = randomList(valueCount, valueCount, this::randomValue);
        List<Object> withNulls = randomList(valueCount, valueCount, this::nullableRandomValue);

        AbstractArrayState state = newState();
        setAll(state, withoutNulls, 0);
        state.enableGroupIdTracking(new SeenGroupIds.Range(0, withoutNulls.size()));
        setAll(state, withNulls, withoutNulls.size());

        for (int i = 0; i < withoutNulls.size(); i++) {
            assertTrue(state.hasValue(i));
            assertThat(get(state, i), equalTo(withoutNulls.get(i)));
        }
        for (int i = 0; i < withNulls.size(); i++) {
            if (withNulls.get(i) == null) {
                assertFalse(state.hasValue(i + withoutNulls.size()));
            } else {
                assertTrue(state.hasValue(i + withoutNulls.size()));
                assertThat(get(state, i + withoutNulls.size()), equalTo(withNulls.get(i)));
            }
        }
    }

    public void testSetNotNullableThenOverwriteNullable() {
        List<Object> first = randomList(valueCount, valueCount, this::randomValue);
        List<Object> second = randomList(valueCount, valueCount, this::nullableRandomValue);

        AbstractArrayState state = newState();
        setAll(state, first, 0);
        state.enableGroupIdTracking(new SeenGroupIds.Range(0, valueCount));
        setAll(state, second, 0);

        for (int i = 0; i < valueCount; i++) {
            assertTrue(state.hasValue(i));
            Object expected = second.get(i);
            expected = expected == null ? first.get(i) : expected;
            assertThat(get(state, i), equalTo(expected));
        }
    }

    public void testSetNullableThenOverwriteNullable() {
        List<Object> first = randomList(valueCount, valueCount, this::nullableRandomValue);
        List<Object> second = randomList(valueCount, valueCount, this::nullableRandomValue);

        AbstractArrayState state = newState();
        state.enableGroupIdTracking(new SeenGroupIds.Empty());
        setAll(state, first, 0);
        setAll(state, second, 0);

        for (int i = 0; i < valueCount; i++) {
            Object expected = second.get(i);
            expected = expected == null ? first.get(i) : expected;
            if (expected == null) {
                assertFalse(state.hasValue(i));
            } else {
                assertTrue(state.hasValue(i));
                assertThat(get(state, i), equalTo(expected));
            }
        }
    }

    private record ValueAndIndex(int index, Object value) {}

    private void setAll(AbstractArrayState state, List<Object> values, int offset) {
        if (inOrder) {
            for (int i = 0; i < values.size(); i++) {
                if (values.get(i) != null) {
                    set(state, i + offset, values.get(i));
                }
            }
            return;
        }
        List<ValueAndIndex> shuffled = new ArrayList<>(values.size());
        for (int i = 0; i < values.size(); i++) {
            shuffled.add(new ValueAndIndex(i, values.get(i)));
        }
        Randomness.shuffle(shuffled);
        for (ValueAndIndex v : shuffled) {
            if (v.value != null) {
                set(state, v.index + offset, v.value);
            }
        }
    }

    private AbstractArrayState newState() {
        return switch (type) {
            case INTEGER -> new IntArrayState(BigArrays.NON_RECYCLING_INSTANCE, 1);
            case LONG -> new LongArrayState(BigArrays.NON_RECYCLING_INSTANCE, 1);
            case FLOAT -> new FloatArrayState(BigArrays.NON_RECYCLING_INSTANCE, 1);
            case DOUBLE -> new DoubleArrayState(BigArrays.NON_RECYCLING_INSTANCE, 1);
            case BOOLEAN -> new BooleanArrayState(BigArrays.NON_RECYCLING_INSTANCE, false);
            case IP -> new IpArrayState(BigArrays.NON_RECYCLING_INSTANCE, new BytesRef(new byte[16]));
            default -> throw new IllegalArgumentException();
        };
    }

<<<<<<< HEAD
    private void set(AbstractArrayState state, int groupdId, Object value) {
        switch (type) {
            case INTEGER -> ((IntArrayState) state).set(groupdId, (Integer) value);
            case LONG -> ((LongArrayState) state).set(groupdId, (Long) value);
            case FLOAT -> ((FloatArrayState) state).set(groupdId, (Float) value);
            case DOUBLE -> ((DoubleArrayState) state).set(groupdId, (Double) value);
            case BOOLEAN -> ((BooleanArrayState) state).set(groupdId, (Boolean) value);
            case IP -> ((IpArrayState) state).set(groupdId, (BytesRef) value);
=======
    private void set(AbstractArrayState state, int groupId, Object value) {
        switch (type) {
            case INTEGER -> ((IntArrayState) state).set(groupId, (Integer) value);
            case LONG -> ((LongArrayState) state).set(groupId, (Long) value);
            case FLOAT -> ((FloatArrayState) state).set(groupId, (Float) value);
            case DOUBLE -> ((DoubleArrayState) state).set(groupId, (Double) value);
            case BOOLEAN -> ((BooleanArrayState) state).set(groupId, (Boolean) value);
            case IP -> ((IpArrayState) state).set(groupId, (BytesRef) value);
>>>>>>> 96e1b15b
            default -> throw new IllegalArgumentException();
        }
    }

    private Object get(AbstractArrayState state, int index) {
        return switch (type) {
            case INTEGER -> ((IntArrayState) state).get(index);
            case LONG -> ((LongArrayState) state).get(index);
            case FLOAT -> ((FloatArrayState) state).get(index);
            case DOUBLE -> ((DoubleArrayState) state).get(index);
            case BOOLEAN -> ((BooleanArrayState) state).get(index);
<<<<<<< HEAD
            case IP -> ((IpArrayState) state).get(index);
=======
            case IP -> ((IpArrayState) state).get(index, new BytesRef());
>>>>>>> 96e1b15b
            default -> throw new IllegalArgumentException();
        };
    }

    private Object randomValue() {
        return switch (type) {
            case INTEGER, LONG, FLOAT, DOUBLE, BOOLEAN -> BlockTestUtils.randomValue(elementType);
            case IP -> new BytesRef(InetAddressPoint.encode(randomIp(randomBoolean())));
            default -> throw new IllegalArgumentException();
        };
    }

    private Object nullableRandomValue() {
        return randomBoolean() ? null : randomValue();
    }

}<|MERGE_RESOLUTION|>--- conflicted
+++ resolved
@@ -181,16 +181,6 @@
         };
     }
 
-<<<<<<< HEAD
-    private void set(AbstractArrayState state, int groupdId, Object value) {
-        switch (type) {
-            case INTEGER -> ((IntArrayState) state).set(groupdId, (Integer) value);
-            case LONG -> ((LongArrayState) state).set(groupdId, (Long) value);
-            case FLOAT -> ((FloatArrayState) state).set(groupdId, (Float) value);
-            case DOUBLE -> ((DoubleArrayState) state).set(groupdId, (Double) value);
-            case BOOLEAN -> ((BooleanArrayState) state).set(groupdId, (Boolean) value);
-            case IP -> ((IpArrayState) state).set(groupdId, (BytesRef) value);
-=======
     private void set(AbstractArrayState state, int groupId, Object value) {
         switch (type) {
             case INTEGER -> ((IntArrayState) state).set(groupId, (Integer) value);
@@ -199,7 +189,6 @@
             case DOUBLE -> ((DoubleArrayState) state).set(groupId, (Double) value);
             case BOOLEAN -> ((BooleanArrayState) state).set(groupId, (Boolean) value);
             case IP -> ((IpArrayState) state).set(groupId, (BytesRef) value);
->>>>>>> 96e1b15b
             default -> throw new IllegalArgumentException();
         }
     }
@@ -211,11 +200,7 @@
             case FLOAT -> ((FloatArrayState) state).get(index);
             case DOUBLE -> ((DoubleArrayState) state).get(index);
             case BOOLEAN -> ((BooleanArrayState) state).get(index);
-<<<<<<< HEAD
-            case IP -> ((IpArrayState) state).get(index);
-=======
             case IP -> ((IpArrayState) state).get(index, new BytesRef());
->>>>>>> 96e1b15b
             default -> throw new IllegalArgumentException();
         };
     }
