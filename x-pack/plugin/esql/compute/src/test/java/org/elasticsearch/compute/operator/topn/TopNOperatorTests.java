/*
 * Copyright Elasticsearch B.V. and/or licensed to Elasticsearch B.V. under one
 * or more contributor license agreements. Licensed under the Elastic License
 * 2.0; you may not use this file except in compliance with the Elastic License
 * 2.0.
 */

package org.elasticsearch.compute.operator.topn;

import org.apache.lucene.document.InetAddressPoint;
import org.apache.lucene.tests.util.RamUsageTester;
import org.apache.lucene.util.BytesRef;
import org.elasticsearch.common.breaker.CircuitBreaker;
import org.elasticsearch.common.network.NetworkAddress;
import org.elasticsearch.common.unit.ByteSizeValue;
import org.elasticsearch.common.util.BigArrays;
import org.elasticsearch.common.util.MockBigArrays;
import org.elasticsearch.compute.data.Block;
import org.elasticsearch.compute.data.BooleanBlock;
import org.elasticsearch.compute.data.BytesRefBlock;
import org.elasticsearch.compute.data.DoubleBlock;
import org.elasticsearch.compute.data.ElementType;
import org.elasticsearch.compute.data.IntArrayVector;
import org.elasticsearch.compute.data.IntBlock;
import org.elasticsearch.compute.data.LongBlock;
import org.elasticsearch.compute.data.Page;
import org.elasticsearch.compute.data.TestBlockBuilder;
import org.elasticsearch.compute.operator.CannedSourceOperator;
import org.elasticsearch.compute.operator.Driver;
import org.elasticsearch.compute.operator.DriverContext;
import org.elasticsearch.compute.operator.Operator;
import org.elasticsearch.compute.operator.OperatorTestCase;
import org.elasticsearch.compute.operator.PageConsumerOperator;
import org.elasticsearch.compute.operator.SequenceLongBlockSourceOperator;
import org.elasticsearch.compute.operator.SourceOperator;
import org.elasticsearch.compute.operator.TupleBlockSourceOperator;
import org.elasticsearch.core.Tuple;
import org.elasticsearch.test.ESTestCase;
import org.elasticsearch.xpack.versionfield.Version;

import java.net.InetAddress;
import java.net.UnknownHostException;
import java.util.ArrayList;
import java.util.Arrays;
import java.util.Collections;
import java.util.Comparator;
import java.util.LinkedHashSet;
import java.util.List;
import java.util.Set;
import java.util.function.Function;
import java.util.stream.Collectors;
import java.util.stream.IntStream;
import java.util.stream.LongStream;

import static java.util.Comparator.naturalOrder;
import static java.util.Comparator.reverseOrder;
import static org.elasticsearch.compute.data.BlockTestUtils.append;
import static org.elasticsearch.compute.data.BlockTestUtils.randomValue;
import static org.elasticsearch.compute.data.BlockTestUtils.readInto;
import static org.elasticsearch.compute.data.BlockUtils.toJavaObject;
import static org.elasticsearch.compute.data.ElementType.BOOLEAN;
import static org.elasticsearch.compute.data.ElementType.BYTES_REF;
import static org.elasticsearch.compute.data.ElementType.DOUBLE;
import static org.elasticsearch.compute.data.ElementType.INT;
import static org.elasticsearch.compute.data.ElementType.LONG;
import static org.elasticsearch.compute.operator.topn.TopNEncoder.DEFAULT_SORTABLE;
import static org.elasticsearch.compute.operator.topn.TopNEncoder.DEFAULT_UNSORTABLE;
import static org.elasticsearch.compute.operator.topn.TopNEncoder.UTF8;
import static org.elasticsearch.core.Tuple.tuple;
import static org.elasticsearch.test.ListMatcher.matchesList;
import static org.elasticsearch.test.MapMatcher.assertMap;
import static org.hamcrest.Matchers.both;
import static org.hamcrest.Matchers.equalTo;
import static org.hamcrest.Matchers.greaterThan;
import static org.hamcrest.Matchers.hasSize;
import static org.hamcrest.Matchers.lessThan;
import static org.hamcrest.Matchers.lessThanOrEqualTo;

public class TopNOperatorTests extends OperatorTestCase {
    private final int pageSize = randomPageSize();
    // versions taken from org.elasticsearch.xpack.versionfield.VersionTests
    private static final List<String> VERSIONS = List.of(
        "1",
        "1.0",
        "1.0.0.0.0.0.0.0.0.1",
        "1.0.0",
        "2.0.0",
        "11.0.0",
        "2.1.0",
        "2.1.1",
        "2.1.1.0",
        "2.0.0",
        "11.0.0",
        "2.0",
        "1.0.0-a",
        "1.0.0-b",
        "1.0.0-1.0.0",
        "1.0.0-2.0",
        "1.0.0-alpha",
        "1.0.0-alpha.1",
        "1.0.0-alpha.beta",
        "1.0.0-beta",
        "1.0.0-beta.2",
        "1.0.0-beta.11",
        "1.0.0-beta11",
        "1.0.0-beta2",
        "1.0.0-rc.1",
        "2.0.0-pre127",
        "2.0.0-pre128",
        "2.0.0-pre128-somethingelse",
        "2.0.0-pre20201231z110026",
        "2.0.0-pre227",
        "99999.99999.99999",
        "1.invalid",
        "",
        "a",
        "lkjlaskdjf",
        "1.2.3-rc1"
    );

    @Override
    protected TopNOperator.TopNOperatorFactory simple(BigArrays bigArrays) {
        return new TopNOperator.TopNOperatorFactory(
            4,
            List.of(LONG),
            List.of(DEFAULT_UNSORTABLE),
            List.of(new TopNOperator.SortOrder(0, true, false)),
            pageSize
        );
    }

    @Override
    protected String expectedDescriptionOfSimple() {
        return "TopNOperator[count=4, elementTypes=[LONG], encoders=[DefaultUnsortable], "
            + "sortOrders=[SortOrder[channel=0, asc=true, nullsFirst=false]]]";
    }

    @Override
    protected String expectedToStringOfSimple() {
        return "TopNOperator[count=0/4, elementTypes=[LONG], encoders=[DefaultUnsortable], "
            + "sortOrders=[SortOrder[channel=0, asc=true, nullsFirst=false]]]";
    }

    @Override
    protected SourceOperator simpleInput(int size) {
        return new SequenceLongBlockSourceOperator(LongStream.range(0, size).map(l -> ESTestCase.randomLong()));
    }

    @Override
    protected void assertSimpleOutput(List<Page> input, List<Page> results) {
        for (int i = 0; i < results.size() - 1; i++) {
            assertThat(results.get(i).getPositionCount(), equalTo(pageSize));
        }
        assertThat(results.get(results.size() - 1).getPositionCount(), lessThanOrEqualTo(pageSize));
        long[] topN = input.stream()
            .flatMapToLong(
                page -> IntStream.range(0, page.getPositionCount())
                    .filter(p -> false == page.getBlock(0).isNull(p))
                    .mapToLong(p -> ((LongBlock) page.getBlock(0)).getLong(p))
            )
            .sorted()
            .limit(4)
            .toArray();
        assertThat(
            results.stream()
                .flatMapToLong(page -> IntStream.range(0, page.getPositionCount()).mapToLong(i -> page.<LongBlock>getBlock(0).getLong(i)))
                .toArray(),
            equalTo(topN)
        );
    }

    @Override
    protected ByteSizeValue smallEnoughToCircuitBreak() {
        return ByteSizeValue.ofBytes(100);
    }

    public void testRamBytesUsed() {
        int topCount = 10_000;
        // We under-count by a few bytes because of the lists. In that end that's fine, but we need to account for it here.
        long underCount = 100;
        TopNOperator op = new TopNOperator.TopNOperatorFactory(
            topCount,
            List.of(LONG),
            List.of(DEFAULT_UNSORTABLE),
            List.of(new TopNOperator.SortOrder(0, true, false)),
            pageSize
<<<<<<< HEAD
        ).get(new DriverContext(nonBreakingBigArrays()));
        long actualEmpty = RamUsageTester.ramUsed(op) - RamUsageTester.ramUsed(LONG) - RamUsageTester.ramUsed(DEFAULT_UNSORTABLE)
            - RamUsageTester.ramUsed(op.breaker());
=======
        ).get(driverContext());
        long actualEmpty = RamUsageTester.ramUsed(op) - RamUsageTester.ramUsed(LONG) - RamUsageTester.ramUsed(DEFAULT_UNSORTABLE);
>>>>>>> 29f0a233
        assertThat(op.ramBytesUsed(), both(greaterThan(actualEmpty - underCount)).and(lessThan(actualEmpty)));
        // But when we fill it then we're quite close
        for (Page p : CannedSourceOperator.collectPages(simpleInput(topCount))) {
            op.addInput(p);
        }
        long actualFull = RamUsageTester.ramUsed(op) - RamUsageTester.ramUsed(LONG) - RamUsageTester.ramUsed(DEFAULT_UNSORTABLE)
            - RamUsageTester.ramUsed(op.breaker());
        assertThat(op.ramBytesUsed(), both(greaterThan(actualFull - underCount)).and(lessThan(actualFull)));
    }

    public void testRandomTopN() {
        for (boolean asc : List.of(true, false)) {
            int limit = randomIntBetween(1, 20);
            List<Long> inputValues = randomList(0, 5000, ESTestCase::randomLong);
            Comparator<Long> comparator = asc ? naturalOrder() : reverseOrder();
            List<Long> expectedValues = inputValues.stream().sorted(comparator).limit(limit).toList();
            List<Long> outputValues = topNLong(inputValues, limit, asc, false);
            assertThat(outputValues, equalTo(expectedValues));
        }
    }

    public void testBasicTopN() {
        List<Long> values = Arrays.asList(2L, 1L, 4L, null, 5L, 10L, null, 20L, 4L, 100L);
        assertThat(topNLong(values, 1, true, false), equalTo(Arrays.asList(1L)));
        assertThat(topNLong(values, 1, false, false), equalTo(Arrays.asList(100L)));
        assertThat(topNLong(values, 2, true, false), equalTo(Arrays.asList(1L, 2L)));
        assertThat(topNLong(values, 2, false, false), equalTo(Arrays.asList(100L, 20L)));
        assertThat(topNLong(values, 3, true, false), equalTo(Arrays.asList(1L, 2L, 4L)));
        assertThat(topNLong(values, 3, false, false), equalTo(Arrays.asList(100L, 20L, 10L)));
        assertThat(topNLong(values, 4, true, false), equalTo(Arrays.asList(1L, 2L, 4L, 4L)));
        assertThat(topNLong(values, 4, false, false), equalTo(Arrays.asList(100L, 20L, 10L, 5L)));
        assertThat(topNLong(values, 100, true, false), equalTo(Arrays.asList(1L, 2L, 4L, 4L, 5L, 10L, 20L, 100L, null, null)));
        assertThat(topNLong(values, 100, false, false), equalTo(Arrays.asList(100L, 20L, 10L, 5L, 4L, 4L, 2L, 1L, null, null)));
        assertThat(topNLong(values, 1, true, true), equalTo(Arrays.asList(new Long[] { null })));
        assertThat(topNLong(values, 1, false, true), equalTo(Arrays.asList(new Long[] { null })));
        assertThat(topNLong(values, 2, true, true), equalTo(Arrays.asList(null, null)));
        assertThat(topNLong(values, 2, false, true), equalTo(Arrays.asList(null, null)));
        assertThat(topNLong(values, 3, true, true), equalTo(Arrays.asList(null, null, 1L)));
        assertThat(topNLong(values, 3, false, true), equalTo(Arrays.asList(null, null, 100L)));
        assertThat(topNLong(values, 4, true, true), equalTo(Arrays.asList(null, null, 1L, 2L)));
        assertThat(topNLong(values, 4, false, true), equalTo(Arrays.asList(null, null, 100L, 20L)));
        assertThat(topNLong(values, 100, true, true), equalTo(Arrays.asList(null, null, 1L, 2L, 4L, 4L, 5L, 10L, 20L, 100L)));
        assertThat(topNLong(values, 100, false, true), equalTo(Arrays.asList(null, null, 100L, 20L, 10L, 5L, 4L, 4L, 2L, 1L)));
    }

    private List<Long> topNLong(List<Long> inputValues, int limit, boolean ascendingOrder, boolean nullsFirst) {
        return topNTwoColumns(
            inputValues.stream().map(v -> tuple(v, 0L)).toList(),
            limit,
            List.of(LONG, LONG),
            List.of(DEFAULT_UNSORTABLE, DEFAULT_UNSORTABLE),
            List.of(new TopNOperator.SortOrder(0, ascendingOrder, nullsFirst))
        ).stream().map(Tuple::v1).toList();
    }

    public void testCompareInts() {
        testCompare(
            new Page(
                new Block[] {
                    IntBlock.newBlockBuilder(2).appendInt(Integer.MIN_VALUE).appendInt(randomIntBetween(-1000, -1)).build(),
                    IntBlock.newBlockBuilder(2).appendInt(randomIntBetween(-1000, -1)).appendInt(0).build(),
                    IntBlock.newBlockBuilder(2).appendInt(0).appendInt(randomIntBetween(1, 1000)).build(),
                    IntBlock.newBlockBuilder(2).appendInt(randomIntBetween(1, 1000)).appendInt(Integer.MAX_VALUE).build(),
                    IntBlock.newBlockBuilder(2).appendInt(0).appendInt(Integer.MAX_VALUE).build() }
            ),
            INT,
            DEFAULT_SORTABLE
        );
    }

    public void testCompareLongs() {
        testCompare(
            new Page(
                new Block[] {
                    LongBlock.newBlockBuilder(2).appendLong(Long.MIN_VALUE).appendLong(randomLongBetween(-1000, -1)).build(),
                    LongBlock.newBlockBuilder(2).appendLong(randomLongBetween(-1000, -1)).appendLong(0).build(),
                    LongBlock.newBlockBuilder(2).appendLong(0).appendLong(randomLongBetween(1, 1000)).build(),
                    LongBlock.newBlockBuilder(2).appendLong(randomLongBetween(1, 1000)).appendLong(Long.MAX_VALUE).build(),
                    LongBlock.newBlockBuilder(2).appendLong(0).appendLong(Long.MAX_VALUE).build() }
            ),
            LONG,
            DEFAULT_SORTABLE
        );
    }

    public void testCompareDoubles() {
        testCompare(
            new Page(
                new Block[] {
                    DoubleBlock.newBlockBuilder(2)
                        .appendDouble(-Double.MAX_VALUE)
                        .appendDouble(randomDoubleBetween(-1000, -1, true))
                        .build(),
                    DoubleBlock.newBlockBuilder(2).appendDouble(randomDoubleBetween(-1000, -1, true)).appendDouble(0.0).build(),
                    DoubleBlock.newBlockBuilder(2).appendDouble(0).appendDouble(randomDoubleBetween(1, 1000, true)).build(),
                    DoubleBlock.newBlockBuilder(2).appendDouble(randomLongBetween(1, 1000)).appendDouble(Double.MAX_VALUE).build(),
                    DoubleBlock.newBlockBuilder(2).appendDouble(0.0).appendDouble(Double.MAX_VALUE).build() }
            ),
            DOUBLE,
            DEFAULT_SORTABLE
        );
    }

    public void testCompareUtf8() {
        testCompare(
            new Page(
                new Block[] {
                    BytesRefBlock.newBlockBuilder(2).appendBytesRef(new BytesRef("bye")).appendBytesRef(new BytesRef("hello")).build() }
            ),
            BYTES_REF,
            UTF8
        );
    }

    public void testCompareBooleans() {
        testCompare(
            new Page(new Block[] { BooleanBlock.newBlockBuilder(2).appendBoolean(false).appendBoolean(true).build() }),
            BOOLEAN,
            DEFAULT_SORTABLE
        );
    }

    private void testCompare(Page page, ElementType elementType, TopNEncoder encoder) {
        Block nullBlock = Block.constantNullBlock(1);
        Page nullPage = new Page(new Block[] { nullBlock, nullBlock, nullBlock, nullBlock, nullBlock });

        for (int b = 0; b < page.getBlockCount(); b++) {
            // Non-null identity
            for (int p = 0; p < page.getPositionCount(); p++) {
                TopNOperator.Row row = row(elementType, encoder, b, randomBoolean(), randomBoolean(), page, p);
                assertEquals(0, TopNOperator.compareRows(row, row));
            }

            // Null identity
            for (int p = 0; p < page.getPositionCount(); p++) {
                TopNOperator.Row row = row(elementType, encoder, b, randomBoolean(), randomBoolean(), nullPage, p);
                assertEquals(0, TopNOperator.compareRows(row, row));
            }

            // nulls first
            for (int p = 0; p < page.getPositionCount(); p++) {
                boolean asc = randomBoolean();
                TopNOperator.Row nonNullRow = row(elementType, encoder, b, asc, true, page, p);
                TopNOperator.Row nullRow = row(elementType, encoder, b, asc, true, nullPage, p);
                assertEquals(-1, TopNOperator.compareRows(nonNullRow, nullRow));
                assertEquals(1, TopNOperator.compareRows(nullRow, nonNullRow));
            }

            // nulls last
            for (int p = 0; p < page.getPositionCount(); p++) {
                boolean asc = randomBoolean();
                TopNOperator.Row nonNullRow = row(elementType, encoder, b, asc, false, page, p);
                TopNOperator.Row nullRow = row(elementType, encoder, b, asc, false, nullPage, p);
                assertEquals(1, TopNOperator.compareRows(nonNullRow, nullRow));
                assertEquals(-1, TopNOperator.compareRows(nullRow, nonNullRow));
            }

            // ascending
            {
                boolean nullsFirst = randomBoolean();
                TopNOperator.Row r1 = row(elementType, encoder, b, true, nullsFirst, page, 0);
                TopNOperator.Row r2 = row(elementType, encoder, b, true, nullsFirst, page, 1);
                assertThat(TopNOperator.compareRows(r1, r2), greaterThan(0));
                assertThat(TopNOperator.compareRows(r2, r1), lessThan(0));
            }
            // descending
            {
                boolean nullsFirst = randomBoolean();
                TopNOperator.Row r1 = row(elementType, encoder, b, false, nullsFirst, page, 0);
                TopNOperator.Row r2 = row(elementType, encoder, b, false, nullsFirst, page, 1);
                assertThat(TopNOperator.compareRows(r1, r2), lessThan(0));
                assertThat(TopNOperator.compareRows(r2, r1), greaterThan(0));
            }
        }
    }

    private TopNOperator.Row row(
        ElementType elementType,
        TopNEncoder encoder,
        int channel,
        boolean asc,
        boolean nullsFirst,
        Page page,
        int position
    ) {
        TopNOperator.RowFactory rf = new TopNOperator.RowFactory(
            nonBreakingBigArrays().breakerService().getBreaker("request"),
            IntStream.range(0, page.getBlockCount()).mapToObj(i -> elementType).toList(),
            IntStream.range(0, page.getBlockCount()).mapToObj(i -> encoder).toList(),
            List.of(new TopNOperator.SortOrder(channel, asc, nullsFirst)),
            page
        );
        return rf.row(position, null);
    }

    public void testTopNTwoColumns() {
        List<Tuple<Long, Long>> values = Arrays.asList(tuple(1L, 1L), tuple(1L, 2L), tuple(null, null), tuple(null, 1L), tuple(1L, null));
        assertThat(
            topNTwoColumns(
                values,
                5,
                List.of(LONG, LONG),
                List.of(TopNEncoder.DEFAULT_SORTABLE, TopNEncoder.DEFAULT_SORTABLE),
                List.of(new TopNOperator.SortOrder(0, true, false), new TopNOperator.SortOrder(1, true, false))
            ),
            equalTo(List.of(tuple(1L, 1L), tuple(1L, 2L), tuple(1L, null), tuple(null, 1L), tuple(null, null)))
        );
        assertThat(
            topNTwoColumns(
                values,
                5,
                List.of(LONG, LONG),
                List.of(TopNEncoder.DEFAULT_SORTABLE, TopNEncoder.DEFAULT_SORTABLE),
                List.of(new TopNOperator.SortOrder(0, true, true), new TopNOperator.SortOrder(1, true, false))
            ),
            equalTo(List.of(tuple(null, 1L), tuple(null, null), tuple(1L, 1L), tuple(1L, 2L), tuple(1L, null)))
        );
        assertThat(
            topNTwoColumns(
                values,
                5,
                List.of(LONG, LONG),
                List.of(TopNEncoder.DEFAULT_SORTABLE, TopNEncoder.DEFAULT_SORTABLE),
                List.of(new TopNOperator.SortOrder(0, true, false), new TopNOperator.SortOrder(1, true, true))
            ),
            equalTo(List.of(tuple(1L, null), tuple(1L, 1L), tuple(1L, 2L), tuple(null, null), tuple(null, 1L)))
        );
    }

    public void testCollectAllValues() {
        int size = 10;
        int topCount = 3;
        List<Block> blocks = new ArrayList<>();
        List<List<? extends Object>> expectedTop = new ArrayList<>();

        IntBlock keys = new IntArrayVector(IntStream.range(0, size).toArray(), size).asBlock();
        List<Integer> topKeys = new ArrayList<>(IntStream.range(size - topCount, size).boxed().toList());
        Collections.reverse(topKeys);
        expectedTop.add(topKeys);
        blocks.add(keys);

        List<ElementType> elementTypes = new ArrayList<>();
        List<TopNEncoder> encoders = new ArrayList<>();

        // Add the keys
        elementTypes.add(INT);
        encoders.add(DEFAULT_SORTABLE);

        for (ElementType e : ElementType.values()) {
            if (e == ElementType.UNKNOWN) {
                continue;
            }
            elementTypes.add(e);
            encoders.add(e == BYTES_REF ? UTF8 : DEFAULT_UNSORTABLE);
            List<Object> eTop = new ArrayList<>();
            Block.Builder builder = e.newBlockBuilder(size);
            for (int i = 0; i < size; i++) {
                Object value = randomValue(e);
                append(builder, value);
                if (i >= size - topCount) {
                    eTop.add(value);
                }
            }
            Collections.reverse(eTop);
            blocks.add(builder.build());
            expectedTop.add(eTop);
        }

        List<List<Object>> actualTop = new ArrayList<>();
        DriverContext driverContext = driverContext();
        try (
            Driver driver = new Driver(
                driverContext,
                new CannedSourceOperator(List.of(new Page(blocks.toArray(Block[]::new))).iterator()),
                List.of(
                    new TopNOperator(
                        nonBreakingBigArrays().breakerService().getBreaker("request"),
                        topCount,
                        elementTypes,
                        encoders,
                        List.of(new TopNOperator.SortOrder(0, false, false)),
                        randomPageSize()
                    )
                ),
                new PageConsumerOperator(page -> readInto(actualTop, page)),
                () -> {}
            )
        ) {
            runDriver(driver);
        }

        assertMap(actualTop, matchesList(expectedTop));
        assertDriverContext(driverContext);
    }

    public void testCollectAllValues_RandomMultiValues() {
        int rows = 10;
        int topCount = 3;
        int blocksCount = 20;
        List<Block> blocks = new ArrayList<>();
        List<List<?>> expectedTop = new ArrayList<>();

        IntBlock keys = new IntArrayVector(IntStream.range(0, rows).toArray(), rows).asBlock();
        List<Integer> topKeys = new ArrayList<>(IntStream.range(rows - topCount, rows).boxed().toList());
        Collections.reverse(topKeys);
        expectedTop.add(topKeys);
        blocks.add(keys);

        List<ElementType> elementTypes = new ArrayList<>(blocksCount);
        List<TopNEncoder> encoders = new ArrayList<>(blocksCount);

        // Add the keys
        elementTypes.add(INT);
        encoders.add(DEFAULT_UNSORTABLE);

        for (int type = 0; type < blocksCount; type++) {
            ElementType e = randomFrom(ElementType.values());
            if (e == ElementType.UNKNOWN) {
                continue;
            }
            elementTypes.add(e);
            encoders.add(e == BYTES_REF ? UTF8 : DEFAULT_SORTABLE);
            List<Object> eTop = new ArrayList<>();
            Block.Builder builder = e.newBlockBuilder(rows);
            for (int i = 0; i < rows; i++) {
                if (e != ElementType.DOC && e != ElementType.NULL && randomBoolean()) {
                    // generate a multi-value block
                    int mvCount = randomIntBetween(5, 10);
                    List<Object> eTopList = new ArrayList<>(mvCount);
                    builder.beginPositionEntry();
                    for (int j = 0; j < mvCount; j++) {
                        Object value = randomValue(e);
                        append(builder, value);
                        if (i >= rows - topCount) {
                            eTopList.add(value);
                        }
                    }
                    builder.endPositionEntry();
                    if (i >= rows - topCount) {
                        eTop.add(eTopList);
                    }
                } else {
                    Object value = randomValue(e);
                    append(builder, value);
                    if (i >= rows - topCount) {
                        eTop.add(value);
                    }
                }
            }
            Collections.reverse(eTop);
            blocks.add(builder.build());
            expectedTop.add(eTop);
        }

        DriverContext driverContext = driverContext();
        List<List<Object>> actualTop = new ArrayList<>();
        try (
            Driver driver = new Driver(
                driverContext,
                new CannedSourceOperator(List.of(new Page(blocks.toArray(Block[]::new))).iterator()),
                List.of(
                    new TopNOperator(
                        nonBreakingBigArrays().breakerService().getBreaker("request"),
                        topCount,
                        elementTypes,
                        encoders,
                        List.of(new TopNOperator.SortOrder(0, false, false)),
                        randomPageSize()
                    )
                ),
                new PageConsumerOperator(page -> readInto(actualTop, page)),
                () -> {}
            )
        ) {
            runDriver(driver);
        }

        assertMap(actualTop, matchesList(expectedTop));
        assertDriverContext(driverContext);
    }

    private List<Tuple<Long, Long>> topNTwoColumns(
        List<Tuple<Long, Long>> inputValues,
        int limit,
        List<ElementType> elementTypes,
        List<TopNEncoder> encoder,
        List<TopNOperator.SortOrder> sortOrders
    ) {
        DriverContext driverContext = driverContext();
        List<Tuple<Long, Long>> outputValues = new ArrayList<>();
        try (
            Driver driver = new Driver(
                driverContext,
                new TupleBlockSourceOperator(inputValues, randomIntBetween(1, 1000)),
                List.of(
                    new TopNOperator(
                        nonBreakingBigArrays().breakerService().getBreaker("request"),
                        limit,
                        elementTypes,
                        encoder,
                        sortOrders,
                        randomPageSize()
                    )
                ),
                new PageConsumerOperator(page -> {
                    LongBlock block1 = page.getBlock(0);
                    LongBlock block2 = page.getBlock(1);
                    for (int i = 0; i < block1.getPositionCount(); i++) {
                        outputValues.add(tuple(block1.isNull(i) ? null : block1.getLong(i), block2.isNull(i) ? null : block2.getLong(i)));
                    }
                }),
                () -> {}
            )
        ) {
            runDriver(driver);
        }
        assertThat(outputValues, hasSize(Math.min(limit, inputValues.size())));
        assertDriverContext(driverContext);
        return outputValues;
    }

    public void testTopNManyDescriptionAndToString() {
        int fixedLength = between(1, 100);
        TopNOperator.TopNOperatorFactory factory = new TopNOperator.TopNOperatorFactory(
            10,
            List.of(BYTES_REF, BYTES_REF),
            List.of(UTF8, new FixedLengthTopNEncoder(fixedLength)),
            List.of(new TopNOperator.SortOrder(1, false, false), new TopNOperator.SortOrder(3, false, true)),
            randomPageSize()
        );
        String sorts = List.of("SortOrder[channel=1, asc=false, nullsFirst=false]", "SortOrder[channel=3, asc=false, nullsFirst=true]")
            .stream()
            .collect(Collectors.joining(", "));
        String tail = ", elementTypes=[BYTES_REF, BYTES_REF], encoders=[UTF8TopNEncoder, FixedLengthTopNEncoder["
            + fixedLength
            + "]], sortOrders=["
            + sorts
            + "]]";
        assertThat(factory.describe(), equalTo("TopNOperator[count=10" + tail));
<<<<<<< HEAD
        try (Operator operator = factory.get(new DriverContext(nonBreakingBigArrays()))) {
=======
        try (Operator operator = factory.get(driverContext())) {
>>>>>>> 29f0a233
            assertThat(operator.toString(), equalTo("TopNOperator[count=0/10" + tail));
        }
    }

    private static final List<List<Object>> INT_MV = List.of(
        List.of(100),
        List.of(63, 61, 62),
        List.of(22, 21, 22),
        List.of(50),
        List.of(-1, 63, 2)
    );

    private static final List<List<Object>> LONG_MV = List.of(
        List.of(17, -1, -5, 0, 4),
        List.of(1, 2, 3, 4, 5),
        List.of(5, 4, 3, 2, 2),
        List.of(),
        List.of(5000, 1000, 7000),
        List.of(),
        List.of(-10000)
    );

    private static final List<List<Object>> DOUBLE_MV = List.of(
        List.of(0.01, 0.01, 1, 1, 1),
        List.of(-1, -0.01, 1, 0.01),
        List.of(0, 0, 17),
        List.of(),
        List.of(1, 5, -1, -0.01, -5),
        List.of(100),
        List.of(63, -61, -62.123)
    );

    private static final List<List<Object>> BOOL_MV = List.of(
        List.of(true, true, true),
        List.of(true, false),
        List.of(true),
        List.of(false),
        List.of(false, false, false),
        List.of(true, false)
    );

    public void testTopNWithSortingOnSameField_DESC_then_ASC_int() {
        assertSortingOnMV(
            INT_MV,
            List.of(100, List.of(-1, 63, 2), List.of(63, 61, 62), 50, List.of(22, 21, 22)),
            INT,
            DEFAULT_SORTABLE,
            new TopNOperator.SortOrder(0, false, false),
            new TopNOperator.SortOrder(0, true, false)
        );
    }

    public void testTopNWithSortingOnSameField_DESC_then_ASC_long() {
        List<Object> expectedValues = new ArrayList<>();
        expectedValues.addAll(
            List.of(
                List.of(5000L, 1000L, 7000L),
                List.of(17L, -1L, -5L, 0L, 4L),
                List.of(1L, 2L, 3L, 4L, 5L),
                List.of(5L, 4L, 3L, 2L, 2L),
                -10000L
            )
        );
        expectedValues.add(null);
        expectedValues.add(null);

        assertSortingOnMV(
            LONG_MV,
            expectedValues,
            LONG,
            DEFAULT_SORTABLE,
            new TopNOperator.SortOrder(0, false, false),
            new TopNOperator.SortOrder(0, true, false)
        );
    }

    public void testTopNWithSortingOnSameField_DESC_then_ASC_double() {
        List<Object> expectedValues = new ArrayList<>();
        expectedValues.addAll(
            List.of(
                100d,
                List.of(63d, -61d, -62.123d),
                List.of(0d, 0d, 17d),
                List.of(1d, 5d, -1d, -0.01d, -5d),
                List.of(-1d, -0.01d, 1d, 0.01d),
                List.of(0.01d, 0.01d, 1d, 1d, 1d)
            )
        );
        expectedValues.add(null);

        assertSortingOnMV(
            DOUBLE_MV,
            expectedValues,
            DOUBLE,
            DEFAULT_SORTABLE,
            new TopNOperator.SortOrder(0, false, false),
            new TopNOperator.SortOrder(0, true, false)
        );
    }

    public void testTopNWithSortingOnSameField_DESC_then_ASC_boolean() {
        assertSortingOnMV(
            BOOL_MV,
            List.of(List.of(true, false), List.of(true, false), true, List.of(true, true, true), List.of(false, false, false), false),
            BOOLEAN,
            DEFAULT_SORTABLE,
            new TopNOperator.SortOrder(0, false, false),
            new TopNOperator.SortOrder(0, true, false)
        );
    }

    public void testTopNWithSortingOnSameField_DESC_then_ASC_BytesRef() {
        assertSortingOnMV(
            INT_MV,
            List.of(
                List.of(new BytesRef("-1"), new BytesRef("63"), new BytesRef("2")),
                List.of(new BytesRef("63"), new BytesRef("61"), new BytesRef("62")),
                new BytesRef("50"),
                List.of(new BytesRef("22"), new BytesRef("21"), new BytesRef("22")),
                new BytesRef("100")
            ),
            BYTES_REF,
            UTF8,
            new TopNOperator.SortOrder(0, false, false),
            new TopNOperator.SortOrder(0, true, false)
        );
    }

    public void testTopNWithSortingOnSameField_ASC_then_DESC_int() {
        assertSortingOnMV(
            INT_MV,
            List.of(List.of(-1, 63, 2), List.of(22, 21, 22), 50, List.of(63, 61, 62), 100),
            INT,
            DEFAULT_SORTABLE,
            new TopNOperator.SortOrder(0, true, false),
            new TopNOperator.SortOrder(0, false, false)
        );
    }

    public void testTopNWithSortingOnSameField_ASC_then_DESC_long() {
        List<Object> expectedValues = new ArrayList<>();
        expectedValues.addAll(
            List.of(
                -10000L,
                List.of(17L, -1L, -5L, 0L, 4L),
                List.of(1L, 2L, 3L, 4L, 5L),
                List.of(5L, 4L, 3L, 2L, 2L),
                List.of(5000L, 1000L, 7000L)
            )
        );
        expectedValues.add(null);
        expectedValues.add(null);

        assertSortingOnMV(
            LONG_MV,
            expectedValues,
            LONG,
            DEFAULT_SORTABLE,
            new TopNOperator.SortOrder(0, true, false),
            new TopNOperator.SortOrder(0, false, false)
        );
    }

    public void testTopNWithSortingOnSameField_ASC_then_DESC_double() {
        List<Object> expectedValues = new ArrayList<>();
        expectedValues.addAll(
            List.of(
                List.of(63d, -61d, -62.123d),
                List.of(1d, 5d, -1d, -0.01d, -5d),
                List.of(-1d, -0.01d, 1d, 0.01d),
                List.of(0d, 0d, 17d),
                List.of(0.01d, 0.01d, 1d, 1d, 1d),
                100d
            )
        );
        expectedValues.add(null);

        assertSortingOnMV(
            DOUBLE_MV,
            expectedValues,
            DOUBLE,
            DEFAULT_SORTABLE,
            new TopNOperator.SortOrder(0, true, false),
            new TopNOperator.SortOrder(0, false, false)
        );
    }

    public void testTopNWithSortingOnSameField_ASC_then_DESC_BytesRef() {
        assertSortingOnMV(
            INT_MV,
            List.of(
                List.of(new BytesRef("-1"), new BytesRef("63"), new BytesRef("2")),
                new BytesRef("100"),
                List.of(new BytesRef("22"), new BytesRef("21"), new BytesRef("22")),
                new BytesRef("50"),
                List.of(new BytesRef("63"), new BytesRef("61"), new BytesRef("62"))
            ),
            BYTES_REF,
            UTF8,
            new TopNOperator.SortOrder(0, true, false),
            new TopNOperator.SortOrder(0, false, false)
        );
    }

    private void assertSortingOnMV(
        List<List<Object>> values,
        List<Object> expectedValues,
        ElementType blockType,
        TopNEncoder encoder,
        TopNOperator.SortOrder... sortOrders
    ) {
        Block block = TestBlockBuilder.blockFromValues(values, blockType);
        assert block.mvOrdering() == Block.MvOrdering.UNORDERED : "Blocks created for this test must have unordered multi-values";
        Page page = new Page(block);

        List<List<Object>> actualValues = new ArrayList<>();
        int topCount = randomIntBetween(1, values.size());
        try (
            Driver driver = new Driver(
                driverContext(),
                new CannedSourceOperator(List.of(page).iterator()),
                List.of(
                    new TopNOperator(
                        nonBreakingBigArrays().breakerService().getBreaker("request"),
                        topCount,
                        List.of(blockType),
                        List.of(encoder),
                        List.of(sortOrders),
                        randomPageSize()
                    )
                ),
                new PageConsumerOperator(p -> readInto(actualValues, p)),
                () -> {}
            )
        ) {
            runDriver(driver);
        }
        assertMap(actualValues, matchesList(List.of(expectedValues.subList(0, topCount))));
    }

    public void testRandomMultiValuesTopN() {
        int rows = randomIntBetween(50, 100);
        int topCount = randomIntBetween(1, rows);
        int blocksCount = randomIntBetween(20, 30);
        int sortingByColumns = randomIntBetween(1, 10);

        Set<TopNOperator.SortOrder> uniqueOrders = new LinkedHashSet<>(sortingByColumns);
        List<List<List<Object>>> expectedValues = new ArrayList<>(rows);
        List<Block> blocks = new ArrayList<>(blocksCount);
        List<ElementType> elementTypes = new ArrayList<>(blocksCount);
        List<TopNEncoder> encoders = new ArrayList<>(blocksCount);

        for (int i = 0; i < rows; i++) {
            expectedValues.add(new ArrayList<>(blocksCount));
        }

        for (int type = 0; type < blocksCount; type++) {
            ElementType e = randomValueOtherThanMany(
                t -> t == ElementType.UNKNOWN || t == ElementType.DOC,
                () -> randomFrom(ElementType.values())
            );
            elementTypes.add(e);
            Block.Builder builder = e.newBlockBuilder(rows);
            List<Object> previousValue = null;
            Function<ElementType, Object> randomValueSupplier = (blockType) -> randomValue(blockType);
            if (e == BYTES_REF) {
                if (rarely()) {
                    if (randomBoolean()) {
                        // deal with IP fields (BytesRef block) like ES does and properly encode the ip addresses
                        randomValueSupplier = (blockType) -> new BytesRef(InetAddressPoint.encode(randomIp(randomBoolean())));
                        // use the right BytesRef encoder (don't touch the bytes)
                        encoders.add(TopNEncoder.IP);
                    } else {
                        // create a valid Version
                        randomValueSupplier = (blockType) -> randomVersion().toBytesRef();
                        // use the right BytesRef encoder (don't touch the bytes)
                        encoders.add(TopNEncoder.VERSION);
                    }
                } else {
                    encoders.add(UTF8);
                }
            } else {
                encoders.add(DEFAULT_SORTABLE);
            }

            for (int i = 0; i < rows; i++) {
                List<Object> values = new ArrayList<>();
                // let's make things a bit more real for this TopN sorting: have some "equal" values in different rows for the same block
                if (rarely() && previousValue != null) {
                    values = previousValue;
                } else {
                    if (e != ElementType.NULL && randomBoolean()) {
                        // generate a multi-value block
                        int mvCount = randomIntBetween(5, 10);
                        for (int j = 0; j < mvCount; j++) {
                            Object value = randomValueSupplier.apply(e);
                            values.add(value);
                        }
                    } else {// null or single-valued value
                        Object value = randomValueSupplier.apply(e);
                        values.add(value);
                    }

                    if (usually() && randomBoolean()) {
                        // let's remember the "previous" value, maybe we'll use it again in a different row
                        previousValue = values;
                    }
                }

                if (values.size() == 1) {
                    append(builder, values.get(0));
                } else {
                    builder.beginPositionEntry();
                    for (Object o : values) {
                        append(builder, o);
                    }
                    builder.endPositionEntry();
                }

                expectedValues.get(i).add(values);
            }
            blocks.add(builder.build());
        }

        // simulate the LogicalPlanOptimizer.PruneRedundantSortClauses by eliminating duplicate sorting columns (same column, same asc/desc,
        // same "nulls" handling)
        while (uniqueOrders.size() < sortingByColumns) {
            int column = randomIntBetween(0, blocksCount - 1);
            uniqueOrders.add(new TopNOperator.SortOrder(column, randomBoolean(), randomBoolean()));
        }

        List<List<List<Object>>> actualValues = new ArrayList<>();
        List<Page> results = this.drive(
            new TopNOperator(
                nonBreakingBigArrays().breakerService().getBreaker("request"),
                topCount,
                elementTypes,
                encoders,
                uniqueOrders.stream().toList(),
                rows
            ),
            List.of(new Page(blocks.toArray(Block[]::new))).iterator()
        );
        for (Page p : results) {
            readAsRows(actualValues, p);
        }

        List<List<List<Object>>> topNExpectedValues = expectedValues.stream()
            .sorted(new NaiveTopNComparator(uniqueOrders))
            .limit(topCount)
            .toList();
        List<List<Object>> actualReducedValues = extractAndReduceSortedValues(actualValues, uniqueOrders);
        List<List<Object>> expectedReducedValues = extractAndReduceSortedValues(topNExpectedValues, uniqueOrders);

        assertMap(actualReducedValues, matchesList(expectedReducedValues));
    }

    public void testIPSortingSingleValue() throws UnknownHostException {
        List<String> ips = List.of("123.4.245.23", "104.244.253.29", "1.198.3.93", "32.183.93.40", "104.30.244.2", "104.244.4.1");
        Block.Builder builder = BYTES_REF.newBlockBuilder(ips.size());
        boolean asc = randomBoolean();

        for (String ip : ips) {
            append(builder, new BytesRef(InetAddressPoint.encode(InetAddress.getByName(ip))));
        }

        List<List<Object>> actual = new ArrayList<>();
        try (
            Driver driver = new Driver(
                driverContext(),
                new CannedSourceOperator(List.of(new Page(builder.build())).iterator()),
                List.of(
                    new TopNOperator(
                        nonBreakingBigArrays().breakerService().getBreaker("request"),
                        ips.size(),
                        List.of(BYTES_REF),
                        List.of(TopNEncoder.IP),
                        List.of(new TopNOperator.SortOrder(0, asc, randomBoolean())),
                        randomPageSize()
                    )
                ),
                new PageConsumerOperator(p -> readInto(actual, p)),
                () -> {}
            )
        ) {
            runDriver(driver);
        }

        assertThat(actual.size(), equalTo(1));
        List<String> actualDecodedIps = actual.get(0)
            .stream()
            .map(row -> InetAddressPoint.decode(BytesRef.deepCopyOf((BytesRef) row).bytes))
            .map(NetworkAddress::format)
            .collect(Collectors.toCollection(ArrayList::new));
        assertThat(
            actualDecodedIps,
            equalTo(
                asc
                    ? List.of("1.198.3.93", "32.183.93.40", "104.30.244.2", "104.244.4.1", "104.244.253.29", "123.4.245.23")
                    : List.of("123.4.245.23", "104.244.253.29", "104.244.4.1", "104.30.244.2", "32.183.93.40", "1.198.3.93")
            )
        );
    }

    public void testIPSortingUnorderedMultiValues() throws UnknownHostException {
        List<List<String>> ips = new ArrayList<>();
        ips.add(List.of("123.4.245.23", "123.4.245.23"));
        ips.add(null);
        ips.add(List.of("104.30.244.2", "127.0.0.1"));
        ips.add(null);
        ips.add(List.of("1.198.3.93", "255.123.123.0", "2.3.4.5"));
        ips.add(List.of("1.1.1.0", "32.183.93.40"));
        ips.add(List.of("124.255.255.255", "104.30.244.2"));
        ips.add(List.of("104.244.4.1"));

        boolean asc = randomBoolean();
        List<List<String>> expectedDecodedIps = new ArrayList<>();
        if (asc) {
            expectedDecodedIps.add(List.of("1.1.1.0", "32.183.93.40"));
            expectedDecodedIps.add(List.of("1.198.3.93", "255.123.123.0", "2.3.4.5"));
            expectedDecodedIps.add(List.of("104.30.244.2", "127.0.0.1"));
            expectedDecodedIps.add(List.of("124.255.255.255", "104.30.244.2"));
            expectedDecodedIps.add(List.of("104.244.4.1"));
            expectedDecodedIps.add(List.of("123.4.245.23", "123.4.245.23"));
        } else {
            expectedDecodedIps.add(List.of("1.198.3.93", "255.123.123.0", "2.3.4.5"));
            expectedDecodedIps.add(List.of("104.30.244.2", "127.0.0.1"));
            expectedDecodedIps.add(List.of("124.255.255.255", "104.30.244.2"));
            expectedDecodedIps.add(List.of("123.4.245.23", "123.4.245.23"));
            expectedDecodedIps.add(List.of("104.244.4.1"));
            expectedDecodedIps.add(List.of("1.1.1.0", "32.183.93.40"));
        }

        assertIPSortingOnMultiValues(ips, asc, Block.MvOrdering.UNORDERED, expectedDecodedIps);
    }

    public void testIPSortingOrderedMultiValues() throws UnknownHostException {
        List<List<String>> ips = new ArrayList<>();
        ips.add(List.of("123.4.245.23", "123.4.245.23"));
        ips.add(null);
        ips.add(List.of("104.30.244.2", "127.0.0.1"));
        ips.add(null);
        ips.add(List.of("1.198.3.93", "2.3.4.5", "255.123.123.0"));
        ips.add(List.of("1.1.1.0", "32.183.93.40"));
        ips.add(List.of("104.30.244.2", "124.255.255.255"));
        ips.add(List.of("104.244.4.1"));

        boolean asc = randomBoolean();
        List<List<String>> expectedDecodedIps = new ArrayList<>();
        if (asc) {
            expectedDecodedIps.add(List.of("1.1.1.0", "32.183.93.40"));
            expectedDecodedIps.add(List.of("1.198.3.93", "2.3.4.5", "255.123.123.0"));
            expectedDecodedIps.add(List.of("104.30.244.2", "127.0.0.1"));
            expectedDecodedIps.add(List.of("104.30.244.2", "124.255.255.255"));
            expectedDecodedIps.add(List.of("104.244.4.1"));
            expectedDecodedIps.add(List.of("123.4.245.23", "123.4.245.23"));
        } else {
            expectedDecodedIps.add(List.of("1.198.3.93", "2.3.4.5", "255.123.123.0"));
            expectedDecodedIps.add(List.of("104.30.244.2", "127.0.0.1"));
            expectedDecodedIps.add(List.of("104.30.244.2", "124.255.255.255"));
            expectedDecodedIps.add(List.of("123.4.245.23", "123.4.245.23"));
            expectedDecodedIps.add(List.of("104.244.4.1"));
            expectedDecodedIps.add(List.of("1.1.1.0", "32.183.93.40"));
        }

        assertIPSortingOnMultiValues(ips, asc, Block.MvOrdering.ASCENDING, expectedDecodedIps);
    }

    private void assertIPSortingOnMultiValues(
        List<List<String>> ips,
        boolean asc,
        Block.MvOrdering blockOrdering,
        List<List<String>> expectedDecodedIps
    ) throws UnknownHostException {
        Block.Builder builder = BYTES_REF.newBlockBuilder(ips.size());
        builder.mvOrdering(blockOrdering);
        boolean nullsFirst = randomBoolean();

        for (List<String> mvIp : ips) {
            if (mvIp == null) {
                builder.appendNull();
            } else {
                builder.beginPositionEntry();
                for (String ip : mvIp) {
                    append(builder, new BytesRef(InetAddressPoint.encode(InetAddress.getByName(ip))));
                }
                builder.endPositionEntry();
            }
        }

        List<List<Object>> actual = new ArrayList<>();
        try (
            Driver driver = new Driver(
                driverContext(),
                new CannedSourceOperator(List.of(new Page(builder.build())).iterator()),
                List.of(
                    new TopNOperator(
                        nonBreakingBigArrays().breakerService().getBreaker("request"),
                        ips.size(),
                        List.of(BYTES_REF),
                        List.of(TopNEncoder.IP),
                        List.of(new TopNOperator.SortOrder(0, asc, nullsFirst)),
                        randomPageSize()
                    )
                ),
                new PageConsumerOperator(p -> readInto(actual, p)),
                () -> {}
            )
        ) {
            runDriver(driver);
        }

        assertThat(actual.size(), equalTo(1));
        List<List<String>> actualDecodedIps = actual.get(0).stream().map(row -> {
            if (row == null) {
                return null;
            } else if (row instanceof List<?> list) {
                return list.stream()
                    .map(v -> InetAddressPoint.decode(BytesRef.deepCopyOf((BytesRef) v).bytes))
                    .map(NetworkAddress::format)
                    .collect(Collectors.toCollection(ArrayList::new));
            } else {
                return List.of(NetworkAddress.format(InetAddressPoint.decode(BytesRef.deepCopyOf((BytesRef) row).bytes)));
            }
        }).collect(Collectors.toCollection(ArrayList::new));

        if (nullsFirst) {
            expectedDecodedIps.add(0, null);
            expectedDecodedIps.add(0, null);
        } else {
            expectedDecodedIps.add(null);
            expectedDecodedIps.add(null);
        }

        assertThat(actualDecodedIps, equalTo(expectedDecodedIps));
    }

    /**
     * This test checks that the separator character \0 is handled properly when the compared BytesRefs have such a character in them.
     * This compares one row made of a text [abNULc] and an int 100 with a second row made of text [ab] and an int 100.
     *
     * This is the equivalent query:
     * from test
     * | sort text asc [random nulls first/last], integer [random asc/desc] [random nulls first/last]
     * | limit 2
     *
     * with test data as:
     * text   | integer
     * ----------------
     * abNULc | 100
     * ab     | 100
     *
     * [abNULc] should always be greater than [ab] (because of their length - when one string is the prefix of the other, the longer string
     * is greater).
     * If this NUL byte in [abNULc] would be somehow considered the separator, then the comparison would be [ab] vs [ab] and then
     * [NULc100] vs [100] which results in [NULc100] less than [100] (the opposite of [abNULc] greater than [ab])
     */
    public void testZeroByte() {
        String text1 = new String(new char[] { 'a', 'b', '\0', 'c' });
        String text2 = new String(new char[] { 'a', 'b' });

        Block.Builder builderText = BYTES_REF.newBlockBuilder(2);
        Block.Builder builderInt = INT.newBlockBuilder(2);
        append(builderText, new BytesRef(text1));
        append(builderText, new BytesRef(text2));
        append(builderInt, 100);
        append(builderInt, 100);

        List<Block> blocks = new ArrayList<>(2);
        blocks.add(builderText.build());
        blocks.add(builderInt.build());

        List<List<Object>> actual = new ArrayList<>();
        try (
            Driver driver = new Driver(
                driverContext(),
                new CannedSourceOperator(List.of(new Page(blocks.toArray(Block[]::new))).iterator()),
                List.of(
                    new TopNOperator(
                        nonBreakingBigArrays().breakerService().getBreaker("request"),
                        2,
                        List.of(BYTES_REF, INT),
                        List.of(TopNEncoder.UTF8, DEFAULT_UNSORTABLE),
                        List.of(
                            new TopNOperator.SortOrder(0, true, randomBoolean()),
                            new TopNOperator.SortOrder(1, randomBoolean(), randomBoolean())
                        ),
                        randomPageSize()
                    )
                ),
                new PageConsumerOperator(p -> readInto(actual, p)),
                () -> {}
            )
        ) {
            runDriver(driver);
        }

        assertThat(actual.size(), equalTo(2));
        assertThat(actual.get(0).size(), equalTo(2));
        assertThat(((BytesRef) actual.get(0).get(0)).utf8ToString(), equalTo(text2));
        assertThat(((BytesRef) actual.get(0).get(1)).utf8ToString(), equalTo(text1));
        assertThat(actual.get(1).size(), equalTo(2));
        assertThat((Integer) actual.get(1).get(0), equalTo(100));
        assertThat((Integer) actual.get(1).get(1), equalTo(100));
    }

    public void testCloseWithoutCompleting() {
        CircuitBreaker breaker = new MockBigArrays.LimitedBreaker(CircuitBreaker.REQUEST, ByteSizeValue.ofGb(1));
        try (
            TopNOperator op = new TopNOperator(
                breaker,
                2,
                List.of(INT),
                List.of(DEFAULT_UNSORTABLE),
                List.of(new TopNOperator.SortOrder(0, randomBoolean(), randomBoolean())),
                randomPageSize()
            )
        ) {
            op.addInput(new Page(new IntArrayVector(new int[] { 1 }, 1).asBlock()));
        }
        assertThat(breaker.getUsed(), equalTo(0L));
    }

    @SuppressWarnings({ "unchecked", "rawtypes" })
    private static void readAsRows(List<List<List<Object>>> values, Page page) {
        if (page.getBlockCount() == 0) {
            fail("No blocks returned!");
        }
        if (values.isEmpty()) {
            while (values.size() < page.getPositionCount()) {
                values.add(new ArrayList<>());
            }
        } else {
            if (values.size() != page.getPositionCount()) {
                throw new IllegalArgumentException("Can't load values from blocks with different numbers of positions");
            }
        }

        for (int i = 0; i < page.getBlockCount(); i++) {
            for (int p = 0; p < page.getBlock(i).getPositionCount(); p++) {
                Object value = toJavaObject(page.getBlock(i), p);
                if (value instanceof List l) {
                    values.get(p).add(l);
                } else {
                    List<Object> valueAsList = new ArrayList<>(1); // list of null is also possible
                    valueAsList.add(value);
                    values.get(p).add(valueAsList);
                }
            }
        }
    }

    /**
     * Because the ordering algorithm used here (mainly vanilla Java sorting with streams and Comparators) uses
     * compareTo which also considers equality, multiple rows can be considered equal between each others
     * and the order in which these rows end up in the final result can differ from the algorithm used by TopNOperator (which uses
     * PriorityQueue.lessThan method that has no concept of "equality").
     *
     * As a consequence, this method does on-the-spot min/max "reduction" of MV values, so that rows are compared based on these
     * values and not the actual content of a MV value. It is not the ideal scenario (comparing all values of all rows in the result),
     * but it's as close as possible to a very general and fully randomized unit test for TopNOperator with multi-values support.
     */
    @SuppressWarnings({ "unchecked", "rawtypes" })
    private List<List<Object>> extractAndReduceSortedValues(List<List<List<Object>>> rows, Set<TopNOperator.SortOrder> orders) {
        List<List<Object>> result = new ArrayList<>(rows.size());

        for (List<List<Object>> row : rows) {
            List<Object> resultRow = new ArrayList<>(orders.size());
            for (TopNOperator.SortOrder order : orders) {
                List<Object> valueAt = row.get(order.channel());
                if (valueAt.size() == 1) {
                    resultRow.add(valueAt);
                } else {
                    Object minMax = order.asc()
                        ? valueAt.stream().map(element -> (Comparable) element).min(Comparator.<Comparable>naturalOrder()).get()
                        : valueAt.stream().map(element -> (Comparable) element).max(Comparator.<Comparable>naturalOrder()).get();
                    resultRow.add(List.of(minMax));
                }
            }
            result.add(resultRow);
        }
        return result;
    }

    private class NaiveTopNComparator implements Comparator<List<List<Object>>> {
        private final Set<TopNOperator.SortOrder> orders;

        NaiveTopNComparator(Set<TopNOperator.SortOrder> orders) {
            this.orders = orders;
        }

        @Override
        public int compare(List<List<Object>> row1, List<List<Object>> row2) {
            for (TopNOperator.SortOrder order : orders) {
                int cmp = comparePositions(order.asc(), order.nullsFirst(), row1.get(order.channel()), row2.get(order.channel()));
                if (cmp != 0) {
                    return cmp;
                }
            }
            return 0;
        }

        @SuppressWarnings({ "unchecked", "rawtypes" })
        private int comparePositions(boolean asc, boolean nullsFirst, List<Object> value1, List<Object> value2) {
            boolean firstIsNull = value1.size() == 1 && value1.get(0) == null;
            boolean secondIsNull = value2.size() == 1 && value2.get(0) == null;

            if (firstIsNull || secondIsNull) {
                return Boolean.compare(firstIsNull, secondIsNull) * (nullsFirst ? -1 : 1);
            }
            List<Comparable> v1 = value1.stream().map(element -> (Comparable) element).toList();
            List<Comparable> v2 = value2.stream().map(element -> (Comparable) element).toList();
            Comparable minMax1 = (Comparable) (asc
                ? v1.stream().min(Comparator.<Comparable>naturalOrder()).get()
                : v1.stream().max(Comparator.<Comparable>naturalOrder()).get());
            Comparable minMax2 = (Comparable) (asc
                ? v2.stream().min(Comparator.<Comparable>naturalOrder()).get()
                : v2.stream().max(Comparator.<Comparable>naturalOrder()).get());

            return (asc ? 1 : -1) * minMax1.compareTo(minMax2);
        }
    }

    static Version randomVersion() {
        return new Version(randomFrom(VERSIONS));
    }
}<|MERGE_RESOLUTION|>--- conflicted
+++ resolved
@@ -184,14 +184,9 @@
             List.of(DEFAULT_UNSORTABLE),
             List.of(new TopNOperator.SortOrder(0, true, false)),
             pageSize
-<<<<<<< HEAD
-        ).get(new DriverContext(nonBreakingBigArrays()));
+        ).get(driverContext());
         long actualEmpty = RamUsageTester.ramUsed(op) - RamUsageTester.ramUsed(LONG) - RamUsageTester.ramUsed(DEFAULT_UNSORTABLE)
             - RamUsageTester.ramUsed(op.breaker());
-=======
-        ).get(driverContext());
-        long actualEmpty = RamUsageTester.ramUsed(op) - RamUsageTester.ramUsed(LONG) - RamUsageTester.ramUsed(DEFAULT_UNSORTABLE);
->>>>>>> 29f0a233
         assertThat(op.ramBytesUsed(), both(greaterThan(actualEmpty - underCount)).and(lessThan(actualEmpty)));
         // But when we fill it then we're quite close
         for (Page p : CannedSourceOperator.collectPages(simpleInput(topCount))) {
@@ -631,11 +626,7 @@
             + sorts
             + "]]";
         assertThat(factory.describe(), equalTo("TopNOperator[count=10" + tail));
-<<<<<<< HEAD
-        try (Operator operator = factory.get(new DriverContext(nonBreakingBigArrays()))) {
-=======
         try (Operator operator = factory.get(driverContext())) {
->>>>>>> 29f0a233
             assertThat(operator.toString(), equalTo("TopNOperator[count=0/10" + tail));
         }
     }
