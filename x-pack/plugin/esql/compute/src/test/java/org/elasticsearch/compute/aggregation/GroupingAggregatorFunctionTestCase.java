--- conflicted
+++ resolved
@@ -72,11 +72,7 @@
         return new HashAggregationOperator.HashAggregationOperatorFactory(
             List.of(new HashAggregationOperator.GroupSpec(0, ElementType.LONG)),
             List.of(supplier.groupingAggregatorFactory(mode)),
-<<<<<<< HEAD
-            randomPageSize(),
-=======
             randomPageSize()
->>>>>>> 046cdeae
         );
     }
 
