/*
 * Copyright Elasticsearch B.V. and/or licensed to Elasticsearch B.V. under one
 * or more contributor license agreements. Licensed under the Elastic License;
 * you may not use this file except in compliance with the Elastic License.
 */


package org.elasticsearch.xpack.wildcard.mapper;

import org.apache.lucene.analysis.Analyzer;
import org.apache.lucene.analysis.TokenStream;
import org.apache.lucene.analysis.Tokenizer;
import org.apache.lucene.analysis.ngram.NGramTokenizer;
import org.apache.lucene.analysis.tokenattributes.CharTermAttribute;
import org.apache.lucene.document.Field;
import org.apache.lucene.index.IndexOptions;
import org.apache.lucene.index.IndexableField;
import org.apache.lucene.index.Term;
import org.apache.lucene.search.BooleanClause;
import org.apache.lucene.search.BooleanClause.Occur;
import org.apache.lucene.search.BooleanQuery;
import org.apache.lucene.search.ConstantScoreQuery;
import org.apache.lucene.search.DocValuesFieldExistsQuery;
import org.apache.lucene.search.MatchAllDocsQuery;
import org.apache.lucene.search.MultiTermQuery;
import org.apache.lucene.search.MultiTermQuery.RewriteMethod;
import org.apache.lucene.search.Query;
import org.apache.lucene.search.SortField;
import org.apache.lucene.search.TermQuery;
import org.apache.lucene.search.WildcardQuery;
import org.apache.lucene.util.automaton.Automaton;
import org.elasticsearch.ElasticsearchParseException;
import org.elasticsearch.common.lucene.BytesRefs;
import org.elasticsearch.common.lucene.Lucene;
import org.elasticsearch.common.settings.Settings;
import org.elasticsearch.common.xcontent.XContentBuilder;
import org.elasticsearch.common.xcontent.XContentParser;
import org.elasticsearch.common.xcontent.support.XContentMapValues;
import org.elasticsearch.index.Index;
import org.elasticsearch.index.IndexSettings;
import org.elasticsearch.index.analysis.AnalyzerScope;
import org.elasticsearch.index.analysis.IndexAnalyzers;
import org.elasticsearch.index.analysis.NamedAnalyzer;
import org.elasticsearch.index.fielddata.IndexFieldData;
import org.elasticsearch.index.fielddata.IndexFieldData.XFieldComparatorSource.Nested;
import org.elasticsearch.index.fielddata.IndexFieldDataCache;
import org.elasticsearch.index.fielddata.fieldcomparator.BytesRefFieldComparatorSource;
import org.elasticsearch.index.fielddata.plain.BytesBinaryDVIndexFieldData;
import org.elasticsearch.index.mapper.BinaryFieldMapper.CustomBinaryDocValuesField;
import org.elasticsearch.index.mapper.FieldMapper;
import org.elasticsearch.index.mapper.MappedFieldType;
import org.elasticsearch.index.mapper.Mapper;
import org.elasticsearch.index.mapper.MapperParsingException;
import org.elasticsearch.index.mapper.MapperService;
import org.elasticsearch.index.mapper.ParseContext;
import org.elasticsearch.index.mapper.ParseContext.Document;
import org.elasticsearch.index.mapper.StringFieldType;
import org.elasticsearch.index.query.QueryShardContext;
import org.elasticsearch.index.similarity.SimilarityProvider;
import org.elasticsearch.indices.breaker.CircuitBreakerService;
import org.elasticsearch.search.MultiValueMode;
import org.elasticsearch.search.aggregations.support.CoreValuesSourceType;
import org.elasticsearch.search.aggregations.support.ValuesSourceType;

import java.io.IOException;
import java.nio.charset.StandardCharsets;
import java.util.ArrayList;
import java.util.Iterator;
import java.util.List;
import java.util.Map;
import java.util.Objects;

import static org.elasticsearch.index.mapper.TypeParsers.parseField;

/**
 * A {@link FieldMapper} for indexing fields with ngrams for efficient wildcard matching
 */
public class WildcardFieldMapper extends FieldMapper {

    public static final String CONTENT_TYPE = "wildcard";
    public static short MAX_CLAUSES_IN_APPROXIMATION_QUERY = 10;
    public static final int NGRAM_SIZE = 3;
    static final NamedAnalyzer WILDCARD_ANALYZER = new NamedAnalyzer("_wildcard", AnalyzerScope.GLOBAL, new Analyzer() {
        @Override
        public TokenStreamComponents createComponents(String fieldName) {
            Tokenizer tokenizer = new NGramTokenizer(NGRAM_SIZE, NGRAM_SIZE);
            return new TokenStreamComponents(tokenizer);
        }
    });

    public static class Defaults {
        public static final MappedFieldType FIELD_TYPE = new WildcardFieldType();

        static {
            FIELD_TYPE.setTokenized(false);
            FIELD_TYPE.setIndexAnalyzer(WILDCARD_ANALYZER);
            FIELD_TYPE.setSearchAnalyzer(Lucene.KEYWORD_ANALYZER);
            FIELD_TYPE.setIndexOptions(IndexOptions.DOCS);
            FIELD_TYPE.setStoreTermVectorOffsets(false);
            FIELD_TYPE.setOmitNorms(true);
            FIELD_TYPE.freeze();
        }
        public static final int IGNORE_ABOVE = Integer.MAX_VALUE;
    }

    public static class Builder extends FieldMapper.Builder<Builder, WildcardFieldMapper> {
        protected int ignoreAbove = Defaults.IGNORE_ABOVE;
        private IndexAnalyzers indexAnalyzers;
        private String normalizerName;
        

        public Builder(String name) {
            super(name, Defaults.FIELD_TYPE, Defaults.FIELD_TYPE);
            builder = this;
        }

        @Override
        public Builder docValues(boolean docValues) {
            if (docValues == false) {
                throw new MapperParsingException("The field [" + name + "] cannot have doc values = false");
            }
            return this;
        }

        @Override
        public Builder indexOptions(IndexOptions indexOptions) {
            if (indexOptions != IndexOptions.DOCS) {
                throw new MapperParsingException("The field [" + name + "] cannot have indexOptions = " + indexOptions);
            }
            return this;
        }

        @Override
        public Builder store(boolean store) {
            if (store) {
                throw new MapperParsingException("The field [" + name + "] cannot have store = true");
            }
            return this;
        }

        @Override
        public Builder similarity(SimilarityProvider similarity) {
            throw new MapperParsingException("The field [" + name + "] cannot have custom similarities");
        }

        @Override
        public Builder index(boolean index) {
            if (index == false) {
                throw new MapperParsingException("The field [" + name + "] cannot have index = false");
            }
            return this;
        }

        public Builder ignoreAbove(int ignoreAbove) {
            if (ignoreAbove < 0) {
                throw new IllegalArgumentException("[ignore_above] must be positive, got " + ignoreAbove);
            }
            this.ignoreAbove = ignoreAbove;
            return this;
        }


        @Override
        protected void setupFieldType(BuilderContext context) {
            super.setupFieldType(context);
            fieldType().setHasDocValues(true);
            fieldType().setTokenized(false);
            fieldType().setIndexOptions(IndexOptions.DOCS);
        }

        @Override
        public WildcardFieldType fieldType() {
            return (WildcardFieldType) super.fieldType();
        }
        
        public Builder normalizer(IndexAnalyzers indexAnalyzers, String name) {
            this.indexAnalyzers = indexAnalyzers;
            this.normalizerName = name;
            return builder;
        }        

        @Override
        public WildcardFieldMapper build(BuilderContext context) {
<<<<<<< HEAD
            setupFieldType(context);
=======
            setupFieldType(context);   
            if (normalizerName != null) {
                NamedAnalyzer normalizer = indexAnalyzers.getNormalizer(normalizerName);
                if (normalizer == null) {
                    throw new MapperParsingException("normalizer [" + normalizerName + "] not found for field [" + name + "]");
                }
                fieldType().setNormalizer(normalizer);
            }            
>>>>>>> c5764882
            return new WildcardFieldMapper(
                    name, fieldType, defaultFieldType, ignoreAbove,
                    context.indexSettings(), multiFieldsBuilder.build(this, context), copyTo);
        }
    }

    public static class TypeParser implements Mapper.TypeParser {
        @Override
        public Mapper.Builder<?, ?> parse(String name, Map<String, Object> node, ParserContext parserContext)
                throws MapperParsingException {
            WildcardFieldMapper.Builder builder = new WildcardFieldMapper.Builder(name);
            parseField(builder, name, node, parserContext);

            for (Iterator<Map.Entry<String, Object>> iterator = node.entrySet().iterator(); iterator.hasNext();) {
                Map.Entry<String, Object> entry = iterator.next();
                String propName = entry.getKey();
                Object propNode = entry.getValue();
                if (propName.equals("ignore_above")) {
                    builder.ignoreAbove(XContentMapValues.nodeIntegerValue(propNode, -1));
                    iterator.remove();
                } else if (propName.equals("normalizer")) {
                    if (propNode != null) {
                        builder.normalizer(parserContext.getIndexAnalyzers(), propNode.toString());
                    }
                    iterator.remove();
                }
            }

            return builder;
        }
    }

     public static final char TOKEN_START_OR_END_CHAR = 0;

     public static final class WildcardFieldType extends MappedFieldType {
         
        private NamedAnalyzer normalizer = null;

        public WildcardFieldType() {
            setIndexAnalyzer(Lucene.KEYWORD_ANALYZER);
            setSearchAnalyzer(Lucene.KEYWORD_ANALYZER);
        }

        protected WildcardFieldType(WildcardFieldType ref) {
            super(ref);
            this.normalizer = ref.normalizer;
        }

        public WildcardFieldType clone() {
            WildcardFieldType result = new WildcardFieldType(this);
            return result;
        }
<<<<<<< HEAD


=======
        

        @Override
        public boolean equals(Object o) {
            if (super.equals(o) == false) {
                return false;
            }
            WildcardFieldType other = (WildcardFieldType) o;
            return Objects.equals(normalizer, other.normalizer);
        }

        @Override
        public int hashCode() {
            return 31 * super.hashCode() + Objects.hash(normalizer);
        }       
        
        private NamedAnalyzer normalizer() {
            return normalizer;
        }

        public void setNormalizer(NamedAnalyzer normalizer) {
            checkIfFrozen();
            this.normalizer = normalizer;
        }                

        @Override
        public void checkCompatibility(MappedFieldType otherFT, List<String> conflicts) {
            super.checkCompatibility(otherFT, conflicts);
            WildcardFieldType other = (WildcardFieldType) otherFT;
            if (Objects.equals(normalizer, other.normalizer) == false) {
                conflicts.add("mapper [" + name() + "] has different [normalizer]");
            }
        }
        
>>>>>>> c5764882
        // Holds parsed information about the wildcard pattern
        static class PatternStructure {
            boolean openStart, openEnd, hasSymbols;
            int lastGap =0;
            int wildcardCharCount, wildcardStringCount;
            String[] fragments;
            Integer []  precedingGapSizes;
            final String pattern;

            @SuppressWarnings("fallthrough") // Intentionally uses fallthrough mirroring implementation in Lucene's WildcardQuery
            PatternStructure (String wildcardText) {
                this.pattern = wildcardText;
                ArrayList<String> fragmentList = new ArrayList<>();
                ArrayList<Integer> precedingGapSizeList = new ArrayList<>();
                StringBuilder sb = new StringBuilder();
                for (int i = 0; i < wildcardText.length();) {
                    final int c = wildcardText.codePointAt(i);
                    int length = Character.charCount(c);
                    switch (c) {
                    case WildcardQuery.WILDCARD_STRING:
                        if (i == 0) {
                            openStart = true;
                        }
                        openEnd = true;
                        hasSymbols = true;
                        wildcardStringCount++;

                        if (sb.length() > 0) {
                            precedingGapSizeList.add(lastGap);
                            fragmentList.add(sb.toString());
                            sb = new StringBuilder();
                        }
                        lastGap = Integer.MAX_VALUE;
                        break;
                    case WildcardQuery.WILDCARD_CHAR:
                        if (i == 0) {
                            openStart = true;
                        }
                        hasSymbols = true;
                        wildcardCharCount++;
                        openEnd = true;
                        if (sb.length() > 0) {
                            precedingGapSizeList.add(lastGap);
                            fragmentList.add(sb.toString());
                            sb = new StringBuilder();
                            lastGap = 0;
                        }

                        if (lastGap != Integer.MAX_VALUE) {
                            lastGap++;
                        }
                        break;
                    case WildcardQuery.WILDCARD_ESCAPE:
                        // add the next codepoint instead, if it exists
                        if (i + length < wildcardText.length()) {
                            final int nextChar = wildcardText.codePointAt(i + length);
                            length += Character.charCount(nextChar);
                            sb.append(Character.toChars(nextChar));
                            openEnd = false;
                            break;
                        } // else fallthru, lenient parsing with a trailing \
                    default:
                        openEnd = false;
                        sb.append(Character.toChars(c));
                    }
                    i += length;
                }
                if (sb.length() > 0) {
                    precedingGapSizeList.add(lastGap);
                    fragmentList.add(sb.toString());
                    lastGap = 0;
                }
                fragments = fragmentList.toArray(new String[0]);
                precedingGapSizes = precedingGapSizeList.toArray(new Integer[0]);

            }

            public boolean needsVerification() {
                // Return true if term queries are not enough evidence
                if (fragments.length == 1 && wildcardCharCount == 0) {
                    // The one case where we don't need verification is when
                    // we have a single fragment and no ? characters
                    return false;
                }
                return true;
            }

            // Returns number of positions for last gap (Integer.MAX means unlimited gap)
            public int getPrecedingGapSize(int fragmentNum) {
                return precedingGapSizes[fragmentNum];
            }

            public boolean isMatchAll() {
                return fragments.length == 0 && wildcardStringCount >0 && wildcardCharCount ==0;
            }

            @Override
            public int hashCode() {
                return pattern.hashCode();
            }

            @Override
            public boolean equals(Object obj) {
                PatternStructure other = (PatternStructure) obj;
                return pattern.equals(other.pattern);
            }


        }


        @Override
        public Query wildcardQuery(String wildcardPattern, RewriteMethod method, QueryShardContext context) {
<<<<<<< HEAD
            PatternStructure patternStructure = new PatternStructure(wildcardPattern);
=======
            if (normalizer != null) {
                wildcardPattern = StringFieldType.normalizeWildcardPattern(name(), wildcardPattern, normalizer);
            }
            PatternStructure patternStructure = new PatternStructure(wildcardPattern);            
>>>>>>> c5764882
            ArrayList<String> tokens = new ArrayList<>();

            for (int i = 0; i < patternStructure.fragments.length; i++) {
                String fragment = patternStructure.fragments[i];
                int fLength = fragment.length();
                if (fLength == 0) {
                    continue;
                }

                // Add any start/end of string character
                if (i == 0 && patternStructure.openStart == false) {
                    // Start-of-string anchored (is not a leading wildcard)
                    fragment = TOKEN_START_OR_END_CHAR + fragment;
                }
                if (patternStructure.openEnd == false && i == patternStructure.fragments.length - 1) {
                    // End-of-string anchored (is not a trailing wildcard)
                    fragment = fragment + TOKEN_START_OR_END_CHAR + TOKEN_START_OR_END_CHAR;
                }
                if (fragment.codePointCount(0, fragment.length()) <= NGRAM_SIZE) {
                    tokens.add(fragment);
                } else {
                    // Break fragment into multiple Ngrams
                    TokenStream tokenizer = WILDCARD_ANALYZER.tokenStream(name(), fragment);
                    CharTermAttribute termAtt = tokenizer.addAttribute(CharTermAttribute.class);
                    String lastUnusedToken = null;
                    try {
                        tokenizer.reset();
                        boolean takeThis = true;
                        // minimise number of terms searched - eg for "12345" and 3grams we only need terms
                        // `123` and `345` - no need to search for 234. We take every other ngram.
                        while (tokenizer.incrementToken()) {
                            String tokenValue = termAtt.toString();
                            if (takeThis) {
                                tokens.add(tokenValue);
                            } else {
                                lastUnusedToken = tokenValue;
                            }
                            // alternate
                            takeThis = !takeThis;
                        }
                        if (lastUnusedToken != null) {
                            // given `cake` and 3 grams the loop above would output only `cak` and we need to add trailing
                            // `ake` to complete the logic.
                            tokens.add(lastUnusedToken);
                        }
                        tokenizer.end();
                        tokenizer.close();
                    } catch (IOException ioe) {
                        throw new ElasticsearchParseException("Error parsing wildcard query pattern fragment [" + fragment + "]");
                    }
                }
            }

            if (patternStructure.isMatchAll()) {
                return new MatchAllDocsQuery();
            }
            BooleanQuery approximation = createApproximationQuery(tokens);
            if (approximation.clauses().size() > 1 || patternStructure.needsVerification()) {
                BooleanQuery.Builder verifyingBuilder = new BooleanQuery.Builder();
                verifyingBuilder.add(new BooleanClause(approximation, Occur.MUST));
                Automaton automaton = WildcardQuery.toAutomaton(new Term(name(), wildcardPattern));
                verifyingBuilder.add(new BooleanClause(new AutomatonQueryOnBinaryDv(name(), wildcardPattern, automaton), Occur.MUST));
                return verifyingBuilder.build();
            }
            return approximation;
        }

        private BooleanQuery createApproximationQuery(ArrayList<String> tokens) {
            BooleanQuery.Builder bqBuilder = new BooleanQuery.Builder();
            if (tokens.size() <= MAX_CLAUSES_IN_APPROXIMATION_QUERY) {
                for (String token : tokens) {
                    addClause(token, bqBuilder);
                }
                return bqBuilder.build();
            }
            // Thin out the number of clauses using a selection spread evenly across the range
            float step = (float) (tokens.size() - 1) / (float) (MAX_CLAUSES_IN_APPROXIMATION_QUERY - 1); // set step size
            for (int i = 0; i < MAX_CLAUSES_IN_APPROXIMATION_QUERY; i++) {
                addClause(tokens.get(Math.round(step * i)), bqBuilder); // add each element of a position which is a multiple of step
            }
            // TODO we can be smarter about pruning here. e.g.
            // * Avoid wildcard queries if there are sufficient numbers of other terms that are full 3grams that are cheaper term queries
            // * We can select terms on their scarcity rather than even spreads across the search string.

            return bqBuilder.build();
        }

        private void addClause(String token, BooleanQuery.Builder bqBuilder) {
            assert token.codePointCount(0, token.length()) <= NGRAM_SIZE;
            if (token.codePointCount(0, token.length()) == NGRAM_SIZE) {
                TermQuery tq = new TermQuery(new Term(name(), token));
                bqBuilder.add(new BooleanClause(tq, Occur.MUST));
            } else {
                WildcardQuery wq = new WildcardQuery(new Term(name(), token + "*"));
                wq.setRewriteMethod(MultiTermQuery.CONSTANT_SCORE_REWRITE);
                bqBuilder.add(new BooleanClause(wq, Occur.MUST));
            }

        }

        @Override
        public String typeName() {
            return CONTENT_TYPE;
        }

        @Override
        public Query existsQuery(QueryShardContext context) {
            return new DocValuesFieldExistsQuery(name());
        }

        @Override
        public Query termQuery(Object value, QueryShardContext context) {
            return wildcardQuery(BytesRefs.toString(value), MultiTermQuery.CONSTANT_SCORE_REWRITE, context);
        }

        @Override
        public Query prefixQuery(String value, MultiTermQuery.RewriteMethod method, QueryShardContext context) {
            return wildcardQuery(value + "*", method, context);
        }

        @Override
        public Query termsQuery(List<?> values, QueryShardContext context) {
            BooleanQuery.Builder bq = new BooleanQuery.Builder();
            for (Object value : values) {
                bq.add(termQuery(value, context), Occur.SHOULD);
            }
            return new ConstantScoreQuery(bq.build());
        }

        @Override
        public IndexFieldData.Builder fielddataBuilder(String fullyQualifiedIndexName) {
            failIfNoDocValues();
            return new IndexFieldData.Builder() {

                @Override
                public IndexFieldData<?> build(IndexSettings indexSettings, MappedFieldType fieldType, IndexFieldDataCache cache,
                        CircuitBreakerService breakerService, MapperService mapperService) {
                    return new WildcardBytesBinaryDVIndexFieldData(indexSettings.getIndex(), fieldType.name());
                }};
        }

<<<<<<< HEAD
         @Override
         public ValuesSourceType getValuesSourceType() {
             return CoreValuesSourceType.BYTES;
         }
     }

=======

        String normalize(String value) throws IOException {
            if (normalizer != null) {
                try (TokenStream ts = normalizer.tokenStream(name(), value)) {
                    final CharTermAttribute termAtt = ts.addAttribute(CharTermAttribute.class);
                    ts.reset();
                    if (ts.incrementToken() == false) {
                      throw new IllegalStateException("The normalization token stream is "
                          + "expected to produce exactly 1 token, but got 0 for analyzer "
                          + normalizer + " and input \"" + value + "\"");
                    }
                    final String newValue = termAtt.toString();
                    if (ts.incrementToken()) {
                      throw new IllegalStateException("The normalization token stream is "
                          + "expected to produce exactly 1 token, but got 2+ for analyzer "
                          + normalizer + " and input \"" + value + "\"");
                    }
                    ts.end();
                    return newValue;
                }
            }
            return value;
        }       
        
    }
     
>>>>>>> c5764882
    static class  WildcardBytesBinaryDVIndexFieldData extends BytesBinaryDVIndexFieldData{

        WildcardBytesBinaryDVIndexFieldData(Index index, String fieldName) {
            super(index, fieldName);
        }

        @Override
        public SortField sortField(Object missingValue, MultiValueMode sortMode, Nested nested, boolean reverse) {
            XFieldComparatorSource source = new BytesRefFieldComparatorSource(this, missingValue,
                    sortMode, nested);
            return new SortField(getFieldName(), source, reverse);
        }

    }

    private int ignoreAbove;

    private WildcardFieldMapper(String simpleName, MappedFieldType fieldType, MappedFieldType defaultFieldType,
                int ignoreAbove, Settings indexSettings, MultiFields multiFields, CopyTo copyTo) {
        super(simpleName, fieldType, defaultFieldType, indexSettings, multiFields, copyTo);
        this.ignoreAbove = ignoreAbove;
        assert fieldType.indexOptions() == IndexOptions.DOCS;

        ngramFieldType = fieldType.clone();
        ngramFieldType.setTokenized(true);
        ngramFieldType.freeze();
    }

    /** Values that have more chars than the return value of this method will
     *  be skipped at parsing time. */
    // pkg-private for testing
    int ignoreAbove() {
        return ignoreAbove;
    }

    @Override
    protected WildcardFieldMapper clone() {
        return (WildcardFieldMapper) super.clone();
    }

    @Override
    public WildcardFieldType fieldType() {
        return (WildcardFieldType) super.fieldType();
    }

    @Override
    protected void doXContentBody(XContentBuilder builder, boolean includeDefaults, Params params) throws IOException {
        super.doXContentBody(builder, includeDefaults, params);
        if (includeDefaults || ignoreAbove != Defaults.IGNORE_ABOVE) {
            builder.field("ignore_above", ignoreAbove);
        }
        if (fieldType().normalizer() != null) {
            builder.field("normalizer", fieldType().normalizer().name());
        } else if (includeDefaults) {
            builder.nullField("normalizer");
        }        
    }

    @Override
    protected void parseCreateField(ParseContext context, List<IndexableField> fields) throws IOException {
        final String value;
        if (context.externalValueSet()) {
            value = context.externalValue().toString();
        } else {
            XContentParser parser = context.parser();
            if (parser.currentToken() == XContentParser.Token.VALUE_NULL) {
                value = fieldType().nullValueAsString();
            } else {
                value =  parser.textOrNull();
            }
        }
        ParseContext.Document parseDoc = context.doc();

        createFields(value, parseDoc, fields);
    }

    // For internal use by Lucene only - used to define ngram index
    final MappedFieldType ngramFieldType;
<<<<<<< HEAD

    void createFields(String value, Document parseDoc, List<IndexableField>fields) {
=======
    
    void createFields(String value, Document parseDoc, List<IndexableField>fields) throws IOException {
>>>>>>> c5764882
        if (value == null || value.length() > ignoreAbove) {
            return;
        }
        value = fieldType().normalize(value);
        String ngramValue = TOKEN_START_OR_END_CHAR + value + TOKEN_START_OR_END_CHAR + TOKEN_START_OR_END_CHAR;
        Field ngramField = new Field(fieldType().name(), ngramValue, ngramFieldType);
        fields.add(ngramField);

        CustomBinaryDocValuesField dvField = (CustomBinaryDocValuesField) parseDoc.getByKey(fieldType().name());
        if (dvField == null) {
            dvField = new CustomBinaryDocValuesField(fieldType().name(), value.getBytes(StandardCharsets.UTF_8));
            parseDoc.addWithKey(fieldType().name(), dvField);
        } else {
            dvField.add(value.getBytes(StandardCharsets.UTF_8));
        }
    }

    @Override
    protected String contentType() {
        return CONTENT_TYPE;
    }


    @Override
    protected void doMerge(Mapper mergeWith) {
        super.doMerge(mergeWith);
        this.ignoreAbove = ((WildcardFieldMapper) mergeWith).ignoreAbove;
    }
}<|MERGE_RESOLUTION|>--- conflicted
+++ resolved
@@ -59,8 +59,6 @@
 import org.elasticsearch.index.similarity.SimilarityProvider;
 import org.elasticsearch.indices.breaker.CircuitBreakerService;
 import org.elasticsearch.search.MultiValueMode;
-import org.elasticsearch.search.aggregations.support.CoreValuesSourceType;
-import org.elasticsearch.search.aggregations.support.ValuesSourceType;
 
 import java.io.IOException;
 import java.nio.charset.StandardCharsets;
@@ -78,15 +76,15 @@
 public class WildcardFieldMapper extends FieldMapper {
 
     public static final String CONTENT_TYPE = "wildcard";
-    public static short MAX_CLAUSES_IN_APPROXIMATION_QUERY = 10;
-    public static final int NGRAM_SIZE = 3;
+    public static short MAX_CLAUSES_IN_APPROXIMATION_QUERY = 10; 
+    public static final int NGRAM_SIZE = 3;        
     static final NamedAnalyzer WILDCARD_ANALYZER = new NamedAnalyzer("_wildcard", AnalyzerScope.GLOBAL, new Analyzer() {
         @Override
         public TokenStreamComponents createComponents(String fieldName) {
             Tokenizer tokenizer = new NGramTokenizer(NGRAM_SIZE, NGRAM_SIZE);
             return new TokenStreamComponents(tokenizer);
         }
-    });
+    });    
 
     public static class Defaults {
         public static final MappedFieldType FIELD_TYPE = new WildcardFieldType();
@@ -100,7 +98,7 @@
             FIELD_TYPE.setOmitNorms(true);
             FIELD_TYPE.freeze();
         }
-        public static final int IGNORE_ABOVE = Integer.MAX_VALUE;
+        public static final int IGNORE_ABOVE = Integer.MAX_VALUE;        
     }
 
     public static class Builder extends FieldMapper.Builder<Builder, WildcardFieldMapper> {
@@ -117,7 +115,7 @@
         @Override
         public Builder docValues(boolean docValues) {
             if (docValues == false) {
-                throw new MapperParsingException("The field [" + name + "] cannot have doc values = false");
+                throw new MapperParsingException("The field [" + name + "] cannot have doc values = false");                
             }
             return this;
         }
@@ -133,39 +131,39 @@
         @Override
         public Builder store(boolean store) {
             if (store) {
-                throw new MapperParsingException("The field [" + name + "] cannot have store = true");
+                throw new MapperParsingException("The field [" + name + "] cannot have store = true");                
             }
             return this;
         }
 
         @Override
         public Builder similarity(SimilarityProvider similarity) {
-            throw new MapperParsingException("The field [" + name + "] cannot have custom similarities");
+            throw new MapperParsingException("The field [" + name + "] cannot have custom similarities");                
         }
 
         @Override
         public Builder index(boolean index) {
             if (index == false) {
-                throw new MapperParsingException("The field [" + name + "] cannot have index = false");
+                throw new MapperParsingException("The field [" + name + "] cannot have index = false");                
             }
             return this;
         }
-
+        
         public Builder ignoreAbove(int ignoreAbove) {
             if (ignoreAbove < 0) {
                 throw new IllegalArgumentException("[ignore_above] must be positive, got " + ignoreAbove);
             }
             this.ignoreAbove = ignoreAbove;
             return this;
-        }
-
-
+        }        
+          
+        
         @Override
         protected void setupFieldType(BuilderContext context) {
             super.setupFieldType(context);
             fieldType().setHasDocValues(true);
             fieldType().setTokenized(false);
-            fieldType().setIndexOptions(IndexOptions.DOCS);
+            fieldType().setIndexOptions(IndexOptions.DOCS);                
         }
 
         @Override
@@ -181,9 +179,6 @@
 
         @Override
         public WildcardFieldMapper build(BuilderContext context) {
-<<<<<<< HEAD
-            setupFieldType(context);
-=======
             setupFieldType(context);   
             if (normalizerName != null) {
                 NamedAnalyzer normalizer = indexAnalyzers.getNormalizer(normalizerName);
@@ -192,9 +187,8 @@
                 }
                 fieldType().setNormalizer(normalizer);
             }            
->>>>>>> c5764882
             return new WildcardFieldMapper(
-                    name, fieldType, defaultFieldType, ignoreAbove,
+                    name, fieldType, defaultFieldType, ignoreAbove, 
                     context.indexSettings(), multiFieldsBuilder.build(this, context), copyTo);
         }
     }
@@ -205,7 +199,7 @@
                 throws MapperParsingException {
             WildcardFieldMapper.Builder builder = new WildcardFieldMapper.Builder(name);
             parseField(builder, name, node, parserContext);
-
+            
             for (Iterator<Map.Entry<String, Object>> iterator = node.entrySet().iterator(); iterator.hasNext();) {
                 Map.Entry<String, Object> entry = iterator.next();
                 String propName = entry.getKey();
@@ -219,21 +213,21 @@
                     }
                     iterator.remove();
                 }
-            }
-
+            }            
+            
             return builder;
         }
     }
-
-     public static final char TOKEN_START_OR_END_CHAR = 0;
-
+    
+     public static final char TOKEN_START_OR_END_CHAR = 0;    
+    
      public static final class WildcardFieldType extends MappedFieldType {
          
         private NamedAnalyzer normalizer = null;
 
-        public WildcardFieldType() {
+        public WildcardFieldType() {            
             setIndexAnalyzer(Lucene.KEYWORD_ANALYZER);
-            setSearchAnalyzer(Lucene.KEYWORD_ANALYZER);
+            setSearchAnalyzer(Lucene.KEYWORD_ANALYZER);            
         }
 
         protected WildcardFieldType(WildcardFieldType ref) {
@@ -245,10 +239,6 @@
             WildcardFieldType result = new WildcardFieldType(this);
             return result;
         }
-<<<<<<< HEAD
-
-
-=======
         
 
         @Override
@@ -283,22 +273,21 @@
             }
         }
         
->>>>>>> c5764882
         // Holds parsed information about the wildcard pattern
         static class PatternStructure {
-            boolean openStart, openEnd, hasSymbols;
+            boolean openStart, openEnd, hasSymbols;            
             int lastGap =0;
             int wildcardCharCount, wildcardStringCount;
             String[] fragments;
             Integer []  precedingGapSizes;
             final String pattern;
-
+            
             @SuppressWarnings("fallthrough") // Intentionally uses fallthrough mirroring implementation in Lucene's WildcardQuery
             PatternStructure (String wildcardText) {
                 this.pattern = wildcardText;
                 ArrayList<String> fragmentList = new ArrayList<>();
                 ArrayList<Integer> precedingGapSizeList = new ArrayList<>();
-                StringBuilder sb = new StringBuilder();
+                StringBuilder sb = new StringBuilder();               
                 for (int i = 0; i < wildcardText.length();) {
                     final int c = wildcardText.codePointAt(i);
                     int length = Character.charCount(c);
@@ -307,10 +296,10 @@
                         if (i == 0) {
                             openStart = true;
                         }
-                        openEnd = true;
+                        openEnd = true;                        
                         hasSymbols = true;
                         wildcardStringCount++;
-
+                        
                         if (sb.length() > 0) {
                             precedingGapSizeList.add(lastGap);
                             fragmentList.add(sb.toString());
@@ -328,10 +317,10 @@
                         if (sb.length() > 0) {
                             precedingGapSizeList.add(lastGap);
                             fragmentList.add(sb.toString());
-                            sb = new StringBuilder();
+                            sb = new StringBuilder();       
                             lastGap = 0;
                         }
-
+                        
                         if (lastGap != Integer.MAX_VALUE) {
                             lastGap++;
                         }
@@ -358,19 +347,19 @@
                 }
                 fragments = fragmentList.toArray(new String[0]);
                 precedingGapSizes = precedingGapSizeList.toArray(new Integer[0]);
-
-            }
-
+                
+            }
+            
             public boolean needsVerification() {
                 // Return true if term queries are not enough evidence
                 if (fragments.length == 1 && wildcardCharCount == 0) {
-                    // The one case where we don't need verification is when
+                    // The one case where we don't need verification is when 
                     // we have a single fragment and no ? characters
                     return false;
                 }
                 return true;
             }
-
+            
             // Returns number of positions for last gap (Integer.MAX means unlimited gap)
             public int getPrecedingGapSize(int fragmentNum) {
                 return precedingGapSizes[fragmentNum];
@@ -390,21 +379,17 @@
                 PatternStructure other = (PatternStructure) obj;
                 return pattern.equals(other.pattern);
             }
-
-
-        }
-
+            
+            
+        }
+        
 
         @Override
         public Query wildcardQuery(String wildcardPattern, RewriteMethod method, QueryShardContext context) {
-<<<<<<< HEAD
-            PatternStructure patternStructure = new PatternStructure(wildcardPattern);
-=======
             if (normalizer != null) {
                 wildcardPattern = StringFieldType.normalizeWildcardPattern(name(), wildcardPattern, normalizer);
             }
             PatternStructure patternStructure = new PatternStructure(wildcardPattern);            
->>>>>>> c5764882
             ArrayList<String> tokens = new ArrayList<>();
 
             for (int i = 0; i < patternStructure.fragments.length; i++) {
@@ -413,7 +398,7 @@
                 if (fLength == 0) {
                     continue;
                 }
-
+                
                 // Add any start/end of string character
                 if (i == 0 && patternStructure.openStart == false) {
                     // Start-of-string anchored (is not a leading wildcard)
@@ -426,7 +411,7 @@
                 if (fragment.codePointCount(0, fragment.length()) <= NGRAM_SIZE) {
                     tokens.add(fragment);
                 } else {
-                    // Break fragment into multiple Ngrams
+                    // Break fragment into multiple Ngrams                
                     TokenStream tokenizer = WILDCARD_ANALYZER.tokenStream(name(), fragment);
                     CharTermAttribute termAtt = tokenizer.addAttribute(CharTermAttribute.class);
                     String lastUnusedToken = null;
@@ -440,7 +425,7 @@
                             if (takeThis) {
                                 tokens.add(tokenValue);
                             } else {
-                                lastUnusedToken = tokenValue;
+                                lastUnusedToken = tokenValue;                                
                             }
                             // alternate
                             takeThis = !takeThis;
@@ -460,7 +445,7 @@
 
             if (patternStructure.isMatchAll()) {
                 return new MatchAllDocsQuery();
-            }
+            } 
             BooleanQuery approximation = createApproximationQuery(tokens);
             if (approximation.clauses().size() > 1 || patternStructure.needsVerification()) {
                 BooleanQuery.Builder verifyingBuilder = new BooleanQuery.Builder();
@@ -470,7 +455,7 @@
                 return verifyingBuilder.build();
             }
             return approximation;
-        }
+        }                
 
         private BooleanQuery createApproximationQuery(ArrayList<String> tokens) {
             BooleanQuery.Builder bqBuilder = new BooleanQuery.Builder();
@@ -488,7 +473,7 @@
             // TODO we can be smarter about pruning here. e.g.
             // * Avoid wildcard queries if there are sufficient numbers of other terms that are full 3grams that are cheaper term queries
             // * We can select terms on their scarcity rather than even spreads across the search string.
-
+            
             return bqBuilder.build();
         }
 
@@ -519,11 +504,11 @@
         public Query termQuery(Object value, QueryShardContext context) {
             return wildcardQuery(BytesRefs.toString(value), MultiTermQuery.CONSTANT_SCORE_REWRITE, context);
         }
-
+        
         @Override
         public Query prefixQuery(String value, MultiTermQuery.RewriteMethod method, QueryShardContext context) {
             return wildcardQuery(value + "*", method, context);
-        }
+        }        
 
         @Override
         public Query termsQuery(List<?> values, QueryShardContext context) {
@@ -532,8 +517,8 @@
                 bq.add(termQuery(value, context), Occur.SHOULD);
             }
             return new ConstantScoreQuery(bq.build());
-        }
-
+        }     
+                
         @Override
         public IndexFieldData.Builder fielddataBuilder(String fullyQualifiedIndexName) {
             failIfNoDocValues();
@@ -546,14 +531,6 @@
                 }};
         }
 
-<<<<<<< HEAD
-         @Override
-         public ValuesSourceType getValuesSourceType() {
-             return CoreValuesSourceType.BYTES;
-         }
-     }
-
-=======
 
         String normalize(String value) throws IOException {
             if (normalizer != null) {
@@ -580,7 +557,6 @@
         
     }
      
->>>>>>> c5764882
     static class  WildcardBytesBinaryDVIndexFieldData extends BytesBinaryDVIndexFieldData{
 
         WildcardBytesBinaryDVIndexFieldData(Index index, String fieldName) {
@@ -593,7 +569,7 @@
                     sortMode, nested);
             return new SortField(getFieldName(), source, reverse);
         }
-
+    
     }
 
     private int ignoreAbove;
@@ -603,9 +579,9 @@
         super(simpleName, fieldType, defaultFieldType, indexSettings, multiFields, copyTo);
         this.ignoreAbove = ignoreAbove;
         assert fieldType.indexOptions() == IndexOptions.DOCS;
-
+        
         ngramFieldType = fieldType.clone();
-        ngramFieldType.setTokenized(true);
+        ngramFieldType.setTokenized(true);                    
         ngramFieldType.freeze();
     }
 
@@ -614,8 +590,8 @@
     // pkg-private for testing
     int ignoreAbove() {
         return ignoreAbove;
-    }
-
+    }    
+    
     @Override
     protected WildcardFieldMapper clone() {
         return (WildcardFieldMapper) super.clone();
@@ -638,7 +614,7 @@
             builder.nullField("normalizer");
         }        
     }
-
+    
     @Override
     protected void parseCreateField(ParseContext context, List<IndexableField> fields) throws IOException {
         final String value;
@@ -653,19 +629,14 @@
             }
         }
         ParseContext.Document parseDoc = context.doc();
-
-        createFields(value, parseDoc, fields);
-    }
-
+        
+        createFields(value, parseDoc, fields);        
+    }   
+    
     // For internal use by Lucene only - used to define ngram index
     final MappedFieldType ngramFieldType;
-<<<<<<< HEAD
-
-    void createFields(String value, Document parseDoc, List<IndexableField>fields) {
-=======
     
     void createFields(String value, Document parseDoc, List<IndexableField>fields) throws IOException {
->>>>>>> c5764882
         if (value == null || value.length() > ignoreAbove) {
             return;
         }
@@ -673,25 +644,25 @@
         String ngramValue = TOKEN_START_OR_END_CHAR + value + TOKEN_START_OR_END_CHAR + TOKEN_START_OR_END_CHAR;
         Field ngramField = new Field(fieldType().name(), ngramValue, ngramFieldType);
         fields.add(ngramField);
-
+        
         CustomBinaryDocValuesField dvField = (CustomBinaryDocValuesField) parseDoc.getByKey(fieldType().name());
         if (dvField == null) {
             dvField = new CustomBinaryDocValuesField(fieldType().name(), value.getBytes(StandardCharsets.UTF_8));
             parseDoc.addWithKey(fieldType().name(), dvField);
         } else {
             dvField.add(value.getBytes(StandardCharsets.UTF_8));
-        }
+        }        
     }
 
     @Override
     protected String contentType() {
         return CONTENT_TYPE;
     }
-
+    
 
     @Override
     protected void doMerge(Mapper mergeWith) {
         super.doMerge(mergeWith);
         this.ignoreAbove = ((WildcardFieldMapper) mergeWith).ignoreAbove;
-    }
+    }    
 }