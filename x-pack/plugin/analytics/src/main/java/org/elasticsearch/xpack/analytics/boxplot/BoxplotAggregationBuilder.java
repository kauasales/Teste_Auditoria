/*
 * Copyright Elasticsearch B.V. and/or licensed to Elasticsearch B.V. under one
 * or more contributor license agreements. Licensed under the Elastic License
 * 2.0; you may not use this file except in compliance with the Elastic License
 * 2.0.
 */

package org.elasticsearch.xpack.analytics.boxplot;

import org.elasticsearch.TransportVersion;
import org.elasticsearch.common.io.stream.StreamInput;
import org.elasticsearch.common.io.stream.StreamOutput;
import org.elasticsearch.search.aggregations.AggregationBuilder;
import org.elasticsearch.search.aggregations.AggregatorFactories;
import org.elasticsearch.search.aggregations.AggregatorFactory;
import org.elasticsearch.search.aggregations.metrics.PercentilesMethod;
import org.elasticsearch.search.aggregations.metrics.TDigestExecutionHint;
import org.elasticsearch.search.aggregations.support.AggregationContext;
import org.elasticsearch.search.aggregations.support.CoreValuesSourceType;
import org.elasticsearch.search.aggregations.support.ValuesSourceAggregationBuilder;
import org.elasticsearch.search.aggregations.support.ValuesSourceConfig;
import org.elasticsearch.search.aggregations.support.ValuesSourceRegistry;
import org.elasticsearch.search.aggregations.support.ValuesSourceType;
import org.elasticsearch.xcontent.ObjectParser;
import org.elasticsearch.xcontent.XContentBuilder;

import java.io.IOException;
import java.util.Map;
import java.util.Objects;
import java.util.Optional;
import java.util.Set;

import static org.elasticsearch.search.aggregations.metrics.PercentilesMethod.COMPRESSION_FIELD;
import static org.elasticsearch.search.aggregations.metrics.PercentilesMethod.EXECUTION_HINT_FIELD;

public class BoxplotAggregationBuilder extends ValuesSourceAggregationBuilder.MetricsAggregationBuilder<BoxplotAggregationBuilder> {
    public static final String NAME = "boxplot";
    public static final ValuesSourceRegistry.RegistryKey<BoxplotAggregatorSupplier> REGISTRY_KEY = new ValuesSourceRegistry.RegistryKey<>(
        NAME,
        BoxplotAggregatorSupplier.class
    );

    public static final ObjectParser<BoxplotAggregationBuilder, String> PARSER = ObjectParser.fromBuilder(
        NAME,
        BoxplotAggregationBuilder::new
    );
    static {
        ValuesSourceAggregationBuilder.declareFields(PARSER, true, true, false);
        PARSER.declareDouble(BoxplotAggregationBuilder::compression, COMPRESSION_FIELD);
        PARSER.declareString(BoxplotAggregationBuilder::parseExecutionHint, EXECUTION_HINT_FIELD);
    }

    private double compression = 100.0;
    private TDigestExecutionHint executionHint = TDigestExecutionHint.DEFAULT;

    public BoxplotAggregationBuilder(String name) {
        super(name);
    }

    protected BoxplotAggregationBuilder(
        BoxplotAggregationBuilder clone,
        AggregatorFactories.Builder factoriesBuilder,
        Map<String, Object> metadata
    ) {
        super(clone, factoriesBuilder, metadata);
        this.compression = clone.compression;
        this.executionHint = clone.executionHint;
    }

    public static void registerAggregators(ValuesSourceRegistry.Builder builder) {
        BoxplotAggregatorFactory.registerAggregators(builder);
    }

    @Override
    protected AggregationBuilder shallowCopy(AggregatorFactories.Builder factoriesBuilder, Map<String, Object> metadata) {
        return new BoxplotAggregationBuilder(this, factoriesBuilder, metadata);
    }

    /**
     * Read from a stream.
     */
    public BoxplotAggregationBuilder(StreamInput in) throws IOException {
        super(in);
        compression = in.readDouble();
<<<<<<< HEAD
        executionHint = in.getTransportVersion().onOrAfter(TransportVersion.V_8_500_012)
=======
        executionHint = in.getTransportVersion().onOrAfter(TransportVersion.V_8_500_014)
>>>>>>> 5b4bd790
            ? TDigestExecutionHint.readFrom(in)
            : TDigestExecutionHint.HIGH_ACCURACY;
    }

    @Override
    public Set<String> metricNames() {
        return InternalBoxplot.METRIC_NAMES;
    }

    @Override
    protected void innerWriteTo(StreamOutput out) throws IOException {
        out.writeDouble(compression);
<<<<<<< HEAD
        if (out.getTransportVersion().onOrAfter(TransportVersion.V_8_500_012)) {
=======
        if (out.getTransportVersion().onOrAfter(TransportVersion.V_8_500_014)) {
>>>>>>> 5b4bd790
            executionHint.writeTo(out);
        }
    }

    @Override
    protected ValuesSourceType defaultValueSourceType() {
        return CoreValuesSourceType.NUMERIC;
    }

    /**
     * Expert: set the compression. Higher values improve accuracy but also
     * memory usage. Only relevant when using {@link PercentilesMethod#TDIGEST}.
     */
    public BoxplotAggregationBuilder compression(double compression) {
        if (compression < 0.0) {
            throw new IllegalArgumentException(
                "[compression] must be greater than or equal to 0. Found [" + compression + "] in [" + name + "]"
            );
        }
        this.compression = compression;
        return this;
    }

    public BoxplotAggregationBuilder parseExecutionHint(String executionHint) {
        this.executionHint = TDigestExecutionHint.parse(executionHint);
        return this;
    }

    /**
     * Expert: get the compression. Higher values improve accuracy but also
     * memory usage. Only relevant when using {@link PercentilesMethod#TDIGEST}.
     */
    public double compression() {
        return compression;
    }

    @Override
    protected BoxplotAggregatorFactory innerBuild(
        AggregationContext context,
        ValuesSourceConfig config,
        AggregatorFactory parent,
        AggregatorFactories.Builder subFactoriesBuilder
    ) throws IOException {
        BoxplotAggregatorSupplier aggregatorSupplier = context.getValuesSourceRegistry().getAggregator(REGISTRY_KEY, config);

        return new BoxplotAggregatorFactory(
            name,
            config,
            compression,
            executionHint,
            context,
            parent,
            subFactoriesBuilder,
            metadata,
            aggregatorSupplier
        );
    }

    @Override
    public XContentBuilder doXContentBody(XContentBuilder builder, Params params) throws IOException {
        builder.field(COMPRESSION_FIELD.getPreferredName(), compression);
        builder.field(EXECUTION_HINT_FIELD.getPreferredName(), executionHint);
        return builder;
    }

    @Override
    public boolean equals(Object obj) {
        if (this == obj) return true;
        if (obj == null || getClass() != obj.getClass()) return false;
        if (super.equals(obj) == false) return false;
        BoxplotAggregationBuilder other = (BoxplotAggregationBuilder) obj;
        return Objects.equals(compression, other.compression) && executionHint.equals(other.executionHint);
    }

    @Override
    public int hashCode() {
        return Objects.hash(super.hashCode(), compression, executionHint);
    }

    @Override
    public String getType() {
        return NAME;
    }

    @Override
    protected ValuesSourceRegistry.RegistryKey<?> getRegistryKey() {
        return REGISTRY_KEY;
    }

    @Override
    public Optional<Set<String>> getOutputFieldNames() {
        return Optional.of(InternalBoxplot.METRIC_NAMES);
    }

    @Override
    public TransportVersion getMinimalSupportedVersion() {
        return TransportVersion.V_7_7_0;
    }
}<|MERGE_RESOLUTION|>--- conflicted
+++ resolved
@@ -82,11 +82,7 @@
     public BoxplotAggregationBuilder(StreamInput in) throws IOException {
         super(in);
         compression = in.readDouble();
-<<<<<<< HEAD
-        executionHint = in.getTransportVersion().onOrAfter(TransportVersion.V_8_500_012)
-=======
         executionHint = in.getTransportVersion().onOrAfter(TransportVersion.V_8_500_014)
->>>>>>> 5b4bd790
             ? TDigestExecutionHint.readFrom(in)
             : TDigestExecutionHint.HIGH_ACCURACY;
     }
@@ -99,11 +95,7 @@
     @Override
     protected void innerWriteTo(StreamOutput out) throws IOException {
         out.writeDouble(compression);
-<<<<<<< HEAD
-        if (out.getTransportVersion().onOrAfter(TransportVersion.V_8_500_012)) {
-=======
         if (out.getTransportVersion().onOrAfter(TransportVersion.V_8_500_014)) {
->>>>>>> 5b4bd790
             executionHint.writeTo(out);
         }
     }
