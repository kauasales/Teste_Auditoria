/*
 * Copyright Elasticsearch B.V. and/or licensed to Elasticsearch B.V. under one
 * or more contributor license agreements. Licensed under the Elastic License;
 * you may not use this file except in compliance with the Elastic License.
 */

package org.elasticsearch.xpack.analytics.boxplot;

import org.elasticsearch.search.aggregations.Aggregator;
import org.elasticsearch.search.aggregations.AggregatorFactories;
import org.elasticsearch.search.aggregations.AggregatorFactory;
import org.elasticsearch.search.aggregations.CardinalityUpperBound;
import org.elasticsearch.search.aggregations.support.AggregationContext;
import org.elasticsearch.search.aggregations.support.CoreValuesSourceType;
import org.elasticsearch.search.aggregations.support.ValuesSourceAggregatorFactory;
import org.elasticsearch.search.aggregations.support.ValuesSourceConfig;
import org.elasticsearch.search.aggregations.support.ValuesSourceRegistry;
import org.elasticsearch.xpack.analytics.aggregations.support.AnalyticsValuesSourceType;

import java.io.IOException;
import java.util.List;
import java.util.Map;

public class BoxplotAggregatorFactory extends ValuesSourceAggregatorFactory {

    private final double compression;
    private final BoxplotAggregatorSupplier aggregatorSupplier;

    static void registerAggregators(ValuesSourceRegistry.Builder builder) {
        builder.register(
            BoxplotAggregationBuilder.REGISTRY_KEY,
            List.of(CoreValuesSourceType.NUMERIC, AnalyticsValuesSourceType.HISTOGRAM),
            BoxplotAggregator::new,
                true);
    }

    BoxplotAggregatorFactory(String name,
                             ValuesSourceConfig config,
                             double compression,
                             AggregationContext context,
                             AggregatorFactory parent,
                             AggregatorFactories.Builder subFactoriesBuilder,
                             Map<String, Object> metadata,
                             BoxplotAggregatorSupplier aggregatorSupplier) throws IOException {
        super(name, config, context, parent, subFactoriesBuilder, metadata);
        this.compression = compression;
        this.aggregatorSupplier = aggregatorSupplier;
    }

    @Override
    protected Aggregator createUnmapped(Aggregator parent, Map<String, Object> metadata) throws IOException {
        return new BoxplotAggregator(name, null, config.format(), compression, context, parent, metadata);
    }

    @Override
    protected Aggregator doCreateInternal(
        Aggregator parent,
        CardinalityUpperBound cardinality,
        Map<String, Object> metadata
    ) throws IOException {
<<<<<<< HEAD
        return aggregatorSupplier
                .build(name, config.getValuesSource(), config.format(), compression, searchContext, parent, metadata);
=======
        return context.getValuesSourceRegistry()
            .getAggregator(BoxplotAggregationBuilder.REGISTRY_KEY, config)
            .build(name, config.getValuesSource(), config.format(), compression, context, parent, metadata);
>>>>>>> 19dfa7be
    }
}<|MERGE_RESOLUTION|>--- conflicted
+++ resolved
@@ -58,13 +58,7 @@
         CardinalityUpperBound cardinality,
         Map<String, Object> metadata
     ) throws IOException {
-<<<<<<< HEAD
         return aggregatorSupplier
-                .build(name, config.getValuesSource(), config.format(), compression, searchContext, parent, metadata);
-=======
-        return context.getValuesSourceRegistry()
-            .getAggregator(BoxplotAggregationBuilder.REGISTRY_KEY, config)
-            .build(name, config.getValuesSource(), config.format(), compression, context, parent, metadata);
->>>>>>> 19dfa7be
+                .build(name, config.getValuesSource(), config.format(), compression, context, parent, metadata);
     }
 }