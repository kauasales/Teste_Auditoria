--- conflicted
+++ resolved
@@ -18,11 +18,8 @@
 import org.elasticsearch.search.aggregations.AggregationBuilder;
 import org.elasticsearch.search.aggregations.AggregatorFactories;
 import org.elasticsearch.search.aggregations.AggregatorFactory;
-<<<<<<< HEAD
 import org.elasticsearch.search.aggregations.support.CoreValuesSourceType;
-=======
 import org.elasticsearch.search.aggregations.support.FieldContext;
->>>>>>> eaf75fc7
 import org.elasticsearch.search.aggregations.support.MultiValuesSourceAggregationBuilder;
 import org.elasticsearch.search.aggregations.support.MultiValuesSourceAggregatorFactory;
 import org.elasticsearch.search.aggregations.support.MultiValuesSourceFieldConfig;
@@ -126,12 +123,8 @@
     @Override
     protected MultiValuesSourceAggregatorFactory innerBuild(
         QueryShardContext queryShardContext,
-<<<<<<< HEAD
         Map<String, ValuesSourceConfig> configs,
-=======
-        Map<String, ValuesSourceConfig<ValuesSource.Numeric>> configs,
         Map<String, QueryBuilder> filters,
->>>>>>> eaf75fc7
         DocValueFormat format,
         AggregatorFactory parent,
         AggregatorFactories.Builder subFactoriesBuilder) throws IOException {
