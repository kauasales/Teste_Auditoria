--- conflicted
+++ resolved
@@ -158,12 +158,9 @@
             AnalyticsAggregatorFactory::registerHistoBackedValueCountAggregator,
             AnalyticsAggregatorFactory::registerHistoBackedAverageAggregator,
             AnalyticsAggregatorFactory::registerHistoBackedHistogramAggregator,
-<<<<<<< HEAD
+            AnalyticsAggregatorFactory::registerHistoBackedMinggregator,
+            AnalyticsAggregatorFactory::registerHistoBackedMaxggregator,
             AnalyticsAggregatorFactory::registerCardinalityBackedCardinalityAggregator
-=======
-            AnalyticsAggregatorFactory::registerHistoBackedMinggregator,
-            AnalyticsAggregatorFactory::registerHistoBackedMaxggregator
->>>>>>> 71d0958c
         );
     }
 
