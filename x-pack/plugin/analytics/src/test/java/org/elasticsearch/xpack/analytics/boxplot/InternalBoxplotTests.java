/*
 * Copyright Elasticsearch B.V. and/or licensed to Elasticsearch B.V. under one
 * or more contributor license agreements. Licensed under the Elastic License;
 * you may not use this file except in compliance with the Elastic License.
 */

package org.elasticsearch.xpack.analytics.boxplot;

import org.elasticsearch.common.ParseField;
import org.elasticsearch.common.io.stream.BytesStreamOutput;
import org.elasticsearch.common.io.stream.NamedWriteableAwareStreamInput;
import org.elasticsearch.common.io.stream.StreamInput;
import org.elasticsearch.common.xcontent.NamedXContentRegistry;
import org.elasticsearch.plugins.SearchPlugin;
import org.elasticsearch.search.DocValueFormat;
import org.elasticsearch.search.aggregations.Aggregation;
import org.elasticsearch.search.aggregations.ParsedAggregation;
import org.elasticsearch.search.aggregations.metrics.TDigestState;
import org.elasticsearch.test.InternalAggregationTestCase;
import org.elasticsearch.xpack.analytics.AnalyticsPlugin;

import java.io.IOException;
import java.util.ArrayList;
import java.util.HashMap;
import java.util.List;
import java.util.Map;
import java.util.stream.Collectors;
import java.util.stream.StreamSupport;

import static java.util.Collections.emptyMap;

public class InternalBoxplotTests extends InternalAggregationTestCase<InternalBoxplot> {

    @Override
    protected SearchPlugin registerPlugin() {
        return new AnalyticsPlugin();
    }

    @Override
    protected InternalBoxplot createTestInstance(String name, Map<String, Object> metadata) {
        int numValues = frequently() ? randomInt(100) : 0;
        TDigestState state = new TDigestState(100);
        for (int i = 0; i < numValues; ++i) {
            state.add(randomDouble());
        }
        DocValueFormat formatter = randomNumericDocValueFormat();

        return new InternalBoxplot(name, state, formatter, metadata);
    }

    @Override
    protected void assertReduced(InternalBoxplot reduced, List<InternalBoxplot> inputs) {
        TDigestState expected = new TDigestState(reduced.state().compression());
        for (InternalBoxplot input : inputs) {
            expected.add(input.state());
        }
        assertNotNull(expected);
        assertEquals(expected.getMax(), reduced.getMax(), 0);
        assertEquals(expected.getMin(), reduced.getMin(), 0);
    }

    @Override
    protected void assertFromXContent(InternalBoxplot min, ParsedAggregation parsedAggregation) {
        // There is no ParsedBoxplot yet so we cannot test it here
    }

    @Override
    protected InternalBoxplot mutateInstance(InternalBoxplot instance) {
        String name = instance.getName();
        TDigestState state;
        try (BytesStreamOutput output = new BytesStreamOutput()) {
            TDigestState.write(instance.state(), output);
            try (StreamInput in = new NamedWriteableAwareStreamInput(output.bytes().streamInput(), getNamedWriteableRegistry())) {
                state = TDigestState.read(in);
            }
        } catch (IOException ex) {
            throw new IllegalStateException(ex);
        }
        DocValueFormat formatter = instance.format();
        Map<String, Object> metadata = instance.getMetadata();
        switch (between(0, 2)) {
            case 0:
                name += randomAlphaOfLength(5);
                break;
            case 1:
                state.add(randomDouble());
                break;
            case 2:
                if (metadata == null) {
                    metadata = new HashMap<>(1);
                } else {
                    metadata = new HashMap<>(instance.getMetadata());
                }
                metadata.put(randomAlphaOfLength(15), randomInt());
                break;
            default:
                throw new AssertionError("Illegal randomisation branch");
        }
        return new InternalBoxplot(name, state, formatter, metadata);
    }

    @Override
    protected List<NamedXContentRegistry.Entry> getNamedXContents() {
        List<NamedXContentRegistry.Entry> extendedNamedXContents = new ArrayList<>(super.getNamedXContents());
        extendedNamedXContents.add(new NamedXContentRegistry.Entry(Aggregation.class,
            new ParseField(BoxplotAggregationBuilder.NAME),
            (p, c) -> {
                assumeTrue("There is no ParsedBoxlot yet", false);
                return null;
            }
        ));
        return extendedNamedXContents;
    }

<<<<<<< HEAD
    public void testIQR() {
        double epsilon = 0.00001; // tolerance on equality for doubles
        TDigestState state = new TDigestState(100);
        for (double value : List.of(52, 57, 57, 58, 63, 66, 66, 67, 67, 68, 69, 70, 70, 70, 70, 72, 73, 75, 75, 76, 76, 78, 79, 89)) {
            state.add(value);
        }
        double[] actual = InternalBoxplot.whiskers(state);
        assertEquals(57.0, actual[0], epsilon);
        assertEquals(79.0, actual[1], epsilon);

        // Test null state
        actual = InternalBoxplot.whiskers(null);
        assertNotNull(actual);
        assertTrue(Double.isNaN(actual[0]));
        assertTrue(Double.isNaN(actual[1]));
=======
    public void testIterator() {
        InternalBoxplot aggregation = createTestInstance("test", emptyMap());
        List<String> names = StreamSupport.stream(aggregation.valueNames().spliterator(), false).collect(Collectors.toList());

        assertEquals(5, names.size());
        assertTrue(names.contains("min"));
        assertTrue(names.contains("max"));
        assertTrue(names.contains("q1"));
        assertTrue(names.contains("q2"));
        assertTrue(names.contains("q3"));
>>>>>>> b17ce85f
    }
}<|MERGE_RESOLUTION|>--- conflicted
+++ resolved
@@ -112,7 +112,6 @@
         return extendedNamedXContents;
     }
 
-<<<<<<< HEAD
     public void testIQR() {
         double epsilon = 0.00001; // tolerance on equality for doubles
         TDigestState state = new TDigestState(100);
@@ -128,17 +127,19 @@
         assertNotNull(actual);
         assertTrue(Double.isNaN(actual[0]));
         assertTrue(Double.isNaN(actual[1]));
-=======
+    }
+
     public void testIterator() {
         InternalBoxplot aggregation = createTestInstance("test", emptyMap());
         List<String> names = StreamSupport.stream(aggregation.valueNames().spliterator(), false).collect(Collectors.toList());
 
-        assertEquals(5, names.size());
+        assertEquals(7, names.size());
         assertTrue(names.contains("min"));
         assertTrue(names.contains("max"));
         assertTrue(names.contains("q1"));
         assertTrue(names.contains("q2"));
         assertTrue(names.contains("q3"));
->>>>>>> b17ce85f
+        assertTrue(names.contains("lower"));
+        assertTrue(names.contains("upper"));
     }
 }