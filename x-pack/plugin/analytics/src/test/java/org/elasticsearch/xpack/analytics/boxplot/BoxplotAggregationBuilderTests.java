--- conflicted
+++ resolved
@@ -62,11 +62,7 @@
             aggregationBuilder.compression(randomDoubleBetween(0, 100, true));
         }
         if (randomBoolean()) {
-<<<<<<< HEAD
-            aggregationBuilder.parseExecutionHint(TDigestExecutionHint.HIGH_ACCURACY.toString());
-=======
             aggregationBuilder.parseExecutionHint(randomFrom(TDigestExecutionHint.values()).toString());
->>>>>>> 5b4bd790
         }
         return aggregationBuilder;
     }
