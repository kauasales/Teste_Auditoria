--- conflicted
+++ resolved
@@ -225,21 +225,14 @@
             }
             client().admin().indices().refresh(new RefreshRequest("raw", "pre_agg")).get();
 
-<<<<<<< HEAD
-            SearchResponse response = client().prepareSearch("raw").setTrackTotalHits(true).get();
-            assertEquals(numDocs, response.getHits().getTotalHits().value);
-
-            response = client().prepareSearch("pre_agg").get();
-            assertEquals(numDocs / frq, response.getHits().getTotalHits().value);
+            assertHitCount(client().prepareSearch("raw").setTrackTotalHits(true), numDocs);
+
+            assertHitCount(client().prepareSearch("pre_agg"), numDocs / frq);
         } finally {
             for (BulkRequest bulkRequest : toClose) {
                 bulkRequest.close();
             }
         }
-=======
-        assertHitCount(client().prepareSearch("raw").setTrackTotalHits(true), numDocs);
-        assertHitCount(client().prepareSearch("pre_agg"), numDocs / frq);
->>>>>>> 978082b3
     }
 
     public void testTDigestHistogram() throws Exception {
