--- conflicted
+++ resolved
@@ -134,30 +134,19 @@
         return indexer.get();
     }
 
-<<<<<<< HEAD
-    public DataFrameTransformState getState() {
-        return getIndexer() == null ?
-            new DataFrameTransformState(taskState.get(),
-=======
     public TransformState getState() {
         if (getIndexer() == null) {
             return new TransformState(
                 taskState.get(),
->>>>>>> 0a1cbed7
                 initialIndexerState,
                 initialPosition,
                 currentCheckpoint.get(),
                 stateReason.get(),
-<<<<<<< HEAD
                 null,
                 null, //Node attributes
-                false) :
-           new DataFrameTransformState(
-=======
-                null);
+                false);
         } else {
            return new TransformState(
->>>>>>> 0a1cbed7
                taskState.get(),
                indexer.get().getState(),
                indexer.get().getPosition(),
@@ -166,6 +155,7 @@
                getIndexer().getProgress(),
                null, //Node attributes
                indexer.get().shouldStopAtCheckpoint());
+        }
     }
 
     public TransformIndexerStats getStats() {
@@ -225,7 +215,7 @@
             return;
         }
         // If we are already in a `STARTED` state, we should not attempt to call `.start` on the indexer again.
-        if (taskState.get() == DataFrameTransformTaskState.STARTED) {
+        if (taskState.get() == TransformTaskState.STARTED) {
             listener.onFailure(new ElasticsearchStatusException(
                 "Cannot start transform [{}] as it is already STARTED.",
                 RestStatus.CONFLICT,
@@ -332,7 +322,7 @@
             getTransformId(),
             shouldStopAtCheckpoint,
             getState());
-        if (taskState.get() == DataFrameTransformTaskState.STARTED == false ||
+        if (taskState.get() == TransformTaskState.STARTED == false ||
             getIndexer() == null ||
             getIndexer().shouldStopAtCheckpoint() == shouldStopAtCheckpoint ||
             getIndexer().getState() == IndexerState.STOPPED ||
@@ -340,7 +330,7 @@
             shouldStopAtCheckpointListener.onResponse(null);
             return;
         }
-        DataFrameTransformState state = new DataFrameTransformState(
+        TransformState state = new TransformState(
             taskState.get(),
             indexer.get().getState(),
             indexer.get().getPosition(),
@@ -397,8 +387,7 @@
         // No reason to keep it in the potentially failed state.
         // Since `doSaveState` is asynchronous, it is best to set the state as STARTED so that another `start` call cannot be
         // executed while we are wrapping up.
-<<<<<<< HEAD
-        boolean wasFailed = taskState.compareAndSet(DataFrameTransformTaskState.FAILED, DataFrameTransformTaskState.STARTED);
+        boolean wasFailed = taskState.compareAndSet(TransformTaskState.FAILED, TransformTaskState.STARTED);
 
         // shouldStopAtCheckpoint only comes into play when onFinish is called (or doSaveState right after).
         // if it is false, stop immediately
@@ -414,12 +403,6 @@
                 getIndexer().onStop();
                 getIndexer().doSaveState(state, getIndexer().getPosition(), () -> {});
             }
-=======
-        taskState.compareAndSet(TransformTaskState.FAILED, TransformTaskState.STARTED);
-        if (state == IndexerState.STOPPED) {
-            getIndexer().onStop();
-            getIndexer().doSaveState(state, getIndexer().getPosition(), () -> {});
->>>>>>> 0a1cbed7
         }
     }
 
@@ -514,17 +497,13 @@
         // We should not keep retrying. Either the task will be stopped, or started
         // If it is started again, it is registered again.
         deregisterSchedulerJob();
-<<<<<<< HEAD
         // The idea of stopping at the next checkpoint is no longer valid. Since a failed task could potentially START again,
         // we should set this flag to false.
         if (getIndexer() != null) {
             getIndexer().setShouldStopAtCheckpoint(false);
         }
         // The end user should see that the task is in a failed state, and attempt to stop it again but with force=true
-        taskState.set(DataFrameTransformTaskState.FAILED);
-=======
         taskState.set(TransformTaskState.FAILED);
->>>>>>> 0a1cbed7
         stateReason.set(reason);
         TransformState newState = getState();
         // Even though the indexer information is persisted to an index, we still need DataFrameTransformTaskState in the clusterstate
