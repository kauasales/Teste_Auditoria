/*
 * Copyright Elasticsearch B.V. and/or licensed to Elasticsearch B.V. under one
 * or more contributor license agreements. Licensed under the Elastic License;
 * you may not use this file except in compliance with the Elastic License.
 */

package org.elasticsearch.xpack.transform.transforms;

import org.apache.logging.log4j.LogManager;
import org.apache.logging.log4j.Logger;
import org.apache.lucene.util.SetOnce;
import org.elasticsearch.ResourceNotFoundException;
import org.elasticsearch.action.ActionListener;
import org.elasticsearch.action.LatchedActionListener;
import org.elasticsearch.action.support.IndicesOptions;
import org.elasticsearch.client.Client;
import org.elasticsearch.cluster.ClusterState;
import org.elasticsearch.cluster.metadata.IndexNameExpressionResolver;
import org.elasticsearch.cluster.node.DiscoveryNode;
import org.elasticsearch.cluster.routing.IndexRoutingTable;
import org.elasticsearch.cluster.service.ClusterService;
import org.elasticsearch.common.Nullable;
import org.elasticsearch.common.collect.Tuple;
import org.elasticsearch.common.settings.Settings;
import org.elasticsearch.persistent.AllocatedPersistentTask;
import org.elasticsearch.persistent.PersistentTaskState;
import org.elasticsearch.persistent.PersistentTasksCustomMetaData;
import org.elasticsearch.persistent.PersistentTasksExecutor;
import org.elasticsearch.tasks.TaskId;
import org.elasticsearch.threadpool.ThreadPool;
import org.elasticsearch.xpack.core.indexing.IndexerState;
import org.elasticsearch.xpack.core.scheduler.SchedulerEngine;
import org.elasticsearch.xpack.core.transform.TransformField;
import org.elasticsearch.xpack.core.transform.TransformMessages;
import org.elasticsearch.xpack.core.transform.action.StartTransformTaskAction;
import org.elasticsearch.xpack.core.transform.transforms.Transform;
import org.elasticsearch.xpack.core.transform.transforms.TransformCheckpoint;
import org.elasticsearch.xpack.core.transform.transforms.TransformConfig;
import org.elasticsearch.xpack.core.transform.transforms.TransformState;
import org.elasticsearch.xpack.core.transform.transforms.TransformStoredDoc;
import org.elasticsearch.xpack.transform.DataFrame;
import org.elasticsearch.xpack.transform.checkpoint.DataFrameTransformsCheckpointService;
import org.elasticsearch.xpack.transform.notifications.DataFrameAuditor;
import org.elasticsearch.xpack.transform.persistence.DataFrameInternalIndex;
import org.elasticsearch.xpack.transform.persistence.DataFrameTransformsConfigManager;
import org.elasticsearch.xpack.transform.persistence.SeqNoPrimaryTermAndIndex;
import org.elasticsearch.xpack.transform.transforms.pivot.SchemaUtil;

import java.util.ArrayList;
import java.util.List;
import java.util.Map;
import java.util.concurrent.CountDownLatch;
import java.util.concurrent.TimeUnit;

public class DataFrameTransformPersistentTasksExecutor extends PersistentTasksExecutor<Transform> {

    private static final Logger logger = LogManager.getLogger(DataFrameTransformPersistentTasksExecutor.class);

    // The amount of time we wait for the cluster state to respond when being marked as failed
    private static final int MARK_AS_FAILED_TIMEOUT_SEC = 90;
    private final Client client;
    private final DataFrameTransformsConfigManager transformsConfigManager;
    private final DataFrameTransformsCheckpointService dataFrameTransformsCheckpointService;
    private final SchedulerEngine schedulerEngine;
    private final ThreadPool threadPool;
    private final ClusterService clusterService;
    private final DataFrameAuditor auditor;
    private volatile int numFailureRetries;

    public DataFrameTransformPersistentTasksExecutor(Client client,
                                                     DataFrameTransformsConfigManager transformsConfigManager,
                                                     DataFrameTransformsCheckpointService dataFrameTransformsCheckpointService,
                                                     SchedulerEngine schedulerEngine,
                                                     DataFrameAuditor auditor,
                                                     ThreadPool threadPool,
                                                     ClusterService clusterService,
                                                     Settings settings) {
        super(TransformField.TASK_NAME, DataFrame.TASK_THREAD_POOL_NAME);
        this.client = client;
        this.transformsConfigManager = transformsConfigManager;
        this.dataFrameTransformsCheckpointService = dataFrameTransformsCheckpointService;
        this.schedulerEngine = schedulerEngine;
        this.auditor = auditor;
        this.threadPool = threadPool;
        this.clusterService = clusterService;
        this.numFailureRetries = DataFrameTransformTask.NUM_FAILURE_RETRIES_SETTING.get(settings);
        clusterService.getClusterSettings()
            .addSettingsUpdateConsumer(DataFrameTransformTask.NUM_FAILURE_RETRIES_SETTING, this::setNumFailureRetries);
    }

    @Override
    public PersistentTasksCustomMetaData.Assignment getAssignment(Transform params, ClusterState clusterState) {
        List<String> unavailableIndices = verifyIndicesPrimaryShardsAreActive(clusterState);
        if (unavailableIndices.size() != 0) {
            String reason = "Not starting data frame transform [" + params.getId() + "], " +
                "because not all primary shards are active for the following indices [" +
                String.join(",", unavailableIndices) + "]";
            logger.debug(reason);
            return new PersistentTasksCustomMetaData.Assignment(null, reason);
        }
        DiscoveryNode discoveryNode = selectLeastLoadedNode(clusterState, (node) ->
            node.isDataNode() && node.getVersion().onOrAfter(params.getVersion())
        );
        return discoveryNode == null ? NO_NODE_FOUND : new PersistentTasksCustomMetaData.Assignment(discoveryNode.getId(), "");
    }

    static List<String> verifyIndicesPrimaryShardsAreActive(ClusterState clusterState) {
        IndexNameExpressionResolver resolver = new IndexNameExpressionResolver();
        String[] indices = resolver.concreteIndexNames(clusterState,
            IndicesOptions.lenientExpandOpen(),
            DataFrameInternalIndex.INDEX_NAME_PATTERN);
        List<String> unavailableIndices = new ArrayList<>(indices.length);
        for (String index : indices) {
            IndexRoutingTable routingTable = clusterState.getRoutingTable().index(index);
            if (routingTable == null || routingTable.allPrimaryShardsActive() == false) {
                unavailableIndices.add(index);
            }
        }
        return unavailableIndices;
    }

    @Override
    protected void nodeOperation(AllocatedPersistentTask task, @Nullable Transform params, PersistentTaskState state) {
        final String transformId = params.getId();
        final DataFrameTransformTask buildTask = (DataFrameTransformTask) task;
        // NOTE: DataFrameTransformPersistentTasksExecutor#createTask pulls in the stored task state from the ClusterState when the object
        // is created. DataFrameTransformTask#ctor takes into account setting the task as failed if that is passed in with the
        // persisted state.
        // DataFrameTransformPersistentTasksExecutor#startTask will fail as DataFrameTransformTask#start, when force == false, will return
        // a failure indicating that a failed task cannot be started.
        //
        // We want the rest of the state to be populated in the task when it is loaded on the node so that users can force start it again
        // later if they want.

        final ClientDataFrameIndexerBuilder indexerBuilder =
            new ClientDataFrameIndexerBuilder()
                .setAuditor(auditor)
                .setClient(client)
                .setTransformsCheckpointService(dataFrameTransformsCheckpointService)
                .setTransformsConfigManager(transformsConfigManager);

        final SetOnce<TransformState> stateHolder = new SetOnce<>();

<<<<<<< HEAD

        ActionListener<StartDataFrameTransformTaskAction.Response> startTaskListener = ActionListener.wrap(
=======
        ActionListener<StartTransformTaskAction.Response> startTaskListener = ActionListener.wrap(
>>>>>>> 0a1cbed7
            response -> logger.info("Successfully completed and scheduled task in node operation"),
            failure -> logger.error("Failed to start task ["+ transformId +"] in node operation", failure)
        );

        // <7> load next checkpoint
        ActionListener<TransformCheckpoint> getTransformNextCheckpointListener = ActionListener.wrap(
                nextCheckpoint -> {

                    if (nextCheckpoint.isEmpty()) {
                        // extra safety: reset position and progress if next checkpoint is empty
                        // prevents a failure if for some reason the next checkpoint has been deleted
                        indexerBuilder.setInitialPosition(null);
                        indexerBuilder.setProgress(null);
                    } else {
                        logger.trace("[{}] Loaded next checkpoint [{}] found, starting the task", transformId,
                                nextCheckpoint.getCheckpoint());
                        indexerBuilder.setNextCheckpoint(nextCheckpoint);
                    }

                    final long lastCheckpoint = stateHolder.get().getCheckpoint();

                    startTask(buildTask, indexerBuilder, lastCheckpoint, startTaskListener);
                },
                error -> {
                    // TODO: do not use the same error message as for loading the last checkpoint
                    String msg = TransformMessages.getMessage(TransformMessages.FAILED_TO_LOAD_TRANSFORM_CHECKPOINT, transformId);
                    logger.error(msg, error);
                    markAsFailed(buildTask, msg);
                }
        );

        // <6> load last checkpoint
        ActionListener<TransformCheckpoint> getTransformLastCheckpointListener = ActionListener.wrap(
                lastCheckpoint -> {
                    indexerBuilder.setLastCheckpoint(lastCheckpoint);

                    logger.trace("[{}] Loaded last checkpoint [{}], looking for next checkpoint", transformId,
                            lastCheckpoint.getCheckpoint());
                    transformsConfigManager.getTransformCheckpoint(transformId, lastCheckpoint.getCheckpoint() + 1,
                            getTransformNextCheckpointListener);
                },
                error -> {
                    String msg = TransformMessages.getMessage(TransformMessages.FAILED_TO_LOAD_TRANSFORM_CHECKPOINT, transformId);
                    logger.error(msg, error);
                    markAsFailed(buildTask, msg);
                }
        );

        // <5> Set the previous stats (if they exist), initialize the indexer, start the task (If it is STOPPED)
        // Since we don't create the task until `_start` is called, if we see that the task state is stopped, attempt to start
        // Schedule execution regardless
        ActionListener<Tuple<TransformStoredDoc, SeqNoPrimaryTermAndIndex>> transformStatsActionListener = ActionListener.wrap(
            stateAndStatsAndSeqNoPrimaryTermAndIndex -> {
                TransformStoredDoc stateAndStats = stateAndStatsAndSeqNoPrimaryTermAndIndex.v1();
                SeqNoPrimaryTermAndIndex seqNoPrimaryTermAndIndex = stateAndStatsAndSeqNoPrimaryTermAndIndex.v2();
                // Since we have not set the value for this yet, it SHOULD be null
                buildTask.updateSeqNoPrimaryTermAndIndex(null, seqNoPrimaryTermAndIndex);
                logger.trace("[{}] initializing state and stats: [{}]", transformId, stateAndStats.toString());
                DataFrameTransformState transformState = stateAndStats.getTransformState();
                indexerBuilder.setInitialStats(stateAndStats.getTransformStats())
                    .setInitialPosition(stateAndStats.getTransformState().getPosition())
                    .setProgress(stateAndStats.getTransformState().getProgress())
                    .setIndexerState(currentIndexerState(stateAndStats.getTransformState()))
                    // TODO should be obviated in 8.x with DataFrameTransformTaskState::STOPPING
                    .setShouldStopAtCheckpoint(transformState.shouldStopAtNextCheckpoint());
                logger.debug("[{}] Loading existing state: [{}], position [{}]",
                    transformId,
                    stateAndStats.getTransformState(),
                    stateAndStats.getTransformState().getPosition());

                stateHolder.set(transformState);
                final long lastCheckpoint = stateHolder.get().getCheckpoint();

                if (lastCheckpoint == 0) {
                    logger.trace("[{}] No last checkpoint found, looking for next checkpoint", transformId);
                    transformsConfigManager.getTransformCheckpoint(transformId, lastCheckpoint + 1, getTransformNextCheckpointListener);
                } else {
                    logger.trace ("[{}] Restore last checkpoint: [{}]", transformId, lastCheckpoint);
                    transformsConfigManager.getTransformCheckpoint(transformId, lastCheckpoint, getTransformLastCheckpointListener);
                }
            },
            error -> {
                if (error instanceof ResourceNotFoundException == false) {
                    String msg = TransformMessages.getMessage(TransformMessages.FAILED_TO_LOAD_TRANSFORM_STATE, transformId);
                    logger.error(msg, error);
                    markAsFailed(buildTask, msg);
                } else {
                    logger.trace("[{}] No stats found (new transform), starting the task", transformId);
                    startTask(buildTask, indexerBuilder, null, startTaskListener);
                }
            }
        );

        // <4> set fieldmappings for the indexer, get the previous stats (if they exist)
        ActionListener<Map<String, String>> getFieldMappingsListener = ActionListener.wrap(
            fieldMappings -> {
                indexerBuilder.setFieldMappings(fieldMappings);
                transformsConfigManager.getTransformStoredDoc(transformId, transformStatsActionListener);
            },
            error -> {
                String msg = TransformMessages.getMessage(TransformMessages.DATA_FRAME_UNABLE_TO_GATHER_FIELD_MAPPINGS,
                    indexerBuilder.getTransformConfig().getDestination().getIndex());
                logger.error(msg, error);
                markAsFailed(buildTask, msg);
            }
        );

        // <3> Validate the transform, assigning it to the indexer, and get the field mappings
        ActionListener<TransformConfig> getTransformConfigListener = ActionListener.wrap(
            config -> {
                if (config.isValid()) {
                    indexerBuilder.setTransformConfig(config);
                    SchemaUtil.getDestinationFieldMappings(client, config.getDestination().getIndex(), getFieldMappingsListener);
                } else {
                    markAsFailed(buildTask,
                        TransformMessages.getMessage(TransformMessages.DATA_FRAME_TRANSFORM_CONFIGURATION_INVALID, transformId));
                }
            },
            error -> {
                String msg = TransformMessages.getMessage(TransformMessages.FAILED_TO_LOAD_TRANSFORM_CONFIGURATION, transformId);
                logger.error(msg, error);
                markAsFailed(buildTask, msg);
            }
        );

        // <2> Get the transform config
        ActionListener<Void> templateCheckListener = ActionListener.wrap(
            aVoid -> transformsConfigManager.getTransformConfiguration(transformId, getTransformConfigListener),
            error -> {
                String msg = "Failed to create internal index mappings";
                logger.error(msg, error);
                markAsFailed(buildTask, msg);
            }
        );

        // <1> Check the internal index template is installed
        DataFrameInternalIndex.installLatestVersionedIndexTemplateIfRequired(clusterService, client, templateCheckListener);
    }

    private static IndexerState currentIndexerState(TransformState previousState) {
        if (previousState == null) {
            return IndexerState.STOPPED;
        }
        switch(previousState.getIndexerState()){
            // If it is STARTED or INDEXING we want to make sure we revert to started
            // Otherwise, the internal indexer will never get scheduled and execute
            case STARTED:
            case INDEXING:
                return IndexerState.STARTED;
            // If we are STOPPED, STOPPING, or ABORTING and just started executing on this node,
            //  then it is safe to say we should be STOPPED
            case STOPPED:
            case STOPPING:
            case ABORTING:
            default:
                return IndexerState.STOPPED;
        }
    }

    private void markAsFailed(DataFrameTransformTask task, String reason) {
        CountDownLatch latch = new CountDownLatch(1);

        task.markAsFailed(reason, new LatchedActionListener<>(ActionListener.wrap(
            nil -> {},
            failure -> logger.error("Failed to set task [" + task.getTransformId() +"] to failed", failure)
        ), latch));
        try {
            latch.await(MARK_AS_FAILED_TIMEOUT_SEC, TimeUnit.SECONDS);
        } catch (InterruptedException e) {
            logger.error("Timeout waiting for task [" + task.getTransformId() + "] to be marked as failed in cluster state", e);
        }
    }

    private void startTask(DataFrameTransformTask buildTask,
                           ClientDataFrameIndexerBuilder indexerBuilder,
                           Long previousCheckpoint,
                           ActionListener<StartTransformTaskAction.Response> listener) {
        buildTask.initializeIndexer(indexerBuilder);
        // DataFrameTransformTask#start will fail if the task state is FAILED
        // Will continue to attempt to start the indexer, even if the state is STARTED
        buildTask.setNumFailureRetries(numFailureRetries).start(previousCheckpoint, false, false, listener);
    }

    private void setNumFailureRetries(int numFailureRetries) {
        this.numFailureRetries = numFailureRetries;
    }

    @Override
    protected AllocatedPersistentTask createTask(long id, String type, String action, TaskId parentTaskId,
            PersistentTasksCustomMetaData.PersistentTask<Transform> persistentTask, Map<String, String> headers) {
        return new DataFrameTransformTask(id, type, action, parentTaskId, persistentTask.getParams(),
            (TransformState) persistentTask.getState(), schedulerEngine, auditor, threadPool, headers);
    }
}<|MERGE_RESOLUTION|>--- conflicted
+++ resolved
@@ -141,12 +141,7 @@
 
         final SetOnce<TransformState> stateHolder = new SetOnce<>();
 
-<<<<<<< HEAD
-
-        ActionListener<StartDataFrameTransformTaskAction.Response> startTaskListener = ActionListener.wrap(
-=======
         ActionListener<StartTransformTaskAction.Response> startTaskListener = ActionListener.wrap(
->>>>>>> 0a1cbed7
             response -> logger.info("Successfully completed and scheduled task in node operation"),
             failure -> logger.error("Failed to start task ["+ transformId +"] in node operation", failure)
         );
@@ -205,7 +200,7 @@
                 // Since we have not set the value for this yet, it SHOULD be null
                 buildTask.updateSeqNoPrimaryTermAndIndex(null, seqNoPrimaryTermAndIndex);
                 logger.trace("[{}] initializing state and stats: [{}]", transformId, stateAndStats.toString());
-                DataFrameTransformState transformState = stateAndStats.getTransformState();
+                TransformState transformState = stateAndStats.getTransformState();
                 indexerBuilder.setInitialStats(stateAndStats.getTransformStats())
                     .setInitialPosition(stateAndStats.getTransformState().getPosition())
                     .setProgress(stateAndStats.getTransformState().getProgress())
