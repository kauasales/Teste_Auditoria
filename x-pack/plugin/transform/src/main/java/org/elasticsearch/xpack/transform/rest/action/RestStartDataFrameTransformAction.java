/*
 * Copyright Elasticsearch B.V. and/or licensed to Elasticsearch B.V. under one
 * or more contributor license agreements. Licensed under the Elastic License;
 * you may not use this file except in compliance with the Elastic License.
 */

package org.elasticsearch.xpack.transform.rest.action;

import org.elasticsearch.action.support.master.AcknowledgedRequest;
import org.elasticsearch.client.node.NodeClient;
import org.elasticsearch.rest.BaseRestHandler;
import org.elasticsearch.rest.RestController;
import org.elasticsearch.rest.RestRequest;
import org.elasticsearch.rest.action.RestToXContentListener;
import org.elasticsearch.xpack.core.transform.TransformField;
import org.elasticsearch.xpack.core.transform.action.StartTransformAction;

public class RestStartDataFrameTransformAction extends BaseRestHandler {

    public RestStartDataFrameTransformAction(RestController controller) {
        controller.registerHandler(RestRequest.Method.POST, TransformField.REST_BASE_PATH_TRANSFORMS_BY_ID + "_start", this);
    }

    @Override
    protected RestChannelConsumer prepareRequest(RestRequest restRequest, NodeClient client) {
<<<<<<< HEAD
        String id = restRequest.param(DataFrameField.ID.getPreferredName());
        StartDataFrameTransformAction.Request request = new StartDataFrameTransformAction.Request(id);
        request.timeout(restRequest.paramAsTime(DataFrameField.TIMEOUT.getPreferredName(), AcknowledgedRequest.DEFAULT_ACK_TIMEOUT));
        return channel -> client.execute(StartDataFrameTransformAction.INSTANCE, request,
=======
        String id = restRequest.param(TransformField.ID.getPreferredName());
        boolean force = restRequest.paramAsBoolean(TransformField.FORCE.getPreferredName(), false);
        StartTransformAction.Request request = new StartTransformAction.Request(id, force);
        request.timeout(restRequest.paramAsTime(TransformField.TIMEOUT.getPreferredName(), AcknowledgedRequest.DEFAULT_ACK_TIMEOUT));
        return channel -> client.execute(StartTransformAction.INSTANCE, request,
>>>>>>> 0a1cbed7
                new RestToXContentListener<>(channel));
    }

    @Override
    public String getName() {
        return "data_frame_start_transform_action";
    }
}<|MERGE_RESOLUTION|>--- conflicted
+++ resolved
@@ -23,18 +23,10 @@
 
     @Override
     protected RestChannelConsumer prepareRequest(RestRequest restRequest, NodeClient client) {
-<<<<<<< HEAD
-        String id = restRequest.param(DataFrameField.ID.getPreferredName());
-        StartDataFrameTransformAction.Request request = new StartDataFrameTransformAction.Request(id);
-        request.timeout(restRequest.paramAsTime(DataFrameField.TIMEOUT.getPreferredName(), AcknowledgedRequest.DEFAULT_ACK_TIMEOUT));
-        return channel -> client.execute(StartDataFrameTransformAction.INSTANCE, request,
-=======
         String id = restRequest.param(TransformField.ID.getPreferredName());
-        boolean force = restRequest.paramAsBoolean(TransformField.FORCE.getPreferredName(), false);
-        StartTransformAction.Request request = new StartTransformAction.Request(id, force);
+        StartTransformAction.Request request = new StartTransformAction.Request(id);
         request.timeout(restRequest.paramAsTime(TransformField.TIMEOUT.getPreferredName(), AcknowledgedRequest.DEFAULT_ACK_TIMEOUT));
         return channel -> client.execute(StartTransformAction.INSTANCE, request,
->>>>>>> 0a1cbed7
                 new RestToXContentListener<>(channel));
     }
 
