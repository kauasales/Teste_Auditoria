/*
 * Copyright Elasticsearch B.V. and/or licensed to Elasticsearch B.V. under one
 * or more contributor license agreements. Licensed under the Elastic License
 * 2.0; you may not use this file except in compliance with the Elastic License
 * 2.0.
 */

package org.elasticsearch.xpack.transform.action;

import org.apache.lucene.util.SetOnce;
import org.elasticsearch.Version;
import org.elasticsearch.action.ActionListener;
import org.elasticsearch.action.ingest.SimulatePipelineAction;
import org.elasticsearch.action.ingest.SimulatePipelineRequest;
import org.elasticsearch.action.ingest.SimulatePipelineResponse;
import org.elasticsearch.action.support.ActionFilters;
import org.elasticsearch.action.support.HandledTransportAction;
import org.elasticsearch.client.Client;
import org.elasticsearch.cluster.ClusterState;
import org.elasticsearch.cluster.metadata.IndexNameExpressionResolver;
import org.elasticsearch.cluster.node.DiscoveryNode;
import org.elasticsearch.cluster.service.ClusterService;
import org.elasticsearch.common.bytes.BytesReference;
import org.elasticsearch.common.inject.Inject;
import org.elasticsearch.common.logging.DeprecationLogger;
import org.elasticsearch.common.logging.HeaderWarning;
import org.elasticsearch.common.settings.Settings;
import org.elasticsearch.common.xcontent.XContentHelper;
import org.elasticsearch.common.xcontent.support.XContentMapValues;
import org.elasticsearch.ingest.IngestService;
import org.elasticsearch.license.License;
import org.elasticsearch.license.RemoteClusterLicenseChecker;
import org.elasticsearch.license.XPackLicenseState;
import org.elasticsearch.tasks.Task;
import org.elasticsearch.threadpool.ThreadPool;
import org.elasticsearch.transport.TransportService;
import org.elasticsearch.xcontent.ToXContent;
import org.elasticsearch.xcontent.XContentBuilder;
import org.elasticsearch.xcontent.XContentFactory;
import org.elasticsearch.xcontent.XContentType;
import org.elasticsearch.xpack.core.ClientHelper;
import org.elasticsearch.xpack.core.XPackSettings;
import org.elasticsearch.xpack.core.common.validation.SourceDestValidator;
import org.elasticsearch.xpack.core.security.SecurityContext;
import org.elasticsearch.xpack.core.transform.TransformField;
import org.elasticsearch.xpack.core.transform.action.PreviewTransformAction;
import org.elasticsearch.xpack.core.transform.action.PreviewTransformAction.Request;
import org.elasticsearch.xpack.core.transform.action.PreviewTransformAction.Response;
import org.elasticsearch.xpack.core.transform.transforms.SourceConfig;
import org.elasticsearch.xpack.core.transform.transforms.SyncConfig;
import org.elasticsearch.xpack.core.transform.transforms.TransformConfig;
import org.elasticsearch.xpack.core.transform.transforms.TransformDestIndexSettings;
import org.elasticsearch.xpack.transform.persistence.TransformIndex;
import org.elasticsearch.xpack.transform.transforms.Function;
import org.elasticsearch.xpack.transform.transforms.FunctionFactory;
import org.elasticsearch.xpack.transform.transforms.TransformNodes;
import org.elasticsearch.xpack.transform.utils.SourceDestValidations;

import java.time.Clock;
import java.util.ArrayList;
import java.util.HashMap;
import java.util.List;
import java.util.Map;
import java.util.stream.Collectors;

import static org.elasticsearch.xcontent.XContentFactory.jsonBuilder;
import static org.elasticsearch.xpack.core.transform.action.PreviewTransformAction.DUMMY_DEST_INDEX_FOR_PREVIEW;

public class TransportPreviewTransformAction extends HandledTransportAction<Request, Response> {

    private static final int NUMBER_OF_PREVIEW_BUCKETS = 100;
    private final XPackLicenseState licenseState;
    private final SecurityContext securityContext;
    private final IndexNameExpressionResolver indexNameExpressionResolver;
    private final Client client;
    private final ThreadPool threadPool;
    private final ClusterService clusterService;
    private final TransportService transportService;
    private final Settings nodeSettings;
    private final SourceDestValidator sourceDestValidator;

    @Inject
    public TransportPreviewTransformAction(
        XPackLicenseState licenseState,
        TransportService transportService,
        ActionFilters actionFilters,
        Client client,
        ThreadPool threadPool,
        IndexNameExpressionResolver indexNameExpressionResolver,
        ClusterService clusterService,
        Settings settings,
        IngestService ingestService
    ) {
        this(
            PreviewTransformAction.NAME,
            licenseState,
            transportService,
            actionFilters,
            client,
            threadPool,
            indexNameExpressionResolver,
            clusterService,
            settings,
            ingestService
        );
    }

    protected TransportPreviewTransformAction(
        String name,
        XPackLicenseState licenseState,
        TransportService transportService,
        ActionFilters actionFilters,
        Client client,
        ThreadPool threadPool,
        IndexNameExpressionResolver indexNameExpressionResolver,
        ClusterService clusterService,
        Settings settings,
        IngestService ingestService
    ) {
        super(name, transportService, actionFilters, Request::new);
        this.licenseState = licenseState;
        this.securityContext = XPackSettings.SECURITY_ENABLED.get(settings)
            ? new SecurityContext(settings, threadPool.getThreadContext())
            : null;
        this.indexNameExpressionResolver = indexNameExpressionResolver;
        this.client = client;
        this.threadPool = threadPool;
        this.clusterService = clusterService;
        this.transportService = transportService;
        this.nodeSettings = settings;
        this.sourceDestValidator = new SourceDestValidator(
            indexNameExpressionResolver,
            transportService.getRemoteClusterService(),
            DiscoveryNode.isRemoteClusterClient(settings)
                /* transforms are BASIC so always allowed, no need to check license */
<<<<<<< HEAD
                ? new RemoteClusterLicenseChecker(client, null) : null,
=======
                ? new RemoteClusterLicenseChecker(client, mode -> true)
                : null,
>>>>>>> 6e99cdc7
            ingestService,
            clusterService.getNodeName(),
            License.OperationMode.BASIC.description()
        );
    }

    @Override
    protected void doExecute(Task task, Request request, ActionListener<Response> listener) {
        final ClusterState clusterState = clusterService.state();
        TransformNodes.throwIfNoTransformNodes(clusterState);

        // Redirection can only be performed between nodes that are at least 7.13.
        if (clusterState.nodes().getMinNodeVersion().onOrAfter(Version.V_7_13_0)) {
            boolean requiresRemote = request.getConfig().getSource().requiresRemoteCluster();
            if (TransformNodes.redirectToAnotherNodeIfNeeded(
                clusterState,
                nodeSettings,
                requiresRemote,
                transportService,
                actionName,
                request,
                Response::new,
                listener
            )) {
                return;
            }
        }

        final TransformConfig config = request.getConfig();
        final Function function = FunctionFactory.create(config);

        // <4> Validate transform query
        ActionListener<Boolean> validateConfigListener = ActionListener.wrap(validateConfigResponse -> {
            getPreview(
                config.getId(), // note: @link{PreviewTransformAction} sets an id, so this is never null
                function,
                config.getSource(),
                config.getDestination().getPipeline(),
                config.getDestination().getIndex(),
                config.getSyncConfig(),
                listener
            );
        }, listener::onFailure);

        // <3> Validate transform function config
        ActionListener<Boolean> validateSourceDestListener = ActionListener.wrap(
            validateSourceDestResponse -> { function.validateConfig(validateConfigListener); },
            listener::onFailure
        );

        // <2> Validate source and destination indices
        ActionListener<Void> checkPrivilegesListener = ActionListener.wrap(aVoid -> {
            sourceDestValidator.validate(
                clusterState,
                config.getSource().getIndex(),
                config.getDestination().getIndex(),
                config.getDestination().getPipeline(),
                SourceDestValidations.getValidationsForPreview(config.getAdditionalSourceDestValidations()),
                validateSourceDestListener
            );
        }, listener::onFailure);

        // <1> Early check to verify that the user can create the destination index and can read from the source
        if (XPackSettings.SECURITY_ENABLED.get(nodeSettings)) {
            TransformPrivilegeChecker.checkPrivileges(
                "preview",
                securityContext,
                indexNameExpressionResolver,
                clusterState,
                client,
                config,
                // We don't want to check privileges for a dummy (placeholder) index and the placeholder is inserted as config.dest.index
                // early in the REST action so the only possibility we have here is string comparison.
                DUMMY_DEST_INDEX_FOR_PREVIEW.equals(config.getDestination().getIndex()) == false,
                checkPrivilegesListener
            );
        } else { // No security enabled, just create the transform
            checkPrivilegesListener.onResponse(null);
        }
    }

    @SuppressWarnings("unchecked")
    private void getPreview(
        String transformId,
        Function function,
        SourceConfig source,
        String pipeline,
        String dest,
        SyncConfig syncConfig,
        ActionListener<Response> listener
    ) {
        final SetOnce<Map<String, String>> mappings = new SetOnce<>();

        ActionListener<SimulatePipelineResponse> pipelineResponseActionListener = ActionListener.wrap(simulatePipelineResponse -> {
            List<Map<String, Object>> docs = new ArrayList<>(simulatePipelineResponse.getResults().size());
            for (var simulateDocumentResult : simulatePipelineResponse.getResults()) {
                try (XContentBuilder xContentBuilder = XContentFactory.jsonBuilder()) {
                    XContentBuilder content = simulateDocumentResult.toXContent(xContentBuilder, ToXContent.EMPTY_PARAMS);
                    Map<String, Object> tempMap = XContentHelper.convertToMap(BytesReference.bytes(content), true, XContentType.JSON).v2();
                    docs.add((Map<String, Object>) XContentMapValues.extractValue("doc._source", tempMap));
                }
            }
            TransformDestIndexSettings generatedDestIndexSettings = TransformIndex.createTransformDestIndexSettings(
                mappings.get(),
                transformId,
                Clock.systemUTC()
            );

            List<String> warnings = TransformConfigLinter.getWarnings(function, source, syncConfig);
            warnings.forEach(warning -> HeaderWarning.addWarning(DeprecationLogger.CRITICAL, warning));
            listener.onResponse(new Response(docs, generatedDestIndexSettings));
        }, listener::onFailure);

        ActionListener<List<Map<String, Object>>> previewListener = ActionListener.wrap(docs -> {
            if (pipeline == null) {
                TransformDestIndexSettings generatedDestIndexSettings = TransformIndex.createTransformDestIndexSettings(
                    mappings.get(),
                    transformId,
                    Clock.systemUTC()
                );
                List<String> warnings = TransformConfigLinter.getWarnings(function, source, syncConfig);
                warnings.forEach(warning -> HeaderWarning.addWarning(DeprecationLogger.CRITICAL, warning));
                listener.onResponse(new Response(docs, generatedDestIndexSettings));
            } else {
                List<Map<String, Object>> results = docs.stream().map(doc -> {
                    Map<String, Object> src = new HashMap<>();
                    String id = (String) doc.get(TransformField.DOCUMENT_ID_FIELD);
                    src.put("_source", doc);
                    src.put("_id", id);
                    src.put("_index", dest);
                    return src;
                }).collect(Collectors.toList());

                try (XContentBuilder builder = jsonBuilder()) {
                    builder.startObject();
                    builder.field("docs", results);
                    builder.endObject();
                    var pipelineRequest = new SimulatePipelineRequest(BytesReference.bytes(builder), XContentType.JSON);
                    pipelineRequest.setId(pipeline);
                    client.execute(SimulatePipelineAction.INSTANCE, pipelineRequest, pipelineResponseActionListener);
                }
            }
        }, listener::onFailure);

        ActionListener<Map<String, String>> deduceMappingsListener = ActionListener.wrap(deducedMappings -> {
            mappings.set(deducedMappings);
            function.preview(
                client,
                ClientHelper.filterSecurityHeaders(threadPool.getThreadContext().getHeaders()),
                source,
                deducedMappings,
                NUMBER_OF_PREVIEW_BUCKETS,
                previewListener
            );
        }, listener::onFailure);

        function.deduceMappings(client, source, deduceMappingsListener);
    }
}<|MERGE_RESOLUTION|>--- conflicted
+++ resolved
@@ -133,12 +133,7 @@
             transportService.getRemoteClusterService(),
             DiscoveryNode.isRemoteClusterClient(settings)
                 /* transforms are BASIC so always allowed, no need to check license */
-<<<<<<< HEAD
                 ? new RemoteClusterLicenseChecker(client, null) : null,
-=======
-                ? new RemoteClusterLicenseChecker(client, mode -> true)
-                : null,
->>>>>>> 6e99cdc7
             ingestService,
             clusterService.getNodeName(),
             License.OperationMode.BASIC.description()
