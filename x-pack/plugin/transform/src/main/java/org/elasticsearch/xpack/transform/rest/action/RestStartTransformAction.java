/*
 * Copyright Elasticsearch B.V. and/or licensed to Elasticsearch B.V. under one
 * or more contributor license agreements. Licensed under the Elastic License
 * 2.0; you may not use this file except in compliance with the Elastic License
 * 2.0.
 */

package org.elasticsearch.xpack.transform.rest.action;

import org.elasticsearch.action.support.master.AcknowledgedRequest;
import org.elasticsearch.client.node.NodeClient;
import org.elasticsearch.core.TimeValue;
import org.elasticsearch.rest.BaseRestHandler;
import org.elasticsearch.rest.RestRequest;
import org.elasticsearch.rest.action.RestToXContentListener;
import org.elasticsearch.xpack.core.transform.TransformField;
import org.elasticsearch.xpack.core.transform.action.StartTransformAction;

import java.util.List;

import static org.elasticsearch.rest.RestRequest.Method.POST;

public class RestStartTransformAction extends BaseRestHandler {

    @Override
    public List<Route> routes() {
        return List.of(new Route(POST, TransformField.REST_BASE_PATH_TRANSFORMS_BY_ID + "_start"));
    }

    @Override
    protected RestChannelConsumer prepareRequest(RestRequest restRequest, NodeClient client) {
        String id = restRequest.param(TransformField.ID.getPreferredName());
<<<<<<< HEAD
        StartTransformAction.Request request = new StartTransformAction.Request(id);
        request.timeout(restRequest.paramAsTime(TransformField.TIMEOUT.getPreferredName(), AcknowledgedRequest.DEFAULT_ACK_TIMEOUT));
=======
        TimeValue timeout = restRequest.paramAsTime(TransformField.TIMEOUT.getPreferredName(), AcknowledgedRequest.DEFAULT_ACK_TIMEOUT);

        StartTransformAction.Request request = new StartTransformAction.Request(id, timeout);
>>>>>>> 30e15ba8
        return channel -> client.execute(StartTransformAction.INSTANCE, request, new RestToXContentListener<>(channel));
    }

    @Override
    public String getName() {
        return "transform_start_transform_action";
    }
}<|MERGE_RESOLUTION|>--- conflicted
+++ resolved
@@ -30,14 +30,9 @@
     @Override
     protected RestChannelConsumer prepareRequest(RestRequest restRequest, NodeClient client) {
         String id = restRequest.param(TransformField.ID.getPreferredName());
-<<<<<<< HEAD
-        StartTransformAction.Request request = new StartTransformAction.Request(id);
-        request.timeout(restRequest.paramAsTime(TransformField.TIMEOUT.getPreferredName(), AcknowledgedRequest.DEFAULT_ACK_TIMEOUT));
-=======
         TimeValue timeout = restRequest.paramAsTime(TransformField.TIMEOUT.getPreferredName(), AcknowledgedRequest.DEFAULT_ACK_TIMEOUT);
 
         StartTransformAction.Request request = new StartTransformAction.Request(id, timeout);
->>>>>>> 30e15ba8
         return channel -> client.execute(StartTransformAction.INSTANCE, request, new RestToXContentListener<>(channel));
     }
 
