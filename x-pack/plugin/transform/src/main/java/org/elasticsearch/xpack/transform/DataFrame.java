--- conflicted
+++ resolved
@@ -44,17 +44,6 @@
 import org.elasticsearch.xpack.core.action.XPackInfoFeatureAction;
 import org.elasticsearch.xpack.core.action.XPackUsageFeatureAction;
 import org.elasticsearch.xpack.core.scheduler.SchedulerEngine;
-<<<<<<< HEAD
-import org.elasticsearch.xpack.core.transform.DataFrameNamedXContentProvider;
-import org.elasticsearch.xpack.core.transform.action.DeleteDataFrameTransformAction;
-import org.elasticsearch.xpack.core.transform.action.GetDataFrameTransformsAction;
-import org.elasticsearch.xpack.core.transform.action.GetDataFrameTransformsStatsAction;
-import org.elasticsearch.xpack.core.transform.action.PreviewDataFrameTransformAction;
-import org.elasticsearch.xpack.core.transform.action.PutDataFrameTransformAction;
-import org.elasticsearch.xpack.core.transform.action.StartDataFrameTransformAction;
-import org.elasticsearch.xpack.core.transform.action.StopDataFrameTransformAction;
-import org.elasticsearch.xpack.core.transform.action.UpdateDataFrameTransformAction;
-=======
 import org.elasticsearch.xpack.core.transform.TransformNamedXContentProvider;
 import org.elasticsearch.xpack.core.transform.action.DeleteTransformAction;
 import org.elasticsearch.xpack.core.transform.action.GetTransformsAction;
@@ -62,10 +51,8 @@
 import org.elasticsearch.xpack.core.transform.action.PreviewTransformAction;
 import org.elasticsearch.xpack.core.transform.action.PutTransformAction;
 import org.elasticsearch.xpack.core.transform.action.StartTransformAction;
-import org.elasticsearch.xpack.core.transform.action.StartTransformTaskAction;
 import org.elasticsearch.xpack.core.transform.action.StopTransformAction;
 import org.elasticsearch.xpack.core.transform.action.UpdateTransformAction;
->>>>>>> 0a1cbed7
 import org.elasticsearch.xpack.transform.action.TransportDeleteDataFrameTransformAction;
 import org.elasticsearch.xpack.transform.action.TransportGetDataFrameTransformsAction;
 import org.elasticsearch.xpack.transform.action.TransportGetDataFrameTransformsStatsAction;
@@ -152,26 +139,14 @@
         }
 
         return Arrays.asList(
-<<<<<<< HEAD
-                new ActionHandler<>(PutDataFrameTransformAction.INSTANCE, TransportPutDataFrameTransformAction.class),
-                new ActionHandler<>(StartDataFrameTransformAction.INSTANCE, TransportStartDataFrameTransformAction.class),
-                new ActionHandler<>(StopDataFrameTransformAction.INSTANCE, TransportStopDataFrameTransformAction.class),
-                new ActionHandler<>(DeleteDataFrameTransformAction.INSTANCE, TransportDeleteDataFrameTransformAction.class),
-                new ActionHandler<>(GetDataFrameTransformsAction.INSTANCE, TransportGetDataFrameTransformsAction.class),
-                new ActionHandler<>(GetDataFrameTransformsStatsAction.INSTANCE, TransportGetDataFrameTransformsStatsAction.class),
-                new ActionHandler<>(PreviewDataFrameTransformAction.INSTANCE, TransportPreviewDataFrameTransformAction.class),
-                new ActionHandler<>(UpdateDataFrameTransformAction.INSTANCE, TransportUpdateDataFrameTransformAction.class),
-=======
                 new ActionHandler<>(PutTransformAction.INSTANCE, TransportPutDataFrameTransformAction.class),
                 new ActionHandler<>(StartTransformAction.INSTANCE, TransportStartDataFrameTransformAction.class),
-                new ActionHandler<>(StartTransformTaskAction.INSTANCE, TransportStartDataFrameTransformTaskAction.class),
                 new ActionHandler<>(StopTransformAction.INSTANCE, TransportStopDataFrameTransformAction.class),
                 new ActionHandler<>(DeleteTransformAction.INSTANCE, TransportDeleteDataFrameTransformAction.class),
                 new ActionHandler<>(GetTransformsAction.INSTANCE, TransportGetDataFrameTransformsAction.class),
                 new ActionHandler<>(GetTransformsStatsAction.INSTANCE, TransportGetDataFrameTransformsStatsAction.class),
                 new ActionHandler<>(PreviewTransformAction.INSTANCE, TransportPreviewDataFrameTransformAction.class),
                 new ActionHandler<>(UpdateTransformAction.INSTANCE, TransportUpdateDataFrameTransformAction.class),
->>>>>>> 0a1cbed7
                 usageAction,
                 infoAction);
     }
