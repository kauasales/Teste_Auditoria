--- conflicted
+++ resolved
@@ -36,11 +36,8 @@
     private TransformProgress progress;
     private TransformCheckpoint lastCheckpoint;
     private TransformCheckpoint nextCheckpoint;
-<<<<<<< HEAD
     private SeqNoPrimaryTermAndIndex seqNoPrimaryTermAndIndex;
-=======
     private boolean shouldStopAtCheckpoint;
->>>>>>> 0f1b076e
 
     ClientTransformIndexerBuilder() {
         this.initialStats = new TransformIndexerStats();
@@ -54,7 +51,6 @@
             transformsConfigManager,
             checkpointProvider,
             new AtomicReference<>(this.indexerState),
-<<<<<<< HEAD
             initialPosition,
             client,
             auditor,
@@ -65,26 +61,13 @@
             TransformCheckpoint.isNullOrEmpty(lastCheckpoint) ? TransformCheckpoint.EMPTY : lastCheckpoint,
             TransformCheckpoint.isNullOrEmpty(nextCheckpoint) ? TransformCheckpoint.EMPTY : nextCheckpoint,
             seqNoPrimaryTermAndIndex,
-            context
-        );
-=======
-            this.initialPosition,
-            this.client,
-            this.auditor,
-            this.initialStats,
-            this.transformConfig,
-            this.fieldMappings,
-            this.progress,
-            this.lastCheckpoint,
-            this.nextCheckpoint,
-            parentTask,
-            this.shouldStopAtCheckpoint);
+            context,
+            shouldStopAtCheckpoint);
     }
 
     ClientTransformIndexerBuilder setShouldStopAtCheckpoint(boolean shouldStopAtCheckpoint) {
         this.shouldStopAtCheckpoint = shouldStopAtCheckpoint;
         return this;
->>>>>>> 0f1b076e
     }
 
     ClientTransformIndexerBuilder setClient(Client client) {
