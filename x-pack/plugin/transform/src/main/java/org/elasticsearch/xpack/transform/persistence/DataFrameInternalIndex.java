/*
 * Copyright Elasticsearch B.V. and/or licensed to Elasticsearch B.V. under one
 * or more contributor license agreements. Licensed under the Elastic License;
 * you may not use this file except in compliance with the Elastic License.
 */

package org.elasticsearch.xpack.transform.persistence;

import org.elasticsearch.Version;
import org.elasticsearch.action.ActionListener;
import org.elasticsearch.action.admin.indices.template.put.PutIndexTemplateRequest;
import org.elasticsearch.action.support.master.AcknowledgedResponse;
import org.elasticsearch.client.Client;
import org.elasticsearch.cluster.ClusterState;
import org.elasticsearch.cluster.metadata.IndexMetaData;
import org.elasticsearch.cluster.metadata.IndexTemplateMetaData;
import org.elasticsearch.cluster.service.ClusterService;
import org.elasticsearch.common.Strings;
import org.elasticsearch.common.bytes.BytesArray;
import org.elasticsearch.common.bytes.BytesReference;
import org.elasticsearch.common.settings.Settings;
import org.elasticsearch.common.xcontent.XContentBuilder;
import org.elasticsearch.common.xcontent.XContentHelper;
import org.elasticsearch.common.xcontent.XContentType;
import org.elasticsearch.index.mapper.MapperService;
import org.elasticsearch.xpack.core.common.notifications.AbstractAuditMessage;
import org.elasticsearch.xpack.core.transform.TransformField;
import org.elasticsearch.xpack.core.transform.transforms.DestConfig;
import org.elasticsearch.xpack.core.transform.transforms.SourceConfig;
import org.elasticsearch.xpack.core.transform.transforms.TransformIndexerStats;
import org.elasticsearch.xpack.core.transform.transforms.TransformProgress;
import org.elasticsearch.xpack.core.transform.transforms.TransformState;
import org.elasticsearch.xpack.core.transform.transforms.TransformStoredDoc;

import java.io.IOException;
import java.util.Collections;

import static org.elasticsearch.common.xcontent.XContentFactory.jsonBuilder;
import static org.elasticsearch.index.mapper.MapperService.SINGLE_MAPPING_NAME;
import static org.elasticsearch.xpack.core.ClientHelper.DATA_FRAME_ORIGIN;
import static org.elasticsearch.xpack.core.ClientHelper.executeAsyncWithOrigin;
import static org.elasticsearch.xpack.core.transform.TransformField.TRANSFORM_ID;

public final class DataFrameInternalIndex {

    /* Changelog of internal index versions
     *
     * Please list changes, increase the version if you are 1st in this release cycle
     *
     * version 1 (7.2): initial
     * version 2 (7.4): cleanup, add config::version, config::create_time, checkpoint::timestamp, checkpoint::time_upper_bound,
     *                  progress::docs_processed, progress::docs_indexed,
     *                  stats::exponential_avg_checkpoint_duration_ms, stats::exponential_avg_documents_indexed,
     *                  stats::exponential_avg_documents_processed
     * version 3 (7.5): state::should_stop_at_checkpoint
     */

    // constants for the index
    public static final String INDEX_VERSION = "3";
    public static final String INDEX_PATTERN = ".data-frame-internal-";
    public static final String LATEST_INDEX_VERSIONED_NAME = INDEX_PATTERN + INDEX_VERSION;
    public static final String LATEST_INDEX_NAME = LATEST_INDEX_VERSIONED_NAME;
    public static final String INDEX_NAME_PATTERN = INDEX_PATTERN + "*";

    public static final String AUDIT_TEMPLATE_VERSION = "1";
    public static final String AUDIT_INDEX_PREFIX = ".data-frame-notifications-";
    public static final String AUDIT_INDEX = AUDIT_INDEX_PREFIX + AUDIT_TEMPLATE_VERSION;

    // constants for mappings
    public static final String DYNAMIC = "dynamic";
    public static final String PROPERTIES = "properties";
    public static final String TYPE = "type";
    public static final String ENABLED = "enabled";
    public static final String DATE = "date";
    public static final String TEXT = "text";
    public static final String FIELDS = "fields";
    public static final String RAW = "raw";

    // data types
    public static final String FLOAT = "float";
    public static final String DOUBLE = "double";
    public static final String LONG = "long";
    public static final String KEYWORD = "keyword";
    public static final String BOOLEAN = "boolean";

    public static IndexTemplateMetaData getIndexTemplateMetaData() throws IOException {
        IndexTemplateMetaData dataFrameTemplate = IndexTemplateMetaData.builder(LATEST_INDEX_VERSIONED_NAME)
                .patterns(Collections.singletonList(LATEST_INDEX_VERSIONED_NAME))
                .version(Version.CURRENT.id)
                .settings(Settings.builder()
                        // the configurations are expected to be small
                        .put(IndexMetaData.SETTING_NUMBER_OF_SHARDS, 1)
                        .put(IndexMetaData.SETTING_AUTO_EXPAND_REPLICAS, "0-1"))
                .putMapping(MapperService.SINGLE_MAPPING_NAME, Strings.toString(mappings()))
                .build();
        return dataFrameTemplate;
    }

    public static IndexTemplateMetaData getAuditIndexTemplateMetaData() throws IOException {
        IndexTemplateMetaData dataFrameTemplate = IndexTemplateMetaData.builder(AUDIT_INDEX)
            .patterns(Collections.singletonList(AUDIT_INDEX_PREFIX + "*"))
            .version(Version.CURRENT.id)
            .settings(Settings.builder()
                // the audits are expected to be small
                .put(IndexMetaData.SETTING_NUMBER_OF_SHARDS, 1)
                .put(IndexMetaData.SETTING_AUTO_EXPAND_REPLICAS, "0-1"))
            .putMapping(MapperService.SINGLE_MAPPING_NAME, Strings.toString(auditMappings()))
            .build();
        return dataFrameTemplate;
    }

    private static XContentBuilder auditMappings() throws IOException {
        XContentBuilder builder = jsonBuilder().startObject();
        builder.startObject(SINGLE_MAPPING_NAME);
        addMetaInformation(builder);
        builder.field(DYNAMIC, "false");
        builder.startObject(PROPERTIES)
            .startObject(TRANSFORM_ID)
            .field(TYPE, KEYWORD)
            .endObject()
            .startObject(AbstractAuditMessage.LEVEL.getPreferredName())
            .field(TYPE, KEYWORD)
            .endObject()
            .startObject(AbstractAuditMessage.MESSAGE.getPreferredName())
            .field(TYPE, TEXT)
            .startObject(FIELDS)
            .startObject(RAW)
            .field(TYPE, KEYWORD)
            .endObject()
            .endObject()
            .endObject()
            .startObject(AbstractAuditMessage.TIMESTAMP.getPreferredName())
            .field(TYPE, DATE)
            .endObject()
            .startObject(AbstractAuditMessage.NODE_NAME.getPreferredName())
            .field(TYPE, KEYWORD)
            .endObject()
            .endObject()
            .endObject()
            .endObject();

        return builder;
    }

    public static XContentBuilder mappings() throws IOException {
        XContentBuilder builder = jsonBuilder();
        return mappings(builder);
    }

    public static XContentBuilder mappings(XContentBuilder builder) throws IOException {
        builder.startObject();

        builder.startObject(MapperService.SINGLE_MAPPING_NAME);
        addMetaInformation(builder);

        // do not allow anything outside of the defined schema
        builder.field(DYNAMIC, "false");
        // the schema definitions
        builder.startObject(PROPERTIES);
        // overall doc type
        builder.startObject(TransformField.INDEX_DOC_TYPE.getPreferredName()).field(TYPE, KEYWORD).endObject();
        // add the schema for transform configurations
        addDataFrameTransformsConfigMappings(builder);
        // add the schema for transform stats
        addDataFrameTransformStoredDocMappings(builder);
        // add the schema for checkpoints
        addDataFrameCheckpointMappings(builder);
        // end type
        builder.endObject();
        // end properties
        builder.endObject();
        // end mapping
        builder.endObject();
        return builder;
    }


    private static XContentBuilder addDataFrameTransformStoredDocMappings(XContentBuilder builder) throws IOException {
        return builder
            .startObject(TransformStoredDoc.STATE_FIELD.getPreferredName())
                .startObject(PROPERTIES)
                    .startObject(TransformState.TASK_STATE.getPreferredName())
                        .field(TYPE, KEYWORD)
                    .endObject()
                    .startObject(TransformState.INDEXER_STATE.getPreferredName())
                        .field(TYPE, KEYWORD)
                    .endObject()
<<<<<<< HEAD
                    .startObject(DataFrameTransformState.SHOULD_STOP_AT_NEXT_CHECKPOINT.getPreferredName())
                        .field(TYPE, BOOLEAN)
                    .endObject()
                    .startObject(DataFrameTransformState.CURRENT_POSITION.getPreferredName())
=======
                    .startObject(TransformState.CURRENT_POSITION.getPreferredName())
>>>>>>> 0a1cbed7
                        .field(ENABLED, false)
                    .endObject()
                    .startObject(TransformState.CHECKPOINT.getPreferredName())
                        .field(TYPE, LONG)
                    .endObject()
                    .startObject(TransformState.REASON.getPreferredName())
                        .field(TYPE, KEYWORD)
                    .endObject()
                    .startObject(TransformState.PROGRESS.getPreferredName())
                        .startObject(PROPERTIES)
                            .startObject(TransformProgress.TOTAL_DOCS.getPreferredName())
                                .field(TYPE, LONG)
                            .endObject()
                            .startObject(TransformProgress.DOCS_REMAINING.getPreferredName())
                                .field(TYPE, LONG)
                            .endObject()
                            .startObject(TransformProgress.PERCENT_COMPLETE)
                                .field(TYPE, FLOAT)
                            .endObject()
                            .startObject(TransformProgress.DOCS_INDEXED.getPreferredName())
                                .field(TYPE, LONG)
                            .endObject()
                            .startObject(TransformProgress.DOCS_PROCESSED.getPreferredName())
                                .field(TYPE, LONG)
                            .endObject()
                        .endObject()
                    .endObject()
                .endObject()
            .endObject()
            .startObject(TransformField.STATS_FIELD.getPreferredName())
                .startObject(PROPERTIES)
                    .startObject(TransformIndexerStats.NUM_PAGES.getPreferredName())
                        .field(TYPE, LONG)
                    .endObject()
                    .startObject(TransformIndexerStats.NUM_INPUT_DOCUMENTS.getPreferredName())
                        .field(TYPE, LONG)
                    .endObject()
                     .startObject(TransformIndexerStats.NUM_OUTPUT_DOCUMENTS.getPreferredName())
                        .field(TYPE, LONG)
                    .endObject()
                     .startObject(TransformIndexerStats.NUM_INVOCATIONS.getPreferredName())
                        .field(TYPE, LONG)
                    .endObject()
                     .startObject(TransformIndexerStats.INDEX_TIME_IN_MS.getPreferredName())
                        .field(TYPE, LONG)
                    .endObject()
                     .startObject(TransformIndexerStats.SEARCH_TIME_IN_MS.getPreferredName())
                        .field(TYPE, LONG)
                    .endObject()
                     .startObject(TransformIndexerStats.INDEX_TOTAL.getPreferredName())
                        .field(TYPE, LONG)
                    .endObject()
                     .startObject(TransformIndexerStats.SEARCH_TOTAL.getPreferredName())
                        .field(TYPE, LONG)
                    .endObject()
                     .startObject(TransformIndexerStats.SEARCH_FAILURES.getPreferredName())
                        .field(TYPE, LONG)
                    .endObject()
                     .startObject(TransformIndexerStats.INDEX_FAILURES.getPreferredName())
                        .field(TYPE, LONG)
                    .endObject()
                    .startObject(TransformIndexerStats.EXPONENTIAL_AVG_CHECKPOINT_DURATION_MS.getPreferredName())
                        .field(TYPE, DOUBLE)
                    .endObject()
                    .startObject(TransformIndexerStats.EXPONENTIAL_AVG_DOCUMENTS_INDEXED.getPreferredName())
                        .field(TYPE, DOUBLE)
                    .endObject()
                    .startObject(TransformIndexerStats.EXPONENTIAL_AVG_DOCUMENTS_PROCESSED.getPreferredName())
                        .field(TYPE, DOUBLE)
                    .endObject()
                .endObject()
            .endObject();
            // This is obsolete and can be removed for future versions of the index, but is left here as a warning/reminder that
            // we cannot declare this field differently in version 1 of the internal index as it would cause a mapping clash
            // .startObject("checkpointing").field(ENABLED, false).endObject();
    }

    public static XContentBuilder addDataFrameTransformsConfigMappings(XContentBuilder builder) throws IOException {
        return builder
            .startObject(TransformField.ID.getPreferredName())
                .field(TYPE, KEYWORD)
            .endObject()
            .startObject(TransformField.SOURCE.getPreferredName())
                .startObject(PROPERTIES)
                    .startObject(SourceConfig.INDEX.getPreferredName())
                        .field(TYPE, KEYWORD)
                    .endObject()
                    .startObject(SourceConfig.QUERY.getPreferredName())
                        .field(ENABLED, "false")
                    .endObject()
                .endObject()
            .endObject()
            .startObject(TransformField.DESTINATION.getPreferredName())
                .startObject(PROPERTIES)
                    .startObject(DestConfig.INDEX.getPreferredName())
                        .field(TYPE, KEYWORD)
                    .endObject()
                .endObject()
            .endObject()
            .startObject(TransformField.DESCRIPTION.getPreferredName())
                .field(TYPE, TEXT)
            .endObject()
            .startObject(TransformField.VERSION.getPreferredName())
                .field(TYPE, KEYWORD)
            .endObject()
            .startObject(TransformField.CREATE_TIME.getPreferredName())
                .field(TYPE, DATE)
            .endObject();
    }

    private static XContentBuilder addDataFrameCheckpointMappings(XContentBuilder builder) throws IOException {
        return builder
            .startObject(TransformField.TIMESTAMP_MILLIS.getPreferredName())
                .field(TYPE, DATE)
            .endObject()
            .startObject(TransformField.TIME_UPPER_BOUND_MILLIS.getPreferredName())
                .field(TYPE, DATE)
            .endObject();
    }

    /**
     * Inserts "_meta" containing useful information like the version into the mapping
     * template.
     *
     * @param builder The builder for the mappings
     * @throws IOException On write error
     */
    private static XContentBuilder addMetaInformation(XContentBuilder builder) throws IOException {
        return builder.startObject("_meta")
                    .field("version", Version.CURRENT)
                .endObject();
    }

    public static boolean haveLatestVersionedIndexTemplate(ClusterState state) {
        return state.getMetaData().getTemplates().containsKey(LATEST_INDEX_VERSIONED_NAME);
    }

    /**
     * This method should be called before any document is indexed that relies on the
     * existence of the latest index template to create the internal index.  The
     * reason is that the standard template upgrader only runs when the master node
     * is upgraded to the newer version.  If data nodes are upgraded before master
     * nodes and transforms get assigned to those data nodes then without this check
     * the data nodes will index documents into the internal index before the necessary
     * index template is present and this will result in an index with completely
     * dynamic mappings being created (which is very bad).
     */
    public static void installLatestVersionedIndexTemplateIfRequired(ClusterService clusterService, Client client,
                                                                     ActionListener<Void> listener) {

        // The check for existence of the template is against local cluster state, so very cheap
        if (haveLatestVersionedIndexTemplate(clusterService.state())) {
            listener.onResponse(null);
            return;
        }

        // Installing the template involves communication with the master node, so it's more expensive but much rarer
        try {
            IndexTemplateMetaData indexTemplateMetaData = getIndexTemplateMetaData();
            BytesReference jsonMappings = new BytesArray(indexTemplateMetaData.mappings().get(SINGLE_MAPPING_NAME).uncompressed());
            PutIndexTemplateRequest request = new PutIndexTemplateRequest(LATEST_INDEX_VERSIONED_NAME)
                .patterns(indexTemplateMetaData.patterns())
                .version(indexTemplateMetaData.version())
                .settings(indexTemplateMetaData.settings())
                .mapping(SINGLE_MAPPING_NAME, XContentHelper.convertToMap(jsonMappings, true, XContentType.JSON).v2());
            ActionListener<AcknowledgedResponse> innerListener = ActionListener.wrap(r -> listener.onResponse(null), listener::onFailure);
            executeAsyncWithOrigin(client.threadPool().getThreadContext(), DATA_FRAME_ORIGIN, request,
                innerListener, client.admin().indices()::putTemplate);
        } catch (IOException e) {
            listener.onFailure(e);
        }
    }

    private DataFrameInternalIndex() {
    }
}<|MERGE_RESOLUTION|>--- conflicted
+++ resolved
@@ -185,14 +185,10 @@
                     .startObject(TransformState.INDEXER_STATE.getPreferredName())
                         .field(TYPE, KEYWORD)
                     .endObject()
-<<<<<<< HEAD
-                    .startObject(DataFrameTransformState.SHOULD_STOP_AT_NEXT_CHECKPOINT.getPreferredName())
+                    .startObject(TransformState.SHOULD_STOP_AT_NEXT_CHECKPOINT.getPreferredName())
                         .field(TYPE, BOOLEAN)
                     .endObject()
-                    .startObject(DataFrameTransformState.CURRENT_POSITION.getPreferredName())
-=======
                     .startObject(TransformState.CURRENT_POSITION.getPreferredName())
->>>>>>> 0a1cbed7
                         .field(ENABLED, false)
                     .endObject()
                     .startObject(TransformState.CHECKPOINT.getPreferredName())
