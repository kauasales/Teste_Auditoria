--- conflicted
+++ resolved
@@ -210,12 +210,8 @@
         });
     }
 
-<<<<<<< HEAD
+    @SuppressWarnings("unchecked")
     private static List<QueryRuleCriteria> parseCriteria(List<Map<String, Object>> rawCriteria) {
-=======
-    @SuppressWarnings("unchecked")
-    private List<QueryRuleCriteria> parseCriteria(List<Map<String, Object>> rawCriteria) {
->>>>>>> 0ef4da2b
         List<QueryRuleCriteria> criteria = new ArrayList<>(rawCriteria.size());
         for (Map<String, Object> entry : rawCriteria) {
             criteria.add(
