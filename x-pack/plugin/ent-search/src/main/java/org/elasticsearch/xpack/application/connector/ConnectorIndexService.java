--- conflicted
+++ resolved
@@ -31,11 +31,8 @@
 import org.elasticsearch.search.sort.SortOrder;
 import org.elasticsearch.xcontent.ToXContent;
 import org.elasticsearch.xcontent.XContentType;
-<<<<<<< HEAD
 import org.elasticsearch.xpack.application.connector.action.UpdateConnectorFilteringAction;
-=======
 import org.elasticsearch.xpack.application.connector.action.UpdateConnectorSchedulingAction;
->>>>>>> df1b8f4c
 
 import java.util.Arrays;
 import java.util.Collections;
@@ -174,21 +171,42 @@
     }
 
     /**
-<<<<<<< HEAD
      * Updates the {@link ConnectorFiltering} property of a {@link Connector}.
      *
      * @param request   Request for updating connector filtering property.
      * @param listener  Listener to respond to a successful response or an error.
      */
     public void updateConnectorFiltering(UpdateConnectorFilteringAction.Request request, ActionListener<UpdateResponse> listener) {
-=======
+        try {
+            String connectorId = request.getConnectorId();
+            final UpdateRequest updateRequest = new UpdateRequest(CONNECTOR_INDEX_NAME, connectorId).doc(
+                new IndexRequest(CONNECTOR_INDEX_NAME).opType(DocWriteRequest.OpType.INDEX)
+                    .id(connectorId)
+                    .setRefreshPolicy(WriteRequest.RefreshPolicy.IMMEDIATE)
+                    .source(request.toXContent(jsonBuilder(), ToXContent.EMPTY_PARAMS))
+            );
+            clientWithOrigin.update(
+                updateRequest,
+                new DelegatingIndexNotFoundActionListener<>(connectorId, listener, (l, updateResponse) -> {
+                    if (updateResponse.getResult() == UpdateResponse.Result.NOT_FOUND) {
+                        l.onFailure(new ResourceNotFoundException(connectorId));
+                        return;
+                    }
+                    l.onResponse(updateResponse);
+                })
+            );
+        } catch (Exception e) {
+            listener.onFailure(e);
+        }
+    }
+
+    /**
      * Updates the {@link ConnectorScheduling} property of a {@link Connector}.
      *
      * @param request  The request for updating the connector's scheduling.
      * @param listener The listener for handling responses, including successful updates or errors.
      */
     public void updateConnectorScheduling(UpdateConnectorSchedulingAction.Request request, ActionListener<UpdateResponse> listener) {
->>>>>>> df1b8f4c
         try {
             String connectorId = request.getConnectorId();
             final UpdateRequest updateRequest = new UpdateRequest(CONNECTOR_INDEX_NAME, connectorId).doc(
