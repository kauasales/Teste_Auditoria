/*
 * Copyright Elasticsearch B.V. and/or licensed to Elasticsearch B.V. under one
 * or more contributor license agreements. Licensed under the Elastic License
 * 2.0; you may not use this file except in compliance with the Elastic License
 * 2.0.
 */

package org.elasticsearch.xpack.application.connector;

import org.elasticsearch.ElasticsearchStatusException;
import org.elasticsearch.ExceptionsHelper;
import org.elasticsearch.ResourceNotFoundException;
import org.elasticsearch.action.ActionListener;
import org.elasticsearch.action.DelegatingActionListener;
import org.elasticsearch.action.DocWriteRequest;
import org.elasticsearch.action.DocWriteResponse;
import org.elasticsearch.action.delete.DeleteRequest;
import org.elasticsearch.action.delete.DeleteResponse;
import org.elasticsearch.action.get.GetRequest;
import org.elasticsearch.action.index.IndexRequest;
import org.elasticsearch.action.search.SearchRequest;
import org.elasticsearch.action.search.SearchResponse;
import org.elasticsearch.action.support.WriteRequest;
import org.elasticsearch.action.update.UpdateRequest;
import org.elasticsearch.action.update.UpdateResponse;
import org.elasticsearch.client.internal.Client;
import org.elasticsearch.common.Strings;
import org.elasticsearch.index.IndexNotFoundException;
import org.elasticsearch.index.query.BoolQueryBuilder;
import org.elasticsearch.index.query.IdsQueryBuilder;
import org.elasticsearch.index.query.MatchAllQueryBuilder;
import org.elasticsearch.index.query.QueryBuilder;
import org.elasticsearch.index.query.TermQueryBuilder;
import org.elasticsearch.index.query.TermsQueryBuilder;
import org.elasticsearch.index.query.WildcardQueryBuilder;
import org.elasticsearch.rest.RestStatus;
import org.elasticsearch.script.Script;
import org.elasticsearch.script.ScriptType;
import org.elasticsearch.search.SearchHit;
import org.elasticsearch.search.builder.SearchSourceBuilder;
import org.elasticsearch.search.sort.SortOrder;
import org.elasticsearch.xcontent.ToXContent;
import org.elasticsearch.xcontent.XContentType;
import org.elasticsearch.xpack.application.connector.action.PostConnectorAction;
import org.elasticsearch.xpack.application.connector.action.PutConnectorAction;
import org.elasticsearch.xpack.application.connector.action.UpdateConnectorApiKeyIdAction;
import org.elasticsearch.xpack.application.connector.action.UpdateConnectorConfigurationAction;
import org.elasticsearch.xpack.application.connector.action.UpdateConnectorErrorAction;
import org.elasticsearch.xpack.application.connector.action.UpdateConnectorIndexNameAction;
import org.elasticsearch.xpack.application.connector.action.UpdateConnectorLastSyncStatsAction;
import org.elasticsearch.xpack.application.connector.action.UpdateConnectorNameAction;
import org.elasticsearch.xpack.application.connector.action.UpdateConnectorNativeAction;
import org.elasticsearch.xpack.application.connector.action.UpdateConnectorPipelineAction;
import org.elasticsearch.xpack.application.connector.action.UpdateConnectorSchedulingAction;
import org.elasticsearch.xpack.application.connector.action.UpdateConnectorServiceTypeAction;
import org.elasticsearch.xpack.application.connector.action.UpdateConnectorStatusAction;
<<<<<<< HEAD
import org.elasticsearch.xpack.application.connector.filtering.FilteringRules;
import org.elasticsearch.xpack.application.connector.filtering.FilteringValidationInfo;
import org.elasticsearch.xpack.application.connector.filtering.FilteringValidationState;
=======
import org.elasticsearch.xpack.application.connector.filtering.FilteringAdvancedSnippet;
import org.elasticsearch.xpack.application.connector.filtering.FilteringRule;
import org.elasticsearch.xpack.application.connector.filtering.FilteringRules;
import org.elasticsearch.xpack.application.connector.filtering.FilteringValidationInfo;
>>>>>>> 05a84983
import org.elasticsearch.xpack.application.connector.syncjob.ConnectorSyncJob;
import org.elasticsearch.xpack.application.connector.syncjob.ConnectorSyncJobIndexService;

import java.time.Instant;
import java.util.Arrays;
import java.util.Collections;
import java.util.HashMap;
import java.util.List;
import java.util.Locale;
import java.util.Map;
import java.util.Objects;
import java.util.Set;
import java.util.function.BiConsumer;
import java.util.stream.Collectors;

import static org.elasticsearch.xcontent.XContentFactory.jsonBuilder;
import static org.elasticsearch.xpack.application.connector.ConnectorFiltering.fromXContentBytesConnectorFiltering;

/**
 * A service that manages persistent {@link Connector} configurations.
 */
public class ConnectorIndexService {

    private final Client client;

    public static final String CONNECTOR_INDEX_NAME = ConnectorTemplateRegistry.CONNECTOR_INDEX_NAME_PATTERN;

    /**
     * @param client A client for executing actions on the connector index
     */
    public ConnectorIndexService(Client client) {
        this.client = client;
    }

    /**
     * Creates or updates the {@link Connector} in the underlying index with a specific doc ID.
     *
     * @param request   Request for creating the connector.
     * @param listener  The action listener to invoke on response/failure.
     */
    public void createConnectorWithDocId(PutConnectorAction.Request request, ActionListener<DocWriteResponse> listener) {

        String indexName = request.getIndexName();
        String connectorId = request.getConnectorId();

        Connector connector = createConnectorWithDefaultValues(
            request.getDescription(),
            request.getIndexName(),
            request.getIsNative(),
            request.getLanguage(),
            request.getName(),
            request.getServiceType()
        );

        try {
            isDataIndexNameAlreadyInUse(indexName, connectorId, listener.delegateFailure((l, isIndexNameInUse) -> {
                if (isIndexNameInUse) {
                    l.onFailure(
                        new ElasticsearchStatusException(
                            "Index name [" + indexName + "] is used by another connector.",
                            RestStatus.BAD_REQUEST
                        )
                    );
                    return;
                }
                try {
                    final IndexRequest indexRequest = new IndexRequest(CONNECTOR_INDEX_NAME).opType(DocWriteRequest.OpType.INDEX)
                        .id(connectorId)
                        .setRefreshPolicy(WriteRequest.RefreshPolicy.IMMEDIATE)
                        .source(connector.toXContent(jsonBuilder(), ToXContent.EMPTY_PARAMS));
                    client.index(indexRequest, listener);
                } catch (Exception e) {
                    listener.onFailure(e);
                }
            }));
        } catch (Exception e) {
            listener.onFailure(e);
        }
    }

    /**
     * Creates or updates the {@link Connector} in the underlying index with an auto-generated doc ID.
     *
     * @param request   Request for creating the connector.
     * @param listener  The action listener to invoke on response/failure.
     */
    public void createConnectorWithAutoGeneratedId(
        PostConnectorAction.Request request,
        ActionListener<PostConnectorAction.Response> listener
    ) {

        String indexName = request.getIndexName();

        Connector connector = createConnectorWithDefaultValues(
            request.getDescription(),
            indexName,
            request.getIsNative(),
            request.getLanguage(),
            request.getName(),
            request.getServiceType()
        );

        try {
            isDataIndexNameAlreadyInUse(indexName, null, listener.delegateFailure((l, isIndexNameInUse) -> {
                if (isIndexNameInUse) {
                    l.onFailure(
                        new ElasticsearchStatusException(
                            "Index name [" + indexName + "] is used by another connector.",
                            RestStatus.BAD_REQUEST
                        )
                    );
                    return;
                }
                try {
                    final IndexRequest indexRequest = new IndexRequest(CONNECTOR_INDEX_NAME).opType(DocWriteRequest.OpType.INDEX)
                        .setRefreshPolicy(WriteRequest.RefreshPolicy.IMMEDIATE)
                        .source(connector.toXContent(jsonBuilder(), ToXContent.EMPTY_PARAMS));

                    client.index(
                        indexRequest,
                        listener.delegateFailureAndWrap(
                            (ll, indexResponse) -> ll.onResponse(new PostConnectorAction.Response(indexResponse.getId()))
                        )
                    );
                } catch (Exception e) {
                    listener.onFailure(e);
                }
            }));
        } catch (Exception e) {
            listener.onFailure(e);
        }
    }

    /**
     * Creates a Connector with default values and specified parameters.
     *
     * @param description The description of the connector.
     * @param indexName   The name of the index associated with the connector. It can be null to indicate that index is not attached yet.
     * @param isNative    Flag indicating if the connector is native; defaults to false if null.
     * @param language    The language supported by the connector.
     * @param name        The name of the connector; defaults to an empty string if null.
     * @param serviceType The type of service the connector integrates with.
     * @return A new instance of Connector with the specified values and default settings.
     */
    private Connector createConnectorWithDefaultValues(
        String description,
        String indexName,
        Boolean isNative,
        String language,
        String name,
        String serviceType
    ) {
        boolean isNativeConnector = Objects.requireNonNullElse(isNative, false);
        ConnectorStatus status = isNativeConnector ? ConnectorStatus.NEEDS_CONFIGURATION : ConnectorStatus.CREATED;

        return new Connector.Builder().setConfiguration(Collections.emptyMap())
            .setCustomScheduling(Collections.emptyMap())
            .setDescription(description)
            .setFiltering(List.of(ConnectorFiltering.getDefaultConnectorFilteringConfig()))
            .setIndexName(indexName)
            .setIsNative(isNativeConnector)
            .setLanguage(language)
            .setSyncInfo(new ConnectorSyncInfo.Builder().build())
            .setName(Objects.requireNonNullElse(name, ""))
            .setScheduling(ConnectorScheduling.getDefaultConnectorScheduling())
            .setServiceType(serviceType)
            .setStatus(status)
            .build();
    }

    /**
     * Gets the {@link Connector} from the underlying index.
     *
     * @param connectorId The id of the connector object.
     * @param listener    The action listener to invoke on response/failure.
     */
    public void getConnector(String connectorId, ActionListener<ConnectorSearchResult> listener) {
        try {
            final GetRequest getRequest = new GetRequest(CONNECTOR_INDEX_NAME).id(connectorId).realtime(true);

            client.get(getRequest, new DelegatingIndexNotFoundActionListener<>(connectorId, listener, (l, getResponse) -> {
                if (getResponse.isExists() == false) {
                    l.onFailure(new ResourceNotFoundException(connectorNotFoundErrorMsg(connectorId)));
                    return;
                }
                try {
                    final ConnectorSearchResult connector = new ConnectorSearchResult.Builder().setId(connectorId)
                        .setResultBytes(getResponse.getSourceAsBytesRef())
                        .setResultMap(getResponse.getSourceAsMap())
                        .build();

                    l.onResponse(connector);
                } catch (Exception e) {
                    listener.onFailure(e);
                }
            }));
        } catch (Exception e) {
            listener.onFailure(e);
        }
    }

    /**
     * Deletes the {@link Connector} and the related instances of {@link ConnectorSyncJob} in the underlying index.
     *
     * @param connectorId          The id of the {@link Connector}.
     * @param shouldDeleteSyncJobs The flag indicating if {@link ConnectorSyncJob} should also be deleted.
     * @param listener             The action listener to invoke on response/failure.
     */
    public void deleteConnector(String connectorId, boolean shouldDeleteSyncJobs, ActionListener<DeleteResponse> listener) {

        final DeleteRequest deleteRequest = new DeleteRequest(CONNECTOR_INDEX_NAME).id(connectorId)
            .setRefreshPolicy(WriteRequest.RefreshPolicy.IMMEDIATE);

        try {
            client.delete(deleteRequest, new DelegatingIndexNotFoundActionListener<>(connectorId, listener, (l, deleteResponse) -> {
                if (deleteResponse.getResult() == DocWriteResponse.Result.NOT_FOUND) {
                    l.onFailure(new ResourceNotFoundException(connectorNotFoundErrorMsg(connectorId)));
                    return;
                }
                if (shouldDeleteSyncJobs) {
                    new ConnectorSyncJobIndexService(client).deleteAllSyncJobsByConnectorId(connectorId, l.map(r -> deleteResponse));
                } else {
                    l.onResponse(deleteResponse);
                }
            }));
        } catch (Exception e) {
            listener.onFailure(e);
        }

    }

    /**
     * Lists {@link Connector}s in ascending order of index names, filtered by specified criteria.
     *
     * @param from Starting index for the search.
     * @param size Maximum number of {@link Connector}s to retrieve.
     * @param indexNames Filter connectors by these index names, if provided.
     * @param connectorNames Filter connectors by connector names, if provided.
     * @param serviceTypes Filter connectors by service types, if provided.
     * @param searchQuery Apply a wildcard search on index name, connector name, and description, if provided.
     * @param listener Invoked with search results or upon failure.
     */
    public void listConnectors(
        int from,
        int size,
        List<String> indexNames,
        List<String> connectorNames,
        List<String> serviceTypes,
        String searchQuery,
        ActionListener<ConnectorIndexService.ConnectorResult> listener
    ) {
        try {
            final SearchSourceBuilder source = new SearchSourceBuilder().from(from)
                .size(size)
                .query(buildListQuery(indexNames, connectorNames, serviceTypes, searchQuery))
                .fetchSource(true)
                .sort(Connector.INDEX_NAME_FIELD.getPreferredName(), SortOrder.ASC);
            final SearchRequest req = new SearchRequest(CONNECTOR_INDEX_NAME).source(source);
            client.search(req, new ActionListener<>() {
                @Override
                public void onResponse(SearchResponse searchResponse) {
                    try {
                        listener.onResponse(mapSearchResponseToConnectorList(searchResponse));
                    } catch (Exception e) {
                        listener.onFailure(e);
                    }
                }

                @Override
                public void onFailure(Exception e) {
                    if (e instanceof IndexNotFoundException) {
                        listener.onResponse(new ConnectorIndexService.ConnectorResult(Collections.emptyList(), 0L));
                        return;
                    }
                    listener.onFailure(e);
                }
            });
        } catch (Exception e) {
            listener.onFailure(e);
        }
    }

    /**
     * Builds a query to filter {@link Connector} instances by index names, connector names, service type, and/or search query.
     * Returns a {@link MatchAllQueryBuilder} if no filters are applied, otherwise constructs a boolean query with the specified filters.
     *
     * @param indexNames List of index names for filtering, or null/empty to skip.
     * @param connectorNames List of connector names for filtering, or null/empty to skip.
     * @param serviceTypes List of connector service types for filtering, or null/empty to skip.
     * @param searchQuery Search query for wildcard filtering on index name, connector name, and description, or null/empty to skip.
     * @return A {@link QueryBuilder} customized based on provided filters.
     */
    private QueryBuilder buildListQuery(
        List<String> indexNames,
        List<String> connectorNames,
        List<String> serviceTypes,
        String searchQuery
    ) {
        boolean filterByIndexNames = indexNames != null && indexNames.isEmpty() == false;
        boolean filterByConnectorNames = indexNames != null && connectorNames.isEmpty() == false;
        boolean filterByServiceTypes = serviceTypes != null && serviceTypes.isEmpty() == false;
        boolean filterBySearchQuery = Strings.isNullOrEmpty(searchQuery) == false;
        boolean usesFilter = filterByIndexNames || filterByConnectorNames || filterByServiceTypes || filterBySearchQuery;

        BoolQueryBuilder boolFilterQueryBuilder = new BoolQueryBuilder();

        if (usesFilter) {
            if (filterByIndexNames) {
                boolFilterQueryBuilder.must().add(new TermsQueryBuilder(Connector.INDEX_NAME_FIELD.getPreferredName(), indexNames));
            }
            if (filterByConnectorNames) {
                boolFilterQueryBuilder.must().add(new TermsQueryBuilder(Connector.NAME_FIELD.getPreferredName(), connectorNames));
            }
            if (filterByServiceTypes) {
                boolFilterQueryBuilder.must().add(new TermsQueryBuilder(Connector.SERVICE_TYPE_FIELD.getPreferredName(), serviceTypes));
            }
            if (filterBySearchQuery) {
                String wildcardQueryValue = '*' + searchQuery + '*';
                boolFilterQueryBuilder.must()
                    .add(
                        new BoolQueryBuilder().should(
                            new WildcardQueryBuilder(Connector.INDEX_NAME_FIELD.getPreferredName(), wildcardQueryValue)
                        )
                            .should(new WildcardQueryBuilder(Connector.NAME_FIELD.getPreferredName(), wildcardQueryValue))
                            .should(new WildcardQueryBuilder(Connector.DESCRIPTION_FIELD.getPreferredName(), wildcardQueryValue))
                    );
            }
        }
        return usesFilter ? boolFilterQueryBuilder : new MatchAllQueryBuilder();
    }

    /**
     * Updates the {@link ConnectorConfiguration} property of a {@link Connector}.
     * This method supports full configuration replacement or individual configuration value updates.
     * If a full configuration is provided, it overwrites all existing configurations in non-additive way.
     * If only configuration values are provided, the existing {@link ConnectorConfiguration} is updated with new values
     * provided in the request.
     *
     * @param request   Request for updating connector configuration property.
     * @param listener  Listener to respond to a successful response or an error.
     */
    public void updateConnectorConfiguration(UpdateConnectorConfigurationAction.Request request, ActionListener<UpdateResponse> listener) {
        try {
            Map<String, ConnectorConfiguration> fullConfiguration = request.getConfiguration();
            Map<String, Object> configurationValues = request.getConfigurationValues();
            String connectorId = request.getConnectorId();

            getConnector(connectorId, listener.delegateFailure((l, connector) -> {

                UpdateRequest updateRequest = new UpdateRequest(CONNECTOR_INDEX_NAME, connectorId).setRefreshPolicy(
                    WriteRequest.RefreshPolicy.IMMEDIATE
                );

                // Completely override [configuration] field with script
                if (fullConfiguration != null) {
                    String updateConfigurationScript = String.format(
                        Locale.ROOT,
                        """
                            ctx._source.%s = params.%s;
                            ctx._source.%s = params.%s;
                            """,
                        Connector.CONFIGURATION_FIELD.getPreferredName(),
                        Connector.CONFIGURATION_FIELD.getPreferredName(),
                        Connector.STATUS_FIELD.getPreferredName(),
                        Connector.STATUS_FIELD.getPreferredName()
                    );
                    Script script = new Script(
                        ScriptType.INLINE,
                        "painless",
                        updateConfigurationScript,
                        Map.of(
                            Connector.CONFIGURATION_FIELD.getPreferredName(),
                            request.getConfigurationAsMap(),
                            Connector.STATUS_FIELD.getPreferredName(),
                            ConnectorStatus.CONFIGURED.toString()
                        )
                    );
                    updateRequest = updateRequest.script(script);

                }
                // Only update configuration values for (key, value) pairs provided
                else if (configurationValues != null) {

                    Set<String> existingKeys = getConnectorConfigurationFromSearchResult(connector).keySet();
                    Set<String> newConfigurationKeys = configurationValues.keySet();

                    // Fail request it could result in updating values for unknown configuration keys
                    if (existingKeys.containsAll(newConfigurationKeys) == false) {

                        Set<String> unknownConfigKeys = newConfigurationKeys.stream()
                            .filter(key -> existingKeys.contains(key) == false)
                            .collect(Collectors.toSet());

                        l.onFailure(
                            new ElasticsearchStatusException(
                                "Unknown [configuration] fields in the request payload: ["
                                    + String.join(", ", unknownConfigKeys)
                                    + "]. Remove them from request or register their schema first.",
                                RestStatus.BAD_REQUEST
                            )
                        );
                        return;
                    }

                    Map<String, Object> configurationValuesUpdatePayload = configurationValues.entrySet()
                        .stream()
                        .collect(
                            Collectors.toMap(
                                Map.Entry::getKey,
                                entry -> Map.of(ConnectorConfiguration.VALUE_FIELD.getPreferredName(), entry.getValue())
                            )
                        );

                    updateRequest = updateRequest.doc(
                        new IndexRequest(CONNECTOR_INDEX_NAME).opType(DocWriteRequest.OpType.INDEX)
                            .id(connectorId)
                            .setRefreshPolicy(WriteRequest.RefreshPolicy.IMMEDIATE)
                            .source(
                                Map.of(
                                    Connector.CONFIGURATION_FIELD.getPreferredName(),
                                    configurationValuesUpdatePayload,
                                    Connector.STATUS_FIELD.getPreferredName(),
                                    ConnectorStatus.CONFIGURED.toString()
                                )
                            )
                    );
                } else {
                    l.onFailure(
                        new ElasticsearchStatusException("[configuration] and [values] cannot both be null.", RestStatus.BAD_REQUEST)
                    );
                    return;
                }

                client.update(updateRequest, new DelegatingIndexNotFoundActionListener<>(connectorId, l, (ll, updateResponse) -> {
                    if (updateResponse.getResult() == UpdateResponse.Result.NOT_FOUND) {
                        ll.onFailure(new ResourceNotFoundException(connectorNotFoundErrorMsg(connectorId)));
                        return;
                    }
                    ll.onResponse(updateResponse);
                }));
            }));
        } catch (Exception e) {
            listener.onFailure(e);
        }
    }

    /**
     * Updates the error property of a {@link Connector}.
     *
     * @param request  The request for updating the connector's error.
     * @param listener The listener for handling responses, including successful updates or errors.
     */
    public void updateConnectorError(UpdateConnectorErrorAction.Request request, ActionListener<UpdateResponse> listener) {
        try {
            String connectorId = request.getConnectorId();
            final UpdateRequest updateRequest = new UpdateRequest(CONNECTOR_INDEX_NAME, connectorId).doc(
                new IndexRequest(CONNECTOR_INDEX_NAME).opType(DocWriteRequest.OpType.INDEX)
                    .id(connectorId)
                    .setRefreshPolicy(WriteRequest.RefreshPolicy.IMMEDIATE)
                    .source(Map.of(Connector.ERROR_FIELD.getPreferredName(), request.getError()))
            );
            client.update(updateRequest, new DelegatingIndexNotFoundActionListener<>(connectorId, listener, (l, updateResponse) -> {
                if (updateResponse.getResult() == UpdateResponse.Result.NOT_FOUND) {
                    l.onFailure(new ResourceNotFoundException(connectorNotFoundErrorMsg(connectorId)));
                    return;
                }
                l.onResponse(updateResponse);
            }));
        } catch (Exception e) {
            listener.onFailure(e);
        }
    }

    /**
     * Updates the name and/or description property of a {@link Connector}.
     *
     * @param request  The request for updating the connector's name and/or description.
     * @param listener The listener for handling responses, including successful updates or errors.
     */
    public void updateConnectorNameOrDescription(UpdateConnectorNameAction.Request request, ActionListener<UpdateResponse> listener) {
        try {
            String connectorId = request.getConnectorId();

            final UpdateRequest updateRequest = new UpdateRequest(CONNECTOR_INDEX_NAME, connectorId).doc(
                new IndexRequest(CONNECTOR_INDEX_NAME).opType(DocWriteRequest.OpType.INDEX)
                    .id(connectorId)
                    .setRefreshPolicy(WriteRequest.RefreshPolicy.IMMEDIATE)
                    .source(request.toXContent(jsonBuilder(), ToXContent.EMPTY_PARAMS))
            );
            client.update(updateRequest, new DelegatingIndexNotFoundActionListener<>(connectorId, listener, (l, updateResponse) -> {
                if (updateResponse.getResult() == UpdateResponse.Result.NOT_FOUND) {
                    l.onFailure(new ResourceNotFoundException(connectorNotFoundErrorMsg(connectorId)));
                    return;
                }
                l.onResponse(updateResponse);
            }));
        } catch (Exception e) {
            listener.onFailure(e);
        }
    }

    /**
     * Sets the {@link ConnectorFiltering} property of a {@link Connector}.
     *
     * @param connectorId The ID of the {@link Connector} to update.
     * @param filtering   The list of {@link ConnectorFiltering} .
     * @param listener    Listener to respond to a successful response or an error.
     */
    public void updateConnectorFiltering(String connectorId, List<ConnectorFiltering> filtering, ActionListener<UpdateResponse> listener) {
        try {
            final UpdateRequest updateRequest = new UpdateRequest(CONNECTOR_INDEX_NAME, connectorId).doc(
                new IndexRequest(CONNECTOR_INDEX_NAME).opType(DocWriteRequest.OpType.INDEX)
                    .id(connectorId)
                    .setRefreshPolicy(WriteRequest.RefreshPolicy.IMMEDIATE)
                    .source(Map.of(Connector.FILTERING_FIELD.getPreferredName(), filtering))
            );
            client.update(updateRequest, new DelegatingIndexNotFoundActionListener<>(connectorId, listener, (l, updateResponse) -> {
                if (updateResponse.getResult() == UpdateResponse.Result.NOT_FOUND) {
                    l.onFailure(new ResourceNotFoundException(connectorNotFoundErrorMsg(connectorId)));
                    return;
                }
                l.onResponse(updateResponse);
            }));
        } catch (Exception e) {
            listener.onFailure(e);
        }
    }

    /**
<<<<<<< HEAD
     * Updates the {@link FilteringValidationInfo} of the draft {@link ConnectorFiltering} property of a {@link Connector}.
     *
     * @param connectorId  Request for updating connector filtering property.
     * @param listener     Listener to respond to a successful response or an error.
     */
    public void updateConnectorDraftFilteringValidation(
        String connectorId,
        FilteringValidationInfo validation,
=======
     * Updates the draft filtering in a given {@link Connector}.
     *
     * @param connectorId     The ID of the {@link Connector} to be updated.
     * @param advancedSnippet An instance of {@link FilteringAdvancedSnippet}.
     * @param rules           A list of instances of {@link FilteringRule} to be applied.
     * @param listener        Listener to respond to a successful response or an error.
     */
    public void updateConnectorFilteringDraft(
        String connectorId,
        FilteringAdvancedSnippet advancedSnippet,
        List<FilteringRule> rules,
>>>>>>> 05a84983
        ActionListener<UpdateResponse> listener
    ) {
        try {
            getConnector(connectorId, listener.delegateFailure((l, connector) -> {
                List<ConnectorFiltering> connectorFilteringList = fromXContentBytesConnectorFiltering(
                    connector.getSourceRef(),
                    XContentType.JSON
                );
                // Connectors represent their filtering configuration as a singleton list
                ConnectorFiltering connectorFilteringSingleton = connectorFilteringList.get(0);

<<<<<<< HEAD
                ConnectorFiltering activatedConnectorFiltering = connectorFilteringSingleton.setDraft(
                    new FilteringRules.Builder().setRules(connectorFilteringSingleton.getDraft().getRules())
                        .setAdvancedSnippet(connectorFilteringSingleton.getDraft().getAdvancedSnippet())
                        .setFilteringValidationInfo(validation)
                        .build()
                );

                final UpdateRequest updateRequest = new UpdateRequest(CONNECTOR_INDEX_NAME, connectorId).doc(
                    new IndexRequest(CONNECTOR_INDEX_NAME).opType(DocWriteRequest.OpType.INDEX)
                        .id(connectorId)
                        .setRefreshPolicy(WriteRequest.RefreshPolicy.IMMEDIATE)
                        .source(Map.of(Connector.FILTERING_FIELD.getPreferredName(), List.of(activatedConnectorFiltering)))
                );

                client.update(updateRequest, new DelegatingIndexNotFoundActionListener<>(connectorId, listener, (ll, updateResponse) -> {
                    if (updateResponse.getResult() == UpdateResponse.Result.NOT_FOUND) {
                        ll.onFailure(new ResourceNotFoundException(connectorNotFoundErrorMsg(connectorId)));
                        return;
                    }
                    ll.onResponse(updateResponse);
                }));
            }));
        } catch (Exception e) {
            listener.onFailure(e);
        }
    }

    /**
     * Activates the draft {@link ConnectorFiltering} property of a {@link Connector}.
     *
     * @param connectorId  Request for updating connector filtering property.
     * @param listener     Listener to respond to a successful response or an error.
     */
    public void activateConnectorDraftFiltering(String connectorId, ActionListener<UpdateResponse> listener) {
        try {
            getConnector(connectorId, listener.delegateFailure((l, connector) -> {
                List<ConnectorFiltering> connectorFilteringList = fromXContentBytesConnectorFiltering(
                    connector.getSourceRef(),
                    XContentType.JSON
                );
                // Connectors represent their filtering configuration as a singleton list
                ConnectorFiltering connectorFilteringSingleton = connectorFilteringList.get(0);

                FilteringValidationState currentValidationState = connectorFilteringSingleton.getDraft()
                    .getFilteringValidationInfo()
                    .getValidationState();
                if (currentValidationState != FilteringValidationState.VALID) {
                    throw new ElasticsearchStatusException(
                        "Current filtering draft validation state, ["
                            + currentValidationState.toString()
                            + "], does not equal to ["
                            + FilteringValidationState.VALID
                            + "]. Filtering draft needs to be validated by the framework before activation.",
                        RestStatus.BAD_REQUEST
                    );
                }

                ConnectorFiltering activatedConnectorFiltering = connectorFilteringSingleton.setActive(
                    connectorFilteringSingleton.getDraft()
=======
                // If advanced snippet or rules are not defined, keep the current draft state
                FilteringAdvancedSnippet newDraftAdvancedSnippet = advancedSnippet == null
                    ? connectorFilteringSingleton.getDraft().getAdvancedSnippet()
                    : advancedSnippet;

                List<FilteringRule> newDraftRules = rules == null ? connectorFilteringSingleton.getDraft().getRules() : rules;

                ConnectorFiltering connectorFilteringWithUpdatedDraft = connectorFilteringSingleton.setDraft(
                    new FilteringRules.Builder().setRules(newDraftRules)
                        .setAdvancedSnippet(newDraftAdvancedSnippet)
                        .setFilteringValidationInfo(FilteringValidationInfo.getInitialDraftValidationInfo())
                        .build()
>>>>>>> 05a84983
                );

                final UpdateRequest updateRequest = new UpdateRequest(CONNECTOR_INDEX_NAME, connectorId).doc(
                    new IndexRequest(CONNECTOR_INDEX_NAME).opType(DocWriteRequest.OpType.INDEX)
                        .id(connectorId)
                        .setRefreshPolicy(WriteRequest.RefreshPolicy.IMMEDIATE)
<<<<<<< HEAD
                        .source(Map.of(Connector.FILTERING_FIELD.getPreferredName(), List.of(activatedConnectorFiltering)))
=======
                        .source(Map.of(Connector.FILTERING_FIELD.getPreferredName(), List.of(connectorFilteringWithUpdatedDraft)))
>>>>>>> 05a84983
                );

                client.update(updateRequest, new DelegatingIndexNotFoundActionListener<>(connectorId, listener, (ll, updateResponse) -> {
                    if (updateResponse.getResult() == UpdateResponse.Result.NOT_FOUND) {
                        ll.onFailure(new ResourceNotFoundException(connectorNotFoundErrorMsg(connectorId)));
                        return;
                    }
                    ll.onResponse(updateResponse);
                }));
            }));
<<<<<<< HEAD
=======

>>>>>>> 05a84983
        } catch (Exception e) {
            listener.onFailure(e);
        }
    }

    /**
     * Updates the lastSeen property of a {@link Connector}.
     *
     * @param connectorId The id of the connector object.
     * @param listener    The listener for handling responses, including successful updates or errors.
     */
    public void checkInConnector(String connectorId, ActionListener<UpdateResponse> listener) {
        try {
            final UpdateRequest updateRequest = new UpdateRequest(CONNECTOR_INDEX_NAME, connectorId).doc(
                new IndexRequest(CONNECTOR_INDEX_NAME).opType(DocWriteRequest.OpType.INDEX)
                    .id(connectorId)
                    .setRefreshPolicy(WriteRequest.RefreshPolicy.IMMEDIATE)
                    .source(Map.of(Connector.LAST_SEEN_FIELD.getPreferredName(), Instant.now()))
            );
            client.update(updateRequest, new DelegatingIndexNotFoundActionListener<>(connectorId, listener, (l, updateResponse) -> {
                if (updateResponse.getResult() == UpdateResponse.Result.NOT_FOUND) {
                    l.onFailure(new ResourceNotFoundException(connectorNotFoundErrorMsg(connectorId)));
                    return;
                }
                l.onResponse(updateResponse);
            }));
        } catch (Exception e) {
            listener.onFailure(e);
        }
    }

    /**
     * Updates the {@link ConnectorSyncInfo} properties in a {@link Connector}.
     *
     * @param request   Request for updating connector last sync stats properties.
     * @param listener  Listener to respond to a successful response or an error.
     */
    public void updateConnectorLastSyncStats(UpdateConnectorLastSyncStatsAction.Request request, ActionListener<UpdateResponse> listener) {
        try {
            String connectorId = request.getConnectorId();
            final UpdateRequest updateRequest = new UpdateRequest(CONNECTOR_INDEX_NAME, connectorId).doc(
                new IndexRequest(CONNECTOR_INDEX_NAME).opType(DocWriteRequest.OpType.INDEX)
                    .id(connectorId)
                    .setRefreshPolicy(WriteRequest.RefreshPolicy.IMMEDIATE)
                    .source(request.toXContent(jsonBuilder(), ToXContent.EMPTY_PARAMS))
            );
            client.update(updateRequest, new DelegatingIndexNotFoundActionListener<>(connectorId, listener, (l, updateResponse) -> {
                if (updateResponse.getResult() == UpdateResponse.Result.NOT_FOUND) {
                    l.onFailure(new ResourceNotFoundException(connectorNotFoundErrorMsg(connectorId)));
                    return;
                }
                l.onResponse(updateResponse);
            }));
        } catch (Exception e) {
            listener.onFailure(e);
        }
    }

    /**
     * Updates the is_native property of a {@link Connector}. It always sets the {@link ConnectorStatus} to
     * CONFIGURED.
     *
     * @param request  The request for updating the connector's is_native property.
     * @param listener The listener for handling responses, including successful updates or errors.
     */
    public void updateConnectorNative(UpdateConnectorNativeAction.Request request, ActionListener<UpdateResponse> listener) {
        try {
            String connectorId = request.getConnectorId();

            final UpdateRequest updateRequest = new UpdateRequest(CONNECTOR_INDEX_NAME, connectorId).doc(
                new IndexRequest(CONNECTOR_INDEX_NAME).opType(DocWriteRequest.OpType.INDEX)
                    .id(connectorId)
                    .setRefreshPolicy(WriteRequest.RefreshPolicy.IMMEDIATE)
                    .source(
                        Map.of(
                            Connector.IS_NATIVE_FIELD.getPreferredName(),
                            request.isNative(),
                            Connector.STATUS_FIELD.getPreferredName(),
                            ConnectorStatus.CONFIGURED
                        )
                    )

            );
            client.update(updateRequest, new DelegatingIndexNotFoundActionListener<>(connectorId, listener, (l, updateResponse) -> {
                if (updateResponse.getResult() == UpdateResponse.Result.NOT_FOUND) {
                    l.onFailure(new ResourceNotFoundException(connectorNotFoundErrorMsg(connectorId)));
                    return;
                }
                l.onResponse(updateResponse);
            }));

        } catch (Exception e) {
            listener.onFailure(e);
        }
    }

    /**
     * Updates the {@link ConnectorIngestPipeline} property of a {@link Connector}.
     *
     * @param request   Request for updating connector ingest pipeline property.
     * @param listener  Listener to respond to a successful response or an error.
     */
    public void updateConnectorPipeline(UpdateConnectorPipelineAction.Request request, ActionListener<UpdateResponse> listener) {
        try {
            String connectorId = request.getConnectorId();
            final UpdateRequest updateRequest = new UpdateRequest(CONNECTOR_INDEX_NAME, connectorId).doc(
                new IndexRequest(CONNECTOR_INDEX_NAME).opType(DocWriteRequest.OpType.INDEX)
                    .id(connectorId)
                    .setRefreshPolicy(WriteRequest.RefreshPolicy.IMMEDIATE)
                    .source(Map.of(Connector.PIPELINE_FIELD.getPreferredName(), request.getPipeline()))
                    .source(request.toXContent(jsonBuilder(), ToXContent.EMPTY_PARAMS))
            );
            client.update(updateRequest, new DelegatingIndexNotFoundActionListener<>(connectorId, listener, (l, updateResponse) -> {
                if (updateResponse.getResult() == UpdateResponse.Result.NOT_FOUND) {
                    l.onFailure(new ResourceNotFoundException(connectorNotFoundErrorMsg(connectorId)));
                    return;
                }
                l.onResponse(updateResponse);
            }));
        } catch (Exception e) {
            listener.onFailure(e);
        }
    }

    /**
     * Updates the index name property of a {@link Connector}. Index name can be set to null to indicate that the connector
     * is not associated with any index.
     *
     * @param request  The request for updating the connector's index name.
     * @param listener The listener for handling responses, including successful updates or errors.
     */
    public void updateConnectorIndexName(UpdateConnectorIndexNameAction.Request request, ActionListener<UpdateResponse> listener) {
        try {
            String connectorId = request.getConnectorId();
            String indexName = request.getIndexName();

            isDataIndexNameAlreadyInUse(indexName, connectorId, listener.delegateFailure((l, isIndexNameInUse) -> {

                if (isIndexNameInUse) {
                    l.onFailure(
                        new ElasticsearchStatusException(
                            "Index name [" + indexName + "] is used by another connector.",
                            RestStatus.BAD_REQUEST
                        )
                    );
                    return;
                }

                final UpdateRequest updateRequest = new UpdateRequest(CONNECTOR_INDEX_NAME, connectorId).doc(
                    new IndexRequest(CONNECTOR_INDEX_NAME).opType(DocWriteRequest.OpType.INDEX)
                        .id(connectorId)
                        .setRefreshPolicy(WriteRequest.RefreshPolicy.IMMEDIATE)
                        .source(new HashMap<>() {
                            {
                                put(Connector.INDEX_NAME_FIELD.getPreferredName(), request.getIndexName());
                            }
                        })
                );
                client.update(updateRequest, new DelegatingIndexNotFoundActionListener<>(connectorId, listener, (ll, updateResponse) -> {
                    if (updateResponse.getResult() == UpdateResponse.Result.NOT_FOUND) {
                        ll.onFailure(new ResourceNotFoundException(connectorNotFoundErrorMsg(connectorId)));
                        return;
                    }
                    ll.onResponse(updateResponse);
                }));
            }));

        } catch (Exception e) {
            listener.onFailure(e);
        }
    }

    /**
     * Updates the {@link ConnectorScheduling} property of a {@link Connector}.
     *
     * @param request  The request for updating the connector's scheduling.
     * @param listener The listener for handling responses, including successful updates or errors.
     */
    public void updateConnectorScheduling(UpdateConnectorSchedulingAction.Request request, ActionListener<UpdateResponse> listener) {
        try {
            String connectorId = request.getConnectorId();
            final UpdateRequest updateRequest = new UpdateRequest(CONNECTOR_INDEX_NAME, connectorId).doc(
                new IndexRequest(CONNECTOR_INDEX_NAME).opType(DocWriteRequest.OpType.INDEX)
                    .id(connectorId)
                    .setRefreshPolicy(WriteRequest.RefreshPolicy.IMMEDIATE)
                    .source(Map.of(Connector.SCHEDULING_FIELD.getPreferredName(), request.getScheduling()))
            );
            client.update(updateRequest, new DelegatingIndexNotFoundActionListener<>(connectorId, listener, (l, updateResponse) -> {
                if (updateResponse.getResult() == UpdateResponse.Result.NOT_FOUND) {
                    l.onFailure(new ResourceNotFoundException(connectorNotFoundErrorMsg(connectorId)));
                    return;
                }
                l.onResponse(updateResponse);
            }));
        } catch (Exception e) {
            listener.onFailure(e);
        }
    }

    /**
     * Updates the service type property of a {@link Connector} and its {@link ConnectorStatus}.
     *
     * @param request  The request for updating the connector's service type.
     * @param listener The listener for handling responses, including successful updates or errors.
     */
    public void updateConnectorServiceType(UpdateConnectorServiceTypeAction.Request request, ActionListener<UpdateResponse> listener) {
        try {
            String connectorId = request.getConnectorId();
            getConnector(connectorId, listener.delegateFailure((l, connector) -> {

                ConnectorStatus prevStatus = getConnectorStatusFromSearchResult(connector);
                ConnectorStatus newStatus = prevStatus == ConnectorStatus.CREATED
                    ? ConnectorStatus.CREATED
                    : ConnectorStatus.NEEDS_CONFIGURATION;

                final UpdateRequest updateRequest = new UpdateRequest(CONNECTOR_INDEX_NAME, connectorId).doc(
                    new IndexRequest(CONNECTOR_INDEX_NAME).opType(DocWriteRequest.OpType.INDEX)
                        .id(connectorId)
                        .setRefreshPolicy(WriteRequest.RefreshPolicy.IMMEDIATE)
                        .source(
                            Map.of(
                                Connector.SERVICE_TYPE_FIELD.getPreferredName(),
                                request.getServiceType(),
                                Connector.STATUS_FIELD.getPreferredName(),
                                newStatus
                            )
                        )

                );
                client.update(
                    updateRequest,
                    new DelegatingIndexNotFoundActionListener<>(connectorId, listener, (updateListener, updateResponse) -> {
                        if (updateResponse.getResult() == UpdateResponse.Result.NOT_FOUND) {
                            updateListener.onFailure(new ResourceNotFoundException(connectorNotFoundErrorMsg(connectorId)));
                            return;
                        }
                        updateListener.onResponse(updateResponse);
                    })
                );
            }));
        } catch (Exception e) {
            listener.onFailure(e);
        }
    }

    /**
     * Updates the {@link ConnectorStatus} property of a {@link Connector}.
     *
     * @param request  The request for updating the connector's status.
     * @param listener The listener for handling responses, including successful updates or errors.
     */
    public void updateConnectorStatus(UpdateConnectorStatusAction.Request request, ActionListener<UpdateResponse> listener) {
        try {
            String connectorId = request.getConnectorId();
            ConnectorStatus newStatus = request.getStatus();
            getConnector(connectorId, listener.delegateFailure((l, connector) -> {

                ConnectorStatus prevStatus = getConnectorStatusFromSearchResult(connector);

                try {
                    ConnectorStateMachine.assertValidStateTransition(prevStatus, newStatus);
                } catch (ConnectorInvalidStatusTransitionException e) {
                    l.onFailure(new ElasticsearchStatusException(e.getMessage(), RestStatus.BAD_REQUEST, e));
                    return;
                }

                final UpdateRequest updateRequest = new UpdateRequest(CONNECTOR_INDEX_NAME, connectorId).doc(
                    new IndexRequest(CONNECTOR_INDEX_NAME).opType(DocWriteRequest.OpType.INDEX)
                        .id(connectorId)
                        .setRefreshPolicy(WriteRequest.RefreshPolicy.IMMEDIATE)
                        .source(Map.of(Connector.STATUS_FIELD.getPreferredName(), request.getStatus()))
                );
                client.update(
                    updateRequest,
                    new DelegatingIndexNotFoundActionListener<>(connectorId, listener, (updateListener, updateResponse) -> {
                        if (updateResponse.getResult() == UpdateResponse.Result.NOT_FOUND) {
                            updateListener.onFailure(new ResourceNotFoundException(connectorNotFoundErrorMsg(connectorId)));
                            return;
                        }
                        updateListener.onResponse(updateResponse);
                    })
                );
            }));
        } catch (Exception e) {
            listener.onFailure(e);
        }
    }

    public void updateConnectorApiKeyIdOrApiKeySecretId(
        UpdateConnectorApiKeyIdAction.Request request,
        ActionListener<UpdateResponse> listener
    ) {
        try {
            String connectorId = request.getConnectorId();
            final UpdateRequest updateRequest = new UpdateRequest(CONNECTOR_INDEX_NAME, connectorId).doc(
                new IndexRequest(CONNECTOR_INDEX_NAME).opType(DocWriteRequest.OpType.INDEX)
                    .id(connectorId)
                    .setRefreshPolicy(WriteRequest.RefreshPolicy.IMMEDIATE)
                    .source(request.toXContent(jsonBuilder(), ToXContent.EMPTY_PARAMS))
            );
            client.update(updateRequest, new DelegatingIndexNotFoundActionListener<>(connectorId, listener, (l, updateResponse) -> {
                if (updateResponse.getResult() == UpdateResponse.Result.NOT_FOUND) {
                    l.onFailure(new ResourceNotFoundException(connectorNotFoundErrorMsg(connectorId)));
                    return;
                }
                l.onResponse(updateResponse);
            }));
        } catch (Exception e) {
            listener.onFailure(e);
        }
    }

    private ConnectorStatus getConnectorStatusFromSearchResult(ConnectorSearchResult searchResult) {
        return ConnectorStatus.connectorStatus((String) searchResult.getResultMap().get(Connector.STATUS_FIELD.getPreferredName()));
    }

    @SuppressWarnings("unchecked")
    private Map<String, Object> getConnectorConfigurationFromSearchResult(ConnectorSearchResult searchResult) {
        return (Map<String, Object>) searchResult.getResultMap().get(Connector.CONFIGURATION_FIELD.getPreferredName());
    }

    private static ConnectorIndexService.ConnectorResult mapSearchResponseToConnectorList(SearchResponse response) {
        final List<ConnectorSearchResult> connectorResults = Arrays.stream(response.getHits().getHits())
            .map(ConnectorIndexService::hitToConnector)
            .toList();
        return new ConnectorIndexService.ConnectorResult(connectorResults, (int) response.getHits().getTotalHits().value);
    }

    private static ConnectorSearchResult hitToConnector(SearchHit searchHit) {

        // todo: don't return sensitive data from configuration in list endpoint

        return new ConnectorSearchResult.Builder().setId(searchHit.getId())
            .setResultBytes(searchHit.getSourceRef())
            .setResultMap(searchHit.getSourceAsMap())
            .build();
    }

    /**
     * This method determines if any documents in the connector index have the same index name as the one specified,
     * excluding the document with the given _id if it is provided.
     *
     * @param indexName    The name of the index to check for existence in the connector index.
     * @param connectorId  The ID of the {@link Connector} to exclude from the search. Can be null if no document should be excluded.
     * @param listener     The listener for handling boolean responses and errors.
     */
    private void isDataIndexNameAlreadyInUse(String indexName, String connectorId, ActionListener<Boolean> listener) {
        if (indexName == null) {
            listener.onResponse(false);
            return;
        }
        try {
            BoolQueryBuilder boolFilterQueryBuilder = new BoolQueryBuilder();

            boolFilterQueryBuilder.must().add(new TermQueryBuilder(Connector.INDEX_NAME_FIELD.getPreferredName(), indexName));

            // If we know the connector _id, exclude this from search query
            if (connectorId != null) {
                boolFilterQueryBuilder.mustNot(new IdsQueryBuilder().addIds(connectorId));
            }

            final SearchSourceBuilder searchSource = new SearchSourceBuilder().query(boolFilterQueryBuilder);

            final SearchRequest searchRequest = new SearchRequest(CONNECTOR_INDEX_NAME).source(searchSource);
            client.search(searchRequest, new ActionListener<>() {
                @Override
                public void onResponse(SearchResponse searchResponse) {
                    boolean indexNameIsInUse = searchResponse.getHits().getTotalHits().value > 0L;
                    listener.onResponse(indexNameIsInUse);
                }

                @Override
                public void onFailure(Exception e) {
                    if (e instanceof IndexNotFoundException) {
                        listener.onResponse(false);
                        return;
                    }
                    listener.onFailure(e);
                }
            });
        } catch (Exception e) {
            listener.onFailure(e);
        }
    }

    private String connectorNotFoundErrorMsg(String connectorId) {
        return "connector [" + connectorId + "] not found";
    }

    public record ConnectorResult(List<ConnectorSearchResult> connectors, long totalResults) {}

    /**
     * Listeners that checks failures for IndexNotFoundException, and transforms them in ResourceNotFoundException,
     * invoking onFailure on the delegate listener
     */
    static class DelegatingIndexNotFoundActionListener<T, R> extends DelegatingActionListener<T, R> {

        private final BiConsumer<ActionListener<R>, T> bc;
        private final String connectorId;

        DelegatingIndexNotFoundActionListener(String connectorId, ActionListener<R> delegate, BiConsumer<ActionListener<R>, T> bc) {
            super(delegate);
            this.bc = bc;
            this.connectorId = connectorId;
        }

        @Override
        public void onResponse(T t) {
            bc.accept(delegate, t);
        }

        @Override
        public void onFailure(Exception e) {
            Throwable cause = ExceptionsHelper.unwrapCause(e);
            if (cause instanceof IndexNotFoundException) {
                delegate.onFailure(new ResourceNotFoundException("connector [" + connectorId + "] not found"));
                return;
            }
            delegate.onFailure(e);
        }
    }
}<|MERGE_RESOLUTION|>--- conflicted
+++ resolved
@@ -54,16 +54,11 @@
 import org.elasticsearch.xpack.application.connector.action.UpdateConnectorSchedulingAction;
 import org.elasticsearch.xpack.application.connector.action.UpdateConnectorServiceTypeAction;
 import org.elasticsearch.xpack.application.connector.action.UpdateConnectorStatusAction;
-<<<<<<< HEAD
-import org.elasticsearch.xpack.application.connector.filtering.FilteringRules;
-import org.elasticsearch.xpack.application.connector.filtering.FilteringValidationInfo;
-import org.elasticsearch.xpack.application.connector.filtering.FilteringValidationState;
-=======
 import org.elasticsearch.xpack.application.connector.filtering.FilteringAdvancedSnippet;
 import org.elasticsearch.xpack.application.connector.filtering.FilteringRule;
 import org.elasticsearch.xpack.application.connector.filtering.FilteringRules;
 import org.elasticsearch.xpack.application.connector.filtering.FilteringValidationInfo;
->>>>>>> 05a84983
+import org.elasticsearch.xpack.application.connector.filtering.FilteringValidationState;
 import org.elasticsearch.xpack.application.connector.syncjob.ConnectorSyncJob;
 import org.elasticsearch.xpack.application.connector.syncjob.ConnectorSyncJobIndexService;
 
@@ -593,16 +588,6 @@
     }
 
     /**
-<<<<<<< HEAD
-     * Updates the {@link FilteringValidationInfo} of the draft {@link ConnectorFiltering} property of a {@link Connector}.
-     *
-     * @param connectorId  Request for updating connector filtering property.
-     * @param listener     Listener to respond to a successful response or an error.
-     */
-    public void updateConnectorDraftFilteringValidation(
-        String connectorId,
-        FilteringValidationInfo validation,
-=======
      * Updates the draft filtering in a given {@link Connector}.
      *
      * @param connectorId     The ID of the {@link Connector} to be updated.
@@ -614,7 +599,6 @@
         String connectorId,
         FilteringAdvancedSnippet advancedSnippet,
         List<FilteringRule> rules,
->>>>>>> 05a84983
         ActionListener<UpdateResponse> listener
     ) {
         try {
@@ -626,7 +610,61 @@
                 // Connectors represent their filtering configuration as a singleton list
                 ConnectorFiltering connectorFilteringSingleton = connectorFilteringList.get(0);
 
-<<<<<<< HEAD
+                // If advanced snippet or rules are not defined, keep the current draft state
+                FilteringAdvancedSnippet newDraftAdvancedSnippet = advancedSnippet == null
+                    ? connectorFilteringSingleton.getDraft().getAdvancedSnippet()
+                    : advancedSnippet;
+
+                List<FilteringRule> newDraftRules = rules == null ? connectorFilteringSingleton.getDraft().getRules() : rules;
+
+                ConnectorFiltering connectorFilteringWithUpdatedDraft = connectorFilteringSingleton.setDraft(
+                    new FilteringRules.Builder().setRules(newDraftRules)
+                        .setAdvancedSnippet(newDraftAdvancedSnippet)
+                        .setFilteringValidationInfo(FilteringValidationInfo.getInitialDraftValidationInfo())
+                        .build()
+                );
+
+                final UpdateRequest updateRequest = new UpdateRequest(CONNECTOR_INDEX_NAME, connectorId).doc(
+                    new IndexRequest(CONNECTOR_INDEX_NAME).opType(DocWriteRequest.OpType.INDEX)
+                        .id(connectorId)
+                        .setRefreshPolicy(WriteRequest.RefreshPolicy.IMMEDIATE)
+                        .source(Map.of(Connector.FILTERING_FIELD.getPreferredName(), List.of(connectorFilteringWithUpdatedDraft)))
+                );
+
+                client.update(updateRequest, new DelegatingIndexNotFoundActionListener<>(connectorId, listener, (ll, updateResponse) -> {
+                    if (updateResponse.getResult() == UpdateResponse.Result.NOT_FOUND) {
+                        ll.onFailure(new ResourceNotFoundException(connectorNotFoundErrorMsg(connectorId)));
+                        return;
+                    }
+                    ll.onResponse(updateResponse);
+                }));
+            }));
+
+        } catch (Exception e) {
+            listener.onFailure(e);
+        }
+    }
+
+    /**
+     * Updates the {@link FilteringValidationInfo} of the draft {@link ConnectorFiltering} property of a {@link Connector}.
+     *
+     * @param connectorId  Request for updating connector filtering property.
+     * @param listener     Listener to respond to a successful response or an error.
+     */
+    public void updateConnectorDraftFilteringValidation(
+        String connectorId,
+        FilteringValidationInfo validation,
+        ActionListener<UpdateResponse> listener
+    ) {
+        try {
+            getConnector(connectorId, listener.delegateFailure((l, connector) -> {
+                List<ConnectorFiltering> connectorFilteringList = fromXContentBytesConnectorFiltering(
+                    connector.getSourceRef(),
+                    XContentType.JSON
+                );
+                // Connectors represent their filtering configuration as a singleton list
+                ConnectorFiltering connectorFilteringSingleton = connectorFilteringList.get(0);
+
                 ConnectorFiltering activatedConnectorFiltering = connectorFilteringSingleton.setDraft(
                     new FilteringRules.Builder().setRules(connectorFilteringSingleton.getDraft().getRules())
                         .setAdvancedSnippet(connectorFilteringSingleton.getDraft().getAdvancedSnippet())
@@ -686,31 +724,13 @@
 
                 ConnectorFiltering activatedConnectorFiltering = connectorFilteringSingleton.setActive(
                     connectorFilteringSingleton.getDraft()
-=======
-                // If advanced snippet or rules are not defined, keep the current draft state
-                FilteringAdvancedSnippet newDraftAdvancedSnippet = advancedSnippet == null
-                    ? connectorFilteringSingleton.getDraft().getAdvancedSnippet()
-                    : advancedSnippet;
-
-                List<FilteringRule> newDraftRules = rules == null ? connectorFilteringSingleton.getDraft().getRules() : rules;
-
-                ConnectorFiltering connectorFilteringWithUpdatedDraft = connectorFilteringSingleton.setDraft(
-                    new FilteringRules.Builder().setRules(newDraftRules)
-                        .setAdvancedSnippet(newDraftAdvancedSnippet)
-                        .setFilteringValidationInfo(FilteringValidationInfo.getInitialDraftValidationInfo())
-                        .build()
->>>>>>> 05a84983
                 );
 
                 final UpdateRequest updateRequest = new UpdateRequest(CONNECTOR_INDEX_NAME, connectorId).doc(
                     new IndexRequest(CONNECTOR_INDEX_NAME).opType(DocWriteRequest.OpType.INDEX)
                         .id(connectorId)
                         .setRefreshPolicy(WriteRequest.RefreshPolicy.IMMEDIATE)
-<<<<<<< HEAD
                         .source(Map.of(Connector.FILTERING_FIELD.getPreferredName(), List.of(activatedConnectorFiltering)))
-=======
-                        .source(Map.of(Connector.FILTERING_FIELD.getPreferredName(), List.of(connectorFilteringWithUpdatedDraft)))
->>>>>>> 05a84983
                 );
 
                 client.update(updateRequest, new DelegatingIndexNotFoundActionListener<>(connectorId, listener, (ll, updateResponse) -> {
@@ -721,10 +741,6 @@
                     ll.onResponse(updateResponse);
                 }));
             }));
-<<<<<<< HEAD
-=======
-
->>>>>>> 05a84983
         } catch (Exception e) {
             listener.onFailure(e);
         }
