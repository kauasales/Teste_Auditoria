/*
 * Copyright Elasticsearch B.V. and/or licensed to Elasticsearch B.V. under one
 * or more contributor license agreements. Licensed under the Elastic License
 * 2.0; you may not use this file except in compliance with the Elastic License
 * 2.0.
 */

package org.elasticsearch.xpack.application;

import org.elasticsearch.action.ActionRequest;
import org.elasticsearch.action.ActionResponse;
import org.elasticsearch.cluster.metadata.IndexNameExpressionResolver;
import org.elasticsearch.cluster.node.DiscoveryNodes;
import org.elasticsearch.common.settings.ClusterSettings;
import org.elasticsearch.common.settings.IndexScopedSettings;
import org.elasticsearch.common.settings.Setting;
import org.elasticsearch.common.settings.Settings;
import org.elasticsearch.common.settings.SettingsFilter;
import org.elasticsearch.indices.SystemIndexDescriptor;
import org.elasticsearch.license.XPackLicenseState;
import org.elasticsearch.logging.LogManager;
import org.elasticsearch.logging.Logger;
import org.elasticsearch.plugins.ActionPlugin;
import org.elasticsearch.plugins.Plugin;
import org.elasticsearch.plugins.SearchPlugin;
import org.elasticsearch.plugins.SystemIndexPlugin;
import org.elasticsearch.rest.RestController;
import org.elasticsearch.rest.RestHandler;
import org.elasticsearch.xpack.application.analytics.AnalyticsTemplateRegistry;
import org.elasticsearch.xpack.application.analytics.action.DeleteAnalyticsCollectionAction;
import org.elasticsearch.xpack.application.analytics.action.GetAnalyticsCollectionAction;
import org.elasticsearch.xpack.application.analytics.action.PostAnalyticsEventAction;
import org.elasticsearch.xpack.application.analytics.action.PutAnalyticsCollectionAction;
import org.elasticsearch.xpack.application.analytics.action.RestDeleteAnalyticsCollectionAction;
import org.elasticsearch.xpack.application.analytics.action.RestGetAnalyticsCollectionAction;
import org.elasticsearch.xpack.application.analytics.action.RestPostAnalyticsEventAction;
import org.elasticsearch.xpack.application.analytics.action.RestPutAnalyticsCollectionAction;
import org.elasticsearch.xpack.application.analytics.action.TransportDeleteAnalyticsCollectionAction;
import org.elasticsearch.xpack.application.analytics.action.TransportGetAnalyticsCollectionAction;
import org.elasticsearch.xpack.application.analytics.action.TransportPostAnalyticsEventAction;
import org.elasticsearch.xpack.application.analytics.action.TransportPutAnalyticsCollectionAction;
import org.elasticsearch.xpack.application.analytics.ingest.AnalyticsEventIngestConfig;
import org.elasticsearch.xpack.application.connector.ConnectorAPIFeature;
import org.elasticsearch.xpack.application.connector.ConnectorTemplateRegistry;
import org.elasticsearch.xpack.application.connector.action.DeleteConnectorAction;
import org.elasticsearch.xpack.application.connector.action.GetConnectorAction;
import org.elasticsearch.xpack.application.connector.action.ListConnectorAction;
import org.elasticsearch.xpack.application.connector.action.PutConnectorAction;
import org.elasticsearch.xpack.application.connector.action.RestDeleteConnectorAction;
import org.elasticsearch.xpack.application.connector.action.RestGetConnectorAction;
import org.elasticsearch.xpack.application.connector.action.RestListConnectorAction;
import org.elasticsearch.xpack.application.connector.action.RestPutConnectorAction;
<<<<<<< HEAD
import org.elasticsearch.xpack.application.connector.action.RestUpdateConnectorNameAction;
=======
import org.elasticsearch.xpack.application.connector.action.RestUpdateConnectorConfigurationAction;
import org.elasticsearch.xpack.application.connector.action.RestUpdateConnectorErrorAction;
import org.elasticsearch.xpack.application.connector.action.RestUpdateConnectorFilteringAction;
import org.elasticsearch.xpack.application.connector.action.RestUpdateConnectorLastSeenAction;
import org.elasticsearch.xpack.application.connector.action.RestUpdateConnectorLastSyncStatsAction;
import org.elasticsearch.xpack.application.connector.action.RestUpdateConnectorPipelineAction;
>>>>>>> 26905047
import org.elasticsearch.xpack.application.connector.action.RestUpdateConnectorSchedulingAction;
import org.elasticsearch.xpack.application.connector.action.TransportDeleteConnectorAction;
import org.elasticsearch.xpack.application.connector.action.TransportGetConnectorAction;
import org.elasticsearch.xpack.application.connector.action.TransportListConnectorAction;
import org.elasticsearch.xpack.application.connector.action.TransportPutConnectorAction;
<<<<<<< HEAD
import org.elasticsearch.xpack.application.connector.action.TransportUpdateConnectorNameAction;
import org.elasticsearch.xpack.application.connector.action.TransportUpdateConnectorSchedulingAction;
import org.elasticsearch.xpack.application.connector.action.UpdateConnectorNameAction;
=======
import org.elasticsearch.xpack.application.connector.action.TransportUpdateConnectorConfigurationAction;
import org.elasticsearch.xpack.application.connector.action.TransportUpdateConnectorErrorAction;
import org.elasticsearch.xpack.application.connector.action.TransportUpdateConnectorFilteringAction;
import org.elasticsearch.xpack.application.connector.action.TransportUpdateConnectorLastSeenAction;
import org.elasticsearch.xpack.application.connector.action.TransportUpdateConnectorLastSyncStatsAction;
import org.elasticsearch.xpack.application.connector.action.TransportUpdateConnectorPipelineAction;
import org.elasticsearch.xpack.application.connector.action.TransportUpdateConnectorSchedulingAction;
import org.elasticsearch.xpack.application.connector.action.UpdateConnectorConfigurationAction;
import org.elasticsearch.xpack.application.connector.action.UpdateConnectorErrorAction;
import org.elasticsearch.xpack.application.connector.action.UpdateConnectorFilteringAction;
import org.elasticsearch.xpack.application.connector.action.UpdateConnectorLastSeenAction;
import org.elasticsearch.xpack.application.connector.action.UpdateConnectorLastSyncStatsAction;
import org.elasticsearch.xpack.application.connector.action.UpdateConnectorPipelineAction;
>>>>>>> 26905047
import org.elasticsearch.xpack.application.connector.action.UpdateConnectorSchedulingAction;
import org.elasticsearch.xpack.application.connector.syncjob.action.CancelConnectorSyncJobAction;
import org.elasticsearch.xpack.application.connector.syncjob.action.CheckInConnectorSyncJobAction;
import org.elasticsearch.xpack.application.connector.syncjob.action.DeleteConnectorSyncJobAction;
import org.elasticsearch.xpack.application.connector.syncjob.action.GetConnectorSyncJobAction;
import org.elasticsearch.xpack.application.connector.syncjob.action.PostConnectorSyncJobAction;
import org.elasticsearch.xpack.application.connector.syncjob.action.RestCancelConnectorSyncJobAction;
import org.elasticsearch.xpack.application.connector.syncjob.action.RestCheckInConnectorSyncJobAction;
import org.elasticsearch.xpack.application.connector.syncjob.action.RestDeleteConnectorSyncJobAction;
import org.elasticsearch.xpack.application.connector.syncjob.action.RestGetConnectorSyncJobAction;
import org.elasticsearch.xpack.application.connector.syncjob.action.RestPostConnectorSyncJobAction;
import org.elasticsearch.xpack.application.connector.syncjob.action.RestUpdateConnectorSyncJobIngestionStatsAction;
import org.elasticsearch.xpack.application.connector.syncjob.action.TransportCancelConnectorSyncJobAction;
import org.elasticsearch.xpack.application.connector.syncjob.action.TransportCheckInConnectorSyncJobAction;
import org.elasticsearch.xpack.application.connector.syncjob.action.TransportDeleteConnectorSyncJobAction;
import org.elasticsearch.xpack.application.connector.syncjob.action.TransportGetConnectorSyncJobAction;
import org.elasticsearch.xpack.application.connector.syncjob.action.TransportPostConnectorSyncJobAction;
import org.elasticsearch.xpack.application.connector.syncjob.action.TransportUpdateConnectorSyncJobIngestionStatsAction;
import org.elasticsearch.xpack.application.connector.syncjob.action.UpdateConnectorSyncJobIngestionStatsAction;
import org.elasticsearch.xpack.application.rules.QueryRulesConfig;
import org.elasticsearch.xpack.application.rules.QueryRulesIndexService;
import org.elasticsearch.xpack.application.rules.RuleQueryBuilder;
import org.elasticsearch.xpack.application.rules.action.DeleteQueryRulesetAction;
import org.elasticsearch.xpack.application.rules.action.GetQueryRulesetAction;
import org.elasticsearch.xpack.application.rules.action.ListQueryRulesetsAction;
import org.elasticsearch.xpack.application.rules.action.PutQueryRulesetAction;
import org.elasticsearch.xpack.application.rules.action.RestDeleteQueryRulesetAction;
import org.elasticsearch.xpack.application.rules.action.RestGetQueryRulesetAction;
import org.elasticsearch.xpack.application.rules.action.RestListQueryRulesetsAction;
import org.elasticsearch.xpack.application.rules.action.RestPutQueryRulesetAction;
import org.elasticsearch.xpack.application.rules.action.TransportDeleteQueryRulesetAction;
import org.elasticsearch.xpack.application.rules.action.TransportGetQueryRulesetAction;
import org.elasticsearch.xpack.application.rules.action.TransportListQueryRulesetsAction;
import org.elasticsearch.xpack.application.rules.action.TransportPutQueryRulesetAction;
import org.elasticsearch.xpack.application.search.SearchApplicationIndexService;
import org.elasticsearch.xpack.application.search.action.DeleteSearchApplicationAction;
import org.elasticsearch.xpack.application.search.action.GetSearchApplicationAction;
import org.elasticsearch.xpack.application.search.action.ListSearchApplicationAction;
import org.elasticsearch.xpack.application.search.action.PutSearchApplicationAction;
import org.elasticsearch.xpack.application.search.action.QuerySearchApplicationAction;
import org.elasticsearch.xpack.application.search.action.RenderSearchApplicationQueryAction;
import org.elasticsearch.xpack.application.search.action.RestDeleteSearchApplicationAction;
import org.elasticsearch.xpack.application.search.action.RestGetSearchApplicationAction;
import org.elasticsearch.xpack.application.search.action.RestListSearchApplicationAction;
import org.elasticsearch.xpack.application.search.action.RestPutSearchApplicationAction;
import org.elasticsearch.xpack.application.search.action.RestQuerySearchApplicationAction;
import org.elasticsearch.xpack.application.search.action.RestRenderSearchApplicationQueryAction;
import org.elasticsearch.xpack.application.search.action.TransportDeleteSearchApplicationAction;
import org.elasticsearch.xpack.application.search.action.TransportGetSearchApplicationAction;
import org.elasticsearch.xpack.application.search.action.TransportListSearchApplicationAction;
import org.elasticsearch.xpack.application.search.action.TransportPutSearchApplicationAction;
import org.elasticsearch.xpack.application.search.action.TransportQuerySearchApplicationAction;
import org.elasticsearch.xpack.application.search.action.TransportRenderSearchApplicationQueryAction;
import org.elasticsearch.xpack.core.XPackPlugin;
import org.elasticsearch.xpack.core.XPackSettings;
import org.elasticsearch.xpack.core.action.XPackInfoFeatureAction;
import org.elasticsearch.xpack.core.action.XPackUsageFeatureAction;

import java.util.ArrayList;
import java.util.Arrays;
import java.util.Collection;
import java.util.Collections;
import java.util.List;
import java.util.function.Supplier;

import static java.util.Collections.singletonList;

public class EnterpriseSearch extends Plugin implements ActionPlugin, SystemIndexPlugin, SearchPlugin {

    public static final String APPLICATION_API_ENDPOINT = "_application";

    public static final String SEARCH_APPLICATION_API_ENDPOINT = APPLICATION_API_ENDPOINT + "/search_application";

    public static final String BEHAVIORAL_ANALYTICS_API_ENDPOINT = APPLICATION_API_ENDPOINT + "/analytics";

    public static final String QUERY_RULES_API_ENDPOINT = "_query_rules";

    public static final String CONNECTOR_API_ENDPOINT = "_connector";

    public static final String CONNECTOR_SYNC_JOB_API_ENDPOINT = CONNECTOR_API_ENDPOINT + "/_sync_job";

    private static final Logger logger = LogManager.getLogger(EnterpriseSearch.class);

    public static final String FEATURE_NAME = "ent_search";

    private final boolean enabled;

    public EnterpriseSearch(Settings settings) {
        this.enabled = XPackSettings.ENTERPRISE_SEARCH_ENABLED.get(settings);
    }

    protected XPackLicenseState getLicenseState() {
        return XPackPlugin.getSharedLicenseState();
    }

    @Override
    public List<ActionHandler<? extends ActionRequest, ? extends ActionResponse>> getActions() {
        var usageAction = new ActionHandler<>(XPackUsageFeatureAction.ENTERPRISE_SEARCH, EnterpriseSearchUsageTransportAction.class);
        var infoAction = new ActionHandler<>(XPackInfoFeatureAction.ENTERPRISE_SEARCH, EnterpriseSearchInfoTransportAction.class);
        if (enabled == false) {
            return List.of(usageAction, infoAction);
        }

        List<ActionHandler<? extends ActionRequest, ? extends ActionResponse>> actionHandlers = new ArrayList<>(
            List.of(
                // Behavioral Analytics
                new ActionHandler<>(PutAnalyticsCollectionAction.INSTANCE, TransportPutAnalyticsCollectionAction.class),
                new ActionHandler<>(GetAnalyticsCollectionAction.INSTANCE, TransportGetAnalyticsCollectionAction.class),
                new ActionHandler<>(DeleteAnalyticsCollectionAction.INSTANCE, TransportDeleteAnalyticsCollectionAction.class),
                new ActionHandler<>(PostAnalyticsEventAction.INSTANCE, TransportPostAnalyticsEventAction.class),

                // Search Applications
                new ActionHandler<>(DeleteSearchApplicationAction.INSTANCE, TransportDeleteSearchApplicationAction.class),
                new ActionHandler<>(GetSearchApplicationAction.INSTANCE, TransportGetSearchApplicationAction.class),
                new ActionHandler<>(ListSearchApplicationAction.INSTANCE, TransportListSearchApplicationAction.class),
                new ActionHandler<>(PutSearchApplicationAction.INSTANCE, TransportPutSearchApplicationAction.class),
                new ActionHandler<>(QuerySearchApplicationAction.INSTANCE, TransportQuerySearchApplicationAction.class),
                new ActionHandler<>(RenderSearchApplicationQueryAction.INSTANCE, TransportRenderSearchApplicationQueryAction.class),

                // Query rules
                new ActionHandler<>(DeleteQueryRulesetAction.INSTANCE, TransportDeleteQueryRulesetAction.class),
                new ActionHandler<>(GetQueryRulesetAction.INSTANCE, TransportGetQueryRulesetAction.class),
                new ActionHandler<>(ListQueryRulesetsAction.INSTANCE, TransportListQueryRulesetsAction.class),
                new ActionHandler<>(PutQueryRulesetAction.INSTANCE, TransportPutQueryRulesetAction.class),

                usageAction,
                infoAction
            )
        );

        // Connectors
        if (ConnectorAPIFeature.isEnabled()) {
            actionHandlers.addAll(
                List.of(
                    // Connectors API
                    new ActionHandler<>(DeleteConnectorAction.INSTANCE, TransportDeleteConnectorAction.class),
                    new ActionHandler<>(GetConnectorAction.INSTANCE, TransportGetConnectorAction.class),
                    new ActionHandler<>(ListConnectorAction.INSTANCE, TransportListConnectorAction.class),
                    new ActionHandler<>(PutConnectorAction.INSTANCE, TransportPutConnectorAction.class),
<<<<<<< HEAD
                    new ActionHandler<>(UpdateConnectorNameAction.INSTANCE, TransportUpdateConnectorNameAction.class),
=======
                    new ActionHandler<>(UpdateConnectorConfigurationAction.INSTANCE, TransportUpdateConnectorConfigurationAction.class),
                    new ActionHandler<>(UpdateConnectorErrorAction.INSTANCE, TransportUpdateConnectorErrorAction.class),
                    new ActionHandler<>(UpdateConnectorFilteringAction.INSTANCE, TransportUpdateConnectorFilteringAction.class),
                    new ActionHandler<>(UpdateConnectorLastSeenAction.INSTANCE, TransportUpdateConnectorLastSeenAction.class),
                    new ActionHandler<>(UpdateConnectorLastSyncStatsAction.INSTANCE, TransportUpdateConnectorLastSyncStatsAction.class),
                    new ActionHandler<>(UpdateConnectorPipelineAction.INSTANCE, TransportUpdateConnectorPipelineAction.class),
>>>>>>> 26905047
                    new ActionHandler<>(UpdateConnectorSchedulingAction.INSTANCE, TransportUpdateConnectorSchedulingAction.class),

                    // SyncJob API
                    new ActionHandler<>(GetConnectorSyncJobAction.INSTANCE, TransportGetConnectorSyncJobAction.class),
                    new ActionHandler<>(PostConnectorSyncJobAction.INSTANCE, TransportPostConnectorSyncJobAction.class),
                    new ActionHandler<>(DeleteConnectorSyncJobAction.INSTANCE, TransportDeleteConnectorSyncJobAction.class),
                    new ActionHandler<>(CheckInConnectorSyncJobAction.INSTANCE, TransportCheckInConnectorSyncJobAction.class),
                    new ActionHandler<>(CancelConnectorSyncJobAction.INSTANCE, TransportCancelConnectorSyncJobAction.class),
                    new ActionHandler<>(
                        UpdateConnectorSyncJobIngestionStatsAction.INSTANCE,
                        TransportUpdateConnectorSyncJobIngestionStatsAction.class
                    )
                )
            );
        }

        return Collections.unmodifiableList(actionHandlers);
    }

    @Override
    public List<RestHandler> getRestHandlers(
        Settings settings,
        RestController restController,
        ClusterSettings clusterSettings,
        IndexScopedSettings indexScopedSettings,
        SettingsFilter settingsFilter,
        IndexNameExpressionResolver indexNameExpressionResolver,
        Supplier<DiscoveryNodes> nodesInCluster
    ) {

        if (enabled == false) {
            return Collections.emptyList();
        }

        List<RestHandler> restHandlers = new ArrayList<>(
            List.of(
                // Behavioral Analytics
                new RestPutAnalyticsCollectionAction(getLicenseState()),
                new RestGetAnalyticsCollectionAction(getLicenseState()),
                new RestDeleteAnalyticsCollectionAction(getLicenseState()),
                new RestPostAnalyticsEventAction(getLicenseState()),

                // Search Applications
                new RestDeleteSearchApplicationAction(getLicenseState()),
                new RestGetSearchApplicationAction(getLicenseState()),
                new RestListSearchApplicationAction(getLicenseState()),
                new RestPutSearchApplicationAction(getLicenseState()),
                new RestQuerySearchApplicationAction(getLicenseState()),
                new RestRenderSearchApplicationQueryAction(getLicenseState()),

                // Query rules
                new RestDeleteQueryRulesetAction(getLicenseState()),
                new RestGetQueryRulesetAction(getLicenseState()),
                new RestListQueryRulesetsAction(getLicenseState()),
                new RestPutQueryRulesetAction(getLicenseState())
            )
        );

        // Connectors
        if (ConnectorAPIFeature.isEnabled()) {
            restHandlers.addAll(
                List.of(
                    // Connectors API
                    new RestDeleteConnectorAction(),
                    new RestGetConnectorAction(),
                    new RestListConnectorAction(),
                    new RestPutConnectorAction(),
<<<<<<< HEAD
                    new RestUpdateConnectorNameAction(),
=======
                    new RestUpdateConnectorConfigurationAction(),
                    new RestUpdateConnectorErrorAction(),
                    new RestUpdateConnectorFilteringAction(),
                    new RestUpdateConnectorLastSeenAction(),
                    new RestUpdateConnectorLastSyncStatsAction(),
                    new RestUpdateConnectorPipelineAction(),
>>>>>>> 26905047
                    new RestUpdateConnectorSchedulingAction(),

                    // SyncJob API
                    new RestGetConnectorSyncJobAction(),
                    new RestPostConnectorSyncJobAction(),
                    new RestDeleteConnectorSyncJobAction(),
                    new RestCancelConnectorSyncJobAction(),
                    new RestCheckInConnectorSyncJobAction(),
                    new RestUpdateConnectorSyncJobIngestionStatsAction()
                )
            );
        }

        return Collections.unmodifiableList(restHandlers);
    }

    @Override
    public Collection<?> createComponents(PluginServices services) {
        if (enabled == false) {
            return Collections.emptyList();
        }

        // Behavioral analytics components
        final AnalyticsTemplateRegistry analyticsTemplateRegistry = new AnalyticsTemplateRegistry(
            services.clusterService(),
            services.featureService(),
            services.threadPool(),
            services.client(),
            services.xContentRegistry()
        );
        analyticsTemplateRegistry.initialize();

        // Connector components
        final ConnectorTemplateRegistry connectorTemplateRegistry = new ConnectorTemplateRegistry(
            services.clusterService(),
            services.featureService(),
            services.threadPool(),
            services.client(),
            services.xContentRegistry()
        );
        connectorTemplateRegistry.initialize();

        return Arrays.asList(analyticsTemplateRegistry, connectorTemplateRegistry);
    }

    @Override
    public Collection<SystemIndexDescriptor> getSystemIndexDescriptors(Settings settings) {
        return Arrays.asList(SearchApplicationIndexService.getSystemIndexDescriptor(), QueryRulesIndexService.getSystemIndexDescriptor());
    }

    @Override
    public String getFeatureName() {
        return FEATURE_NAME;
    }

    @Override
    public String getFeatureDescription() {
        return "Manages configuration for Enterprise Search features";
    }

    @Override
    public List<Setting<?>> getSettings() {
        return List.of(
            AnalyticsEventIngestConfig.MAX_NUMBER_OF_EVENTS_PER_BULK_SETTING,
            AnalyticsEventIngestConfig.FLUSH_DELAY_SETTING,
            AnalyticsEventIngestConfig.MAX_NUMBER_OF_RETRIES_SETTING,
            AnalyticsEventIngestConfig.MAX_BYTES_IN_FLIGHT_SETTING,
            QueryRulesConfig.MAX_RULE_LIMIT_SETTING
        );
    }

    @Override
    public List<QuerySpec<?>> getQueries() {
        return singletonList(
            new QuerySpec<>(RuleQueryBuilder.NAME, RuleQueryBuilder::new, p -> RuleQueryBuilder.fromXContent(p, getLicenseState()))
        );
    }
}<|MERGE_RESOLUTION|>--- conflicted
+++ resolved
@@ -50,31 +50,24 @@
 import org.elasticsearch.xpack.application.connector.action.RestGetConnectorAction;
 import org.elasticsearch.xpack.application.connector.action.RestListConnectorAction;
 import org.elasticsearch.xpack.application.connector.action.RestPutConnectorAction;
-<<<<<<< HEAD
-import org.elasticsearch.xpack.application.connector.action.RestUpdateConnectorNameAction;
-=======
 import org.elasticsearch.xpack.application.connector.action.RestUpdateConnectorConfigurationAction;
 import org.elasticsearch.xpack.application.connector.action.RestUpdateConnectorErrorAction;
 import org.elasticsearch.xpack.application.connector.action.RestUpdateConnectorFilteringAction;
 import org.elasticsearch.xpack.application.connector.action.RestUpdateConnectorLastSeenAction;
 import org.elasticsearch.xpack.application.connector.action.RestUpdateConnectorLastSyncStatsAction;
+import org.elasticsearch.xpack.application.connector.action.RestUpdateConnectorNameAction;
 import org.elasticsearch.xpack.application.connector.action.RestUpdateConnectorPipelineAction;
->>>>>>> 26905047
 import org.elasticsearch.xpack.application.connector.action.RestUpdateConnectorSchedulingAction;
 import org.elasticsearch.xpack.application.connector.action.TransportDeleteConnectorAction;
 import org.elasticsearch.xpack.application.connector.action.TransportGetConnectorAction;
 import org.elasticsearch.xpack.application.connector.action.TransportListConnectorAction;
 import org.elasticsearch.xpack.application.connector.action.TransportPutConnectorAction;
-<<<<<<< HEAD
-import org.elasticsearch.xpack.application.connector.action.TransportUpdateConnectorNameAction;
-import org.elasticsearch.xpack.application.connector.action.TransportUpdateConnectorSchedulingAction;
-import org.elasticsearch.xpack.application.connector.action.UpdateConnectorNameAction;
-=======
 import org.elasticsearch.xpack.application.connector.action.TransportUpdateConnectorConfigurationAction;
 import org.elasticsearch.xpack.application.connector.action.TransportUpdateConnectorErrorAction;
 import org.elasticsearch.xpack.application.connector.action.TransportUpdateConnectorFilteringAction;
 import org.elasticsearch.xpack.application.connector.action.TransportUpdateConnectorLastSeenAction;
 import org.elasticsearch.xpack.application.connector.action.TransportUpdateConnectorLastSyncStatsAction;
+import org.elasticsearch.xpack.application.connector.action.TransportUpdateConnectorNameAction;
 import org.elasticsearch.xpack.application.connector.action.TransportUpdateConnectorPipelineAction;
 import org.elasticsearch.xpack.application.connector.action.TransportUpdateConnectorSchedulingAction;
 import org.elasticsearch.xpack.application.connector.action.UpdateConnectorConfigurationAction;
@@ -82,8 +75,8 @@
 import org.elasticsearch.xpack.application.connector.action.UpdateConnectorFilteringAction;
 import org.elasticsearch.xpack.application.connector.action.UpdateConnectorLastSeenAction;
 import org.elasticsearch.xpack.application.connector.action.UpdateConnectorLastSyncStatsAction;
+import org.elasticsearch.xpack.application.connector.action.UpdateConnectorNameAction;
 import org.elasticsearch.xpack.application.connector.action.UpdateConnectorPipelineAction;
->>>>>>> 26905047
 import org.elasticsearch.xpack.application.connector.action.UpdateConnectorSchedulingAction;
 import org.elasticsearch.xpack.application.connector.syncjob.action.CancelConnectorSyncJobAction;
 import org.elasticsearch.xpack.application.connector.syncjob.action.CheckInConnectorSyncJobAction;
@@ -223,16 +216,13 @@
                     new ActionHandler<>(GetConnectorAction.INSTANCE, TransportGetConnectorAction.class),
                     new ActionHandler<>(ListConnectorAction.INSTANCE, TransportListConnectorAction.class),
                     new ActionHandler<>(PutConnectorAction.INSTANCE, TransportPutConnectorAction.class),
-<<<<<<< HEAD
-                    new ActionHandler<>(UpdateConnectorNameAction.INSTANCE, TransportUpdateConnectorNameAction.class),
-=======
                     new ActionHandler<>(UpdateConnectorConfigurationAction.INSTANCE, TransportUpdateConnectorConfigurationAction.class),
                     new ActionHandler<>(UpdateConnectorErrorAction.INSTANCE, TransportUpdateConnectorErrorAction.class),
                     new ActionHandler<>(UpdateConnectorFilteringAction.INSTANCE, TransportUpdateConnectorFilteringAction.class),
                     new ActionHandler<>(UpdateConnectorLastSeenAction.INSTANCE, TransportUpdateConnectorLastSeenAction.class),
                     new ActionHandler<>(UpdateConnectorLastSyncStatsAction.INSTANCE, TransportUpdateConnectorLastSyncStatsAction.class),
+                    new ActionHandler<>(UpdateConnectorNameAction.INSTANCE, TransportUpdateConnectorNameAction.class),
                     new ActionHandler<>(UpdateConnectorPipelineAction.INSTANCE, TransportUpdateConnectorPipelineAction.class),
->>>>>>> 26905047
                     new ActionHandler<>(UpdateConnectorSchedulingAction.INSTANCE, TransportUpdateConnectorSchedulingAction.class),
 
                     // SyncJob API
@@ -300,16 +290,13 @@
                     new RestGetConnectorAction(),
                     new RestListConnectorAction(),
                     new RestPutConnectorAction(),
-<<<<<<< HEAD
-                    new RestUpdateConnectorNameAction(),
-=======
                     new RestUpdateConnectorConfigurationAction(),
                     new RestUpdateConnectorErrorAction(),
                     new RestUpdateConnectorFilteringAction(),
                     new RestUpdateConnectorLastSeenAction(),
                     new RestUpdateConnectorLastSyncStatsAction(),
+                    new RestUpdateConnectorNameAction(),
                     new RestUpdateConnectorPipelineAction(),
->>>>>>> 26905047
                     new RestUpdateConnectorSchedulingAction(),
 
                     // SyncJob API
