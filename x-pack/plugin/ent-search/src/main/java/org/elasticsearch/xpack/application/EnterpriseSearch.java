--- conflicted
+++ resolved
@@ -50,31 +50,24 @@
 import org.elasticsearch.xpack.application.connector.action.RestGetConnectorAction;
 import org.elasticsearch.xpack.application.connector.action.RestListConnectorAction;
 import org.elasticsearch.xpack.application.connector.action.RestPutConnectorAction;
-<<<<<<< HEAD
-import org.elasticsearch.xpack.application.connector.action.RestUpdateConnectorLastSyncStatsAction;
-=======
 import org.elasticsearch.xpack.application.connector.action.RestUpdateConnectorFilteringAction;
 import org.elasticsearch.xpack.application.connector.action.RestUpdateConnectorLastSeenAction;
+import org.elasticsearch.xpack.application.connector.action.RestUpdateConnectorLastSyncStatsAction;
 import org.elasticsearch.xpack.application.connector.action.RestUpdateConnectorPipelineAction;
->>>>>>> c4e369da
 import org.elasticsearch.xpack.application.connector.action.RestUpdateConnectorSchedulingAction;
 import org.elasticsearch.xpack.application.connector.action.TransportDeleteConnectorAction;
 import org.elasticsearch.xpack.application.connector.action.TransportGetConnectorAction;
 import org.elasticsearch.xpack.application.connector.action.TransportListConnectorAction;
 import org.elasticsearch.xpack.application.connector.action.TransportPutConnectorAction;
-<<<<<<< HEAD
-import org.elasticsearch.xpack.application.connector.action.TransportUpdateConnectorLastSyncStatsAction;
-import org.elasticsearch.xpack.application.connector.action.TransportUpdateConnectorSchedulingAction;
-import org.elasticsearch.xpack.application.connector.action.UpdateConnectorLastSyncStatsAction;
-=======
 import org.elasticsearch.xpack.application.connector.action.TransportUpdateConnectorFilteringAction;
 import org.elasticsearch.xpack.application.connector.action.TransportUpdateConnectorLastSeenAction;
+import org.elasticsearch.xpack.application.connector.action.TransportUpdateConnectorLastSyncStatsAction;
 import org.elasticsearch.xpack.application.connector.action.TransportUpdateConnectorPipelineAction;
 import org.elasticsearch.xpack.application.connector.action.TransportUpdateConnectorSchedulingAction;
 import org.elasticsearch.xpack.application.connector.action.UpdateConnectorFilteringAction;
 import org.elasticsearch.xpack.application.connector.action.UpdateConnectorLastSeenAction;
+import org.elasticsearch.xpack.application.connector.action.UpdateConnectorLastSyncStatsAction;
 import org.elasticsearch.xpack.application.connector.action.UpdateConnectorPipelineAction;
->>>>>>> c4e369da
 import org.elasticsearch.xpack.application.connector.action.UpdateConnectorSchedulingAction;
 import org.elasticsearch.xpack.application.connector.syncjob.action.CancelConnectorSyncJobAction;
 import org.elasticsearch.xpack.application.connector.syncjob.action.CheckInConnectorSyncJobAction;
@@ -208,13 +201,10 @@
                     new ActionHandler<>(GetConnectorAction.INSTANCE, TransportGetConnectorAction.class),
                     new ActionHandler<>(ListConnectorAction.INSTANCE, TransportListConnectorAction.class),
                     new ActionHandler<>(PutConnectorAction.INSTANCE, TransportPutConnectorAction.class),
-<<<<<<< HEAD
-                    new ActionHandler<>(UpdateConnectorLastSyncStatsAction.INSTANCE, TransportUpdateConnectorLastSyncStatsAction.class),
-=======
                     new ActionHandler<>(UpdateConnectorFilteringAction.INSTANCE, TransportUpdateConnectorFilteringAction.class),
                     new ActionHandler<>(UpdateConnectorLastSeenAction.INSTANCE, TransportUpdateConnectorLastSeenAction.class),
+                    new ActionHandler<>(UpdateConnectorLastSyncStatsAction.INSTANCE, TransportUpdateConnectorLastSyncStatsAction.class),
                     new ActionHandler<>(UpdateConnectorPipelineAction.INSTANCE, TransportUpdateConnectorPipelineAction.class),
->>>>>>> c4e369da
                     new ActionHandler<>(UpdateConnectorSchedulingAction.INSTANCE, TransportUpdateConnectorSchedulingAction.class),
 
                     // SyncJob API
@@ -277,13 +267,10 @@
                     new RestGetConnectorAction(),
                     new RestListConnectorAction(),
                     new RestPutConnectorAction(),
-<<<<<<< HEAD
-                    new RestUpdateConnectorLastSyncStatsAction(),
-=======
                     new RestUpdateConnectorFilteringAction(),
                     new RestUpdateConnectorLastSeenAction(),
+                    new RestUpdateConnectorLastSyncStatsAction(),
                     new RestUpdateConnectorPipelineAction(),
->>>>>>> c4e369da
                     new RestUpdateConnectorSchedulingAction(),
 
                     // SyncJob API
