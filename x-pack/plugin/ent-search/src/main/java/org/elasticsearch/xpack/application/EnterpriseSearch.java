--- conflicted
+++ resolved
@@ -50,28 +50,21 @@
 import org.elasticsearch.xpack.application.connector.action.RestGetConnectorAction;
 import org.elasticsearch.xpack.application.connector.action.RestListConnectorAction;
 import org.elasticsearch.xpack.application.connector.action.RestPutConnectorAction;
-<<<<<<< HEAD
+import org.elasticsearch.xpack.application.connector.action.RestUpdateConnectorFilteringAction;
 import org.elasticsearch.xpack.application.connector.action.RestUpdateConnectorLastSeenAction;
-=======
-import org.elasticsearch.xpack.application.connector.action.RestUpdateConnectorFilteringAction;
 import org.elasticsearch.xpack.application.connector.action.RestUpdateConnectorPipelineAction;
->>>>>>> 06f02d83
 import org.elasticsearch.xpack.application.connector.action.RestUpdateConnectorSchedulingAction;
 import org.elasticsearch.xpack.application.connector.action.TransportDeleteConnectorAction;
 import org.elasticsearch.xpack.application.connector.action.TransportGetConnectorAction;
 import org.elasticsearch.xpack.application.connector.action.TransportListConnectorAction;
 import org.elasticsearch.xpack.application.connector.action.TransportPutConnectorAction;
-<<<<<<< HEAD
+import org.elasticsearch.xpack.application.connector.action.TransportUpdateConnectorFilteringAction;
 import org.elasticsearch.xpack.application.connector.action.TransportUpdateConnectorLastSeenAction;
-import org.elasticsearch.xpack.application.connector.action.TransportUpdateConnectorSchedulingAction;
-import org.elasticsearch.xpack.application.connector.action.UpdateConnectorLastSeenAction;
-=======
-import org.elasticsearch.xpack.application.connector.action.TransportUpdateConnectorFilteringAction;
 import org.elasticsearch.xpack.application.connector.action.TransportUpdateConnectorPipelineAction;
 import org.elasticsearch.xpack.application.connector.action.TransportUpdateConnectorSchedulingAction;
 import org.elasticsearch.xpack.application.connector.action.UpdateConnectorFilteringAction;
+import org.elasticsearch.xpack.application.connector.action.UpdateConnectorLastSeenAction;
 import org.elasticsearch.xpack.application.connector.action.UpdateConnectorPipelineAction;
->>>>>>> 06f02d83
 import org.elasticsearch.xpack.application.connector.action.UpdateConnectorSchedulingAction;
 import org.elasticsearch.xpack.application.connector.syncjob.action.CheckInConnectorSyncJobAction;
 import org.elasticsearch.xpack.application.connector.syncjob.action.DeleteConnectorSyncJobAction;
@@ -202,12 +195,9 @@
                     new ActionHandler<>(GetConnectorAction.INSTANCE, TransportGetConnectorAction.class),
                     new ActionHandler<>(ListConnectorAction.INSTANCE, TransportListConnectorAction.class),
                     new ActionHandler<>(PutConnectorAction.INSTANCE, TransportPutConnectorAction.class),
-<<<<<<< HEAD
+                    new ActionHandler<>(UpdateConnectorFilteringAction.INSTANCE, TransportUpdateConnectorFilteringAction.class),
                     new ActionHandler<>(UpdateConnectorLastSeenAction.INSTANCE, TransportUpdateConnectorLastSeenAction.class),
-=======
-                    new ActionHandler<>(UpdateConnectorFilteringAction.INSTANCE, TransportUpdateConnectorFilteringAction.class),
                     new ActionHandler<>(UpdateConnectorPipelineAction.INSTANCE, TransportUpdateConnectorPipelineAction.class),
->>>>>>> 06f02d83
                     new ActionHandler<>(UpdateConnectorSchedulingAction.INSTANCE, TransportUpdateConnectorSchedulingAction.class),
 
                     // SyncJob API
@@ -269,12 +259,9 @@
                     new RestGetConnectorAction(),
                     new RestListConnectorAction(),
                     new RestPutConnectorAction(),
-<<<<<<< HEAD
+                    new RestUpdateConnectorFilteringAction(),
                     new RestUpdateConnectorLastSeenAction(),
-=======
-                    new RestUpdateConnectorFilteringAction(),
                     new RestUpdateConnectorPipelineAction(),
->>>>>>> 06f02d83
                     new RestUpdateConnectorSchedulingAction(),
 
                     // SyncJob API
