--- conflicted
+++ resolved
@@ -104,7 +104,6 @@
         return new CheckInConnectorSyncJobAction.Request(randomAlphaOfLength(10));
     }
 
-<<<<<<< HEAD
     public static UpdateConnectorSyncJobIngestionStatsAction.Request getRandomUpdateConnectorSyncJobIngestionStatsActionRequest() {
         Instant lowerBoundInstant = Instant.ofEpochSecond(0L);
         Instant upperBoundInstant = Instant.ofEpochSecond(3000000000L);
@@ -133,13 +132,13 @@
             randomNonNegativeLong(),
             randomInstantBetween(lowerBoundInstant, upperBoundInstant)
         );
-=======
+    }
+
     public static GetConnectorSyncJobAction.Request getRandomGetConnectorSyncJobRequest() {
         return new GetConnectorSyncJobAction.Request(randomAlphaOfLength(10));
     }
 
     public static GetConnectorSyncJobAction.Response getRandomGetConnectorSyncJobResponse() {
         return new GetConnectorSyncJobAction.Response(getRandomConnectorSyncJob());
->>>>>>> eee5f985
     }
 }