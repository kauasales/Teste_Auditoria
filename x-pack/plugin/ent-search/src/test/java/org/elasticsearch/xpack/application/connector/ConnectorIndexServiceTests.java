/*
 * Copyright Elasticsearch B.V. and/or licensed to Elasticsearch B.V. under one
 * or more contributor license agreements. Licensed under the Elastic License
 * 2.0; you may not use this file except in compliance with the Elastic License
 * 2.0.
 */

package org.elasticsearch.xpack.application.connector;

import org.elasticsearch.ResourceNotFoundException;
import org.elasticsearch.action.ActionListener;
import org.elasticsearch.action.DocWriteResponse;
import org.elasticsearch.action.delete.DeleteResponse;
import org.elasticsearch.action.update.UpdateResponse;
import org.elasticsearch.rest.RestStatus;
import org.elasticsearch.test.ESSingleNodeTestCase;
<<<<<<< HEAD
import org.elasticsearch.xpack.application.connector.action.UpdateConnectorNameAction;
=======
import org.elasticsearch.xpack.application.connector.action.UpdateConnectorConfigurationAction;
import org.elasticsearch.xpack.application.connector.action.UpdateConnectorErrorAction;
import org.elasticsearch.xpack.application.connector.action.UpdateConnectorFilteringAction;
import org.elasticsearch.xpack.application.connector.action.UpdateConnectorLastSeenAction;
import org.elasticsearch.xpack.application.connector.action.UpdateConnectorLastSyncStatsAction;
import org.elasticsearch.xpack.application.connector.action.UpdateConnectorPipelineAction;
>>>>>>> 26905047
import org.elasticsearch.xpack.application.connector.action.UpdateConnectorSchedulingAction;
import org.junit.Before;

import java.util.ArrayList;
import java.util.List;
import java.util.Map;
import java.util.concurrent.CountDownLatch;
import java.util.concurrent.TimeUnit;
import java.util.concurrent.atomic.AtomicReference;
import java.util.stream.Collectors;
import java.util.stream.IntStream;

import static org.hamcrest.CoreMatchers.anyOf;
import static org.hamcrest.CoreMatchers.equalTo;

public class ConnectorIndexServiceTests extends ESSingleNodeTestCase {

    private static final int REQUEST_TIMEOUT_SECONDS = 10;

    private ConnectorIndexService connectorIndexService;

    @Before
    public void setup() {
        this.connectorIndexService = new ConnectorIndexService(client());
    }

    public void testPutConnector() throws Exception {
        Connector connector = ConnectorTestUtils.getRandomConnector();
        DocWriteResponse resp = awaitPutConnector(connector);
        assertThat(resp.status(), anyOf(equalTo(RestStatus.CREATED), equalTo(RestStatus.OK)));
    }

    public void testDeleteConnector() throws Exception {
        int numConnectors = 5;
        List<String> connectorIds = new ArrayList<>();
        for (int i = 0; i < numConnectors; i++) {
            Connector connector = ConnectorTestUtils.getRandomConnector();
            connectorIds.add(connector.getConnectorId());
            DocWriteResponse resp = awaitPutConnector(connector);
            assertThat(resp.status(), equalTo(RestStatus.CREATED));
        }

        String connectorIdToDelete = connectorIds.get(0);
        DeleteResponse resp = awaitDeleteConnector(connectorIdToDelete);
        assertThat(resp.status(), equalTo(RestStatus.OK));
        expectThrows(ResourceNotFoundException.class, () -> awaitGetConnector(connectorIdToDelete));

        expectThrows(ResourceNotFoundException.class, () -> awaitDeleteConnector(connectorIdToDelete));
    }

    public void testUpdateConnectorConfiguration() throws Exception {
        Connector connector = ConnectorTestUtils.getRandomConnector();

        DocWriteResponse resp = awaitPutConnector(connector);
        assertThat(resp.status(), anyOf(equalTo(RestStatus.CREATED), equalTo(RestStatus.OK)));

        Map<String, ConnectorConfiguration> connectorConfiguration = connector.getConfiguration()
            .entrySet()
            .stream()
            .collect(Collectors.toMap(Map.Entry::getKey, entry -> ConnectorTestUtils.getRandomConnectorConfigurationField()));

        UpdateConnectorConfigurationAction.Request updateConfigurationRequest = new UpdateConnectorConfigurationAction.Request(
            connector.getConnectorId(),
            connectorConfiguration
        );

        DocWriteResponse updateResponse = awaitUpdateConnectorConfiguration(updateConfigurationRequest);
        assertThat(updateResponse.status(), equalTo(RestStatus.OK));
        Connector indexedConnector = awaitGetConnector(connector.getConnectorId());
        assertThat(connectorConfiguration, equalTo(indexedConnector.getConfiguration()));
        assertThat(indexedConnector.getStatus(), equalTo(ConnectorStatus.CONFIGURED));
    }

    public void testUpdateConnectorPipeline() throws Exception {
        Connector connector = ConnectorTestUtils.getRandomConnector();
        DocWriteResponse resp = awaitPutConnector(connector);
        assertThat(resp.status(), anyOf(equalTo(RestStatus.CREATED), equalTo(RestStatus.OK)));

        ConnectorIngestPipeline updatedPipeline = new ConnectorIngestPipeline.Builder().setName("test-pipeline")
            .setExtractBinaryContent(false)
            .setReduceWhitespace(true)
            .setRunMlInference(false)
            .build();

        UpdateConnectorPipelineAction.Request updatePipelineRequest = new UpdateConnectorPipelineAction.Request(
            connector.getConnectorId(),
            updatedPipeline
        );

        DocWriteResponse updateResponse = awaitUpdateConnectorPipeline(updatePipelineRequest);
        assertThat(updateResponse.status(), equalTo(RestStatus.OK));
        Connector indexedConnector = awaitGetConnector(connector.getConnectorId());
        assertThat(updatedPipeline, equalTo(indexedConnector.getPipeline()));
    }

    public void testUpdateConnectorFiltering() throws Exception {
        Connector connector = ConnectorTestUtils.getRandomConnector();

        DocWriteResponse resp = awaitPutConnector(connector);
        assertThat(resp.status(), anyOf(equalTo(RestStatus.CREATED), equalTo(RestStatus.OK)));

        List<ConnectorFiltering> filteringList = IntStream.range(0, 10)
            .mapToObj((i) -> ConnectorTestUtils.getRandomConnectorFiltering())
            .collect(Collectors.toList());

        UpdateConnectorFilteringAction.Request updateFilteringRequest = new UpdateConnectorFilteringAction.Request(
            connector.getConnectorId(),
            filteringList
        );

        DocWriteResponse updateResponse = awaitUpdateConnectorFiltering(updateFilteringRequest);
        assertThat(updateResponse.status(), equalTo(RestStatus.OK));
        Connector indexedConnector = awaitGetConnector(connector.getConnectorId());
        assertThat(filteringList, equalTo(indexedConnector.getFiltering()));
    }

    public void testUpdateConnectorLastSeen() throws Exception {
        Connector connector = ConnectorTestUtils.getRandomConnector();
        DocWriteResponse resp = awaitPutConnector(connector);
        assertThat(resp.status(), anyOf(equalTo(RestStatus.CREATED), equalTo(RestStatus.OK)));

        UpdateConnectorLastSeenAction.Request checkInRequest = new UpdateConnectorLastSeenAction.Request(connector.getConnectorId());
        DocWriteResponse updateResponse = awaitUpdateConnectorLastSeen(checkInRequest);
        assertThat(updateResponse.status(), equalTo(RestStatus.OK));

        Connector indexedConnectorTime1 = awaitGetConnector(connector.getConnectorId());
        assertNotNull(indexedConnectorTime1.getLastSeen());

        checkInRequest = new UpdateConnectorLastSeenAction.Request(connector.getConnectorId());
        updateResponse = awaitUpdateConnectorLastSeen(checkInRequest);
        assertThat(updateResponse.status(), equalTo(RestStatus.OK));

        Connector indexedConnectorTime2 = awaitGetConnector(connector.getConnectorId());
        assertNotNull(indexedConnectorTime2.getLastSeen());
        assertTrue(indexedConnectorTime2.getLastSeen().isAfter(indexedConnectorTime1.getLastSeen()));

    }

    public void testUpdateConnectorLastSyncStats() throws Exception {
        Connector connector = ConnectorTestUtils.getRandomConnector();

        DocWriteResponse resp = awaitPutConnector(connector);
        assertThat(resp.status(), anyOf(equalTo(RestStatus.CREATED), equalTo(RestStatus.OK)));

        ConnectorSyncInfo syncStats = ConnectorTestUtils.getRandomConnectorSyncInfo();

        UpdateConnectorLastSyncStatsAction.Request lastSyncStats = new UpdateConnectorLastSyncStatsAction.Request(
            connector.getConnectorId(),
            syncStats
        );

        DocWriteResponse updateResponse = awaitUpdateConnectorLastSyncStats(lastSyncStats);
        assertThat(updateResponse.status(), equalTo(RestStatus.OK));

        Connector indexedConnector = awaitGetConnector(connector.getConnectorId());

        assertThat(syncStats, equalTo(indexedConnector.getSyncInfo()));
    }

    public void testUpdateConnectorScheduling() throws Exception {
        Connector connector = ConnectorTestUtils.getRandomConnector();
        DocWriteResponse resp = awaitPutConnector(connector);
        assertThat(resp.status(), anyOf(equalTo(RestStatus.CREATED), equalTo(RestStatus.OK)));

        ConnectorScheduling updatedScheduling = ConnectorTestUtils.getRandomConnectorScheduling();

        UpdateConnectorSchedulingAction.Request updateSchedulingRequest = new UpdateConnectorSchedulingAction.Request(
            connector.getConnectorId(),
            updatedScheduling
        );

        DocWriteResponse updateResponse = awaitUpdateConnectorScheduling(updateSchedulingRequest);
        assertThat(updateResponse.status(), equalTo(RestStatus.OK));

        Connector indexedConnector = awaitGetConnector(connector.getConnectorId());
        assertThat(updatedScheduling, equalTo(indexedConnector.getScheduling()));
    }

<<<<<<< HEAD
    public void testUpdateConnectorNameOrDescription() throws Exception {
=======
    public void testUpdateConnectorError() throws Exception {
>>>>>>> 26905047
        Connector connector = ConnectorTestUtils.getRandomConnector();
        DocWriteResponse resp = awaitPutConnector(connector);
        assertThat(resp.status(), anyOf(equalTo(RestStatus.CREATED), equalTo(RestStatus.OK)));

<<<<<<< HEAD
        UpdateConnectorNameAction.Request updateNameDescriptionRequest = new UpdateConnectorNameAction.Request(
            connector.getConnectorId(),
            randomAlphaOfLengthBetween(5, 15),
            randomAlphaOfLengthBetween(5, 15)
        );

        DocWriteResponse updateResponse = awaitUpdateConnectorName(updateNameDescriptionRequest);
        assertThat(updateResponse.status(), equalTo(RestStatus.OK));

        Connector indexedConnector = awaitGetConnector(connector.getConnectorId());
        assertThat(updateNameDescriptionRequest.getName(), equalTo(indexedConnector.getName()));
        assertThat(updateNameDescriptionRequest.getDescription(), equalTo(indexedConnector.getDescription()));
=======
        UpdateConnectorErrorAction.Request updateErrorRequest = new UpdateConnectorErrorAction.Request(
            connector.getConnectorId(),
            randomAlphaOfLengthBetween(5, 15)
        );

        DocWriteResponse updateResponse = awaitUpdateConnectorError(updateErrorRequest);
        assertThat(updateResponse.status(), equalTo(RestStatus.OK));

        Connector indexedConnector = awaitGetConnector(connector.getConnectorId());
        assertThat(updateErrorRequest.getError(), equalTo(indexedConnector.getError()));
>>>>>>> 26905047
    }

    private DeleteResponse awaitDeleteConnector(String connectorId) throws Exception {
        CountDownLatch latch = new CountDownLatch(1);
        final AtomicReference<DeleteResponse> resp = new AtomicReference<>(null);
        final AtomicReference<Exception> exc = new AtomicReference<>(null);
        connectorIndexService.deleteConnector(connectorId, new ActionListener<>() {
            @Override
            public void onResponse(DeleteResponse deleteResponse) {
                resp.set(deleteResponse);
                latch.countDown();
            }

            @Override
            public void onFailure(Exception e) {
                exc.set(e);
                latch.countDown();
            }
        });
        assertTrue("Timeout waiting for delete request", latch.await(REQUEST_TIMEOUT_SECONDS, TimeUnit.SECONDS));
        if (exc.get() != null) {
            throw exc.get();
        }
        assertNotNull("Received null response from delete request", resp.get());
        return resp.get();
    }

    private DocWriteResponse awaitPutConnector(Connector connector) throws Exception {
        CountDownLatch latch = new CountDownLatch(1);
        final AtomicReference<DocWriteResponse> resp = new AtomicReference<>(null);
        final AtomicReference<Exception> exc = new AtomicReference<>(null);
        connectorIndexService.putConnector(connector, new ActionListener<>() {
            @Override
            public void onResponse(DocWriteResponse indexResponse) {
                resp.set(indexResponse);
                latch.countDown();
            }

            @Override
            public void onFailure(Exception e) {
                exc.set(e);
                latch.countDown();
            }
        });
        assertTrue("Timeout waiting for put request", latch.await(REQUEST_TIMEOUT_SECONDS, TimeUnit.SECONDS));
        if (exc.get() != null) {
            throw exc.get();
        }
        assertNotNull("Received null response from put request", resp.get());
        return resp.get();
    }

    private Connector awaitGetConnector(String connectorId) throws Exception {
        CountDownLatch latch = new CountDownLatch(1);
        final AtomicReference<Connector> resp = new AtomicReference<>(null);
        final AtomicReference<Exception> exc = new AtomicReference<>(null);
        connectorIndexService.getConnector(connectorId, new ActionListener<>() {
            @Override
            public void onResponse(Connector connector) {
                resp.set(connector);
                latch.countDown();
            }

            @Override
            public void onFailure(Exception e) {
                exc.set(e);
                latch.countDown();
            }
        });
        assertTrue("Timeout waiting for get request", latch.await(REQUEST_TIMEOUT_SECONDS, TimeUnit.SECONDS));
        if (exc.get() != null) {
            throw exc.get();
        }
        assertNotNull("Received null response from get request", resp.get());
        return resp.get();
    }

    private ConnectorIndexService.ConnectorResult awaitListConnector(int from, int size) throws Exception {
        CountDownLatch latch = new CountDownLatch(1);
        final AtomicReference<ConnectorIndexService.ConnectorResult> resp = new AtomicReference<>(null);
        final AtomicReference<Exception> exc = new AtomicReference<>(null);
        connectorIndexService.listConnectors(from, size, new ActionListener<>() {
            @Override
            public void onResponse(ConnectorIndexService.ConnectorResult result) {
                resp.set(result);
                latch.countDown();
            }

            @Override
            public void onFailure(Exception e) {
                exc.set(e);
                latch.countDown();
            }
        });
        assertTrue("Timeout waiting for list request", latch.await(REQUEST_TIMEOUT_SECONDS, TimeUnit.SECONDS));
        if (exc.get() != null) {
            throw exc.get();
        }
        assertNotNull("Received null response from list request", resp.get());
        return resp.get();
    }

    private UpdateResponse awaitUpdateConnectorConfiguration(UpdateConnectorConfigurationAction.Request updateConfiguration)
        throws Exception {
        CountDownLatch latch = new CountDownLatch(1);
        final AtomicReference<UpdateResponse> resp = new AtomicReference<>(null);
        final AtomicReference<Exception> exc = new AtomicReference<>(null);
        connectorIndexService.updateConnectorConfiguration(updateConfiguration, new ActionListener<>() {
            @Override
            public void onResponse(UpdateResponse indexResponse) {
                resp.set(indexResponse);
                latch.countDown();
            }

            @Override
            public void onFailure(Exception e) {
                exc.set(e);
                latch.countDown();
            }
        });
        assertTrue("Timeout waiting for update configuration request", latch.await(REQUEST_TIMEOUT_SECONDS, TimeUnit.SECONDS));
        if (exc.get() != null) {
            throw exc.get();
        }
        assertNotNull("Received null response from update configuration request", resp.get());
        return resp.get();
    }

    private UpdateResponse awaitUpdateConnectorFiltering(UpdateConnectorFilteringAction.Request updateFiltering) throws Exception {
        CountDownLatch latch = new CountDownLatch(1);
        final AtomicReference<UpdateResponse> resp = new AtomicReference<>(null);
        final AtomicReference<Exception> exc = new AtomicReference<>(null);
        connectorIndexService.updateConnectorFiltering(updateFiltering, new ActionListener<>() {

            @Override
            public void onResponse(UpdateResponse indexResponse) {
                resp.set(indexResponse);
                latch.countDown();
            }

            @Override
            public void onFailure(Exception e) {
                exc.set(e);
                latch.countDown();
            }
        });

        assertTrue("Timeout waiting for update filtering request", latch.await(REQUEST_TIMEOUT_SECONDS, TimeUnit.SECONDS));
        if (exc.get() != null) {
            throw exc.get();
        }
        assertNotNull("Received null response from update filtering request", resp.get());
        return resp.get();
    }

    private UpdateResponse awaitUpdateConnectorLastSeen(UpdateConnectorLastSeenAction.Request checkIn) throws Exception {
        CountDownLatch latch = new CountDownLatch(1);
        final AtomicReference<UpdateResponse> resp = new AtomicReference<>(null);
        final AtomicReference<Exception> exc = new AtomicReference<>(null);
        connectorIndexService.updateConnectorLastSeen(checkIn, new ActionListener<>() {
            @Override
            public void onResponse(UpdateResponse indexResponse) {
                resp.set(indexResponse);
                latch.countDown();
            }

            @Override
            public void onFailure(Exception e) {
                exc.set(e);
                latch.countDown();
            }
        });
        assertTrue("Timeout waiting for check-in request", latch.await(REQUEST_TIMEOUT_SECONDS, TimeUnit.SECONDS));
        if (exc.get() != null) {
            throw exc.get();
        }
        assertNotNull("Received null response from check-in request", resp.get());
        return resp.get();
    }

    private UpdateResponse awaitUpdateConnectorLastSyncStats(UpdateConnectorLastSyncStatsAction.Request updateLastSyncStats)
        throws Exception {
        CountDownLatch latch = new CountDownLatch(1);
        final AtomicReference<UpdateResponse> resp = new AtomicReference<>(null);
        final AtomicReference<Exception> exc = new AtomicReference<>(null);
        connectorIndexService.updateConnectorLastSyncStats(updateLastSyncStats, new ActionListener<>() {
            @Override
            public void onResponse(UpdateResponse indexResponse) {
                resp.set(indexResponse);
                latch.countDown();
            }

            @Override
            public void onFailure(Exception e) {
                exc.set(e);
                latch.countDown();
            }
        });
        assertTrue("Timeout waiting for update last sync stats request", latch.await(REQUEST_TIMEOUT_SECONDS, TimeUnit.SECONDS));
        if (exc.get() != null) {
            throw exc.get();
        }
        assertNotNull("Received null response from update last sync stats request", resp.get());
        return resp.get();
    }

    private UpdateResponse awaitUpdateConnectorPipeline(UpdateConnectorPipelineAction.Request updatePipeline) throws Exception {
        CountDownLatch latch = new CountDownLatch(1);
        final AtomicReference<UpdateResponse> resp = new AtomicReference<>(null);
        final AtomicReference<Exception> exc = new AtomicReference<>(null);
        connectorIndexService.updateConnectorPipeline(updatePipeline, new ActionListener<>() {
            @Override
            public void onResponse(UpdateResponse indexResponse) {
                resp.set(indexResponse);
                latch.countDown();
            }

            @Override
            public void onFailure(Exception e) {
                exc.set(e);
                latch.countDown();
            }
        });
        assertTrue("Timeout waiting for update pipeline request", latch.await(REQUEST_TIMEOUT_SECONDS, TimeUnit.SECONDS));
        if (exc.get() != null) {
            throw exc.get();
        }
        assertNotNull("Received null response from update pipeline request", resp.get());
        return resp.get();
    }

    private UpdateResponse awaitUpdateConnectorScheduling(UpdateConnectorSchedulingAction.Request updatedScheduling) throws Exception {
        CountDownLatch latch = new CountDownLatch(1);
        final AtomicReference<UpdateResponse> resp = new AtomicReference<>(null);
        final AtomicReference<Exception> exc = new AtomicReference<>(null);
        connectorIndexService.updateConnectorScheduling(updatedScheduling, new ActionListener<>() {
            @Override
            public void onResponse(UpdateResponse indexResponse) {
                resp.set(indexResponse);
                latch.countDown();
            }

            @Override
            public void onFailure(Exception e) {
                exc.set(e);
                latch.countDown();
            }
        });
        assertTrue("Timeout waiting for update scheduling request", latch.await(REQUEST_TIMEOUT_SECONDS, TimeUnit.SECONDS));
        if (exc.get() != null) {
            throw exc.get();
        }
        assertNotNull("Received null response from update scheduling request", resp.get());
        return resp.get();
    }

<<<<<<< HEAD
    private UpdateResponse awaitUpdateConnectorName(UpdateConnectorNameAction.Request updatedNameOrDescription) throws Exception {
        CountDownLatch latch = new CountDownLatch(1);
        final AtomicReference<UpdateResponse> resp = new AtomicReference<>(null);
        final AtomicReference<Exception> exc = new AtomicReference<>(null);
        connectorIndexService.updateConnectorNameOrDescription(updatedNameOrDescription, new ActionListener<>() {
=======
    private UpdateResponse awaitUpdateConnectorError(UpdateConnectorErrorAction.Request updatedError) throws Exception {
        CountDownLatch latch = new CountDownLatch(1);
        final AtomicReference<UpdateResponse> resp = new AtomicReference<>(null);
        final AtomicReference<Exception> exc = new AtomicReference<>(null);
        connectorIndexService.updateConnectorError(updatedError, new ActionListener<>() {
>>>>>>> 26905047
            @Override
            public void onResponse(UpdateResponse indexResponse) {
                resp.set(indexResponse);
                latch.countDown();
            }

            @Override
            public void onFailure(Exception e) {
                exc.set(e);
                latch.countDown();
            }
        });
<<<<<<< HEAD
        assertTrue("Timeout waiting for update name request", latch.await(REQUEST_TIMEOUT_SECONDS, TimeUnit.SECONDS));
        if (exc.get() != null) {
            throw exc.get();
        }
        assertNotNull("Received null response from update name request", resp.get());
=======
        assertTrue("Timeout waiting for update error request", latch.await(REQUEST_TIMEOUT_SECONDS, TimeUnit.SECONDS));
        if (exc.get() != null) {
            throw exc.get();
        }
        assertNotNull("Received null response from update error request", resp.get());
>>>>>>> 26905047
        return resp.get();
    }
}<|MERGE_RESOLUTION|>--- conflicted
+++ resolved
@@ -14,16 +14,13 @@
 import org.elasticsearch.action.update.UpdateResponse;
 import org.elasticsearch.rest.RestStatus;
 import org.elasticsearch.test.ESSingleNodeTestCase;
-<<<<<<< HEAD
-import org.elasticsearch.xpack.application.connector.action.UpdateConnectorNameAction;
-=======
 import org.elasticsearch.xpack.application.connector.action.UpdateConnectorConfigurationAction;
 import org.elasticsearch.xpack.application.connector.action.UpdateConnectorErrorAction;
 import org.elasticsearch.xpack.application.connector.action.UpdateConnectorFilteringAction;
 import org.elasticsearch.xpack.application.connector.action.UpdateConnectorLastSeenAction;
 import org.elasticsearch.xpack.application.connector.action.UpdateConnectorLastSyncStatsAction;
+import org.elasticsearch.xpack.application.connector.action.UpdateConnectorNameAction;
 import org.elasticsearch.xpack.application.connector.action.UpdateConnectorPipelineAction;
->>>>>>> 26905047
 import org.elasticsearch.xpack.application.connector.action.UpdateConnectorSchedulingAction;
 import org.junit.Before;
 
@@ -202,16 +199,28 @@
         assertThat(updatedScheduling, equalTo(indexedConnector.getScheduling()));
     }
 
-<<<<<<< HEAD
+    public void testUpdateConnectorError() throws Exception {
+        Connector connector = ConnectorTestUtils.getRandomConnector();
+        DocWriteResponse resp = awaitPutConnector(connector);
+        assertThat(resp.status(), anyOf(equalTo(RestStatus.CREATED), equalTo(RestStatus.OK)));
+
+        UpdateConnectorErrorAction.Request updateErrorRequest = new UpdateConnectorErrorAction.Request(
+            connector.getConnectorId(),
+            randomAlphaOfLengthBetween(5, 15)
+        );
+
+        DocWriteResponse updateResponse = awaitUpdateConnectorError(updateErrorRequest);
+        assertThat(updateResponse.status(), equalTo(RestStatus.OK));
+
+        Connector indexedConnector = awaitGetConnector(connector.getConnectorId());
+        assertThat(updateErrorRequest.getError(), equalTo(indexedConnector.getError()));
+    }
+
     public void testUpdateConnectorNameOrDescription() throws Exception {
-=======
-    public void testUpdateConnectorError() throws Exception {
->>>>>>> 26905047
-        Connector connector = ConnectorTestUtils.getRandomConnector();
-        DocWriteResponse resp = awaitPutConnector(connector);
-        assertThat(resp.status(), anyOf(equalTo(RestStatus.CREATED), equalTo(RestStatus.OK)));
-
-<<<<<<< HEAD
+        Connector connector = ConnectorTestUtils.getRandomConnector();
+        DocWriteResponse resp = awaitPutConnector(connector);
+        assertThat(resp.status(), anyOf(equalTo(RestStatus.CREATED), equalTo(RestStatus.OK)));
+
         UpdateConnectorNameAction.Request updateNameDescriptionRequest = new UpdateConnectorNameAction.Request(
             connector.getConnectorId(),
             randomAlphaOfLengthBetween(5, 15),
@@ -224,18 +233,6 @@
         Connector indexedConnector = awaitGetConnector(connector.getConnectorId());
         assertThat(updateNameDescriptionRequest.getName(), equalTo(indexedConnector.getName()));
         assertThat(updateNameDescriptionRequest.getDescription(), equalTo(indexedConnector.getDescription()));
-=======
-        UpdateConnectorErrorAction.Request updateErrorRequest = new UpdateConnectorErrorAction.Request(
-            connector.getConnectorId(),
-            randomAlphaOfLengthBetween(5, 15)
-        );
-
-        DocWriteResponse updateResponse = awaitUpdateConnectorError(updateErrorRequest);
-        assertThat(updateResponse.status(), equalTo(RestStatus.OK));
-
-        Connector indexedConnector = awaitGetConnector(connector.getConnectorId());
-        assertThat(updateErrorRequest.getError(), equalTo(indexedConnector.getError()));
->>>>>>> 26905047
     }
 
     private DeleteResponse awaitDeleteConnector(String connectorId) throws Exception {
@@ -492,44 +489,54 @@
         return resp.get();
     }
 
-<<<<<<< HEAD
     private UpdateResponse awaitUpdateConnectorName(UpdateConnectorNameAction.Request updatedNameOrDescription) throws Exception {
         CountDownLatch latch = new CountDownLatch(1);
         final AtomicReference<UpdateResponse> resp = new AtomicReference<>(null);
         final AtomicReference<Exception> exc = new AtomicReference<>(null);
         connectorIndexService.updateConnectorNameOrDescription(updatedNameOrDescription, new ActionListener<>() {
-=======
+            @Override
+            public void onResponse(UpdateResponse indexResponse) {
+                resp.set(indexResponse);
+                latch.countDown();
+            }
+
+            @Override
+            public void onFailure(Exception e) {
+                exc.set(e);
+                latch.countDown();
+            }
+        });
+        assertTrue("Timeout waiting for update name request", latch.await(REQUEST_TIMEOUT_SECONDS, TimeUnit.SECONDS));
+        if (exc.get() != null) {
+            throw exc.get();
+        }
+        assertNotNull("Received null response from update name request", resp.get());
+        return resp.get();
+    }
+
     private UpdateResponse awaitUpdateConnectorError(UpdateConnectorErrorAction.Request updatedError) throws Exception {
         CountDownLatch latch = new CountDownLatch(1);
         final AtomicReference<UpdateResponse> resp = new AtomicReference<>(null);
         final AtomicReference<Exception> exc = new AtomicReference<>(null);
         connectorIndexService.updateConnectorError(updatedError, new ActionListener<>() {
->>>>>>> 26905047
-            @Override
-            public void onResponse(UpdateResponse indexResponse) {
-                resp.set(indexResponse);
-                latch.countDown();
-            }
-
-            @Override
-            public void onFailure(Exception e) {
-                exc.set(e);
-                latch.countDown();
-            }
-        });
-<<<<<<< HEAD
-        assertTrue("Timeout waiting for update name request", latch.await(REQUEST_TIMEOUT_SECONDS, TimeUnit.SECONDS));
-        if (exc.get() != null) {
-            throw exc.get();
-        }
-        assertNotNull("Received null response from update name request", resp.get());
-=======
+            @Override
+            public void onResponse(UpdateResponse indexResponse) {
+                resp.set(indexResponse);
+                latch.countDown();
+            }
+
+            @Override
+            public void onFailure(Exception e) {
+                exc.set(e);
+                latch.countDown();
+            }
+        });
         assertTrue("Timeout waiting for update error request", latch.await(REQUEST_TIMEOUT_SECONDS, TimeUnit.SECONDS));
         if (exc.get() != null) {
             throw exc.get();
         }
         assertNotNull("Received null response from update error request", resp.get());
->>>>>>> 26905047
-        return resp.get();
-    }
+        return resp.get();
+    }
+
 }