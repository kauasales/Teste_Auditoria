--- conflicted
+++ resolved
@@ -50,43 +50,7 @@
         String connectorId = "test-connector";
         String content = XContentHelper.stripWhitespace("""
             {
-<<<<<<< HEAD
-                "api_key_id": "test",
-                "custom_scheduling": {
-                    "schedule-key": {
-                        "configuration_overrides": {
-                            "domain_allowlist": [
-                                "https://example.com"
-                            ],
-                            "max_crawl_depth": 1,
-                            "seed_urls": [
-                                "https://example.com/blog",
-                                "https://example.com/info"
-                            ],
-                            "sitemap_discovery_disabled": true,
-                            "sitemap_urls": [
-                                "https://example.com/sitemap.xml"
-                            ]
-                        },
-                        "enabled": true,
-                        "interval": "0 0 12 * * ?",
-                        "last_synced": null,
-                        "name": "My Schedule"
-                    }
-                },
-                "configuration": {},
-                "description": "test-connector",
-                "features": {
-                    "document_level_security": {
-                        "enabled": true
-                    },
-                    "filtering_advanced_config": true,
-                    "sync_rules": {
-                        "advanced": {
-                            "enabled": false
-=======
                "api_key_id":"test",
-               "connector_id":"test-connector",
                "custom_scheduling":{
                   "schedule-key":{
                      "configuration_overrides":{
@@ -158,7 +122,6 @@
                            "created_at":"2023-11-09T15:13:08.231Z",
                            "updated_at":"2023-11-09T15:13:08.231Z",
                            "value":{}
->>>>>>> 1a8d8032
                         },
                         "rules":[
                            {
