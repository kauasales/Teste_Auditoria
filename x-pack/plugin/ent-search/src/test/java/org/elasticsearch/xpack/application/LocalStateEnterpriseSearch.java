--- conflicted
+++ resolved
@@ -89,13 +89,8 @@
     }
 
     @Override
-<<<<<<< HEAD
-    public Collection<?> createComponents(PluginServices pluginsService) {
-        return entSearchPlugin.createComponents(pluginsService);
-=======
     public Collection<?> createComponents(PluginServices services) {
         return entSearchPlugin.createComponents(services);
->>>>>>> 019081c9
     }
 
     @Override
