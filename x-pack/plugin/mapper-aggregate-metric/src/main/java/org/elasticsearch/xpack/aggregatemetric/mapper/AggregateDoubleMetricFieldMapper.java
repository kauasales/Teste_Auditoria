--- conflicted
+++ resolved
@@ -291,11 +291,7 @@
         }
 
         @Override
-<<<<<<< HEAD
-        public Query termsQuery(Collection<?> values, QueryShardContext context) {
-=======
-        public Query termsQuery(List<?> values, SearchExecutionContext context) {
->>>>>>> 3798d7ef
+        public Query termsQuery(Collection<?> values, SearchExecutionContext context) {
             return delegateFieldType().termsQuery(values, context);
         }
 
