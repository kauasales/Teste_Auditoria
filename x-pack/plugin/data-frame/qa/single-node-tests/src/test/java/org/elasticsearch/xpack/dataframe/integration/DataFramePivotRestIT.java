--- conflicted
+++ resolved
@@ -730,11 +730,7 @@
         assertEquals(4.47169811, actual.doubleValue(), 0.000001);
     }
 
-<<<<<<< HEAD
-    @AwaitsFix(bugUrl = "https://github.com/elastic/elasticsearch/pull/44583")
-=======
     @AwaitsFix(bugUrl="https://github.com/elastic/elasticsearch/pull/44583")
->>>>>>> 8ee4c4d5
     public void testBulkIndexFailuresCauseTaskToFail() throws Exception {
         String transformId = "bulk-failure-pivot";
         String dataFrameIndex = "pivot-failure-index";
