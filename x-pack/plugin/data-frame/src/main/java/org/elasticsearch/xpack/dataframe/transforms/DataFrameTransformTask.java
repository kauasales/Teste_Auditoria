/*
 * Copyright Elasticsearch B.V. and/or licensed to Elasticsearch B.V. under one
 * or more contributor license agreements. Licensed under the Elastic License;
 * you may not use this file except in compliance with the Elastic License.
 */

package org.elasticsearch.xpack.dataframe.transforms;

import org.apache.logging.log4j.LogManager;
import org.apache.logging.log4j.Logger;
import org.elasticsearch.ElasticsearchException;
import org.elasticsearch.action.ActionListener;
import org.elasticsearch.action.LatchedActionListener;
import org.elasticsearch.action.bulk.BulkAction;
import org.elasticsearch.action.bulk.BulkRequest;
import org.elasticsearch.action.bulk.BulkResponse;
import org.elasticsearch.action.search.SearchAction;
import org.elasticsearch.action.search.SearchRequest;
import org.elasticsearch.action.search.SearchResponse;
import org.elasticsearch.client.Client;
import org.elasticsearch.index.IndexNotFoundException;
import org.elasticsearch.persistent.AllocatedPersistentTask;
import org.elasticsearch.persistent.PersistentTasksCustomMetaData;
import org.elasticsearch.tasks.TaskId;
import org.elasticsearch.threadpool.ThreadPool;
import org.elasticsearch.xpack.core.ClientHelper;
import org.elasticsearch.xpack.core.common.notifications.Auditor;
import org.elasticsearch.xpack.core.dataframe.DataFrameField;
import org.elasticsearch.xpack.core.dataframe.DataFrameMessages;
import org.elasticsearch.xpack.core.dataframe.notifications.DataFrameAuditMessage;
import org.elasticsearch.xpack.core.dataframe.transforms.DataFrameTransform;
import org.elasticsearch.xpack.core.dataframe.action.StartDataFrameTransformTaskAction;
import org.elasticsearch.xpack.core.dataframe.action.StartDataFrameTransformTaskAction.Response;
import org.elasticsearch.xpack.core.dataframe.action.StopDataFrameTransformAction;
import org.elasticsearch.xpack.core.dataframe.transforms.DataFrameIndexerTransformStats;
import org.elasticsearch.xpack.core.dataframe.transforms.DataFrameTransformConfig;
import org.elasticsearch.xpack.core.dataframe.transforms.DataFrameTransformState;
import org.elasticsearch.xpack.core.dataframe.transforms.DataFrameTransformTaskState;
import org.elasticsearch.xpack.core.indexing.IndexerState;
import org.elasticsearch.xpack.core.scheduler.SchedulerEngine;
import org.elasticsearch.xpack.core.scheduler.SchedulerEngine.Event;
import org.elasticsearch.xpack.dataframe.checkpoint.DataFrameTransformsCheckpointService;
import org.elasticsearch.xpack.dataframe.persistence.DataFrameTransformsConfigManager;
import org.elasticsearch.xpack.dataframe.transforms.pivot.SchemaUtil;

import java.util.Arrays;
import java.util.Map;
import java.util.concurrent.CountDownLatch;
import java.util.concurrent.TimeUnit;
import java.util.concurrent.atomic.AtomicInteger;
import java.util.concurrent.atomic.AtomicReference;


public class DataFrameTransformTask extends AllocatedPersistentTask implements SchedulerEngine.Listener {

    private static final Logger logger = LogManager.getLogger(DataFrameTransformTask.class);
    // TODO consider moving to dynamic cluster setting
    private static final int MAX_CONTINUOUS_FAILURES = 10;
    private static final IndexerState[] RUNNING_STATES = new IndexerState[]{IndexerState.STARTED, IndexerState.INDEXING};
    public static final String SCHEDULE_NAME = DataFrameField.TASK_NAME + "/schedule";

    private final DataFrameTransform transform;
    private final SchedulerEngine schedulerEngine;
    private final ThreadPool threadPool;
    private final DataFrameIndexer indexer;
    private final Auditor<DataFrameAuditMessage> auditor;
    private final DataFrameIndexerTransformStats previousStats;

    private final AtomicReference<DataFrameTransformTaskState> taskState;
    private final AtomicReference<String> stateReason;
    // the generation of this data frame, for v1 there will be only
    // 0: data frame not created or still indexing
    // 1: data frame complete, all data has been indexed
    private final AtomicReference<Long> generation;
    private final AtomicInteger failureCount;

    public DataFrameTransformTask(long id, String type, String action, TaskId parentTask, DataFrameTransform transform,
                                  DataFrameTransformState state, Client client, DataFrameTransformsConfigManager transformsConfigManager,
                                  DataFrameTransformsCheckpointService transformsCheckpointService,
                                  SchedulerEngine schedulerEngine, Auditor<DataFrameAuditMessage> auditor,
                                  ThreadPool threadPool, Map<String, String> headers) {
        super(id, type, action, DataFrameField.PERSISTENT_TASK_DESCRIPTION_PREFIX + transform.getId(), parentTask, headers);
        this.transform = transform;
        this.schedulerEngine = schedulerEngine;
        this.threadPool = threadPool;
        this.auditor = auditor;
        IndexerState initialState = IndexerState.STOPPED;
        DataFrameTransformTaskState initialTaskState = DataFrameTransformTaskState.STOPPED;
        String initialReason = null;
        long initialGeneration = 0;
        Map<String, Object> initialPosition = null;
        logger.info("[{}] init, got state: [{}]", transform.getId(), state != null);
        if (state != null) {
            initialTaskState = state.getTaskState();
            initialReason = state.getReason();
            final IndexerState existingState = state.getIndexerState();
            logger.info("[{}] Loading existing state: [{}], position [{}]", transform.getId(), existingState, state.getPosition());
            if (existingState.equals(IndexerState.INDEXING)) {
                // reset to started as no indexer is running
                initialState = IndexerState.STARTED;
            } else if (existingState.equals(IndexerState.ABORTING) || existingState.equals(IndexerState.STOPPING)) {
                // reset to stopped as something bad happened
                initialState = IndexerState.STOPPED;
            } else {
                initialState = existingState;
            }
            initialPosition = state.getPosition();
            initialGeneration = state.getGeneration();
        }

        this.indexer = new ClientDataFrameIndexer(transform.getId(), transformsConfigManager, transformsCheckpointService,
            new AtomicReference<>(initialState), initialPosition, client, auditor);
<<<<<<< HEAD
        this.generation = new AtomicReference<Long>(initialGeneration);
        this.previousStats = new DataFrameIndexerTransformStats(transform.getId());
=======
        this.generation = new AtomicReference<>(initialGeneration);
        this.taskState = new AtomicReference<>(initialTaskState);
        this.stateReason = new AtomicReference<>(initialReason);
        this.failureCount = new AtomicInteger(0);
>>>>>>> 4034f8f3
    }

    public String getTransformId() {
        return transform.getId();
    }

    /**
     * Enable Task API to return detailed status information
     */
    @Override
    public Status getStatus() {
        return getState();
    }

    public DataFrameTransformState getState() {
        return new DataFrameTransformState(taskState.get(), indexer.getState(), indexer.getPosition(), generation.get(), stateReason.get());
    }

    void initializePreviousStats(DataFrameIndexerTransformStats stats) {
        previousStats.merge(stats);
    }

    public DataFrameIndexerTransformStats getStats() {
        return new DataFrameIndexerTransformStats(previousStats).merge(indexer.getStats());
    }

    public long getGeneration() {
        return generation.get();
    }

    public boolean isStopped() {
        return indexer.getState().equals(IndexerState.STOPPED);
    }

    public synchronized void start(ActionListener<Response> listener) {
        final IndexerState newState = indexer.start();
        if (Arrays.stream(RUNNING_STATES).noneMatch(newState::equals)) {
            listener.onFailure(new ElasticsearchException("Cannot start task for data frame transform [{}], because state was [{}]",
                    transform.getId(), newState));
            return;
        }
        stateReason.set(null);
        taskState.set(DataFrameTransformTaskState.STARTED);
        failureCount.set(0);

        final DataFrameTransformState state = new DataFrameTransformState(
            DataFrameTransformTaskState.STARTED,
            IndexerState.STOPPED,
            indexer.getPosition(),
            generation.get(),
            null);

        logger.info("Updating state for data frame transform [{}] to [{}]", transform.getId(), state.toString());
        persistStateToClusterState(state, ActionListener.wrap(
            task -> {
                auditor.info(transform.getId(), "Updated state to [" + state.getTaskState() + "]");
                listener.onResponse(new StartDataFrameTransformTaskAction.Response(true));
            },
            exc -> {
                indexer.stop();
                listener.onFailure(new ElasticsearchException("Error while updating state for data frame transform ["
                                    + transform.getId() + "] to [" + state.getIndexerState() + "].", exc));
            }
        ));
    }

    public synchronized void stop(ActionListener<StopDataFrameTransformAction.Response> listener) {
        // taskState is initialized as STOPPED and is updated in tandem with the indexerState
        // Consequently, if it is STOPPED, we consider the whole task STOPPED.
        if (taskState.get() == DataFrameTransformTaskState.STOPPED) {
            listener.onResponse(new StopDataFrameTransformAction.Response(true));
            return;
        }
        final IndexerState newState = indexer.stop();
        switch (newState) {
        case STOPPED:
            // Fall through to `STOPPING` as the behavior is the same for both, we should persist for both
        case STOPPING:
            // update the persistent state to STOPPED. There are two scenarios and both are safe:
            // 1. we persist STOPPED now, indexer continues a bit then sees the flag and checkpoints another STOPPED with the more recent
            // position.
            // 2. we persist STOPPED now, indexer continues a bit but then dies. When/if we resume we'll pick up at last checkpoint,
            // overwrite some docs and eventually checkpoint.
            taskState.set(DataFrameTransformTaskState.STOPPED);
            DataFrameTransformState state = new DataFrameTransformState(
                DataFrameTransformTaskState.STOPPED,
                IndexerState.STOPPED,
                indexer.getPosition(),
                generation.get(),
                stateReason.get());
            persistStateToClusterState(state, ActionListener.wrap(
                task -> {
                    auditor.info(transform.getId(), "Updated state to [" + state.getTaskState() + "]");
                    listener.onResponse(new StopDataFrameTransformAction.Response(true));
                },
                exc -> listener.onFailure(new ElasticsearchException(
                    "Error while updating state for data frame transform [{}] to [{}]", exc,
                    transform.getId(),
                    state.getIndexerState()))));
            break;
        default:
            listener.onFailure(new ElasticsearchException("Cannot stop task for data frame transform [{}], because state was [{}]",
                    transform.getId(), newState));
            break;
        }
    }

    @Override
    public synchronized void triggered(Event event) {
        if (generation.get() == 0 && event.getJobName().equals(SCHEDULE_NAME + "_" + transform.getId())) {
            logger.debug("Data frame indexer [" + event.getJobName() + "] schedule has triggered, state: [" + indexer.getState() + "]");
            indexer.maybeTriggerAsyncJob(System.currentTimeMillis());
        }
    }

    /**
     * Attempt to gracefully cleanup the data frame transform so it can be terminated.
     * This tries to remove the job from the scheduler, and potentially any other
     * cleanup operations in the future
     */
    synchronized void shutdown() {
        try {
            logger.info("Data frame indexer [" + transform.getId() + "] received abort request, stopping indexer.");
            schedulerEngine.remove(SCHEDULE_NAME + "_" + transform.getId());
            schedulerEngine.unregister(this);
        } catch (Exception e) {
            markAsFailed(e);
            return;
        }
        markAsCompleted();
    }

    void persistStateToClusterState(DataFrameTransformState state,
                                    ActionListener<PersistentTasksCustomMetaData.PersistentTask<?>> listener) {
        updatePersistentTaskState(state, ActionListener.wrap(
            success -> {
                logger.debug("Successfully updated state for data frame transform [{}] to [{}]", transform.getId(), state.toString());
                listener.onResponse(success);
            },
            failure -> {
                auditor.warning(transform.getId(), "Failed to persist to state to cluster state: " + failure.getMessage());
                logger.error("Failed to update state for data frame transform [" + transform.getId() + "]", failure);
                listener.onFailure(failure);
            }
        ));
    }

    private boolean isIrrecoverableFailure(Exception e) {
        return e instanceof IndexNotFoundException || e instanceof DataFrameConfigurationException;
    }

    synchronized void handleFailure(Exception e) {
        if (isIrrecoverableFailure(e) || failureCount.incrementAndGet() > MAX_CONTINUOUS_FAILURES) {
            String failureMessage = isIrrecoverableFailure(e) ?
                "task encountered irrecoverable failure: " + e.getMessage() :
                "task encountered more than " + MAX_CONTINUOUS_FAILURES + " failures; latest failure: " + e.getMessage();
            auditor.error(transform.getId(), failureMessage);
            stateReason.set(failureMessage);
            taskState.set(DataFrameTransformTaskState.FAILED);
            persistStateToClusterState(getState(), ActionListener.wrap(
                r -> failureCount.set(0), // Successfully marked as failed, reset counter so that task can be restarted
                exception -> {} // Noop, internal method logs the failure to update the state
            ));
        }
    }

    /**
     * This is called when the persistent task signals that the allocated task should be terminated.
     * Termination in the task framework is essentially voluntary, as the allocated task can only be
     * shut down from the inside.
     */
    @Override
    public synchronized void onCancelled() {
        logger.info(
                "Received cancellation request for data frame transform [" + transform.getId() + "], state: [" + indexer.getState() + "]");
        if (indexer.abort()) {
            // there is no background transform running, we can shutdown safely
            shutdown();
        }
    }

    protected class ClientDataFrameIndexer extends DataFrameIndexer {
        private static final int LOAD_TRANSFORM_TIMEOUT_IN_SECONDS = 30;
        private final Client client;
        private final DataFrameTransformsConfigManager transformsConfigManager;
        private final DataFrameTransformsCheckpointService transformsCheckpointService;
        private final String transformId;
        private final Auditor<DataFrameAuditMessage> auditor;
<<<<<<< HEAD
        private volatile DataFrameIndexerTransformStats previouslyPersistedStats = null;
=======
        // Keeps track of the last exception that was written to our audit, keeps us from spamming the audit index
        private volatile String lastAuditedExceptionMessage = null;
>>>>>>> 4034f8f3
        private Map<String, String> fieldMappings = null;

        private DataFrameTransformConfig transformConfig = null;

        public ClientDataFrameIndexer(String transformId, DataFrameTransformsConfigManager transformsConfigManager,
                                      DataFrameTransformsCheckpointService transformsCheckpointService,
                                      AtomicReference<IndexerState> initialState, Map<String, Object> initialPosition, Client client,
                                      Auditor<DataFrameAuditMessage> auditor) {
            super(threadPool.executor(ThreadPool.Names.GENERIC), initialState, initialPosition,
                new DataFrameIndexerTransformStats(transformId));
            this.transformId = transformId;
            this.transformsConfigManager = transformsConfigManager;
            this.transformsCheckpointService = transformsCheckpointService;
            this.client = client;
            this.auditor = auditor;
        }

        @Override
        protected DataFrameTransformConfig getConfig() {
            return transformConfig;
        }

        @Override
        protected Map<String, String> getFieldMappings() {
            return fieldMappings;
        }

        @Override
        protected String getJobId() {
            return transformId;
        }

        @Override
        public synchronized boolean maybeTriggerAsyncJob(long now) {
            if (taskState.get() == DataFrameTransformTaskState.FAILED) {
                logger.debug("Schedule was triggered for transform [" + getJobId() + "] but task is failed.  Ignoring trigger.");
                return false;
            }

            if (transformConfig == null) {
                CountDownLatch latch = new CountDownLatch(1);

                transformsConfigManager.getTransformConfiguration(transformId, new LatchedActionListener<>(ActionListener.wrap(
                    config -> transformConfig = config,
                    e -> {
                    throw new RuntimeException(
                            DataFrameMessages.getMessage(DataFrameMessages.FAILED_TO_LOAD_TRANSFORM_CONFIGURATION, transformId), e);
                }), latch));

                try {
                    latch.await(LOAD_TRANSFORM_TIMEOUT_IN_SECONDS, TimeUnit.SECONDS);
                } catch (InterruptedException e) {
                    throw new RuntimeException(
                            DataFrameMessages.getMessage(DataFrameMessages.FAILED_TO_LOAD_TRANSFORM_CONFIGURATION, transformId), e);
                }
            }

            if (transformConfig.isValid() == false) {
                DataFrameConfigurationException exception = new DataFrameConfigurationException(transformId);
                handleFailure(exception);
                throw exception;
            }

            if (fieldMappings == null) {
                CountDownLatch latch = new CountDownLatch(1);
                SchemaUtil.getDestinationFieldMappings(client, transformConfig.getDestination().getIndex(), new LatchedActionListener<>(
                    ActionListener.wrap(
                        destinationMappings -> fieldMappings = destinationMappings,
                        e -> {
                            throw new RuntimeException(
                                DataFrameMessages.getMessage(DataFrameMessages.DATA_FRAME_UNABLE_TO_GATHER_FIELD_MAPPINGS,
                                    transformConfig.getDestination().getIndex()),
                                e);
                        }), latch));
                try {
                    latch.await(LOAD_TRANSFORM_TIMEOUT_IN_SECONDS, TimeUnit.SECONDS);
                } catch (InterruptedException e) {
                   throw new RuntimeException(
                                DataFrameMessages.getMessage(DataFrameMessages.DATA_FRAME_UNABLE_TO_GATHER_FIELD_MAPPINGS,
                                    transformConfig.getDestination().getIndex()),
                                e);
                }
            }

            return super.maybeTriggerAsyncJob(now);
        }

        @Override
        protected void doNextSearch(SearchRequest request, ActionListener<SearchResponse> nextPhase) {
            ClientHelper.executeWithHeadersAsync(transformConfig.getHeaders(), ClientHelper.DATA_FRAME_ORIGIN, client,
                    SearchAction.INSTANCE, request, nextPhase);
        }

        @Override
        protected void doNextBulk(BulkRequest request, ActionListener<BulkResponse> nextPhase) {
            ClientHelper.executeWithHeadersAsync(transformConfig.getHeaders(), ClientHelper.DATA_FRAME_ORIGIN, client, BulkAction.INSTANCE,
                    request, nextPhase);
        }

        @Override
        protected void doSaveState(IndexerState indexerState, Map<String, Object> position, Runnable next) {
            if (indexerState.equals(IndexerState.ABORTING)) {
                // If we're aborting, just invoke `next` (which is likely an onFailure handler)
                next.run();
                return;
            }

            if(indexerState.equals(IndexerState.STARTED) && getStats().getNumDocuments() > 0) {
                // if the indexer resets the state to started, it means it is done with a run through the data.
                // But, if there were no documents, we should allow it to attempt to gather more again, as there is no risk of overwriting
                // Some reasons for no documents are (but is not limited to):
                // * Could have failed early on search or index
                // * Have an empty index
                // * Have a query that returns no documents
                generation.compareAndSet(0L, 1L);
            }

            final DataFrameTransformState state = new DataFrameTransformState(
                taskState.get(),
                indexerState,
                getPosition(),
                generation.get(),
                stateReason.get());
            logger.info("Updating persistent state of transform [" + transform.getId() + "] to [" + state.toString() + "]");
<<<<<<< HEAD

            // Persisting stats when we call `doSaveState` should be ok as we only call it on a state transition and
            // only every-so-often when doing the bulk indexing calls
            ActionListener<PersistentTasksCustomMetaData.PersistentTask<?>> updateClusterStateListener = ActionListener.wrap(
                task -> {
                    // Make a copy of the previousStats so that they the stats are not constantly updated when `merge` is called
                    // as `merge` mutates the calling class. See AsyncTwoPhaseIndexer#onBulkResponse for current periodicity
                    DataFrameIndexerTransformStats tempStats = new DataFrameIndexerTransformStats(previousStats);
                    // Only persist the stats if something has actually changed, the IndexerState could potentially fluctuate
                    // while nothing new has actually occurred
                    if (previouslyPersistedStats == null || previouslyPersistedStats.equals(tempStats) == false) {
                        transformsConfigManager.putOrUpdateTransformStats(tempStats.merge(getStats()),
                            ActionListener.wrap(
                                r -> {
                                    previouslyPersistedStats = tempStats;
                                    next.run();
                                },
                                statsExc -> {
                                    logger.error("Updating stats of trasform [" + transform.getId() + "] failed", statsExc);
                                    next.run();
                                }
                            ));
                    // The stats that we have previously written to the doc is the same as as it is now, no need to update it
                    } else {
                        next.run();
                    }
                },
                exc -> {
                    logger.error("Updating persistent state of transform [" + transform.getId() + "] failed", exc);
                    next.run();
                }
            );

            updatePersistentTaskState(state, updateClusterStateListener);
=======
            persistStateToClusterState(state, ActionListener.wrap(t -> next.run(), e -> next.run()));
>>>>>>> 4034f8f3
        }

        @Override
        protected void onFailure(Exception exc) {
            // Since our schedule fires again very quickly after failures it is possible to run into the same failure numerous
            // times in a row, very quickly. We do not want to spam the audit log with repeated failures, so only record the first one
            if (exc.getMessage().equals(lastAuditedExceptionMessage) == false) {
                auditor.warning(transform.getId(), "Data frame transform encountered an exception: " + exc.getMessage());
                lastAuditedExceptionMessage = exc.getMessage();
            }
            logger.warn("Data frame transform [" + transform.getId() + "] encountered an exception: ", exc);
            handleFailure(exc);
        }

        @Override
        protected void onFinish() {
            auditor.info(transform.getId(), "Finished indexing for data frame transform");
            logger.info("Finished indexing for data frame transform [" + transform.getId() + "]");
        }

        @Override
        protected void onAbort() {
            auditor.info(transform.getId(), "Received abort request, stopping indexer");
            logger.info("Data frame transform [" + transform.getId() + "] received abort request, stopping indexer");
            shutdown();
        }
    }

    class DataFrameConfigurationException extends RuntimeException {

        DataFrameConfigurationException(String transformId) {
            super(DataFrameMessages.getMessage(DataFrameMessages.DATA_FRAME_TRANSFORM_CONFIGURATION_INVALID, transformId));
        }

    }
}<|MERGE_RESOLUTION|>--- conflicted
+++ resolved
@@ -110,15 +110,11 @@
 
         this.indexer = new ClientDataFrameIndexer(transform.getId(), transformsConfigManager, transformsCheckpointService,
             new AtomicReference<>(initialState), initialPosition, client, auditor);
-<<<<<<< HEAD
-        this.generation = new AtomicReference<Long>(initialGeneration);
+        this.generation = new AtomicReference<>(initialGeneration);
         this.previousStats = new DataFrameIndexerTransformStats(transform.getId());
-=======
-        this.generation = new AtomicReference<>(initialGeneration);
         this.taskState = new AtomicReference<>(initialTaskState);
         this.stateReason = new AtomicReference<>(initialReason);
         this.failureCount = new AtomicInteger(0);
->>>>>>> 4034f8f3
     }
 
     public String getTransformId() {
@@ -307,12 +303,9 @@
         private final DataFrameTransformsCheckpointService transformsCheckpointService;
         private final String transformId;
         private final Auditor<DataFrameAuditMessage> auditor;
-<<<<<<< HEAD
         private volatile DataFrameIndexerTransformStats previouslyPersistedStats = null;
-=======
         // Keeps track of the last exception that was written to our audit, keeps us from spamming the audit index
         private volatile String lastAuditedExceptionMessage = null;
->>>>>>> 4034f8f3
         private Map<String, String> fieldMappings = null;
 
         private DataFrameTransformConfig transformConfig = null;
@@ -437,7 +430,6 @@
                 generation.get(),
                 stateReason.get());
             logger.info("Updating persistent state of transform [" + transform.getId() + "] to [" + state.toString() + "]");
-<<<<<<< HEAD
 
             // Persisting stats when we call `doSaveState` should be ok as we only call it on a state transition and
             // only every-so-often when doing the bulk indexing calls
@@ -456,7 +448,7 @@
                                     next.run();
                                 },
                                 statsExc -> {
-                                    logger.error("Updating stats of trasform [" + transform.getId() + "] failed", statsExc);
+                                    logger.error("Updating stats of transform [" + transform.getId() + "] failed", statsExc);
                                     next.run();
                                 }
                             ));
@@ -471,10 +463,7 @@
                 }
             );
 
-            updatePersistentTaskState(state, updateClusterStateListener);
-=======
-            persistStateToClusterState(state, ActionListener.wrap(t -> next.run(), e -> next.run()));
->>>>>>> 4034f8f3
+            persistStateToClusterState(state, updateClusterStateListener);
         }
 
         @Override
