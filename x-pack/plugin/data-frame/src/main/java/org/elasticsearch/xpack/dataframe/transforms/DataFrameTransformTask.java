/*
 * Copyright Elasticsearch B.V. and/or licensed to Elasticsearch B.V. under one
 * or more contributor license agreements. Licensed under the Elastic License;
 * you may not use this file except in compliance with the Elastic License.
 */

package org.elasticsearch.xpack.dataframe.transforms;

import org.apache.logging.log4j.LogManager;
import org.apache.logging.log4j.Logger;
import org.apache.lucene.util.SetOnce;
import org.elasticsearch.ElasticsearchException;
import org.elasticsearch.ResourceNotFoundException;
import org.elasticsearch.action.ActionListener;
import org.elasticsearch.action.bulk.BulkAction;
import org.elasticsearch.action.bulk.BulkItemResponse;
import org.elasticsearch.action.bulk.BulkRequest;
import org.elasticsearch.action.bulk.BulkResponse;
import org.elasticsearch.action.search.SearchAction;
import org.elasticsearch.action.search.SearchRequest;
import org.elasticsearch.action.search.SearchResponse;
import org.elasticsearch.client.Client;
import org.elasticsearch.common.Strings;
import org.elasticsearch.common.settings.Setting;
import org.elasticsearch.common.unit.TimeValue;
import org.elasticsearch.index.IndexNotFoundException;
import org.elasticsearch.persistent.AllocatedPersistentTask;
import org.elasticsearch.persistent.PersistentTasksCustomMetaData;
import org.elasticsearch.tasks.TaskId;
import org.elasticsearch.threadpool.ThreadPool;
import org.elasticsearch.xpack.core.ClientHelper;
import org.elasticsearch.xpack.core.dataframe.DataFrameField;
import org.elasticsearch.xpack.core.dataframe.DataFrameMessages;
import org.elasticsearch.xpack.core.dataframe.action.StartDataFrameTransformTaskAction;
import org.elasticsearch.xpack.core.dataframe.action.StartDataFrameTransformTaskAction.Response;
import org.elasticsearch.xpack.core.dataframe.transforms.DataFrameIndexerPosition;
import org.elasticsearch.xpack.core.dataframe.transforms.DataFrameIndexerTransformStats;
import org.elasticsearch.xpack.core.dataframe.transforms.DataFrameTransform;
import org.elasticsearch.xpack.core.dataframe.transforms.DataFrameTransformCheckpoint;
import org.elasticsearch.xpack.core.dataframe.transforms.DataFrameTransformCheckpointingInfo;
import org.elasticsearch.xpack.core.dataframe.transforms.DataFrameTransformConfig;
import org.elasticsearch.xpack.core.dataframe.transforms.DataFrameTransformProgress;
import org.elasticsearch.xpack.core.dataframe.transforms.DataFrameTransformState;
import org.elasticsearch.xpack.core.dataframe.transforms.DataFrameTransformStoredDoc;
import org.elasticsearch.xpack.core.dataframe.transforms.DataFrameTransformTaskState;
import org.elasticsearch.xpack.core.dataframe.utils.ExceptionsHelper;
import org.elasticsearch.xpack.core.indexing.IndexerState;
import org.elasticsearch.xpack.core.scheduler.SchedulerEngine;
import org.elasticsearch.xpack.core.scheduler.SchedulerEngine.Event;
import org.elasticsearch.xpack.dataframe.checkpoint.CheckpointProvider;
import org.elasticsearch.xpack.dataframe.checkpoint.DataFrameTransformsCheckpointService;
import org.elasticsearch.xpack.dataframe.notifications.DataFrameAuditor;
import org.elasticsearch.xpack.dataframe.persistence.DataFrameTransformsConfigManager;
import org.elasticsearch.xpack.dataframe.transforms.pivot.AggregationResultUtils;

import java.time.Instant;
import java.util.Arrays;
import java.util.Map;
import java.util.concurrent.atomic.AtomicInteger;
import java.util.concurrent.atomic.AtomicLong;
import java.util.concurrent.atomic.AtomicReference;


public class DataFrameTransformTask extends AllocatedPersistentTask implements SchedulerEngine.Listener {

    // Default interval the scheduler sends an event if the config does not specify a frequency
    private static final long SCHEDULER_NEXT_MILLISECONDS = 60000;
    private static final Logger logger = LogManager.getLogger(DataFrameTransformTask.class);
    private static final int DEFAULT_FAILURE_RETRIES = 10;
    private volatile int numFailureRetries = DEFAULT_FAILURE_RETRIES;
    // How many times the transform task can retry on an non-critical failure
    public static final Setting<Integer> NUM_FAILURE_RETRIES_SETTING = Setting.intSetting(
        "xpack.data_frame.num_transform_failure_retries",
        DEFAULT_FAILURE_RETRIES,
        0,
        100,
        Setting.Property.NodeScope,
        Setting.Property.Dynamic);
    private static final IndexerState[] RUNNING_STATES = new IndexerState[]{IndexerState.STARTED, IndexerState.INDEXING};
    public static final String SCHEDULE_NAME = DataFrameField.TASK_NAME + "/schedule";

    private final DataFrameTransform transform;
    private final SchedulerEngine schedulerEngine;
    private final ThreadPool threadPool;
    private final DataFrameAuditor auditor;
    private final DataFrameIndexerPosition initialPosition;
    private final IndexerState initialIndexerState;
    private volatile Instant changesLastDetectedAt;

    private final SetOnce<ClientDataFrameIndexer> indexer = new SetOnce<>();

    private final AtomicReference<DataFrameTransformTaskState> taskState;
    private final AtomicReference<String> stateReason;
    // the checkpoint of this data frame, storing the checkpoint until data indexing from source to dest is _complete_
    // Note: Each indexer run creates a new future checkpoint which becomes the current checkpoint only after the indexer run finished
    private final AtomicLong currentCheckpoint;

    public DataFrameTransformTask(long id, String type, String action, TaskId parentTask, DataFrameTransform transform,
                                  DataFrameTransformState state, SchedulerEngine schedulerEngine, DataFrameAuditor auditor,
                                  ThreadPool threadPool, Map<String, String> headers) {
        super(id, type, action, DataFrameField.PERSISTENT_TASK_DESCRIPTION_PREFIX + transform.getId(), parentTask, headers);
        this.transform = transform;
        this.schedulerEngine = schedulerEngine;
        this.threadPool = threadPool;
        this.auditor = auditor;
        IndexerState initialState = IndexerState.STOPPED;
        DataFrameTransformTaskState initialTaskState = DataFrameTransformTaskState.STOPPED;
        String initialReason = null;
        long initialGeneration = 0;
        DataFrameIndexerPosition initialPosition = null;
        if (state != null) {
            initialTaskState = state.getTaskState();
            initialReason = state.getReason();
            final IndexerState existingState = state.getIndexerState();
            if (existingState.equals(IndexerState.INDEXING)) {
                // reset to started as no indexer is running
                initialState = IndexerState.STARTED;
            } else if (existingState.equals(IndexerState.ABORTING) || existingState.equals(IndexerState.STOPPING)) {
                // reset to stopped as something bad happened
                initialState = IndexerState.STOPPED;
            } else {
                initialState = existingState;
            }
            initialPosition = state.getPosition();
            initialGeneration = state.getCheckpoint();
        }

        this.initialIndexerState = initialState;
        this.initialPosition = initialPosition;
        this.currentCheckpoint = new AtomicLong(initialGeneration);
        this.taskState = new AtomicReference<>(initialTaskState);
        this.stateReason = new AtomicReference<>(initialReason);
    }

    public String getTransformId() {
        return transform.getId();
    }

    /**
     * Enable Task API to return detailed status information
     */
    @Override
    public Status getStatus() {
        return getState();
    }

    private ClientDataFrameIndexer getIndexer() {
        return indexer.get();
    }

    public DataFrameTransformState getState() {
        if (getIndexer() == null) {
            return new DataFrameTransformState(
                taskState.get(),
                initialIndexerState,
                initialPosition,
                currentCheckpoint.get(),
                stateReason.get(),
                null);
        } else {
           return new DataFrameTransformState(
               taskState.get(),
               indexer.get().getState(),
               indexer.get().getPosition(),
               currentCheckpoint.get(),
               stateReason.get(),
               getIndexer().getProgress());
        }
    }

    public DataFrameIndexerTransformStats getStats() {
        if (getIndexer() == null) {
            return new DataFrameIndexerTransformStats();
        } else {
            return getIndexer().getStats();
        }
    }

    public long getCheckpoint() {
        return currentCheckpoint.get();
    }

    public void getCheckpointingInfo(DataFrameTransformsCheckpointService transformsCheckpointService,
            ActionListener<DataFrameTransformCheckpointingInfo> listener) {
        ClientDataFrameIndexer indexer = getIndexer();
        if (indexer == null) {
            transformsCheckpointService.getCheckpointingInfo(
                    transform.getId(),
                    currentCheckpoint.get(),
                    initialPosition,
                    null,
                    listener);
            return;
        }
        indexer.getCheckpointProvider().getCheckpointingInfo(
                indexer.getLastCheckpoint(),
                indexer.getNextCheckpoint(),
                indexer.getPosition(),
                indexer.getProgress(),
                ActionListener.wrap(
                    info -> {
                        if (changesLastDetectedAt == null) {
                            listener.onResponse(info);
                        } else {
                            listener.onResponse(info.setChangesLastDetectedAt(changesLastDetectedAt));
                        }
                    },
                    listener::onFailure
                ));
    }

    public DataFrameTransformCheckpoint getLastCheckpoint() {
        return getIndexer().getLastCheckpoint();
    }

    public DataFrameTransformCheckpoint getNextCheckpoint() {
        return getIndexer().getNextCheckpoint();
    }

    /**
     * Get the in-progress checkpoint
     *
     * @return checkpoint in progress or 0 if task/indexer is not active
     */
    public long getInProgressCheckpoint() {
        if (getIndexer() == null) {
            return 0;
        } else {
            return indexer.get().getState().equals(IndexerState.INDEXING) ? currentCheckpoint.get() + 1L : 0;
        }
    }

    public void setTaskStateStopped() {
        taskState.set(DataFrameTransformTaskState.STOPPED);
    }

    /**
     * Start the background indexer and set the task's state to started
     * @param startingCheckpoint Set the current checkpoint to this value. If null the
     *                           current checkpoint is not set
     * @param listener Started listener
     */
    public synchronized void start(Long startingCheckpoint, ActionListener<Response> listener) {
        if (getIndexer() == null) {
            listener.onFailure(new ElasticsearchException("Task for transform [{}] not fully initialized. Try again later",
                getTransformId()));
            return;
        }
        final IndexerState newState = getIndexer().start();
        if (Arrays.stream(RUNNING_STATES).noneMatch(newState::equals)) {
            listener.onFailure(new ElasticsearchException("Cannot start task for data frame transform [{}], because state was [{}]",
                    transform.getId(), newState));
            return;
        }
        stateReason.set(null);
        taskState.set(DataFrameTransformTaskState.STARTED);
        if (startingCheckpoint != null) {
            currentCheckpoint.set(startingCheckpoint);
        }

        final DataFrameTransformState state = new DataFrameTransformState(
            DataFrameTransformTaskState.STARTED,
            IndexerState.STOPPED,
            getIndexer().getPosition(),
            currentCheckpoint.get(),
            null,
            getIndexer().getProgress());

        logger.info("Updating state for data frame transform [{}] to [{}]", transform.getId(), state.toString());
        // Even though the indexer information is persisted to an index, we still need DataFrameTransformTaskState in the clusterstate
        // This keeps track of STARTED, FAILED, STOPPED
        // This is because a FAILED state can occur because we cannot read the config from the internal index, which would imply that
        //   we could not read the previous state information from said index.
        persistStateToClusterState(state, ActionListener.wrap(
            task -> {
                auditor.info(transform.getId(),
                    "Updated data frame transform state to [" + state.getTaskState() + "].");
                long now = System.currentTimeMillis();
                // kick off the indexer
                triggered(new Event(schedulerJobName(), now, now));
                registerWithSchedulerJob();
                listener.onResponse(new StartDataFrameTransformTaskAction.Response(true));
            },
            exc -> {
                getIndexer().stop();
                listener.onFailure(new ElasticsearchException("Error while updating state for data frame transform ["
                                    + transform.getId() + "] to [" + state.getIndexerState() + "].", exc));
            }
        ));
    }

    public synchronized void stop() {
        if (getIndexer() == null) {
            // If there is no indexer the task has not been triggered
            // but it still needs to be stopped and removed
            shutdown();
            return;
        }

        if (getIndexer().getState() == IndexerState.STOPPED) {
            return;
        }

        IndexerState state = getIndexer().stop();
        stateReason.set(null);
        if (state == IndexerState.STOPPED) {
            getIndexer().onStop();
            getIndexer().doSaveState(state, getIndexer().getPosition(), () -> {});
        }
    }

    @Override
    public synchronized void triggered(Event event) {
        if (getIndexer() == null) {
            logger.warn("Data frame task [{}] triggered with an unintialized indexer", getTransformId());
            return;
        }

        // Ignore if event is not for this job
        if (event.getJobName().equals(schedulerJobName()) == false)  {
            return;
        }

        if (taskState.get() == DataFrameTransformTaskState.FAILED) {
            logger.debug("Schedule was triggered for transform [{}] but task is failed. Ignoring trigger.", getTransformId());
            return;
        }

        // ignore trigger if indexer is running or completely stopped
        IndexerState indexerState = getIndexer().getState();
        if (IndexerState.INDEXING.equals(indexerState) ||
            IndexerState.STOPPING.equals(indexerState) ||
            IndexerState.STOPPED.equals(indexerState)) {
            logger.debug("Indexer for transform [{}] has state [{}], ignoring trigger", getTransformId(), indexerState);
            return;
        }

        logger.debug("Data frame indexer [{}] schedule has triggered, state: [{}]", event.getJobName(), indexerState);

        // if it runs for the 1st time we just do it, if not we check for changes
        if (currentCheckpoint.get() == 0) {
            logger.debug("Trigger initial run");
            getIndexer().maybeTriggerAsyncJob(System.currentTimeMillis());
<<<<<<< HEAD
        } else if (getIndexer().isContinuous()) {
=======
        } else if (getIndexer().isContinuous() && getIndexer().sourceHasChanged()) {
            changesLastDetectedAt = Instant.now();
            logger.debug("Source has changed, triggering new indexer run");
>>>>>>> 9c488f3e
            getIndexer().maybeTriggerAsyncJob(System.currentTimeMillis());
        }
    }

    /**
     * Attempt to gracefully cleanup the data frame transform so it can be terminated.
     * This tries to remove the job from the scheduler and completes the persistent task
     */
    synchronized void shutdown() {
        deregisterSchedulerJob();
        markAsCompleted();
    }

    public DataFrameTransformProgress getProgress() {
        if (indexer.get() == null) {
            return null;
        }
        DataFrameTransformProgress indexerProgress = indexer.get().getProgress();
        if (indexerProgress == null) {
            return null;
        }
        return new DataFrameTransformProgress(indexerProgress);
    }

    void persistStateToClusterState(DataFrameTransformState state,
                                    ActionListener<PersistentTasksCustomMetaData.PersistentTask<?>> listener) {
        updatePersistentTaskState(state, ActionListener.wrap(
            success -> {
                logger.debug("Successfully updated state for data frame transform [{}] to [{}]", transform.getId(), state.toString());
                listener.onResponse(success);
            },
            failure -> {
                auditor.warning(transform.getId(), "Failed to persist to state to cluster state: " + failure.getMessage());
                logger.error("Failed to update state for data frame transform [" + transform.getId() + "]", failure);
                listener.onFailure(failure);
            }
        ));
    }

    synchronized void markAsFailed(String reason, ActionListener<Void> listener) {
        // If the indexer is `STOPPING` this means that `DataFrameTransformTask#stop` was called previously, but something caused
        // the indexer to fail. Since `ClientDataFrameIndexer#doSaveState` will persist the state to the index once the indexer stops,
        // it is probably best to NOT change the internal state of the task and allow the normal stopping logic to continue.
        if (getIndexer() != null && getIndexer().getState() == IndexerState.STOPPING) {
            logger.info("Attempt to fail transform [" + getTransformId() + "] with reason [" + reason + "] while it was stopping.");
            auditor.info(getTransformId(), "Attempted to fail transform with reason [" + reason + "] while in STOPPING state.");
            return;
        }
        auditor.error(transform.getId(), reason);
        // We should not keep retrying. Either the task will be stopped, or started
        // If it is started again, it is registered again.
        deregisterSchedulerJob();
        DataFrameTransformState newState = new DataFrameTransformState(
            DataFrameTransformTaskState.FAILED,
            initialIndexerState,
            initialPosition,
            currentCheckpoint.get(),
            reason,
            getIndexer() == null ? null : getIndexer().getProgress());
        // Even though the indexer information is persisted to an index, we still need DataFrameTransformTaskState in the clusterstate
        // This keeps track of STARTED, FAILED, STOPPED
        // This is because a FAILED state can occur because we cannot read the config from the internal index, which would imply that
        //   we could not read the previous state information from said index.
        persistStateToClusterState(newState, ActionListener.wrap(
            r -> {
                taskState.set(DataFrameTransformTaskState.FAILED);
                stateReason.set(reason);
                listener.onResponse(null);
            },
            e -> {
                logger.error("Failed to set task state as failed to cluster state", e);
                taskState.set(DataFrameTransformTaskState.FAILED);
                stateReason.set(reason);
                listener.onFailure(e);
            }
        ));
    }

    /**
     * This is called when the persistent task signals that the allocated task should be terminated.
     * Termination in the task framework is essentially voluntary, as the allocated task can only be
     * shut down from the inside.
     */
    @Override
    public synchronized void onCancelled() {
        logger.info(
                "Received cancellation request for data frame transform [" + transform.getId() + "], state: [" + taskState.get() + "]");
        if (getIndexer() != null && getIndexer().abort()) {
            // there is no background transform running, we can shutdown safely
            shutdown();
        }
    }

    public DataFrameTransformTask setNumFailureRetries(int numFailureRetries) {
        this.numFailureRetries = numFailureRetries;
        return this;
    }

    public int getNumFailureRetries() {
        return numFailureRetries;
    }

    private void registerWithSchedulerJob() {
        schedulerEngine.register(this);
        final SchedulerEngine.Job schedulerJob = new SchedulerEngine.Job(schedulerJobName(), next());
        schedulerEngine.add(schedulerJob);
    }

    private void deregisterSchedulerJob() {
        schedulerEngine.remove(schedulerJobName());
        schedulerEngine.unregister(this);
    }

    private String schedulerJobName() {
        return DataFrameTransformTask.SCHEDULE_NAME + "_" + getTransformId();
    }

    private SchedulerEngine.Schedule next() {
        return (startTime, now) -> {
            TimeValue frequency = transform.getFrequency();
            return now + (frequency == null ? SCHEDULER_NEXT_MILLISECONDS : frequency.getMillis());
        };
    }

    synchronized void initializeIndexer(ClientDataFrameIndexerBuilder indexerBuilder) {
        indexer.set(indexerBuilder.build(this));
    }

    static class ClientDataFrameIndexerBuilder {
        private Client client;
        private DataFrameTransformsConfigManager transformsConfigManager;
        private DataFrameTransformsCheckpointService transformsCheckpointService;
        private String transformId;
        private DataFrameAuditor auditor;
        private Map<String, String> fieldMappings;
        private DataFrameTransformConfig transformConfig;
        private DataFrameIndexerTransformStats initialStats;
        private IndexerState indexerState = IndexerState.STOPPED;
        private DataFrameIndexerPosition initialPosition;
        private DataFrameTransformProgress progress;
        private DataFrameTransformCheckpoint lastCheckpoint;
        private DataFrameTransformCheckpoint nextCheckpoint;

        ClientDataFrameIndexerBuilder(String transformId) {
            this.transformId = transformId;
            this.initialStats = new DataFrameIndexerTransformStats();
        }

        ClientDataFrameIndexer build(DataFrameTransformTask parentTask) {
            CheckpointProvider checkpointProvider = transformsCheckpointService.getCheckpointProvider(transformConfig);

            return new ClientDataFrameIndexer(this.transformId,
                this.transformsConfigManager,
                checkpointProvider,
                new AtomicReference<>(this.indexerState),
                this.initialPosition,
                this.client,
                this.auditor,
                this.initialStats,
                this.transformConfig,
                this.fieldMappings,
                this.progress,
                this.lastCheckpoint,
                this.nextCheckpoint,
                parentTask);
        }

        ClientDataFrameIndexerBuilder setClient(Client client) {
            this.client = client;
            return this;
        }

        ClientDataFrameIndexerBuilder setTransformsConfigManager(DataFrameTransformsConfigManager transformsConfigManager) {
            this.transformsConfigManager = transformsConfigManager;
            return this;
        }

        ClientDataFrameIndexerBuilder setTransformsCheckpointService(DataFrameTransformsCheckpointService transformsCheckpointService) {
            this.transformsCheckpointService = transformsCheckpointService;
            return this;
        }

        ClientDataFrameIndexerBuilder setTransformId(String transformId) {
            this.transformId = transformId;
            return this;
        }

        ClientDataFrameIndexerBuilder setAuditor(DataFrameAuditor auditor) {
            this.auditor = auditor;
            return this;
        }

        ClientDataFrameIndexerBuilder setFieldMappings(Map<String, String> fieldMappings) {
            this.fieldMappings = fieldMappings;
            return this;
        }

        ClientDataFrameIndexerBuilder setTransformConfig(DataFrameTransformConfig transformConfig) {
            this.transformConfig = transformConfig;
            return this;
        }

        DataFrameTransformConfig getTransformConfig() {
            return this.transformConfig;
        }

        ClientDataFrameIndexerBuilder setInitialStats(DataFrameIndexerTransformStats initialStats) {
            this.initialStats = initialStats;
            return this;
        }

        ClientDataFrameIndexerBuilder setIndexerState(IndexerState indexerState) {
            this.indexerState = indexerState;
            return this;
        }

        ClientDataFrameIndexerBuilder setInitialPosition(DataFrameIndexerPosition initialPosition) {
            this.initialPosition = initialPosition;
            return this;
        }

        ClientDataFrameIndexerBuilder setProgress(DataFrameTransformProgress progress) {
            this.progress = progress;
            return this;
        }

        ClientDataFrameIndexerBuilder setLastCheckpoint(DataFrameTransformCheckpoint lastCheckpoint) {
            this.lastCheckpoint = lastCheckpoint;
            return this;
        }

        ClientDataFrameIndexerBuilder setNextCheckpoint(DataFrameTransformCheckpoint nextCheckpoint) {
            this.nextCheckpoint = nextCheckpoint;
            return this;
        }
    }

    static class ClientDataFrameIndexer extends DataFrameIndexer {

        private long logEvery = 1;
        private long logCount = 0;
        private final Client client;
        private final DataFrameTransformsConfigManager transformsConfigManager;
        private final CheckpointProvider checkpointProvider;
        private final String transformId;
        private final DataFrameTransformTask transformTask;
        private final AtomicInteger failureCount;
        private volatile boolean auditBulkFailures = true;
        // Keeps track of the last exception that was written to our audit, keeps us from spamming the audit index
        private volatile String lastAuditedExceptionMessage = null;

        ClientDataFrameIndexer(String transformId,
                               DataFrameTransformsConfigManager transformsConfigManager,
                               CheckpointProvider checkpointProvider,
                               AtomicReference<IndexerState> initialState,
                               DataFrameIndexerPosition initialPosition,
                               Client client,
                               DataFrameAuditor auditor,
                               DataFrameIndexerTransformStats initialStats,
                               DataFrameTransformConfig transformConfig,
                               Map<String, String> fieldMappings,
                               DataFrameTransformProgress transformProgress,
                               DataFrameTransformCheckpoint lastCheckpoint,
                               DataFrameTransformCheckpoint nextCheckpoint,
                               DataFrameTransformTask parentTask) {
            super(ExceptionsHelper.requireNonNull(parentTask, "parentTask")
                    .threadPool
                    .executor(ThreadPool.Names.GENERIC),
                ExceptionsHelper.requireNonNull(auditor, "auditor"),
                transformConfig,
                fieldMappings,
                ExceptionsHelper.requireNonNull(initialState, "initialState"),
                initialPosition,
                initialStats == null ? new DataFrameIndexerTransformStats() : initialStats,
                transformProgress,
                lastCheckpoint,
                nextCheckpoint);
            this.transformId = ExceptionsHelper.requireNonNull(transformId, "transformId");
            this.transformsConfigManager = ExceptionsHelper.requireNonNull(transformsConfigManager, "transformsConfigManager");
            this.checkpointProvider = ExceptionsHelper.requireNonNull(checkpointProvider, "checkpointProvider");

            this.client = ExceptionsHelper.requireNonNull(client, "client");
            this.transformTask = parentTask;
            this.failureCount = new AtomicInteger(0);
        }

        @Override
        protected void onStart(long now, ActionListener<Boolean> listener) {
            // On each run, we need to get the total number of docs and reset the count of processed docs
            // Since multiple checkpoints can be executed in the task while it is running on the same node, we need to gather
            // the progress here, and not in the executor.
            ActionListener<Void> updateConfigListener = ActionListener.wrap(
                updateConfigResponse -> {
                    if (initialRun()) {
                        createCheckpoint(ActionListener.wrap(cp -> {
                            nextCheckpoint = cp;
                            // If nextCheckpoint > 1, this means that we are now on the checkpoint AFTER the batch checkpoint
                            // Consequently, the idea of percent complete no longer makes sense.
                            if (nextCheckpoint.getCheckpoint() > 1) {
                                progress = new DataFrameTransformProgress(null, 0L, 0L);
                                super.onStart(now, listener);
                                return;
                            }
                            TransformProgressGatherer.getInitialProgress(this.client, buildFilterQuery(), getConfig(), ActionListener.wrap(
                                newProgress -> {
                                    logger.trace("[{}] reset the progress from [{}] to [{}]", transformId, progress, newProgress);
                                    progress = newProgress;
                                    super.onStart(now, listener);
                                },
                                failure -> {
                                    progress = null;
                                    logger.warn("Unable to load progress information for task [" + transformId + "]", failure);
                                    super.onStart(now, listener);
                                }
                            ));
                        }, listener::onFailure));
                    } else {
                        super.onStart(now, listener);
                    }
                },
                listener::onFailure
            );

            // If we are continuous, we will want to verify we have the latest stored configuration
            ActionListener<Void> changedSourceListener = ActionListener.wrap(
                r -> {
                    if (isContinuous()) {
                        transformsConfigManager.getTransformConfiguration(getJobId(), ActionListener.wrap(
                            config -> {
                                transformConfig = config;
                                logger.debug("[{}] successfully refreshed data frame transform config from index.", transformId);
                                updateConfigListener.onResponse(null);
                            },
                            failure -> {
                                String msg = DataFrameMessages.getMessage(
                                    DataFrameMessages.FAILED_TO_RELOAD_TRANSFORM_CONFIGURATION,
                                    getJobId());
                                logger.error(msg, failure);
                                // If the transform config index or the transform config is gone, something serious occurred
                                // We are in an unknown state and should fail out
                                if (failure instanceof ResourceNotFoundException) {
                                    updateConfigListener.onFailure(new TransformConfigReloadingException(msg, failure));
                                } else {
                                    auditor.warning(getJobId(), msg);
                                    updateConfigListener.onResponse(null);
                                }
                            }
                        ));
                    } else {
                        updateConfigListener.onResponse(null);
                    }
                },
                listener::onFailure
            );

            // If we are not on the initial batch checkpoint and its the first pass of whatever continuous checkpoint we are on,
            // we should verify if there are local changes based on the sync config. If not, do not proceed further and exit.
            if (transformTask.currentCheckpoint.get() > 0 && initialRun()) {
                sourceHasChanged(ActionListener.wrap(
                    hasChanged -> {
                        if (hasChanged) {
                            logger.debug("[{}] source has changed, triggering new indexer run.", transformId);
                            changedSourceListener.onResponse(null);
                        } else {
                            // No changes, stop executing
                            listener.onResponse(false);
                        }
                    },
                    listener::onFailure
                ));
            } else {
                changedSourceListener.onResponse(null);
            }
        }

        @Override
        protected String getJobId() {
            return transformId;
        }

        public CheckpointProvider getCheckpointProvider() {
            return checkpointProvider;
        }

        @Override
        public synchronized boolean maybeTriggerAsyncJob(long now) {
            if (transformTask.taskState.get() == DataFrameTransformTaskState.FAILED) {
                logger.debug("Schedule was triggered for transform [{}] but task is failed. Ignoring trigger.", getJobId());
                return false;
            }

            // ignore trigger if indexer is running, prevents log spam in A2P indexer
            IndexerState indexerState = getState();
            if (IndexerState.INDEXING.equals(indexerState) || IndexerState.STOPPING.equals(indexerState)) {
                logger.debug("Indexer for transform [{}] has state [{}], ignoring trigger", getJobId(), indexerState);
                return false;
            }

            return super.maybeTriggerAsyncJob(now);
        }

        @Override
        protected void doNextSearch(SearchRequest request, ActionListener<SearchResponse> nextPhase) {
            ClientHelper.executeWithHeadersAsync(transformConfig.getHeaders(), ClientHelper.DATA_FRAME_ORIGIN, client,
                    SearchAction.INSTANCE, request, nextPhase);
        }

        @Override
        protected void doNextBulk(BulkRequest request, ActionListener<BulkResponse> nextPhase) {
            ClientHelper.executeWithHeadersAsync(transformConfig.getHeaders(),
                ClientHelper.DATA_FRAME_ORIGIN,
                client,
                BulkAction.INSTANCE,
                request,
                ActionListener.wrap(bulkResponse -> {
                    if (bulkResponse.hasFailures()) {
                        int failureCount = 0;
                        for(BulkItemResponse item : bulkResponse.getItems()) {
                            if (item.isFailed()) {
                                failureCount++;
                            }
                            // TODO gather information on irrecoverable failures and update isIrrecoverableFailure
                        }
                        if (auditBulkFailures) {
                            auditor.warning(transformId,
                                "Experienced at least [" +
                                    failureCount +
                                    "] bulk index failures. See the logs of the node running the transform for details. " +
                                    bulkResponse.buildFailureMessage());
                            auditBulkFailures = false;
                        }
                        // This calls AsyncTwoPhaseIndexer#finishWithIndexingFailure
                        // It increments the indexing failure, and then calls the `onFailure` logic
                        nextPhase.onFailure(
                            new BulkIndexingException("Bulk index experienced failures. " +
                                "See the logs of the node running the transform for details."));
                    } else {
                        auditBulkFailures = true;
                        nextPhase.onResponse(bulkResponse);
                    }
                }, nextPhase::onFailure));
        }

        @Override
        protected void doSaveState(IndexerState indexerState, DataFrameIndexerPosition position, Runnable next) {
            if (indexerState.equals(IndexerState.ABORTING)) {
                // If we're aborting, just invoke `next` (which is likely an onFailure handler)
                next.run();
                return;
            }
            // If we are `STOPPED` on a `doSaveState` call, that indicates we transitioned to `STOPPED` from `STOPPING`
            // OR we called `doSaveState` manually as the indexer was not actively running.
            // Since we save the state to an index, we should make sure that our task state is in parity with the indexer state
            if (indexerState.equals(IndexerState.STOPPED)) {
                transformTask.setTaskStateStopped();
            }

            DataFrameTransformTaskState taskState = transformTask.taskState.get();

            if (indexerState.equals(IndexerState.STARTED)
                && transformTask.currentCheckpoint.get() == 1
                && this.isContinuous() == false) {
                // set both to stopped so they are persisted as such
                taskState = DataFrameTransformTaskState.STOPPED;
                indexerState = IndexerState.STOPPED;

                auditor.info(transformConfig.getId(), "Data frame finished indexing all data, initiating stop");
                logger.info("Data frame [{}] finished indexing all data, initiating stop", transformConfig.getId());
            }

            final DataFrameTransformState state = new DataFrameTransformState(
                taskState,
                indexerState,
                position,
                transformTask.currentCheckpoint.get(),
                transformTask.stateReason.get(),
                getProgress());
            logger.debug("Updating persistent state of transform [{}] to [{}]", transformConfig.getId(), state.toString());

            // Persist the current state and stats in the internal index. The interval of this method being
            // called is controlled by AsyncTwoPhaseIndexer#onBulkResponse which calls doSaveState every so
            // often when doing bulk indexing calls or at the end of one indexing run.
            transformsConfigManager.putOrUpdateTransformStoredDoc(
                    new DataFrameTransformStoredDoc(transformId, state, getStats()),
                    ActionListener.wrap(
                            r -> {
                                // for auto stop shutdown the task
                                if (state.getTaskState().equals(DataFrameTransformTaskState.STOPPED)) {
                                    onStop();
                                    transformTask.shutdown();
                                }
                                next.run();
                            },
                            statsExc -> {
                                logger.error("Updating stats of transform [" + transformConfig.getId() + "] failed", statsExc);
                                auditor.warning(getJobId(),
                                    "Failure updating stats of transform: " + statsExc.getMessage());
                                // for auto stop shutdown the task
                                if (state.getTaskState().equals(DataFrameTransformTaskState.STOPPED)) {
                                    transformTask.shutdown();
                                }
                                next.run();
                            }
                    ));
        }

        @Override
        protected void onFailure(Exception exc) {
            // the failure handler must not throw an exception due to internal problems
            try {
                logger.warn("Data frame transform [" + transformTask.getTransformId() + "] encountered an exception: ", exc);

                // Since our schedule fires again very quickly after failures it is possible to run into the same failure numerous
                // times in a row, very quickly. We do not want to spam the audit log with repeated failures, so only record the first one
                if (exc.getMessage().equals(lastAuditedExceptionMessage) == false) {
                    auditor.warning(transformTask.getTransformId(), "Data frame transform encountered an exception: " + exc.getMessage());
                    lastAuditedExceptionMessage = exc.getMessage();
                }
                handleFailure(exc);
            } catch (Exception e) {
                logger.error("Data frame transform encountered an unexpected internal exception: " ,e);
            }
        }

        @Override
        protected void onFinish(ActionListener<Void> listener) {
            try {
                // TODO: needs cleanup super is called with a listener, but listener.onResponse is called below
                // super.onFinish() fortunately ignores the listener
                super.onFinish(listener);
                long checkpoint = transformTask.currentCheckpoint.getAndIncrement();
                lastCheckpoint = getNextCheckpoint();
                nextCheckpoint = null;
                // Reset our failure count as we have finished and may start again with a new checkpoint
                failureCount.set(0);

                // With bucket_selector we could have read all the buckets and completed the transform
                // but not "see" all the buckets since they were filtered out. Consequently, progress would
                // show less than 100% even though we are done.
                // NOTE: this method is called in the same thread as the processing thread.
                // Theoretically, there should not be a race condition with updating progress here.
                // NOTE 2: getPercentComplete should only NOT be null on the first (batch) checkpoint
                if (progress != null && progress.getPercentComplete() != null && progress.getPercentComplete() < 100.0) {
                    progress.incrementDocsProcessed(progress.getTotalDocs() - progress.getDocumentsProcessed());
                }
                logger.info("Last checkpoint for {} {}", getJobId(), Strings.toString(lastCheckpoint));
                // If the last checkpoint is now greater than 1, that means that we have just processed the first
                // continuous checkpoint and should start recording the exponential averages
                if (lastCheckpoint != null && lastCheckpoint.getCheckpoint() > 1) {
                    long docsIndexed = 0;
                    long docsProcessed = 0;
                    // This should not happen as we simply create a new one when we reach continuous checkpoints
                    // but this is a paranoid `null` check
                    if (progress != null) {
                        docsIndexed = progress.getDocumentsIndexed();
                        docsProcessed = progress.getDocumentsProcessed();
                    }
                    long durationMs = System.currentTimeMillis() - lastCheckpoint.getTimestamp();
                    getStats().incrementCheckpointExponentialAverages(durationMs < 0 ? 0 : durationMs, docsIndexed, docsProcessed);
                }
                if (shouldAuditOnFinish(checkpoint)) {
                    auditor.info(transformTask.getTransformId(),
                        "Finished indexing for data frame transform checkpoint [" + checkpoint + "].");
                }
                logger.debug(
                    "Finished indexing for data frame transform [" + transformTask.getTransformId() + "] checkpoint [" + checkpoint + "]");
                auditBulkFailures = true;
                listener.onResponse(null);
            } catch (Exception e) {
                listener.onFailure(e);
            }
        }

        /**
         * Indicates if an audit message should be written when onFinish is called for the given checkpoint
         * We audit the first checkpoint, and then every 10 checkpoints until completedCheckpoint == 99
         * Then we audit every 100, until completedCheckpoint == 999
         *
         * Then we always audit every 1_000 checkpoints
         *
         * @param completedCheckpoint The checkpoint that was just completed
         * @return {@code true} if an audit message should be written
         */
        protected boolean shouldAuditOnFinish(long completedCheckpoint) {
            if (++logCount % logEvery != 0) {
                return false;
            }
            int log10Checkpoint = (int) Math.floor(Math.log10(completedCheckpoint + 1));
            logEvery = log10Checkpoint >= 3  ? 1_000 : (int)Math.pow(10.0, log10Checkpoint);
            logCount = 0;
            return true;
        }

        @Override
        protected void onStop() {
            auditor.info(transformConfig.getId(), "Data frame transform has stopped.");
            logger.info("Data frame transform [{}] has stopped", transformConfig.getId());
        }

        @Override
        protected void onAbort() {
            auditor.info(transformConfig.getId(), "Received abort request, stopping data frame transform.");
            logger.info("Data frame transform [" + transformConfig.getId() + "] received abort request, stopping indexer");
            transformTask.shutdown();
        }

        @Override
        protected void createCheckpoint(ActionListener<DataFrameTransformCheckpoint> listener) {
            checkpointProvider.createNextCheckpoint(getLastCheckpoint(), ActionListener.wrap(
                    checkpoint -> transformsConfigManager.putTransformCheckpoint(checkpoint,
                        ActionListener.wrap(
                            putCheckPointResponse -> listener.onResponse(checkpoint),
                            createCheckpointException ->
                                listener.onFailure(new RuntimeException("Failed to create checkpoint", createCheckpointException))
                    )),
                    getCheckPointException ->
                        listener.onFailure(new RuntimeException("Failed to retrieve checkpoint", getCheckPointException))
            ));
        }

        @Override
        protected void sourceHasChanged(ActionListener<Boolean> hasChangedListener) {
            checkpointProvider.sourceHasChanged(getLastCheckpoint(),
                ActionListener.wrap(
                    hasChanged -> {
                        logger.trace("[{}] change detected [{}]", transformId, hasChanged);
                        hasChangedListener.onResponse(hasChanged);
                    },
                    e -> {
                        logger.warn(
                            "Failed to detect changes for data frame transform [" + transformId + "], skipping update till next check.",
                            e);
                        auditor.warning(transformId,
                            "Failed to detect changes for data frame transform, skipping update till next check. Exception: "
                                + e.getMessage());
                        hasChangedListener.onResponse(false);
                    }));
        }

        private boolean isIrrecoverableFailure(Exception e) {
            return e instanceof IndexNotFoundException
                || e instanceof AggregationResultUtils.AggregationExtractionException
                || e instanceof TransformConfigReloadingException;
        }

        synchronized void handleFailure(Exception e) {
            if (handleCircuitBreakingException(e)) {
                return;
            }

            if (isIrrecoverableFailure(e) || failureCount.incrementAndGet() > transformTask.getNumFailureRetries()) {
                String failureMessage = isIrrecoverableFailure(e) ?
                    "task encountered irrecoverable failure: " + e.getMessage() :
                    "task encountered more than " + transformTask.getNumFailureRetries() + " failures; latest failure: " + e.getMessage();
                failIndexer(failureMessage);
            }
        }

        @Override
        protected void failIndexer(String failureMessage) {
            logger.error("Data frame transform [" + getJobId() + "]:" + failureMessage);
            auditor.error(transformTask.getTransformId(), failureMessage);
            transformTask.markAsFailed(failureMessage, ActionListener.wrap(
                r -> {
                    // Successfully marked as failed, reset counter so that task can be restarted
                    failureCount.set(0);
                }, e -> {}));
        }
    }

    // Considered a recoverable indexing failure
    private static class BulkIndexingException extends ElasticsearchException {
        BulkIndexingException(String msg, Object... args) {
            super(msg, args);
        }
    }

    private static class TransformConfigReloadingException extends ElasticsearchException {
        TransformConfigReloadingException(String msg, Throwable cause, Object... args) {
            super(msg, cause, args);
        }
    }
}<|MERGE_RESOLUTION|>--- conflicted
+++ resolved
@@ -341,13 +341,7 @@
         if (currentCheckpoint.get() == 0) {
             logger.debug("Trigger initial run");
             getIndexer().maybeTriggerAsyncJob(System.currentTimeMillis());
-<<<<<<< HEAD
         } else if (getIndexer().isContinuous()) {
-=======
-        } else if (getIndexer().isContinuous() && getIndexer().sourceHasChanged()) {
-            changesLastDetectedAt = Instant.now();
-            logger.debug("Source has changed, triggering new indexer run");
->>>>>>> 9c488f3e
             getIndexer().maybeTriggerAsyncJob(System.currentTimeMillis());
         }
     }
@@ -709,6 +703,7 @@
                 sourceHasChanged(ActionListener.wrap(
                     hasChanged -> {
                         if (hasChanged) {
+                            transformTask.changesLastDetectedAt = Instant.now();
                             logger.debug("[{}] source has changed, triggering new indexer run.", transformId);
                             changedSourceListener.onResponse(null);
                         } else {
