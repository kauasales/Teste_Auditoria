/*
 * Copyright Elasticsearch B.V. and/or licensed to Elasticsearch B.V. under one
 * or more contributor license agreements. Licensed under the Elastic License;
 * you may not use this file except in compliance with the Elastic License.
 */

package org.elasticsearch.xpack.dataframe.transforms.pivot;

import org.apache.logging.log4j.LogManager;
import org.apache.logging.log4j.Logger;
import org.elasticsearch.action.ActionListener;
import org.elasticsearch.action.admin.indices.mapping.get.GetFieldMappingsAction;
import org.elasticsearch.action.admin.indices.mapping.get.GetFieldMappingsRequest;
import org.elasticsearch.action.admin.indices.mapping.get.GetFieldMappingsResponse.FieldMappingMetaData;
import org.elasticsearch.client.Client;
import org.elasticsearch.index.mapper.NumberFieldMapper;
import org.elasticsearch.search.aggregations.AggregationBuilder;
import org.elasticsearch.search.aggregations.support.ValuesSourceAggregationBuilder;
import org.elasticsearch.xpack.core.ClientHelper;
import org.elasticsearch.xpack.core.dataframe.transforms.pivot.PivotConfig;

import java.util.HashMap;
import java.util.Map;
import java.util.Set;
import java.util.stream.Collectors;
import java.util.stream.Stream;

public final class SchemaUtil {
    private static final Logger logger = LogManager.getLogger(SchemaUtil.class);

    // Full collection of numeric field type strings
    private static final Set<String> NUMERIC_FIELD_MAPPER_TYPES;
    static {
        Set<String> types = Stream.of(NumberFieldMapper.NumberType.values())
            .map(NumberFieldMapper.NumberType::typeName)
            .collect(Collectors.toSet());
        types.add("scaled_float"); // have to add manually since scaled_float is in a module
        NUMERIC_FIELD_MAPPER_TYPES = types;
    }

    private SchemaUtil() {
    }

<<<<<<< HEAD
    public static void deduceMappings(final Client client, final PivotConfig config, final String[] source,
=======
    public static boolean isNumericType(String type) {
        return type != null && NUMERIC_FIELD_MAPPER_TYPES.contains(type);
    }

    /**
     * Deduce the mappings for the destination index given the source index
     *
     * The Listener is alerted with a {@code Map<String, String>} that is a "field-name":"type" mapping
     *
     * @param client Client from which to make requests against the cluster
     * @param config The PivotConfig for which to deduce destination mapping
     * @param source Source index that contains the data to pivot
     * @param listener Listener to alert on success or failure.
     */
    public static void deduceMappings(final Client client,
                                      final PivotConfig config,
                                      final String source,
>>>>>>> 78f1588d
                                      final ActionListener<Map<String, String>> listener) {
        // collects the fieldnames used as source for aggregations
        Map<String, String> aggregationSourceFieldNames = new HashMap<>();
        // collects the aggregation types by source name
        Map<String, String> aggregationTypes = new HashMap<>();
        // collects the fieldnames and target fieldnames used for grouping
        Map<String, String> fieldNamesForGrouping = new HashMap<>();

        config.getGroupConfig().getGroups().forEach((destinationFieldName, group) -> {
            fieldNamesForGrouping.put(destinationFieldName, group.getField());
        });

        for (AggregationBuilder agg : config.getAggregationConfig().getAggregatorFactories()) {
            if (agg instanceof ValuesSourceAggregationBuilder) {
                ValuesSourceAggregationBuilder<?, ?> valueSourceAggregation = (ValuesSourceAggregationBuilder<?, ?>) agg;
                aggregationSourceFieldNames.put(valueSourceAggregation.getName(), valueSourceAggregation.field());
                aggregationTypes.put(valueSourceAggregation.getName(), valueSourceAggregation.getType());
            } else {
                // execution should not reach this point
                listener.onFailure(new RuntimeException("Unsupported aggregation type [" + agg.getType() + "]"));
                return;
            }
        }

        Map<String, String> allFieldNames = new HashMap<>();
        allFieldNames.putAll(aggregationSourceFieldNames);
        allFieldNames.putAll(fieldNamesForGrouping);

        getSourceFieldMappings(client, source, allFieldNames.values().toArray(new String[0]),
                ActionListener.wrap(
                    sourceMappings -> listener.onResponse(resolveMappings(aggregationSourceFieldNames,
                        aggregationTypes,
                        fieldNamesForGrouping,
                        sourceMappings)),
                    listener::onFailure));
    }

    /**
     * Gathers the field mappings for the "destination" index. Listener will receive an error, or a {@code Map<String, String>} of
     * "field-name":"type".
     *
     * @param client Client used to execute the request
     * @param index The index, or index pattern, from which to gather all the field mappings
     * @param listener The listener to be alerted on success or failure.
     */
    public static void getDestinationFieldMappings(final Client client,
                                                   final String index,
                                                   final ActionListener<Map<String, String>> listener) {
        GetFieldMappingsRequest fieldMappingRequest = new GetFieldMappingsRequest();
        fieldMappingRequest.indices(index);
        fieldMappingRequest.fields("*");
        ClientHelper.executeAsyncWithOrigin(client,
            ClientHelper.DATA_FRAME_ORIGIN,
            GetFieldMappingsAction.INSTANCE,
            fieldMappingRequest,
            ActionListener.wrap(
                r -> listener.onResponse(extractFieldMappings(r.mappings())),
                listener::onFailure
            ));
    }

    private static Map<String, String> resolveMappings(Map<String, String> aggregationSourceFieldNames,
                                                       Map<String, String> aggregationTypes,
                                                       Map<String, String> fieldNamesForGrouping,
                                                       Map<String, String> sourceMappings) {
        Map<String, String> targetMapping = new HashMap<>();

        aggregationTypes.forEach((targetFieldName, aggregationName) -> {
            String sourceFieldName = aggregationSourceFieldNames.get(targetFieldName);
            String destinationMapping = Aggregations.resolveTargetMapping(aggregationName, sourceMappings.get(sourceFieldName));

            logger.debug(
                    "Deduced mapping for: [" + targetFieldName + "], agg type [" + aggregationName + "] to [" + destinationMapping + "]");
            if (destinationMapping != null) {
                targetMapping.put(targetFieldName, destinationMapping);
            } else {
                logger.warn("Failed to deduce mapping for [" + targetFieldName + "], fall back to double.");
                targetMapping.put(targetFieldName, "double");
            }
        });

        fieldNamesForGrouping.forEach((targetFieldName, sourceFieldName) -> {
            String destinationMapping = sourceMappings.get(sourceFieldName);
            logger.debug(
                    "Deduced mapping for: [" + targetFieldName + "] to [" + destinationMapping + "]");
            if (destinationMapping != null) {
                targetMapping.put(targetFieldName, destinationMapping);
            } else {
                logger.warn("Failed to deduce mapping for [" + targetFieldName + "], fall back to keyword.");
                targetMapping.put(targetFieldName, "keyword");
            }
        });
        return targetMapping;
    }

    /*
     * Very "magic" helper method to extract the source mappings
     */
    private static void getSourceFieldMappings(Client client, String[] index, String[] fields,
            ActionListener<Map<String, String>> listener) {
        GetFieldMappingsRequest fieldMappingRequest = new GetFieldMappingsRequest();
        fieldMappingRequest.indices(index);
        fieldMappingRequest.fields(fields);

        client.execute(GetFieldMappingsAction.INSTANCE, fieldMappingRequest, ActionListener.wrap(
            response -> listener.onResponse(extractFieldMappings(response.mappings())),
            listener::onFailure));
    }

    private static Map<String, String> extractFieldMappings(Map<String, Map<String, Map<String, FieldMappingMetaData>>> mappings) {
        Map<String, String> extractedTypes = new HashMap<>();

        mappings.forEach((indexName, docTypeToMapping) -> {
            // "_doc" ->
            docTypeToMapping.forEach((docType, fieldNameToMapping) -> {
                // "my_field" ->
                fieldNameToMapping.forEach((fieldName, fieldMapping) -> {
                    // "mapping" -> "my_field" ->
                    fieldMapping.sourceAsMap().forEach((name, typeMap) -> {
                        // expected object: { "type": type }
                        if (typeMap instanceof Map) {
                            final Map<?, ?> map = (Map<?, ?>) typeMap;
                            if (map.containsKey("type")) {
                                String type = map.get("type").toString();
                                logger.debug("Extracted type for [" + fieldName + "] : [" + type + "] from index [" + indexName +"]");
                                // TODO: overwrites types, requires resolve if
                                // types are mixed
                                extractedTypes.put(fieldName, type);
                            }
                        }
                    });
                });
            });
        });
        return extractedTypes;
    }
}<|MERGE_RESOLUTION|>--- conflicted
+++ resolved
@@ -41,9 +41,6 @@
     private SchemaUtil() {
     }
 
-<<<<<<< HEAD
-    public static void deduceMappings(final Client client, final PivotConfig config, final String[] source,
-=======
     public static boolean isNumericType(String type) {
         return type != null && NUMERIC_FIELD_MAPPER_TYPES.contains(type);
     }
@@ -60,8 +57,7 @@
      */
     public static void deduceMappings(final Client client,
                                       final PivotConfig config,
-                                      final String source,
->>>>>>> 78f1588d
+                                      final String[] source,
                                       final ActionListener<Map<String, String>> listener) {
         // collects the fieldnames used as source for aggregations
         Map<String, String> aggregationSourceFieldNames = new HashMap<>();
