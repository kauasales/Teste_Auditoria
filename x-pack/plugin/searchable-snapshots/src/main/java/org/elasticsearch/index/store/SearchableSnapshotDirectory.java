/*
 * Copyright Elasticsearch B.V. and/or licensed to Elasticsearch B.V. under one
 * or more contributor license agreements. Licensed under the Elastic License;
 * you may not use this file except in compliance with the Elastic License.
 */
package org.elasticsearch.index.store;

import org.apache.logging.log4j.LogManager;
import org.apache.logging.log4j.Logger;
import org.apache.logging.log4j.message.ParameterizedMessage;
import org.apache.lucene.index.IndexFileNames;
import org.apache.lucene.store.BaseDirectory;
import org.apache.lucene.store.Directory;
import org.apache.lucene.store.FilterDirectory;
import org.apache.lucene.store.IOContext;
import org.apache.lucene.store.IndexInput;
import org.apache.lucene.store.IndexOutput;
import org.apache.lucene.store.SingleInstanceLockFactory;
import org.apache.lucene.util.BytesRef;
import org.elasticsearch.action.ActionListener;
import org.elasticsearch.action.ActionRunnable;
import org.elasticsearch.action.StepListener;
import org.elasticsearch.action.support.GroupedActionListener;
import org.elasticsearch.blobstore.cache.BlobStoreCacheService;
import org.elasticsearch.blobstore.cache.CachedBlob;
import org.elasticsearch.cluster.metadata.IndexMetadata;
import org.elasticsearch.common.CheckedRunnable;
import org.elasticsearch.common.Nullable;
import org.elasticsearch.common.blobstore.BlobContainer;
import org.elasticsearch.common.blobstore.support.FilterBlobContainer;
import org.elasticsearch.common.bytes.BytesReference;
import org.elasticsearch.common.collect.Tuple;
import org.elasticsearch.common.lucene.store.ByteArrayIndexInput;
import org.elasticsearch.common.settings.Settings;
import org.elasticsearch.common.unit.TimeValue;
import org.elasticsearch.common.util.LazyInitializable;
import org.elasticsearch.common.util.concurrent.ConcurrentCollections;
import org.elasticsearch.core.internal.io.IOUtils;
import org.elasticsearch.index.IndexSettings;
import org.elasticsearch.index.shard.ShardId;
import org.elasticsearch.index.shard.ShardPath;
import org.elasticsearch.index.snapshots.blobstore.BlobStoreIndexShardSnapshot;
import org.elasticsearch.index.store.cache.CacheFile;
import org.elasticsearch.index.store.cache.CacheKey;
import org.elasticsearch.index.store.cache.CachedBlobContainerIndexInput;
import org.elasticsearch.index.store.checksum.ChecksumBlobContainerIndexInput;
import org.elasticsearch.index.store.direct.DirectBlobContainerIndexInput;
import org.elasticsearch.indices.recovery.RecoveryState;
<<<<<<< HEAD
=======
import org.elasticsearch.indices.recovery.SearchableSnapshotRecoveryState;
>>>>>>> bf80aa1f
import org.elasticsearch.repositories.IndexId;
import org.elasticsearch.repositories.RepositoriesService;
import org.elasticsearch.repositories.Repository;
import org.elasticsearch.repositories.blobstore.BlobStoreRepository;
import org.elasticsearch.snapshots.SnapshotId;
import org.elasticsearch.threadpool.ThreadPool;
import org.elasticsearch.xpack.searchablesnapshots.SearchableSnapshotsConstants;
import org.elasticsearch.xpack.searchablesnapshots.cache.CacheService;

import java.io.FileNotFoundException;
import java.io.IOException;
import java.io.InputStream;
import java.io.UncheckedIOException;
import java.nio.file.DirectoryStream;
import java.nio.file.Files;
import java.nio.file.Path;
import java.util.Collection;
import java.util.Collections;
import java.util.HashSet;
import java.util.List;
import java.util.Map;
import java.util.Objects;
import java.util.Set;
import java.util.concurrent.BlockingQueue;
import java.util.concurrent.Executor;
import java.util.concurrent.LinkedBlockingQueue;
import java.util.concurrent.TimeUnit;
import java.util.concurrent.atomic.AtomicBoolean;
import java.util.function.LongSupplier;
import java.util.function.Supplier;

import static org.apache.lucene.store.BufferedIndexInput.bufferSize;
import static org.elasticsearch.index.IndexModule.INDEX_STORE_TYPE_SETTING;
import static org.elasticsearch.xpack.searchablesnapshots.SearchableSnapshots.SNAPSHOT_CACHE_ENABLED_SETTING;
import static org.elasticsearch.xpack.searchablesnapshots.SearchableSnapshots.SNAPSHOT_CACHE_EXCLUDED_FILE_TYPES_SETTING;
import static org.elasticsearch.xpack.searchablesnapshots.SearchableSnapshots.SNAPSHOT_CACHE_PREWARM_ENABLED_SETTING;
import static org.elasticsearch.xpack.searchablesnapshots.SearchableSnapshots.SNAPSHOT_INDEX_ID_SETTING;
import static org.elasticsearch.xpack.searchablesnapshots.SearchableSnapshots.SNAPSHOT_REPOSITORY_SETTING;
import static org.elasticsearch.xpack.searchablesnapshots.SearchableSnapshots.SNAPSHOT_SNAPSHOT_ID_SETTING;
import static org.elasticsearch.xpack.searchablesnapshots.SearchableSnapshots.SNAPSHOT_SNAPSHOT_NAME_SETTING;
import static org.elasticsearch.xpack.searchablesnapshots.SearchableSnapshots.SNAPSHOT_UNCACHED_CHUNK_SIZE_SETTING;
import static org.elasticsearch.xpack.searchablesnapshots.SearchableSnapshotsConstants.CACHE_FETCH_ASYNC_THREAD_POOL_NAME;
import static org.elasticsearch.xpack.searchablesnapshots.SearchableSnapshotsConstants.SNAPSHOT_DIRECTORY_FACTORY_KEY;

/**
 * Implementation of {@link Directory} that exposes files from a snapshot as a Lucene directory. Because snapshot are immutable this
 * implementation does not allow modification of the directory files and only supports {@link #listAll()}, {@link #fileLength(String)} and
 * {@link #openInput(String, IOContext)} methods.
 *
 * To create a {@link SearchableSnapshotDirectory} both the list of the snapshot files and a {@link BlobContainer} to read these files must
 * be provided. The definition of the snapshot files are provided using a {@link BlobStoreIndexShardSnapshot} object which contains the name
 * of the snapshot and all the files it contains along with their metadata. Because there is no one-to-one relationship between the original
 * shard files and what it stored in the snapshot the {@link BlobStoreIndexShardSnapshot} is used to map a physical file name as expected by
 * Lucene with the one (or the ones) corresponding blob(s) in the snapshot.
 */
public class SearchableSnapshotDirectory extends BaseDirectory {

    private static final Logger logger = LogManager.getLogger(SearchableSnapshotDirectory.class);

    private final Supplier<BlobContainer> blobContainerSupplier;
    private final Supplier<BlobStoreIndexShardSnapshot> snapshotSupplier;
    private final BlobStoreCacheService blobStoreCacheService;
    private final String blobStoreCachePath;
    private final String repository;
    private final SnapshotId snapshotId;
    private final IndexId indexId;
    private final ShardId shardId;
    private final LongSupplier statsCurrentTimeNanosSupplier;
    private final Map<String, IndexInputStats> stats;
    private final ThreadPool threadPool;
    private final CacheService cacheService;
    private final boolean useCache;
    private final boolean prewarmCache;
    private final Set<String> excludedFileTypes;
    private final long uncachedChunkSize; // if negative use BlobContainer#readBlobPreferredLength, see #getUncachedChunkSize()
    private final Path cacheDir;
    private final ShardPath shardPath;
    private final AtomicBoolean recovered;
    private final AtomicBoolean closed;

    // volatile fields are updated once under `this` lock, all together, iff loaded is not true.
    private volatile BlobStoreIndexShardSnapshot snapshot;
    private volatile BlobContainer blobContainer;
    private volatile RecoveryState recoveryState;
    private volatile boolean loaded;
    private volatile SearchableSnapshotRecoveryState recoveryState;

    public SearchableSnapshotDirectory(
        Supplier<BlobContainer> blobContainer,
        Supplier<BlobStoreIndexShardSnapshot> snapshot,
        BlobStoreCacheService blobStoreCacheService,
        String repository,
        SnapshotId snapshotId,
        IndexId indexId,
        ShardId shardId,
        Settings indexSettings,
        LongSupplier currentTimeNanosSupplier,
        CacheService cacheService,
        Path cacheDir,
        ShardPath shardPath,
        ThreadPool threadPool
    ) {
        super(new SingleInstanceLockFactory());
        this.snapshotSupplier = Objects.requireNonNull(snapshot);
        this.blobContainerSupplier = Objects.requireNonNull(blobContainer);
        this.blobStoreCacheService = Objects.requireNonNull(blobStoreCacheService);
        this.repository = Objects.requireNonNull(repository);
        this.snapshotId = Objects.requireNonNull(snapshotId);
        this.indexId = Objects.requireNonNull(indexId);
        this.shardId = Objects.requireNonNull(shardId);
        this.stats = ConcurrentCollections.newConcurrentMapWithAggressiveConcurrency();
        this.statsCurrentTimeNanosSupplier = Objects.requireNonNull(currentTimeNanosSupplier);
        this.cacheService = Objects.requireNonNull(cacheService);
        this.cacheDir = Objects.requireNonNull(cacheDir);
        this.shardPath = Objects.requireNonNull(shardPath);
        this.recovered = new AtomicBoolean(false);
        this.closed = new AtomicBoolean(false);
        this.useCache = SNAPSHOT_CACHE_ENABLED_SETTING.get(indexSettings);
        this.prewarmCache = useCache ? SNAPSHOT_CACHE_PREWARM_ENABLED_SETTING.get(indexSettings) : false;
        this.excludedFileTypes = new HashSet<>(SNAPSHOT_CACHE_EXCLUDED_FILE_TYPES_SETTING.get(indexSettings));
        this.uncachedChunkSize = SNAPSHOT_UNCACHED_CHUNK_SIZE_SETTING.get(indexSettings).getBytes();
        this.blobStoreCachePath = String.join("/", snapshotId.getUUID(), indexId.getId(), String.valueOf(shardId.id()));
        this.threadPool = threadPool;
        this.loaded = false;
        assert invariant();
    }

    private synchronized boolean invariant() {
        assert loaded != (snapshot == null);
        assert loaded != (blobContainer == null);
        assert loaded != (recoveryState == null);
        return true;
    }

    protected final boolean assertCurrentThreadMayLoadSnapshot() {
        final String threadName = Thread.currentThread().getName();
        assert threadName.contains('[' + ThreadPool.Names.GENERIC + ']')
            // Unit tests access the blob store on the main test thread; simplest just to permit this rather than have them override this
            // method somehow.
            || threadName.startsWith("TEST-") : "current thread [" + Thread.currentThread() + "] may not load " + snapshotId;
        return true;
    }

    /**
     * Loads the snapshot if and only if it the snapshot is not loaded yet.
     *
     * @return true if the snapshot was loaded by executing this method, false otherwise
     */
    public boolean loadSnapshot(RecoveryState recoveryState) {
<<<<<<< HEAD
=======
        assert recoveryState != null;
        assert recoveryState instanceof SearchableSnapshotRecoveryState;
>>>>>>> bf80aa1f
        assert assertCurrentThreadMayLoadSnapshot();
        if (recoveryState instanceof SearchableSnapshotRecoveryState == false) {
            throw new IllegalArgumentException("A SearchableSnapshotRecoveryState instance was expected");
        }
        boolean alreadyLoaded = this.loaded;
        if (alreadyLoaded == false) {
            synchronized (this) {
                alreadyLoaded = this.loaded;
                if (alreadyLoaded == false) {
                    this.blobContainer = blobContainerSupplier.get();
                    this.snapshot = snapshotSupplier.get();
                    this.recoveryState = recoveryState;
                    this.loaded = true;
                    cleanExistingRegularShardFiles();
                    this.recoveryState = (SearchableSnapshotRecoveryState) recoveryState;
                    prewarmCache();
                }
            }
        }
        assert invariant();
        return alreadyLoaded == false;
    }

    @Nullable
    public BlobContainer blobContainer() {
        final BlobContainer blobContainer = this.blobContainer;
        assert blobContainer != null;
        return blobContainer;
    }

    @Nullable
    public BlobStoreIndexShardSnapshot snapshot() {
        final BlobStoreIndexShardSnapshot snapshot = this.snapshot;
        assert snapshot != null;
        return snapshot;
    }

    public boolean isRecoveryDone() {
        if (recovered.get()) {
            return true;
        }
        final RecoveryState recoveryState = this.recoveryState;
        if (recoveryState != null && recoveryState.getStage() == RecoveryState.Stage.DONE) {
            return recovered.compareAndSet(false, true);
        }
        return false;
    }

    private List<BlobStoreIndexShardSnapshot.FileInfo> files() {
        if (loaded == false) {
            return List.of();
        }
        final List<BlobStoreIndexShardSnapshot.FileInfo> files = snapshot().indexFiles();
        assert files != null;
        assert files.size() > 0;
        return files;
    }

    public SnapshotId getSnapshotId() {
        return snapshotId;
    }

    public IndexId getIndexId() {
        return indexId;
    }

    public ShardId getShardId() {
        return shardId;
    }

    public Map<String, IndexInputStats> getStats() {
        return Collections.unmodifiableMap(stats);
    }

    @Nullable
    public IndexInputStats getStats(String fileName) {
        return stats.get(fileName);
    }

    private BlobStoreIndexShardSnapshot.FileInfo fileInfo(final String name) throws FileNotFoundException {
        return files().stream()
            .filter(fileInfo -> fileInfo.physicalName().equals(name))
            .findFirst()
            .orElseThrow(() -> new FileNotFoundException(name));
    }

    @Override
    public final String[] listAll() {
        ensureOpen();
        return files().stream().map(BlobStoreIndexShardSnapshot.FileInfo::physicalName).sorted(String::compareTo).toArray(String[]::new);
    }

    @Override
    public final long fileLength(final String name) throws IOException {
        ensureOpen();
        return fileInfo(name).length();
    }

    @Override
    public Set<String> getPendingDeletions() {
        throw unsupportedException();
    }

    @Override
    public void sync(Collection<String> names) {
        throw unsupportedException();
    }

    @Override
    public void syncMetaData() {
        throw unsupportedException();
    }

    @Override
    public void deleteFile(String name) {
        throw unsupportedException();
    }

    @Override
    public IndexOutput createOutput(String name, IOContext context) {
        throw unsupportedException();
    }

    @Override
    public IndexOutput createTempOutput(String prefix, String suffix, IOContext context) {
        throw unsupportedException();
    }

    @Override
    public void rename(String source, String dest) {
        throw unsupportedException();
    }

    private static UnsupportedOperationException unsupportedException() {
        assert false : "this operation is not supported and should have not be called";
        return new UnsupportedOperationException("Searchable snapshot directory does not support this operation");
    }

    @Override
    public final void close() {
        if (closed.compareAndSet(false, true)) {
            isOpen = false;
            // Ideally we could let the cache evict/remove cached files by itself after the
            // directory has been closed.
            clearCache();
        }
    }

    public void clearCache() {
        cacheService.removeFromCache(cacheKey -> cacheKey.belongsTo(snapshotId, indexId, shardId));
    }

    protected IndexInputStats createIndexInputStats(final long fileLength) {
        return new IndexInputStats(fileLength, statsCurrentTimeNanosSupplier);
    }

    public CacheKey createCacheKey(String fileName) {
        return new CacheKey(snapshotId, indexId, shardId, fileName);
    }

    public CacheFile getCacheFile(CacheKey cacheKey, long fileLength) throws Exception {
        return cacheService.get(cacheKey, fileLength, cacheDir);
    }

    public Executor cacheFetchAsyncExecutor() {
        return threadPool.executor(SearchableSnapshotsConstants.CACHE_FETCH_ASYNC_THREAD_POOL_NAME);
    }

    public Executor prewarmExecutor() {
        return threadPool.executor(SearchableSnapshotsConstants.CACHE_PREWARMING_THREAD_POOL_NAME);
    }

    @Override
    public IndexInput openInput(final String name, final IOContext context) throws IOException {
        ensureOpen();

        final BlobStoreIndexShardSnapshot.FileInfo fileInfo = fileInfo(name);
        if (fileInfo.metadata().hashEqualsContents()) {
            final BytesRef content = fileInfo.metadata().hash();
            return new ByteArrayIndexInput("ByteArrayIndexInput(" + name + ')', content.bytes, content.offset, content.length);
        }
        if (context == Store.READONCE_CHECKSUM) {
            return ChecksumBlobContainerIndexInput.create(fileInfo.physicalName(), fileInfo.length(), fileInfo.checksum(), context);
        }

        final IndexInputStats inputStats = stats.computeIfAbsent(name, n -> createIndexInputStats(fileInfo.length()));
        if (useCache && isExcludedFromCache(name) == false) {
            return new CachedBlobContainerIndexInput(this, fileInfo, context, inputStats, cacheService.getRangeSize());
        } else {
            return new DirectBlobContainerIndexInput(
                blobContainer(),
                fileInfo,
                context,
                inputStats,
                getUncachedChunkSize(),
                bufferSize(context)
            );
        }
    }

    private long getUncachedChunkSize() {
        if (uncachedChunkSize < 0) {
            return blobContainer().readBlobPreferredLength();
        } else {
            return uncachedChunkSize;
        }
    }

    private boolean isExcludedFromCache(String name) {
        final String ext = IndexFileNames.getExtension(name);
        return ext != null && excludedFileTypes.contains(ext);
    }

    @Override
    public String toString() {
        return this.getClass().getSimpleName() + "@snapshotId=" + snapshotId + " lockFactory=" + lockFactory + " shard=" + shardId;
    }

    private void cleanExistingRegularShardFiles() {
        try {
            IOUtils.rm(shardPath.resolveIndex(), shardPath.resolveTranslog());
        } catch (IOException e) {
            throw new UncheckedIOException(e);
        }
    }

    private void prewarmCache() {
        if (prewarmCache == false) {
            recoveryState.preWarmFinished();
            return;
        }

        final BlockingQueue<Tuple<ActionListener<Void>, CheckedRunnable<Exception>>> queue = new LinkedBlockingQueue<>();
        final Executor executor = prewarmExecutor();

        final GroupedActionListener<Void> completionListener = new GroupedActionListener<>(
            ActionListener.wrap(voids -> recoveryState.preWarmFinished(), e -> {}), // Ignore pre-warm errors
            snapshot().totalFileCount()
        );

        for (BlobStoreIndexShardSnapshot.FileInfo file : snapshot().indexFiles()) {
            if (file.metadata().hashEqualsContents() || isExcludedFromCache(file.physicalName())) {
                if (file.metadata().hashEqualsContents()) {
                    recoveryState.getIndex().addFileDetail(file.physicalName(), file.length(), true);
                } else {
                    recoveryState.ignoreFile(file.physicalName());
                }
                completionListener.onResponse(null);
                continue;
            }
            recoveryState.getIndex().addFileDetail(file.physicalName(), file.length(), false);
            try {
                final IndexInput input = openInput(file.physicalName(), CachedBlobContainerIndexInput.CACHE_WARMING_CONTEXT);
                assert input instanceof CachedBlobContainerIndexInput : "expected cached index input but got " + input.getClass();

                final int numberOfParts = Math.toIntExact(file.numberOfParts());
                final StepListener<Collection<Void>> fileCompletionListener = new StepListener<>();
                fileCompletionListener.whenComplete(voids -> input.close(), e -> IOUtils.closeWhileHandlingException(input));
                fileCompletionListener.whenComplete(voids -> completionListener.onResponse(null), completionListener::onFailure);

                final GroupedActionListener<Void> listener = new GroupedActionListener<>(fileCompletionListener, numberOfParts);

                for (int p = 0; p < numberOfParts; p++) {
                    final int part = p;
                    queue.add(Tuple.tuple(listener, () -> {
                        ensureOpen();

                        logger.trace("{} warming cache for [{}] part [{}/{}]", shardId, file.physicalName(), part + 1, numberOfParts);
                        final long startTimeInNanos = statsCurrentTimeNanosSupplier.getAsLong();
                        ((CachedBlobContainerIndexInput) input).prefetchPart(part);
                        recoveryState.getIndex().addRecoveredBytesToFile(file.physicalName(), file.partBytes(part));

                        logger.trace(
                            () -> new ParameterizedMessage(
                                "{} part [{}/{}] of [{}] warmed in [{}] ms",
                                shardId,
                                part + 1,
                                numberOfParts,
                                file.physicalName(),
                                TimeValue.timeValueNanos(statsCurrentTimeNanosSupplier.getAsLong() - startTimeInNanos).millis()
                            )
                        );
                    }));
                }
            } catch (IOException e) {
                logger.warn(() -> new ParameterizedMessage("{} unable to prewarm file [{}]", shardId, file.physicalName()), e);
            }
        }

        logger.debug("{} warming shard cache for [{}] files", shardId, queue.size());

        // Start as many workers as fit into the searchable snapshot pool at once at the most
        final int workers = Math.min(threadPool.info(CACHE_FETCH_ASYNC_THREAD_POOL_NAME).getMax(), queue.size());
        for (int i = 0; i < workers; ++i) {
            prewarmNext(executor, queue);
        }
    }

    private void prewarmNext(final Executor executor, final BlockingQueue<Tuple<ActionListener<Void>, CheckedRunnable<Exception>>> queue) {
        try {
            final Tuple<ActionListener<Void>, CheckedRunnable<Exception>> next = queue.poll(0L, TimeUnit.MILLISECONDS);
            if (next == null) {
                return;
            }
            executor.execute(ActionRunnable.run(ActionListener.runAfter(next.v1(), () -> prewarmNext(executor, queue)), next.v2()));
        } catch (InterruptedException e) {
            Thread.currentThread().interrupt();
            logger.warn(() -> new ParameterizedMessage("{} prewarming worker has been interrupted", shardId), e);
        }
    }

    public static Directory create(
        RepositoriesService repositories,
        CacheService cache,
        IndexSettings indexSettings,
        ShardPath shardPath,
        LongSupplier currentTimeNanosSupplier,
        ThreadPool threadPool,
        BlobStoreCacheService blobStoreCacheService
    ) throws IOException {

        if (SNAPSHOT_REPOSITORY_SETTING.exists(indexSettings.getSettings()) == false
            || SNAPSHOT_INDEX_ID_SETTING.exists(indexSettings.getSettings()) == false
            || SNAPSHOT_SNAPSHOT_NAME_SETTING.exists(indexSettings.getSettings()) == false
            || SNAPSHOT_SNAPSHOT_ID_SETTING.exists(indexSettings.getSettings()) == false) {

            throw new IllegalArgumentException(
                "directly setting ["
                    + INDEX_STORE_TYPE_SETTING.getKey()
                    + "] to ["
                    + SNAPSHOT_DIRECTORY_FACTORY_KEY
                    + "] is not permitted; use the mount snapshot API instead"
            );
        }

        if (indexSettings.hasCustomDataPath()) {
            // cache management requires the shard data path to be in a non-custom location
            throw new IllegalArgumentException(
                "setting ["
                    + IndexMetadata.INDEX_DATA_PATH_SETTING.getKey()
                    + "] is not permitted on searchable snapshots, but was ["
                    + IndexMetadata.INDEX_DATA_PATH_SETTING.get(indexSettings.getSettings())
                    + "]"
            );
        }

        final String repositoryName = SNAPSHOT_REPOSITORY_SETTING.get(indexSettings.getSettings());
        final Repository repository = repositories.repository(repositoryName);
        if (repository instanceof BlobStoreRepository == false) {
            throw new IllegalArgumentException("Repository [" + repository + "] is not searchable");
        }
        final BlobStoreRepository blobStoreRepository = (BlobStoreRepository) repository;

        final IndexId indexId = new IndexId(indexSettings.getIndex().getName(), SNAPSHOT_INDEX_ID_SETTING.get(indexSettings.getSettings()));
        final SnapshotId snapshotId = new SnapshotId(
            SNAPSHOT_SNAPSHOT_NAME_SETTING.get(indexSettings.getSettings()),
            SNAPSHOT_SNAPSHOT_ID_SETTING.get(indexSettings.getSettings())
        );

        final LazyInitializable<BlobContainer, RuntimeException> lazyBlobContainer = new LazyInitializable<>(
            () -> new RateLimitingBlobContainer(
                blobStoreRepository,
                blobStoreRepository.shardContainer(indexId, shardPath.getShardId().id())
            )
        );
        final LazyInitializable<BlobStoreIndexShardSnapshot, RuntimeException> lazySnapshot = new LazyInitializable<>(
            () -> blobStoreRepository.loadShardSnapshot(lazyBlobContainer.getOrCompute(), snapshotId)
        );

        final Path cacheDir = CacheService.getShardCachePath(shardPath).resolve(snapshotId.getUUID());
        Files.createDirectories(cacheDir);
        assert assertCacheIsEmpty(cacheDir);

        return new InMemoryNoOpCommitDirectory(
            new SearchableSnapshotDirectory(
                lazyBlobContainer::getOrCompute,
                lazySnapshot::getOrCompute,
                blobStoreCacheService,
                repositoryName,
                snapshotId,
                indexId,
                shardPath.getShardId(),
                indexSettings.getSettings(),
                currentTimeNanosSupplier,
                cache,
                cacheDir,
                shardPath,
                threadPool
            )
        );
    }

    private static boolean assertCacheIsEmpty(Path cacheDir) {
        try (DirectoryStream<Path> cacheDirStream = Files.newDirectoryStream(cacheDir)) {
            final Set<Path> cacheFiles = new HashSet<>();
            cacheDirStream.forEach(cacheFiles::add);
            assert cacheFiles.isEmpty() : "should start with empty cache, but found " + cacheFiles;
        } catch (IOException e) {
            assert false : e;
        }
        return true;
    }

    public static SearchableSnapshotDirectory unwrapDirectory(Directory dir) {
        while (dir != null) {
            if (dir instanceof SearchableSnapshotDirectory) {
                return (SearchableSnapshotDirectory) dir;
            } else if (dir instanceof InMemoryNoOpCommitDirectory) {
                dir = ((InMemoryNoOpCommitDirectory) dir).getRealDirectory();
            } else if (dir instanceof FilterDirectory) {
                dir = ((FilterDirectory) dir).getDelegate();
            } else {
                dir = null;
            }
        }
        return null;
    }

    public CachedBlob getCachedBlob(String name, long offset, int length) {
        final CachedBlob cachedBlob = blobStoreCacheService.get(repository, name, blobStoreCachePath, offset);
        assert cachedBlob == null || cachedBlob.from() <= offset;
        assert cachedBlob == null || offset + length <= cachedBlob.to();
        return cachedBlob;
    }

    public void putCachedBlob(String name, long offset, BytesReference content) {
        blobStoreCacheService.putAsync(repository, name, blobStoreCachePath, offset, content, ActionListener.wrap(() -> {}));
    }

    /**
     * A {@link FilterBlobContainer} that uses {@link BlobStoreRepository#maybeRateLimitRestores(InputStream)} to limit the rate at which
     * blobs are read from the repository.
     */
    private static class RateLimitingBlobContainer extends FilterBlobContainer {

        private final BlobStoreRepository blobStoreRepository;

        RateLimitingBlobContainer(BlobStoreRepository blobStoreRepository, BlobContainer blobContainer) {
            super(blobContainer);
            this.blobStoreRepository = blobStoreRepository;
        }

        @Override
        protected BlobContainer wrapChild(BlobContainer child) {
            return new RateLimitingBlobContainer(blobStoreRepository, child);
        }

        @Override
        public InputStream readBlob(String blobName) throws IOException {
            return blobStoreRepository.maybeRateLimitRestores(super.readBlob(blobName));
        }

        @Override
        public InputStream readBlob(String blobName, long position, long length) throws IOException {
            return blobStoreRepository.maybeRateLimitRestores(super.readBlob(blobName, position, length));
        }
    }
}<|MERGE_RESOLUTION|>--- conflicted
+++ resolved
@@ -46,10 +46,7 @@
 import org.elasticsearch.index.store.checksum.ChecksumBlobContainerIndexInput;
 import org.elasticsearch.index.store.direct.DirectBlobContainerIndexInput;
 import org.elasticsearch.indices.recovery.RecoveryState;
-<<<<<<< HEAD
-=======
 import org.elasticsearch.indices.recovery.SearchableSnapshotRecoveryState;
->>>>>>> bf80aa1f
 import org.elasticsearch.repositories.IndexId;
 import org.elasticsearch.repositories.RepositoriesService;
 import org.elasticsearch.repositories.Repository;
@@ -133,7 +130,6 @@
     // volatile fields are updated once under `this` lock, all together, iff loaded is not true.
     private volatile BlobStoreIndexShardSnapshot snapshot;
     private volatile BlobContainer blobContainer;
-    private volatile RecoveryState recoveryState;
     private volatile boolean loaded;
     private volatile SearchableSnapshotRecoveryState recoveryState;
 
@@ -199,11 +195,8 @@
      * @return true if the snapshot was loaded by executing this method, false otherwise
      */
     public boolean loadSnapshot(RecoveryState recoveryState) {
-<<<<<<< HEAD
-=======
         assert recoveryState != null;
         assert recoveryState instanceof SearchableSnapshotRecoveryState;
->>>>>>> bf80aa1f
         assert assertCurrentThreadMayLoadSnapshot();
         if (recoveryState instanceof SearchableSnapshotRecoveryState == false) {
             throw new IllegalArgumentException("A SearchableSnapshotRecoveryState instance was expected");
@@ -215,10 +208,9 @@
                 if (alreadyLoaded == false) {
                     this.blobContainer = blobContainerSupplier.get();
                     this.snapshot = snapshotSupplier.get();
-                    this.recoveryState = recoveryState;
+                    this.recoveryState = (SearchableSnapshotRecoveryState) recoveryState;
                     this.loaded = true;
                     cleanExistingRegularShardFiles();
-                    this.recoveryState = (SearchableSnapshotRecoveryState) recoveryState;
                     prewarmCache();
                 }
             }
@@ -439,8 +431,10 @@
         final BlockingQueue<Tuple<ActionListener<Void>, CheckedRunnable<Exception>>> queue = new LinkedBlockingQueue<>();
         final Executor executor = prewarmExecutor();
 
-        final GroupedActionListener<Void> completionListener = new GroupedActionListener<>(
-            ActionListener.wrap(voids -> recoveryState.preWarmFinished(), e -> {}), // Ignore pre-warm errors
+        final GroupedActionListener<Void> completionListener = new GroupedActionListener<>(ActionListener.wrap(voids -> {
+            logger.trace("{} prewarming complete", shardId);
+            recoveryState.preWarmFinished();
+        }, e -> {}), // Ignore pre-warm errors
             snapshot().totalFileCount()
         );
 
@@ -493,10 +487,9 @@
             }
         }
 
-        logger.debug("{} warming shard cache for [{}] files", shardId, queue.size());
-
         // Start as many workers as fit into the searchable snapshot pool at once at the most
         final int workers = Math.min(threadPool.info(CACHE_FETCH_ASYNC_THREAD_POOL_NAME).getMax(), queue.size());
+        logger.debug("{} warming shard cache for [{}] files with [{}] workers", shardId, queue.size(), workers);
         for (int i = 0; i < workers; ++i) {
             prewarmNext(executor, queue);
         }
