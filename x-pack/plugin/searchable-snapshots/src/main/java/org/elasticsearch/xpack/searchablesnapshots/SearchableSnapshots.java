--- conflicted
+++ resolved
@@ -330,11 +330,7 @@
                 settings,
                 threadPool,
                 SearchableSnapshots.CACHE_FETCH_ASYNC_THREAD_POOL_NAME,
-<<<<<<< HEAD
-                telemetryProvider.getMeter()
-=======
                 new BlobCacheMetrics(services.telemetryProvider().getMeterRegistry())
->>>>>>> 772474d5
             );
             this.frozenCacheService.set(sharedBlobCacheService);
             components.add(cacheService);
