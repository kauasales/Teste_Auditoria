--- conflicted
+++ resolved
@@ -183,8 +183,6 @@
     @SuppressWarnings({ "unchecked", "rawtypes" })
     public FrozenCacheService(NodeEnvironment environment, Settings settings, ThreadPool threadPool) {
         this.currentTimeSupplier = threadPool::relativeTimeInMillis;
-<<<<<<< HEAD
-        final Settings settings = environment.settings();
         try {
             sharedBytes = new SharedBytes(new SharedCacheConfiguration(settings), environment);
         } catch (IOException e) {
@@ -193,11 +191,6 @@
         final int numRegions = sharedBytes.sharedCacheConfiguration.numLargeRegions();
         final int numTinyRegions = sharedBytes.sharedCacheConfiguration.numTinyRegions();
         final int numSmallRegions = sharedBytes.sharedCacheConfiguration.numSmallRegions();
-=======
-        final long cacheSize = SNAPSHOT_CACHE_SIZE_SETTING.get(settings).getBytes();
-        final long regionSize = SNAPSHOT_CACHE_REGION_SIZE_SETTING.get(settings).getBytes();
-        final int numRegions = Math.toIntExact(cacheSize / regionSize);
->>>>>>> c4234ca3
         keyMapping = new ConcurrentHashMap<>();
         if (Assertions.ENABLED) {
             regionOwners = new AtomicReference[numRegions + numSmallRegions + numTinyRegions];
