--- conflicted
+++ resolved
@@ -25,23 +25,15 @@
 import org.elasticsearch.common.util.concurrent.AbstractRefCounted;
 import org.elasticsearch.common.util.concurrent.AbstractRunnable;
 import org.elasticsearch.common.util.concurrent.KeyedLock;
-<<<<<<< HEAD
 import org.elasticsearch.core.internal.io.IOUtils;
 import org.elasticsearch.env.Environment;
-=======
 import org.elasticsearch.index.shard.ShardId;
->>>>>>> 6d3c3659
 import org.elasticsearch.index.store.cache.CacheKey;
 import org.elasticsearch.index.store.cache.SparseFileTracker;
 import org.elasticsearch.threadpool.ThreadPool;
 
 import java.io.IOException;
-<<<<<<< HEAD
-=======
-import java.nio.channels.FileChannel;
-import java.nio.file.Files;
 import java.util.ArrayList;
->>>>>>> 6d3c3659
 import java.util.List;
 import java.util.Objects;
 import java.util.concurrent.ConcurrentHashMap;
@@ -159,14 +151,9 @@
         this.maxFreq = SNAPSHOT_CACHE_MAX_FREQ_SETTING.get(settings);
         this.minTimeDelta = SNAPSHOT_CACHE_MIN_TIME_DELTA_SETTING.get(settings).millis();
         freqs = new Entry[maxFreq];
-<<<<<<< HEAD
         sharedBytes = new SharedBytes(numRegions, regionSize, environment);
-        new CacheDecayTask(threadPool, SNAPSHOT_CACHE_DECAY_INTERVAL_SETTING.get(settings)).rescheduleIfNecessary();
-=======
-        sharedBytes = new SharedBytes(numRegions, regionSize, Files.createTempFile("cache", "snap"));
         decayTask = new CacheDecayTask(threadPool, SNAPSHOT_CACHE_DECAY_INTERVAL_SETTING.get(settings));
         decayTask.rescheduleIfNecessary();
->>>>>>> 6d3c3659
         this.rangeSize = FROZEN_CACHE_RANGE_SIZE_SETTING.get(settings);
         this.recoveryRangeSize = FROZEN_CACHE_RECOVERY_RANGE_SIZE_SETTING.get(settings);
     }
@@ -408,11 +395,6 @@
         }
     }
 
-<<<<<<< HEAD
-    @Override
-    public void close() {
-        sharedBytes.decRef();
-=======
     public void removeFromCache(CacheKey cacheKey) {
         forceEvict(k -> cacheKey.equals(k));
     }
@@ -448,7 +430,11 @@
     // used by tests
     int getFreq(CacheFileRegion cacheFileRegion) {
         return keyMapping.get(cacheFileRegion.regionKey).freq;
->>>>>>> 6d3c3659
+    }
+
+    @Override
+    public void close() {
+        sharedBytes.decRef();
     }
 
     class CacheDecayTask extends AbstractAsyncTask {
