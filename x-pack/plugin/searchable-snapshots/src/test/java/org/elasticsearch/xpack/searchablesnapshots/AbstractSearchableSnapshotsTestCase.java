--- conflicted
+++ resolved
@@ -44,7 +44,6 @@
 import org.elasticsearch.repositories.IndexId;
 import org.elasticsearch.snapshots.Snapshot;
 import org.elasticsearch.snapshots.SnapshotId;
-import org.elasticsearch.telemetry.metric.Meter;
 import org.elasticsearch.test.ClusterServiceUtils;
 import org.elasticsearch.threadpool.TestThreadPool;
 import org.elasticsearch.threadpool.ThreadPool;
@@ -146,11 +145,7 @@
             Settings.EMPTY,
             threadPool,
             SearchableSnapshots.CACHE_FETCH_ASYNC_THREAD_POOL_NAME,
-<<<<<<< HEAD
-            Meter.NOOP
-=======
             BlobCacheMetrics.NOOP
->>>>>>> 772474d5
         );
     }
 
@@ -173,11 +168,7 @@
             cacheSettings.build(),
             threadPool,
             SearchableSnapshots.CACHE_FETCH_ASYNC_THREAD_POOL_NAME,
-<<<<<<< HEAD
-            Meter.NOOP
-=======
             BlobCacheMetrics.NOOP
->>>>>>> 772474d5
         );
     }
 
@@ -202,11 +193,7 @@
                 .build(),
             threadPool,
             SearchableSnapshots.CACHE_FETCH_ASYNC_THREAD_POOL_NAME,
-<<<<<<< HEAD
-            Meter.NOOP
-=======
             BlobCacheMetrics.NOOP
->>>>>>> 772474d5
         );
     }
 
