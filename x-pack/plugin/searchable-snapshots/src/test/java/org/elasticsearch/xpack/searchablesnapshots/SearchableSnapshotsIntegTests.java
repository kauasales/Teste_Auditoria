--- conflicted
+++ resolved
@@ -12,7 +12,6 @@
 import org.elasticsearch.action.admin.cluster.snapshots.restore.RestoreSnapshotResponse;
 import org.elasticsearch.action.admin.indices.recovery.RecoveryResponse;
 import org.elasticsearch.action.index.IndexRequestBuilder;
-import org.elasticsearch.action.support.IndicesOptions;
 import org.elasticsearch.cluster.metadata.IndexMetaData;
 import org.elasticsearch.cluster.node.DiscoveryNode;
 import org.elasticsearch.common.Priority;
@@ -26,20 +25,16 @@
 import org.elasticsearch.plugins.Plugin;
 import org.elasticsearch.snapshots.SnapshotInfo;
 import org.elasticsearch.test.ESIntegTestCase;
-<<<<<<< HEAD
-import org.elasticsearch.xpack.frozen.FrozenIndices;
-=======
 import org.elasticsearch.xpack.core.searchablesnapshots.SearchableSnapshotShardStats;
 import org.elasticsearch.xpack.searchablesnapshots.action.SearchableSnapshotsStatsAction;
 import org.elasticsearch.xpack.searchablesnapshots.action.SearchableSnapshotsStatsRequest;
 import org.elasticsearch.xpack.searchablesnapshots.action.SearchableSnapshotsStatsResponse;
->>>>>>> 25b17ae2
 import org.elasticsearch.xpack.searchablesnapshots.cache.CacheService;
 
 import java.nio.file.Path;
 import java.util.ArrayList;
-import java.util.Arrays;
 import java.util.Collection;
+import java.util.Collections;
 import java.util.List;
 import java.util.Locale;
 import java.util.concurrent.CountDownLatch;
@@ -62,7 +57,7 @@
 
     @Override
     protected Collection<Class<? extends Plugin>> nodePlugins() {
-        return Arrays.asList(SearchableSnapshots.class, FrozenIndices.class);
+        return Collections.singletonList(SearchableSnapshots.class);
     }
 
     @Override
@@ -154,8 +149,6 @@
 
         assertRecovered(restoredIndexName, originalAllHits, originalBarHits);
 
-<<<<<<< HEAD
-=======
         final SearchableSnapshotsStatsRequest request = new SearchableSnapshotsStatsRequest(restoredIndexName);
         final ActionFuture<SearchableSnapshotsStatsResponse> future =  client().execute(SearchableSnapshotsStatsAction.INSTANCE, request);
         if (cacheEnabled) {
@@ -168,7 +161,6 @@
         } else {
             expectThrows(ResourceNotFoundException.class, future::actionGet);
         }
->>>>>>> 25b17ae2
 
         internalCluster().fullRestart();
         assertRecovered(restoredIndexName, originalAllHits, originalBarHits);
@@ -204,10 +196,8 @@
                     throw new RuntimeException(e);
                 }
                 allHits.set(t, client().prepareSearch(indexName).setTrackTotalHits(true)
-                    .setIndicesOptions(IndicesOptions.STRICT_EXPAND_OPEN_FORBID_CLOSED)
                     .get().getHits().getTotalHits());
                 barHits.set(t, client().prepareSearch(indexName).setTrackTotalHits(true)
-                    .setIndicesOptions(IndicesOptions.STRICT_EXPAND_OPEN_FORBID_CLOSED)
                     .setQuery(matchQuery("foo", "bar")).get().getHits().getTotalHits());
             });
             threads[i].start();
