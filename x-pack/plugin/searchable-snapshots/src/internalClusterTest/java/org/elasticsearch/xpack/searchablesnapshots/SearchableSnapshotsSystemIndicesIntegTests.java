/*
 * Copyright Elasticsearch B.V. and/or licensed to Elasticsearch B.V. under one
 * or more contributor license agreements. Licensed under the Elastic License
 * 2.0; you may not use this file except in compliance with the Elastic License
 * 2.0.
 */

package org.elasticsearch.xpack.searchablesnapshots;

import org.elasticsearch.ElasticsearchException;
import org.elasticsearch.client.Client;
import org.elasticsearch.client.OriginSettingClient;
import org.elasticsearch.cluster.metadata.IndexMetadata;
import org.elasticsearch.common.Strings;
import org.elasticsearch.common.settings.Settings;
import org.elasticsearch.common.util.CollectionUtils;
import org.elasticsearch.indices.SystemIndexDescriptor;
import org.elasticsearch.plugins.Plugin;
import org.elasticsearch.plugins.SystemIndexPlugin;
import org.elasticsearch.snapshots.SnapshotInfo;
import org.elasticsearch.xpack.core.ClientHelper;
import org.elasticsearch.xpack.core.searchablesnapshots.MountSearchableSnapshotAction;
import org.elasticsearch.xpack.core.searchablesnapshots.MountSearchableSnapshotRequest;

import java.util.Collection;
import java.util.Collections;
import java.util.List;
import java.util.Locale;

import static org.elasticsearch.test.hamcrest.ElasticsearchAssertions.assertAcked;
import static org.hamcrest.Matchers.containsString;
import static org.hamcrest.Matchers.equalTo;

public class SearchableSnapshotsSystemIndicesIntegTests extends BaseFrozenSearchableSnapshotsIntegTestCase {

    @Override
    protected Collection<Class<? extends Plugin>> nodePlugins() {
        return CollectionUtils.appendToCopy(super.nodePlugins(), TestSystemIndexPlugin.class);
    }

    public void testCannotMountSystemIndex() throws Exception {
        executeTest(
            TestSystemIndexPlugin.INDEX_NAME,
            SearchableSnapshotsSystemIndicesIntegTests.class.getSimpleName(),
            new OriginSettingClient(client(), ClientHelper.SEARCHABLE_SNAPSHOTS_ORIGIN)
        );
    }

    public void testCannotMountSnapshotBlobCacheIndex() throws Exception {
        executeTest(SearchableSnapshots.SNAPSHOT_BLOB_CACHE_INDEX, "searchable_snapshots", client());
    }

<<<<<<< HEAD
    private void executeTest(final String indexName, final Client client) throws Exception {
        createAndPopulateIndex(indexName, Settings.builder());
=======
    private void executeTest(final String indexName, final String featureName, final Client client) throws Exception {
        final boolean isHidden = randomBoolean();
        createAndPopulateIndex(indexName, Settings.builder().put(IndexMetadata.SETTING_INDEX_HIDDEN, isHidden));
>>>>>>> 06304615

        final String repositoryName = randomAlphaOfLength(10).toLowerCase(Locale.ROOT);
        createRepository(repositoryName, "fs");

        final String snapshotName = randomAlphaOfLength(10).toLowerCase(Locale.ROOT);
        final int numPrimaries = getNumShards(indexName).numPrimaries;
        final SnapshotInfo snapshotInfo = createSnapshot(
            repositoryName,
            snapshotName,
            Collections.singletonList("-*"),
            Collections.singletonList(featureName)
        );
        // NOTE: The below assertion assumes that the only index in the feature is the named one. If that's not the case, this will fail.
        assertThat(snapshotInfo.successfulShards(), equalTo(numPrimaries));
        assertThat(snapshotInfo.failedShards(), equalTo(0));

        if (randomBoolean()) {
            assertAcked(client.admin().indices().prepareClose(indexName));
        } else {
            assertAcked(client.admin().indices().prepareDelete(indexName));
        }

        final MountSearchableSnapshotRequest mountRequest = new MountSearchableSnapshotRequest(
            indexName,
            repositoryName,
            snapshotName,
            indexName,
            Settings.builder().put(IndexMetadata.SETTING_INDEX_HIDDEN, randomBoolean()).build(),
            Strings.EMPTY_ARRAY,
            true,
            randomFrom(MountSearchableSnapshotRequest.Storage.values())
        );

        final ElasticsearchException exception = expectThrows(
            ElasticsearchException.class,
            () -> client.execute(MountSearchableSnapshotAction.INSTANCE, mountRequest).actionGet()
        );
        assertThat(exception.getMessage(), containsString("system index [" + indexName + "] cannot be mounted as searchable snapshots"));
    }

    public static class TestSystemIndexPlugin extends Plugin implements SystemIndexPlugin {

        static final String INDEX_NAME = ".test-system-index";

        @Override
        public Collection<SystemIndexDescriptor> getSystemIndexDescriptors(Settings settings) {
            return List.of(new SystemIndexDescriptor(INDEX_NAME + "*", "System index for [" + getTestClass().getName() + ']'));
        }

        @Override
        public String getFeatureName() {
            return SearchableSnapshotsSystemIndicesIntegTests.class.getSimpleName();
        }

        @Override
        public String getFeatureDescription() {
            return "test plugin";
        }
    }
}<|MERGE_RESOLUTION|>--- conflicted
+++ resolved
@@ -50,14 +50,8 @@
         executeTest(SearchableSnapshots.SNAPSHOT_BLOB_CACHE_INDEX, "searchable_snapshots", client());
     }
 
-<<<<<<< HEAD
-    private void executeTest(final String indexName, final Client client) throws Exception {
+    private void executeTest(final String indexName, final String featureName, final Client client) throws Exception {
         createAndPopulateIndex(indexName, Settings.builder());
-=======
-    private void executeTest(final String indexName, final String featureName, final Client client) throws Exception {
-        final boolean isHidden = randomBoolean();
-        createAndPopulateIndex(indexName, Settings.builder().put(IndexMetadata.SETTING_INDEX_HIDDEN, isHidden));
->>>>>>> 06304615
 
         final String repositoryName = randomAlphaOfLength(10).toLowerCase(Locale.ROOT);
         createRepository(repositoryName, "fs");
