--- conflicted
+++ resolved
@@ -11,11 +11,7 @@
 import org.elasticsearch.action.ActionRequestValidationException;
 import org.elasticsearch.action.bulk.BulkItemResponse;
 import org.elasticsearch.client.node.NodeClient;
-<<<<<<< HEAD
-=======
 import org.elasticsearch.common.logging.DeprecationLogger;
-import org.elasticsearch.common.settings.Settings;
->>>>>>> 0916a1fb
 import org.elasticsearch.common.xcontent.ToXContent;
 import org.elasticsearch.common.xcontent.XContentBuilder;
 import org.elasticsearch.index.reindex.BulkByScrollResponse;
@@ -40,19 +36,13 @@
 import static org.elasticsearch.rest.RestRequest.Method.POST;
 
 public class RestIndexUpgradeAction extends BaseRestHandler {
-<<<<<<< HEAD
-    public RestIndexUpgradeAction(RestController controller) {
-        controller.registerHandler(RestRequest.Method.POST, "_xpack/migration/upgrade/{index}", this);
-=======
     private static final Logger logger = LogManager.getLogger(RestIndexUpgradeAction.class);
     private static final DeprecationLogger deprecationLogger = new DeprecationLogger(logger);
 
-    public RestIndexUpgradeAction(Settings settings, RestController controller) {
-        super(settings);
+    public RestIndexUpgradeAction(RestController controller) {
         controller.registerWithDeprecatedHandler(
             POST, "_migration/upgrade/{index}", this,
             POST, "_xpack/migration/upgrade/{index}", deprecationLogger);
->>>>>>> 0916a1fb
     }
 
     @Override
