--- conflicted
+++ resolved
@@ -37,368 +37,4 @@
             )
         );
     }
-<<<<<<< HEAD
-
-    public static class TestInferenceService extends TestInferenceServiceBase {
-        private static final String NAME = "test_service";
-
-        public TestInferenceService(InferenceServiceFactoryContext context) {
-            super(context);
-        }
-
-        @Override
-        public String name() {
-            return NAME;
-        }
-
-        @Override
-        public TransportVersion getMinimalSupportedVersion() {
-            return TransportVersion.current(); // fine for these tests but will not work for cluster upgrade tests
-        }
-    }
-
-    public static class TestInferenceServiceClusterService extends TestInferenceServiceBase {
-        private static final String NAME = "test_service_in_cluster_service";
-
-        public TestInferenceServiceClusterService(InferenceServiceFactoryContext context) {
-            super(context);
-        }
-
-        @Override
-        public boolean isInClusterService() {
-            return true;
-        }
-
-        @Override
-        public String name() {
-            return NAME;
-        }
-
-        @Override
-        public TransportVersion getMinimalSupportedVersion() {
-            return TransportVersion.current(); // fine for these tests but will not work for cluster upgrade tests
-        }
-    }
-
-    public abstract static class TestInferenceServiceBase implements InferenceService {
-
-        @SuppressWarnings("unchecked")
-        private static Map<String, Object> getTaskSettingsMap(Map<String, Object> settings) {
-            Map<String, Object> taskSettingsMap;
-            // task settings are optional
-            if (settings.containsKey(ModelConfigurations.TASK_SETTINGS)) {
-                taskSettingsMap = (Map<String, Object>) settings.remove(ModelConfigurations.TASK_SETTINGS);
-            } else {
-                taskSettingsMap = Map.of();
-            }
-
-            return taskSettingsMap;
-        }
-
-        public TestInferenceServiceBase(InferenceServicePlugin.InferenceServiceFactoryContext context) {
-
-        }
-
-        @Override
-        @SuppressWarnings("unchecked")
-        public TestServiceModel parseRequestConfig(
-            String modelId,
-            TaskType taskType,
-            Map<String, Object> config,
-            Set<String> platfromArchitectures
-        ) {
-            var serviceSettingsMap = (Map<String, Object>) config.remove(ModelConfigurations.SERVICE_SETTINGS);
-            var serviceSettings = TestServiceSettings.fromMap(serviceSettingsMap);
-            var secretSettings = TestSecretSettings.fromMap(serviceSettingsMap);
-
-            var taskSettingsMap = getTaskSettingsMap(config);
-            var taskSettings = TestTaskSettings.fromMap(taskSettingsMap);
-
-            return new TestServiceModel(modelId, taskType, name(), serviceSettings, taskSettings, secretSettings);
-        }
-
-        @Override
-        @SuppressWarnings("unchecked")
-        public TestServiceModel parsePersistedConfigWithSecrets(
-            String modelId,
-            TaskType taskType,
-            Map<String, Object> config,
-            Map<String, Object> secrets
-        ) {
-            var serviceSettingsMap = (Map<String, Object>) config.remove(ModelConfigurations.SERVICE_SETTINGS);
-            var secretSettingsMap = (Map<String, Object>) secrets.remove(ModelSecrets.SECRET_SETTINGS);
-
-            var serviceSettings = TestServiceSettings.fromMap(serviceSettingsMap);
-            var secretSettings = TestSecretSettings.fromMap(secretSettingsMap);
-
-            var taskSettingsMap = getTaskSettingsMap(config);
-            var taskSettings = TestTaskSettings.fromMap(taskSettingsMap);
-
-            return new TestServiceModel(modelId, taskType, name(), serviceSettings, taskSettings, secretSettings);
-        }
-
-        @Override
-        @SuppressWarnings("unchecked")
-        public Model parsePersistedConfig(String modelId, TaskType taskType, Map<String, Object> config) {
-            var serviceSettingsMap = (Map<String, Object>) config.remove(ModelConfigurations.SERVICE_SETTINGS);
-
-            var serviceSettings = TestServiceSettings.fromMap(serviceSettingsMap);
-
-            var taskSettingsMap = getTaskSettingsMap(config);
-            var taskSettings = TestTaskSettings.fromMap(taskSettingsMap);
-
-            return new TestServiceModel(modelId, taskType, name(), serviceSettings, taskSettings, null);
-        }
-
-        @Override
-        public void infer(
-            Model model,
-            List<String> input,
-            Map<String, Object> taskSettings,
-            ActionListener<InferenceServiceResults> listener
-        ) {
-            switch (model.getConfigurations().getTaskType()) {
-                case SPARSE_EMBEDDING -> {
-                    var strings = new ArrayList<String>();
-                    for (int i = 0; i < input.size(); i++) {
-                        strings.add(Integer.toString(i));
-                    }
-
-                    listener.onResponse(new TestResults(strings));
-                }
-                default -> listener.onFailure(
-                    new ElasticsearchStatusException(
-                        TaskType.unsupportedTaskTypeErrorMsg(model.getConfigurations().getTaskType(), name()),
-                        RestStatus.BAD_REQUEST
-                    )
-                );
-            }
-
-        }
-
-        @Override
-        public void start(Model model, ActionListener<Boolean> listener) {
-            listener.onResponse(true);
-        }
-
-        @Override
-        public void close() throws IOException {}
-    }
-
-    public static class TestServiceModel extends Model {
-
-        public TestServiceModel(
-            String modelId,
-            TaskType taskType,
-            String service,
-            TestServiceSettings serviceSettings,
-            TestTaskSettings taskSettings,
-            TestSecretSettings secretSettings
-        ) {
-            super(new ModelConfigurations(modelId, taskType, service, serviceSettings, taskSettings), new ModelSecrets(secretSettings));
-        }
-
-        @Override
-        public TestServiceSettings getServiceSettings() {
-            return (TestServiceSettings) super.getServiceSettings();
-        }
-
-        @Override
-        public TestTaskSettings getTaskSettings() {
-            return (TestTaskSettings) super.getTaskSettings();
-        }
-
-        @Override
-        public TestSecretSettings getSecretSettings() {
-            return (TestSecretSettings) super.getSecretSettings();
-        }
-    }
-
-    public record TestServiceSettings(String model) implements ServiceSettings {
-
-        private static final String NAME = "test_service_settings";
-
-        public static TestServiceSettings fromMap(Map<String, Object> map) {
-            ValidationException validationException = new ValidationException();
-
-            String model = (String) map.remove("model");
-
-            if (model == null) {
-                validationException.addValidationError("missing model");
-            }
-
-            if (validationException.validationErrors().isEmpty() == false) {
-                throw validationException;
-            }
-
-            return new TestServiceSettings(model);
-        }
-
-        public TestServiceSettings(StreamInput in) throws IOException {
-            this(in.readString());
-        }
-
-        @Override
-        public XContentBuilder toXContent(XContentBuilder builder, Params params) throws IOException {
-            builder.startObject();
-            builder.field("model", model);
-            builder.endObject();
-            return builder;
-        }
-
-        @Override
-        public String getWriteableName() {
-            return NAME;
-        }
-
-        @Override
-        public TransportVersion getMinimalSupportedVersion() {
-            return TransportVersion.current(); // fine for these tests but will not work for cluster upgrade tests
-        }
-
-        @Override
-        public void writeTo(StreamOutput out) throws IOException {
-            out.writeString(model);
-        }
-    }
-
-    public record TestTaskSettings(Integer temperature) implements TaskSettings {
-
-        private static final String NAME = "test_task_settings";
-
-        public static TestTaskSettings fromMap(Map<String, Object> map) {
-            Integer temperature = (Integer) map.remove("temperature");
-            return new TestTaskSettings(temperature);
-        }
-
-        public TestTaskSettings(StreamInput in) throws IOException {
-            this(in.readOptionalVInt());
-        }
-
-        @Override
-        public void writeTo(StreamOutput out) throws IOException {
-            out.writeOptionalVInt(temperature);
-        }
-
-        @Override
-        public XContentBuilder toXContent(XContentBuilder builder, Params params) throws IOException {
-            builder.startObject();
-            if (temperature != null) {
-                builder.field("temperature", temperature);
-            }
-            builder.endObject();
-            return builder;
-        }
-
-        @Override
-        public String getWriteableName() {
-            return NAME;
-        }
-
-        @Override
-        public TransportVersion getMinimalSupportedVersion() {
-            return TransportVersion.current(); // fine for these tests but will not work for cluster upgrade tests
-        }
-    }
-
-    public record TestSecretSettings(String apiKey) implements SecretSettings {
-
-        private static final String NAME = "test_secret_settings";
-
-        public static TestSecretSettings fromMap(Map<String, Object> map) {
-            ValidationException validationException = new ValidationException();
-
-            String apiKey = (String) map.remove("api_key");
-
-            if (apiKey == null) {
-                validationException.addValidationError("missing api_key");
-            }
-
-            if (validationException.validationErrors().isEmpty() == false) {
-                throw validationException;
-            }
-
-            return new TestSecretSettings(apiKey);
-        }
-
-        public TestSecretSettings(StreamInput in) throws IOException {
-            this(in.readString());
-        }
-
-        @Override
-        public void writeTo(StreamOutput out) throws IOException {
-            out.writeString(apiKey);
-        }
-
-        @Override
-        public XContentBuilder toXContent(XContentBuilder builder, Params params) throws IOException {
-            builder.startObject();
-            builder.field("api_key", apiKey);
-            builder.endObject();
-            return builder;
-        }
-
-        @Override
-        public String getWriteableName() {
-            return NAME;
-        }
-
-        @Override
-        public TransportVersion getMinimalSupportedVersion() {
-            return TransportVersion.current(); // fine for these tests but will not work for cluster upgrade tests
-        }
-    }
-
-    private static class TestResults implements InferenceServiceResults, InferenceResults {
-
-        private static final String RESULTS_FIELD = "result";
-        private List<String> result;
-
-        TestResults(List<String> result) {
-            this.result = result;
-        }
-
-        @Override
-        public XContentBuilder toXContent(XContentBuilder builder, Params params) throws IOException {
-            builder.field(RESULTS_FIELD, result);
-            return builder;
-        }
-
-        @Override
-        public String getWriteableName() {
-            return "test_result";
-        }
-
-        @Override
-        public void writeTo(StreamOutput out) throws IOException {
-            out.writeStringCollection(result);
-        }
-
-        @Override
-        public String getResultsField() {
-            return RESULTS_FIELD;
-        }
-
-        @Override
-        public List<? extends InferenceResults> transformToLegacyFormat() {
-            return List.of(this);
-        }
-
-        @Override
-        public Map<String, Object> asMap() {
-            return Map.of("result", result);
-        }
-
-        @Override
-        public Map<String, Object> asMap(String outputField) {
-            return Map.of(outputField, result);
-        }
-
-        @Override
-        public Object predictedValue() {
-            return result;
-        }
-    }
-=======
->>>>>>> 1b6c8532
 }