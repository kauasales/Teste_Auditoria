/*
 * Copyright Elasticsearch B.V. and/or licensed to Elasticsearch B.V. under one
 * or more contributor license agreements. Licensed under the Elastic License
 * 2.0; you may not use this file except in compliance with the Elastic License
 * 2.0.
 *
 * this file has been contributed to by a Generative AI
 */

package org.elasticsearch.xpack.inference;

import org.elasticsearch.client.ResponseException;
import org.elasticsearch.inference.TaskType;

import java.io.IOException;
import java.util.List;
import java.util.Map;

import static org.hamcrest.Matchers.containsString;
import static org.hamcrest.Matchers.hasSize;

public class InferenceCrudIT extends InferenceBaseRestTest {

    @SuppressWarnings("unchecked")
    public void testGet() throws IOException {
        for (int i = 0; i < 5; i++) {
            putModel("se_model_" + i, mockServiceModelConfig(), TaskType.SPARSE_EMBEDDING);
        }
        for (int i = 0; i < 4; i++) {
            putModel("te_model_" + i, mockServiceModelConfig(), TaskType.TEXT_EMBEDDING);
        }

        var getAllModels = (List<Map<String, Object>>) getAllModels().get("models");
        assertThat(getAllModels, hasSize(9));

        var getSparseModels = (List<Map<String, Object>>) getModels("_all", TaskType.SPARSE_EMBEDDING).get("models");
        assertThat(getSparseModels, hasSize(5));
        for (var sparseModel : getSparseModels) {
            assertEquals("sparse_embedding", sparseModel.get("task_type"));
        }

        var getDenseModels = (List<Map<String, Object>>) getModels("_all", TaskType.TEXT_EMBEDDING).get("models");
        assertThat(getDenseModels, hasSize(4));
        for (var denseModel : getDenseModels) {
            assertEquals("text_embedding", denseModel.get("task_type"));
        }

        var singleModel = (List<Map<String, Object>>) getModels("se_model_1", TaskType.SPARSE_EMBEDDING).get("models");
        assertThat(singleModel, hasSize(1));
        assertEquals("se_model_1", singleModel.get(0).get("model_id"));

        for (int i = 0; i < 5; i++) {
            deleteModel("se_model_" + i, TaskType.SPARSE_EMBEDDING);
        }
        for (int i = 0; i < 4; i++) {
            deleteModel("te_model_" + i, TaskType.TEXT_EMBEDDING);
        }
    }

    public void testGetModelWithWrongTaskType() throws IOException {
        putModel("sparse_embedding_model", mockServiceModelConfig(), TaskType.SPARSE_EMBEDDING);
        var e = expectThrows(ResponseException.class, () -> getModels("sparse_embedding_model", TaskType.TEXT_EMBEDDING));
        assertThat(
            e.getMessage(),
            containsString("Requested task type [text_embedding] does not match the model's task type [sparse_embedding]")
        );
    }

    public void testDeleteModelWithWrongTaskType() throws IOException {
        putModel("sparse_embedding_model", mockServiceModelConfig(), TaskType.SPARSE_EMBEDDING);
        var e = expectThrows(ResponseException.class, () -> deleteModel("sparse_embedding_model", TaskType.TEXT_EMBEDDING));
        assertThat(
            e.getMessage(),
            containsString("Requested task type [text_embedding] does not match the model's task type [sparse_embedding]")
        );
    }

    @SuppressWarnings("unchecked")
    public void testGetModelWithAnyTaskType() throws IOException {
<<<<<<< HEAD
        String inferenceEntityId = "sparse_embedding_model";
        putModel(inferenceEntityId, mockServiceModelConfig(), TaskType.SPARSE_EMBEDDING);
        var singleModel = (List<Map<String, Object>>) getModels(inferenceEntityId, TaskType.ANY).get("models");
        System.out.println("MODEL" + singleModel);
        assertEquals(inferenceEntityId, singleModel.get(0).get("model_id"));
=======
        String modelId = "sparse_embedding_model";
        putModel(modelId, mockServiceModelConfig(), TaskType.SPARSE_EMBEDDING);
        var singleModel = (List<Map<String, Object>>) getModels(modelId, TaskType.ANY).get("models");
        assertEquals(modelId, singleModel.get(0).get("model_id"));
>>>>>>> a7ca62de
        assertEquals(TaskType.SPARSE_EMBEDDING.toString(), singleModel.get(0).get("task_type"));
    }

    @SuppressWarnings("unchecked")
    public void testApisWithoutTaskType() throws IOException {
        String modelId = "no_task_type_in_url";
        putModel(modelId, mockServiceModelConfig(TaskType.SPARSE_EMBEDDING));
        var singleModel = (List<Map<String, Object>>) getModel(modelId).get("models");
        assertEquals(modelId, singleModel.get(0).get("model_id"));
        assertEquals(TaskType.SPARSE_EMBEDDING.toString(), singleModel.get(0).get("task_type"));

        var inference = inferOnMockService(modelId, List.of(randomAlphaOfLength(10)));
        assertNonEmptyInferenceResults(inference, 1, TaskType.SPARSE_EMBEDDING);
        deleteModel(modelId);
    }
}<|MERGE_RESOLUTION|>--- conflicted
+++ resolved
@@ -77,18 +77,10 @@
 
     @SuppressWarnings("unchecked")
     public void testGetModelWithAnyTaskType() throws IOException {
-<<<<<<< HEAD
         String inferenceEntityId = "sparse_embedding_model";
         putModel(inferenceEntityId, mockServiceModelConfig(), TaskType.SPARSE_EMBEDDING);
         var singleModel = (List<Map<String, Object>>) getModels(inferenceEntityId, TaskType.ANY).get("models");
-        System.out.println("MODEL" + singleModel);
         assertEquals(inferenceEntityId, singleModel.get(0).get("model_id"));
-=======
-        String modelId = "sparse_embedding_model";
-        putModel(modelId, mockServiceModelConfig(), TaskType.SPARSE_EMBEDDING);
-        var singleModel = (List<Map<String, Object>>) getModels(modelId, TaskType.ANY).get("models");
-        assertEquals(modelId, singleModel.get(0).get("model_id"));
->>>>>>> a7ca62de
         assertEquals(TaskType.SPARSE_EMBEDDING.toString(), singleModel.get(0).get("task_type"));
     }
 
