--- conflicted
+++ resolved
@@ -94,16 +94,7 @@
     }
 
     public void testParseRequestConfig_CreatesAnOpenAiEmbeddingsModel() throws IOException {
-<<<<<<< HEAD
-        try (
-            var service = new OpenAiService(
-                new SetOnce<>(mock(HttpRequestSender.Factory.class)),
-                new SetOnce<>(createWithEmptySettings(threadPool))
-            )
-        ) {
-=======
-        try (var service = createOpenAiService()) {
->>>>>>> 89c61cde
+        try (var service = createOpenAiService()) {
             ActionListener<Model> modelVerificationListener = ActionListener.wrap(model -> {
                 assertThat(model, instanceOf(OpenAiEmbeddingsModel.class));
 
@@ -130,16 +121,7 @@
     }
 
     public void testParseRequestConfig_ThrowsUnsupportedModelType() throws IOException {
-<<<<<<< HEAD
-        try (
-            var service = new OpenAiService(
-                new SetOnce<>(mock(HttpRequestSender.Factory.class)),
-                new SetOnce<>(createWithEmptySettings(threadPool))
-            )
-        ) {
-=======
-        try (var service = createOpenAiService()) {
->>>>>>> 89c61cde
+        try (var service = createOpenAiService()) {
             ActionListener<Model> modelVerificationListener = ActionListener.wrap(
                 model -> fail("Expected exception, but got model: " + model),
                 exception -> {
@@ -163,16 +145,7 @@
     }
 
     public void testParseRequestConfig_ThrowsWhenAnExtraKeyExistsInConfig() throws IOException {
-<<<<<<< HEAD
-        try (
-            var service = new OpenAiService(
-                new SetOnce<>(mock(HttpRequestSender.Factory.class)),
-                new SetOnce<>(createWithEmptySettings(threadPool))
-            )
-        ) {
-=======
-        try (var service = createOpenAiService()) {
->>>>>>> 89c61cde
+        try (var service = createOpenAiService()) {
             var config = getRequestConfigMap(
                 getServiceSettingsMap("model", "url", "org"),
                 getTaskSettingsMap("user"),
@@ -196,16 +169,7 @@
     }
 
     public void testParseRequestConfig_ThrowsWhenAnExtraKeyExistsInServiceSettingsMap() throws IOException {
-<<<<<<< HEAD
-        try (
-            var service = new OpenAiService(
-                new SetOnce<>(mock(HttpRequestSender.Factory.class)),
-                new SetOnce<>(createWithEmptySettings(threadPool))
-            )
-        ) {
-=======
-        try (var service = createOpenAiService()) {
->>>>>>> 89c61cde
+        try (var service = createOpenAiService()) {
             var serviceSettings = getServiceSettingsMap("model", "url", "org");
             serviceSettings.put("extra_key", "value");
 
@@ -223,16 +187,7 @@
     }
 
     public void testParseRequestConfig_ThrowsWhenAnExtraKeyExistsInTaskSettingsMap() throws IOException {
-<<<<<<< HEAD
-        try (
-            var service = new OpenAiService(
-                new SetOnce<>(mock(HttpRequestSender.Factory.class)),
-                new SetOnce<>(createWithEmptySettings(threadPool))
-            )
-        ) {
-=======
-        try (var service = createOpenAiService()) {
->>>>>>> 89c61cde
+        try (var service = createOpenAiService()) {
             var taskSettingsMap = getTaskSettingsMap("user");
             taskSettingsMap.put("extra_key", "value");
 
@@ -250,16 +205,7 @@
     }
 
     public void testParseRequestConfig_ThrowsWhenAnExtraKeyExistsInSecretSettingsMap() throws IOException {
-<<<<<<< HEAD
-        try (
-            var service = new OpenAiService(
-                new SetOnce<>(mock(HttpRequestSender.Factory.class)),
-                new SetOnce<>(createWithEmptySettings(threadPool))
-            )
-        ) {
-=======
-        try (var service = createOpenAiService()) {
->>>>>>> 89c61cde
+        try (var service = createOpenAiService()) {
             var secretSettingsMap = getSecretSettingsMap("secret");
             secretSettingsMap.put("extra_key", "value");
 
@@ -277,17 +223,7 @@
     }
 
     public void testParseRequestConfig_CreatesAnOpenAiEmbeddingsModelWithoutUserUrlOrganization() throws IOException {
-<<<<<<< HEAD
-        try (
-            var service = new OpenAiService(
-                new SetOnce<>(mock(HttpRequestSender.Factory.class)),
-                new SetOnce<>(createWithEmptySettings(threadPool))
-            )
-        ) {
-
-=======
-        try (var service = createOpenAiService()) {
->>>>>>> 89c61cde
+        try (var service = createOpenAiService()) {
             ActionListener<Model> modelVerificationListener = ActionListener.wrap(model -> {
                 assertThat(model, instanceOf(OpenAiEmbeddingsModel.class));
 
@@ -310,16 +246,7 @@
     }
 
     public void testParseRequestConfig_MovesModel() throws IOException {
-<<<<<<< HEAD
-        try (
-            var service = new OpenAiService(
-                new SetOnce<>(mock(HttpRequestSender.Factory.class)),
-                new SetOnce<>(createWithEmptySettings(threadPool))
-            )
-        ) {
-=======
-        try (var service = createOpenAiService()) {
->>>>>>> 89c61cde
+        try (var service = createOpenAiService()) {
             ActionListener<Model> modelVerificationListener = ActionListener.wrap(model -> {
                 assertThat(model, instanceOf(OpenAiEmbeddingsModel.class));
 
@@ -346,16 +273,7 @@
     }
 
     public void testParsePersistedConfigWithSecrets_CreatesAnOpenAiEmbeddingsModel() throws IOException {
-<<<<<<< HEAD
-        try (
-            var service = new OpenAiService(
-                new SetOnce<>(mock(HttpRequestSender.Factory.class)),
-                new SetOnce<>(createWithEmptySettings(threadPool))
-            )
-        ) {
-=======
-        try (var service = createOpenAiService()) {
->>>>>>> 89c61cde
+        try (var service = createOpenAiService()) {
             var persistedConfig = getPersistedConfigMap(
                 getServiceSettingsMap("model", "url", "org", 100, false),
                 getTaskSettingsMap("user"),
@@ -381,16 +299,7 @@
     }
 
     public void testParsePersistedConfigWithSecrets_ThrowsErrorTryingToParseInvalidModel() throws IOException {
-<<<<<<< HEAD
-        try (
-            var service = new OpenAiService(
-                new SetOnce<>(mock(HttpRequestSender.Factory.class)),
-                new SetOnce<>(createWithEmptySettings(threadPool))
-            )
-        ) {
-=======
-        try (var service = createOpenAiService()) {
->>>>>>> 89c61cde
+        try (var service = createOpenAiService()) {
             var persistedConfig = getPersistedConfigMap(
                 getServiceSettingsMap("model", "url", "org"),
                 getTaskSettingsMap("user"),
@@ -415,16 +324,7 @@
     }
 
     public void testParsePersistedConfigWithSecrets_CreatesAnOpenAiEmbeddingsModelWithoutUserUrlOrganization() throws IOException {
-<<<<<<< HEAD
-        try (
-            var service = new OpenAiService(
-                new SetOnce<>(mock(HttpRequestSender.Factory.class)),
-                new SetOnce<>(createWithEmptySettings(threadPool))
-            )
-        ) {
-=======
-        try (var service = createOpenAiService()) {
->>>>>>> 89c61cde
+        try (var service = createOpenAiService()) {
             var persistedConfig = getPersistedConfigMap(
                 getServiceSettingsMap("model", null, null, null, true),
                 getTaskSettingsMap(null),
@@ -450,16 +350,7 @@
     }
 
     public void testParsePersistedConfigWithSecrets_DoesNotThrowWhenAnExtraKeyExistsInConfig() throws IOException {
-<<<<<<< HEAD
-        try (
-            var service = new OpenAiService(
-                new SetOnce<>(mock(HttpRequestSender.Factory.class)),
-                new SetOnce<>(createWithEmptySettings(threadPool))
-            )
-        ) {
-=======
-        try (var service = createOpenAiService()) {
->>>>>>> 89c61cde
+        try (var service = createOpenAiService()) {
             var persistedConfig = getPersistedConfigMap(
                 getServiceSettingsMap("model", "url", "org", null, true),
                 getTaskSettingsMap("user"),
@@ -487,16 +378,7 @@
     }
 
     public void testParsePersistedConfigWithSecrets_DoesNotThrowWhenAnExtraKeyExistsInSecretsSettings() throws IOException {
-<<<<<<< HEAD
-        try (
-            var service = new OpenAiService(
-                new SetOnce<>(mock(HttpRequestSender.Factory.class)),
-                new SetOnce<>(createWithEmptySettings(threadPool))
-            )
-        ) {
-=======
-        try (var service = createOpenAiService()) {
->>>>>>> 89c61cde
+        try (var service = createOpenAiService()) {
             var secretSettingsMap = getSecretSettingsMap("secret");
             secretSettingsMap.put("extra_key", "value");
 
@@ -525,16 +407,7 @@
     }
 
     public void testParsePersistedConfigWithSecrets_NotThrowWhenAnExtraKeyExistsInSecrets() throws IOException {
-<<<<<<< HEAD
-        try (
-            var service = new OpenAiService(
-                new SetOnce<>(mock(HttpRequestSender.Factory.class)),
-                new SetOnce<>(createWithEmptySettings(threadPool))
-            )
-        ) {
-=======
-        try (var service = createOpenAiService()) {
->>>>>>> 89c61cde
+        try (var service = createOpenAiService()) {
             var persistedConfig = getPersistedConfigMap(
                 getServiceSettingsMap("model", "url", "org", null, true),
                 getTaskSettingsMap("user"),
@@ -562,16 +435,7 @@
     }
 
     public void testParsePersistedConfigWithSecrets_NotThrowWhenAnExtraKeyExistsInServiceSettings() throws IOException {
-<<<<<<< HEAD
-        try (
-            var service = new OpenAiService(
-                new SetOnce<>(mock(HttpRequestSender.Factory.class)),
-                new SetOnce<>(createWithEmptySettings(threadPool))
-            )
-        ) {
-=======
-        try (var service = createOpenAiService()) {
->>>>>>> 89c61cde
+        try (var service = createOpenAiService()) {
             var serviceSettingsMap = getServiceSettingsMap("model", "url", "org", null, true);
             serviceSettingsMap.put("extra_key", "value");
 
@@ -596,16 +460,7 @@
     }
 
     public void testParsePersistedConfigWithSecrets_NotThrowWhenAnExtraKeyExistsInTaskSettings() throws IOException {
-<<<<<<< HEAD
-        try (
-            var service = new OpenAiService(
-                new SetOnce<>(mock(HttpRequestSender.Factory.class)),
-                new SetOnce<>(createWithEmptySettings(threadPool))
-            )
-        ) {
-=======
-        try (var service = createOpenAiService()) {
->>>>>>> 89c61cde
+        try (var service = createOpenAiService()) {
             var taskSettingsMap = getTaskSettingsMap("user");
             taskSettingsMap.put("extra_key", "value");
 
@@ -634,16 +489,7 @@
     }
 
     public void testParsePersistedConfig_CreatesAnOpenAiEmbeddingsModel() throws IOException {
-<<<<<<< HEAD
-        try (
-            var service = new OpenAiService(
-                new SetOnce<>(mock(HttpRequestSender.Factory.class)),
-                new SetOnce<>(createWithEmptySettings(threadPool))
-            )
-        ) {
-=======
-        try (var service = createOpenAiService()) {
->>>>>>> 89c61cde
+        try (var service = createOpenAiService()) {
             var persistedConfig = getPersistedConfigMap(
                 getServiceSettingsMap("model", "url", "org", null, true),
                 getTaskSettingsMap("user")
@@ -663,16 +509,7 @@
     }
 
     public void testParsePersistedConfig_ThrowsErrorTryingToParseInvalidModel() throws IOException {
-<<<<<<< HEAD
-        try (
-            var service = new OpenAiService(
-                new SetOnce<>(mock(HttpRequestSender.Factory.class)),
-                new SetOnce<>(createWithEmptySettings(threadPool))
-            )
-        ) {
-=======
-        try (var service = createOpenAiService()) {
->>>>>>> 89c61cde
+        try (var service = createOpenAiService()) {
             var persistedConfig = getPersistedConfigMap(getServiceSettingsMap("model", "url", "org"), getTaskSettingsMap("user"));
 
             var thrownException = expectThrows(
@@ -688,16 +525,7 @@
     }
 
     public void testParsePersistedConfig_CreatesAnOpenAiEmbeddingsModelWithoutUserUrlOrganization() throws IOException {
-<<<<<<< HEAD
-        try (
-            var service = new OpenAiService(
-                new SetOnce<>(mock(HttpRequestSender.Factory.class)),
-                new SetOnce<>(createWithEmptySettings(threadPool))
-            )
-        ) {
-=======
-        try (var service = createOpenAiService()) {
->>>>>>> 89c61cde
+        try (var service = createOpenAiService()) {
             var persistedConfig = getPersistedConfigMap(getServiceSettingsMap("model", null, null, null, true), getTaskSettingsMap(null));
 
             var model = service.parsePersistedConfig("id", TaskType.TEXT_EMBEDDING, persistedConfig.config());
@@ -714,16 +542,7 @@
     }
 
     public void testParsePersistedConfig_DoesNotThrowWhenAnExtraKeyExistsInConfig() throws IOException {
-<<<<<<< HEAD
-        try (
-            var service = new OpenAiService(
-                new SetOnce<>(mock(HttpRequestSender.Factory.class)),
-                new SetOnce<>(createWithEmptySettings(threadPool))
-            )
-        ) {
-=======
-        try (var service = createOpenAiService()) {
->>>>>>> 89c61cde
+        try (var service = createOpenAiService()) {
             var persistedConfig = getPersistedConfigMap(
                 getServiceSettingsMap("model", "url", "org", null, true),
                 getTaskSettingsMap("user")
@@ -744,16 +563,7 @@
     }
 
     public void testParsePersistedConfig_NotThrowWhenAnExtraKeyExistsInServiceSettings() throws IOException {
-<<<<<<< HEAD
-        try (
-            var service = new OpenAiService(
-                new SetOnce<>(mock(HttpRequestSender.Factory.class)),
-                new SetOnce<>(createWithEmptySettings(threadPool))
-            )
-        ) {
-=======
-        try (var service = createOpenAiService()) {
->>>>>>> 89c61cde
+        try (var service = createOpenAiService()) {
             var serviceSettingsMap = getServiceSettingsMap("model", "url", "org", null, true);
             serviceSettingsMap.put("extra_key", "value");
 
@@ -773,16 +583,7 @@
     }
 
     public void testParsePersistedConfig_NotThrowWhenAnExtraKeyExistsInTaskSettings() throws IOException {
-<<<<<<< HEAD
-        try (
-            var service = new OpenAiService(
-                new SetOnce<>(mock(HttpRequestSender.Factory.class)),
-                new SetOnce<>(createWithEmptySettings(threadPool))
-            )
-        ) {
-=======
-        try (var service = createOpenAiService()) {
->>>>>>> 89c61cde
+        try (var service = createOpenAiService()) {
             var taskSettingsMap = getTaskSettingsMap("user");
             taskSettingsMap.put("extra_key", "value");
 
@@ -1208,7 +1009,7 @@
     }
 
     private OpenAiService createOpenAiService() {
-        return new OpenAiService(mock(HttpRequestSenderFactory.class), createWithEmptySettings(threadPool));
+        return new OpenAiService(mock(HttpRequestSender.Factory.class), createWithEmptySettings(threadPool));
     }
 
     private Map<String, Object> getRequestConfigMap(
