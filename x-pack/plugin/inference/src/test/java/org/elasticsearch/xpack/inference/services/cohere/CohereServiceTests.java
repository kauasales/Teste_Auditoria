/*
 * Copyright Elasticsearch B.V. and/or licensed to Elasticsearch B.V. under one
 * or more contributor license agreements. Licensed under the Elastic License
 * 2.0; you may not use this file except in compliance with the Elastic License
 * 2.0.
 *
 * this file was contributed to by a generative AI
 */

package org.elasticsearch.xpack.inference.services.cohere;

import org.apache.http.HttpHeaders;
import org.elasticsearch.ElasticsearchException;
import org.elasticsearch.ElasticsearchStatusException;
import org.elasticsearch.action.ActionListener;
import org.elasticsearch.action.support.PlainActionFuture;
import org.elasticsearch.common.settings.Settings;
import org.elasticsearch.core.TimeValue;
import org.elasticsearch.index.mapper.vectors.DenseVectorFieldMapper;
import org.elasticsearch.inference.InferenceServiceResults;
import org.elasticsearch.inference.InputType;
import org.elasticsearch.inference.Model;
import org.elasticsearch.inference.ModelConfigurations;
import org.elasticsearch.inference.ModelSecrets;
import org.elasticsearch.inference.SimilarityMeasure;
import org.elasticsearch.inference.TaskType;
import org.elasticsearch.test.ESTestCase;
import org.elasticsearch.test.http.MockResponse;
import org.elasticsearch.test.http.MockWebServer;
import org.elasticsearch.threadpool.ThreadPool;
import org.elasticsearch.xcontent.XContentType;
import org.elasticsearch.xpack.inference.external.http.HttpClientManager;
import org.elasticsearch.xpack.inference.external.http.sender.HttpRequestSender;
import org.elasticsearch.xpack.inference.external.http.sender.HttpRequestSenderTests;
import org.elasticsearch.xpack.inference.external.http.sender.Sender;
import org.elasticsearch.xpack.inference.logging.ThrottlerManager;
import org.elasticsearch.xpack.inference.services.cohere.embeddings.CohereEmbeddingType;
import org.elasticsearch.xpack.inference.services.cohere.embeddings.CohereEmbeddingsModel;
import org.elasticsearch.xpack.inference.services.cohere.embeddings.CohereEmbeddingsModelTests;
import org.elasticsearch.xpack.inference.services.cohere.embeddings.CohereEmbeddingsServiceSettingsTests;
import org.elasticsearch.xpack.inference.services.cohere.embeddings.CohereEmbeddingsTaskSettings;
import org.elasticsearch.xpack.inference.services.cohere.embeddings.CohereEmbeddingsTaskSettingsTests;
import org.hamcrest.MatcherAssert;
import org.hamcrest.Matchers;
import org.junit.After;
import org.junit.Before;

import java.io.IOException;
import java.util.HashMap;
import java.util.List;
import java.util.Map;
import java.util.Set;
import java.util.concurrent.TimeUnit;

import static org.elasticsearch.xpack.inference.Utils.inferenceUtilityPool;
import static org.elasticsearch.xpack.inference.Utils.mockClusterServiceEmpty;
import static org.elasticsearch.xpack.inference.external.http.Utils.entityAsMap;
import static org.elasticsearch.xpack.inference.external.http.Utils.getUrl;
import static org.elasticsearch.xpack.inference.results.TextEmbeddingResultsTests.buildExpectation;
import static org.elasticsearch.xpack.inference.services.ServiceComponentsTests.createWithEmptySettings;
import static org.elasticsearch.xpack.inference.services.Utils.getInvalidModel;
import static org.elasticsearch.xpack.inference.services.cohere.embeddings.CohereEmbeddingsTaskSettingsTests.getTaskSettingsMap;
import static org.elasticsearch.xpack.inference.services.cohere.embeddings.CohereEmbeddingsTaskSettingsTests.getTaskSettingsMapEmpty;
import static org.elasticsearch.xpack.inference.services.settings.DefaultSecretSettingsTests.getSecretSettingsMap;
import static org.hamcrest.CoreMatchers.is;
import static org.hamcrest.Matchers.containsString;
import static org.hamcrest.Matchers.equalTo;
import static org.hamcrest.Matchers.hasSize;
import static org.hamcrest.Matchers.instanceOf;
import static org.mockito.ArgumentMatchers.anyString;
import static org.mockito.Mockito.mock;
import static org.mockito.Mockito.times;
import static org.mockito.Mockito.verify;
import static org.mockito.Mockito.verifyNoMoreInteractions;
import static org.mockito.Mockito.when;

public class CohereServiceTests extends ESTestCase {
    private static final TimeValue TIMEOUT = new TimeValue(30, TimeUnit.SECONDS);
    private final MockWebServer webServer = new MockWebServer();
    private ThreadPool threadPool;
    private HttpClientManager clientManager;

    @Before
    public void init() throws Exception {
        webServer.start();
        threadPool = createThreadPool(inferenceUtilityPool());
        clientManager = HttpClientManager.create(Settings.EMPTY, threadPool, mockClusterServiceEmpty(), mock(ThrottlerManager.class));
    }

    @After
    public void shutdown() throws IOException {
        clientManager.close();
        terminate(threadPool);
        webServer.close();
    }

    public void testParseRequestConfig_CreatesACohereEmbeddingsModel() throws IOException {
        try (var service = createCohereService()) {
            ActionListener<Model> modelListener = ActionListener.wrap(model -> {
                MatcherAssert.assertThat(model, instanceOf(CohereEmbeddingsModel.class));

                var embeddingsModel = (CohereEmbeddingsModel) model;
                MatcherAssert.assertThat(embeddingsModel.getServiceSettings().getCommonSettings().uri().toString(), is("url"));
                MatcherAssert.assertThat(embeddingsModel.getServiceSettings().getCommonSettings().modelId(), is("model"));
                MatcherAssert.assertThat(embeddingsModel.getServiceSettings().getEmbeddingType(), is(CohereEmbeddingType.FLOAT));
                MatcherAssert.assertThat(
                    embeddingsModel.getTaskSettings(),
                    is(new CohereEmbeddingsTaskSettings(InputType.INGEST, CohereTruncation.START))
                );
                MatcherAssert.assertThat(embeddingsModel.getSecretSettings().apiKey().toString(), is("secret"));
            }, e -> fail("Model parsing should have succeeded " + e.getMessage()));

            service.parseRequestConfig(
                "id",
                TaskType.TEXT_EMBEDDING,
                getRequestConfigMap(
                    CohereEmbeddingsServiceSettingsTests.getServiceSettingsMap("url", "model", CohereEmbeddingType.FLOAT),
                    getTaskSettingsMap(InputType.INGEST, CohereTruncation.START),
                    getSecretSettingsMap("secret")
                ),
                Set.of(),
                modelListener
            );

        }
    }

    public void testParseRequestConfig_OptionalTaskSettings() throws IOException {
        try (var service = createCohereService()) {

            ActionListener<Model> modelListener = ActionListener.wrap(model -> {
                MatcherAssert.assertThat(model, instanceOf(CohereEmbeddingsModel.class));

                var embeddingsModel = (CohereEmbeddingsModel) model;
                MatcherAssert.assertThat(embeddingsModel.getServiceSettings().getCommonSettings().uri().toString(), is("url"));
                MatcherAssert.assertThat(embeddingsModel.getServiceSettings().getCommonSettings().modelId(), is("model"));
                MatcherAssert.assertThat(embeddingsModel.getServiceSettings().getEmbeddingType(), is(CohereEmbeddingType.FLOAT));
                MatcherAssert.assertThat(embeddingsModel.getTaskSettings(), equalTo(CohereEmbeddingsTaskSettings.EMPTY_SETTINGS));
                MatcherAssert.assertThat(embeddingsModel.getSecretSettings().apiKey().toString(), is("secret"));
            }, e -> fail("Model parsing should have succeeded " + e.getMessage()));

            service.parseRequestConfig(
                "id",
                TaskType.TEXT_EMBEDDING,
                getRequestConfigMap(
                    CohereEmbeddingsServiceSettingsTests.getServiceSettingsMap("url", "model", CohereEmbeddingType.FLOAT),
                    getSecretSettingsMap("secret")
                ),
                Set.of(),
                modelListener
            );

        }
    }

    public void testParseRequestConfig_ThrowsUnsupportedModelType() throws IOException {
        try (var service = createCohereService()) {
            var failureListener = getModelListenerForException(
                ElasticsearchStatusException.class,
                "The [cohere] service does not support task type [sparse_embedding]"
            );

            service.parseRequestConfig(
                "id",
                TaskType.SPARSE_EMBEDDING,
                getRequestConfigMap(
                    CohereEmbeddingsServiceSettingsTests.getServiceSettingsMap("url", null, null),
                    getTaskSettingsMapEmpty(),
                    getSecretSettingsMap("secret")
                ),
                Set.of(),
                failureListener
            );
        }
    }

    private static ActionListener<Model> getModelListenerForException(Class<?> exceptionClass, String expectedMessage) {
        return ActionListener.<Model>wrap((model) -> fail("Model parsing should have failed"), e -> {
            MatcherAssert.assertThat(e, instanceOf(exceptionClass));
            MatcherAssert.assertThat(e.getMessage(), is(expectedMessage));
        });
    }

    public void testParseRequestConfig_ThrowsWhenAnExtraKeyExistsInConfig() throws IOException {
        try (var service = createCohereService()) {
            var config = getRequestConfigMap(
                CohereEmbeddingsServiceSettingsTests.getServiceSettingsMap("url", null, null),
                getTaskSettingsMapEmpty(),
                getSecretSettingsMap("secret")
            );
            config.put("extra_key", "value");

            var failureListener = getModelListenerForException(
                ElasticsearchStatusException.class,
                "Model configuration contains settings [{extra_key=value}] unknown to the [cohere] service"
            );
            service.parseRequestConfig("id", TaskType.TEXT_EMBEDDING, config, Set.of(), failureListener);
        }
    }

    public void testParseRequestConfig_ThrowsWhenAnExtraKeyExistsInServiceSettingsMap() throws IOException {
        try (var service = createCohereService()) {
            var serviceSettings = CohereEmbeddingsServiceSettingsTests.getServiceSettingsMap("url", "model", null);
            serviceSettings.put("extra_key", "value");

            var config = getRequestConfigMap(serviceSettings, getTaskSettingsMap(null, null), getSecretSettingsMap("secret"));

            var failureListener = getModelListenerForException(
                ElasticsearchStatusException.class,
                "Model configuration contains settings [{extra_key=value}] unknown to the [cohere] service"
            );
            service.parseRequestConfig("id", TaskType.TEXT_EMBEDDING, config, Set.of(), failureListener);
        }
    }

    public void testParseRequestConfig_ThrowsWhenAnExtraKeyExistsInTaskSettingsMap() throws IOException {
        try (var service = createCohereService()) {
            var taskSettingsMap = getTaskSettingsMap(InputType.INGEST, null);
            taskSettingsMap.put("extra_key", "value");

            var config = getRequestConfigMap(
                CohereEmbeddingsServiceSettingsTests.getServiceSettingsMap("url", "model", null),
                taskSettingsMap,
                getSecretSettingsMap("secret")
            );

            var failureListener = getModelListenerForException(
                ElasticsearchStatusException.class,
                "Model configuration contains settings [{extra_key=value}] unknown to the [cohere] service"
            );
            service.parseRequestConfig("id", TaskType.TEXT_EMBEDDING, config, Set.of(), failureListener);

        }
    }

    public void testParseRequestConfig_ThrowsWhenAnExtraKeyExistsInSecretSettingsMap() throws IOException {
        try (var service = createCohereService()) {
            var secretSettingsMap = getSecretSettingsMap("secret");
            secretSettingsMap.put("extra_key", "value");

            var config = getRequestConfigMap(
                CohereEmbeddingsServiceSettingsTests.getServiceSettingsMap("url", null, null),
                getTaskSettingsMapEmpty(),
                secretSettingsMap
            );

            var failureListener = getModelListenerForException(
                ElasticsearchStatusException.class,
                "Model configuration contains settings [{extra_key=value}] unknown to the [cohere] service"
            );
            service.parseRequestConfig("id", TaskType.TEXT_EMBEDDING, config, Set.of(), failureListener);
        }
    }

    public void testParseRequestConfig_CreatesACohereEmbeddingsModelWithoutUrl() throws IOException {
        try (var service = createCohereService()) {
            var modelListener = ActionListener.<Model>wrap((model) -> {
                MatcherAssert.assertThat(model, instanceOf(CohereEmbeddingsModel.class));

                var embeddingsModel = (CohereEmbeddingsModel) model;
                assertNull(embeddingsModel.getServiceSettings().getCommonSettings().uri());
                MatcherAssert.assertThat(embeddingsModel.getTaskSettings(), is(CohereEmbeddingsTaskSettings.EMPTY_SETTINGS));
                MatcherAssert.assertThat(embeddingsModel.getSecretSettings().apiKey().toString(), is("secret"));
            }, (e) -> fail("Model parsing should have succeeded " + e.getMessage()));

            service.parseRequestConfig(
                "id",
                TaskType.TEXT_EMBEDDING,
                getRequestConfigMap(
                    CohereEmbeddingsServiceSettingsTests.getServiceSettingsMap(null, null, null),
                    getTaskSettingsMapEmpty(),
                    getSecretSettingsMap("secret")
                ),
                Set.of(),
                modelListener
            );

        }
    }

    public void testParsePersistedConfigWithSecrets_CreatesACohereEmbeddingsModel() throws IOException {
        try (var service = createCohereService()) {
            var persistedConfig = getPersistedConfigMap(
                CohereEmbeddingsServiceSettingsTests.getServiceSettingsMap("url", "model", null),
                getTaskSettingsMap(null, null),
                getSecretSettingsMap("secret")
            );

            var model = service.parsePersistedConfigWithSecrets(
                "id",
                TaskType.TEXT_EMBEDDING,
                persistedConfig.config(),
                persistedConfig.secrets()
            );

            MatcherAssert.assertThat(model, instanceOf(CohereEmbeddingsModel.class));

            var embeddingsModel = (CohereEmbeddingsModel) model;
            MatcherAssert.assertThat(embeddingsModel.getServiceSettings().getCommonSettings().uri().toString(), is("url"));
            MatcherAssert.assertThat(embeddingsModel.getServiceSettings().getCommonSettings().modelId(), is("model"));
            MatcherAssert.assertThat(embeddingsModel.getTaskSettings(), is(new CohereEmbeddingsTaskSettings(null, null)));
            MatcherAssert.assertThat(embeddingsModel.getSecretSettings().apiKey().toString(), is("secret"));
        }
    }

    public void testParsePersistedConfigWithSecrets_ThrowsErrorTryingToParseInvalidModel() throws IOException {
        try (var service = createCohereService()) {
            var persistedConfig = getPersistedConfigMap(
                CohereEmbeddingsServiceSettingsTests.getServiceSettingsMap("url", null, null),
                getTaskSettingsMapEmpty(),
                getSecretSettingsMap("secret")
            );

            var thrownException = expectThrows(
                ElasticsearchStatusException.class,
                () -> service.parsePersistedConfigWithSecrets(
                    "id",
                    TaskType.SPARSE_EMBEDDING,
                    persistedConfig.config(),
                    persistedConfig.secrets()
                )
            );

            MatcherAssert.assertThat(
                thrownException.getMessage(),
                is("Failed to parse stored model [id] for [cohere] service, please delete and add the service again")
            );
        }
    }

    public void testParsePersistedConfigWithSecrets_CreatesACohereEmbeddingsModelWithoutUrl() throws IOException {
        try (var service = createCohereService()) {
            var persistedConfig = getPersistedConfigMap(
                CohereEmbeddingsServiceSettingsTests.getServiceSettingsMap(null, null, null),
                getTaskSettingsMap(InputType.INGEST, null),
                getSecretSettingsMap("secret")
            );

            var model = service.parsePersistedConfigWithSecrets(
                "id",
                TaskType.TEXT_EMBEDDING,
                persistedConfig.config(),
                persistedConfig.secrets()
            );

            MatcherAssert.assertThat(model, instanceOf(CohereEmbeddingsModel.class));

            var embeddingsModel = (CohereEmbeddingsModel) model;
            assertNull(embeddingsModel.getServiceSettings().getCommonSettings().uri());
            MatcherAssert.assertThat(embeddingsModel.getTaskSettings(), is(new CohereEmbeddingsTaskSettings(InputType.INGEST, null)));
            MatcherAssert.assertThat(embeddingsModel.getSecretSettings().apiKey().toString(), is("secret"));
        }
    }

    public void testParsePersistedConfigWithSecrets_DoesNotThrowWhenAnExtraKeyExistsInConfig() throws IOException {
        try (var service = createCohereService()) {
            var persistedConfig = getPersistedConfigMap(
                CohereEmbeddingsServiceSettingsTests.getServiceSettingsMap("url", "model", DenseVectorFieldMapper.ElementType.BYTE),
                getTaskSettingsMap(InputType.SEARCH, CohereTruncation.NONE),
                getSecretSettingsMap("secret")
            );
            persistedConfig.config().put("extra_key", "value");

            var model = service.parsePersistedConfigWithSecrets(
                "id",
                TaskType.TEXT_EMBEDDING,
                persistedConfig.config(),
                persistedConfig.secrets()
            );

            MatcherAssert.assertThat(model, instanceOf(CohereEmbeddingsModel.class));

            var embeddingsModel = (CohereEmbeddingsModel) model;
<<<<<<< HEAD
            MatcherAssert.assertThat(embeddingsModel.getServiceSettings().getCommonSettings().uri().toString(), is("url"));
            MatcherAssert.assertThat(embeddingsModel.getServiceSettings().getCommonSettings().modelId(), is("model"));
            MatcherAssert.assertThat(embeddingsModel.getServiceSettings().getEmbeddingType(), is(CohereEmbeddingType.INT8));
=======
            MatcherAssert.assertThat(embeddingsModel.getServiceSettings().getCommonSettings().getUri().toString(), is("url"));
            MatcherAssert.assertThat(embeddingsModel.getServiceSettings().getCommonSettings().getModelId(), is("model"));
            MatcherAssert.assertThat(embeddingsModel.getServiceSettings().getEmbeddingType(), is(CohereEmbeddingType.BYTE));
>>>>>>> 2b6b7ae4
            MatcherAssert.assertThat(
                embeddingsModel.getTaskSettings(),
                is(new CohereEmbeddingsTaskSettings(InputType.SEARCH, CohereTruncation.NONE))
            );
            MatcherAssert.assertThat(embeddingsModel.getSecretSettings().apiKey().toString(), is("secret"));
        }
    }

    public void testParsePersistedConfigWithSecrets_DoesNotThrowWhenAnExtraKeyExistsInSecretsSettings() throws IOException {
        try (var service = createCohereService()) {
            var secretSettingsMap = getSecretSettingsMap("secret");
            secretSettingsMap.put("extra_key", "value");

            var persistedConfig = getPersistedConfigMap(
                CohereEmbeddingsServiceSettingsTests.getServiceSettingsMap("url", null, null),
                getTaskSettingsMapEmpty(),
                secretSettingsMap
            );

            var model = service.parsePersistedConfigWithSecrets(
                "id",
                TaskType.TEXT_EMBEDDING,
                persistedConfig.config(),
                persistedConfig.secrets()
            );

            MatcherAssert.assertThat(model, instanceOf(CohereEmbeddingsModel.class));

            var embeddingsModel = (CohereEmbeddingsModel) model;
            MatcherAssert.assertThat(embeddingsModel.getServiceSettings().getCommonSettings().uri().toString(), is("url"));
            MatcherAssert.assertThat(embeddingsModel.getTaskSettings(), is(CohereEmbeddingsTaskSettings.EMPTY_SETTINGS));
            MatcherAssert.assertThat(embeddingsModel.getSecretSettings().apiKey().toString(), is("secret"));
        }
    }

    public void testParsePersistedConfigWithSecrets_NotThrowWhenAnExtraKeyExistsInSecrets() throws IOException {
        try (var service = createCohereService()) {
            var persistedConfig = getPersistedConfigMap(
                CohereEmbeddingsServiceSettingsTests.getServiceSettingsMap("url", "model", null),
                getTaskSettingsMap(null, null),
                getSecretSettingsMap("secret")
            );
            persistedConfig.secrets.put("extra_key", "value");

            var model = service.parsePersistedConfigWithSecrets(
                "id",
                TaskType.TEXT_EMBEDDING,
                persistedConfig.config(),
                persistedConfig.secrets()
            );

            MatcherAssert.assertThat(model, instanceOf(CohereEmbeddingsModel.class));

            var embeddingsModel = (CohereEmbeddingsModel) model;
            MatcherAssert.assertThat(embeddingsModel.getServiceSettings().getCommonSettings().uri().toString(), is("url"));
            MatcherAssert.assertThat(embeddingsModel.getServiceSettings().getCommonSettings().modelId(), is("model"));
            MatcherAssert.assertThat(embeddingsModel.getTaskSettings(), is(new CohereEmbeddingsTaskSettings(null, null)));
            MatcherAssert.assertThat(embeddingsModel.getSecretSettings().apiKey().toString(), is("secret"));
        }
    }

    public void testParsePersistedConfigWithSecrets_NotThrowWhenAnExtraKeyExistsInServiceSettings() throws IOException {
        try (var service = createCohereService()) {
            var serviceSettingsMap = CohereEmbeddingsServiceSettingsTests.getServiceSettingsMap("url", null, null);
            serviceSettingsMap.put("extra_key", "value");

            var persistedConfig = getPersistedConfigMap(serviceSettingsMap, getTaskSettingsMapEmpty(), getSecretSettingsMap("secret"));

            var model = service.parsePersistedConfigWithSecrets(
                "id",
                TaskType.TEXT_EMBEDDING,
                persistedConfig.config(),
                persistedConfig.secrets()
            );

            MatcherAssert.assertThat(model, instanceOf(CohereEmbeddingsModel.class));

            var embeddingsModel = (CohereEmbeddingsModel) model;
            MatcherAssert.assertThat(embeddingsModel.getServiceSettings().getCommonSettings().uri().toString(), is("url"));
            MatcherAssert.assertThat(embeddingsModel.getTaskSettings(), is(CohereEmbeddingsTaskSettings.EMPTY_SETTINGS));
            MatcherAssert.assertThat(embeddingsModel.getSecretSettings().apiKey().toString(), is("secret"));
        }
    }

    public void testParsePersistedConfigWithSecrets_NotThrowWhenAnExtraKeyExistsInTaskSettings() throws IOException {
        try (var service = createCohereService()) {
            var taskSettingsMap = getTaskSettingsMap(InputType.SEARCH, null);
            taskSettingsMap.put("extra_key", "value");

            var persistedConfig = getPersistedConfigMap(
                CohereEmbeddingsServiceSettingsTests.getServiceSettingsMap("url", "model", null),
                taskSettingsMap,
                getSecretSettingsMap("secret")
            );

            var model = service.parsePersistedConfigWithSecrets(
                "id",
                TaskType.TEXT_EMBEDDING,
                persistedConfig.config(),
                persistedConfig.secrets()
            );

            MatcherAssert.assertThat(model, instanceOf(CohereEmbeddingsModel.class));

            var embeddingsModel = (CohereEmbeddingsModel) model;
            MatcherAssert.assertThat(embeddingsModel.getServiceSettings().getCommonSettings().uri().toString(), is("url"));
            MatcherAssert.assertThat(embeddingsModel.getServiceSettings().getCommonSettings().modelId(), is("model"));
            MatcherAssert.assertThat(embeddingsModel.getTaskSettings(), is(new CohereEmbeddingsTaskSettings(InputType.SEARCH, null)));
            MatcherAssert.assertThat(embeddingsModel.getSecretSettings().apiKey().toString(), is("secret"));
        }
    }

    public void testParsePersistedConfig_CreatesACohereEmbeddingsModel() throws IOException {
        try (var service = createCohereService()) {
            var persistedConfig = getPersistedConfigMap(
                CohereEmbeddingsServiceSettingsTests.getServiceSettingsMap("url", "model", null),
                getTaskSettingsMap(null, CohereTruncation.NONE)
            );

            var model = service.parsePersistedConfig("id", TaskType.TEXT_EMBEDDING, persistedConfig.config());

            MatcherAssert.assertThat(model, instanceOf(CohereEmbeddingsModel.class));

            var embeddingsModel = (CohereEmbeddingsModel) model;
            MatcherAssert.assertThat(embeddingsModel.getServiceSettings().getCommonSettings().uri().toString(), is("url"));
            MatcherAssert.assertThat(embeddingsModel.getServiceSettings().getCommonSettings().modelId(), is("model"));
            MatcherAssert.assertThat(embeddingsModel.getTaskSettings(), is(new CohereEmbeddingsTaskSettings(null, CohereTruncation.NONE)));
            assertNull(embeddingsModel.getSecretSettings());
        }
    }

    public void testParsePersistedConfig_ThrowsErrorTryingToParseInvalidModel() throws IOException {
        try (var service = createCohereService()) {
            var persistedConfig = getPersistedConfigMap(
                CohereEmbeddingsServiceSettingsTests.getServiceSettingsMap("url", null, null),
                getTaskSettingsMapEmpty()
            );

            var thrownException = expectThrows(
                ElasticsearchStatusException.class,
                () -> service.parsePersistedConfig("id", TaskType.SPARSE_EMBEDDING, persistedConfig.config())
            );

            MatcherAssert.assertThat(
                thrownException.getMessage(),
                is("Failed to parse stored model [id] for [cohere] service, please delete and add the service again")
            );
        }
    }

    public void testParsePersistedConfig_CreatesACohereEmbeddingsModelWithoutUrl() throws IOException {
        try (var service = createCohereService()) {
            var persistedConfig = getPersistedConfigMap(
                CohereEmbeddingsServiceSettingsTests.getServiceSettingsMap(null, "model", CohereEmbeddingType.FLOAT),
                getTaskSettingsMap(null, null)
            );

            var model = service.parsePersistedConfig("id", TaskType.TEXT_EMBEDDING, persistedConfig.config());

            MatcherAssert.assertThat(model, instanceOf(CohereEmbeddingsModel.class));

            var embeddingsModel = (CohereEmbeddingsModel) model;
            assertNull(embeddingsModel.getServiceSettings().getCommonSettings().uri());
            MatcherAssert.assertThat(embeddingsModel.getServiceSettings().getCommonSettings().modelId(), is("model"));
            MatcherAssert.assertThat(embeddingsModel.getServiceSettings().getEmbeddingType(), is(CohereEmbeddingType.FLOAT));
            MatcherAssert.assertThat(embeddingsModel.getTaskSettings(), is(new CohereEmbeddingsTaskSettings(null, null)));
            assertNull(embeddingsModel.getSecretSettings());
        }
    }

    public void testParsePersistedConfig_DoesNotThrowWhenAnExtraKeyExistsInConfig() throws IOException {
        try (var service = createCohereService()) {
            var persistedConfig = getPersistedConfigMap(
                CohereEmbeddingsServiceSettingsTests.getServiceSettingsMap("url", null, null),
                getTaskSettingsMapEmpty()
            );
            persistedConfig.config().put("extra_key", "value");

            var model = service.parsePersistedConfig("id", TaskType.TEXT_EMBEDDING, persistedConfig.config());

            MatcherAssert.assertThat(model, instanceOf(CohereEmbeddingsModel.class));

            var embeddingsModel = (CohereEmbeddingsModel) model;
            MatcherAssert.assertThat(embeddingsModel.getServiceSettings().getCommonSettings().uri().toString(), is("url"));
            MatcherAssert.assertThat(embeddingsModel.getTaskSettings(), is(CohereEmbeddingsTaskSettings.EMPTY_SETTINGS));
            assertNull(embeddingsModel.getSecretSettings());
        }
    }

    public void testParsePersistedConfig_NotThrowWhenAnExtraKeyExistsInServiceSettings() throws IOException {
        try (var service = createCohereService()) {
            var serviceSettingsMap = CohereEmbeddingsServiceSettingsTests.getServiceSettingsMap("url", null, null);
            serviceSettingsMap.put("extra_key", "value");

            var persistedConfig = getPersistedConfigMap(serviceSettingsMap, getTaskSettingsMap(InputType.SEARCH, null));

            var model = service.parsePersistedConfig("id", TaskType.TEXT_EMBEDDING, persistedConfig.config());

            MatcherAssert.assertThat(model, instanceOf(CohereEmbeddingsModel.class));

            var embeddingsModel = (CohereEmbeddingsModel) model;
            MatcherAssert.assertThat(embeddingsModel.getServiceSettings().getCommonSettings().uri().toString(), is("url"));
            MatcherAssert.assertThat(embeddingsModel.getTaskSettings(), is(new CohereEmbeddingsTaskSettings(InputType.SEARCH, null)));
            assertNull(embeddingsModel.getSecretSettings());
        }
    }

    public void testParsePersistedConfig_NotThrowWhenAnExtraKeyExistsInTaskSettings() throws IOException {
        try (var service = createCohereService()) {
            var taskSettingsMap = getTaskSettingsMap(InputType.INGEST, null);
            taskSettingsMap.put("extra_key", "value");

            var persistedConfig = getPersistedConfigMap(
                CohereEmbeddingsServiceSettingsTests.getServiceSettingsMap("url", "model", null),
                taskSettingsMap
            );

            var model = service.parsePersistedConfig("id", TaskType.TEXT_EMBEDDING, persistedConfig.config());

            MatcherAssert.assertThat(model, instanceOf(CohereEmbeddingsModel.class));

            var embeddingsModel = (CohereEmbeddingsModel) model;
            MatcherAssert.assertThat(embeddingsModel.getServiceSettings().getCommonSettings().uri().toString(), is("url"));
            MatcherAssert.assertThat(embeddingsModel.getServiceSettings().getCommonSettings().modelId(), is("model"));
            MatcherAssert.assertThat(embeddingsModel.getTaskSettings(), is(new CohereEmbeddingsTaskSettings(InputType.INGEST, null)));
            assertNull(embeddingsModel.getSecretSettings());
        }
    }

    public void testInfer_ThrowsErrorWhenModelIsNotCohereModel() throws IOException {
        var sender = mock(Sender.class);

        var factory = mock(HttpRequestSender.Factory.class);
        when(factory.createSender(anyString())).thenReturn(sender);

        var mockModel = getInvalidModel("model_id", "service_name");

        try (var service = new CohereService(factory, createWithEmptySettings(threadPool))) {
            PlainActionFuture<InferenceServiceResults> listener = new PlainActionFuture<>();
            service.infer(mockModel, List.of(""), new HashMap<>(), InputType.INGEST, listener);

            var thrownException = expectThrows(ElasticsearchStatusException.class, () -> listener.actionGet(TIMEOUT));
            MatcherAssert.assertThat(
                thrownException.getMessage(),
                is("The internal model was invalid, please delete the service [service_name] with id [model_id] and add it again.")
            );

            verify(factory, times(1)).createSender(anyString());
            verify(sender, times(1)).start();
        }

        verify(sender, times(1)).close();
        verifyNoMoreInteractions(factory);
        verifyNoMoreInteractions(sender);
    }

    public void testInfer_SendsRequest() throws IOException {
        var senderFactory = HttpRequestSenderTests.createSenderFactory(threadPool, clientManager);

        try (var service = new CohereService(senderFactory, createWithEmptySettings(threadPool))) {

            String responseJson = """
                {
                    "id": "de37399c-5df6-47cb-bc57-e3c5680c977b",
                    "texts": [
                        "hello"
                    ],
                    "embeddings": {
                        "float": [
                            [
                                0.123,
                                -0.123
                            ]
                        ]
                    },
                    "meta": {
                        "api_version": {
                            "version": "1"
                        },
                        "billed_units": {
                            "input_tokens": 1
                        }
                    },
                    "response_type": "embeddings_by_type"
                }
                """;
            webServer.enqueue(new MockResponse().setResponseCode(200).setBody(responseJson));

            var model = CohereEmbeddingsModelTests.createModel(
                getUrl(webServer),
                "secret",
                new CohereEmbeddingsTaskSettings(InputType.INGEST, null),
                1024,
                1024,
                "model",
                null
            );
            PlainActionFuture<InferenceServiceResults> listener = new PlainActionFuture<>();
            service.infer(model, List.of("abc"), new HashMap<>(), InputType.INGEST, listener);

            var result = listener.actionGet(TIMEOUT);

            MatcherAssert.assertThat(result.asMap(), Matchers.is(buildExpectation(List.of(List.of(0.123F, -0.123F)))));
            MatcherAssert.assertThat(webServer.requests(), hasSize(1));
            assertNull(webServer.requests().get(0).getUri().getQuery());
            MatcherAssert.assertThat(
                webServer.requests().get(0).getHeader(HttpHeaders.CONTENT_TYPE),
                equalTo(XContentType.JSON.mediaType())
            );
            MatcherAssert.assertThat(webServer.requests().get(0).getHeader(HttpHeaders.AUTHORIZATION), equalTo("Bearer secret"));

            var requestMap = entityAsMap(webServer.requests().get(0).getBody());
            MatcherAssert.assertThat(
                requestMap,
                is(Map.of("texts", List.of("abc"), "model", "model", "input_type", "search_document", "embedding_types", List.of("float")))
            );
        }
    }

    public void testCheckModelConfig_UpdatesDimensions() throws IOException {
        var senderFactory = HttpRequestSenderTests.createSenderFactory(threadPool, clientManager);

        try (var service = new CohereService(senderFactory, createWithEmptySettings(threadPool))) {

            String responseJson = """
                {
                    "id": "de37399c-5df6-47cb-bc57-e3c5680c977b",
                    "texts": [
                        "hello"
                    ],
                    "embeddings": {
                        "float": [
                            [
                                0.123,
                                -0.123
                            ]
                        ]
                    },
                    "meta": {
                        "api_version": {
                            "version": "1"
                        },
                        "billed_units": {
                            "input_tokens": 1
                        }
                    },
                    "response_type": "embeddings_by_type"
                }
                """;
            webServer.enqueue(new MockResponse().setResponseCode(200).setBody(responseJson));

            var model = CohereEmbeddingsModelTests.createModel(
                getUrl(webServer),
                "secret",
                CohereEmbeddingsTaskSettings.EMPTY_SETTINGS,
                10,
                1,
                null,
                null
            );
            PlainActionFuture<Model> listener = new PlainActionFuture<>();
            service.checkModelConfig(model, listener);
            var result = listener.actionGet(TIMEOUT);

            MatcherAssert.assertThat(
                result,
                // the dimension is set to 2 because there are 2 embeddings returned from the mock server
                is(
                    CohereEmbeddingsModelTests.createModel(
                        getUrl(webServer),
                        "secret",
                        CohereEmbeddingsTaskSettings.EMPTY_SETTINGS,
                        10,
                        2,
                        null,
                        null
                    )
                )
            );
        }
    }

    public void testCheckModelConfig_UpdatesSimilarityToDotProduct_WhenItIsNull() throws IOException {
        var senderFactory = HttpRequestSenderTests.createSenderFactory(threadPool, clientManager);

        try (var service = new CohereService(senderFactory, createWithEmptySettings(threadPool))) {

            String responseJson = """
                {
                    "id": "de37399c-5df6-47cb-bc57-e3c5680c977b",
                    "texts": [
                        "hello"
                    ],
                    "embeddings": {
                        "float": [
                            [
                                0.123,
                                -0.123
                            ]
                        ]
                    },
                    "meta": {
                        "api_version": {
                            "version": "1"
                        },
                        "billed_units": {
                            "input_tokens": 1
                        }
                    },
                    "response_type": "embeddings_by_type"
                }
                """;
            webServer.enqueue(new MockResponse().setResponseCode(200).setBody(responseJson));

            var model = CohereEmbeddingsModelTests.createModel(
                getUrl(webServer),
                "secret",
                CohereEmbeddingsTaskSettings.EMPTY_SETTINGS,
                10,
                1,
                null,
                null
            );
            PlainActionFuture<Model> listener = new PlainActionFuture<>();
            service.checkModelConfig(model, listener);
            var result = listener.actionGet(TIMEOUT);

            MatcherAssert.assertThat(
                result,
                // the dimension is set to 2 because there are 2 embeddings returned from the mock server
                is(
                    CohereEmbeddingsModelTests.createModel(
                        getUrl(webServer),
                        "secret",
                        CohereEmbeddingsTaskSettings.EMPTY_SETTINGS,
                        10,
                        2,
                        null,
                        null,
                        SimilarityMeasure.DOT_PRODUCT
                    )
                )
            );
        }
    }

    public void testCheckModelConfig_DoesNotUpdateSimilarity_WhenItIsSpecifiedAsCosine() throws IOException {
        var senderFactory = HttpRequestSenderTests.createSenderFactory(threadPool, clientManager);

        try (var service = new CohereService(senderFactory, createWithEmptySettings(threadPool))) {

            String responseJson = """
                {
                    "id": "de37399c-5df6-47cb-bc57-e3c5680c977b",
                    "texts": [
                        "hello"
                    ],
                    "embeddings": {
                        "float": [
                            [
                                0.123,
                                -0.123
                            ]
                        ]
                    },
                    "meta": {
                        "api_version": {
                            "version": "1"
                        },
                        "billed_units": {
                            "input_tokens": 1
                        }
                    },
                    "response_type": "embeddings_by_type"
                }
                """;
            webServer.enqueue(new MockResponse().setResponseCode(200).setBody(responseJson));

            var model = CohereEmbeddingsModelTests.createModel(
                getUrl(webServer),
                "secret",
                CohereEmbeddingsTaskSettings.EMPTY_SETTINGS,
                10,
                1,
                null,
                null,
                SimilarityMeasure.COSINE
            );
            PlainActionFuture<Model> listener = new PlainActionFuture<>();
            service.checkModelConfig(model, listener);
            var result = listener.actionGet(TIMEOUT);

            MatcherAssert.assertThat(
                result,
                // the dimension is set to 2 because there are 2 embeddings returned from the mock server
                is(
                    CohereEmbeddingsModelTests.createModel(
                        getUrl(webServer),
                        "secret",
                        CohereEmbeddingsTaskSettings.EMPTY_SETTINGS,
                        10,
                        2,
                        null,
                        null,
                        SimilarityMeasure.COSINE
                    )
                )
            );
        }
    }

    public void testInfer_UnauthorisedResponse() throws IOException {
        var senderFactory = HttpRequestSenderTests.createSenderFactory(threadPool, clientManager);

        try (var service = new CohereService(senderFactory, createWithEmptySettings(threadPool))) {

            String responseJson = """
                {
                    "message": "invalid api token"
                }
                """;
            webServer.enqueue(new MockResponse().setResponseCode(401).setBody(responseJson));

            var model = CohereEmbeddingsModelTests.createModel(
                getUrl(webServer),
                "secret",
                CohereEmbeddingsTaskSettings.EMPTY_SETTINGS,
                1024,
                1024,
                null,
                null
            );
            PlainActionFuture<InferenceServiceResults> listener = new PlainActionFuture<>();
            service.infer(model, List.of("abc"), new HashMap<>(), InputType.INGEST, listener);

            var error = expectThrows(ElasticsearchException.class, () -> listener.actionGet(TIMEOUT));
            MatcherAssert.assertThat(error.getMessage(), containsString("Received an authentication error status code for request"));
            MatcherAssert.assertThat(error.getMessage(), containsString("Error message: [invalid api token]"));
            MatcherAssert.assertThat(webServer.requests(), hasSize(1));
        }
    }

    public void testInfer_SetsInputTypeToIngest_FromInferParameter_WhenTaskSettingsAreEmpty() throws IOException {
        var senderFactory = HttpRequestSenderTests.createSenderFactory(threadPool, clientManager);

        try (var service = new CohereService(senderFactory, createWithEmptySettings(threadPool))) {

            String responseJson = """
                {
                    "id": "de37399c-5df6-47cb-bc57-e3c5680c977b",
                    "texts": [
                        "hello"
                    ],
                    "embeddings": {
                        "float": [
                            [
                                0.123,
                                -0.123
                            ]
                        ]
                    },
                    "meta": {
                        "api_version": {
                            "version": "1"
                        },
                        "billed_units": {
                            "input_tokens": 1
                        }
                    },
                    "response_type": "embeddings_by_type"
                }
                """;
            webServer.enqueue(new MockResponse().setResponseCode(200).setBody(responseJson));

            var model = CohereEmbeddingsModelTests.createModel(
                getUrl(webServer),
                "secret",
                CohereEmbeddingsTaskSettings.EMPTY_SETTINGS,
                1024,
                1024,
                "model",
                null
            );
            PlainActionFuture<InferenceServiceResults> listener = new PlainActionFuture<>();
            service.infer(model, List.of("abc"), new HashMap<>(), InputType.INGEST, listener);

            var result = listener.actionGet(TIMEOUT);

            MatcherAssert.assertThat(result.asMap(), Matchers.is(buildExpectation(List.of(List.of(0.123F, -0.123F)))));
            MatcherAssert.assertThat(webServer.requests(), hasSize(1));
            assertNull(webServer.requests().get(0).getUri().getQuery());
            MatcherAssert.assertThat(
                webServer.requests().get(0).getHeader(HttpHeaders.CONTENT_TYPE),
                equalTo(XContentType.JSON.mediaType())
            );
            MatcherAssert.assertThat(webServer.requests().get(0).getHeader(HttpHeaders.AUTHORIZATION), equalTo("Bearer secret"));

            var requestMap = entityAsMap(webServer.requests().get(0).getBody());
            MatcherAssert.assertThat(
                requestMap,
                is(Map.of("texts", List.of("abc"), "model", "model", "input_type", "search_document", "embedding_types", List.of("float")))
            );
        }
    }

    public void testInfer_SetsInputTypeToIngestFromInferParameter_WhenModelSettingIsNull_AndRequestTaskSettingsIsSearch()
        throws IOException {
        var senderFactory = HttpRequestSenderTests.createSenderFactory(threadPool, clientManager);

        try (var service = new CohereService(senderFactory, createWithEmptySettings(threadPool))) {

            String responseJson = """
                {
                    "id": "de37399c-5df6-47cb-bc57-e3c5680c977b",
                    "texts": [
                        "hello"
                    ],
                    "embeddings": {
                        "float": [
                            [
                                0.123,
                                -0.123
                            ]
                        ]
                    },
                    "meta": {
                        "api_version": {
                            "version": "1"
                        },
                        "billed_units": {
                            "input_tokens": 1
                        }
                    },
                    "response_type": "embeddings_by_type"
                }
                """;
            webServer.enqueue(new MockResponse().setResponseCode(200).setBody(responseJson));

            var model = CohereEmbeddingsModelTests.createModel(
                getUrl(webServer),
                "secret",
                new CohereEmbeddingsTaskSettings(null, null),
                1024,
                1024,
                "model",
                null
            );
            PlainActionFuture<InferenceServiceResults> listener = new PlainActionFuture<>();
            service.infer(
                model,
                List.of("abc"),
                CohereEmbeddingsTaskSettingsTests.getTaskSettingsMap(InputType.SEARCH, null),
                InputType.INGEST,
                listener
            );

            var result = listener.actionGet(TIMEOUT);

            MatcherAssert.assertThat(result.asMap(), Matchers.is(buildExpectation(List.of(List.of(0.123F, -0.123F)))));
            MatcherAssert.assertThat(webServer.requests(), hasSize(1));
            assertNull(webServer.requests().get(0).getUri().getQuery());
            MatcherAssert.assertThat(
                webServer.requests().get(0).getHeader(HttpHeaders.CONTENT_TYPE),
                equalTo(XContentType.JSON.mediaType())
            );
            MatcherAssert.assertThat(webServer.requests().get(0).getHeader(HttpHeaders.AUTHORIZATION), equalTo("Bearer secret"));

            var requestMap = entityAsMap(webServer.requests().get(0).getBody());
            MatcherAssert.assertThat(
                requestMap,
                is(Map.of("texts", List.of("abc"), "model", "model", "input_type", "search_document", "embedding_types", List.of("float")))
            );
        }
    }

    public void testInfer_DoesNotSetInputType_WhenNotPresentInTaskSettings_AndUnspecifiedIsPassedInRequest() throws IOException {
        var senderFactory = HttpRequestSenderTests.createSenderFactory(threadPool, clientManager);

        try (var service = new CohereService(senderFactory, createWithEmptySettings(threadPool))) {

            String responseJson = """
                {
                    "id": "de37399c-5df6-47cb-bc57-e3c5680c977b",
                    "texts": [
                        "hello"
                    ],
                    "embeddings": {
                        "float": [
                            [
                                0.123,
                                -0.123
                            ]
                        ]
                    },
                    "meta": {
                        "api_version": {
                            "version": "1"
                        },
                        "billed_units": {
                            "input_tokens": 1
                        }
                    },
                    "response_type": "embeddings_by_type"
                }
                """;
            webServer.enqueue(new MockResponse().setResponseCode(200).setBody(responseJson));

            var model = CohereEmbeddingsModelTests.createModel(
                getUrl(webServer),
                "secret",
                new CohereEmbeddingsTaskSettings(null, null),
                1024,
                1024,
                "model",
                null
            );
            PlainActionFuture<InferenceServiceResults> listener = new PlainActionFuture<>();
            service.infer(model, List.of("abc"), new HashMap<>(), InputType.UNSPECIFIED, listener);

            var result = listener.actionGet(TIMEOUT);

            MatcherAssert.assertThat(result.asMap(), Matchers.is(buildExpectation(List.of(List.of(0.123F, -0.123F)))));
            MatcherAssert.assertThat(webServer.requests(), hasSize(1));
            assertNull(webServer.requests().get(0).getUri().getQuery());
            MatcherAssert.assertThat(
                webServer.requests().get(0).getHeader(HttpHeaders.CONTENT_TYPE),
                equalTo(XContentType.JSON.mediaType())
            );
            MatcherAssert.assertThat(webServer.requests().get(0).getHeader(HttpHeaders.AUTHORIZATION), equalTo("Bearer secret"));

            var requestMap = entityAsMap(webServer.requests().get(0).getBody());
            MatcherAssert.assertThat(
                requestMap,
                is(Map.of("texts", List.of("abc"), "model", "model", "embedding_types", List.of("float")))
            );
        }
    }

    private Map<String, Object> getRequestConfigMap(
        Map<String, Object> serviceSettings,
        Map<String, Object> taskSettings,
        Map<String, Object> secretSettings
    ) {
        var builtServiceSettings = new HashMap<>();
        builtServiceSettings.putAll(serviceSettings);
        builtServiceSettings.putAll(secretSettings);

        return new HashMap<>(
            Map.of(ModelConfigurations.SERVICE_SETTINGS, builtServiceSettings, ModelConfigurations.TASK_SETTINGS, taskSettings)
        );
    }

    private Map<String, Object> getRequestConfigMap(Map<String, Object> serviceSettings, Map<String, Object> secretSettings) {
        var builtServiceSettings = new HashMap<>();
        builtServiceSettings.putAll(serviceSettings);
        builtServiceSettings.putAll(secretSettings);

        return new HashMap<>(Map.of(ModelConfigurations.SERVICE_SETTINGS, builtServiceSettings));
    }

    private CohereService createCohereService() {
        return new CohereService(mock(HttpRequestSender.Factory.class), createWithEmptySettings(threadPool));
    }

    private PeristedConfig getPersistedConfigMap(
        Map<String, Object> serviceSettings,
        Map<String, Object> taskSettings,
        Map<String, Object> secretSettings
    ) {

        return new PeristedConfig(
            new HashMap<>(Map.of(ModelConfigurations.SERVICE_SETTINGS, serviceSettings, ModelConfigurations.TASK_SETTINGS, taskSettings)),
            new HashMap<>(Map.of(ModelSecrets.SECRET_SETTINGS, secretSettings))
        );
    }

    private PeristedConfig getPersistedConfigMap(Map<String, Object> serviceSettings, Map<String, Object> taskSettings) {

        return new PeristedConfig(
            new HashMap<>(Map.of(ModelConfigurations.SERVICE_SETTINGS, serviceSettings, ModelConfigurations.TASK_SETTINGS, taskSettings)),
            null
        );
    }

    private record PeristedConfig(Map<String, Object> config, Map<String, Object> secrets) {}
}<|MERGE_RESOLUTION|>--- conflicted
+++ resolved
@@ -371,15 +371,9 @@
             MatcherAssert.assertThat(model, instanceOf(CohereEmbeddingsModel.class));
 
             var embeddingsModel = (CohereEmbeddingsModel) model;
-<<<<<<< HEAD
             MatcherAssert.assertThat(embeddingsModel.getServiceSettings().getCommonSettings().uri().toString(), is("url"));
             MatcherAssert.assertThat(embeddingsModel.getServiceSettings().getCommonSettings().modelId(), is("model"));
-            MatcherAssert.assertThat(embeddingsModel.getServiceSettings().getEmbeddingType(), is(CohereEmbeddingType.INT8));
-=======
-            MatcherAssert.assertThat(embeddingsModel.getServiceSettings().getCommonSettings().getUri().toString(), is("url"));
-            MatcherAssert.assertThat(embeddingsModel.getServiceSettings().getCommonSettings().getModelId(), is("model"));
             MatcherAssert.assertThat(embeddingsModel.getServiceSettings().getEmbeddingType(), is(CohereEmbeddingType.BYTE));
->>>>>>> 2b6b7ae4
             MatcherAssert.assertThat(
                 embeddingsModel.getTaskSettings(),
                 is(new CohereEmbeddingsTaskSettings(InputType.SEARCH, CohereTruncation.NONE))
