--- conflicted
+++ resolved
@@ -41,26 +41,15 @@
     }
 
     public void testToXContent_WritesAllValues() throws IOException {
-<<<<<<< HEAD
-        var serviceSettings = new CohereRerankServiceSettings(
-            new CohereServiceSettings("url", SimilarityMeasure.COSINE, 5, 10, "modelId", new RateLimitSettings(3))
-        );
-=======
+
         var url = "http://www.abc.com";
         var model = "model";
 
         var serviceSettings = new CohereRerankServiceSettings(url, model, null);
->>>>>>> ab3721cc
 
         XContentBuilder builder = XContentFactory.contentBuilder(XContentType.JSON);
         serviceSettings.toXContent(builder, null);
         String xContentResult = Strings.toString(builder);
-<<<<<<< HEAD
-        // TODO we probably shouldn't allow configuring these fields for reranking
-        assertThat(xContentResult, is("""
-            {"url":"url","similarity":"cosine","dimensions":5,"max_input_tokens":10,"modelId":"modelId",""" + """
-            "rate_limit":{"requests_per_minute":3}}"""));
-=======
 
         assertThat(xContentResult, equalToIgnoringWhitespaceInJsonString("""
             {
@@ -71,7 +60,6 @@
                 }
             }
             """));
->>>>>>> ab3721cc
     }
 
     @Override
