/*
 * Copyright Elasticsearch B.V. and/or licensed to Elasticsearch B.V. under one
 * or more contributor license agreements. Licensed under the Elastic License
 * 2.0; you may not use this file except in compliance with the Elastic License
 * 2.0.
 */

package org.elasticsearch.xpack.inference.services.elasticsearch;

import org.elasticsearch.common.Strings;
import org.elasticsearch.common.io.stream.Writeable;
import org.elasticsearch.index.mapper.vectors.DenseVectorFieldMapper;
import org.elasticsearch.inference.SimilarityMeasure;
import org.elasticsearch.test.AbstractWireSerializingTestCase;
import org.elasticsearch.xcontent.XContentBuilder;
import org.elasticsearch.xcontent.XContentFactory;
import org.elasticsearch.xcontent.XContentType;
import org.elasticsearch.xpack.inference.services.ConfigurationParseContext;
import org.elasticsearch.xpack.inference.services.ServiceFields;

import java.io.IOException;
import java.util.HashMap;
import java.util.Map;

import static org.elasticsearch.xpack.inference.services.ServiceFields.ELEMENT_TYPE;
import static org.elasticsearch.xpack.inference.services.settings.InternalServiceSettings.NUM_ALLOCATIONS;
import static org.elasticsearch.xpack.inference.services.settings.InternalServiceSettings.NUM_THREADS;
import static org.hamcrest.Matchers.is;

public class CustomElandInternalTextEmbeddingServiceSettingsTests extends AbstractWireSerializingTestCase<
    CustomElandInternalTextEmbeddingServiceSettings> {

    public static CustomElandInternalTextEmbeddingServiceSettings createRandom() {
        var numAllocations = randomIntBetween(1, 10);
        var numThreads = randomIntBetween(1, 10);
        var modelId = randomAlphaOfLength(8);
        SimilarityMeasure similarityMeasure = SimilarityMeasure.COSINE;
        Integer dims = null;
        var setDimensions = randomBoolean();
        if (setDimensions) {
            dims = 123;
        }

        var elementType = randomFrom(DenseVectorFieldMapper.ElementType.values());

        return new CustomElandInternalTextEmbeddingServiceSettings(
            numAllocations,
            numThreads,
            modelId,
            null,
            dims,
            similarityMeasure,
            elementType
        );
    }

    public void testFromMap_Request_CreatesSettingsCorrectly() {
        var modelId = "model-foo";
        var similarity = SimilarityMeasure.DOT_PRODUCT.toString();
        var numAllocations = 1;
        var numThreads = 1;
        var serviceSettings = CustomElandInternalTextEmbeddingServiceSettings.fromMap(
            new HashMap<>(
                Map.of(
                    ServiceFields.MODEL_ID,
                    modelId,
                    NUM_ALLOCATIONS,
                    numAllocations,
                    NUM_THREADS,
                    numThreads,
                    ServiceFields.SIMILARITY,
                    similarity,
                    ELEMENT_TYPE,
                    DenseVectorFieldMapper.ElementType.FLOAT.toString()
                )
            ),
            ConfigurationParseContext.REQUEST
        );

        assertThat(
            serviceSettings,
            is(
                new CustomElandInternalTextEmbeddingServiceSettings(
                    numAllocations,
                    numThreads,
                    modelId,
                    null,
                    null,
                    SimilarityMeasure.DOT_PRODUCT,
                    DenseVectorFieldMapper.ElementType.FLOAT
                )
            )
        );
    }

    public void testFromMap_Request_DoesNotDefaultSimilarityElementType() {
        var modelId = "model-foo";
        var numAllocations = 1;
        var numThreads = 1;
        var serviceSettings = CustomElandInternalTextEmbeddingServiceSettings.fromMap(
            new HashMap<>(Map.of(ServiceFields.MODEL_ID, modelId, NUM_ALLOCATIONS, numAllocations, NUM_THREADS, numThreads)),
            ConfigurationParseContext.REQUEST
        );

        assertThat(
            serviceSettings,
            is(
                new CustomElandInternalTextEmbeddingServiceSettings(
                    numAllocations,
                    numThreads,
                    modelId,
                    null,
                    null,
                    SimilarityMeasure.COSINE,
                    DenseVectorFieldMapper.ElementType.FLOAT
                )
            )
        );
    }

    public void testFromMap_Request_IgnoresDimensions() {
        var modelId = "model-foo";
        var similarity = SimilarityMeasure.DOT_PRODUCT.toString();
        var numAllocations = 1;
        var numThreads = 1;
        var serviceSettings = CustomElandInternalTextEmbeddingServiceSettings.fromMap(
            new HashMap<>(
                Map.of(
                    ServiceFields.MODEL_ID,
                    modelId,
                    NUM_ALLOCATIONS,
                    numAllocations,
                    NUM_THREADS,
                    numThreads,
                    ServiceFields.SIMILARITY,
                    similarity,
                    ELEMENT_TYPE,
                    DenseVectorFieldMapper.ElementType.FLOAT.toString(),
                    ServiceFields.DIMENSIONS,
                    1
                )
            ),
            ConfigurationParseContext.REQUEST
        );

        assertThat(
            serviceSettings,
            is(
                new CustomElandInternalTextEmbeddingServiceSettings(
                    numAllocations,
                    numThreads,
                    modelId,
                    null,
                    null,
                    SimilarityMeasure.DOT_PRODUCT,
                    DenseVectorFieldMapper.ElementType.FLOAT
                )
            )
        );
    }

    public void testFromMap_Persistent_CreatesSettingsCorrectly() {
        var modelId = "model-foo";
        var similarity = SimilarityMeasure.DOT_PRODUCT.toString();
        var numAllocations = 1;
        var numThreads = 1;
        var serviceSettings = CustomElandInternalTextEmbeddingServiceSettings.fromMap(
            new HashMap<>(
                Map.of(
                    ServiceFields.MODEL_ID,
                    modelId,
                    NUM_ALLOCATIONS,
                    numAllocations,
                    NUM_THREADS,
                    numThreads,
                    ServiceFields.SIMILARITY,
                    similarity,
                    ELEMENT_TYPE,
                    DenseVectorFieldMapper.ElementType.FLOAT.toString(),
                    ServiceFields.DIMENSIONS,
                    1
                )
            ),
            ConfigurationParseContext.PERSISTENT
        );

        assertThat(
            serviceSettings,
            is(
                new CustomElandInternalTextEmbeddingServiceSettings(
                    numAllocations,
                    numThreads,
                    modelId,
                    null,
                    1,
                    SimilarityMeasure.DOT_PRODUCT,
                    DenseVectorFieldMapper.ElementType.FLOAT
                )
            )
        );
    }

    public void testToXContent_WritesAllValues() throws IOException {
        var entity = new CustomElandInternalTextEmbeddingServiceSettings(
            1,
            1,
            "modelId",
            null,
            100,
            SimilarityMeasure.COSINE,
            DenseVectorFieldMapper.ElementType.BYTE
        );

        XContentBuilder builder = XContentFactory.contentBuilder(XContentType.JSON);
        entity.toXContent(builder, null);
        String xContentResult = Strings.toString(builder);

        assertThat(xContentResult, is("""
<<<<<<< HEAD
            {"num_allocations":1,"num_threads":1,"modelId":"modelId","adaptive_allocations":null,"dimensions":100,""" + """
            "similarity":"cosine","element_type":"byte"}"""));
=======
            {"num_allocations":1,"num_threads":1,"model_id":"model_id","dimensions":100,"similarity":"cosine","element_type":"byte"}"""));
>>>>>>> ab3721cc
    }

    @Override
    protected Writeable.Reader<CustomElandInternalTextEmbeddingServiceSettings> instanceReader() {
        return CustomElandInternalTextEmbeddingServiceSettings::new;
    }

    @Override
    protected CustomElandInternalTextEmbeddingServiceSettings createTestInstance() {
        return createRandom();
    }

    @Override
    protected CustomElandInternalTextEmbeddingServiceSettings mutateInstance(CustomElandInternalTextEmbeddingServiceSettings instance)
        throws IOException {
        return randomValueOtherThan(instance, CustomElandInternalTextEmbeddingServiceSettingsTests::createRandom);
    }
}<|MERGE_RESOLUTION|>--- conflicted
+++ resolved
@@ -216,12 +216,8 @@
         String xContentResult = Strings.toString(builder);
 
         assertThat(xContentResult, is("""
-<<<<<<< HEAD
-            {"num_allocations":1,"num_threads":1,"modelId":"modelId","adaptive_allocations":null,"dimensions":100,""" + """
-            "similarity":"cosine","element_type":"byte"}"""));
-=======
-            {"num_allocations":1,"num_threads":1,"model_id":"model_id","dimensions":100,"similarity":"cosine","element_type":"byte"}"""));
->>>>>>> ab3721cc
+            {"num_allocations":1,"num_threads":1,"model_id":"model_id",""" + """
+            "adaptive_allocations":null,"dimensions":100,"similarity":"cosine","element_type":"byte"}"""));
     }
 
     @Override
