/*
 * Copyright Elasticsearch B.V. and/or licensed to Elasticsearch B.V. under one
 * or more contributor license agreements. Licensed under the Elastic License
 * 2.0; you may not use this file except in compliance with the Elastic License
 * 2.0.
 *
 * This file was contributed to by a Generative AI
 */

package org.elasticsearch.xpack.inference.services.elasticsearch;

import org.elasticsearch.ElasticsearchStatusException;
import org.elasticsearch.action.ActionListener;
import org.elasticsearch.client.internal.Client;
import org.elasticsearch.inference.ChunkedInferenceServiceResults;
import org.elasticsearch.inference.ChunkingOptions;
import org.elasticsearch.inference.InferenceResults;
import org.elasticsearch.inference.InferenceServiceExtension;
import org.elasticsearch.inference.InputType;
import org.elasticsearch.inference.Model;
import org.elasticsearch.inference.ModelConfigurations;
import org.elasticsearch.inference.SimilarityMeasure;
import org.elasticsearch.inference.TaskType;
import org.elasticsearch.test.ESTestCase;
import org.elasticsearch.threadpool.TestThreadPool;
import org.elasticsearch.threadpool.ThreadPool;
import org.elasticsearch.xpack.core.inference.results.ChunkedTextEmbeddingResults;
import org.elasticsearch.xpack.core.inference.results.ErrorChunkedInferenceResults;
import org.elasticsearch.xpack.core.ml.action.InferTrainedModelDeploymentAction;
import org.elasticsearch.xpack.core.ml.inference.results.ChunkedTextEmbeddingResultsTests;
import org.elasticsearch.xpack.core.ml.inference.results.ErrorInferenceResults;
<<<<<<< HEAD
import org.elasticsearch.xpack.inference.services.ServiceFields;
=======
import org.elasticsearch.xpack.core.ml.inference.trainedmodel.TokenizationConfigUpdate;
>>>>>>> 61982c46
import org.elasticsearch.xpack.inference.services.settings.InternalServiceSettings;

import java.util.ArrayList;
import java.util.Arrays;
import java.util.HashMap;
import java.util.List;
import java.util.Map;
import java.util.Random;
import java.util.Set;
import java.util.concurrent.atomic.AtomicBoolean;
import java.util.concurrent.atomic.AtomicInteger;
import java.util.concurrent.atomic.AtomicReference;

import static org.elasticsearch.xpack.inference.services.elasticsearch.MultilingualE5SmallInternalServiceSettings.DEFAULT_SIMILARITY;
import static org.elasticsearch.xpack.inference.services.elasticsearch.MultilingualE5SmallInternalServiceSettings.DIMENSIONS;
import static org.hamcrest.Matchers.containsString;
import static org.hamcrest.Matchers.hasSize;
import static org.hamcrest.Matchers.instanceOf;
import static org.mockito.ArgumentMatchers.any;
import static org.mockito.ArgumentMatchers.same;
import static org.mockito.Mockito.doAnswer;
import static org.mockito.Mockito.mock;
import static org.mockito.Mockito.when;

public class ElasticsearchInternalServiceTests extends ESTestCase {

    TaskType taskType = TaskType.TEXT_EMBEDDING;
    String randomInferenceEntityId = randomAlphaOfLength(10);

    public void testParseRequestConfig() {

        // Null model variant
        {
            var service = createService(mock(Client.class));
            var settings = new HashMap<String, Object>();
            settings.put(
                ModelConfigurations.SERVICE_SETTINGS,
                new HashMap<>(
                    Map.of(ElasticsearchInternalServiceSettings.NUM_ALLOCATIONS, 1, ElasticsearchInternalServiceSettings.NUM_THREADS, 4)
                )
            );

            ActionListener<Model> modelListener = ActionListener.<Model>wrap(
                model -> fail("Model parsing should have failed"),
                e -> assertThat(e, instanceOf(IllegalArgumentException.class))
            );

            service.parseRequestConfig(randomInferenceEntityId, taskType, settings, Set.of(), modelListener);
        }

        // Valid model variant
        {
            var service = createService(mock(Client.class));
            var settings = new HashMap<String, Object>();
            settings.put(
                ModelConfigurations.SERVICE_SETTINGS,
                new HashMap<>(
                    Map.of(
                        ElasticsearchInternalServiceSettings.NUM_ALLOCATIONS,
                        1,
                        ElasticsearchInternalServiceSettings.NUM_THREADS,
                        4,
                        InternalServiceSettings.MODEL_ID,
                        ElasticsearchInternalService.MULTILINGUAL_E5_SMALL_MODEL_ID
                    )
                )
            );

            var e5ServiceSettings = new MultilingualE5SmallInternalServiceSettings(
                1,
                4,
                ElasticsearchInternalService.MULTILINGUAL_E5_SMALL_MODEL_ID,
                // should set the similarity to the default if not specified
                DEFAULT_SIMILARITY,
                MultilingualE5SmallInternalServiceSettings.DIMENSIONS
            );

            service.parseRequestConfig(
                randomInferenceEntityId,
                taskType,
                settings,
                Set.of(),
                getModelVerificationActionListener(e5ServiceSettings)
            );
        }

        // Invalid config map
        {
            var service = createService(mock(Client.class));
            var settings = new HashMap<String, Object>();
            settings.put(
                ModelConfigurations.SERVICE_SETTINGS,
                new HashMap<>(
                    Map.of(ElasticsearchInternalServiceSettings.NUM_ALLOCATIONS, 1, ElasticsearchInternalServiceSettings.NUM_THREADS, 4)
                )
            );
            settings.put("not_a_valid_config_setting", randomAlphaOfLength(10));

            ActionListener<Model> modelListener = ActionListener.<Model>wrap(
                model -> fail("Model parsing should have failed"),
                e -> assertThat(e, instanceOf(IllegalArgumentException.class))
            );

            service.parseRequestConfig(randomInferenceEntityId, taskType, settings, Set.of(), modelListener);
        }

        // Invalid service settings
        {
            var service = createService(mock(Client.class));
            var settings = new HashMap<String, Object>();
            settings.put(
                ModelConfigurations.SERVICE_SETTINGS,
                new HashMap<>(
                    Map.of(
                        ElasticsearchInternalServiceSettings.NUM_ALLOCATIONS,
                        1,
                        ElasticsearchInternalServiceSettings.NUM_THREADS,
                        4,
                        InternalServiceSettings.MODEL_ID,
                        ElasticsearchInternalService.MULTILINGUAL_E5_SMALL_MODEL_ID, // we can't directly test the eland case until we mock
                                                                                     // the threadpool within the client
                        "not_a_valid_service_setting",
                        randomAlphaOfLength(10)
                    )
                )
            );

            ActionListener<Model> modelListener = ActionListener.<Model>wrap(
                model -> fail("Model parsing should have failed"),
                e -> assertThat(e, instanceOf(ElasticsearchStatusException.class))
            );

            service.parseRequestConfig(randomInferenceEntityId, taskType, settings, Set.of(), modelListener);
        }

        // Extra service settings
        {
            var service = createService(mock(Client.class));
            var settings = new HashMap<String, Object>();
            settings.put(
                ModelConfigurations.SERVICE_SETTINGS,
                new HashMap<>(
                    Map.of(
                        ElasticsearchInternalServiceSettings.NUM_ALLOCATIONS,
                        1,
                        ElasticsearchInternalServiceSettings.NUM_THREADS,
                        4,
                        InternalServiceSettings.MODEL_ID,
                        ElasticsearchInternalService.MULTILINGUAL_E5_SMALL_MODEL_ID, // we can't directly test the eland case until we mock
                                                                                     // the threadpool within the client
                        "extra_setting_that_should_not_be_here",
                        randomAlphaOfLength(10)
                    )
                )
            );

            ActionListener<Model> modelListener = ActionListener.<Model>wrap(
                model -> fail("Model parsing should have failed"),
                e -> assertThat(e, instanceOf(ElasticsearchStatusException.class))
            );

            service.parseRequestConfig(randomInferenceEntityId, taskType, settings, Set.of(), modelListener);
        }

        // Extra settings
        {
            var service = createService(mock(Client.class));
            var settings = new HashMap<String, Object>();
            settings.put(
                ModelConfigurations.SERVICE_SETTINGS,
                new HashMap<>(
                    Map.of(
                        ElasticsearchInternalServiceSettings.NUM_ALLOCATIONS,
                        1,
                        ElasticsearchInternalServiceSettings.NUM_THREADS,
                        4,
                        InternalServiceSettings.MODEL_ID,
                        ElasticsearchInternalService.MULTILINGUAL_E5_SMALL_MODEL_ID // we can't directly test the eland case until we mock
                        // the threadpool within the client
                    )
                )
            );
            settings.put("extra_setting_that_should_not_be_here", randomAlphaOfLength(10));

            ActionListener<Model> modelListener = ActionListener.<Model>wrap(
                model -> fail("Model parsing should have failed"),
                e -> assertThat(e, instanceOf(ElasticsearchStatusException.class))
            );

            service.parseRequestConfig(randomInferenceEntityId, taskType, settings, Set.of(), modelListener);
        }
    }

    private ActionListener<Model> getModelVerificationActionListener(MultilingualE5SmallInternalServiceSettings e5ServiceSettings) {
        return ActionListener.<Model>wrap(model -> {
            assertEquals(
                new MultilingualE5SmallModel(randomInferenceEntityId, taskType, ElasticsearchInternalService.NAME, e5ServiceSettings),
                model
            );
        }, e -> { fail("Model parsing failed " + e.getMessage()); });
    }

    public void testParsePersistedConfig() {

        // Null model variant
        {
            var service = createService(mock(Client.class));
            var settings = new HashMap<String, Object>();
            settings.put(
                ModelConfigurations.SERVICE_SETTINGS,
                new HashMap<>(
                    Map.of(
                        ElasticsearchInternalServiceSettings.NUM_ALLOCATIONS,
                        1,
                        ElasticsearchInternalServiceSettings.NUM_THREADS,
                        4,
                        ServiceFields.SIMILARITY,
                        SimilarityMeasure.L2_NORM.toString()
                    )
                )
            );

            var e5ServiceSettings = new MultilingualE5SmallInternalServiceSettings(
                1,
                4,
                ElasticsearchInternalService.MULTILINGUAL_E5_SMALL_MODEL_ID,
                SimilarityMeasure.L2_NORM,
                // should override the dimensions with the hardcoded value
                MultilingualE5SmallInternalServiceSettings.DIMENSIONS
            );

            expectThrows(IllegalArgumentException.class, () -> service.parsePersistedConfig(randomInferenceEntityId, taskType, settings));

        }

        // Invalid model variant
        // because this is a persisted config, we assume that the model does exist, even though it doesn't. In practice, the trained models
        // API would throw an exception when the model is used
        {
            var service = createService(mock(Client.class));
            var settings = new HashMap<String, Object>();
            settings.put(
                ModelConfigurations.SERVICE_SETTINGS,
                new HashMap<>(
                    Map.of(
                        ElasticsearchInternalServiceSettings.NUM_ALLOCATIONS,
                        1,
                        ElasticsearchInternalServiceSettings.NUM_THREADS,
                        4,
                        InternalServiceSettings.MODEL_ID,
                        "invalid"
                    )
                )
            );

            CustomElandModel parsedModel = (CustomElandModel) service.parsePersistedConfig(randomInferenceEntityId, taskType, settings);
            var elandServiceSettings = new CustomElandInternalServiceSettings(1, 4, "invalid");
            assertEquals(
                new CustomElandModel(randomInferenceEntityId, taskType, ElasticsearchInternalService.NAME, elandServiceSettings),
                parsedModel
            );
        }

        // Valid model variant
        {
            var service = createService(mock(Client.class));
            var settings = new HashMap<String, Object>();
            settings.put(
                ModelConfigurations.SERVICE_SETTINGS,
                new HashMap<>(
                    Map.of(
                        ElasticsearchInternalServiceSettings.NUM_ALLOCATIONS,
                        1,
                        ElasticsearchInternalServiceSettings.NUM_THREADS,
                        4,
                        InternalServiceSettings.MODEL_ID,
                        ElasticsearchInternalService.MULTILINGUAL_E5_SMALL_MODEL_ID,
                        ServiceFields.DIMENSIONS,
                        1
                    )
                )
            );

            var e5ServiceSettings = new MultilingualE5SmallInternalServiceSettings(
                1,
                4,
                ElasticsearchInternalService.MULTILINGUAL_E5_SMALL_MODEL_ID,
                DEFAULT_SIMILARITY,
                // when parsing the persistent config we use what was persisted instead of default it
                1
            );

            MultilingualE5SmallModel parsedModel = (MultilingualE5SmallModel) service.parsePersistedConfig(
                randomInferenceEntityId,
                taskType,
                settings
            );
            assertEquals(
                new MultilingualE5SmallModel(randomInferenceEntityId, taskType, ElasticsearchInternalService.NAME, e5ServiceSettings),
                parsedModel
            );
        }

        // Invalid config map
        {
            var service = createService(mock(Client.class));
            var settings = new HashMap<String, Object>();
            settings.put(
                ModelConfigurations.SERVICE_SETTINGS,
                new HashMap<>(
                    Map.of(ElasticsearchInternalServiceSettings.NUM_ALLOCATIONS, 1, ElasticsearchInternalServiceSettings.NUM_THREADS, 4)
                )
            );
            settings.put("not_a_valid_config_setting", randomAlphaOfLength(10));
            expectThrows(IllegalArgumentException.class, () -> service.parsePersistedConfig(randomInferenceEntityId, taskType, settings));
        }

        // Invalid service settings
        {
            var service = createService(mock(Client.class));
            var settings = new HashMap<String, Object>();
            settings.put(
                ModelConfigurations.SERVICE_SETTINGS,
                new HashMap<>(
                    Map.of(
                        ElasticsearchInternalServiceSettings.NUM_ALLOCATIONS,
                        1,
                        ElasticsearchInternalServiceSettings.NUM_THREADS,
                        4,
                        "not_a_valid_service_setting",
                        randomAlphaOfLength(10)
                    )
                )
            );
            expectThrows(IllegalArgumentException.class, () -> service.parsePersistedConfig(randomInferenceEntityId, taskType, settings));
        }
    }

    @SuppressWarnings("unchecked")
    public void testChunkInfer() {
        var mlTrainedModelResults = new ArrayList<InferenceResults>();
        mlTrainedModelResults.add(ChunkedTextEmbeddingResultsTests.createRandomResults());
        mlTrainedModelResults.add(ChunkedTextEmbeddingResultsTests.createRandomResults());
        mlTrainedModelResults.add(new ErrorInferenceResults(new RuntimeException("boom")));
        var response = new InferTrainedModelDeploymentAction.Response(mlTrainedModelResults);

        ThreadPool threadpool = new TestThreadPool("test");
        Client client = mock(Client.class);
        when(client.threadPool()).thenReturn(threadpool);
        doAnswer(invocationOnMock -> {
            var listener = (ActionListener<InferTrainedModelDeploymentAction.Response>) invocationOnMock.getArguments()[2];
            listener.onResponse(response);
            return null;
        }).when(client)
            .execute(
                same(InferTrainedModelDeploymentAction.INSTANCE),
                any(InferTrainedModelDeploymentAction.Request.class),
                any(ActionListener.class)
            );

        var model = new MultilingualE5SmallModel(
            "foo",
            TaskType.TEXT_EMBEDDING,
            "e5",
            new MultilingualE5SmallInternalServiceSettings(1, 1, "cross-platform", DEFAULT_SIMILARITY, DIMENSIONS)
        );
        var service = createService(client);

        var gotResults = new AtomicBoolean();
        var resultsListener = ActionListener.<List<ChunkedInferenceServiceResults>>wrap(chunkedResponse -> {
            assertThat(chunkedResponse, hasSize(3));
            assertThat(chunkedResponse.get(0), instanceOf(ChunkedTextEmbeddingResults.class));
            var result1 = (ChunkedTextEmbeddingResults) chunkedResponse.get(0);
            assertEquals(
                ((org.elasticsearch.xpack.core.ml.inference.results.ChunkedTextEmbeddingResults) mlTrainedModelResults.get(0)).getChunks(),
                result1.getChunks()
            );
            assertThat(chunkedResponse.get(1), instanceOf(ChunkedTextEmbeddingResults.class));
            var result2 = (ChunkedTextEmbeddingResults) chunkedResponse.get(1);
            assertEquals(
                ((org.elasticsearch.xpack.core.ml.inference.results.ChunkedTextEmbeddingResults) mlTrainedModelResults.get(1)).getChunks(),
                result2.getChunks()
            );
            var result3 = (ErrorChunkedInferenceResults) chunkedResponse.get(2);
            assertThat(result3.getException(), instanceOf(RuntimeException.class));
            assertThat(result3.getException().getMessage(), containsString("boom"));
            gotResults.set(true);
        }, ESTestCase::fail);

        service.chunkedInfer(
            model,
            List.of("foo", "bar"),
            Map.of(),
            InputType.SEARCH,
            new ChunkingOptions(null, null),
            ActionListener.runAfter(resultsListener, () -> terminate(threadpool))
        );

        if (gotResults.get() == false) {
            terminate(threadpool);
        }
        assertTrue("Listener not called", gotResults.get());
    }

    @SuppressWarnings("unchecked")
    public void testChunkInferSetsTokenization() {
        var expectedSpan = new AtomicInteger();
        var expectedWindowSize = new AtomicReference<Integer>();

        Client client = mock(Client.class);
        ThreadPool threadpool = new TestThreadPool("test");
        try {
            when(client.threadPool()).thenReturn(threadpool);
            doAnswer(invocationOnMock -> {
                var request = (InferTrainedModelDeploymentAction.Request) invocationOnMock.getArguments()[1];
                assertThat(request.getUpdate(), instanceOf(TokenizationConfigUpdate.class));
                var update = (TokenizationConfigUpdate) request.getUpdate();
                assertEquals(update.getSpanSettings().span(), expectedSpan.get());
                assertEquals(update.getSpanSettings().maxSequenceLength(), expectedWindowSize.get());
                return null;
            }).when(client)
                .execute(
                    same(InferTrainedModelDeploymentAction.INSTANCE),
                    any(InferTrainedModelDeploymentAction.Request.class),
                    any(ActionListener.class)
                );

            var model = new MultilingualE5SmallModel(
                "foo",
                TaskType.TEXT_EMBEDDING,
                "e5",
                new MultilingualE5SmallInternalServiceSettings(1, 1, "cross-platform")
            );
            var service = createService(client);

            expectedSpan.set(-1);
            expectedWindowSize.set(null);
            service.chunkedInfer(
                model,
                List.of("foo", "bar"),
                Map.of(),
                InputType.SEARCH,
                null,
                ActionListener.wrap(r -> fail("unexpected result"), e -> fail(e.getMessage()))
            );

            expectedSpan.set(-1);
            expectedWindowSize.set(256);
            service.chunkedInfer(
                model,
                List.of("foo", "bar"),
                Map.of(),
                InputType.SEARCH,
                new ChunkingOptions(256, null),
                ActionListener.wrap(r -> fail("unexpected result"), e -> fail(e.getMessage()))
            );
        } finally {
            terminate(threadpool);
        }
    }

    private ElasticsearchInternalService createService(Client client) {
        var context = new InferenceServiceExtension.InferenceServiceFactoryContext(client);
        return new ElasticsearchInternalService(context);
    }

    public static Model randomModelConfig(String inferenceEntityId) {
        List<String> givenList = Arrays.asList("MultilingualE5SmallModel");
        Random rand = org.elasticsearch.common.Randomness.get();
        String model = givenList.get(rand.nextInt(givenList.size()));

        return switch (model) {
            case "MultilingualE5SmallModel" -> new MultilingualE5SmallModel(
                inferenceEntityId,
                TaskType.TEXT_EMBEDDING,
                ElasticsearchInternalService.NAME,
                MultilingualE5SmallInternalServiceSettingsTests.createRandom()
            );
            default -> throw new IllegalArgumentException("model " + model + " is not supported for testing");
        };
    }

}<|MERGE_RESOLUTION|>--- conflicted
+++ resolved
@@ -29,11 +29,8 @@
 import org.elasticsearch.xpack.core.ml.action.InferTrainedModelDeploymentAction;
 import org.elasticsearch.xpack.core.ml.inference.results.ChunkedTextEmbeddingResultsTests;
 import org.elasticsearch.xpack.core.ml.inference.results.ErrorInferenceResults;
-<<<<<<< HEAD
+import org.elasticsearch.xpack.core.ml.inference.trainedmodel.TokenizationConfigUpdate;
 import org.elasticsearch.xpack.inference.services.ServiceFields;
-=======
-import org.elasticsearch.xpack.core.ml.inference.trainedmodel.TokenizationConfigUpdate;
->>>>>>> 61982c46
 import org.elasticsearch.xpack.inference.services.settings.InternalServiceSettings;
 
 import java.util.ArrayList;
@@ -47,8 +44,6 @@
 import java.util.concurrent.atomic.AtomicInteger;
 import java.util.concurrent.atomic.AtomicReference;
 
-import static org.elasticsearch.xpack.inference.services.elasticsearch.MultilingualE5SmallInternalServiceSettings.DEFAULT_SIMILARITY;
-import static org.elasticsearch.xpack.inference.services.elasticsearch.MultilingualE5SmallInternalServiceSettings.DIMENSIONS;
 import static org.hamcrest.Matchers.containsString;
 import static org.hamcrest.Matchers.hasSize;
 import static org.hamcrest.Matchers.instanceOf;
@@ -105,10 +100,7 @@
             var e5ServiceSettings = new MultilingualE5SmallInternalServiceSettings(
                 1,
                 4,
-                ElasticsearchInternalService.MULTILINGUAL_E5_SMALL_MODEL_ID,
-                // should set the similarity to the default if not specified
-                DEFAULT_SIMILARITY,
-                MultilingualE5SmallInternalServiceSettings.DIMENSIONS
+                ElasticsearchInternalService.MULTILINGUAL_E5_SMALL_MODEL_ID
             );
 
             service.parseRequestConfig(
@@ -256,15 +248,6 @@
                 )
             );
 
-            var e5ServiceSettings = new MultilingualE5SmallInternalServiceSettings(
-                1,
-                4,
-                ElasticsearchInternalService.MULTILINGUAL_E5_SMALL_MODEL_ID,
-                SimilarityMeasure.L2_NORM,
-                // should override the dimensions with the hardcoded value
-                MultilingualE5SmallInternalServiceSettings.DIMENSIONS
-            );
-
             expectThrows(IllegalArgumentException.class, () -> service.parsePersistedConfig(randomInferenceEntityId, taskType, settings));
 
         }
@@ -320,10 +303,7 @@
             var e5ServiceSettings = new MultilingualE5SmallInternalServiceSettings(
                 1,
                 4,
-                ElasticsearchInternalService.MULTILINGUAL_E5_SMALL_MODEL_ID,
-                DEFAULT_SIMILARITY,
-                // when parsing the persistent config we use what was persisted instead of default it
-                1
+                ElasticsearchInternalService.MULTILINGUAL_E5_SMALL_MODEL_ID
             );
 
             MultilingualE5SmallModel parsedModel = (MultilingualE5SmallModel) service.parsePersistedConfig(
@@ -398,7 +378,7 @@
             "foo",
             TaskType.TEXT_EMBEDDING,
             "e5",
-            new MultilingualE5SmallInternalServiceSettings(1, 1, "cross-platform", DEFAULT_SIMILARITY, DIMENSIONS)
+            new MultilingualE5SmallInternalServiceSettings(1, 1, "cross-platform")
         );
         var service = createService(client);
 
