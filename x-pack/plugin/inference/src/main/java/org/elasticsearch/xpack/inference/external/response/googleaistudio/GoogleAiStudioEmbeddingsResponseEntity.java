/*
 * Copyright Elasticsearch B.V. and/or licensed to Elasticsearch B.V. under one
 * or more contributor license agreements. Licensed under the Elastic License
 * 2.0; you may not use this file except in compliance with the Elastic License
 * 2.0.
 */

package org.elasticsearch.xpack.inference.external.response.googleaistudio;

import org.elasticsearch.common.xcontent.LoggingDeprecationHandler;
import org.elasticsearch.xcontent.XContentFactory;
import org.elasticsearch.xcontent.XContentParser;
import org.elasticsearch.xcontent.XContentParserConfiguration;
import org.elasticsearch.xcontent.XContentType;
import org.elasticsearch.xpack.core.inference.results.TextEmbeddingFloatResults;
import org.elasticsearch.xpack.inference.external.http.HttpResult;
import org.elasticsearch.xpack.inference.external.request.Request;

import java.io.IOException;
import java.util.List;

import static org.elasticsearch.common.xcontent.XContentParserUtils.ensureExpectedToken;
import static org.elasticsearch.common.xcontent.XContentParserUtils.parseList;
import static org.elasticsearch.xpack.inference.external.response.XContentUtils.consumeUntilObjectEnd;
import static org.elasticsearch.xpack.inference.external.response.XContentUtils.moveToFirstToken;
import static org.elasticsearch.xpack.inference.external.response.XContentUtils.positionParserAtTokenAfterField;

public class GoogleAiStudioEmbeddingsResponseEntity {

    private static final String FAILED_TO_FIND_FIELD_TEMPLATE =
        "Failed to find required field [%s] in Google AI Studio embeddings response";

    /**
     * Parses the Google AI Studio batch embeddings response (will be used for single and batch embeddings).
     * For a request like:
     *
     * <pre>
     *     <code>
     *         {
     *             "inputs": ["Embed this", "Embed this, too"]
     *         }
     *     </code>
     * </pre>
     *
     * The response would look like:
     *
     * <pre>
     *     <code>
     *  {
     *     "embeddings": [
     *         {
     *             "values": [
     *                 -0.00606332,
     *                 0.058092743,
     *                 -0.06390548
     *             ]
     *         },
     *         {
     *             "values": [
     *               -0.00606332,
     *               -0.06390548,
     *                0.058092743
     *             ]
     *         }
     *     ]
     *  }
     *
     *     </code>
     * </pre>
     */

    public static TextEmbeddingFloatResults fromResponse(Request request, HttpResult response) throws IOException {
        var parserConfig = XContentParserConfiguration.EMPTY.withDeprecationHandler(LoggingDeprecationHandler.INSTANCE);

        try (XContentParser jsonParser = XContentFactory.xContent(XContentType.JSON).createParser(parserConfig, response.body())) {
            moveToFirstToken(jsonParser);

            XContentParser.Token token = jsonParser.currentToken();
            ensureExpectedToken(XContentParser.Token.START_OBJECT, token, jsonParser);

            positionParserAtTokenAfterField(jsonParser, "embeddings", FAILED_TO_FIND_FIELD_TEMPLATE);

<<<<<<< HEAD
            List<TextEmbeddingFloatResults.FloatEmbedding> embeddingList = XContentParserUtils.parseList(
=======
            List<TextEmbeddingResults.Embedding> embeddingList = parseList(
>>>>>>> 2822fa40
                jsonParser,
                GoogleAiStudioEmbeddingsResponseEntity::parseEmbeddingObject
            );

            return new TextEmbeddingFloatResults(embeddingList);
        }
    }

<<<<<<< HEAD
    private static TextEmbeddingFloatResults.FloatEmbedding parseEmbeddingObject(XContentParser parser) throws IOException {
        XContentParserUtils.ensureExpectedToken(XContentParser.Token.START_OBJECT, parser.currentToken(), parser);
=======
    private static TextEmbeddingResults.Embedding parseEmbeddingObject(XContentParser parser) throws IOException {
        ensureExpectedToken(XContentParser.Token.START_OBJECT, parser.currentToken(), parser);
>>>>>>> 2822fa40

        positionParserAtTokenAfterField(parser, "values", FAILED_TO_FIND_FIELD_TEMPLATE);

        List<Float> embeddingValuesList = parseList(parser, GoogleAiStudioEmbeddingsResponseEntity::parseEmbeddingList);
        // parse and discard the rest of the object
        consumeUntilObjectEnd(parser);

        return TextEmbeddingFloatResults.FloatEmbedding.of(embeddingValuesList);
    }

    private static float parseEmbeddingList(XContentParser parser) throws IOException {
        XContentParser.Token token = parser.currentToken();
        ensureExpectedToken(XContentParser.Token.VALUE_NUMBER, token, parser);
        return parser.floatValue();
    }

    private GoogleAiStudioEmbeddingsResponseEntity() {}
}<|MERGE_RESOLUTION|>--- conflicted
+++ resolved
@@ -80,11 +80,7 @@
 
             positionParserAtTokenAfterField(jsonParser, "embeddings", FAILED_TO_FIND_FIELD_TEMPLATE);
 
-<<<<<<< HEAD
             List<TextEmbeddingFloatResults.FloatEmbedding> embeddingList = XContentParserUtils.parseList(
-=======
-            List<TextEmbeddingResults.Embedding> embeddingList = parseList(
->>>>>>> 2822fa40
                 jsonParser,
                 GoogleAiStudioEmbeddingsResponseEntity::parseEmbeddingObject
             );
@@ -93,13 +89,8 @@
         }
     }
 
-<<<<<<< HEAD
     private static TextEmbeddingFloatResults.FloatEmbedding parseEmbeddingObject(XContentParser parser) throws IOException {
-        XContentParserUtils.ensureExpectedToken(XContentParser.Token.START_OBJECT, parser.currentToken(), parser);
-=======
-    private static TextEmbeddingResults.Embedding parseEmbeddingObject(XContentParser parser) throws IOException {
         ensureExpectedToken(XContentParser.Token.START_OBJECT, parser.currentToken(), parser);
->>>>>>> 2822fa40
 
         positionParserAtTokenAfterField(parser, "values", FAILED_TO_FIND_FIELD_TEMPLATE);
 
