--- conflicted
+++ resolved
@@ -21,21 +21,17 @@
 import org.elasticsearch.tasks.Task;
 import org.elasticsearch.transport.TransportService;
 import org.elasticsearch.xpack.core.inference.action.InferenceAction;
-<<<<<<< HEAD
-import org.elasticsearch.xpack.inference.registry.ModelRegistryImpl;
-=======
->>>>>>> 7e2610b1
 
 public class TransportInferenceAction extends HandledTransportAction<InferenceAction.Request, InferenceAction.Response> {
 
-    private final ModelRegistryImpl modelRegistry;
+    private final ModelRegistry modelRegistry;
     private final InferenceServiceRegistry serviceRegistry;
 
     @Inject
     public TransportInferenceAction(
         TransportService transportService,
         ActionFilters actionFilters,
-        ModelRegistryImpl modelRegistry,
+        ModelRegistry modelRegistry,
         InferenceServiceRegistry serviceRegistry
     ) {
         super(InferenceAction.NAME, transportService, actionFilters, InferenceAction.Request::new, EsExecutors.DIRECT_EXECUTOR_SERVICE);
@@ -46,7 +42,7 @@
     @Override
     protected void doExecute(Task task, InferenceAction.Request request, ActionListener<InferenceAction.Response> listener) {
 
-        ActionListener<ModelRegistryImpl.UnparsedModel> getModelListener = listener.delegateFailureAndWrap((delegate, unparsedModel) -> {
+        ActionListener<ModelRegistry.UnparsedModel> getModelListener = listener.delegateFailureAndWrap((delegate, unparsedModel) -> {
             var service = serviceRegistry.getService(unparsedModel.service());
             if (service.isEmpty()) {
                 delegate.onFailure(
