--- conflicted
+++ resolved
@@ -45,11 +45,7 @@
 public class OpenAiService extends SenderService {
     public static final String NAME = "openai";
 
-<<<<<<< HEAD
-    public OpenAiService(SetOnce<HttpRequestSender.Factory> factory, SetOnce<ServiceComponents> serviceComponents) {
-=======
-    public OpenAiService(HttpRequestSenderFactory factory, ServiceComponents serviceComponents) {
->>>>>>> 89c61cde
+    public OpenAiService(HttpRequestSender.Factory factory, ServiceComponents serviceComponents) {
         super(factory, serviceComponents);
     }
 
