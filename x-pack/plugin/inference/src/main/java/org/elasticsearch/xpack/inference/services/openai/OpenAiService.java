/*
 * Copyright Elasticsearch B.V. and/or licensed to Elasticsearch B.V. under one
 * or more contributor license agreements. Licensed under the Elastic License
 * 2.0; you may not use this file except in compliance with the Elastic License
 * 2.0.
 */

package org.elasticsearch.xpack.inference.services.openai;

import org.apache.lucene.util.SetOnce;
import org.elasticsearch.ElasticsearchStatusException;
import org.elasticsearch.TransportVersion;
import org.elasticsearch.TransportVersions;
import org.elasticsearch.action.ActionListener;
import org.elasticsearch.inference.InferenceServiceResults;
import org.elasticsearch.inference.Model;
import org.elasticsearch.inference.ModelConfigurations;
import org.elasticsearch.inference.ModelSecrets;
import org.elasticsearch.inference.TaskType;
import org.elasticsearch.rest.RestStatus;
import org.elasticsearch.xpack.inference.external.action.openai.OpenAiActionCreator;
import org.elasticsearch.xpack.inference.external.http.sender.HttpRequestSenderFactory;
import org.elasticsearch.xpack.inference.services.SenderService;
import org.elasticsearch.xpack.inference.services.ServiceComponents;
import org.elasticsearch.xpack.inference.services.openai.embeddings.OpenAiEmbeddingsModel;

import java.util.List;
import java.util.Map;
import java.util.Set;

import static org.elasticsearch.xpack.inference.services.ServiceUtils.createInvalidModelException;
import static org.elasticsearch.xpack.inference.services.ServiceUtils.parsePersistedConfigErrorMsg;
import static org.elasticsearch.xpack.inference.services.ServiceUtils.removeFromMapOrThrowIfNull;
import static org.elasticsearch.xpack.inference.services.ServiceUtils.throwIfNotEmptyMap;

public class OpenAiService extends SenderService {
    public static final String NAME = "openai";

    public OpenAiService(SetOnce<HttpRequestSenderFactory> factory, SetOnce<ServiceComponents> serviceComponents) {
        super(factory, serviceComponents);
    }

    @Override
    public String name() {
        return NAME;
    }

    @Override
    public OpenAiModel parseRequestConfig(
        String modelId,
        TaskType taskType,
        Map<String, Object> config,
        Set<String> platformArchitectures
    ) {
        Map<String, Object> serviceSettingsMap = removeFromMapOrThrowIfNull(config, ModelConfigurations.SERVICE_SETTINGS);
        Map<String, Object> taskSettingsMap = removeFromMapOrThrowIfNull(config, ModelConfigurations.TASK_SETTINGS);

        OpenAiModel model = createModel(
            modelId,
            taskType,
            serviceSettingsMap,
            taskSettingsMap,
            serviceSettingsMap,
            TaskType.unsupportedTaskTypeErrorMsg(taskType, NAME)
        );

        throwIfNotEmptyMap(config, NAME);
        throwIfNotEmptyMap(serviceSettingsMap, NAME);
        throwIfNotEmptyMap(taskSettingsMap, NAME);

        return model;
    }

    private static OpenAiModel createModel(
        String modelId,
        TaskType taskType,
        Map<String, Object> serviceSettings,
        Map<String, Object> taskSettings,
        Map<String, Object> secretSettings,
        String failureMessage
    ) {
        return switch (taskType) {
            case TEXT_EMBEDDING -> new OpenAiEmbeddingsModel(modelId, taskType, NAME, serviceSettings, taskSettings, secretSettings);
            default -> throw new ElasticsearchStatusException(failureMessage, RestStatus.BAD_REQUEST);
        };
    }

    @Override
    public OpenAiModel parsePersistedConfigWithSecrets(
        String modelId,
        TaskType taskType,
        Map<String, Object> config,
        Map<String, Object> secrets
    ) {
        Map<String, Object> serviceSettingsMap = removeFromMapOrThrowIfNull(config, ModelConfigurations.SERVICE_SETTINGS);
        Map<String, Object> taskSettingsMap = removeFromMapOrThrowIfNull(config, ModelConfigurations.TASK_SETTINGS);
        Map<String, Object> secretSettingsMap = removeFromMapOrThrowIfNull(secrets, ModelSecrets.SECRET_SETTINGS);

        OpenAiModel model = createModel(
            modelId,
            taskType,
            serviceSettingsMap,
            taskSettingsMap,
            secretSettingsMap,
            parsePersistedConfigErrorMsg(modelId, NAME)
        );

        throwIfNotEmptyMap(config, NAME);
        throwIfNotEmptyMap(secrets, NAME);
        throwIfNotEmptyMap(serviceSettingsMap, NAME);
        throwIfNotEmptyMap(taskSettingsMap, NAME);
        throwIfNotEmptyMap(secretSettingsMap, NAME);

        return model;
    }

    @Override
<<<<<<< HEAD
    public void doInfer(
        Model model,
        List<String> input,
        Map<String, Object> taskSettings,
        ActionListener<InferenceServiceResults> listener
    ) {
=======
    public OpenAiModel parsePersistedConfig(String modelId, TaskType taskType, Map<String, Object> config) {
        Map<String, Object> serviceSettingsMap = removeFromMapOrThrowIfNull(config, ModelConfigurations.SERVICE_SETTINGS);
        Map<String, Object> taskSettingsMap = removeFromMapOrThrowIfNull(config, ModelConfigurations.TASK_SETTINGS);

        OpenAiModel model = createModel(
            modelId,
            taskType,
            serviceSettingsMap,
            taskSettingsMap,
            null,
            format("Failed to parse stored model [%s] for [%s] service, please delete and add the service again", modelId, NAME)
        );

        throwIfNotEmptyMap(config, NAME);
        throwIfNotEmptyMap(serviceSettingsMap, NAME);
        throwIfNotEmptyMap(taskSettingsMap, NAME);

        return model;
    }

    @Override
    public void infer(Model model, List<String> input, Map<String, Object> taskSettings, ActionListener<InferenceServiceResults> listener) {
        init();

>>>>>>> c49279a3
        if (model instanceof OpenAiModel == false) {
            listener.onFailure(createInvalidModelException(model));
            return;
        }

        OpenAiModel openAiModel = (OpenAiModel) model;
        var actionCreator = new OpenAiActionCreator(getSender(), getServiceComponents());

        var action = openAiModel.accept(actionCreator, taskSettings);
        action.execute(input, listener);
    }

    @Override
    public TransportVersion getMinimalSupportedVersion() {
        return TransportVersions.ML_INFERENCE_OPENAI_ADDED;
    }
}<|MERGE_RESOLUTION|>--- conflicted
+++ resolved
@@ -96,7 +96,7 @@
         Map<String, Object> taskSettingsMap = removeFromMapOrThrowIfNull(config, ModelConfigurations.TASK_SETTINGS);
         Map<String, Object> secretSettingsMap = removeFromMapOrThrowIfNull(secrets, ModelSecrets.SECRET_SETTINGS);
 
-        OpenAiModel model = createModel(
+        return createModel(
             modelId,
             taskType,
             serviceSettingsMap,
@@ -104,50 +104,23 @@
             secretSettingsMap,
             parsePersistedConfigErrorMsg(modelId, NAME)
         );
-
-        throwIfNotEmptyMap(config, NAME);
-        throwIfNotEmptyMap(secrets, NAME);
-        throwIfNotEmptyMap(serviceSettingsMap, NAME);
-        throwIfNotEmptyMap(taskSettingsMap, NAME);
-        throwIfNotEmptyMap(secretSettingsMap, NAME);
-
-        return model;
     }
 
     @Override
-<<<<<<< HEAD
+    public OpenAiModel parsePersistedConfig(String modelId, TaskType taskType, Map<String, Object> config) {
+        Map<String, Object> serviceSettingsMap = removeFromMapOrThrowIfNull(config, ModelConfigurations.SERVICE_SETTINGS);
+        Map<String, Object> taskSettingsMap = removeFromMapOrThrowIfNull(config, ModelConfigurations.TASK_SETTINGS);
+
+        return createModel(modelId, taskType, serviceSettingsMap, taskSettingsMap, null, parsePersistedConfigErrorMsg(modelId, NAME));
+    }
+
+    @Override
     public void doInfer(
         Model model,
         List<String> input,
         Map<String, Object> taskSettings,
         ActionListener<InferenceServiceResults> listener
     ) {
-=======
-    public OpenAiModel parsePersistedConfig(String modelId, TaskType taskType, Map<String, Object> config) {
-        Map<String, Object> serviceSettingsMap = removeFromMapOrThrowIfNull(config, ModelConfigurations.SERVICE_SETTINGS);
-        Map<String, Object> taskSettingsMap = removeFromMapOrThrowIfNull(config, ModelConfigurations.TASK_SETTINGS);
-
-        OpenAiModel model = createModel(
-            modelId,
-            taskType,
-            serviceSettingsMap,
-            taskSettingsMap,
-            null,
-            format("Failed to parse stored model [%s] for [%s] service, please delete and add the service again", modelId, NAME)
-        );
-
-        throwIfNotEmptyMap(config, NAME);
-        throwIfNotEmptyMap(serviceSettingsMap, NAME);
-        throwIfNotEmptyMap(taskSettingsMap, NAME);
-
-        return model;
-    }
-
-    @Override
-    public void infer(Model model, List<String> input, Map<String, Object> taskSettings, ActionListener<InferenceServiceResults> listener) {
-        init();
-
->>>>>>> c49279a3
         if (model instanceof OpenAiModel == false) {
             listener.onFailure(createInvalidModelException(model));
             return;
