/*
 * Copyright Elasticsearch B.V. and/or licensed to Elasticsearch B.V. under one
 * or more contributor license agreements. Licensed under the Elastic License
 * 2.0; you may not use this file except in compliance with the Elastic License
 * 2.0.
 */

package org.elasticsearch.xpack.inference.rest;

import org.elasticsearch.client.internal.node.NodeClient;
import org.elasticsearch.inference.TaskType;
import org.elasticsearch.rest.BaseRestHandler;
import org.elasticsearch.rest.RestRequest;
import org.elasticsearch.rest.action.RestToXContentListener;
import org.elasticsearch.xpack.core.inference.action.GetInferenceModelAction;

import java.util.List;

import static org.elasticsearch.rest.RestRequest.Method.GET;
import static org.elasticsearch.xpack.inference.rest.Paths.INFERENCE_ID;
import static org.elasticsearch.xpack.inference.rest.Paths.INFERENCE_ID_PATH;
import static org.elasticsearch.xpack.inference.rest.Paths.TASK_TYPE_INFERENCE_ID_PATH;
import static org.elasticsearch.xpack.inference.rest.Paths.TASK_TYPE_OR_INFERENCE_ID;

public class RestGetInferenceModelAction extends BaseRestHandler {

    @Override
    public String getName() {
        return "get_inference_model_action";
    }

    @Override
    public List<Route> routes() {
        return List.of(new Route(GET, "_inference/_all"), new Route(GET, INFERENCE_ID_PATH), new Route(GET, TASK_TYPE_INFERENCE_ID_PATH));
    }

    @Override
    protected RestChannelConsumer prepareRequest(RestRequest restRequest, NodeClient client) {
<<<<<<< HEAD
        String inferenceId = null;
=======
        String inferenceEntityId = null;
>>>>>>> ff0f83f5
        TaskType taskType = null;
        if (restRequest.hasParam(TASK_TYPE_OR_INFERENCE_ID) == false && restRequest.hasParam(INFERENCE_ID) == false) {
            // _all models request
<<<<<<< HEAD
            inferenceId = "_all";
=======
            inferenceEntityId = "_all";
>>>>>>> ff0f83f5
            taskType = TaskType.ANY;
        } else if (restRequest.hasParam(INFERENCE_ID)) {
            inferenceId = restRequest.param(INFERENCE_ID);
            taskType = TaskType.fromStringOrStatusException(restRequest.param(TASK_TYPE_OR_INFERENCE_ID));
        } else {
<<<<<<< HEAD
            inferenceId = restRequest.param(TASK_TYPE_OR_INFERENCE_ID);
            taskType = TaskType.ANY;
        }

        var request = new GetInferenceModelAction.Request(inferenceId, taskType);
=======
            taskType = TaskType.fromStringOrStatusException(restRequest.param("task_type"));
            inferenceEntityId = restRequest.param("model_id");
        }

        var request = new GetInferenceModelAction.Request(inferenceEntityId, taskType);
>>>>>>> ff0f83f5
        return channel -> client.execute(GetInferenceModelAction.INSTANCE, request, new RestToXContentListener<>(channel));
    }
}<|MERGE_RESOLUTION|>--- conflicted
+++ resolved
@@ -36,37 +36,21 @@
 
     @Override
     protected RestChannelConsumer prepareRequest(RestRequest restRequest, NodeClient client) {
-<<<<<<< HEAD
-        String inferenceId = null;
-=======
         String inferenceEntityId = null;
->>>>>>> ff0f83f5
         TaskType taskType = null;
         if (restRequest.hasParam(TASK_TYPE_OR_INFERENCE_ID) == false && restRequest.hasParam(INFERENCE_ID) == false) {
             // _all models request
-<<<<<<< HEAD
-            inferenceId = "_all";
-=======
             inferenceEntityId = "_all";
->>>>>>> ff0f83f5
             taskType = TaskType.ANY;
         } else if (restRequest.hasParam(INFERENCE_ID)) {
-            inferenceId = restRequest.param(INFERENCE_ID);
+            inferenceEntityId = restRequest.param(INFERENCE_ID);
             taskType = TaskType.fromStringOrStatusException(restRequest.param(TASK_TYPE_OR_INFERENCE_ID));
         } else {
-<<<<<<< HEAD
-            inferenceId = restRequest.param(TASK_TYPE_OR_INFERENCE_ID);
+            inferenceEntityId = restRequest.param(TASK_TYPE_OR_INFERENCE_ID);
             taskType = TaskType.ANY;
         }
 
-        var request = new GetInferenceModelAction.Request(inferenceId, taskType);
-=======
-            taskType = TaskType.fromStringOrStatusException(restRequest.param("task_type"));
-            inferenceEntityId = restRequest.param("model_id");
-        }
-
         var request = new GetInferenceModelAction.Request(inferenceEntityId, taskType);
->>>>>>> ff0f83f5
         return channel -> client.execute(GetInferenceModelAction.INSTANCE, request, new RestToXContentListener<>(channel));
     }
 }