/*
 * Copyright Elasticsearch B.V. and/or licensed to Elasticsearch B.V. under one
 * or more contributor license agreements. Licensed under the Elastic License
 * 2.0; you may not use this file except in compliance with the Elastic License
 * 2.0.
 */

package org.elasticsearch.xpack.inference;

import org.elasticsearch.common.io.stream.NamedWriteableRegistry;
import org.elasticsearch.inference.EmptyTaskSettings;
import org.elasticsearch.inference.InferenceResults;
import org.elasticsearch.inference.InferenceServiceResults;
import org.elasticsearch.inference.SecretSettings;
import org.elasticsearch.inference.ServiceSettings;
import org.elasticsearch.inference.TaskSettings;
import org.elasticsearch.xpack.core.inference.results.ChatCompletionResults;
import org.elasticsearch.xpack.core.inference.results.ChunkedSparseEmbeddingResults;
import org.elasticsearch.xpack.core.inference.results.ChunkedTextEmbeddingByteResults;
import org.elasticsearch.xpack.core.inference.results.ChunkedTextEmbeddingFloatResults;
import org.elasticsearch.xpack.core.inference.results.ChunkedTextEmbeddingResults;
import org.elasticsearch.xpack.core.inference.results.ErrorChunkedInferenceResults;
import org.elasticsearch.xpack.core.inference.results.LegacyTextEmbeddingResults;
import org.elasticsearch.xpack.core.inference.results.RankedDocsResults;
import org.elasticsearch.xpack.core.inference.results.SparseEmbeddingResults;
import org.elasticsearch.xpack.core.inference.results.TextEmbeddingByteResults;
import org.elasticsearch.xpack.core.inference.results.TextEmbeddingResults;
import org.elasticsearch.xpack.inference.services.azureaistudio.completion.AzureAiStudioChatCompletionServiceSettings;
import org.elasticsearch.xpack.inference.services.azureaistudio.completion.AzureAiStudioChatCompletionTaskSettings;
import org.elasticsearch.xpack.inference.services.azureaistudio.embeddings.AzureAiStudioEmbeddingsServiceSettings;
import org.elasticsearch.xpack.inference.services.azureaistudio.embeddings.AzureAiStudioEmbeddingsTaskSettings;
import org.elasticsearch.xpack.inference.services.azureopenai.AzureOpenAiSecretSettings;
import org.elasticsearch.xpack.inference.services.azureopenai.completion.AzureOpenAiCompletionServiceSettings;
import org.elasticsearch.xpack.inference.services.azureopenai.completion.AzureOpenAiCompletionTaskSettings;
import org.elasticsearch.xpack.inference.services.azureopenai.embeddings.AzureOpenAiEmbeddingsServiceSettings;
import org.elasticsearch.xpack.inference.services.azureopenai.embeddings.AzureOpenAiEmbeddingsTaskSettings;
import org.elasticsearch.xpack.inference.services.cohere.CohereServiceSettings;
import org.elasticsearch.xpack.inference.services.cohere.completion.CohereCompletionServiceSettings;
import org.elasticsearch.xpack.inference.services.cohere.embeddings.CohereEmbeddingsServiceSettings;
import org.elasticsearch.xpack.inference.services.cohere.embeddings.CohereEmbeddingsTaskSettings;
import org.elasticsearch.xpack.inference.services.cohere.rerank.CohereRerankServiceSettings;
import org.elasticsearch.xpack.inference.services.cohere.rerank.CohereRerankTaskSettings;
import org.elasticsearch.xpack.inference.services.elasticsearch.ElasticsearchInternalServiceSettings;
import org.elasticsearch.xpack.inference.services.elasticsearch.MultilingualE5SmallInternalServiceSettings;
import org.elasticsearch.xpack.inference.services.elser.ElserInternalServiceSettings;
import org.elasticsearch.xpack.inference.services.elser.ElserMlNodeTaskSettings;
import org.elasticsearch.xpack.inference.services.googleaistudio.completion.GoogleAiStudioCompletionServiceSettings;
import org.elasticsearch.xpack.inference.services.huggingface.HuggingFaceServiceSettings;
import org.elasticsearch.xpack.inference.services.huggingface.elser.HuggingFaceElserSecretSettings;
import org.elasticsearch.xpack.inference.services.huggingface.elser.HuggingFaceElserServiceSettings;
import org.elasticsearch.xpack.inference.services.mistral.embeddings.MistralEmbeddingsServiceSettings;
import org.elasticsearch.xpack.inference.services.openai.completion.OpenAiChatCompletionServiceSettings;
import org.elasticsearch.xpack.inference.services.openai.completion.OpenAiChatCompletionTaskSettings;
import org.elasticsearch.xpack.inference.services.openai.embeddings.OpenAiEmbeddingsServiceSettings;
import org.elasticsearch.xpack.inference.services.openai.embeddings.OpenAiEmbeddingsTaskSettings;
import org.elasticsearch.xpack.inference.services.settings.DefaultSecretSettings;

import java.util.ArrayList;
import java.util.List;

public class InferenceNamedWriteablesProvider {

    private InferenceNamedWriteablesProvider() {}

    /**
     * Registers and provides the `NamedWriteable` objects.
     * Any new classes which implements NamedWriteable should be added here.
     * In practice, that is anything which implements TaskSettings, ServiceSettings, or InferenceServiceResults.
     */
    @SuppressWarnings("deprecation")
    public static List<NamedWriteableRegistry.Entry> getNamedWriteables() {
        List<NamedWriteableRegistry.Entry> namedWriteables = new ArrayList<>();

        // Legacy inference results
        namedWriteables.add(
            new NamedWriteableRegistry.Entry(InferenceResults.class, LegacyTextEmbeddingResults.NAME, LegacyTextEmbeddingResults::new)
        );

        addInferenceResultsNamedWriteables(namedWriteables);
        addChunkedInferenceResultsNamedWriteables(namedWriteables);

        // Empty default task settings
        namedWriteables.add(new NamedWriteableRegistry.Entry(TaskSettings.class, EmptyTaskSettings.NAME, EmptyTaskSettings::new));

        // Default secret settings
        namedWriteables.add(new NamedWriteableRegistry.Entry(SecretSettings.class, DefaultSecretSettings.NAME, DefaultSecretSettings::new));

        addInternalElserNamedWriteables(namedWriteables);

        // Internal TextEmbedding service config
        namedWriteables.add(
            new NamedWriteableRegistry.Entry(
                ServiceSettings.class,
                ElasticsearchInternalServiceSettings.NAME,
                ElasticsearchInternalServiceSettings::new
            )
        );
        namedWriteables.add(
            new NamedWriteableRegistry.Entry(
                ServiceSettings.class,
                MultilingualE5SmallInternalServiceSettings.NAME,
                MultilingualE5SmallInternalServiceSettings::new
            )
        );

        addHuggingFaceNamedWriteables(namedWriteables);
        addOpenAiNamedWriteables(namedWriteables);
        addCohereNamedWriteables(namedWriteables);
        addAzureOpenAiNamedWriteables(namedWriteables);
        addAzureAiStudioNamedWriteables(namedWriteables);
<<<<<<< HEAD
        addMistralNamedWriteables(namedWriteables);
=======
        addGoogleAiStudioNamedWritables(namedWriteables);
>>>>>>> f5cc9908

        return namedWriteables;
    }

    private static void addMistralNamedWriteables(List<NamedWriteableRegistry.Entry> namedWriteables) {
        namedWriteables.add(
            new NamedWriteableRegistry.Entry(
                ServiceSettings.class,
                MistralEmbeddingsServiceSettings.NAME,
                MistralEmbeddingsServiceSettings::new
            )
        );

        // note - no task settings for Mistral embeddings...
    }

    private static void addAzureAiStudioNamedWriteables(List<NamedWriteableRegistry.Entry> namedWriteables) {
        namedWriteables.add(
            new NamedWriteableRegistry.Entry(
                ServiceSettings.class,
                AzureAiStudioEmbeddingsServiceSettings.NAME,
                AzureAiStudioEmbeddingsServiceSettings::new
            )
        );
        namedWriteables.add(
            new NamedWriteableRegistry.Entry(
                TaskSettings.class,
                AzureAiStudioEmbeddingsTaskSettings.NAME,
                AzureAiStudioEmbeddingsTaskSettings::new
            )
        );

        namedWriteables.add(
            new NamedWriteableRegistry.Entry(
                ServiceSettings.class,
                AzureAiStudioChatCompletionServiceSettings.NAME,
                AzureAiStudioChatCompletionServiceSettings::new
            )
        );
        namedWriteables.add(
            new NamedWriteableRegistry.Entry(
                TaskSettings.class,
                AzureAiStudioChatCompletionTaskSettings.NAME,
                AzureAiStudioChatCompletionTaskSettings::new
            )
        );
    }

    private static void addAzureOpenAiNamedWriteables(List<NamedWriteableRegistry.Entry> namedWriteables) {
        namedWriteables.add(
            new NamedWriteableRegistry.Entry(
                AzureOpenAiSecretSettings.class,
                AzureOpenAiSecretSettings.NAME,
                AzureOpenAiSecretSettings::new
            )
        );

        namedWriteables.add(
            new NamedWriteableRegistry.Entry(
                ServiceSettings.class,
                AzureOpenAiEmbeddingsServiceSettings.NAME,
                AzureOpenAiEmbeddingsServiceSettings::new
            )
        );
        namedWriteables.add(
            new NamedWriteableRegistry.Entry(
                TaskSettings.class,
                AzureOpenAiEmbeddingsTaskSettings.NAME,
                AzureOpenAiEmbeddingsTaskSettings::new
            )
        );

        namedWriteables.add(
            new NamedWriteableRegistry.Entry(
                ServiceSettings.class,
                AzureOpenAiCompletionServiceSettings.NAME,
                AzureOpenAiCompletionServiceSettings::new
            )
        );
        namedWriteables.add(
            new NamedWriteableRegistry.Entry(
                TaskSettings.class,
                AzureOpenAiCompletionTaskSettings.NAME,
                AzureOpenAiCompletionTaskSettings::new
            )
        );
    }

    private static void addCohereNamedWriteables(List<NamedWriteableRegistry.Entry> namedWriteables) {
        namedWriteables.add(
            new NamedWriteableRegistry.Entry(ServiceSettings.class, CohereServiceSettings.NAME, CohereServiceSettings::new)
        );
        namedWriteables.add(
            new NamedWriteableRegistry.Entry(
                ServiceSettings.class,
                CohereEmbeddingsServiceSettings.NAME,
                CohereEmbeddingsServiceSettings::new
            )
        );
        namedWriteables.add(
            new NamedWriteableRegistry.Entry(TaskSettings.class, CohereEmbeddingsTaskSettings.NAME, CohereEmbeddingsTaskSettings::new)
        );
        namedWriteables.add(
            new NamedWriteableRegistry.Entry(ServiceSettings.class, CohereRerankServiceSettings.NAME, CohereRerankServiceSettings::new)
        );
        namedWriteables.add(
            new NamedWriteableRegistry.Entry(TaskSettings.class, CohereRerankTaskSettings.NAME, CohereRerankTaskSettings::new)
        );
        namedWriteables.add(
            new NamedWriteableRegistry.Entry(
                ServiceSettings.class,
                CohereCompletionServiceSettings.NAME,
                CohereCompletionServiceSettings::new
            )
        );
    }

    private static void addOpenAiNamedWriteables(List<NamedWriteableRegistry.Entry> namedWriteables) {
        namedWriteables.add(
            new NamedWriteableRegistry.Entry(
                ServiceSettings.class,
                OpenAiEmbeddingsServiceSettings.NAME,
                OpenAiEmbeddingsServiceSettings::new
            )
        );
        namedWriteables.add(
            new NamedWriteableRegistry.Entry(TaskSettings.class, OpenAiEmbeddingsTaskSettings.NAME, OpenAiEmbeddingsTaskSettings::new)
        );
        namedWriteables.add(
            new NamedWriteableRegistry.Entry(
                ServiceSettings.class,
                OpenAiChatCompletionServiceSettings.NAME,
                OpenAiChatCompletionServiceSettings::new
            )
        );
        namedWriteables.add(
            new NamedWriteableRegistry.Entry(
                TaskSettings.class,
                OpenAiChatCompletionTaskSettings.NAME,
                OpenAiChatCompletionTaskSettings::new
            )
        );
    }

    private static void addHuggingFaceNamedWriteables(List<NamedWriteableRegistry.Entry> namedWriteables) {
        namedWriteables.add(
            new NamedWriteableRegistry.Entry(
                ServiceSettings.class,
                HuggingFaceElserServiceSettings.NAME,
                HuggingFaceElserServiceSettings::new
            )
        );
        namedWriteables.add(
            new NamedWriteableRegistry.Entry(ServiceSettings.class, HuggingFaceServiceSettings.NAME, HuggingFaceServiceSettings::new)
        );
        namedWriteables.add(
            new NamedWriteableRegistry.Entry(SecretSettings.class, HuggingFaceElserSecretSettings.NAME, HuggingFaceElserSecretSettings::new)
        );
    }

    private static void addGoogleAiStudioNamedWritables(List<NamedWriteableRegistry.Entry> namedWriteables) {
        namedWriteables.add(
            new NamedWriteableRegistry.Entry(
                ServiceSettings.class,
                GoogleAiStudioCompletionServiceSettings.NAME,
                GoogleAiStudioCompletionServiceSettings::new
            )
        );
    }

    private static void addInternalElserNamedWriteables(List<NamedWriteableRegistry.Entry> namedWriteables) {
        namedWriteables.add(
            new NamedWriteableRegistry.Entry(ServiceSettings.class, ElserInternalServiceSettings.NAME, ElserInternalServiceSettings::new)
        );
        namedWriteables.add(
            new NamedWriteableRegistry.Entry(TaskSettings.class, ElserMlNodeTaskSettings.NAME, ElserMlNodeTaskSettings::new)
        );
    }

    private static void addChunkedInferenceResultsNamedWriteables(List<NamedWriteableRegistry.Entry> namedWriteables) {
        namedWriteables.add(
            new NamedWriteableRegistry.Entry(
                InferenceServiceResults.class,
                ErrorChunkedInferenceResults.NAME,
                ErrorChunkedInferenceResults::new
            )
        );
        namedWriteables.add(
            new NamedWriteableRegistry.Entry(
                InferenceServiceResults.class,
                ChunkedSparseEmbeddingResults.NAME,
                ChunkedSparseEmbeddingResults::new
            )
        );
        namedWriteables.add(
            new NamedWriteableRegistry.Entry(
                InferenceServiceResults.class,
                ChunkedTextEmbeddingResults.NAME,
                ChunkedTextEmbeddingResults::new
            )
        );
        namedWriteables.add(
            new NamedWriteableRegistry.Entry(
                InferenceServiceResults.class,
                ChunkedTextEmbeddingFloatResults.NAME,
                ChunkedTextEmbeddingFloatResults::new
            )
        );
        namedWriteables.add(
            new NamedWriteableRegistry.Entry(
                InferenceServiceResults.class,
                ChunkedTextEmbeddingByteResults.NAME,
                ChunkedTextEmbeddingByteResults::new
            )
        );
    }

    private static void addInferenceResultsNamedWriteables(List<NamedWriteableRegistry.Entry> namedWriteables) {
        namedWriteables.add(
            new NamedWriteableRegistry.Entry(InferenceServiceResults.class, SparseEmbeddingResults.NAME, SparseEmbeddingResults::new)
        );
        namedWriteables.add(
            new NamedWriteableRegistry.Entry(InferenceServiceResults.class, TextEmbeddingResults.NAME, TextEmbeddingResults::new)
        );
        namedWriteables.add(
            new NamedWriteableRegistry.Entry(InferenceServiceResults.class, TextEmbeddingByteResults.NAME, TextEmbeddingByteResults::new)
        );
        namedWriteables.add(
            new NamedWriteableRegistry.Entry(InferenceServiceResults.class, ChatCompletionResults.NAME, ChatCompletionResults::new)
        );
        namedWriteables.add(
            new NamedWriteableRegistry.Entry(InferenceServiceResults.class, RankedDocsResults.NAME, RankedDocsResults::new)
        );
    }

}<|MERGE_RESOLUTION|>--- conflicted
+++ resolved
@@ -108,11 +108,8 @@
         addCohereNamedWriteables(namedWriteables);
         addAzureOpenAiNamedWriteables(namedWriteables);
         addAzureAiStudioNamedWriteables(namedWriteables);
-<<<<<<< HEAD
+        addGoogleAiStudioNamedWritables(namedWriteables);
         addMistralNamedWriteables(namedWriteables);
-=======
-        addGoogleAiStudioNamedWritables(namedWriteables);
->>>>>>> f5cc9908
 
         return namedWriteables;
     }
