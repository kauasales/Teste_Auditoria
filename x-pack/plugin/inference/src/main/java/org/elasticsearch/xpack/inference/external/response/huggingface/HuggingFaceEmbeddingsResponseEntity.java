/*
 * Copyright Elasticsearch B.V. and/or licensed to Elasticsearch B.V. under one
 * or more contributor license agreements. Licensed under the Elastic License
 * 2.0; you may not use this file except in compliance with the Elastic License
 * 2.0.
 *
 * this file was contributed to by a generative AI
 */

package org.elasticsearch.xpack.inference.external.response.huggingface;

import org.elasticsearch.common.xcontent.LoggingDeprecationHandler;
import org.elasticsearch.xcontent.XContentFactory;
import org.elasticsearch.xcontent.XContentParser;
import org.elasticsearch.xcontent.XContentParserConfiguration;
import org.elasticsearch.xcontent.XContentType;
import org.elasticsearch.xpack.core.inference.results.TextEmbeddingFloatResults;
import org.elasticsearch.xpack.inference.external.http.HttpResult;
import org.elasticsearch.xpack.inference.external.request.Request;

import java.io.IOException;
import java.util.List;

import static org.elasticsearch.common.xcontent.XContentParserUtils.ensureExpectedToken;
import static org.elasticsearch.common.xcontent.XContentParserUtils.parseList;
import static org.elasticsearch.common.xcontent.XContentParserUtils.throwUnknownToken;
import static org.elasticsearch.xpack.inference.external.response.XContentUtils.moveToFirstToken;
import static org.elasticsearch.xpack.inference.external.response.XContentUtils.positionParserAtTokenAfterField;

public class HuggingFaceEmbeddingsResponseEntity {
    private static final String FAILED_TO_FIND_FIELD_TEMPLATE = "Failed to find required field [%s] in Hugging Face embeddings response";

    /**
     * Parse the response from hugging face. The known formats are an array of arrays and object with an {@code embeddings} field containing
     * an array of arrays.
     */
    public static TextEmbeddingFloatResults fromResponse(Request request, HttpResult response) throws IOException {
        var parserConfig = XContentParserConfiguration.EMPTY.withDeprecationHandler(LoggingDeprecationHandler.INSTANCE);

        try (XContentParser jsonParser = XContentFactory.xContent(XContentType.JSON).createParser(parserConfig, response.body())) {
            moveToFirstToken(jsonParser);

            XContentParser.Token token = jsonParser.currentToken();
            if (token == XContentParser.Token.START_ARRAY) {
                return parseArrayFormat(jsonParser);
            } else if (token == XContentParser.Token.START_OBJECT) {
                return parseObjectFormat(jsonParser);
            } else {
                throwUnknownToken(token, jsonParser);
            }
        }

        // This should never be reached. The above code should either return successfully or hit the throwUnknownToken
        // or throw a parsing exception
        throw new IllegalStateException("Reached an invalid state while parsing the hugging face response");
    }

    /**
     * The response from hugging face could be formatted as <code>[[0.1, ...], [0.1, ...]]</code>.
     * Each entry in the array will correspond to the entry within the inputs array within the request sent to hugging face. For example
     * for a request like:
     *
     * <pre>
     *     <code>
     *         {
     *             "inputs": ["hello this is my name", "I wish I was there!"]
     *         }
     *     </code>
     * </pre>
     *
     * The response would look like:
     *
     * <pre>
     *     <code>
     *         [
     *              [
     *                  0.1,
     *                  0.234
     *              ],
     *              [
     *                  0.34,
     *                  0.56
     *              ]
     *         ]
     *     </code>
     * </pre>
     *
     * Example models with this response format:
     * <a href="https://huggingface.co/intfloat/e5-small-v2">intfloat/e5-small-v2</a>
     * <a href="https://huggingface.co/intfloat/e5-base-v2">intfloat/e5-base-v2</a>
     * <a href="https://huggingface.co/intfloat/multilingual-e5-base">intfloat/multilingual-e5-base</a>
     * <a href="https://huggingface.co/sentence-transformers/all-MiniLM-L6-v2">sentence-transformers/all-MiniLM-L6-v2</a>
     * <a href="https://huggingface.co/sentence-transformers/all-MiniLM-L12-v2">sentence-transformers/all-MiniLM-L12-v2</a>
     */
<<<<<<< HEAD
    private static TextEmbeddingFloatResults parseArrayFormat(XContentParser parser) throws IOException {
        List<TextEmbeddingFloatResults.FloatEmbedding> embeddingList = XContentParserUtils.parseList(
            parser,
            HuggingFaceEmbeddingsResponseEntity::parseEmbeddingEntry
        );
=======
    private static TextEmbeddingResults parseArrayFormat(XContentParser parser) throws IOException {
        List<TextEmbeddingResults.Embedding> embeddingList = parseList(parser, HuggingFaceEmbeddingsResponseEntity::parseEmbeddingEntry);
>>>>>>> 2822fa40

        return new TextEmbeddingFloatResults(embeddingList);
    }

    /**
     * The response from hugging face could be formatted as <code>{"embeddings": [[0.1, ...], [0.1, ...]}</code>.
     * Each entry in the array will correspond to the entry within the inputs array within the request sent to hugging face. For example
     * for a request like:
     *
     * <pre>
     *     <code>
     *         {
     *             "inputs": ["hello this is my name", "I wish I was there!"]
     *         }
     *     </code>
     * </pre>
     *
     * The response would look like:
     *
     * <pre>
     *     <code>
     *         {
     *             "embeddings": [
     *                  [
     *                      0.1,
     *                      0.234
     *                  ],
     *                  [
     *                      0.34,
     *                      0.56
     *                  ]
     *             ]
     *         }
     *     </code>
     * </pre>
     *
     * Example models with this response format:
     * <a href="https://huggingface.co/intfloat/multilingual-e5-small">intfloat/multilingual-e5-small</a>
     * <a href="https://huggingface.co/sentence-transformers/all-mpnet-base-v2">sentence-transformers/all-mpnet-base-v2</a>
     */
    private static TextEmbeddingFloatResults parseObjectFormat(XContentParser parser) throws IOException {
        positionParserAtTokenAfterField(parser, "embeddings", FAILED_TO_FIND_FIELD_TEMPLATE);

<<<<<<< HEAD
        List<TextEmbeddingFloatResults.FloatEmbedding> embeddingList = XContentParserUtils.parseList(
            parser,
            HuggingFaceEmbeddingsResponseEntity::parseEmbeddingEntry
        );
=======
        List<TextEmbeddingResults.Embedding> embeddingList = parseList(parser, HuggingFaceEmbeddingsResponseEntity::parseEmbeddingEntry);
>>>>>>> 2822fa40

        return new TextEmbeddingFloatResults(embeddingList);
    }

<<<<<<< HEAD
    private static TextEmbeddingFloatResults.FloatEmbedding parseEmbeddingEntry(XContentParser parser) throws IOException {
        XContentParserUtils.ensureExpectedToken(XContentParser.Token.START_ARRAY, parser.currentToken(), parser);

        List<Float> embeddingValuesList = XContentParserUtils.parseList(parser, HuggingFaceEmbeddingsResponseEntity::parseEmbeddingList);
        return TextEmbeddingFloatResults.FloatEmbedding.of(embeddingValuesList);
=======
    private static TextEmbeddingResults.Embedding parseEmbeddingEntry(XContentParser parser) throws IOException {
        ensureExpectedToken(XContentParser.Token.START_ARRAY, parser.currentToken(), parser);

        List<Float> embeddingValuesList = parseList(parser, HuggingFaceEmbeddingsResponseEntity::parseEmbeddingList);
        return TextEmbeddingResults.Embedding.of(embeddingValuesList);
>>>>>>> 2822fa40
    }

    private static float parseEmbeddingList(XContentParser parser) throws IOException {
        XContentParser.Token token = parser.currentToken();
        ensureExpectedToken(XContentParser.Token.VALUE_NUMBER, token, parser);
        return parser.floatValue();
    }

    private HuggingFaceEmbeddingsResponseEntity() {}
}<|MERGE_RESOLUTION|>--- conflicted
+++ resolved
@@ -92,16 +92,11 @@
      * <a href="https://huggingface.co/sentence-transformers/all-MiniLM-L6-v2">sentence-transformers/all-MiniLM-L6-v2</a>
      * <a href="https://huggingface.co/sentence-transformers/all-MiniLM-L12-v2">sentence-transformers/all-MiniLM-L12-v2</a>
      */
-<<<<<<< HEAD
     private static TextEmbeddingFloatResults parseArrayFormat(XContentParser parser) throws IOException {
-        List<TextEmbeddingFloatResults.FloatEmbedding> embeddingList = XContentParserUtils.parseList(
+        List<TextEmbeddingFloatResults.FloatEmbedding> embeddingList = parseList(
             parser,
             HuggingFaceEmbeddingsResponseEntity::parseEmbeddingEntry
         );
-=======
-    private static TextEmbeddingResults parseArrayFormat(XContentParser parser) throws IOException {
-        List<TextEmbeddingResults.Embedding> embeddingList = parseList(parser, HuggingFaceEmbeddingsResponseEntity::parseEmbeddingEntry);
->>>>>>> 2822fa40
 
         return new TextEmbeddingFloatResults(embeddingList);
     }
@@ -145,31 +140,19 @@
     private static TextEmbeddingFloatResults parseObjectFormat(XContentParser parser) throws IOException {
         positionParserAtTokenAfterField(parser, "embeddings", FAILED_TO_FIND_FIELD_TEMPLATE);
 
-<<<<<<< HEAD
-        List<TextEmbeddingFloatResults.FloatEmbedding> embeddingList = XContentParserUtils.parseList(
+        List<TextEmbeddingFloatResults.FloatEmbedding> embeddingList = parseList(
             parser,
             HuggingFaceEmbeddingsResponseEntity::parseEmbeddingEntry
         );
-=======
-        List<TextEmbeddingResults.Embedding> embeddingList = parseList(parser, HuggingFaceEmbeddingsResponseEntity::parseEmbeddingEntry);
->>>>>>> 2822fa40
 
         return new TextEmbeddingFloatResults(embeddingList);
     }
 
-<<<<<<< HEAD
     private static TextEmbeddingFloatResults.FloatEmbedding parseEmbeddingEntry(XContentParser parser) throws IOException {
-        XContentParserUtils.ensureExpectedToken(XContentParser.Token.START_ARRAY, parser.currentToken(), parser);
-
-        List<Float> embeddingValuesList = XContentParserUtils.parseList(parser, HuggingFaceEmbeddingsResponseEntity::parseEmbeddingList);
-        return TextEmbeddingFloatResults.FloatEmbedding.of(embeddingValuesList);
-=======
-    private static TextEmbeddingResults.Embedding parseEmbeddingEntry(XContentParser parser) throws IOException {
         ensureExpectedToken(XContentParser.Token.START_ARRAY, parser.currentToken(), parser);
 
         List<Float> embeddingValuesList = parseList(parser, HuggingFaceEmbeddingsResponseEntity::parseEmbeddingList);
-        return TextEmbeddingResults.Embedding.of(embeddingValuesList);
->>>>>>> 2822fa40
+        return TextEmbeddingFloatResults.FloatEmbedding.of(embeddingValuesList);
     }
 
     private static float parseEmbeddingList(XContentParser parser) throws IOException {
