/*
 * Copyright Elasticsearch B.V. and/or licensed to Elasticsearch B.V. under one
 * or more contributor license agreements. Licensed under the Elastic License
 * 2.0; you may not use this file except in compliance with the Elastic License
 * 2.0.
 *
 * this file has been contributed to by a Generative AI
 */

package org.elasticsearch.xpack.inference.services.elser;

import org.elasticsearch.ElasticsearchStatusException;
import org.elasticsearch.TransportVersion;
import org.elasticsearch.TransportVersions;
import org.elasticsearch.action.ActionListener;
import org.elasticsearch.core.Nullable;
import org.elasticsearch.core.TimeValue;
import org.elasticsearch.inference.ChunkedInferenceServiceResults;
import org.elasticsearch.inference.ChunkingOptions;
import org.elasticsearch.inference.InferenceResults;
import org.elasticsearch.inference.InferenceServiceExtension;
import org.elasticsearch.inference.InferenceServiceResults;
import org.elasticsearch.inference.InputType;
import org.elasticsearch.inference.Model;
import org.elasticsearch.inference.ModelConfigurations;
import org.elasticsearch.inference.TaskType;
import org.elasticsearch.rest.RestStatus;
import org.elasticsearch.xpack.core.inference.results.ErrorChunkedInferenceResults;
import org.elasticsearch.xpack.core.inference.results.InferenceChunkedSparseEmbeddingResults;
import org.elasticsearch.xpack.core.inference.results.SparseEmbeddingResults;
import org.elasticsearch.xpack.core.ml.action.GetTrainedModelsAction;
import org.elasticsearch.xpack.core.ml.action.InferModelAction;
import org.elasticsearch.xpack.core.ml.inference.results.ErrorInferenceResults;
import org.elasticsearch.xpack.core.ml.inference.results.MlChunkedTextExpansionResults;
import org.elasticsearch.xpack.core.ml.inference.trainedmodel.TextExpansionConfigUpdate;
import org.elasticsearch.xpack.core.ml.inference.trainedmodel.TokenizationConfigUpdate;
import org.elasticsearch.xpack.inference.services.ServiceUtils;
import org.elasticsearch.xpack.inference.services.elasticsearch.BaseElasticsearchInternalService;

import java.util.ArrayList;
import java.util.EnumSet;
import java.util.List;
import java.util.Map;
import java.util.Set;

import static org.elasticsearch.xpack.core.ClientHelper.INFERENCE_ORIGIN;
import static org.elasticsearch.xpack.core.ClientHelper.executeAsyncWithOrigin;
import static org.elasticsearch.xpack.inference.services.ServiceUtils.removeFromMapOrThrowIfNull;
import static org.elasticsearch.xpack.inference.services.ServiceUtils.throwIfNotEmptyMap;

public class ElserInternalService extends BaseElasticsearchInternalService {

    public static final String NAME = "elser";

    private static final String OLD_MODEL_ID_FIELD_NAME = "model_version";

    public ElserInternalService(InferenceServiceExtension.InferenceServiceFactoryContext context) {
        super(context);
    }

    @Override
    protected EnumSet<TaskType> supportedTaskTypes() {
        return EnumSet.of(TaskType.SPARSE_EMBEDDING);
    }

    @Override
    public void parseRequestConfig(
        String inferenceEntityId,
        TaskType taskType,
        Map<String, Object> config,
        Set<String> modelArchitectures,
        ActionListener<Model> parsedModelListener
    ) {
        try {
            Map<String, Object> serviceSettingsMap = removeFromMapOrThrowIfNull(config, ModelConfigurations.SERVICE_SETTINGS);
            var serviceSettingsBuilder = ElserInternalServiceSettings.fromRequestMap(serviceSettingsMap);

            if (serviceSettingsBuilder.getModelId() == null) {
                serviceSettingsBuilder.setModelId(
                    selectDefaultModelVariantBasedOnClusterArchitecture(modelArchitectures, ELSER_V2_MODEL_LINUX_X86, ELSER_V2_MODEL)
                );
            }

            Map<String, Object> taskSettingsMap;
            // task settings are optional
            if (config.containsKey(ModelConfigurations.TASK_SETTINGS)) {
                taskSettingsMap = removeFromMapOrThrowIfNull(config, ModelConfigurations.TASK_SETTINGS);
            } else {
                taskSettingsMap = Map.of();
            }

            var taskSettings = taskSettingsFromMap(taskType, taskSettingsMap);

            throwIfNotEmptyMap(config, NAME);
            throwIfNotEmptyMap(serviceSettingsMap, NAME);
            throwIfNotEmptyMap(taskSettingsMap, NAME);

            parsedModelListener.onResponse(
                new ElserInternalModel(
                    inferenceEntityId,
                    taskType,
                    NAME,
                    new ElserInternalServiceSettings(serviceSettingsBuilder.build()),
                    taskSettings
                )
            );
        } catch (Exception e) {
            parsedModelListener.onFailure(e);
        }
    }

<<<<<<< HEAD
    private static String selectDefaultModelVersionBasedOnClusterArchitecture(Set<String> modelArchitectures) {
        // choose a default model ID based on the cluster architecture
        boolean homogenous = modelArchitectures.size() == 1;
        if (homogenous && modelArchitectures.iterator().next().equals("linux-x86_64")) {
            // Use the hardware optimized model
            return ElserModels.ELSER_V2_MODEL_LINUX_X86;
        } else {
            // default to the platform-agnostic model
            return ElserModels.ELSER_V2_MODEL;
        }
    }

=======
>>>>>>> 9b86fd17
    @Override
    public ElserInternalModel parsePersistedConfigWithSecrets(
        String inferenceEntityId,
        TaskType taskType,
        Map<String, Object> config,
        Map<String, Object> secrets
    ) {
        return parsePersistedConfig(inferenceEntityId, taskType, config);
    }

    @Override
    public ElserInternalModel parsePersistedConfig(String inferenceEntityId, TaskType taskType, Map<String, Object> config) {
        Map<String, Object> serviceSettingsMap = removeFromMapOrThrowIfNull(config, ModelConfigurations.SERVICE_SETTINGS);

        // Change from old model_version field name to new model_id field name as of
        // TransportVersions.ML_TEXT_EMBEDDING_INFERENCE_SERVICE_ADDED
        if (serviceSettingsMap.containsKey(OLD_MODEL_ID_FIELD_NAME)) {
            String modelId = ServiceUtils.removeAsType(serviceSettingsMap, OLD_MODEL_ID_FIELD_NAME, String.class);
            serviceSettingsMap.put(ElserInternalServiceSettings.MODEL_ID, modelId);
        }

        var serviceSettings = ElserInternalServiceSettings.fromPersistedMap(serviceSettingsMap);

        Map<String, Object> taskSettingsMap;
        // task settings are optional
        if (config.containsKey(ModelConfigurations.TASK_SETTINGS)) {
            taskSettingsMap = removeFromMapOrThrowIfNull(config, ModelConfigurations.TASK_SETTINGS);
        } else {
            taskSettingsMap = Map.of();
        }

        var taskSettings = taskSettingsFromMap(taskType, taskSettingsMap);

        return new ElserInternalModel(inferenceEntityId, taskType, NAME, new ElserInternalServiceSettings(serviceSettings), taskSettings);
    }

    @Override
    public void infer(
        Model model,
        @Nullable String query,
        List<String> inputs,
        Map<String, Object> taskSettings,
        InputType inputType,
        TimeValue timeout,
        ActionListener<InferenceServiceResults> listener
    ) {
        // No task settings to override with requestTaskSettings

        try {
            checkCompatibleTaskType(model.getConfigurations().getTaskType());
        } catch (Exception e) {
            listener.onFailure(e);
            return;
        }

        var request = buildInferenceRequest(
            model.getConfigurations().getInferenceEntityId(),
            TextExpansionConfigUpdate.EMPTY_UPDATE,
            inputs,
            inputType,
            timeout,
            false // chunk
        );

        client.execute(
            InferModelAction.INSTANCE,
            request,
            listener.delegateFailureAndWrap(
                (l, inferenceResult) -> l.onResponse(SparseEmbeddingResults.of(inferenceResult.getInferenceResults()))
            )
        );
    }

    public void chunkedInfer(
        Model model,
        List<String> input,
        Map<String, Object> taskSettings,
        InputType inputType,
        @Nullable ChunkingOptions chunkingOptions,
        TimeValue timeout,
        ActionListener<List<ChunkedInferenceServiceResults>> listener
    ) {
        chunkedInfer(model, null, input, taskSettings, inputType, chunkingOptions, timeout, listener);
    }

    @Override
    public void chunkedInfer(
        Model model,
        @Nullable String query,
        List<String> inputs,
        Map<String, Object> taskSettings,
        InputType inputType,
        @Nullable ChunkingOptions chunkingOptions,
        TimeValue timeout,
        ActionListener<List<ChunkedInferenceServiceResults>> listener
    ) {
        try {
            checkCompatibleTaskType(model.getConfigurations().getTaskType());
        } catch (Exception e) {
            listener.onFailure(e);
            return;
        }

        var configUpdate = chunkingOptions != null
            ? new TokenizationConfigUpdate(chunkingOptions.windowSize(), chunkingOptions.span())
            : new TokenizationConfigUpdate(null, null);

        var request = buildInferenceRequest(
            model.getConfigurations().getInferenceEntityId(),
            configUpdate,
            inputs,
            inputType,
            timeout,
            true // chunk
        );

        client.execute(
            InferModelAction.INSTANCE,
            request,
            listener.delegateFailureAndWrap(
                (l, inferenceResult) -> l.onResponse(translateChunkedResults(inferenceResult.getInferenceResults()))
            )
        );
    }

    private void checkCompatibleTaskType(TaskType taskType) {
        if (TaskType.SPARSE_EMBEDDING.isAnyOrSame(taskType) == false) {
            throw new ElasticsearchStatusException(TaskType.unsupportedTaskTypeErrorMsg(taskType, NAME), RestStatus.BAD_REQUEST);
        }
    }

    @Override
    public void isModelDownloaded(Model model, ActionListener<Boolean> listener) {
        ActionListener<GetTrainedModelsAction.Response> getModelsResponseListener = listener.delegateFailure((delegate, response) -> {
            if (response.getResources().count() < 1) {
                delegate.onResponse(Boolean.FALSE);
            } else {
                delegate.onResponse(Boolean.TRUE);
            }
        });

        if (model instanceof ElserInternalModel elserModel) {
            String modelId = elserModel.getServiceSettings().modelId();
            GetTrainedModelsAction.Request getRequest = new GetTrainedModelsAction.Request(modelId);
            executeAsyncWithOrigin(client, INFERENCE_ORIGIN, GetTrainedModelsAction.INSTANCE, getRequest, getModelsResponseListener);
        } else {
            listener.onFailure(
                new IllegalArgumentException(
                    "Can not download model automatically for ["
                        + model.getConfigurations().getInferenceEntityId()
                        + "] you may need to download it through the trained models API or with eland."
                )
            );
        }
    }

    private static ElserMlNodeTaskSettings taskSettingsFromMap(TaskType taskType, Map<String, Object> config) {
        if (taskType != TaskType.SPARSE_EMBEDDING) {
            throw new ElasticsearchStatusException(TaskType.unsupportedTaskTypeErrorMsg(taskType, NAME), RestStatus.BAD_REQUEST);
        }

        // no config options yet
        return ElserMlNodeTaskSettings.DEFAULT;
    }

    private List<ChunkedInferenceServiceResults> translateChunkedResults(List<InferenceResults> inferenceResults) {
        var translated = new ArrayList<ChunkedInferenceServiceResults>();

        for (var inferenceResult : inferenceResults) {
            if (inferenceResult instanceof MlChunkedTextExpansionResults mlChunkedResult) {
                translated.add(InferenceChunkedSparseEmbeddingResults.ofMlResult(mlChunkedResult));
            } else if (inferenceResult instanceof ErrorInferenceResults error) {
                translated.add(new ErrorChunkedInferenceResults(error.getException()));
            } else {
                throw new ElasticsearchStatusException(
                    "Expected a chunked inference [{}] received [{}]",
                    RestStatus.INTERNAL_SERVER_ERROR,
                    MlChunkedTextExpansionResults.NAME,
                    inferenceResult.getWriteableName()
                );
            }
        }
        return translated;
    }

    @Override
    public String name() {
        return NAME;
    }

    @Override
    public TransportVersion getMinimalSupportedVersion() {
        return TransportVersions.V_8_12_0;
    }
}<|MERGE_RESOLUTION|>--- conflicted
+++ resolved
@@ -109,7 +109,6 @@
         }
     }
 
-<<<<<<< HEAD
     private static String selectDefaultModelVersionBasedOnClusterArchitecture(Set<String> modelArchitectures) {
         // choose a default model ID based on the cluster architecture
         boolean homogenous = modelArchitectures.size() == 1;
@@ -122,8 +121,6 @@
         }
     }
 
-=======
->>>>>>> 9b86fd17
     @Override
     public ElserInternalModel parsePersistedConfigWithSecrets(
         String inferenceEntityId,
