--- conflicted
+++ resolved
@@ -39,27 +39,11 @@
         );
     }
 
-<<<<<<< HEAD
     public void send(HuggingFaceElserRequest request, ActionListener<List<? extends InferenceResults>> listener) throws IOException {
-        HttpRequestBase httpRequest = request.createRequest();
-        ActionListener<HttpResult> responseListener = ActionListener.wrap(response -> {
-            try {
-                listener.onResponse(HuggingFaceElserResponseEntity.fromResponse(response));
-            } catch (Exception e) {
-                String msg = format("Failed to parse the Hugging Face ELSER response for request [%s]", httpRequest.getRequestLine());
-                throttlerManager.getThrottler().warn(logger, msg, e);
-                listener.onFailure(new ElasticsearchException(msg, e));
-            }
-        }, listener::onFailure);
-
-        sender.send(httpRequest, responseListener);
-=======
-    public void send(HuggingFaceElserRequest request, ActionListener<InferenceResults> listener) throws IOException {
         this.sender.send(request.createRequest(), ELSER_RESPONSE_HANDLER, listener);
     }
 
     private static ResponseHandler createElserHandler() {
         return new AlwaysRetryingResponseHandler("elser hugging face", HuggingFaceElserResponseEntity::fromResponse);
->>>>>>> 053c6638
     }
 }