--- conflicted
+++ resolved
@@ -26,32 +26,22 @@
 import java.util.Objects;
 
 public abstract class SenderService implements InferenceService {
-<<<<<<< HEAD
-    private final SetOnce<HttpRequestSender.Factory> httpRequestSenderFactory;
-    private final SetOnce<ServiceComponents> serviceComponents;
-    private final AtomicReference<Sender> sender = new AtomicReference<>();
-    private final RequestManagerFactory requestManagerFactory;
+    private final Sender sender;
+    private final ServiceComponents serviceComponents;
 
-    public SenderService(SetOnce<HttpRequestSender.Factory> httpRequestSenderFactory, SetOnce<ServiceComponents> serviceComponents) {
+    public SenderService(HttpRequestSender.Factory httpRequestSenderFactory, ServiceComponents serviceComponents) {
         this(httpRequestSenderFactory, serviceComponents, new SingleRequestManager.Factory());
     }
 
     public SenderService(
-        SetOnce<HttpRequestSender.Factory> httpRequestSenderFactory,
-        SetOnce<ServiceComponents> serviceComponents,
+        HttpRequestSender.Factory factory,
+        ServiceComponents serviceComponents,
         RequestManagerFactory requestManagerFactory
     ) {
-        this.httpRequestSenderFactory = Objects.requireNonNull(httpRequestSenderFactory);
-=======
-    private final Sender sender;
-    private final ServiceComponents serviceComponents;
-
-    public SenderService(HttpRequestSenderFactory factory, ServiceComponents serviceComponents) {
         Objects.requireNonNull(factory);
-        sender = factory.createSender(name());
->>>>>>> 89c61cde
+        Objects.requireNonNull(requestManagerFactory);
+        sender = factory.createSender(name(), requestManagerFactory);
         this.serviceComponents = Objects.requireNonNull(serviceComponents);
-        this.requestManagerFactory = Objects.requireNonNull(requestManagerFactory);
     }
 
     protected Sender getSender() {
@@ -117,17 +107,7 @@
     }
 
     private void init() {
-<<<<<<< HEAD
-        sender.updateAndGet(
-            current -> Objects.requireNonNullElseGet(
-                current,
-                () -> httpRequestSenderFactory.get().createSender(name(), requestManagerFactory)
-            )
-        );
-        sender.get().start();
-=======
         sender.start();
->>>>>>> 89c61cde
     }
 
     @Override
