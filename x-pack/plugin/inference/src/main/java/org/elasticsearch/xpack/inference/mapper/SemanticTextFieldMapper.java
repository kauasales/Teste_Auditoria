--- conflicted
+++ resolved
@@ -49,11 +49,7 @@
  * A {@link FieldMapper} for semantic text fields.
  * These fields have a reference id reference, that is used for performing inference at ingestion and query time.
  * This field mapper performs no indexing, as inference results will be included as a different field in the document source, and will
-<<<<<<< HEAD
- * be indexed using {@link InferenceResultFieldMapper}.
-=======
  * be indexed using {@link InferenceMetadataFieldMapper}.
->>>>>>> d4e283dd
  */
 public class SemanticTextFieldMapper extends FieldMapper {
     private static final Logger logger = LogManager.getLogger(SemanticTextFieldMapper.class);
@@ -64,9 +60,6 @@
         return (SemanticTextFieldMapper) in;
     }
 
-<<<<<<< HEAD
-    public static final TypeParser PARSER = new TypeParser((n, c) -> new Builder(n));
-=======
     public static final TypeParser PARSER = new TypeParser(
         (n, c) -> new Builder(n, c.indexVersionCreated()),
         notInMultiFields(CONTENT_TYPE)
@@ -75,7 +68,6 @@
     private final IndexVersion indexVersionCreated;
     private final SemanticTextModelSettings modelSettings;
     private final NestedObjectMapper subMappers;
->>>>>>> d4e283dd
 
     private SemanticTextFieldMapper(
         String simpleName,
@@ -174,12 +166,6 @@
 
         @Override
         public SemanticTextFieldMapper build(MapperBuilderContext context) {
-<<<<<<< HEAD
-            return new SemanticTextFieldMapper(
-                name(),
-                new SemanticTextFieldType(context.buildFullName(name()), modelId.getValue(), meta.getValue()),
-                copyTo
-=======
             final String fullName = context.buildFullName(name());
             NestedObjectMapper.Builder nestedBuilder = new NestedObjectMapper.Builder(CHUNKS, indexVersionCreated);
             nestedBuilder.dynamic(ObjectMapper.Dynamic.FALSE);
@@ -199,7 +185,6 @@
                 indexVersionCreated,
                 modelSettings.getValue(),
                 subMappers
->>>>>>> d4e283dd
             );
         }
     }
