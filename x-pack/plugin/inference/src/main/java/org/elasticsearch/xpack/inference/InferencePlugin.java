/*
 * Copyright Elasticsearch B.V. and/or licensed to Elasticsearch B.V. under one
 * or more contributor license agreements. Licensed under the Elastic License
 * 2.0; you may not use this file except in compliance with the Elastic License
 * 2.0.
 */

package org.elasticsearch.xpack.inference;

import org.apache.lucene.util.SetOnce;
import org.elasticsearch.action.ActionListener;
import org.elasticsearch.action.ActionRequest;
import org.elasticsearch.action.ActionResponse;
import org.elasticsearch.action.support.MappedActionFilter;
import org.elasticsearch.cluster.metadata.IndexNameExpressionResolver;
import org.elasticsearch.cluster.node.DiscoveryNodes;
import org.elasticsearch.common.io.stream.NamedWriteableRegistry;
import org.elasticsearch.common.settings.ClusterSettings;
import org.elasticsearch.common.settings.IndexScopedSettings;
import org.elasticsearch.common.settings.Setting;
import org.elasticsearch.common.settings.Settings;
import org.elasticsearch.common.settings.SettingsFilter;
import org.elasticsearch.core.IOUtils;
import org.elasticsearch.core.TimeValue;
import org.elasticsearch.features.NodeFeature;
import org.elasticsearch.index.mapper.Mapper;
import org.elasticsearch.indices.SystemIndexDescriptor;
import org.elasticsearch.inference.InferenceServiceExtension;
import org.elasticsearch.inference.InferenceServiceRegistry;
import org.elasticsearch.inference.TaskType;
import org.elasticsearch.plugins.ActionPlugin;
import org.elasticsearch.plugins.ExtensiblePlugin;
import org.elasticsearch.plugins.MapperPlugin;
import org.elasticsearch.plugins.Plugin;
import org.elasticsearch.plugins.SearchPlugin;
import org.elasticsearch.plugins.SystemIndexPlugin;
import org.elasticsearch.rest.RestController;
import org.elasticsearch.rest.RestHandler;
import org.elasticsearch.search.rank.RankBuilder;
import org.elasticsearch.threadpool.ExecutorBuilder;
import org.elasticsearch.threadpool.ScalingExecutorBuilder;
import org.elasticsearch.xcontent.ParseField;
import org.elasticsearch.xpack.core.ClientHelper;
import org.elasticsearch.xpack.core.action.XPackUsageFeatureAction;
import org.elasticsearch.xpack.core.inference.action.DeleteInferenceEndpointAction;
import org.elasticsearch.xpack.core.inference.action.GetInferenceDiagnosticsAction;
import org.elasticsearch.xpack.core.inference.action.GetInferenceModelAction;
import org.elasticsearch.xpack.core.inference.action.InferenceAction;
import org.elasticsearch.xpack.core.inference.action.PutInferenceModelAction;
import org.elasticsearch.xpack.inference.action.TransportDeleteInferenceEndpointAction;
import org.elasticsearch.xpack.inference.action.TransportGetInferenceDiagnosticsAction;
import org.elasticsearch.xpack.inference.action.TransportGetInferenceModelAction;
import org.elasticsearch.xpack.inference.action.TransportInferenceAction;
import org.elasticsearch.xpack.inference.action.TransportInferenceUsageAction;
import org.elasticsearch.xpack.inference.action.TransportPutInferenceModelAction;
import org.elasticsearch.xpack.inference.action.filter.ShardBulkInferenceActionFilter;
import org.elasticsearch.xpack.inference.common.Truncator;
import org.elasticsearch.xpack.inference.external.amazonbedrock.AmazonBedrockRequestSender;
import org.elasticsearch.xpack.inference.external.http.HttpClientManager;
import org.elasticsearch.xpack.inference.external.http.HttpSettings;
import org.elasticsearch.xpack.inference.external.http.retry.RetrySettings;
import org.elasticsearch.xpack.inference.external.http.sender.HttpRequestSender;
import org.elasticsearch.xpack.inference.external.http.sender.RequestExecutorServiceSettings;
import org.elasticsearch.xpack.inference.logging.ThrottlerManager;
import org.elasticsearch.xpack.inference.mapper.SemanticTextFieldMapper;
import org.elasticsearch.xpack.inference.queries.SemanticQueryBuilder;
import org.elasticsearch.xpack.inference.rank.textsimilarity.TextSimilarityRankBuilder;
import org.elasticsearch.xpack.inference.rank.textsimilarity.TextSimilarityRankRetrieverBuilder;
import org.elasticsearch.xpack.inference.registry.ModelRegistry;
import org.elasticsearch.xpack.inference.rest.RestDeleteInferenceEndpointAction;
import org.elasticsearch.xpack.inference.rest.RestGetInferenceDiagnosticsAction;
import org.elasticsearch.xpack.inference.rest.RestGetInferenceModelAction;
import org.elasticsearch.xpack.inference.rest.RestInferenceAction;
import org.elasticsearch.xpack.inference.rest.RestPutInferenceModelAction;
import org.elasticsearch.xpack.inference.services.ConfigurationParseContext;
import org.elasticsearch.xpack.inference.services.ServiceComponents;
import org.elasticsearch.xpack.inference.services.amazonbedrock.AmazonBedrockService;
import org.elasticsearch.xpack.inference.services.anthropic.AnthropicService;
import org.elasticsearch.xpack.inference.services.azureaistudio.AzureAiStudioService;
import org.elasticsearch.xpack.inference.services.azureopenai.AzureOpenAiService;
import org.elasticsearch.xpack.inference.services.cohere.CohereService;
import org.elasticsearch.xpack.inference.services.elastic.ElasticInferenceService;
import org.elasticsearch.xpack.inference.services.elastic.ElasticInferenceServiceComponents;
import org.elasticsearch.xpack.inference.services.elastic.ElasticInferenceServiceFeature;
import org.elasticsearch.xpack.inference.services.elastic.ElasticInferenceServiceSettings;
import org.elasticsearch.xpack.inference.services.elastic.ElasticInferenceServiceSparseEmbeddingsModel;
import org.elasticsearch.xpack.inference.services.elasticsearch.ElasticsearchInternalService;
import org.elasticsearch.xpack.inference.services.elser.ElserInternalService;
import org.elasticsearch.xpack.inference.services.googleaistudio.GoogleAiStudioService;
import org.elasticsearch.xpack.inference.services.googlevertexai.GoogleVertexAiService;
import org.elasticsearch.xpack.inference.services.huggingface.HuggingFaceService;
import org.elasticsearch.xpack.inference.services.huggingface.elser.HuggingFaceElserService;
import org.elasticsearch.xpack.inference.services.mistral.MistralService;
import org.elasticsearch.xpack.inference.services.openai.OpenAiService;
import org.elasticsearch.xpack.inference.telemetry.InferenceAPMStats;
import org.elasticsearch.xpack.inference.telemetry.StatsMap;

import java.util.ArrayList;
import java.util.Collection;
import java.util.List;
import java.util.Map;
import java.util.function.Predicate;
import java.util.function.Supplier;
import java.util.stream.Collectors;
import java.util.stream.Stream;

import static java.util.Collections.singletonList;
import static org.elasticsearch.xpack.inference.services.ServiceFields.MODEL_ID;

public class InferencePlugin extends Plugin implements ActionPlugin, ExtensiblePlugin, SystemIndexPlugin, MapperPlugin, SearchPlugin {

    /**
     * When this setting is true the verification check that
     * connects to the external service will not be made at
     * model creation and ml node models will not be deployed.
     *
     * This setting exists for testing service configurations in
     * rolling upgrade test without connecting to those services,
     * it should not be enabled in production.
     */
    public static final Setting<Boolean> SKIP_VALIDATE_AND_START = Setting.boolSetting(
        "xpack.inference.skip_validate_and_start",
        false,
        Setting.Property.NodeScope,
        Setting.Property.Dynamic
    );

    public static final String NAME = "inference";
    public static final String UTILITY_THREAD_POOL_NAME = "inference_utility";

    private final Settings settings;
    private final SetOnce<HttpRequestSender.Factory> httpFactory = new SetOnce<>();
    private final SetOnce<AmazonBedrockRequestSender.Factory> amazonBedrockFactory = new SetOnce<>();
    private final SetOnce<ServiceComponents> serviceComponents = new SetOnce<>();
    private final SetOnce<ElasticInferenceServiceComponents> eisComponents = new SetOnce<>();
    private final SetOnce<InferenceServiceRegistry> inferenceServiceRegistry = new SetOnce<>();
    private final SetOnce<ShardBulkInferenceActionFilter> shardBulkInferenceActionFilter = new SetOnce<>();
    private List<InferenceServiceExtension> inferenceServiceExtensions;

    public InferencePlugin(Settings settings) {
        this.settings = settings;
    }

    @Override
    public List<ActionHandler<? extends ActionRequest, ? extends ActionResponse>> getActions() {
        return List.of(
            new ActionHandler<>(InferenceAction.INSTANCE, TransportInferenceAction.class),
            new ActionHandler<>(GetInferenceModelAction.INSTANCE, TransportGetInferenceModelAction.class),
            new ActionHandler<>(PutInferenceModelAction.INSTANCE, TransportPutInferenceModelAction.class),
            new ActionHandler<>(DeleteInferenceEndpointAction.INSTANCE, TransportDeleteInferenceEndpointAction.class),
            new ActionHandler<>(XPackUsageFeatureAction.INFERENCE, TransportInferenceUsageAction.class),
            new ActionHandler<>(GetInferenceDiagnosticsAction.INSTANCE, TransportGetInferenceDiagnosticsAction.class)
        );
    }

    @Override
    public List<RestHandler> getRestHandlers(
        Settings settings,
        NamedWriteableRegistry namedWriteableRegistry,
        RestController restController,
        ClusterSettings clusterSettings,
        IndexScopedSettings indexScopedSettings,
        SettingsFilter settingsFilter,
        IndexNameExpressionResolver indexNameExpressionResolver,
        Supplier<DiscoveryNodes> nodesInCluster,
        Predicate<NodeFeature> clusterSupportsFeature
    ) {
        return List.of(
            new RestInferenceAction(),
            new RestGetInferenceModelAction(),
            new RestPutInferenceModelAction(),
            new RestDeleteInferenceEndpointAction(),
            new RestGetInferenceDiagnosticsAction()
        );
    }

    @Override
    public Collection<?> createComponents(PluginServices services) {
        var throttlerManager = new ThrottlerManager(settings, services.threadPool(), services.clusterService());
        var truncator = new Truncator(settings, services.clusterService());
        serviceComponents.set(new ServiceComponents(services.threadPool(), throttlerManager, settings, truncator));

        var httpClientManager = HttpClientManager.create(settings, services.threadPool(), services.clusterService(), throttlerManager);
        var httpRequestSenderFactory = new HttpRequestSender.Factory(serviceComponents.get(), httpClientManager, services.clusterService());
        httpFactory.set(httpRequestSenderFactory);

        var amazonBedrockRequestSenderFactory = new AmazonBedrockRequestSender.Factory(serviceComponents.get(), services.clusterService());
        amazonBedrockFactory.set(amazonBedrockRequestSenderFactory);

        ModelRegistry modelRegistry = new ModelRegistry(services.client());

        if (inferenceServiceExtensions == null) {
            inferenceServiceExtensions = new ArrayList<>();
        }
        var inferenceServices = new ArrayList<>(inferenceServiceExtensions);
        inferenceServices.add(this::getInferenceServiceFactories);

        if (ElasticInferenceServiceFeature.ELASTIC_INFERENCE_SERVICE_FEATURE_FLAG.isEnabled()) {
            ElasticInferenceServiceSettings eisSettings = new ElasticInferenceServiceSettings(settings);
            eisComponents.set(new ElasticInferenceServiceComponents(eisSettings.getEisGatewayUrl()));

            inferenceServices.add(
                () -> List.of(context -> new ElasticInferenceService(httpFactory.get(), serviceComponents.get(), eisComponents.get()))
            );
        }

        var factoryContext = new InferenceServiceExtension.InferenceServiceFactoryContext(services.client());
        // This must be done after the HttpRequestSenderFactory is created so that the services can get the
        // reference correctly
        var registry = new InferenceServiceRegistry(inferenceServices, factoryContext);
        registry.init(services.client());
        inferenceServiceRegistry.set(registry);

        var actionFilter = new ShardBulkInferenceActionFilter(registry, modelRegistry);
        shardBulkInferenceActionFilter.set(actionFilter);

        var statsFactory = new InferenceAPMStats.Factory(services.telemetryProvider().getMeterRegistry());
        var statsMap = new StatsMap<>(InferenceAPMStats::key, statsFactory::newInferenceRequestAPMCounter);

        return List.of(modelRegistry, registry, httpClientManager, statsMap);
    }

    @Override
    public void loadExtensions(ExtensionLoader loader) {
        inferenceServiceExtensions = loader.loadExtensions(InferenceServiceExtension.class);
    }

    public List<InferenceServiceExtension.Factory> getInferenceServiceFactories() {
<<<<<<< HEAD
        // must be mutable to be able to add elements
        return new ArrayList<>(
            List.of(
                ElserInternalService::new,
                context -> new HuggingFaceElserService(httpFactory.get(), serviceComponents.get()),
                context -> new HuggingFaceService(httpFactory.get(), serviceComponents.get()),
                context -> new OpenAiService(httpFactory.get(), serviceComponents.get()),
                context -> new CohereService(httpFactory.get(), serviceComponents.get()),
                context -> new AzureOpenAiService(httpFactory.get(), serviceComponents.get()),
                context -> new AzureAiStudioService(httpFactory.get(), serviceComponents.get()),
                context -> new GoogleAiStudioService(httpFactory.get(), serviceComponents.get()),
                context -> new MistralService(httpFactory.get(), serviceComponents.get()),
                ElasticsearchInternalService::new
            )
=======
        return List.of(
            ElserInternalService::new,
            context -> new HuggingFaceElserService(httpFactory.get(), serviceComponents.get()),
            context -> new HuggingFaceService(httpFactory.get(), serviceComponents.get()),
            context -> new OpenAiService(httpFactory.get(), serviceComponents.get()),
            context -> new CohereService(httpFactory.get(), serviceComponents.get()),
            context -> new AzureOpenAiService(httpFactory.get(), serviceComponents.get()),
            context -> new AzureAiStudioService(httpFactory.get(), serviceComponents.get()),
            context -> new GoogleAiStudioService(httpFactory.get(), serviceComponents.get()),
            context -> new GoogleVertexAiService(httpFactory.get(), serviceComponents.get()),
            context -> new MistralService(httpFactory.get(), serviceComponents.get()),
            context -> new AnthropicService(httpFactory.get(), serviceComponents.get()),
            context -> new AmazonBedrockService(httpFactory.get(), amazonBedrockFactory.get(), serviceComponents.get()),
            ElasticsearchInternalService::new
>>>>>>> 9b86fd17
        );
    }

    @Override
    public List<NamedWriteableRegistry.Entry> getNamedWriteables() {
        var entries = new ArrayList<>(InferenceNamedWriteablesProvider.getNamedWriteables());
        entries.add(new NamedWriteableRegistry.Entry(RankBuilder.class, TextSimilarityRankBuilder.NAME, TextSimilarityRankBuilder::new));
        return entries;
    }

    @Override
    public Collection<SystemIndexDescriptor> getSystemIndexDescriptors(Settings settings) {
        return List.of(
            SystemIndexDescriptor.builder()
                .setType(SystemIndexDescriptor.Type.INTERNAL_MANAGED)
                .setIndexPattern(InferenceIndex.INDEX_PATTERN)
                .setPrimaryIndex(InferenceIndex.INDEX_NAME)
                .setDescription("Contains inference service and model configuration")
                .setMappings(InferenceIndex.mappings())
                .setSettings(InferenceIndex.settings())
                .setVersionMetaKey("version")
                .setOrigin(ClientHelper.INFERENCE_ORIGIN)
                .build(),
            SystemIndexDescriptor.builder()
                .setType(SystemIndexDescriptor.Type.INTERNAL_MANAGED)
                .setIndexPattern(InferenceSecretsIndex.INDEX_PATTERN)
                .setPrimaryIndex(InferenceSecretsIndex.INDEX_NAME)
                .setDescription("Contains inference service secrets")
                .setMappings(InferenceSecretsIndex.mappings())
                .setSettings(InferenceSecretsIndex.settings())
                .setVersionMetaKey("version")
                .setOrigin(ClientHelper.INFERENCE_ORIGIN)
                .setNetNew()
                .build()
        );
    }

    @Override
    public List<ExecutorBuilder<?>> getExecutorBuilders(Settings settingsToUse) {
        return List.of(
            new ScalingExecutorBuilder(
                UTILITY_THREAD_POOL_NAME,
                0,
                10,
                TimeValue.timeValueMinutes(10),
                false,
                "xpack.inference.utility_thread_pool"
            )
        );
    }

    @Override
    public List<Setting<?>> getSettings() {
        return Stream.of(
            HttpSettings.getSettingsDefinitions(),
            HttpClientManager.getSettingsDefinitions(),
            ThrottlerManager.getSettingsDefinitions(),
            RetrySettings.getSettingsDefinitions(),
<<<<<<< HEAD
            ElasticInferenceServiceSettings.getSettingsDefinitions(),
            Truncator.getSettings(),
=======
            Truncator.getSettingsDefinitions(),
>>>>>>> 9b86fd17
            RequestExecutorServiceSettings.getSettingsDefinitions(),
            List.of(SKIP_VALIDATE_AND_START)
        ).flatMap(Collection::stream).collect(Collectors.toList());
    }

    @Override
    public String getFeatureName() {
        return "inference_plugin";
    }

    @Override
    public String getFeatureDescription() {
        return "Inference plugin for managing inference services and inference";
    }

    @Override
    public void close() {
        var serviceComponentsRef = serviceComponents.get();
        var throttlerToClose = serviceComponentsRef != null ? serviceComponentsRef.throttlerManager() : null;

        IOUtils.closeWhileHandlingException(inferenceServiceRegistry.get(), throttlerToClose);
    }

    @Override
    public Map<String, Mapper.TypeParser> getMappers() {
        return Map.of(SemanticTextFieldMapper.CONTENT_TYPE, SemanticTextFieldMapper.PARSER);
    }

    @Override
    public Collection<MappedActionFilter> getMappedActionFilters() {
        return singletonList(shardBulkInferenceActionFilter.get());
    }

    public List<QuerySpec<?>> getQueries() {
        return List.of(new QuerySpec<>(SemanticQueryBuilder.NAME, SemanticQueryBuilder::new, SemanticQueryBuilder::fromXContent));
    }

    @Override
    public List<RetrieverSpec<?>> getRetrievers() {
        return List.of(
            new RetrieverSpec<>(new ParseField(TextSimilarityRankBuilder.NAME), TextSimilarityRankRetrieverBuilder::fromXContent)
        );
    }
}<|MERGE_RESOLUTION|>--- conflicted
+++ resolved
@@ -226,37 +226,23 @@
     }
 
     public List<InferenceServiceExtension.Factory> getInferenceServiceFactories() {
-<<<<<<< HEAD
         // must be mutable to be able to add elements
         return new ArrayList<>(
             List.of(
-                ElserInternalService::new,
-                context -> new HuggingFaceElserService(httpFactory.get(), serviceComponents.get()),
-                context -> new HuggingFaceService(httpFactory.get(), serviceComponents.get()),
-                context -> new OpenAiService(httpFactory.get(), serviceComponents.get()),
-                context -> new CohereService(httpFactory.get(), serviceComponents.get()),
-                context -> new AzureOpenAiService(httpFactory.get(), serviceComponents.get()),
-                context -> new AzureAiStudioService(httpFactory.get(), serviceComponents.get()),
-                context -> new GoogleAiStudioService(httpFactory.get(), serviceComponents.get()),
-                context -> new MistralService(httpFactory.get(), serviceComponents.get()),
-                ElasticsearchInternalService::new
+              ElserInternalService::new,
+              context -> new HuggingFaceElserService(httpFactory.get(), serviceComponents.get()),
+              context -> new HuggingFaceService(httpFactory.get(), serviceComponents.get()),
+              context -> new OpenAiService(httpFactory.get(), serviceComponents.get()),
+              context -> new CohereService(httpFactory.get(), serviceComponents.get()),
+              context -> new AzureOpenAiService(httpFactory.get(), serviceComponents.get()),
+              context -> new AzureAiStudioService(httpFactory.get(), serviceComponents.get()),
+              context -> new GoogleAiStudioService(httpFactory.get(), serviceComponents.get()),
+              context -> new GoogleVertexAiService(httpFactory.get(), serviceComponents.get()),
+              context -> new MistralService(httpFactory.get(), serviceComponents.get()),
+              context -> new AnthropicService(httpFactory.get(), serviceComponents.get()),
+              context -> new AmazonBedrockService(httpFactory.get(), amazonBedrockFactory.get(), serviceComponents.get()),
+              ElasticsearchInternalService::new
             )
-=======
-        return List.of(
-            ElserInternalService::new,
-            context -> new HuggingFaceElserService(httpFactory.get(), serviceComponents.get()),
-            context -> new HuggingFaceService(httpFactory.get(), serviceComponents.get()),
-            context -> new OpenAiService(httpFactory.get(), serviceComponents.get()),
-            context -> new CohereService(httpFactory.get(), serviceComponents.get()),
-            context -> new AzureOpenAiService(httpFactory.get(), serviceComponents.get()),
-            context -> new AzureAiStudioService(httpFactory.get(), serviceComponents.get()),
-            context -> new GoogleAiStudioService(httpFactory.get(), serviceComponents.get()),
-            context -> new GoogleVertexAiService(httpFactory.get(), serviceComponents.get()),
-            context -> new MistralService(httpFactory.get(), serviceComponents.get()),
-            context -> new AnthropicService(httpFactory.get(), serviceComponents.get()),
-            context -> new AmazonBedrockService(httpFactory.get(), amazonBedrockFactory.get(), serviceComponents.get()),
-            ElasticsearchInternalService::new
->>>>>>> 9b86fd17
         );
     }
 
@@ -315,12 +301,8 @@
             HttpClientManager.getSettingsDefinitions(),
             ThrottlerManager.getSettingsDefinitions(),
             RetrySettings.getSettingsDefinitions(),
-<<<<<<< HEAD
             ElasticInferenceServiceSettings.getSettingsDefinitions(),
-            Truncator.getSettings(),
-=======
             Truncator.getSettingsDefinitions(),
->>>>>>> 9b86fd17
             RequestExecutorServiceSettings.getSettingsDefinitions(),
             List.of(SKIP_VALIDATE_AND_START)
         ).flatMap(Collection::stream).collect(Collectors.toList());
