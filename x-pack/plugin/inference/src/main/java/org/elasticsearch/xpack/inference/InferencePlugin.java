--- conflicted
+++ resolved
@@ -148,6 +148,7 @@
         return List.of(
             ElserMlNodeService::new,
             context -> new HuggingFaceElserService(httpFactory, serviceComponents),
+            context -> new HuggingFaceService(httpFactory, serviceComponents),
             context -> new OpenAiService(httpFactory, serviceComponents)
         );
     }
@@ -222,24 +223,6 @@
     }
 
     @Override
-<<<<<<< HEAD
-    public List<Factory> getInferenceServiceFactories() {
-        return List.of(
-            ElserMlNodeService::new,
-            context -> new HuggingFaceElserService(httpFactory, serviceComponents),
-            context -> new HuggingFaceService(httpFactory, serviceComponents),
-            context -> new OpenAiService(httpFactory, serviceComponents)
-        );
-    }
-
-    @Override
-    public List<NamedWriteableRegistry.Entry> getInferenceServiceNamedWriteables() {
-        return InferenceNamedWriteablesProvider.getNamedWriteables();
-    }
-
-    @Override
-=======
->>>>>>> bd85ae3e
     public void close() {
         var serviceComponentsRef = serviceComponents.get();
         var throttlerToClose = serviceComponentsRef != null ? serviceComponentsRef.throttlerManager() : null;
