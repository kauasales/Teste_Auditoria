--- conflicted
+++ resolved
@@ -385,7 +385,6 @@
         return null;
     }
 
-<<<<<<< HEAD
     public static Boolean extractRequiredBoolean(
         Map<String, Object> map,
         String settingName,
@@ -405,23 +404,8 @@
         return requiredField;
     }
 
-    public static Boolean extractOptionalBoolean(
-        Map<String, Object> map,
-        String settingName,
-        String scope,
-        ValidationException validationException
-    ) {
-        Boolean optionalField = ServiceUtils.removeAsType(map, settingName, Boolean.class);
-
-        if (validationException.validationErrors().isEmpty() == false) {
-            return null;
-        }
-
-        return optionalField;
-=======
     public static Boolean extractOptionalBoolean(Map<String, Object> map, String settingName, ValidationException validationException) {
         return ServiceUtils.removeAsType(map, settingName, Boolean.class, validationException);
->>>>>>> 78358452
     }
 
     public static TimeValue extractOptionalTimeValue(
