--- conflicted
+++ resolved
@@ -380,7 +380,6 @@
         return optionalField;
     }
 
-<<<<<<< HEAD
     public static Float extractOptionalFloat(Map<String, Object> map, String settingName) {
         return ServiceUtils.removeAsType(map, settingName, Float.class);
     }
@@ -437,7 +436,8 @@
         }
 
         return enumReturn;
-=======
+    }
+  
     public static Long extractOptionalPositiveLong(
         Map<String, Object> map,
         String settingName,
@@ -469,7 +469,6 @@
         }
 
         return null;
->>>>>>> 418b9f4e
     }
 
     public static <E extends Enum<E>> E extractOptionalEnum(
@@ -551,7 +550,6 @@
         return format("[%s] Invalid value [%s]. [%s] must be a positive integer", scope, value, settingName);
     }
 
-<<<<<<< HEAD
     public static String mustBeLessThanOrEqualNumberErrorMessage(String settingName, String scope, double value, double maxValue) {
         return format("[%s] Invalid value [%s]. [%s] must be a less than or equal to [%s]", scope, value, settingName, maxValue);
     }
@@ -562,10 +560,10 @@
 
     public static String mustBeAFloatingPointNumberErrorMessage(String settingName, String scope) {
         return format("[%s] Invalid value. [%s] must be a floating point number", scope, settingName);
-=======
+    }
+
     public static String mustBeAPositiveLongErrorMessage(String settingName, String scope, Long value) {
         return format("[%s] Invalid value [%s]. [%s] must be a positive long", scope, value, settingName);
->>>>>>> 418b9f4e
     }
 
     /**
