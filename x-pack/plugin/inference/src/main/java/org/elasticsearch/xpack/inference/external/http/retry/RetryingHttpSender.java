/*
 * Copyright Elasticsearch B.V. and/or licensed to Elasticsearch B.V. under one
 * or more contributor license agreements. Licensed under the Elastic License
 * 2.0; you may not use this file except in compliance with the Elastic License
 * 2.0.
 */

package org.elasticsearch.xpack.inference.external.http.retry;

import org.apache.http.client.methods.HttpRequestBase;
import org.apache.http.client.protocol.HttpClientContext;
import org.apache.logging.log4j.Logger;
import org.elasticsearch.ElasticsearchStatusException;
import org.elasticsearch.ExceptionsHelper;
import org.elasticsearch.action.ActionListener;
import org.elasticsearch.action.support.RetryableAction;
import org.elasticsearch.inference.InferenceServiceResults;
import org.elasticsearch.rest.RestStatus;
import org.elasticsearch.threadpool.ThreadPool;
import org.elasticsearch.xpack.inference.external.http.HttpClient;
import org.elasticsearch.xpack.inference.external.http.HttpResult;
<<<<<<< HEAD
=======
import org.elasticsearch.xpack.inference.external.http.sender.Sender;
import org.elasticsearch.xpack.inference.external.request.Request;
>>>>>>> 92eae448
import org.elasticsearch.xpack.inference.logging.ThrottlerManager;

import java.io.IOException;
import java.net.UnknownHostException;
import java.util.Objects;
import java.util.concurrent.Executor;

import static org.elasticsearch.core.Strings.format;
import static org.elasticsearch.xpack.inference.InferencePlugin.UTILITY_THREAD_POOL_NAME;

public class RetryingHttpSender implements Retrier {
    private final HttpClient httpClient;
    private final ThrottlerManager throttlerManager;
    private final RetrySettings retrySettings;
    private final ThreadPool threadPool;
    private final Executor executor;

    public RetryingHttpSender(
        HttpClient httpClient,
        ThrottlerManager throttlerManager,
        RetrySettings retrySettings,
        ThreadPool threadPool
    ) {
        this(httpClient, throttlerManager, retrySettings, threadPool, threadPool.executor(UTILITY_THREAD_POOL_NAME));
    }

    // For testing only
    RetryingHttpSender(
        // TODO I think this will need to take the http client directly
        HttpClient httpClient,
        ThrottlerManager throttlerManager,
        RetrySettings retrySettings,
        ThreadPool threadPool,
        Executor executor
    ) {
        this.httpClient = Objects.requireNonNull(httpClient);
        this.throttlerManager = Objects.requireNonNull(throttlerManager);
        this.retrySettings = Objects.requireNonNull(retrySettings);
        this.threadPool = Objects.requireNonNull(threadPool);
        this.executor = Objects.requireNonNull(executor);
    }

    private class InternalRetrier extends RetryableAction<InferenceServiceResults> {
        private Request request;
        private final ResponseHandler responseHandler;
<<<<<<< HEAD
        private final Logger logger;
        private final HttpClientContext context;

        InternalRetrier(
            Logger logger,
            HttpRequestBase request,
            HttpClientContext context,
            ResponseHandler responseHandler,
            ActionListener<InferenceServiceResults> listener
        ) {
=======

        InternalRetrier(Request request, ResponseHandler responseHandler, ActionListener<InferenceServiceResults> listener) {
>>>>>>> 92eae448
            super(
                Objects.requireNonNull(logger),
                threadPool,
                retrySettings.getSettings().initialDelay(),
                retrySettings.getSettings().maxDelayBound(),
                retrySettings.getSettings().timeoutValue(),
                listener,
                executor
            );
            this.logger = logger;
            this.request = Objects.requireNonNull(request);
            this.context = Objects.requireNonNull(context);
            this.responseHandler = Objects.requireNonNull(responseHandler);
        }

        @Override
        public void tryAction(ActionListener<InferenceServiceResults> listener) {
            var httpRequest = request.createRequest();

            ActionListener<HttpResult> responseListener = ActionListener.wrap(result -> {
                try {
                    responseHandler.validateResponse(throttlerManager, logger, httpRequest, result);
                    InferenceServiceResults inferenceResults = responseHandler.parseResult(request, result);

                    listener.onResponse(inferenceResults);
                } catch (Exception e) {
<<<<<<< HEAD
                    logException(logger, request, result, responseHandler.getRequestType(), e);
                    listener.onFailure(e);
                }
            }, e -> {
                logException(logger, request, responseHandler.getRequestType(), e);
                listener.onFailure(transformIfRetryable(e));
            });

            try {
                httpClient.send(request, context, responseListener);
            } catch (Exception e) {
                logException(logger, request, responseHandler.getRequestType(), e);

                // TODO should we log?
                // TODO is this the right exception to return? This is what we were doing for the runnable that the executor would execute
                // listener.onFailure(new ElasticsearchException(format("Failed to send request [%s]", request.getRequestLine()), e));
                listener.onFailure(transformIfRetryable(e));
            }
=======
                    logException(httpRequest, result, responseHandler.getRequestType(), e);
                    listener.onFailure(e);
                }
            }, e -> {
                logException(httpRequest, responseHandler.getRequestType(), e);
                listener.onFailure(transformIfRetryable(e));
            });

            sender.send(httpRequest, responseListener);
>>>>>>> 92eae448
        }

        @Override
        public boolean shouldRetry(Exception e) {
            if (e instanceof Retryable retry) {
                request = retry.rebuildRequest(request);
                return retry.shouldRetry();
            }

            return false;
        }

        /**
         * If the connection gets closed by the server or because of the connections time to live is exceeded we'll likely get a
         * {@link org.apache.http.ConnectionClosedException} exception which is a child of IOException.
         *
         * @param e the Exception received while sending the request
         * @return a {@link RetryException} if this exception can be retried
         */
        private Exception transformIfRetryable(Exception e) {
            var exceptionToReturn = e;

            if (e instanceof UnknownHostException) {
                return new ElasticsearchStatusException(
                    format("Invalid host [%s], please check that the URL is correct.", request.getURI()),
                    RestStatus.BAD_REQUEST,
                    e
                );
            }

            if (e instanceof IOException) {
                exceptionToReturn = new RetryException(true, e);
            }

            return exceptionToReturn;
        }
    }

    @Override
<<<<<<< HEAD
    public void send(
        Logger logger,
        HttpRequestBase request,
        HttpClientContext context,
        ResponseHandler responseHandler,
        ActionListener<InferenceServiceResults> listener
    ) {
        InternalRetrier retrier = new InternalRetrier(logger, request, context, responseHandler, listener);
=======
    public void send(Request request, ResponseHandler responseHandler, ActionListener<InferenceServiceResults> listener) {
        InternalRetrier retrier = new InternalRetrier(request, responseHandler, listener);
>>>>>>> 92eae448
        retrier.run();
    }

    private void logException(Logger logger, HttpRequestBase request, String requestType, Exception exception) {
        var causeException = ExceptionsHelper.unwrapCause(exception);

        throttlerManager.warn(
            logger,
            format("Failed while sending request [%s] of type [%s]", request.getRequestLine(), requestType),
            causeException
        );
    }

    private void logException(Logger logger, HttpRequestBase request, HttpResult result, String requestType, Exception exception) {
        var causeException = ExceptionsHelper.unwrapCause(exception);

        throttlerManager.warn(
            logger,
            format(
                "Failed to process the response for request [%s] of type [%s] with status [%s] [%s]",
                request.getRequestLine(),
                requestType,
                result.response().getStatusLine().getStatusCode(),
                result.response().getStatusLine().getReasonPhrase()
            ),
            causeException
        );
    }
}<|MERGE_RESOLUTION|>--- conflicted
+++ resolved
@@ -19,11 +19,7 @@
 import org.elasticsearch.threadpool.ThreadPool;
 import org.elasticsearch.xpack.inference.external.http.HttpClient;
 import org.elasticsearch.xpack.inference.external.http.HttpResult;
-<<<<<<< HEAD
-=======
-import org.elasticsearch.xpack.inference.external.http.sender.Sender;
 import org.elasticsearch.xpack.inference.external.request.Request;
->>>>>>> 92eae448
 import org.elasticsearch.xpack.inference.logging.ThrottlerManager;
 
 import java.io.IOException;
@@ -34,7 +30,7 @@
 import static org.elasticsearch.core.Strings.format;
 import static org.elasticsearch.xpack.inference.InferencePlugin.UTILITY_THREAD_POOL_NAME;
 
-public class RetryingHttpSender implements Retrier {
+public class RetryingHttpSender implements RequestSender {
     private final HttpClient httpClient;
     private final ThrottlerManager throttlerManager;
     private final RetrySettings retrySettings;
@@ -52,7 +48,6 @@
 
     // For testing only
     RetryingHttpSender(
-        // TODO I think this will need to take the http client directly
         HttpClient httpClient,
         ThrottlerManager throttlerManager,
         RetrySettings retrySettings,
@@ -69,21 +64,16 @@
     private class InternalRetrier extends RetryableAction<InferenceServiceResults> {
         private Request request;
         private final ResponseHandler responseHandler;
-<<<<<<< HEAD
         private final Logger logger;
         private final HttpClientContext context;
 
         InternalRetrier(
             Logger logger,
-            HttpRequestBase request,
+            Request request,
             HttpClientContext context,
             ResponseHandler responseHandler,
             ActionListener<InferenceServiceResults> listener
         ) {
-=======
-
-        InternalRetrier(Request request, ResponseHandler responseHandler, ActionListener<InferenceServiceResults> listener) {
->>>>>>> 92eae448
             super(
                 Objects.requireNonNull(logger),
                 threadPool,
@@ -110,36 +100,24 @@
 
                     listener.onResponse(inferenceResults);
                 } catch (Exception e) {
-<<<<<<< HEAD
-                    logException(logger, request, result, responseHandler.getRequestType(), e);
+                    logException(logger, httpRequest, result, responseHandler.getRequestType(), e);
                     listener.onFailure(e);
                 }
             }, e -> {
-                logException(logger, request, responseHandler.getRequestType(), e);
+                logException(logger, httpRequest, responseHandler.getRequestType(), e);
                 listener.onFailure(transformIfRetryable(e));
             });
 
             try {
-                httpClient.send(request, context, responseListener);
+                httpClient.send(httpRequest, context, responseListener);
             } catch (Exception e) {
-                logException(logger, request, responseHandler.getRequestType(), e);
+                logException(logger, httpRequest, responseHandler.getRequestType(), e);
 
                 // TODO should we log?
                 // TODO is this the right exception to return? This is what we were doing for the runnable that the executor would execute
                 // listener.onFailure(new ElasticsearchException(format("Failed to send request [%s]", request.getRequestLine()), e));
                 listener.onFailure(transformIfRetryable(e));
             }
-=======
-                    logException(httpRequest, result, responseHandler.getRequestType(), e);
-                    listener.onFailure(e);
-                }
-            }, e -> {
-                logException(httpRequest, responseHandler.getRequestType(), e);
-                listener.onFailure(transformIfRetryable(e));
-            });
-
-            sender.send(httpRequest, responseListener);
->>>>>>> 92eae448
         }
 
         @Override
@@ -179,19 +157,14 @@
     }
 
     @Override
-<<<<<<< HEAD
     public void send(
         Logger logger,
-        HttpRequestBase request,
+        Request request,
         HttpClientContext context,
         ResponseHandler responseHandler,
         ActionListener<InferenceServiceResults> listener
     ) {
         InternalRetrier retrier = new InternalRetrier(logger, request, context, responseHandler, listener);
-=======
-    public void send(Request request, ResponseHandler responseHandler, ActionListener<InferenceServiceResults> listener) {
-        InternalRetrier retrier = new InternalRetrier(request, responseHandler, listener);
->>>>>>> 92eae448
         retrier.run();
     }
 
