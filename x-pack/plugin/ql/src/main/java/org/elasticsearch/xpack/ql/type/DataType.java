--- conflicted
+++ resolved
@@ -73,83 +73,8 @@
         return isInteger || isRational;
     }
 
-<<<<<<< HEAD
-    /**
-     * Returns true if value is signed, false otherwise (including if the type is not numeric)
-     */
-    public boolean isSigned() {
-        // For now all numeric values that es supports are signed
-        return isNumeric();
-    }
-
-    public boolean isNull() {
-        return this == NULL;
-    }
-
-    public boolean isNullOrNumeric() {
-        return isNull() || isNumeric();
-    }
-
-    public boolean isNullOrInterval() {
-        return isNull() || isInterval();
-    }
-
-    public boolean isString() {
-        return this == KEYWORD || this == TEXT;
-    }
-
-    public boolean isPrimitive() {
-        return this != OBJECT && this != NESTED && this != UNSUPPORTED;
-    }
-
-    public boolean isGeo() {
-        return this == GEO_POINT || this == GEO_SHAPE || this == SHAPE;
-    }
-
-    public boolean isDateBased() {
-        return this == DATE || this == DATETIME;
-    }
-
-    public boolean isDateOrIntervalBased(){
-        return isDateBased() || isInterval();
-    }
-
-    public boolean isTimeBased() {
-        return this == TIME;
-    }
-
-    public boolean isDateOrTimeBased() {
-        return isDateBased() || isTimeBased();
-    }
-
-    public boolean isInterval() {
-        int ordinal = this.ordinal();
-        return ordinal >= INTERVAL_YEAR.ordinal() && ordinal <= INTERVAL_MINUTE_TO_SECOND.ordinal();
-    }
-
-    public boolean isYearMonthInterval() {
-        return this == INTERVAL_YEAR || this == INTERVAL_MONTH || this == INTERVAL_YEAR_TO_MONTH;
-    }
-
-    public boolean isDayTimeInterval() {
-        int ordinal = this.ordinal();
-        return (ordinal >= INTERVAL_DAY.ordinal() && ordinal <= INTERVAL_SECOND.ordinal())
-                || (ordinal >= INTERVAL_DAY_TO_HOUR.ordinal() && ordinal <= INTERVAL_MINUTE_TO_SECOND.ordinal());
-    }
-
-    // data type extract-able from _source or from docvalue_fields
-    public boolean isFromDocValuesOnly() {
-        return this == KEYWORD  // because of ignore_above. Extracting this from _source wouldn't make sense if it wasn't indexed at all.
-                || this == DATE         // because of date formats
-                || this == DATETIME
-                || this == SCALED_FLOAT // because of scaling_factor
-                || this == GEO_POINT
-                || this == GEO_SHAPE
-                || this == SHAPE;
-=======
     public int size() {
         return size;
->>>>>>> 649a2280
     }
 
     public boolean hasDocValues() {
