--- conflicted
+++ resolved
@@ -69,11 +69,7 @@
         }
     }
 
-<<<<<<< HEAD
-    private Iterable<Batch> batches;
-=======
     private final Iterable<Batch<TreeType>> batches = batches();
->>>>>>> 5c134da0
 
     protected abstract Iterable<RuleExecutor.Batch<TreeType>> batches();
 
@@ -143,14 +139,7 @@
 
         Map<Batch<TreeType>, List<Transformation>> transformations = new LinkedHashMap<>();
 
-<<<<<<< HEAD
-        if (batches == null) {
-            batches = batches();
-        }
-        for (Batch batch : batches) {
-=======
         for (Batch<TreeType> batch : batches) {
->>>>>>> 5c134da0
             int batchRuns = 0;
             List<Transformation> tfs = new ArrayList<>();
             transformations.put(batch, tfs);
