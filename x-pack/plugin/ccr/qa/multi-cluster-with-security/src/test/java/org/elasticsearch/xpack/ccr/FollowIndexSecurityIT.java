/*
 * Copyright Elasticsearch B.V. and/or licensed to Elasticsearch B.V. under one
 * or more contributor license agreements. Licensed under the Elastic License;
 * you may not use this file except in compliance with the Elastic License.
 */
package org.elasticsearch.xpack.ccr;

import org.elasticsearch.client.Request;
import org.elasticsearch.client.ResponseException;
import org.elasticsearch.client.RestClient;
import org.elasticsearch.common.Strings;
import org.elasticsearch.common.settings.SecureString;
import org.elasticsearch.common.settings.Settings;
import org.elasticsearch.common.util.concurrent.ThreadContext;
import org.elasticsearch.common.xcontent.support.XContentMapValues;

import java.util.List;
import java.util.Map;

import static org.elasticsearch.xpack.core.security.authc.support.UsernamePasswordToken.basicAuthHeaderValue;
import static org.hamcrest.Matchers.containsString;
import static org.hamcrest.Matchers.equalTo;
import static org.hamcrest.Matchers.is;

public class FollowIndexSecurityIT extends ESCCRRestTestCase {

    @Override
    protected Settings restClientSettings() {
        String token = basicAuthHeaderValue("test_ccr", new SecureString("x-pack-test-password".toCharArray()));
        return Settings.builder()
            .put(ThreadContext.PREFIX + ".Authorization", token)
            .build();
    }

    @Override
    protected Settings restAdminSettings() {
        String token = basicAuthHeaderValue("test_admin", new SecureString("x-pack-test-password".toCharArray()));
        return Settings.builder()
            .put(ThreadContext.PREFIX + ".Authorization", token)
            .build();
    }

    public void testFollowIndex() throws Exception {
        final int numDocs = 16;
        final String allowedIndex = "allowed-index";
        final String unallowedIndex  = "unallowed-index";
        if ("leader".equals(targetCluster)) {
            logger.info("Running against leader cluster");
            Settings indexSettings = Settings.builder().put("index.soft_deletes.enabled", true).build();
            createIndex(allowedIndex, indexSettings);
            createIndex(unallowedIndex, indexSettings);
            for (int i = 0; i < numDocs; i++) {
                logger.info("Indexing doc [{}]", i);
                index(allowedIndex, Integer.toString(i), "field", i);
            }
            for (int i = 0; i < numDocs; i++) {
                logger.info("Indexing doc [{}]", i);
                index(unallowedIndex, Integer.toString(i), "field", i);
            }
            refresh(allowedIndex);
            verifyDocuments(allowedIndex, numDocs, "*:*");
        } else {
<<<<<<< HEAD
            followIndex(allowedIndex, allowedIndex);
            assertBusy(() -> verifyDocuments(allowedIndex, numDocs, "*:*"));
=======
            follow(client(), allowedIndex, allowedIndex);
            assertBusy(() -> verifyDocuments(client(), allowedIndex, numDocs));
>>>>>>> ed817fb2
            assertThat(countCcrNodeTasks(), equalTo(1));
            assertBusy(() -> verifyCcrMonitoring(allowedIndex, allowedIndex));
            assertOK(client().performRequest(new Request("POST", "/" + allowedIndex + "/_ccr/pause_follow")));
            // Make sure that there are no other ccr relates operations running:
            assertBusy(() -> {
                Map<String, Object> clusterState = toMap(adminClient().performRequest(new Request("GET", "/_cluster/state")));
                List<?> tasks = (List<?>) XContentMapValues.extractValue("metadata.persistent_tasks.tasks", clusterState);
                assertThat(tasks.size(), equalTo(0));
                assertThat(countCcrNodeTasks(), equalTo(0));
            });

            resumeFollow(allowedIndex);
            assertThat(countCcrNodeTasks(), equalTo(1));
            assertOK(client().performRequest(new Request("POST", "/" + allowedIndex + "/_ccr/pause_follow")));
            // Make sure that there are no other ccr relates operations running:
            assertBusy(() -> {
                Map<String, Object> clusterState = toMap(adminClient().performRequest(new Request("GET", "/_cluster/state")));
                List<?> tasks = (List<?>) XContentMapValues.extractValue("metadata.persistent_tasks.tasks", clusterState);
                assertThat(tasks.size(), equalTo(0));
                assertThat(countCcrNodeTasks(), equalTo(0));
            });

            assertOK(client().performRequest(new Request("POST", "/" + allowedIndex + "/_close")));
            assertOK(client().performRequest(new Request("POST", "/" + allowedIndex + "/_ccr/unfollow")));
            Exception e = expectThrows(ResponseException.class, () -> resumeFollow(allowedIndex));
            assertThat(e.getMessage(), containsString("follow index [" + allowedIndex + "] does not have ccr metadata"));

            // User does not have manage_follow_index index privilege for 'unallowedIndex':
<<<<<<< HEAD
            e = expectThrows(ResponseException.class, () -> followIndex(unallowedIndex, unallowedIndex));
=======
            e = expectThrows(ResponseException.class, () -> follow(client(), unallowedIndex, unallowedIndex));
>>>>>>> ed817fb2
            assertThat(e.getMessage(),
                containsString("action [indices:admin/xpack/ccr/put_follow] is unauthorized for user [test_ccr]"));
            // Verify that the follow index has not been created and no node tasks are running
            assertThat(indexExists(unallowedIndex), is(false));
            assertBusy(() -> assertThat(countCcrNodeTasks(), equalTo(0)));

            // User does have manage_follow_index index privilege on 'allowed' index,
            // but not read / monitor roles on 'disallowed' index:
<<<<<<< HEAD
            e = expectThrows(ResponseException.class, () -> followIndex(unallowedIndex, allowedIndex));
=======
            e = expectThrows(ResponseException.class, () -> follow(client(), unallowedIndex, allowedIndex));
>>>>>>> ed817fb2
            assertThat(e.getMessage(), containsString("insufficient privileges to follow index [unallowed-index], " +
                "privilege for action [indices:monitor/stats] is missing, " +
                "privilege for action [indices:data/read/xpack/ccr/shard_changes] is missing"));
            // Verify that the follow index has not been created and no node tasks are running
            assertThat(indexExists(unallowedIndex), is(false));
            assertBusy(() -> assertThat(countCcrNodeTasks(), equalTo(0)));

            follow(adminClient(), unallowedIndex, unallowedIndex);
            pauseFollow(adminClient(), unallowedIndex);

            e = expectThrows(ResponseException.class, () -> resumeFollow(unallowedIndex));
            assertThat(e.getMessage(), containsString("insufficient privileges to follow index [unallowed-index], " +
                "privilege for action [indices:monitor/stats] is missing, " +
                "privilege for action [indices:data/read/xpack/ccr/shard_changes] is missing"));
<<<<<<< HEAD
            assertThat(indexExists(unallowedIndex), is(false));
            assertBusy(() -> assertThat(countCcrNodeTasks(), equalTo(0)));
=======
>>>>>>> ed817fb2

            e = expectThrows(ResponseException.class,
                () -> client().performRequest(new Request("POST", "/" + unallowedIndex + "/_ccr/unfollow")));
            assertThat(e.getMessage(), containsString("action [indices:admin/xpack/ccr/unfollow] is unauthorized for user [test_ccr]"));
            assertOK(adminClient().performRequest(new Request("POST", "/" + unallowedIndex + "/_close")));
            assertOK(adminClient().performRequest(new Request("POST", "/" + unallowedIndex + "/_ccr/unfollow")));
            assertBusy(() -> assertThat(countCcrNodeTasks(), equalTo(0)));
        }
    }

    public void testAutoFollowPatterns() throws Exception {
        assumeFalse("Test should only run when both clusters are running", "leader".equals(targetCluster));
        String allowedIndex = "logs-eu-20190101";
        String disallowedIndex = "logs-us-20190101";

        {
            Request request = new Request("PUT", "/_ccr/auto_follow/test_pattern");
            request.setJsonEntity("{\"leader_index_patterns\": [\"logs-*\"], \"leader_cluster\": \"leader_cluster\"}");
            Exception e = expectThrows(ResponseException.class, () -> assertOK(client().performRequest(request)));
            assertThat(e.getMessage(), containsString("insufficient privileges to follow index [logs-*]"));
        }

        Request request = new Request("PUT", "/_ccr/auto_follow/test_pattern");
        request.setJsonEntity("{\"leader_index_patterns\": [\"logs-eu-*\"], \"leader_cluster\": \"leader_cluster\"}");
        assertOK(client().performRequest(request));

        try (RestClient leaderClient = buildLeaderClient()) {
            for (String index : new String[]{allowedIndex, disallowedIndex}) {
                Settings settings = Settings.builder()
                    .put("index.soft_deletes.enabled", true)
                    .build();
                String requestBody = "{\"settings\": " + Strings.toString(settings) +
                    ", \"mappings\": {\"_doc\": {\"properties\": {\"field\": {\"type\": \"keyword\"}}}} }";
                request = new Request("PUT", "/" + index);
                request.setJsonEntity(requestBody);
                assertOK(leaderClient.performRequest(request));

                for (int i = 0; i < 5; i++) {
                    String id = Integer.toString(i);
                    index(leaderClient, index, id, "field", i, "filtered_field", "true");
                }
            }
        }

        assertBusy(() -> {
            ensureYellow(allowedIndex);
            verifyDocuments(allowedIndex, 5, "*:*");
        });
        assertThat(indexExists(disallowedIndex), is(false));
        assertBusy(() -> {
            verifyCcrMonitoring(allowedIndex, allowedIndex);
            verifyAutoFollowMonitoring();
        });

        // Cleanup by deleting auto follow pattern and pause following:
        request = new Request("DELETE", "/_ccr/auto_follow/test_pattern");
        assertOK(client().performRequest(request));
        pauseFollow(client(), allowedIndex);
    }

<<<<<<< HEAD
=======
    private int countCcrNodeTasks() throws IOException {
        final Request request = new Request("GET", "/_tasks");
        request.addParameter("detailed", "true");
        Map<String, Object> rsp1 = toMap(adminClient().performRequest(request));
        Map<?, ?> nodes = (Map<?, ?>) rsp1.get("nodes");
        assertThat(nodes.size(), equalTo(1));
        Map<?, ?> node = (Map<?, ?>) nodes.values().iterator().next();
        Map<?, ?> nodeTasks = (Map<?, ?>) node.get("tasks");
        int numNodeTasks = 0;
        for (Map.Entry<?, ?> entry : nodeTasks.entrySet()) {
            Map<?, ?> nodeTask = (Map<?, ?>) entry.getValue();
            String action = (String) nodeTask.get("action");
            if (action.startsWith("xpack/ccr/shard_follow_task")) {
                numNodeTasks++;
            }
        }
        return numNodeTasks;
    }

    private static void index(String index, String id, Object... fields) throws IOException {
        index(adminClient(), index, id, fields);
    }

    private static void index(RestClient client, String index, String id, Object... fields) throws IOException {
        XContentBuilder document = jsonBuilder().startObject();
        for (int i = 0; i < fields.length; i += 2) {
            document.field((String) fields[i], fields[i + 1]);
        }
        document.endObject();
        final Request request = new Request("POST", "/" + index + "/_doc/" + id);
        request.setJsonEntity(Strings.toString(document));
        assertOK(client.performRequest(request));
    }

    private static void refresh(String index) throws IOException {
        assertOK(adminClient().performRequest(new Request("POST", "/" + index + "/_refresh")));
    }

    private static void resumeFollow(String followIndex) throws IOException {
        final Request request = new Request("POST", "/" + followIndex + "/_ccr/resume_follow");
        request.setJsonEntity("{\"poll_timeout\": \"10ms\"}");
        assertOK(client().performRequest(request));
    }

    private static void follow(RestClient client, String leaderIndex, String followIndex) throws IOException {
        final Request request = new Request("PUT", "/" + followIndex + "/_ccr/follow");
        request.setJsonEntity("{\"leader_cluster\": \"leader_cluster\", \"leader_index\": \"" + leaderIndex +
            "\", \"poll_timeout\": \"10ms\"}");
        assertOK(client.performRequest(request));
    }

    void verifyDocuments(RestClient client, String index, int expectedNumDocs) throws IOException {
        final Request request = new Request("GET", "/" + index + "/_search");
        request.addParameter("pretty", "true");
        request.addParameter("size", Integer.toString(expectedNumDocs));
        request.addParameter("sort", "field:asc");
        Map<String, ?> response = toMap(client.performRequest(request));

        int numDocs = (int) XContentMapValues.extractValue("hits.total", response);
        assertThat(numDocs, equalTo(expectedNumDocs));

        List<?> hits = (List<?>) XContentMapValues.extractValue("hits.hits", response);
        assertThat(hits.size(), equalTo(expectedNumDocs));
        for (int i = 0; i < expectedNumDocs; i++) {
            int value = (int) XContentMapValues.extractValue("_source.field", (Map<?, ?>) hits.get(i));
            assertThat(i, equalTo(value));
        }
    }

    private static Map<String, Object> toMap(Response response) throws IOException {
        return toMap(EntityUtils.toString(response.getEntity()));
    }

    private static Map<String, Object> toMap(String response) {
        return XContentHelper.convertToMap(JsonXContent.jsonXContent, response, false);
    }

    protected static void createIndex(String name, Settings settings) throws IOException {
        createIndex(name, settings, "");
    }

    protected static void createIndex(String name, Settings settings, String mapping) throws IOException {
        final Request request = new Request("PUT", "/" + name);
        request.setJsonEntity("{ \"settings\": " + Strings.toString(settings) + ", \"mappings\" : {" + mapping + "} }");
        assertOK(adminClient().performRequest(request));
    }

    private static void ensureYellow(String index) throws IOException {
        Request request = new Request("GET", "/_cluster/health/" + index);
        request.addParameter("wait_for_status", "yellow");
        request.addParameter("wait_for_no_relocating_shards", "true");
        request.addParameter("wait_for_no_initializing_shards", "true");
        request.addParameter("timeout", "70s");
        request.addParameter("level", "shards");
        adminClient().performRequest(request);
    }

    private RestClient buildLeaderClient() throws IOException {
        assert runningAgainstLeaderCluster == false;
        String leaderUrl = System.getProperty("tests.leader_host");
        int portSeparator = leaderUrl.lastIndexOf(':');
        HttpHost httpHost = new HttpHost(leaderUrl.substring(0, portSeparator),
            Integer.parseInt(leaderUrl.substring(portSeparator + 1)), getProtocol());
        return buildClient(restAdminSettings(), new HttpHost[]{httpHost});
    }

    private static boolean indexExists(RestClient client, String index) throws IOException {
        Response response = client.performRequest(new Request("HEAD", "/" + index));
        return RestStatus.OK.getStatus() == response.getStatusLine().getStatusCode();
    }

    private static void pauseFollow(RestClient client, String followIndex) throws IOException {
        assertOK(client().performRequest(new Request("POST", "/" + followIndex + "/_ccr/pause_follow")));
    }

    private static void verifyCcrMonitoring(String expectedLeaderIndex, String expectedFollowerIndex) throws IOException {
        Request request = new Request("GET", "/.monitoring-*/_search");
        request.setJsonEntity("{\"query\": {\"term\": {\"ccr_stats.leader_index\": \"" + expectedLeaderIndex + "\"}}}");
        Map<String, ?> response;
        try {
            response = toMap(adminClient().performRequest(request));
        } catch (ResponseException e) {
            throw new AssertionError("error while searching", e);
        }

        int numberOfOperationsReceived = 0;
        int numberOfOperationsIndexed = 0;

        List<?> hits = (List<?>) XContentMapValues.extractValue("hits.hits", response);
        assertThat(hits.size(), greaterThanOrEqualTo(1));

        for (int i = 0; i < hits.size(); i++) {
            Map<?, ?> hit = (Map<?, ?>) hits.get(i);
            String leaderIndex = (String) XContentMapValues.extractValue("_source.ccr_stats.leader_index", hit);
            assertThat(leaderIndex, endsWith(expectedLeaderIndex));

            final String followerIndex = (String) XContentMapValues.extractValue("_source.ccr_stats.follower_index", hit);
            assertThat(followerIndex, equalTo(expectedFollowerIndex));

            int foundNumberOfOperationsReceived =
                (int) XContentMapValues.extractValue("_source.ccr_stats.operations_received", hit);
            numberOfOperationsReceived = Math.max(numberOfOperationsReceived, foundNumberOfOperationsReceived);
            int foundNumberOfOperationsIndexed =
                (int) XContentMapValues.extractValue("_source.ccr_stats.number_of_operations_indexed", hit);
            numberOfOperationsIndexed = Math.max(numberOfOperationsIndexed, foundNumberOfOperationsIndexed);
        }

        assertThat(numberOfOperationsReceived, greaterThanOrEqualTo(1));
        assertThat(numberOfOperationsIndexed, greaterThanOrEqualTo(1));
    }

    private static void verifyAutoFollowMonitoring() throws IOException {
        Request request = new Request("GET", "/.monitoring-*/_search");
        request.setJsonEntity("{\"query\": {\"term\": {\"type\": \"ccr_auto_follow_stats\"}}}");
        Map<String, ?> response;
        try {
            response = toMap(adminClient().performRequest(request));
        } catch (ResponseException e) {
            throw new AssertionError("error while searching", e);
        }

        int numberOfSuccessfulFollowIndices = 0;

        List<?> hits = (List<?>) XContentMapValues.extractValue("hits.hits", response);
        assertThat(hits.size(), greaterThanOrEqualTo(1));

        for (int i = 0; i < hits.size(); i++) {
            Map<?, ?> hit = (Map<?, ?>) hits.get(i);

            int foundNumberOfOperationsReceived =
                (int) XContentMapValues.extractValue("_source.ccr_auto_follow_stats.number_of_successful_follow_indices", hit);
            numberOfSuccessfulFollowIndices = Math.max(numberOfSuccessfulFollowIndices, foundNumberOfOperationsReceived);
        }

        assertThat(numberOfSuccessfulFollowIndices, greaterThanOrEqualTo(1));
    }

>>>>>>> ed817fb2
}<|MERGE_RESOLUTION|>--- conflicted
+++ resolved
@@ -60,13 +60,8 @@
             refresh(allowedIndex);
             verifyDocuments(allowedIndex, numDocs, "*:*");
         } else {
-<<<<<<< HEAD
-            followIndex(allowedIndex, allowedIndex);
+            followIndex(client(), allowedIndex, allowedIndex);
             assertBusy(() -> verifyDocuments(allowedIndex, numDocs, "*:*"));
-=======
-            follow(client(), allowedIndex, allowedIndex);
-            assertBusy(() -> verifyDocuments(client(), allowedIndex, numDocs));
->>>>>>> ed817fb2
             assertThat(countCcrNodeTasks(), equalTo(1));
             assertBusy(() -> verifyCcrMonitoring(allowedIndex, allowedIndex));
             assertOK(client().performRequest(new Request("POST", "/" + allowedIndex + "/_ccr/pause_follow")));
@@ -95,11 +90,7 @@
             assertThat(e.getMessage(), containsString("follow index [" + allowedIndex + "] does not have ccr metadata"));
 
             // User does not have manage_follow_index index privilege for 'unallowedIndex':
-<<<<<<< HEAD
-            e = expectThrows(ResponseException.class, () -> followIndex(unallowedIndex, unallowedIndex));
-=======
-            e = expectThrows(ResponseException.class, () -> follow(client(), unallowedIndex, unallowedIndex));
->>>>>>> ed817fb2
+            e = expectThrows(ResponseException.class, () -> followIndex(client(), unallowedIndex, unallowedIndex));
             assertThat(e.getMessage(),
                 containsString("action [indices:admin/xpack/ccr/put_follow] is unauthorized for user [test_ccr]"));
             // Verify that the follow index has not been created and no node tasks are running
@@ -108,11 +99,7 @@
 
             // User does have manage_follow_index index privilege on 'allowed' index,
             // but not read / monitor roles on 'disallowed' index:
-<<<<<<< HEAD
-            e = expectThrows(ResponseException.class, () -> followIndex(unallowedIndex, allowedIndex));
-=======
-            e = expectThrows(ResponseException.class, () -> follow(client(), unallowedIndex, allowedIndex));
->>>>>>> ed817fb2
+            e = expectThrows(ResponseException.class, () -> followIndex(client(), unallowedIndex, allowedIndex));
             assertThat(e.getMessage(), containsString("insufficient privileges to follow index [unallowed-index], " +
                 "privilege for action [indices:monitor/stats] is missing, " +
                 "privilege for action [indices:data/read/xpack/ccr/shard_changes] is missing"));
@@ -127,11 +114,8 @@
             assertThat(e.getMessage(), containsString("insufficient privileges to follow index [unallowed-index], " +
                 "privilege for action [indices:monitor/stats] is missing, " +
                 "privilege for action [indices:data/read/xpack/ccr/shard_changes] is missing"));
-<<<<<<< HEAD
             assertThat(indexExists(unallowedIndex), is(false));
             assertBusy(() -> assertThat(countCcrNodeTasks(), equalTo(0)));
-=======
->>>>>>> ed817fb2
 
             e = expectThrows(ResponseException.class,
                 () -> client().performRequest(new Request("POST", "/" + unallowedIndex + "/_ccr/unfollow")));
@@ -192,184 +176,4 @@
         pauseFollow(client(), allowedIndex);
     }
 
-<<<<<<< HEAD
-=======
-    private int countCcrNodeTasks() throws IOException {
-        final Request request = new Request("GET", "/_tasks");
-        request.addParameter("detailed", "true");
-        Map<String, Object> rsp1 = toMap(adminClient().performRequest(request));
-        Map<?, ?> nodes = (Map<?, ?>) rsp1.get("nodes");
-        assertThat(nodes.size(), equalTo(1));
-        Map<?, ?> node = (Map<?, ?>) nodes.values().iterator().next();
-        Map<?, ?> nodeTasks = (Map<?, ?>) node.get("tasks");
-        int numNodeTasks = 0;
-        for (Map.Entry<?, ?> entry : nodeTasks.entrySet()) {
-            Map<?, ?> nodeTask = (Map<?, ?>) entry.getValue();
-            String action = (String) nodeTask.get("action");
-            if (action.startsWith("xpack/ccr/shard_follow_task")) {
-                numNodeTasks++;
-            }
-        }
-        return numNodeTasks;
-    }
-
-    private static void index(String index, String id, Object... fields) throws IOException {
-        index(adminClient(), index, id, fields);
-    }
-
-    private static void index(RestClient client, String index, String id, Object... fields) throws IOException {
-        XContentBuilder document = jsonBuilder().startObject();
-        for (int i = 0; i < fields.length; i += 2) {
-            document.field((String) fields[i], fields[i + 1]);
-        }
-        document.endObject();
-        final Request request = new Request("POST", "/" + index + "/_doc/" + id);
-        request.setJsonEntity(Strings.toString(document));
-        assertOK(client.performRequest(request));
-    }
-
-    private static void refresh(String index) throws IOException {
-        assertOK(adminClient().performRequest(new Request("POST", "/" + index + "/_refresh")));
-    }
-
-    private static void resumeFollow(String followIndex) throws IOException {
-        final Request request = new Request("POST", "/" + followIndex + "/_ccr/resume_follow");
-        request.setJsonEntity("{\"poll_timeout\": \"10ms\"}");
-        assertOK(client().performRequest(request));
-    }
-
-    private static void follow(RestClient client, String leaderIndex, String followIndex) throws IOException {
-        final Request request = new Request("PUT", "/" + followIndex + "/_ccr/follow");
-        request.setJsonEntity("{\"leader_cluster\": \"leader_cluster\", \"leader_index\": \"" + leaderIndex +
-            "\", \"poll_timeout\": \"10ms\"}");
-        assertOK(client.performRequest(request));
-    }
-
-    void verifyDocuments(RestClient client, String index, int expectedNumDocs) throws IOException {
-        final Request request = new Request("GET", "/" + index + "/_search");
-        request.addParameter("pretty", "true");
-        request.addParameter("size", Integer.toString(expectedNumDocs));
-        request.addParameter("sort", "field:asc");
-        Map<String, ?> response = toMap(client.performRequest(request));
-
-        int numDocs = (int) XContentMapValues.extractValue("hits.total", response);
-        assertThat(numDocs, equalTo(expectedNumDocs));
-
-        List<?> hits = (List<?>) XContentMapValues.extractValue("hits.hits", response);
-        assertThat(hits.size(), equalTo(expectedNumDocs));
-        for (int i = 0; i < expectedNumDocs; i++) {
-            int value = (int) XContentMapValues.extractValue("_source.field", (Map<?, ?>) hits.get(i));
-            assertThat(i, equalTo(value));
-        }
-    }
-
-    private static Map<String, Object> toMap(Response response) throws IOException {
-        return toMap(EntityUtils.toString(response.getEntity()));
-    }
-
-    private static Map<String, Object> toMap(String response) {
-        return XContentHelper.convertToMap(JsonXContent.jsonXContent, response, false);
-    }
-
-    protected static void createIndex(String name, Settings settings) throws IOException {
-        createIndex(name, settings, "");
-    }
-
-    protected static void createIndex(String name, Settings settings, String mapping) throws IOException {
-        final Request request = new Request("PUT", "/" + name);
-        request.setJsonEntity("{ \"settings\": " + Strings.toString(settings) + ", \"mappings\" : {" + mapping + "} }");
-        assertOK(adminClient().performRequest(request));
-    }
-
-    private static void ensureYellow(String index) throws IOException {
-        Request request = new Request("GET", "/_cluster/health/" + index);
-        request.addParameter("wait_for_status", "yellow");
-        request.addParameter("wait_for_no_relocating_shards", "true");
-        request.addParameter("wait_for_no_initializing_shards", "true");
-        request.addParameter("timeout", "70s");
-        request.addParameter("level", "shards");
-        adminClient().performRequest(request);
-    }
-
-    private RestClient buildLeaderClient() throws IOException {
-        assert runningAgainstLeaderCluster == false;
-        String leaderUrl = System.getProperty("tests.leader_host");
-        int portSeparator = leaderUrl.lastIndexOf(':');
-        HttpHost httpHost = new HttpHost(leaderUrl.substring(0, portSeparator),
-            Integer.parseInt(leaderUrl.substring(portSeparator + 1)), getProtocol());
-        return buildClient(restAdminSettings(), new HttpHost[]{httpHost});
-    }
-
-    private static boolean indexExists(RestClient client, String index) throws IOException {
-        Response response = client.performRequest(new Request("HEAD", "/" + index));
-        return RestStatus.OK.getStatus() == response.getStatusLine().getStatusCode();
-    }
-
-    private static void pauseFollow(RestClient client, String followIndex) throws IOException {
-        assertOK(client().performRequest(new Request("POST", "/" + followIndex + "/_ccr/pause_follow")));
-    }
-
-    private static void verifyCcrMonitoring(String expectedLeaderIndex, String expectedFollowerIndex) throws IOException {
-        Request request = new Request("GET", "/.monitoring-*/_search");
-        request.setJsonEntity("{\"query\": {\"term\": {\"ccr_stats.leader_index\": \"" + expectedLeaderIndex + "\"}}}");
-        Map<String, ?> response;
-        try {
-            response = toMap(adminClient().performRequest(request));
-        } catch (ResponseException e) {
-            throw new AssertionError("error while searching", e);
-        }
-
-        int numberOfOperationsReceived = 0;
-        int numberOfOperationsIndexed = 0;
-
-        List<?> hits = (List<?>) XContentMapValues.extractValue("hits.hits", response);
-        assertThat(hits.size(), greaterThanOrEqualTo(1));
-
-        for (int i = 0; i < hits.size(); i++) {
-            Map<?, ?> hit = (Map<?, ?>) hits.get(i);
-            String leaderIndex = (String) XContentMapValues.extractValue("_source.ccr_stats.leader_index", hit);
-            assertThat(leaderIndex, endsWith(expectedLeaderIndex));
-
-            final String followerIndex = (String) XContentMapValues.extractValue("_source.ccr_stats.follower_index", hit);
-            assertThat(followerIndex, equalTo(expectedFollowerIndex));
-
-            int foundNumberOfOperationsReceived =
-                (int) XContentMapValues.extractValue("_source.ccr_stats.operations_received", hit);
-            numberOfOperationsReceived = Math.max(numberOfOperationsReceived, foundNumberOfOperationsReceived);
-            int foundNumberOfOperationsIndexed =
-                (int) XContentMapValues.extractValue("_source.ccr_stats.number_of_operations_indexed", hit);
-            numberOfOperationsIndexed = Math.max(numberOfOperationsIndexed, foundNumberOfOperationsIndexed);
-        }
-
-        assertThat(numberOfOperationsReceived, greaterThanOrEqualTo(1));
-        assertThat(numberOfOperationsIndexed, greaterThanOrEqualTo(1));
-    }
-
-    private static void verifyAutoFollowMonitoring() throws IOException {
-        Request request = new Request("GET", "/.monitoring-*/_search");
-        request.setJsonEntity("{\"query\": {\"term\": {\"type\": \"ccr_auto_follow_stats\"}}}");
-        Map<String, ?> response;
-        try {
-            response = toMap(adminClient().performRequest(request));
-        } catch (ResponseException e) {
-            throw new AssertionError("error while searching", e);
-        }
-
-        int numberOfSuccessfulFollowIndices = 0;
-
-        List<?> hits = (List<?>) XContentMapValues.extractValue("hits.hits", response);
-        assertThat(hits.size(), greaterThanOrEqualTo(1));
-
-        for (int i = 0; i < hits.size(); i++) {
-            Map<?, ?> hit = (Map<?, ?>) hits.get(i);
-
-            int foundNumberOfOperationsReceived =
-                (int) XContentMapValues.extractValue("_source.ccr_auto_follow_stats.number_of_successful_follow_indices", hit);
-            numberOfSuccessfulFollowIndices = Math.max(numberOfSuccessfulFollowIndices, foundNumberOfOperationsReceived);
-        }
-
-        assertThat(numberOfSuccessfulFollowIndices, greaterThanOrEqualTo(1));
-    }
-
->>>>>>> ed817fb2
 }