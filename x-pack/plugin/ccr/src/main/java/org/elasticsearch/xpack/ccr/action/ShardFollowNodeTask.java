/*
 * Copyright Elasticsearch B.V. and/or licensed to Elasticsearch B.V. under one
 * or more contributor license agreements. Licensed under the Elastic License;
 * you may not use this file except in compliance with the Elastic License.
 */

package org.elasticsearch.xpack.ccr.action;

import org.apache.logging.log4j.LogManager;
import org.apache.logging.log4j.Logger;
import org.apache.logging.log4j.message.ParameterizedMessage;
import org.apache.lucene.store.AlreadyClosedException;
import org.elasticsearch.ElasticsearchException;
import org.elasticsearch.ElasticsearchSecurityException;
import org.elasticsearch.ExceptionsHelper;
import org.elasticsearch.ResourceNotFoundException;
import org.elasticsearch.action.NoShardAvailableActionException;
import org.elasticsearch.action.UnavailableShardsException;
import org.elasticsearch.cluster.block.ClusterBlockException;
import org.elasticsearch.common.Randomness;
import org.elasticsearch.common.collect.Tuple;
import org.elasticsearch.common.transport.NetworkExceptionHelper;
import org.elasticsearch.common.unit.TimeValue;
import org.elasticsearch.index.seqno.SequenceNumbers;
import org.elasticsearch.index.shard.IllegalIndexShardStateException;
import org.elasticsearch.index.shard.ShardId;
import org.elasticsearch.index.shard.ShardNotFoundException;
import org.elasticsearch.index.translog.Translog;
import org.elasticsearch.indices.IndexClosedException;
import org.elasticsearch.node.NodeClosedException;
import org.elasticsearch.persistent.AllocatedPersistentTask;
import org.elasticsearch.tasks.TaskId;
import org.elasticsearch.transport.ConnectTransportException;
import org.elasticsearch.xpack.ccr.Ccr;
<<<<<<< HEAD
=======
import org.elasticsearch.transport.NoSuchRemoteClusterException;
>>>>>>> 5abd927d
import org.elasticsearch.xpack.ccr.action.bulk.BulkShardOperationsResponse;
import org.elasticsearch.xpack.core.ccr.ShardFollowNodeTaskStatus;

import java.util.ArrayList;
import java.util.Arrays;
import java.util.Comparator;
import java.util.LinkedHashMap;
import java.util.List;
import java.util.Map;
import java.util.PriorityQueue;
import java.util.Queue;
import java.util.TreeMap;
import java.util.concurrent.TimeUnit;
import java.util.concurrent.atomic.AtomicInteger;
import java.util.function.BiConsumer;
import java.util.function.Consumer;
import java.util.function.LongConsumer;
import java.util.function.LongSupplier;
import java.util.stream.Collectors;

/**
 * The node task that fetch the write operations from a leader shard and
 * persists these ops in the follower shard.
 */
public abstract class ShardFollowNodeTask extends AllocatedPersistentTask {

    private static final int DELAY_MILLIS = 50;
    private static final Logger LOGGER = LogManager.getLogger(ShardFollowNodeTask.class);

    private final ShardFollowTask params;
    private final BiConsumer<TimeValue, Runnable> scheduler;
    private final LongSupplier relativeTimeProvider;

    private String followerHistoryUUID;
    private long leaderGlobalCheckpoint;
    private long leaderMaxSeqNo;
    private long leaderMaxSeqNoOfUpdatesOrDeletes = SequenceNumbers.UNASSIGNED_SEQ_NO;
    private long lastRequestedSeqNo;
    private long followerGlobalCheckpoint = 0;
    private long followerMaxSeqNo = 0;
    private int numOutstandingReads = 0;
    private int numOutstandingWrites = 0;
    private long currentMappingVersion = 0;
    private long currentSettingsVersion = 0;
    private long totalReadRemoteExecTimeMillis = 0;
    private long totalReadTimeMillis = 0;
    private long successfulReadRequests = 0;
    private long failedReadRequests = 0;
    private long operationsRead = 0;
    private long bytesRead = 0;
    private long totalWriteTimeMillis = 0;
    private long successfulWriteRequests = 0;
    private long failedWriteRequests = 0;
    private long operationWritten = 0;
    private long lastFetchTime = -1;
    private final Queue<Translog.Operation> buffer = new PriorityQueue<>(Comparator.comparing(Translog.Operation::seqNo));
    private long bufferSizeInBytes = 0;
    private final LinkedHashMap<Long, Tuple<AtomicInteger, ElasticsearchException>> fetchExceptions;
    private final Runnable recoveryExecutor;

    private volatile ElasticsearchException fatalException;

    ShardFollowNodeTask(long id, String type, String action, String description, TaskId parentTask, Map<String, String> headers,
                        ShardFollowTask params, BiConsumer<TimeValue, Runnable> scheduler, final LongSupplier relativeTimeProvider) {
        this(id, type, action, description, parentTask, headers, params, scheduler, relativeTimeProvider, () -> {});
    }

    ShardFollowNodeTask(long id, String type, String action, String description, TaskId parentTask, Map<String, String> headers,
                        ShardFollowTask params, BiConsumer<TimeValue, Runnable> scheduler, final LongSupplier relativeTimeProvider,
                        Runnable recoveryExecutor) {
        super(id, type, action, description, parentTask, headers);
        this.params = params;
        this.scheduler = scheduler;
        this.relativeTimeProvider = relativeTimeProvider;
        /*
         * We keep track of the most recent fetch exceptions, with the number of exceptions that we track equal to the maximum number of
         * concurrent fetches. For each failed fetch, we track the from sequence number associated with the request, and we clear the entry
         * when the fetch task associated with that from sequence number succeeds.
         */
        this.fetchExceptions = new LinkedHashMap<Long, Tuple<AtomicInteger, ElasticsearchException>>() {
            @Override
            protected boolean removeEldestEntry(final Map.Entry<Long, Tuple<AtomicInteger, ElasticsearchException>> eldest) {
                return size() > params.getMaxOutstandingReadRequests();
            }
        };
        this.recoveryExecutor = recoveryExecutor;
    }

    void start(
        final String followerHistoryUUID,
        final long leaderGlobalCheckpoint,
        final long leaderMaxSeqNo,
        final long followerGlobalCheckpoint,
        final long followerMaxSeqNo) {
        /*
         * While this should only ever be called once and before any other threads can touch these fields, we use synchronization here to
         * avoid the need to declare these fields as volatile. That is, we are ensuring thesefields are always accessed under the same lock.
         */
        synchronized (this) {
            this.followerHistoryUUID = followerHistoryUUID;
            this.leaderGlobalCheckpoint = leaderGlobalCheckpoint;
            this.leaderMaxSeqNo = leaderMaxSeqNo;
            this.followerGlobalCheckpoint = followerGlobalCheckpoint;
            this.followerMaxSeqNo = followerMaxSeqNo;
            this.lastRequestedSeqNo = followerGlobalCheckpoint;
        }

        // updates follower mapping, this gets us the leader mapping version and makes sure that leader and follower mapping are identical
        updateMapping(0L, followerMappingVersion -> {
            synchronized (ShardFollowNodeTask.this) {
                currentMappingVersion = followerMappingVersion;
            }
            updateSettings(followerSettingsVersion -> {
                synchronized (ShardFollowNodeTask.this) {
                    currentSettingsVersion = followerSettingsVersion;
                }
                LOGGER.info(
                        "{} following leader shard {}, follower global checkpoint=[{}], mapping version=[{}], settings version=[{}]",
                        params.getFollowShardId(),
                        params.getLeaderShardId(),
                        followerGlobalCheckpoint,
                        followerMappingVersion,
                        followerSettingsVersion);
                coordinateReads();
            });
        });
    }

    synchronized void coordinateReads() {
        if (isStopped()) {
            LOGGER.info("{} shard follow task has been stopped", params.getFollowShardId());
            return;
        }

        LOGGER.trace("{} coordinate reads, lastRequestedSeqNo={}, leaderGlobalCheckpoint={}",
            params.getFollowShardId(), lastRequestedSeqNo, leaderGlobalCheckpoint);
        final int maxReadRequestOperationCount = params.getMaxReadRequestOperationCount();
        while (hasReadBudget() && lastRequestedSeqNo < leaderGlobalCheckpoint) {
            final long from = lastRequestedSeqNo + 1;
            final long maxRequiredSeqNo = Math.min(leaderGlobalCheckpoint, from + maxReadRequestOperationCount - 1);
            final int requestOpCount;
            if (numOutstandingReads == 0) {
                // This is the only request, we can optimistically fetch more documents if possible but not enforce max_required_seqno.
                requestOpCount = maxReadRequestOperationCount;
            } else {
                requestOpCount = Math.toIntExact(maxRequiredSeqNo - from + 1);
            }
            assert 0 < requestOpCount && requestOpCount <= maxReadRequestOperationCount : "read_request_operation_count=" + requestOpCount;
            LOGGER.trace("{}[{} ongoing reads] read from_seqno={} max_required_seqno={} batch_count={}",
                params.getFollowShardId(), numOutstandingReads, from, maxRequiredSeqNo, requestOpCount);
            numOutstandingReads++;
            sendShardChangesRequest(from, requestOpCount, maxRequiredSeqNo);
            lastRequestedSeqNo = maxRequiredSeqNo;
        }

        if (numOutstandingReads == 0 && hasReadBudget()) {
            assert lastRequestedSeqNo == leaderGlobalCheckpoint;
            // We sneak peek if there is any thing new in the leader.
            // If there is we will happily accept
            numOutstandingReads++;
            long from = lastRequestedSeqNo + 1;
            LOGGER.trace("{}[{}] peek read [{}]", params.getFollowShardId(), numOutstandingReads, from);
            sendShardChangesRequest(from, maxReadRequestOperationCount, lastRequestedSeqNo);
        }
    }

    private boolean hasReadBudget() {
        assert Thread.holdsLock(this);
        if (numOutstandingReads >= params.getMaxOutstandingReadRequests()) {
            LOGGER.trace("{} no new reads, maximum number of concurrent reads have been reached [{}]",
                params.getFollowShardId(), numOutstandingReads);
            return false;
        }
        if (bufferSizeInBytes >= params.getMaxWriteBufferSize().getBytes()) {
            LOGGER.trace("{} no new reads, buffer size limit has been reached [{}]", params.getFollowShardId(), bufferSizeInBytes);
            return false;
        }
        if (buffer.size() > params.getMaxWriteBufferCount()) {
            LOGGER.trace("{} no new reads, buffer count limit has been reached [{}]", params.getFollowShardId(), buffer.size());
            return false;
        }
        return true;
    }

    private synchronized void coordinateWrites() {
        if (isStopped()) {
            LOGGER.info("{} shard follow task has been stopped", params.getFollowShardId());
            return;
        }

        while (hasWriteBudget() && buffer.isEmpty() == false) {
            long sumEstimatedSize = 0L;
            int length = Math.min(params.getMaxWriteRequestOperationCount(), buffer.size());
            List<Translog.Operation> ops = new ArrayList<>(length);
            for (int i = 0; i < length; i++) {
                Translog.Operation op = buffer.remove();
                ops.add(op);
                sumEstimatedSize += op.estimateSize();
                if (sumEstimatedSize > params.getMaxWriteRequestSize().getBytes()) {
                    break;
                }
            }
            bufferSizeInBytes -= sumEstimatedSize;
            numOutstandingWrites++;
            LOGGER.trace("{}[{}] write [{}/{}] [{}]", params.getFollowShardId(), numOutstandingWrites, ops.get(0).seqNo(),
                ops.get(ops.size() - 1).seqNo(), ops.size());
            sendBulkShardOperationsRequest(ops, leaderMaxSeqNoOfUpdatesOrDeletes, new AtomicInteger(0));
        }
    }

    private boolean hasWriteBudget() {
        assert Thread.holdsLock(this);
        if (numOutstandingWrites >= params.getMaxOutstandingWriteRequests()) {
            LOGGER.trace("{} maximum number of concurrent writes have been reached [{}]",
                params.getFollowShardId(), numOutstandingWrites);
            return false;
        }
        return true;
    }

    private void sendShardChangesRequest(long from, int maxOperationCount, long maxRequiredSeqNo) {
        sendShardChangesRequest(from, maxOperationCount, maxRequiredSeqNo, new AtomicInteger(0));
    }

    private void sendShardChangesRequest(long from, int maxOperationCount, long maxRequiredSeqNo, AtomicInteger retryCounter) {
        final long startTime = relativeTimeProvider.getAsLong();
        synchronized (this) {
            lastFetchTime = startTime;
        }
        innerSendShardChangesRequest(from, maxOperationCount,
                response -> {
                    synchronized (ShardFollowNodeTask.this) {
                        // Always clear fetch exceptions:
                        fetchExceptions.remove(from);
                        if (response.getOperations().length > 0) {
                            // do not count polls against fetch stats
                            totalReadRemoteExecTimeMillis += response.getTookInMillis();
                            totalReadTimeMillis += TimeUnit.NANOSECONDS.toMillis(relativeTimeProvider.getAsLong() - startTime);
                            successfulReadRequests++;
                            operationsRead += response.getOperations().length;
                            bytesRead +=
                                Arrays.stream(response.getOperations()).mapToLong(Translog.Operation::estimateSize).sum();
                        }
                    }
                    handleReadResponse(from, maxRequiredSeqNo, response);
                },
                e -> {
                    synchronized (ShardFollowNodeTask.this) {
                        totalReadTimeMillis += TimeUnit.NANOSECONDS.toMillis(relativeTimeProvider.getAsLong() - startTime);
                        failedReadRequests++;
                        fetchExceptions.put(from, Tuple.tuple(retryCounter, ExceptionsHelper.convertToElastic(e)));
                    }
                    Throwable cause = ExceptionsHelper.unwrapCause(e);
<<<<<<< HEAD
                    if (cause instanceof ElasticsearchException) {
                        ElasticsearchException elasticsearchException = (ElasticsearchException) cause;
                        if (elasticsearchException.getMetadataKeys().contains(Ccr.REQUESTED_OPS_MISSING_METADATA_KEY)) {
                            handleFallenBehindLeaderShard(e, from, maxOperationCount, maxRequiredSeqNo, retryCounter);
                            return;
                        }
                    } else if (cause.getMessage().contains("Not all operations between from_seqno")) {
                        handleFallenBehindLeaderShard(e, from, maxOperationCount, maxRequiredSeqNo, retryCounter);
                        return;
=======
                    if (cause instanceof ResourceNotFoundException) {
                        ResourceNotFoundException resourceNotFoundException = (ResourceNotFoundException) cause;
                        if (resourceNotFoundException.getMetadataKeys().contains(Ccr.REQUESTED_OPS_MISSING_METADATA_KEY)) {
                            handleFallenBehindLeaderShard(e, from, maxOperationCount, maxRequiredSeqNo, retryCounter);
                            return;
                        }
>>>>>>> 5abd927d
                    }
                    handleFailure(e, retryCounter, () -> sendShardChangesRequest(from, maxOperationCount, maxRequiredSeqNo, retryCounter));
                });
    }

    void handleReadResponse(long from, long maxRequiredSeqNo, ShardChangesAction.Response response) {
        // In order to process this read response (3), we need to check and potentially update the follow index's setting (1) and
        // check and potentially update the follow index's mappings (2).

        // 3) handle read response:
        Runnable handleResponseTask = () -> innerHandleReadResponse(from, maxRequiredSeqNo, response);
        // 2) update follow index mapping:
        Runnable updateMappingsTask = () -> maybeUpdateMapping(response.getMappingVersion(), handleResponseTask);
        // 1) update follow index settings:
        maybeUpdateSettings(response.getSettingsVersion(), updateMappingsTask);
    }

    void handleFallenBehindLeaderShard(Exception e, long from, int maxOperationCount, long maxRequiredSeqNo, AtomicInteger retryCounter) {
        // Do restore from repository here and after that
        // start() should be invoked and stats should be reset

        // For now handle like any other failure:
        // need a more robust approach to avoid the scenario where an outstanding request
        // can trigger another restore while the shard was restored already.
        // https://github.com/elastic/elasticsearch/pull/37562#discussion_r250009367

<<<<<<< HEAD
        recoveryExecutor.run();
=======
        handleFailure(e, retryCounter, () -> sendShardChangesRequest(from, maxOperationCount, maxRequiredSeqNo, retryCounter));
>>>>>>> 5abd927d
    }

    /** Called when some operations are fetched from the leading */
    protected void onOperationsFetched(Translog.Operation[] operations) {

    }

    synchronized void innerHandleReadResponse(long from, long maxRequiredSeqNo, ShardChangesAction.Response response) {
        onOperationsFetched(response.getOperations());
        leaderGlobalCheckpoint = Math.max(leaderGlobalCheckpoint, response.getGlobalCheckpoint());
        leaderMaxSeqNo = Math.max(leaderMaxSeqNo, response.getMaxSeqNo());
        leaderMaxSeqNoOfUpdatesOrDeletes = SequenceNumbers.max(leaderMaxSeqNoOfUpdatesOrDeletes, response.getMaxSeqNoOfUpdatesOrDeletes());
        final long newFromSeqNo;
        if (response.getOperations().length == 0) {
            newFromSeqNo = from;
        } else {
            assert response.getOperations()[0].seqNo() == from :
                "first operation is not what we asked for. From is [" + from + "], got " + response.getOperations()[0];
            List<Translog.Operation> operations = Arrays.asList(response.getOperations());
            long operationsSize = operations.stream()
                .mapToLong(Translog.Operation::estimateSize)
                .sum();
            buffer.addAll(operations);
            bufferSizeInBytes += operationsSize;
            final long maxSeqNo = response.getOperations()[response.getOperations().length - 1].seqNo();
            assert maxSeqNo ==
                Arrays.stream(response.getOperations()).mapToLong(Translog.Operation::seqNo).max().getAsLong();
            newFromSeqNo = maxSeqNo + 1;
            // update last requested seq no as we may have gotten more than we asked for and we don't want to ask it again.
            lastRequestedSeqNo = Math.max(lastRequestedSeqNo, maxSeqNo);
            assert lastRequestedSeqNo <= leaderGlobalCheckpoint :  "lastRequestedSeqNo [" + lastRequestedSeqNo +
                "] is larger than the global checkpoint [" + leaderGlobalCheckpoint + "]";
            coordinateWrites();
        }
        if (newFromSeqNo <= maxRequiredSeqNo && isStopped() == false) {
            int newSize = Math.toIntExact(maxRequiredSeqNo - newFromSeqNo + 1);
            LOGGER.trace("{} received [{}] ops, still missing [{}/{}], continuing to read...",
                params.getFollowShardId(), response.getOperations().length, newFromSeqNo, maxRequiredSeqNo);
            sendShardChangesRequest(newFromSeqNo, newSize, maxRequiredSeqNo);
        } else {
            // read is completed, decrement
            numOutstandingReads--;
            coordinateReads();
        }
    }

    private void sendBulkShardOperationsRequest(List<Translog.Operation> operations, long leaderMaxSeqNoOfUpdatesOrDeletes,
                                                AtomicInteger retryCounter) {
        assert leaderMaxSeqNoOfUpdatesOrDeletes != SequenceNumbers.UNASSIGNED_SEQ_NO : "mus is not replicated";
        final long startTime = relativeTimeProvider.getAsLong();
        innerSendBulkShardOperationsRequest(followerHistoryUUID, operations, leaderMaxSeqNoOfUpdatesOrDeletes,
                response -> {
                    synchronized (ShardFollowNodeTask.this) {
                        totalWriteTimeMillis += TimeUnit.NANOSECONDS.toMillis(relativeTimeProvider.getAsLong() - startTime);
                        successfulWriteRequests++;
                        operationWritten += operations.size();
                    }
                    handleWriteResponse(response);
                },
                e -> {
                    synchronized (ShardFollowNodeTask.this) {
                        totalWriteTimeMillis += TimeUnit.NANOSECONDS.toMillis(relativeTimeProvider.getAsLong() - startTime);
                        failedWriteRequests++;
                    }
                    handleFailure(e, retryCounter,
                        () -> sendBulkShardOperationsRequest(operations, leaderMaxSeqNoOfUpdatesOrDeletes, retryCounter));
                }
        );
    }

    private synchronized void handleWriteResponse(final BulkShardOperationsResponse response) {
        this.followerGlobalCheckpoint = Math.max(this.followerGlobalCheckpoint, response.getGlobalCheckpoint());
        this.followerMaxSeqNo = Math.max(this.followerMaxSeqNo, response.getMaxSeqNo());
        numOutstandingWrites--;
        assert numOutstandingWrites >= 0;
        coordinateWrites();

        // In case that buffer has more ops than is allowed then reads may all have been stopped,
        // this invocation makes sure that we start a read when there is budget in case no reads are being performed.
        coordinateReads();
    }

    private synchronized void maybeUpdateMapping(long minimumRequiredMappingVersion, Runnable task) {
        if (currentMappingVersion >= minimumRequiredMappingVersion) {
            LOGGER.trace("{} mapping version [{}] is higher or equal than minimum required mapping version [{}]",
                params.getFollowShardId(), currentMappingVersion, minimumRequiredMappingVersion);
            task.run();
        } else {
            LOGGER.trace("{} updating mapping, mapping version [{}] is lower than minimum required mapping version [{}]",
                params.getFollowShardId(), currentMappingVersion, minimumRequiredMappingVersion);
            updateMapping(minimumRequiredMappingVersion, mappingVersion -> {
                currentMappingVersion = mappingVersion;
                task.run();
            });
        }
    }

    private synchronized void maybeUpdateSettings(final Long minimumRequiredSettingsVersion, Runnable task) {
        if (currentSettingsVersion >= minimumRequiredSettingsVersion) {
            LOGGER.trace("{} settings version [{}] is higher or equal than minimum required mapping version [{}]",
                    params.getFollowShardId(), currentSettingsVersion, minimumRequiredSettingsVersion);
            task.run();
        } else {
            LOGGER.trace("{} updating settings, settings version [{}] is lower than minimum required settings version [{}]",
                    params.getFollowShardId(), currentSettingsVersion, minimumRequiredSettingsVersion);
            updateSettings(settingsVersion -> {
                currentSettingsVersion = settingsVersion;
                task.run();
            });
        }
    }

    private void updateMapping(long minRequiredMappingVersion, LongConsumer handler) {
        updateMapping(minRequiredMappingVersion, handler, new AtomicInteger(0));
    }

    private void updateMapping(long minRequiredMappingVersion, LongConsumer handler, AtomicInteger retryCounter) {
        innerUpdateMapping(minRequiredMappingVersion, handler,
            e -> handleFailure(e, retryCounter, () -> updateMapping(minRequiredMappingVersion, handler, retryCounter)));
    }

    private void updateSettings(final LongConsumer handler) {
        updateSettings(handler, new AtomicInteger(0));
    }

    private void updateSettings(final LongConsumer handler, final AtomicInteger retryCounter) {
        innerUpdateSettings(handler, e -> handleFailure(e, retryCounter, () -> updateSettings(handler, retryCounter)));
    }

    private void handleFailure(Exception e, AtomicInteger retryCounter, Runnable task) {
        assert e != null;
        if (shouldRetry(params.getRemoteCluster(), e)) {
            if (isStopped() == false) {
                // Only retry is the shard follow task is not stopped.
                int currentRetry = retryCounter.incrementAndGet();
                LOGGER.debug(new ParameterizedMessage("{} error during follow shard task, retrying [{}]",
                    params.getFollowShardId(), currentRetry), e);
                long delay = computeDelay(currentRetry, params.getReadPollTimeout().getMillis());
                scheduler.accept(TimeValue.timeValueMillis(delay), task);
            }
        } else {
            fatalException = ExceptionsHelper.convertToElastic(e);
            LOGGER.warn("shard follow task encounter non-retryable error", e);
        }
    }

    static long computeDelay(int currentRetry, long maxRetryDelayInMillis) {
        // Cap currentRetry to avoid overflow when computing n variable
        int maxCurrentRetry = Math.min(currentRetry, 24);
        long n = Math.round(Math.pow(2, maxCurrentRetry - 1));
        // + 1 here, because nextInt(...) bound is exclusive and otherwise the first delay would always be zero.
        int k = Randomness.get().nextInt(Math.toIntExact(n + 1));
        int backOffDelay = k * DELAY_MILLIS;
        return Math.min(backOffDelay, maxRetryDelayInMillis);
    }

    static boolean shouldRetry(String remoteCluster, Exception e) {
        if (NetworkExceptionHelper.isConnectException(e)) {
            return true;
        } else if (NetworkExceptionHelper.isCloseConnectionException(e)) {
            return true;
        }

        final Throwable actual = ExceptionsHelper.unwrapCause(e);
        return actual instanceof ShardNotFoundException ||
            actual instanceof IllegalIndexShardStateException ||
            actual instanceof NoShardAvailableActionException ||
            actual instanceof UnavailableShardsException ||
            actual instanceof AlreadyClosedException ||
            actual instanceof ElasticsearchSecurityException || // If user does not have sufficient privileges
            actual instanceof ClusterBlockException || // If leader index is closed or no elected master
            actual instanceof IndexClosedException || // If follow index is closed
            actual instanceof ConnectTransportException ||
            actual instanceof NodeClosedException ||
            actual instanceof NoSuchRemoteClusterException ||
            (actual.getMessage() != null && actual.getMessage().contains("TransportService is closed"));
    }

    // These methods are protected for testing purposes:
    protected abstract void innerUpdateMapping(long minRequiredMappingVersion, LongConsumer handler, Consumer<Exception> errorHandler);

    protected abstract void innerUpdateSettings(LongConsumer handler, Consumer<Exception> errorHandler);

    protected abstract void innerSendBulkShardOperationsRequest(String followerHistoryUUID,
                                                                List<Translog.Operation> operations,
                                                                long leaderMaxSeqNoOfUpdatesOrDeletes,
                                                                Consumer<BulkShardOperationsResponse> handler,
                                                                Consumer<Exception> errorHandler);

    protected abstract void innerSendShardChangesRequest(long from, int maxOperationCount, Consumer<ShardChangesAction.Response> handler,
                                                         Consumer<Exception> errorHandler);

    @Override
    protected void onCancelled() {
        markAsCompleted();
    }

    protected boolean isStopped() {
        return fatalException != null || isCancelled() || isCompleted();
    }

    public ShardId getFollowShardId() {
        return params.getFollowShardId();
    }

    @Override
    public synchronized ShardFollowNodeTaskStatus getStatus() {
        final long timeSinceLastFetchMillis;
        if (lastFetchTime != -1) {
             timeSinceLastFetchMillis = TimeUnit.NANOSECONDS.toMillis(relativeTimeProvider.getAsLong() - lastFetchTime);
        } else {
            // To avoid confusion when ccr didn't yet execute a fetch:
            timeSinceLastFetchMillis = -1;
        }
        return new ShardFollowNodeTaskStatus(
                params.getRemoteCluster(),
                params.getLeaderShardId().getIndexName(),
                params.getFollowShardId().getIndexName(),
                getFollowShardId().getId(),
                leaderGlobalCheckpoint,
                leaderMaxSeqNo,
                followerGlobalCheckpoint,
                followerMaxSeqNo,
                lastRequestedSeqNo,
                numOutstandingReads,
                numOutstandingWrites,
                buffer.size(),
                bufferSizeInBytes,
                currentMappingVersion,
                currentSettingsVersion,
                totalReadTimeMillis,
                totalReadRemoteExecTimeMillis,
                successfulReadRequests,
                failedReadRequests,
                operationsRead,
                bytesRead,
                totalWriteTimeMillis,
                successfulWriteRequests,
                failedWriteRequests,
                operationWritten,
                new TreeMap<>(
                        fetchExceptions
                                .entrySet()
                                .stream()
                                .collect(
                                        Collectors.toMap(Map.Entry::getKey, e -> Tuple.tuple(e.getValue().v1().get(), e.getValue().v2())))),
                timeSinceLastFetchMillis,
                fatalException);
    }

}<|MERGE_RESOLUTION|>--- conflicted
+++ resolved
@@ -32,10 +32,7 @@
 import org.elasticsearch.tasks.TaskId;
 import org.elasticsearch.transport.ConnectTransportException;
 import org.elasticsearch.xpack.ccr.Ccr;
-<<<<<<< HEAD
-=======
 import org.elasticsearch.transport.NoSuchRemoteClusterException;
->>>>>>> 5abd927d
 import org.elasticsearch.xpack.ccr.action.bulk.BulkShardOperationsResponse;
 import org.elasticsearch.xpack.core.ccr.ShardFollowNodeTaskStatus;
 
@@ -94,18 +91,11 @@
     private final Queue<Translog.Operation> buffer = new PriorityQueue<>(Comparator.comparing(Translog.Operation::seqNo));
     private long bufferSizeInBytes = 0;
     private final LinkedHashMap<Long, Tuple<AtomicInteger, ElasticsearchException>> fetchExceptions;
-    private final Runnable recoveryExecutor;
 
     private volatile ElasticsearchException fatalException;
 
     ShardFollowNodeTask(long id, String type, String action, String description, TaskId parentTask, Map<String, String> headers,
                         ShardFollowTask params, BiConsumer<TimeValue, Runnable> scheduler, final LongSupplier relativeTimeProvider) {
-        this(id, type, action, description, parentTask, headers, params, scheduler, relativeTimeProvider, () -> {});
-    }
-
-    ShardFollowNodeTask(long id, String type, String action, String description, TaskId parentTask, Map<String, String> headers,
-                        ShardFollowTask params, BiConsumer<TimeValue, Runnable> scheduler, final LongSupplier relativeTimeProvider,
-                        Runnable recoveryExecutor) {
         super(id, type, action, description, parentTask, headers);
         this.params = params;
         this.scheduler = scheduler;
@@ -121,7 +111,6 @@
                 return size() > params.getMaxOutstandingReadRequests();
             }
         };
-        this.recoveryExecutor = recoveryExecutor;
     }
 
     void start(
@@ -289,24 +278,12 @@
                         fetchExceptions.put(from, Tuple.tuple(retryCounter, ExceptionsHelper.convertToElastic(e)));
                     }
                     Throwable cause = ExceptionsHelper.unwrapCause(e);
-<<<<<<< HEAD
-                    if (cause instanceof ElasticsearchException) {
-                        ElasticsearchException elasticsearchException = (ElasticsearchException) cause;
-                        if (elasticsearchException.getMetadataKeys().contains(Ccr.REQUESTED_OPS_MISSING_METADATA_KEY)) {
-                            handleFallenBehindLeaderShard(e, from, maxOperationCount, maxRequiredSeqNo, retryCounter);
-                            return;
-                        }
-                    } else if (cause.getMessage().contains("Not all operations between from_seqno")) {
-                        handleFallenBehindLeaderShard(e, from, maxOperationCount, maxRequiredSeqNo, retryCounter);
-                        return;
-=======
                     if (cause instanceof ResourceNotFoundException) {
                         ResourceNotFoundException resourceNotFoundException = (ResourceNotFoundException) cause;
                         if (resourceNotFoundException.getMetadataKeys().contains(Ccr.REQUESTED_OPS_MISSING_METADATA_KEY)) {
                             handleFallenBehindLeaderShard(e, from, maxOperationCount, maxRequiredSeqNo, retryCounter);
                             return;
                         }
->>>>>>> 5abd927d
                     }
                     handleFailure(e, retryCounter, () -> sendShardChangesRequest(from, maxOperationCount, maxRequiredSeqNo, retryCounter));
                 });
@@ -333,11 +310,7 @@
         // can trigger another restore while the shard was restored already.
         // https://github.com/elastic/elasticsearch/pull/37562#discussion_r250009367
 
-<<<<<<< HEAD
-        recoveryExecutor.run();
-=======
         handleFailure(e, retryCounter, () -> sendShardChangesRequest(from, maxOperationCount, maxRequiredSeqNo, retryCounter));
->>>>>>> 5abd927d
     }
 
     /** Called when some operations are fetched from the leading */
