/*
 * Copyright Elasticsearch B.V. and/or licensed to Elasticsearch B.V. under one
 * or more contributor license agreements. Licensed under the Elastic License;
 * you may not use this file except in compliance with the Elastic License.
 */

package org.elasticsearch.xpack.ccr.action.repositories;

import org.elasticsearch.action.ActionType;
import org.elasticsearch.action.ActionResponse;
import org.elasticsearch.action.support.ActionFilters;
import org.elasticsearch.action.support.single.shard.TransportSingleShardAction;
import org.elasticsearch.cluster.ClusterState;
import org.elasticsearch.cluster.metadata.IndexNameExpressionResolver;
import org.elasticsearch.cluster.node.DiscoveryNode;
import org.elasticsearch.cluster.routing.ShardsIterator;
import org.elasticsearch.cluster.service.ClusterService;
import org.elasticsearch.common.inject.Inject;
import org.elasticsearch.common.io.stream.StreamInput;
import org.elasticsearch.common.io.stream.StreamOutput;
import org.elasticsearch.common.io.stream.Writeable;
import org.elasticsearch.index.shard.IndexShard;
import org.elasticsearch.index.shard.ShardId;
import org.elasticsearch.index.shard.ShardNotFoundException;
import org.elasticsearch.index.store.Store;
import org.elasticsearch.indices.IndicesService;
import org.elasticsearch.threadpool.ThreadPool;
import org.elasticsearch.transport.TransportService;
import org.elasticsearch.xpack.ccr.repository.CcrRestoreSourceService;

import java.io.IOException;

public class PutCcrRestoreSessionAction extends ActionType<PutCcrRestoreSessionAction.PutCcrRestoreSessionResponse> {

    public static final PutCcrRestoreSessionAction INSTANCE = new PutCcrRestoreSessionAction();
    public static final String NAME = "internal:admin/ccr/restore/session/put";

    private PutCcrRestoreSessionAction() {
<<<<<<< HEAD
        super(NAME, PutCcrRestoreSessionResponse::new);
=======
        super(NAME, PutCcrRestoreSessionAction.PutCcrRestoreSessionResponse::new);
>>>>>>> 38d2ada8
    }

    public static class TransportPutCcrRestoreSessionAction
        extends TransportSingleShardAction<PutCcrRestoreSessionRequest, PutCcrRestoreSessionResponse> {

        private final IndicesService indicesService;
        private final CcrRestoreSourceService ccrRestoreService;

        @Inject
        public TransportPutCcrRestoreSessionAction(ThreadPool threadPool, ClusterService clusterService, ActionFilters actionFilters,
                                                   IndexNameExpressionResolver resolver, TransportService transportService,
                                                   IndicesService indicesService, CcrRestoreSourceService ccrRestoreService) {
            super(NAME, threadPool, clusterService, transportService, actionFilters, resolver, PutCcrRestoreSessionRequest::new,
                ThreadPool.Names.GENERIC);
            this.indicesService = indicesService;
            this.ccrRestoreService = ccrRestoreService;
        }

        @Override
        protected PutCcrRestoreSessionResponse shardOperation(PutCcrRestoreSessionRequest request, ShardId shardId) throws IOException {
            IndexShard indexShard = indicesService.getShardOrNull(shardId);
            if (indexShard == null) {
                throw new ShardNotFoundException(shardId);
            }
            Store.MetadataSnapshot storeFileMetaData = ccrRestoreService.openSession(request.getSessionUUID(), indexShard);
            long mappingVersion = indexShard.indexSettings().getIndexMetaData().getMappingVersion();
            return new PutCcrRestoreSessionResponse(clusterService.localNode(), storeFileMetaData, mappingVersion);
        }

        @Override
        protected Writeable.Reader<PutCcrRestoreSessionResponse> getResponseReader() {
            return PutCcrRestoreSessionResponse::new;
        }

        @Override
        protected boolean resolveIndex(PutCcrRestoreSessionRequest request) {
            return false;
        }

        @Override
        protected ShardsIterator shards(ClusterState state, InternalRequest request) {
            final ShardId shardId = request.request().getShardId();
            return state.routingTable().shardRoutingTable(shardId).primaryShardIt();
        }
    }


    public static class PutCcrRestoreSessionResponse extends ActionResponse {

        private DiscoveryNode node;
        private Store.MetadataSnapshot storeFileMetaData;
        private long mappingVersion;

        PutCcrRestoreSessionResponse(DiscoveryNode node, Store.MetadataSnapshot storeFileMetaData, long mappingVersion) {
            this.node = node;
            this.storeFileMetaData = storeFileMetaData;
            this.mappingVersion = mappingVersion;
        }

        PutCcrRestoreSessionResponse(StreamInput in) throws IOException {
            super(in);
            node = new DiscoveryNode(in);
            storeFileMetaData = new Store.MetadataSnapshot(in);
            mappingVersion = in.readVLong();
        }

        @Override
        public void readFrom(StreamInput in) throws IOException {
            throw new UnsupportedOperationException("usage of Streamable is to be replaced by Writeable");
        }

        @Override
        public void writeTo(StreamOutput out) throws IOException {
            node.writeTo(out);
            storeFileMetaData.writeTo(out);
            out.writeVLong(mappingVersion);
        }

        public DiscoveryNode getNode() {
            return node;
        }

        public Store.MetadataSnapshot getStoreFileMetaData() {
            return storeFileMetaData;
        }

        public long getMappingVersion() {
            return mappingVersion;
        }
    }
}<|MERGE_RESOLUTION|>--- conflicted
+++ resolved
@@ -36,11 +36,7 @@
     public static final String NAME = "internal:admin/ccr/restore/session/put";
 
     private PutCcrRestoreSessionAction() {
-<<<<<<< HEAD
-        super(NAME, PutCcrRestoreSessionResponse::new);
-=======
         super(NAME, PutCcrRestoreSessionAction.PutCcrRestoreSessionResponse::new);
->>>>>>> 38d2ada8
     }
 
     public static class TransportPutCcrRestoreSessionAction
