--- conflicted
+++ resolved
@@ -297,14 +297,6 @@
 
             String leaderIndexNameWithClusterAliasPrefix = clusterAlias.equals("_local_") ? leaderIndexName :
                 clusterAlias + ":" + leaderIndexName;
-<<<<<<< HEAD
-            FollowIndexAction.Request request =
-                new FollowIndexAction.Request(leaderIndexNameWithClusterAliasPrefix, followIndexName,
-                    pattern.getMaxBatchOperationCount(), pattern.getMaxConcurrentReadBatches(),
-                    pattern.getMaxOperationSizeInBytes(), pattern.getMaxConcurrentWriteBatches(),
-                    pattern.getMaxWriteBufferSize(), pattern.getMaxRetryDelay(),
-                    pattern.getPollTimeout());
-=======
             FollowIndexAction.Request request = new FollowIndexAction.Request();
             request.setLeaderIndex(leaderIndexNameWithClusterAliasPrefix);
             request.setFollowerIndex(followIndexName);
@@ -314,8 +306,7 @@
             request.setMaxConcurrentWriteBatches(pattern.getMaxConcurrentWriteBatches());
             request.setMaxWriteBufferSize(pattern.getMaxWriteBufferSize());
             request.setMaxRetryDelay(pattern.getMaxRetryDelay());
-            request.setPollTimeout(pattern.getIdleShardRetryDelay());
->>>>>>> 013b64a0
+            request.setPollTimeout(pattern.getPollTimeout());
 
             // Execute if the create and follow api call succeeds:
             Runnable successHandler = () -> {
