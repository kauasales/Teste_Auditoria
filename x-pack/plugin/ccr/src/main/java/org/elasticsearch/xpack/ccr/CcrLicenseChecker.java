/*
 * Copyright Elasticsearch B.V. and/or licensed to Elasticsearch B.V. under one
 * or more contributor license agreements. Licensed under the Elastic License
 * 2.0; you may not use this file except in compliance with the Elastic License
 * 2.0.
 */

package org.elasticsearch.xpack.ccr;

import org.elasticsearch.ElasticsearchStatusException;
import org.elasticsearch.action.ActionListener;
import org.elasticsearch.action.ActionRequest;
import org.elasticsearch.action.ActionResponse;
import org.elasticsearch.action.ActionType;
import org.elasticsearch.action.admin.cluster.state.ClusterStateRequest;
import org.elasticsearch.action.admin.cluster.state.ClusterStateResponse;
import org.elasticsearch.action.admin.indices.stats.IndexShardStats;
import org.elasticsearch.action.admin.indices.stats.IndexStats;
import org.elasticsearch.action.admin.indices.stats.IndicesStatsAction;
import org.elasticsearch.action.admin.indices.stats.IndicesStatsRequest;
import org.elasticsearch.action.admin.indices.stats.IndicesStatsResponse;
import org.elasticsearch.action.admin.indices.stats.ShardStats;
import org.elasticsearch.action.support.ContextPreservingActionListener;
import org.elasticsearch.client.Client;
import org.elasticsearch.client.FilterClient;
import org.elasticsearch.cluster.ClusterState;
import org.elasticsearch.cluster.metadata.DataStream;
import org.elasticsearch.cluster.metadata.IndexAbstraction;
import org.elasticsearch.cluster.metadata.IndexMetadata;
import org.elasticsearch.common.Strings;
import org.elasticsearch.common.settings.Settings;
import org.elasticsearch.common.util.concurrent.ThreadContext;
import org.elasticsearch.core.CheckedConsumer;
import org.elasticsearch.core.Tuple;
import org.elasticsearch.index.IndexNotFoundException;
import org.elasticsearch.index.engine.CommitStats;
import org.elasticsearch.index.engine.Engine;
import org.elasticsearch.index.shard.ShardId;
import org.elasticsearch.indices.IndexClosedException;
import org.elasticsearch.license.RemoteClusterLicenseChecker;
import org.elasticsearch.rest.RestStatus;
import org.elasticsearch.xpack.ccr.action.ShardChangesAction;
import org.elasticsearch.xpack.core.ClientHelper;
import org.elasticsearch.xpack.core.XPackPlugin;
import org.elasticsearch.xpack.core.XPackSettings;
import org.elasticsearch.xpack.core.ccr.CcrConstants;
import org.elasticsearch.xpack.core.security.SecurityContext;
import org.elasticsearch.xpack.core.security.action.user.HasPrivilegesAction;
import org.elasticsearch.xpack.core.security.action.user.HasPrivilegesRequest;
import org.elasticsearch.xpack.core.security.action.user.HasPrivilegesResponse;
import org.elasticsearch.xpack.core.security.authz.RoleDescriptor;
import org.elasticsearch.xpack.core.security.authz.permission.ResourcePrivileges;
import org.elasticsearch.xpack.core.security.support.Exceptions;
import org.elasticsearch.xpack.core.security.user.User;

import java.util.Arrays;
import java.util.Collections;
import java.util.Locale;
import java.util.Map;
import java.util.Objects;
import java.util.function.BiConsumer;
import java.util.function.BooleanSupplier;
import java.util.function.Consumer;
import java.util.function.Function;
import java.util.function.Supplier;

/**
 * Encapsulates licensing checking for CCR.
 */
public class CcrLicenseChecker {

    private final BooleanSupplier isCcrAllowed;
    private final BooleanSupplier isAuthAllowed;

    /**
     * Constructs a CCR license checker with the default rule based on the license state for checking if CCR is allowed.
     */
    CcrLicenseChecker(Settings settings) {
        this(() -> CcrConstants.CCR_FEATURE.check(XPackPlugin.getSharedLicenseState()), () -> XPackSettings.SECURITY_ENABLED.get(settings));
    }

    /**
     * Constructs a CCR license checker with the specified boolean suppliers.
     *
     * @param isCcrAllowed  a boolean supplier that should return true if CCR is allowed and false otherwise
     * @param isAuthAllowed a boolean supplier that should return true if security, authentication, and authorization is allowed
     */
    public CcrLicenseChecker(final BooleanSupplier isCcrAllowed, final BooleanSupplier isAuthAllowed) {
        this.isCcrAllowed = Objects.requireNonNull(isCcrAllowed, "isCcrAllowed");
        this.isAuthAllowed = Objects.requireNonNull(isAuthAllowed, "isAuthAllowed");
    }

    /**
     * Returns whether or not CCR is allowed.
     *
     * @return true if CCR is allowed, otherwise false
     */
    public boolean isCcrAllowed() {
        return isCcrAllowed.getAsBoolean();
    }

    /**
     * Fetches the leader index metadata and history UUIDs for leader index shards from the remote cluster.
     * Before fetching the index metadata, the remote cluster is checked for license compatibility with CCR.
     * If the remote cluster is not licensed for CCR, the {@code onFailure} consumer is is invoked. Otherwise,
     * the specified consumer is invoked with the leader index metadata fetched from the remote cluster.
     *
     * @param client        the client
     * @param clusterAlias  the remote cluster alias
     * @param leaderIndex   the name of the leader index
     * @param onFailure     the failure consumer
     * @param consumer      the consumer for supplying the leader index metadata and historyUUIDs of all leader shards
     */
    public void checkRemoteClusterLicenseAndFetchLeaderIndexMetadataAndHistoryUUIDs(
        final Client client,
        final String clusterAlias,
        final String leaderIndex,
        final Consumer<Exception> onFailure,
        final BiConsumer<String[], Tuple<IndexMetadata, DataStream>> consumer
    ) {

        final ClusterStateRequest request = new ClusterStateRequest();
        request.clear();
        request.metadata(true);
        request.indices(leaderIndex);
        checkRemoteClusterLicenseAndFetchClusterState(
            client,
            clusterAlias,
            client.getRemoteClusterClient(clusterAlias),
            request,
            onFailure,
            remoteClusterStateResponse -> {
                ClusterState remoteClusterState = remoteClusterStateResponse.getState();
                final IndexMetadata leaderIndexMetadata = remoteClusterState.getMetadata().index(leaderIndex);
                if (leaderIndexMetadata == null) {
                    final IndexAbstraction indexAbstraction = remoteClusterState.getMetadata().getIndicesLookup().get(leaderIndex);
                    final Exception failure;
                    if (indexAbstraction == null) {
                        failure = new IndexNotFoundException(leaderIndex);
                    } else {
                        // provided name may be an alias or data stream and in that case throw a specific error:
                        String message = String.format(
                            Locale.ROOT,
                            "cannot follow [%s], because it is a %s",
                            leaderIndex,
                            indexAbstraction.getType()
                        );
                        failure = new IllegalArgumentException(message);
                    }
                    onFailure.accept(failure);
                    return;
                }
                if (leaderIndexMetadata.getState() == IndexMetadata.State.CLOSE) {
                    onFailure.accept(new IndexClosedException(leaderIndexMetadata.getIndex()));
                    return;
                }
                IndexAbstraction indexAbstraction = remoteClusterState.getMetadata().getIndicesLookup().get(leaderIndex);
                final DataStream remoteDataStream = indexAbstraction.getParentDataStream() != null
                    ? indexAbstraction.getParentDataStream().getDataStream()
                    : null;
                final Client remoteClient = client.getRemoteClusterClient(clusterAlias);
                hasPrivilegesToFollowIndices(remoteClient, new String[] { leaderIndex }, e -> {
                    if (e == null) {
                        fetchLeaderHistoryUUIDs(
                            remoteClient,
                            leaderIndexMetadata,
                            onFailure,
                            historyUUIDs -> consumer.accept(historyUUIDs, Tuple.tuple(leaderIndexMetadata, remoteDataStream))
                        );
                    } else {
                        onFailure.accept(e);
                    }
                });
            },
            licenseCheck -> indexMetadataNonCompliantRemoteLicense(leaderIndex, licenseCheck),
            e -> indexMetadataUnknownRemoteLicense(leaderIndex, clusterAlias, e)
        );
    }

    /**
     * Fetches the leader cluster state from the remote cluster by the specified cluster state request. Before fetching the cluster state,
     * the remote cluster is checked for license compliance with CCR. If the remote cluster is not licensed for CCR,
     * the {@code onFailure} consumer is invoked. Otherwise, the specified consumer is invoked with the leader cluster state fetched from
     * the remote cluster.
     *
     * @param client                     the client
     * @param clusterAlias               the remote cluster alias
     * @param request                    the cluster state request
     * @param onFailure                  the failure consumer
     * @param leaderClusterStateConsumer the leader cluster state consumer
     */
    public void checkRemoteClusterLicenseAndFetchClusterState(
        final Client client,
        final String clusterAlias,
        final ClusterStateRequest request,
        final Consumer<Exception> onFailure,
        final Consumer<ClusterStateResponse> leaderClusterStateConsumer
    ) {
        try {
            Client remoteClient = systemClient(client.getRemoteClusterClient(clusterAlias));
            checkRemoteClusterLicenseAndFetchClusterState(
                client,
                clusterAlias,
                remoteClient,
                request,
                onFailure,
                leaderClusterStateConsumer,
                CcrLicenseChecker::clusterStateNonCompliantRemoteLicense,
                e -> clusterStateUnknownRemoteLicense(clusterAlias, e)
            );
        } catch (Exception e) {
            // client.getRemoteClusterClient(...) can fail with a IllegalArgumentException if remote
            // connection is unknown
            onFailure.accept(e);
        }
    }

    /**
     * Fetches the leader cluster state from the remote cluster by the specified cluster state request. Before fetching the cluster state,
     * the remote cluster is checked for license compliance with CCR. If the remote cluster is not licensed for CCR,
     * the {@code onFailure} consumer is invoked. Otherwise, the specified consumer is invoked with the leader cluster state fetched from
     * the remote cluster.
     *
     * @param client                     the client
     * @param clusterAlias               the remote cluster alias
     * @param remoteClient               the remote client to use to execute cluster state API
     * @param request                    the cluster state request
     * @param onFailure                  the failure consumer
     * @param leaderClusterStateConsumer the leader cluster state consumer
     * @param nonCompliantLicense        the supplier for when the license state of the remote cluster is non-compliant
     * @param unknownLicense             the supplier for when the license state of the remote cluster is unknown due to failure
     */
    private void checkRemoteClusterLicenseAndFetchClusterState(
        final Client client,
        final String clusterAlias,
        final Client remoteClient,
        final ClusterStateRequest request,
        final Consumer<Exception> onFailure,
        final Consumer<ClusterStateResponse> leaderClusterStateConsumer,
        final Function<RemoteClusterLicenseChecker.LicenseCheck, ElasticsearchStatusException> nonCompliantLicense,
        final Function<Exception, ElasticsearchStatusException> unknownLicense
    ) {
        // we have to check the license on the remote cluster
<<<<<<< HEAD
        new RemoteClusterLicenseChecker(client, XPackLicenseState::isCcrAllowedForOperationMode).checkRemoteClusterLicenses(
=======
        new RemoteClusterLicenseChecker(client, CcrConstants.CCR_FEATURE).checkRemoteClusterLicenses(
>>>>>>> 30e15ba8
            Collections.singletonList(clusterAlias),
            new ActionListener<RemoteClusterLicenseChecker.LicenseCheck>() {

                @Override
                public void onResponse(final RemoteClusterLicenseChecker.LicenseCheck licenseCheck) {
                    if (licenseCheck.isSuccess()) {
                        final ActionListener<ClusterStateResponse> clusterStateListener = ActionListener.wrap(
                            leaderClusterStateConsumer::accept,
                            onFailure
                        );
                        // following an index in remote cluster, so use remote client to fetch leader index metadata
                        remoteClient.admin().cluster().state(request, clusterStateListener);
                    } else {
                        onFailure.accept(nonCompliantLicense.apply(licenseCheck));
                    }
                }

                @Override
                public void onFailure(final Exception e) {
                    onFailure.accept(unknownLicense.apply(e));
                }

            }
        );
    }

    /**
     * Fetches the history UUIDs for leader index on per shard basis using the specified remoteClient.
     *
     * @param remoteClient                              the remote client
     * @param leaderIndexMetadata                       the leader index metadata
     * @param onFailure                                 the failure consumer
     * @param historyUUIDConsumer                       the leader index history uuid and consumer
     */
    // NOTE: Placed this method here; in order to avoid duplication of logic for fetching history UUIDs
    // in case of following a local or a remote cluster.
    public void fetchLeaderHistoryUUIDs(
        final Client remoteClient,
        final IndexMetadata leaderIndexMetadata,
        final Consumer<Exception> onFailure,
        final Consumer<String[]> historyUUIDConsumer
    ) {

        String leaderIndex = leaderIndexMetadata.getIndex().getName();
        CheckedConsumer<IndicesStatsResponse, Exception> indicesStatsHandler = indicesStatsResponse -> {
            IndexStats indexStats = indicesStatsResponse.getIndices().get(leaderIndex);
            if (indexStats == null) {
                onFailure.accept(new IllegalArgumentException("no index stats available for the leader index"));
                return;
            }

            String[] historyUUIDs = new String[leaderIndexMetadata.getNumberOfShards()];
            for (IndexShardStats indexShardStats : indexStats) {
                for (ShardStats shardStats : indexShardStats) {
                    // Ignore replica shards as they may not have yet started and
                    // we just end up overwriting slots in historyUUIDs
                    if (shardStats.getShardRouting().primary() == false) {
                        continue;
                    }

                    CommitStats commitStats = shardStats.getCommitStats();
                    if (commitStats == null) {
                        onFailure.accept(new IllegalArgumentException("leader index's commit stats are missing"));
                        return;
                    }
                    String historyUUID = commitStats.getUserData().get(Engine.HISTORY_UUID_KEY);
                    ShardId shardId = shardStats.getShardRouting().shardId();
                    historyUUIDs[shardId.id()] = historyUUID;
                }
            }
            for (int i = 0; i < historyUUIDs.length; i++) {
                if (historyUUIDs[i] == null) {
                    onFailure.accept(new IllegalArgumentException("no history uuid for [" + leaderIndex + "][" + i + "]"));
                    return;
                }
            }
            historyUUIDConsumer.accept(historyUUIDs);
        };
        IndicesStatsRequest request = new IndicesStatsRequest();
        request.clear();
        request.indices(leaderIndex);
        remoteClient.admin().indices().stats(request, ActionListener.wrap(indicesStatsHandler, onFailure));
    }

    /**
     * Check if the user executing the current action has privileges to follow the specified indices on the cluster specified by the leader
     * client. The specified callback will be invoked with null if the user has the necessary privileges to follow the specified indices,
     * otherwise the callback will be invoked with an exception outlining the authorization error.
     *
     * @param remoteClient the remote client
     * @param indices      the indices
     * @param handler      the callback
     */
    public void hasPrivilegesToFollowIndices(final Client remoteClient, final String[] indices, final Consumer<Exception> handler) {
        Objects.requireNonNull(remoteClient, "remoteClient");
        Objects.requireNonNull(indices, "indices");
        if (indices.length == 0) {
            throw new IllegalArgumentException("indices must not be empty");
        }
        Objects.requireNonNull(handler, "handler");
        if (isAuthAllowed.getAsBoolean() == false) {
            handler.accept(null);
            return;
        }

        final User user = getUser(remoteClient);
        if (user == null) {
            handler.accept(new IllegalStateException("missing or unable to read authentication info on request"));
            return;
        }
        String username = user.principal();

        RoleDescriptor.IndicesPrivileges privileges = RoleDescriptor.IndicesPrivileges.builder()
            .indices(indices)
            .privileges(IndicesStatsAction.NAME, ShardChangesAction.NAME)
            .build();

        HasPrivilegesRequest request = new HasPrivilegesRequest();
        request.username(username);
        request.clusterPrivileges(Strings.EMPTY_ARRAY);
        request.indexPrivileges(privileges);
        request.applicationPrivileges(new RoleDescriptor.ApplicationResourcePrivileges[0]);
        CheckedConsumer<HasPrivilegesResponse, Exception> responseHandler = response -> {
            if (response.isCompleteMatch()) {
                handler.accept(null);
            } else {
                StringBuilder message = new StringBuilder("insufficient privileges to follow");
                message.append(indices.length == 1 ? " index " : " indices ");
                message.append(Arrays.toString(indices));

                ResourcePrivileges resourcePrivileges = response.getIndexPrivileges().iterator().next();
                for (Map.Entry<String, Boolean> entry : resourcePrivileges.getPrivileges().entrySet()) {
                    if (entry.getValue() == false) {
                        message.append(", privilege for action [");
                        message.append(entry.getKey());
                        message.append("] is missing");
                    }
                }

                handler.accept(Exceptions.authorizationError(message.toString()));
            }
        };
        remoteClient.execute(HasPrivilegesAction.INSTANCE, request, ActionListener.wrap(responseHandler, handler));
    }

    User getUser(final Client remoteClient) {
        final ThreadContext threadContext = remoteClient.threadPool().getThreadContext();
        final SecurityContext securityContext = new SecurityContext(Settings.EMPTY, threadContext);
        return securityContext.getUser();
    }

    public static Client wrapClient(Client client, Map<String, String> headers) {
        if (headers.isEmpty()) {
            return client;
        } else {
            Map<String, String> filteredHeaders = ClientHelper.filterSecurityHeaders(headers);
            if (filteredHeaders.isEmpty()) {
                return client;
            }
            return new FilterClient(client) {
                @Override
                protected <Request extends ActionRequest, Response extends ActionResponse> void doExecute(
                    ActionType<Response> action,
                    Request request,
                    ActionListener<Response> listener
                ) {
                    ClientHelper.executeWithHeadersAsync(filteredHeaders, null, client, action, request, listener);
                }
            };
        }
    }

    private static Client systemClient(Client client) {
        final ThreadContext threadContext = client.threadPool().getThreadContext();
        return new FilterClient(client) {
            @Override
            protected <Request extends ActionRequest, Response extends ActionResponse> void doExecute(
                ActionType<Response> action,
                Request request,
                ActionListener<Response> listener
            ) {
                final Supplier<ThreadContext.StoredContext> supplier = threadContext.newRestorableContext(false);
                try (ThreadContext.StoredContext ignore = threadContext.stashContext()) {
                    threadContext.markAsSystemContext();
                    super.doExecute(action, request, new ContextPreservingActionListener<>(supplier, listener));
                }
            }
        };
    }

    private static ThreadContext.StoredContext stashWithHeaders(ThreadContext threadContext, Map<String, String> headers) {
        final ThreadContext.StoredContext storedContext = threadContext.stashContext();
        threadContext.copyHeaders(headers.entrySet());
        return storedContext;
    }

    private static ElasticsearchStatusException indexMetadataNonCompliantRemoteLicense(
        final String leaderIndex,
        final RemoteClusterLicenseChecker.LicenseCheck licenseCheck
    ) {
        final String clusterAlias = licenseCheck.remoteClusterLicenseInfo().clusterAlias();
        final String message = String.format(
            Locale.ROOT,
            "can not fetch remote index [%s:%s] metadata as the remote cluster [%s] is not licensed for [ccr]; %s",
            clusterAlias,
            leaderIndex,
            clusterAlias,
<<<<<<< HEAD
            RemoteClusterLicenseChecker.buildErrorMessage(
                "ccr",
                licenseCheck.remoteClusterLicenseInfo(),
                RemoteClusterLicenseChecker::isAllowedByLicense
            )
=======
            RemoteClusterLicenseChecker.buildErrorMessage(CcrConstants.CCR_FEATURE, licenseCheck.remoteClusterLicenseInfo())
>>>>>>> 30e15ba8
        );
        return new ElasticsearchStatusException(message, RestStatus.BAD_REQUEST);
    }

    private static ElasticsearchStatusException clusterStateNonCompliantRemoteLicense(
        final RemoteClusterLicenseChecker.LicenseCheck licenseCheck
    ) {
        final String clusterAlias = licenseCheck.remoteClusterLicenseInfo().clusterAlias();
        final String message = String.format(
            Locale.ROOT,
            "can not fetch remote cluster state as the remote cluster [%s] is not licensed for [ccr]; %s",
            clusterAlias,
<<<<<<< HEAD
            RemoteClusterLicenseChecker.buildErrorMessage(
                "ccr",
                licenseCheck.remoteClusterLicenseInfo(),
                RemoteClusterLicenseChecker::isAllowedByLicense
            )
=======
            RemoteClusterLicenseChecker.buildErrorMessage(CcrConstants.CCR_FEATURE, licenseCheck.remoteClusterLicenseInfo())
>>>>>>> 30e15ba8
        );
        return new ElasticsearchStatusException(message, RestStatus.BAD_REQUEST);
    }

    private static ElasticsearchStatusException indexMetadataUnknownRemoteLicense(
        final String leaderIndex,
        final String clusterAlias,
        final Exception cause
    ) {
        final String message = String.format(
            Locale.ROOT,
            "can not fetch remote index [%s:%s] metadata as the license state of the remote cluster [%s] could not be determined",
            clusterAlias,
            leaderIndex,
            clusterAlias
        );
        return new ElasticsearchStatusException(message, RestStatus.BAD_REQUEST, cause);
    }

    private static ElasticsearchStatusException clusterStateUnknownRemoteLicense(final String clusterAlias, final Exception cause) {
        final String message = String.format(
            Locale.ROOT,
            "can not fetch remote cluster state as the license state of the remote cluster [%s] could not be determined",
            clusterAlias
        );
        return new ElasticsearchStatusException(message, RestStatus.BAD_REQUEST, cause);
    }

}<|MERGE_RESOLUTION|>--- conflicted
+++ resolved
@@ -241,11 +241,7 @@
         final Function<Exception, ElasticsearchStatusException> unknownLicense
     ) {
         // we have to check the license on the remote cluster
-<<<<<<< HEAD
-        new RemoteClusterLicenseChecker(client, XPackLicenseState::isCcrAllowedForOperationMode).checkRemoteClusterLicenses(
-=======
         new RemoteClusterLicenseChecker(client, CcrConstants.CCR_FEATURE).checkRemoteClusterLicenses(
->>>>>>> 30e15ba8
             Collections.singletonList(clusterAlias),
             new ActionListener<RemoteClusterLicenseChecker.LicenseCheck>() {
 
@@ -453,15 +449,7 @@
             clusterAlias,
             leaderIndex,
             clusterAlias,
-<<<<<<< HEAD
-            RemoteClusterLicenseChecker.buildErrorMessage(
-                "ccr",
-                licenseCheck.remoteClusterLicenseInfo(),
-                RemoteClusterLicenseChecker::isAllowedByLicense
-            )
-=======
             RemoteClusterLicenseChecker.buildErrorMessage(CcrConstants.CCR_FEATURE, licenseCheck.remoteClusterLicenseInfo())
->>>>>>> 30e15ba8
         );
         return new ElasticsearchStatusException(message, RestStatus.BAD_REQUEST);
     }
@@ -474,15 +462,7 @@
             Locale.ROOT,
             "can not fetch remote cluster state as the remote cluster [%s] is not licensed for [ccr]; %s",
             clusterAlias,
-<<<<<<< HEAD
-            RemoteClusterLicenseChecker.buildErrorMessage(
-                "ccr",
-                licenseCheck.remoteClusterLicenseInfo(),
-                RemoteClusterLicenseChecker::isAllowedByLicense
-            )
-=======
             RemoteClusterLicenseChecker.buildErrorMessage(CcrConstants.CCR_FEATURE, licenseCheck.remoteClusterLicenseInfo())
->>>>>>> 30e15ba8
         );
         return new ElasticsearchStatusException(message, RestStatus.BAD_REQUEST);
     }
