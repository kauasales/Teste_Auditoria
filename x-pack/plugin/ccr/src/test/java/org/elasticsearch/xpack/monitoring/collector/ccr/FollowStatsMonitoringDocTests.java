/*
 * Copyright Elasticsearch B.V. and/or licensed to Elasticsearch B.V. under one
 * or more contributor license agreements. Licensed under the Elastic License;
 * you may not use this file except in compliance with the Elastic License.
 */

package org.elasticsearch.xpack.monitoring.collector.ccr;

import org.elasticsearch.ElasticsearchException;
import org.elasticsearch.common.Strings;
import org.elasticsearch.common.bytes.BytesReference;
import org.elasticsearch.common.collect.Tuple;
import org.elasticsearch.common.xcontent.XContentBuilder;
import org.elasticsearch.common.xcontent.XContentHelper;
import org.elasticsearch.common.xcontent.XContentType;
import org.elasticsearch.common.xcontent.support.XContentMapValues;
import org.elasticsearch.xpack.core.ccr.ShardFollowNodeTaskStatus;
import org.elasticsearch.xpack.core.monitoring.MonitoredSystem;
import org.elasticsearch.xpack.core.monitoring.exporter.MonitoringDoc;
import org.elasticsearch.xpack.core.monitoring.exporter.MonitoringTemplateUtils;
import org.elasticsearch.xpack.monitoring.exporter.BaseMonitoringDocTestCase;
import org.joda.time.DateTime;
import org.joda.time.DateTimeZone;
import org.junit.Before;

import java.io.IOException;
import java.util.Collections;
import java.util.Map;
import java.util.NavigableMap;
import java.util.TreeMap;

import static org.elasticsearch.common.xcontent.XContentFactory.jsonBuilder;
import static org.hamcrest.Matchers.anyOf;
import static org.hamcrest.Matchers.containsString;
import static org.hamcrest.Matchers.equalTo;
import static org.hamcrest.Matchers.hasToString;
import static org.hamcrest.Matchers.is;
import static org.hamcrest.Matchers.notNullValue;
import static org.hamcrest.Matchers.nullValue;
import static org.mockito.Mockito.mock;

public class FollowStatsMonitoringDocTests extends BaseMonitoringDocTestCase<FollowStatsMonitoringDoc> {

    private ShardFollowNodeTaskStatus status;

    @Override
    @Before
    public void setUp() throws Exception {
        super.setUp();
        status = mock(ShardFollowNodeTaskStatus.class);
    }

    public void testConstructorStatusMustNotBeNull() {
        final NullPointerException e =
                expectThrows(NullPointerException.class, () -> new FollowStatsMonitoringDoc(cluster, timestamp, interval, node, null));
        assertThat(e, hasToString(containsString("status")));
    }

    @Override
    protected FollowStatsMonitoringDoc createMonitoringDoc(
            final String cluster,
            final long timestamp,
            final long interval,
            final MonitoringDoc.Node node,
            final MonitoredSystem system,
            final String type,
            final String id) {
        return new FollowStatsMonitoringDoc(cluster, timestamp, interval, node, status);
    }

    @Override
    protected void assertMonitoringDoc(FollowStatsMonitoringDoc document) {
        assertThat(document.getSystem(), is(MonitoredSystem.ES));
        assertThat(document.getType(), is(FollowStatsMonitoringDoc.TYPE));
        assertThat(document.getId(), nullValue());
        assertThat(document.status(), is(status));
    }

    @Override
    public void testToXContent() throws IOException {
        final long timestamp = System.currentTimeMillis();
        final long intervalMillis = System.currentTimeMillis();
        final long nodeTimestamp = System.currentTimeMillis();
        final MonitoringDoc.Node node = new MonitoringDoc.Node("_uuid", "_host", "_addr", "_ip", "_name", nodeTimestamp);
        // these random values do not need to be internally consistent, they are only for testing formatting
        final int shardId = randomIntBetween(0, Integer.MAX_VALUE);
        final long leaderGlobalCheckpoint = randomNonNegativeLong();
        final long leaderMaxSeqNo = randomNonNegativeLong();
        final long followerGlobalCheckpoint = randomNonNegativeLong();
        final long followerMaxSeqNo = randomNonNegativeLong();
        final long lastRequestedSeqNo = randomNonNegativeLong();
        final int numberOfConcurrentReads = randomIntBetween(1, Integer.MAX_VALUE);
        final int numberOfConcurrentWrites = randomIntBetween(1, Integer.MAX_VALUE);
        final int writeBufferOperationCount = randomIntBetween(0, Integer.MAX_VALUE);
        final long writeBufferSizeInBytes = randomNonNegativeLong();
        final long followerMappingVersion = randomNonNegativeLong();
        final long followerSettingsVersion = randomNonNegativeLong();
        final long totalReadTimeMillis = randomLongBetween(0, 4096);
        final long totalReadRemoteExecTimeMillis = randomLongBetween(0, 4096);
        final long successfulReadRequests = randomNonNegativeLong();
        final long failedReadRequests = randomLongBetween(0, 8);
        final long operationsRead = randomNonNegativeLong();
        final long bytesRead = randomNonNegativeLong();
        final long totalWriteTimeMillis = randomNonNegativeLong();
        final long successfulWriteRequests = randomNonNegativeLong();
        final long failedWriteRequests = randomNonNegativeLong();
        final long operationWritten = randomNonNegativeLong();
        final NavigableMap<Long, Tuple<Integer, ElasticsearchException>> fetchExceptions =
                new TreeMap<>(Collections.singletonMap(
                        randomNonNegativeLong(),
                        Tuple.tuple(randomIntBetween(0, Integer.MAX_VALUE), new ElasticsearchException("shard is sad"))));
        final long timeSinceLastReadMillis = randomNonNegativeLong();
        final boolean fallenBehindLeaderShard = randomBoolean();
        final ShardFollowNodeTaskStatus status = new ShardFollowNodeTaskStatus(
                "leader_cluster",
                "leader_index",
                "follower_index",
                shardId,
                leaderGlobalCheckpoint,
                leaderMaxSeqNo,
                followerGlobalCheckpoint,
                followerMaxSeqNo,
                lastRequestedSeqNo,
                numberOfConcurrentReads,
                numberOfConcurrentWrites,
                writeBufferOperationCount,
                writeBufferSizeInBytes,
                followerMappingVersion,
                followerSettingsVersion,
                totalReadTimeMillis,
                totalReadRemoteExecTimeMillis,
                successfulReadRequests,
                failedReadRequests,
                operationsRead,
                bytesRead,
                totalWriteTimeMillis,
                successfulWriteRequests,
                failedWriteRequests,
                operationWritten,
                fetchExceptions,
                timeSinceLastReadMillis,
                new ElasticsearchException("fatal error"),
                fallenBehindLeaderShard);
        final FollowStatsMonitoringDoc document = new FollowStatsMonitoringDoc("_cluster", timestamp, intervalMillis, node, status);
        final BytesReference xContent = XContentHelper.toXContent(document, XContentType.JSON, false);
        assertThat(
                xContent.utf8ToString(),
                equalTo(
                        "{"
                                + "\"cluster_uuid\":\"_cluster\","
                                + "\"timestamp\":\"" + new DateTime(timestamp, DateTimeZone.UTC).toString() + "\","
                                + "\"interval_ms\":" + intervalMillis + ","
                                + "\"type\":\"ccr_stats\","
                                + "\"source_node\":{"
                                        + "\"uuid\":\"_uuid\","
                                        + "\"host\":\"_host\","
                                        + "\"transport_address\":\"_addr\","
                                        + "\"ip\":\"_ip\","
                                        + "\"name\":\"_name\","
                                        + "\"timestamp\":\"" + new DateTime(nodeTimestamp, DateTimeZone.UTC).toString() +  "\""
                                + "},"
                                + "\"ccr_stats\":{"
                                        + "\"remote_cluster\":\"leader_cluster\","
                                        + "\"leader_index\":\"leader_index\","
                                        + "\"follower_index\":\"follower_index\","
                                        + "\"shard_id\":" + shardId + ","
                                        + "\"leader_global_checkpoint\":" + leaderGlobalCheckpoint + ","
                                        + "\"leader_max_seq_no\":" + leaderMaxSeqNo + ","
                                        + "\"follower_global_checkpoint\":" + followerGlobalCheckpoint + ","
                                        + "\"follower_max_seq_no\":" + followerMaxSeqNo + ","
                                        + "\"last_requested_seq_no\":" + lastRequestedSeqNo + ","
                                        + "\"outstanding_read_requests\":" + numberOfConcurrentReads + ","
                                        + "\"outstanding_write_requests\":" + numberOfConcurrentWrites + ","
                                        + "\"write_buffer_operation_count\":" + writeBufferOperationCount + ","
                                        + "\"write_buffer_size_in_bytes\":" + writeBufferSizeInBytes + ","
                                        + "\"follower_mapping_version\":" + followerMappingVersion + ","
                                        + "\"follower_settings_version\":" + followerSettingsVersion + ","
                                        + "\"total_read_time_millis\":" + totalReadTimeMillis + ","
                                        + "\"total_read_remote_exec_time_millis\":" + totalReadRemoteExecTimeMillis + ","
                                        + "\"successful_read_requests\":" + successfulReadRequests + ","
                                        + "\"failed_read_requests\":" + failedReadRequests + ","
                                        + "\"operations_read\":" + operationsRead + ","
                                        + "\"bytes_read\":" + bytesRead + ","
                                        + "\"total_write_time_millis\":" + totalWriteTimeMillis +","
                                        + "\"successful_write_requests\":" + successfulWriteRequests + ","
                                        + "\"failed_write_requests\":" + failedWriteRequests + ","
                                        + "\"operations_written\":" + operationWritten + ","
                                        + "\"read_exceptions\":["
                                                + "{"
                                                        + "\"from_seq_no\":" + fetchExceptions.keySet().iterator().next() + ","
                                                        + "\"retries\":" + fetchExceptions.values().iterator().next().v1() + ","
                                                        + "\"exception\":{"
                                                                + "\"type\":\"exception\","
                                                                + "\"reason\":\"shard is sad\""
                                                        + "}"
                                                + "}"
                                        + "],"
                                        + "\"time_since_last_read_millis\":" + timeSinceLastReadMillis + ","
                                        + "\"fatal_exception\":{\"type\":\"exception\",\"reason\":\"fatal error\"},"
                                        + "\"fallen_behind_leader_shard\":" + fallenBehindLeaderShard
                                + "}"
                        + "}"));
    }

    public void testShardFollowNodeTaskStatusFieldsMapped() throws IOException {
        final NavigableMap<Long, Tuple<Integer, ElasticsearchException>> fetchExceptions =
            new TreeMap<>(Collections.singletonMap(1L, Tuple.tuple(2, new ElasticsearchException("shard is sad"))));
        final ShardFollowNodeTaskStatus status = new ShardFollowNodeTaskStatus(
            "remote_cluster",
            "leader_index",
            "follower_index",
            0,
            1,
            1,
            1,
            1,
            1,
            1,
            1,
            1,
            1,
            1,
            1,
            100,
            50,
            10,
            0,
            10,
            100,
            10,
            10,
            0,
            10,
            fetchExceptions,
            2,
<<<<<<< HEAD
            null,
            false);
=======
            new ElasticsearchException("fatal error"));
>>>>>>> 080c0736
        XContentBuilder builder = jsonBuilder();
        builder.value(status);
        Map<String, Object> serializedStatus = XContentHelper.convertToMap(XContentType.JSON.xContent(), Strings.toString(builder), false);

        Map<String, Object> template =
            XContentHelper.convertToMap(XContentType.JSON.xContent(), MonitoringTemplateUtils.loadTemplate("es"), false);
        Map<?, ?> followStatsMapping = (Map<?, ?>) XContentMapValues.extractValue("mappings.doc.properties.ccr_stats.properties", template);
        assertThat(serializedStatus.size(), equalTo(followStatsMapping.size()));
        for (Map.Entry<String, Object> entry : serializedStatus.entrySet()) {
            String fieldName = entry.getKey();
            Map<?, ?> fieldMapping = (Map<?, ?>) followStatsMapping.get(fieldName);
            assertThat("no field mapping for field [" + fieldName + "]", fieldMapping, notNullValue());

            Object fieldValue = entry.getValue();
            String fieldType = (String) fieldMapping.get("type");
            if (fieldValue instanceof Long || fieldValue instanceof Integer) {
                assertThat("expected long field type for field [" + fieldName + "]", fieldType,
                    anyOf(equalTo("long"), equalTo("integer")));
            } else if (fieldValue instanceof String) {
                assertThat("expected keyword field type for field [" + fieldName + "]", fieldType,
                    anyOf(equalTo("keyword"), equalTo("text")));
            } else if (fieldValue instanceof Boolean) {
                assertThat("expected keyword field type for field [" + fieldName + "]", fieldType, equalTo("boolean"));
            } else {
                // Manual test specific object fields and if not just fail:
                if (fieldName.equals("read_exceptions")) {
                    assertThat(fieldType, equalTo("nested"));
                    assertThat(((Map<?, ?>) fieldMapping.get("properties")).size(), equalTo(3));
                    assertThat(XContentMapValues.extractValue("properties.from_seq_no.type", fieldMapping), equalTo("long"));
                    assertThat(XContentMapValues.extractValue("properties.retries.type", fieldMapping), equalTo("integer"));
                    assertThat(XContentMapValues.extractValue("properties.exception.type", fieldMapping), equalTo("object"));

                    Map<?, ?> exceptionFieldMapping =
                        (Map<?, ?>) XContentMapValues.extractValue("properties.exception.properties", fieldMapping);
                    assertThat(exceptionFieldMapping.size(), equalTo(2));
                    assertThat(XContentMapValues.extractValue("type.type", exceptionFieldMapping), equalTo("keyword"));
                    assertThat(XContentMapValues.extractValue("reason.type", exceptionFieldMapping), equalTo("text"));
                } else if (fieldName.equals("fatal_exception")) {
                    assertThat(fieldType, equalTo("object"));
                    assertThat(((Map<?, ?>) fieldMapping.get("properties")).size(), equalTo(2));
                    assertThat(XContentMapValues.extractValue("properties.type.type", fieldMapping), equalTo("keyword"));
                    assertThat(XContentMapValues.extractValue("properties.reason.type", fieldMapping), equalTo("text"));
                } else {
                    fail("unexpected field value type [" + fieldValue.getClass() + "] for field [" + fieldName + "]");
                }
            }
        }
    }

}<|MERGE_RESOLUTION|>--- conflicted
+++ resolved
@@ -233,12 +233,8 @@
             10,
             fetchExceptions,
             2,
-<<<<<<< HEAD
-            null,
+            new ElasticsearchException("fatal error"),
             false);
-=======
-            new ElasticsearchException("fatal error"));
->>>>>>> 080c0736
         XContentBuilder builder = jsonBuilder();
         builder.value(status);
         Map<String, Object> serializedStatus = XContentHelper.convertToMap(XContentType.JSON.xContent(), Strings.toString(builder), false);
