/*
 * Copyright Elasticsearch B.V. and/or licensed to Elasticsearch B.V. under one
 * or more contributor license agreements. Licensed under the Elastic License;
 * you may not use this file except in compliance with the Elastic License.
 */
package org.elasticsearch.xpack.ccr;

import org.elasticsearch.action.admin.cluster.node.tasks.list.ListTasksAction;
import org.elasticsearch.action.admin.cluster.node.tasks.list.ListTasksRequest;
import org.elasticsearch.action.admin.cluster.node.tasks.list.ListTasksResponse;
import org.elasticsearch.action.admin.indices.stats.ShardStats;
import org.elasticsearch.action.get.GetResponse;
import org.elasticsearch.analysis.common.CommonAnalysisPlugin;
import org.elasticsearch.cluster.ClusterState;
import org.elasticsearch.cluster.metadata.MappingMetaData;
import org.elasticsearch.common.CheckedRunnable;
import org.elasticsearch.common.bytes.BytesReference;
import org.elasticsearch.common.settings.Settings;
import org.elasticsearch.common.xcontent.XContentBuilder;
import org.elasticsearch.common.xcontent.XContentType;
import org.elasticsearch.common.xcontent.support.XContentMapValues;
import org.elasticsearch.index.IndexSettings;
import org.elasticsearch.index.shard.ShardId;
import org.elasticsearch.index.translog.Translog;
import org.elasticsearch.persistent.PersistentTasksCustomMetaData;
import org.elasticsearch.plugins.Plugin;
import org.elasticsearch.tasks.TaskInfo;
import org.elasticsearch.test.ESIntegTestCase;
import org.elasticsearch.test.MockHttpTransport;
import org.elasticsearch.test.discovery.TestZenDiscovery;
import org.elasticsearch.xpack.ccr.action.CreateAndFollowIndexAction;
import org.elasticsearch.xpack.ccr.action.FollowIndexAction;
import org.elasticsearch.xpack.ccr.action.ShardChangesAction;
import org.elasticsearch.xpack.ccr.action.ShardFollowNodeTask;
import org.elasticsearch.xpack.ccr.action.ShardFollowTask;
import org.elasticsearch.xpack.ccr.action.UnfollowIndexAction;
import org.elasticsearch.xpack.core.XPackSettings;

import java.io.IOException;
import java.util.ArrayList;
import java.util.Arrays;
import java.util.Collection;
import java.util.Collections;
import java.util.HashMap;
import java.util.List;
import java.util.Locale;
import java.util.Map;
import java.util.Objects;

import static org.elasticsearch.common.xcontent.XContentFactory.jsonBuilder;
import static org.elasticsearch.test.hamcrest.ElasticsearchAssertions.assertAcked;
import static org.hamcrest.Matchers.equalTo;
import static org.hamcrest.Matchers.notNullValue;
import static org.hamcrest.Matchers.nullValue;

@ESIntegTestCase.ClusterScope(scope = ESIntegTestCase.Scope.TEST, transportClientRatio = 0)
public class ShardChangesIT extends ESIntegTestCase {

    @Override
    protected Settings nodeSettings(int nodeOrdinal)  {
        Settings.Builder newSettings = Settings.builder();
        newSettings.put(super.nodeSettings(nodeOrdinal));
        newSettings.put(XPackSettings.SECURITY_ENABLED.getKey(), false);
        newSettings.put(XPackSettings.MONITORING_ENABLED.getKey(), false);
        newSettings.put(XPackSettings.WATCHER_ENABLED.getKey(), false);
        newSettings.put(XPackSettings.MACHINE_LEARNING_ENABLED.getKey(), false);
        newSettings.put(XPackSettings.LOGSTASH_ENABLED.getKey(), false);
        return newSettings.build();
    }

    @Override
    protected Collection<Class<? extends Plugin>> getMockPlugins() {
        return Arrays.asList(TestSeedPlugin.class, TestZenDiscovery.TestPlugin.class, MockHttpTransport.TestPlugin.class);
    }

    @Override
    protected Collection<Class<? extends Plugin>> nodePlugins() {
        return Arrays.asList(LocalStateCcr.class, CommonAnalysisPlugin.class);
    }

    @Override
    protected boolean ignoreExternalCluster() {
        return true;
    }

    @Override
    protected Collection<Class<? extends Plugin>> transportClientPlugins() {
        return nodePlugins();
    }

    // this emulates what the CCR persistent task will do for pulling
    public void testGetOperationsBasedOnGlobalSequenceId() throws Exception {
        client().admin().indices().prepareCreate("index")
                .setSettings(Settings.builder().put("index.number_of_shards", 1))
                .get();

        client().prepareIndex("index", "doc", "1").setSource("{}", XContentType.JSON).get();
        client().prepareIndex("index", "doc", "2").setSource("{}", XContentType.JSON).get();
        client().prepareIndex("index", "doc", "3").setSource("{}", XContentType.JSON).get();

        ShardStats shardStats = client().admin().indices().prepareStats("index").get().getIndex("index").getShards()[0];
        long globalCheckPoint = shardStats.getSeqNoStats().getGlobalCheckpoint();
        assertThat(globalCheckPoint, equalTo(2L));

        ShardChangesAction.Request request = new ShardChangesAction.Request(shardStats.getShardRouting().shardId());
        request.setMinSeqNo(0L);
        request.setMaxSeqNo(globalCheckPoint);
        ShardChangesAction.Response response = client().execute(ShardChangesAction.INSTANCE, request).get();
        assertThat(response.getOperations().length, equalTo(3));
        Translog.Index operation = (Translog.Index) response.getOperations()[0];
        assertThat(operation.seqNo(), equalTo(0L));
        assertThat(operation.id(), equalTo("1"));

        operation = (Translog.Index) response.getOperations()[1];
        assertThat(operation.seqNo(), equalTo(1L));
        assertThat(operation.id(), equalTo("2"));

        operation = (Translog.Index) response.getOperations()[2];
        assertThat(operation.seqNo(), equalTo(2L));
        assertThat(operation.id(), equalTo("3"));

        client().prepareIndex("index", "doc", "3").setSource("{}", XContentType.JSON).get();
        client().prepareIndex("index", "doc", "4").setSource("{}", XContentType.JSON).get();
        client().prepareIndex("index", "doc", "5").setSource("{}", XContentType.JSON).get();

        shardStats = client().admin().indices().prepareStats("index").get().getIndex("index").getShards()[0];
        globalCheckPoint = shardStats.getSeqNoStats().getGlobalCheckpoint();
        assertThat(globalCheckPoint, equalTo(5L));

        request = new ShardChangesAction.Request(shardStats.getShardRouting().shardId());
        request.setMinSeqNo(3L);
        request.setMaxSeqNo(globalCheckPoint);
        response = client().execute(ShardChangesAction.INSTANCE, request).get();
        assertThat(response.getOperations().length, equalTo(3));
        operation = (Translog.Index) response.getOperations()[0];
        assertThat(operation.seqNo(), equalTo(3L));
        assertThat(operation.id(), equalTo("3"));

        operation = (Translog.Index) response.getOperations()[1];
        assertThat(operation.seqNo(), equalTo(4L));
        assertThat(operation.id(), equalTo("4"));

        operation = (Translog.Index) response.getOperations()[2];
        assertThat(operation.seqNo(), equalTo(5L));
        assertThat(operation.id(), equalTo("5"));
    }

    public void testFollowIndex() throws Exception {
        final int numberOfPrimaryShards = randomIntBetween(1, 3);
        final String leaderIndexSettings = getIndexSettings(numberOfPrimaryShards,
            Collections.singletonMap(IndexSettings.INDEX_SOFT_DELETES_SETTING.getKey(), "true"));
        assertAcked(client().admin().indices().prepareCreate("index1").setSource(leaderIndexSettings, XContentType.JSON));
        ensureGreen("index1");

        final FollowIndexAction.Request followRequest = new FollowIndexAction.Request();
        followRequest.setLeaderIndex("index1");
        followRequest.setFollowIndex("index2");

        final CreateAndFollowIndexAction.Request createAndFollowRequest = new CreateAndFollowIndexAction.Request();
        createAndFollowRequest.setFollowRequest(followRequest);
        client().execute(CreateAndFollowIndexAction.INSTANCE, createAndFollowRequest).get();

        final int firstBatchNumDocs = randomIntBetween(2, 64);
        for (int i = 0; i < firstBatchNumDocs; i++) {
            final String source = String.format(Locale.ROOT, "{\"f\":%d}", i);
            client().prepareIndex("index1", "doc", Integer.toString(i)).setSource(source, XContentType.JSON).get();
        }

        final Map<ShardId, Long> firstBatchNumDocsPerShard = new HashMap<>();
        final ShardStats[] firstBatchShardStats = client().admin().indices().prepareStats("index1").get().getIndex("index1").getShards();
        for (final ShardStats shardStats : firstBatchShardStats) {
            if (shardStats.getShardRouting().primary()) {
                long value = shardStats.getStats().getIndexing().getTotal().getIndexCount() - 1;
                firstBatchNumDocsPerShard.put(shardStats.getShardRouting().shardId(), value);
            }
        }

        assertBusy(assertTask(numberOfPrimaryShards, firstBatchNumDocsPerShard));

        for (int i = 0; i < firstBatchNumDocs; i++) {
            assertBusy(assertExpectedDocumentRunnable(i));
        }

        unfollowIndex("index2");
        client().execute(FollowIndexAction.INSTANCE, followRequest).get();
        final int secondBatchNumDocs = randomIntBetween(2, 64);
        for (int i = firstBatchNumDocs; i < firstBatchNumDocs + secondBatchNumDocs; i++) {
            final String source = String.format(Locale.ROOT, "{\"f\":%d}", i);
            client().prepareIndex("index1", "doc", Integer.toString(i)).setSource(source, XContentType.JSON).get();
        }

        final Map<ShardId, Long> secondBatchNumDocsPerShard = new HashMap<>();
        final ShardStats[] secondBatchShardStats = client().admin().indices().prepareStats("index1").get().getIndex("index1").getShards();
        for (final ShardStats shardStats : secondBatchShardStats) {
            if (shardStats.getShardRouting().primary()) {
                final long value = shardStats.getStats().getIndexing().getTotal().getIndexCount() - 1;
                secondBatchNumDocsPerShard.put(shardStats.getShardRouting().shardId(), value);
            }
        }

        assertBusy(assertTask(numberOfPrimaryShards, secondBatchNumDocsPerShard));

        for (int i = firstBatchNumDocs; i < firstBatchNumDocs + secondBatchNumDocs; i++) {
            assertBusy(assertExpectedDocumentRunnable(i));
        }
<<<<<<< HEAD

        final UnfollowIndexAction.Request unfollowRequest = new UnfollowIndexAction.Request();
        unfollowRequest.setFollowIndex("index2");
        client().execute(UnfollowIndexAction.INSTANCE, unfollowRequest).get();

        assertBusy(() -> {
            final ClusterState clusterState = client().admin().cluster().prepareState().get().getState();
            final PersistentTasksCustomMetaData tasks = clusterState.getMetaData().custom(PersistentTasksCustomMetaData.TYPE);
            assertThat(tasks.tasks().size(), equalTo(0));
        });
    }

    public void testSyncMappings() throws Exception {
        final String leaderIndexSettings = getIndexSettings(2,
            Collections.singletonMap(IndexSettings.INDEX_SOFT_DELETES_SETTING.getKey(), "true"));
        assertAcked(client().admin().indices().prepareCreate("index1").setSource(leaderIndexSettings, XContentType.JSON));

        final String followerIndexSettings =
                getIndexSettings(2, Collections.singletonMap(CcrSettings.CCR_FOLLOWING_INDEX_SETTING.getKey(), "true"));
        assertAcked(client().admin().indices().prepareCreate("index2").setSource(followerIndexSettings, XContentType.JSON));

        ensureGreen("index1", "index2");

        final FollowExistingIndexAction.Request followRequest = new FollowExistingIndexAction.Request();
        followRequest.setLeaderIndex("index1");
        followRequest.setFollowIndex("index2");
        client().execute(FollowExistingIndexAction.INSTANCE, followRequest).get();

        final long firstBatchNumDocs = randomIntBetween(2, 64);
        for (long i = 0; i < firstBatchNumDocs; i++) {
            final String source = String.format(Locale.ROOT, "{\"f\":%d}", i);
            client().prepareIndex("index1", "doc", Long.toString(i)).setSource(source, XContentType.JSON).get();
        }

        assertBusy(() -> assertThat(client().prepareSearch("index2").get().getHits().totalHits, equalTo(firstBatchNumDocs)));
        MappingMetaData mappingMetaData = client().admin().indices().prepareGetMappings("index2").get().getMappings()
                .get("index2").get("doc");
        assertThat(XContentMapValues.extractValue("properties.f.type", mappingMetaData.sourceAsMap()), equalTo("integer"));
        assertThat(XContentMapValues.extractValue("properties.k", mappingMetaData.sourceAsMap()), nullValue());

        final int secondBatchNumDocs = randomIntBetween(2, 64);
        for (long i = firstBatchNumDocs; i < firstBatchNumDocs + secondBatchNumDocs; i++) {
            final String source = String.format(Locale.ROOT, "{\"k\":%d}", i);
            client().prepareIndex("index1", "doc", Long.toString(i)).setSource(source, XContentType.JSON).get();
        }

        assertBusy(() -> assertThat(client().prepareSearch("index2").get().getHits().totalHits,
                equalTo(firstBatchNumDocs + secondBatchNumDocs)));
        mappingMetaData = client().admin().indices().prepareGetMappings("index2").get().getMappings()
                .get("index2").get("doc");
        assertThat(XContentMapValues.extractValue("properties.f.type", mappingMetaData.sourceAsMap()), equalTo("integer"));
        assertThat(XContentMapValues.extractValue("properties.k.type", mappingMetaData.sourceAsMap()), equalTo("long"));

        final UnfollowIndexAction.Request unfollowRequest = new UnfollowIndexAction.Request();
        unfollowRequest.setFollowIndex("index2");
        client().execute(UnfollowIndexAction.INSTANCE, unfollowRequest).get();

        assertBusy(() -> {
            final ClusterState clusterState = client().admin().cluster().prepareState().get().getState();
            final PersistentTasksCustomMetaData tasks = clusterState.getMetaData().custom(PersistentTasksCustomMetaData.TYPE);
            assertThat(tasks.tasks().size(), equalTo(0));

            ListTasksRequest listTasksRequest = new ListTasksRequest();
            listTasksRequest.setDetailed(true);
            ListTasksResponse listTasksResponse = client().admin().cluster().listTasks(listTasksRequest).get();
            int numNodeTasks = 0;
            for (TaskInfo taskInfo : listTasksResponse.getTasks()) {
                if (taskInfo.getAction().startsWith(ListTasksAction.NAME) == false) {
                    numNodeTasks++;
                }
            }
            assertThat(numNodeTasks, equalTo(0));
        });
=======
        unfollowIndex("index2");
>>>>>>> e4771471
    }

    public void testFollowIndexWithNestedField() throws Exception {
        final String leaderIndexSettings =
            getIndexSettingsWithNestedMapping(1, Collections.singletonMap(IndexSettings.INDEX_SOFT_DELETES_SETTING.getKey(), "true"));
        assertAcked(client().admin().indices().prepareCreate("index1").setSource(leaderIndexSettings, XContentType.JSON));

        final String followerIndexSettings =
            getIndexSettingsWithNestedMapping(1, Collections.singletonMap(CcrSettings.CCR_FOLLOWING_INDEX_SETTING.getKey(), "true"));
        assertAcked(client().admin().indices().prepareCreate("index2").setSource(followerIndexSettings, XContentType.JSON));

        ensureGreen("index1", "index2");

        final FollowIndexAction.Request followRequest = new FollowIndexAction.Request();
        followRequest.setLeaderIndex("index1");
        followRequest.setFollowIndex("index2");
        client().execute(FollowIndexAction.INSTANCE, followRequest).get();

        final int numDocs = randomIntBetween(2, 64);
        for (int i = 0; i < numDocs; i++) {
            try (XContentBuilder builder = jsonBuilder()) {
                builder.startObject();
                builder.field("field", "value");
                builder.startArray("objects");
                {
                    builder.startObject();
                    builder.field("field", i);
                    builder.endObject();
                }
                builder.endArray();
                builder.endObject();
                client().prepareIndex("index1", "doc", Integer.toString(i)).setSource(builder).get();
            }
        }

        for (int i = 0; i < numDocs; i++) {
            int value = i;
            assertBusy(() -> {
                final GetResponse getResponse = client().prepareGet("index2", "doc", Integer.toString(value)).get();
                assertTrue(getResponse.isExists());
                assertTrue((getResponse.getSource().containsKey("field")));
                assertThat(XContentMapValues.extractValue("objects.field", getResponse.getSource()),
                    equalTo(Collections.singletonList(value)));
            });
        }

        final UnfollowIndexAction.Request unfollowRequest = new UnfollowIndexAction.Request();
        unfollowRequest.setFollowIndex("index2");
        client().execute(UnfollowIndexAction.INSTANCE, unfollowRequest).get();

        assertBusy(() -> {
            final ClusterState clusterState = client().admin().cluster().prepareState().get().getState();
            final PersistentTasksCustomMetaData tasks = clusterState.getMetaData().custom(PersistentTasksCustomMetaData.TYPE);
            assertThat(tasks.tasks().size(), equalTo(0));
        });
    }

    public void testUnfollowNonExistingIndex() {
        UnfollowIndexAction.Request unfollowRequest = new UnfollowIndexAction.Request();
        unfollowRequest.setFollowIndex("non-existing-index");
        expectThrows(IllegalArgumentException.class, () -> client().execute(UnfollowIndexAction.INSTANCE, unfollowRequest).actionGet());
    }

    public void testFollowNonExistentIndex() throws Exception {
        assertAcked(client().admin().indices().prepareCreate("test-leader").get());
        assertAcked(client().admin().indices().prepareCreate("test-follower").get());
        final FollowIndexAction.Request followRequest = new FollowIndexAction.Request();
        // Leader index does not exist.
        followRequest.setLeaderIndex("non-existent-leader");
        followRequest.setFollowIndex("test-follower");
        expectThrows(IllegalArgumentException.class, () -> client().execute(FollowIndexAction.INSTANCE, followRequest).actionGet());
        // Follower index does not exist.
        followRequest.setLeaderIndex("test-leader");
        followRequest.setFollowIndex("non-existent-follower");
        expectThrows(IllegalArgumentException.class, () -> client().execute(FollowIndexAction.INSTANCE, followRequest).actionGet());
        // Both indices do not exist.
        followRequest.setLeaderIndex("non-existent-leader");
        followRequest.setFollowIndex("non-existent-follower");
        expectThrows(IllegalArgumentException.class, () -> client().execute(FollowIndexAction.INSTANCE, followRequest).actionGet());
    }

    private CheckedRunnable<Exception> assertTask(final int numberOfPrimaryShards, final Map<ShardId, Long> numDocsPerShard) {
        return () -> {
            final ClusterState clusterState = client().admin().cluster().prepareState().get().getState();
            final PersistentTasksCustomMetaData taskMetadata = clusterState.getMetaData().custom(PersistentTasksCustomMetaData.TYPE);

            ListTasksRequest listTasksRequest = new ListTasksRequest();
            listTasksRequest.setDetailed(true);
            listTasksRequest.setActions(ShardFollowTask.NAME + "[c]");
            ListTasksResponse listTasksResponse = client().admin().cluster().listTasks(listTasksRequest).actionGet();
            assertThat(listTasksResponse.getNodeFailures().size(), equalTo(0));
            assertThat(listTasksResponse.getTaskFailures().size(), equalTo(0));

            List<TaskInfo> taskInfos = listTasksResponse.getTasks();
            assertThat(taskInfos.size(), equalTo(numberOfPrimaryShards));
            Collection<PersistentTasksCustomMetaData.PersistentTask<?>> shardFollowTasks =
                    taskMetadata.findTasks(ShardFollowTask.NAME, Objects::nonNull);
            for (PersistentTasksCustomMetaData.PersistentTask<?> shardFollowTask : shardFollowTasks) {
                final ShardFollowTask shardFollowTaskParams = (ShardFollowTask) shardFollowTask.getParams();
                TaskInfo taskInfo = null;
                String expectedId = "id=" + shardFollowTask.getId();
                for (TaskInfo info : taskInfos) {
                    if (expectedId.equals(info.getDescription())) {
                        taskInfo = info;
                        break;
                    }
                }
                assertThat(taskInfo, notNullValue());
                ShardFollowNodeTask.Status status = (ShardFollowNodeTask.Status) taskInfo.getStatus();
                assertThat(status, notNullValue());
                assertThat(
                        status.getProcessedGlobalCheckpoint(),
                        equalTo(numDocsPerShard.get(shardFollowTaskParams.getLeaderShardId())));
            }
        };
    }

    private void unfollowIndex(String index) throws Exception {
        final UnfollowIndexAction.Request unfollowRequest = new UnfollowIndexAction.Request();
        unfollowRequest.setFollowIndex(index);
        client().execute(UnfollowIndexAction.INSTANCE, unfollowRequest).get();
        assertBusy(() -> {
            final ClusterState clusterState = client().admin().cluster().prepareState().get().getState();
            final PersistentTasksCustomMetaData tasks = clusterState.getMetaData().custom(PersistentTasksCustomMetaData.TYPE);
            assertThat(tasks.tasks().size(), equalTo(0));

            ListTasksRequest listTasksRequest = new ListTasksRequest();
            listTasksRequest.setDetailed(true);
            ListTasksResponse listTasksResponse = client().admin().cluster().listTasks(listTasksRequest).get();
            int numNodeTasks = 0;
            for (TaskInfo taskInfo : listTasksResponse.getTasks()) {
                if (taskInfo.getAction().startsWith(ListTasksAction.NAME) == false) {
                    numNodeTasks++;
                }
            }
            assertThat(numNodeTasks, equalTo(0));
        });
    }

    private CheckedRunnable<Exception> assertExpectedDocumentRunnable(final int value) {
        return () -> {
            final GetResponse getResponse = client().prepareGet("index2", "doc", Integer.toString(value)).get();
            assertTrue(getResponse.isExists());
            assertTrue((getResponse.getSource().containsKey("f")));
            assertThat(getResponse.getSource().get("f"), equalTo(value));
        };
    }

    private String getIndexSettings(final int numberOfPrimaryShards, final Map<String, String> additionalIndexSettings) throws IOException {
        final String settings;
        try (XContentBuilder builder = jsonBuilder()) {
            builder.startObject();
            {
                builder.startObject("settings");
                {
                    builder.field("index.number_of_shards", numberOfPrimaryShards);
                    for (final Map.Entry<String, String> additionalSetting : additionalIndexSettings.entrySet()) {
                        builder.field(additionalSetting.getKey(), additionalSetting.getValue());
                    }
                }
                builder.endObject();
                builder.startObject("mappings");
                {
                    builder.startObject("doc");
                    {
                        builder.startObject("properties");
                        {
                            builder.startObject("f");
                            {
                                builder.field("type", "integer");
                            }
                            builder.endObject();
                        }
                        builder.endObject();
                    }
                    builder.endObject();
                }
                builder.endObject();
            }
            builder.endObject();
            settings = BytesReference.bytes(builder).utf8ToString();
        }
        return settings;
    }

    private String getIndexSettingsWithNestedMapping(final int numberOfPrimaryShards,
                                                     final Map<String, String> additionalIndexSettings) throws IOException {
        final String settings;
        try (XContentBuilder builder = jsonBuilder()) {
            builder.startObject();
            {
                builder.startObject("settings");
                {
                    builder.field("index.number_of_shards", numberOfPrimaryShards);
                    for (final Map.Entry<String, String> additionalSetting : additionalIndexSettings.entrySet()) {
                        builder.field(additionalSetting.getKey(), additionalSetting.getValue());
                    }
                }
                builder.endObject();
                builder.startObject("mappings");
                {
                    builder.startObject("doc");
                    {
                        builder.startObject("properties");
                        {
                            builder.startObject("objects");
                            {
                                builder.field("type", "nested");
                                builder.startObject("properties");
                                {
                                    builder.startObject("field");
                                    {
                                        builder.field("type", "long");
                                    }
                                    builder.endObject();
                                }
                                builder.endObject();
                            }
                            builder.endObject();
                            builder.startObject("field");
                            {
                                builder.field("type", "keyword");
                            }
                            builder.endObject();
                        }
                        builder.endObject();
                    }
                    builder.endObject();
                }
                builder.endObject();
            }
            builder.endObject();
            settings = BytesReference.bytes(builder).utf8ToString();
        }
        return settings;
    }
}<|MERGE_RESOLUTION|>--- conflicted
+++ resolved
@@ -203,17 +203,7 @@
         for (int i = firstBatchNumDocs; i < firstBatchNumDocs + secondBatchNumDocs; i++) {
             assertBusy(assertExpectedDocumentRunnable(i));
         }
-<<<<<<< HEAD
-
-        final UnfollowIndexAction.Request unfollowRequest = new UnfollowIndexAction.Request();
-        unfollowRequest.setFollowIndex("index2");
-        client().execute(UnfollowIndexAction.INSTANCE, unfollowRequest).get();
-
-        assertBusy(() -> {
-            final ClusterState clusterState = client().admin().cluster().prepareState().get().getState();
-            final PersistentTasksCustomMetaData tasks = clusterState.getMetaData().custom(PersistentTasksCustomMetaData.TYPE);
-            assertThat(tasks.tasks().size(), equalTo(0));
-        });
+        unfollowIndex("index2");
     }
 
     public void testSyncMappings() throws Exception {
@@ -277,9 +267,6 @@
             }
             assertThat(numNodeTasks, equalTo(0));
         });
-=======
-        unfollowIndex("index2");
->>>>>>> e4771471
     }
 
     public void testFollowIndexWithNestedField() throws Exception {
