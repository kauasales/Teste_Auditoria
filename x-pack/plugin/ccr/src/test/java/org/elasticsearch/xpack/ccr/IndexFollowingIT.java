/*
 * Copyright Elasticsearch B.V. and/or licensed to Elasticsearch B.V. under one
 * or more contributor license agreements. Licensed under the Elastic License;
 * you may not use this file except in compliance with the Elastic License.
 */

package org.elasticsearch.xpack.ccr;

import com.carrotsearch.hppc.cursors.ObjectCursor;
import org.elasticsearch.ElasticsearchException;
import org.elasticsearch.ElasticsearchStatusException;
import org.elasticsearch.ExceptionsHelper;
import org.elasticsearch.ResourceAlreadyExistsException;
import org.elasticsearch.ResourceNotFoundException;
import org.elasticsearch.action.admin.cluster.health.ClusterHealthRequest;
import org.elasticsearch.action.admin.cluster.node.tasks.list.ListTasksRequest;
import org.elasticsearch.action.admin.cluster.node.tasks.list.ListTasksResponse;
import org.elasticsearch.action.admin.cluster.settings.ClusterUpdateSettingsRequest;
import org.elasticsearch.action.admin.cluster.state.ClusterStateResponse;
import org.elasticsearch.action.admin.indices.alias.IndicesAliasesRequest;
import org.elasticsearch.action.admin.indices.alias.get.GetAliasesRequest;
import org.elasticsearch.action.admin.indices.alias.get.GetAliasesResponse;
import org.elasticsearch.action.admin.indices.close.CloseIndexRequest;
import org.elasticsearch.action.admin.indices.delete.DeleteIndexRequest;
import org.elasticsearch.action.admin.indices.exists.indices.IndicesExistsRequest;
import org.elasticsearch.action.admin.indices.exists.indices.IndicesExistsResponse;
import org.elasticsearch.action.admin.indices.flush.FlushRequest;
import org.elasticsearch.action.admin.indices.forcemerge.ForceMergeRequest;
import org.elasticsearch.action.admin.indices.mapping.get.GetMappingsRequest;
import org.elasticsearch.action.admin.indices.mapping.get.GetMappingsResponse;
import org.elasticsearch.action.admin.indices.mapping.put.PutMappingRequest;
import org.elasticsearch.action.admin.indices.open.OpenIndexRequest;
import org.elasticsearch.action.admin.indices.refresh.RefreshRequest;
import org.elasticsearch.action.admin.indices.settings.get.GetSettingsRequest;
import org.elasticsearch.action.admin.indices.settings.get.GetSettingsResponse;
import org.elasticsearch.action.admin.indices.settings.put.UpdateSettingsRequest;
import org.elasticsearch.action.admin.indices.stats.ShardStats;
import org.elasticsearch.action.bulk.BulkProcessor;
import org.elasticsearch.action.bulk.BulkRequest;
import org.elasticsearch.action.bulk.BulkResponse;
import org.elasticsearch.action.get.GetResponse;
import org.elasticsearch.action.index.IndexRequest;
import org.elasticsearch.action.support.ActiveShardCount;
import org.elasticsearch.action.support.WriteRequest;
import org.elasticsearch.client.Requests;
import org.elasticsearch.cluster.ClusterState;
import org.elasticsearch.cluster.ClusterStateUpdateTask;
import org.elasticsearch.cluster.health.ClusterIndexHealth;
import org.elasticsearch.cluster.health.ClusterShardHealth;
import org.elasticsearch.cluster.metadata.AliasMetaData;
import org.elasticsearch.cluster.metadata.IndexMetaData;
import org.elasticsearch.cluster.metadata.MappingMetaData;
import org.elasticsearch.cluster.metadata.MetaData;
import org.elasticsearch.cluster.routing.IndexShardRoutingTable;
import org.elasticsearch.cluster.routing.RoutingTable;
import org.elasticsearch.cluster.service.ClusterService;
import org.elasticsearch.common.CheckedRunnable;
import org.elasticsearch.common.bytes.BytesReference;
import org.elasticsearch.common.settings.Setting;
import org.elasticsearch.common.settings.Settings;
import org.elasticsearch.common.unit.ByteSizeUnit;
import org.elasticsearch.common.unit.ByteSizeValue;
import org.elasticsearch.common.unit.TimeValue;
import org.elasticsearch.common.xcontent.XContentBuilder;
import org.elasticsearch.common.xcontent.XContentType;
import org.elasticsearch.common.xcontent.support.XContentMapValues;
import org.elasticsearch.index.Index;
import org.elasticsearch.index.IndexNotFoundException;
import org.elasticsearch.index.IndexSettings;
import org.elasticsearch.index.seqno.RetentionLeaseActions;
import org.elasticsearch.index.shard.ShardId;
import org.elasticsearch.persistent.PersistentTasksCustomMetaData;
import org.elasticsearch.plugins.Plugin;
import org.elasticsearch.rest.RestStatus;
import org.elasticsearch.snapshots.SnapshotRestoreException;
import org.elasticsearch.tasks.TaskInfo;
import org.elasticsearch.test.BackgroundIndexer;
import org.elasticsearch.transport.NoSuchRemoteClusterException;
import org.elasticsearch.transport.RemoteClusterService;
import org.elasticsearch.transport.TransportService;
import org.elasticsearch.xpack.CcrIntegTestCase;
import org.elasticsearch.xpack.ccr.action.ShardFollowTask;
import org.elasticsearch.xpack.core.ccr.ShardFollowNodeTaskStatus;
import org.elasticsearch.xpack.core.ccr.action.FollowStatsAction;
import org.elasticsearch.xpack.core.ccr.action.FollowStatsAction.StatsRequest;
import org.elasticsearch.xpack.core.ccr.action.FollowStatsAction.StatsResponses;
import org.elasticsearch.xpack.core.ccr.action.PauseFollowAction;
import org.elasticsearch.xpack.core.ccr.action.PutAutoFollowPatternAction;
import org.elasticsearch.xpack.core.ccr.action.PutFollowAction;
import org.elasticsearch.xpack.core.ccr.action.ResumeFollowAction;
import org.elasticsearch.xpack.core.ccr.action.UnfollowAction;

import java.io.IOException;
import java.util.Arrays;
import java.util.Collection;
import java.util.Collections;
import java.util.HashMap;
import java.util.List;
import java.util.Locale;
import java.util.Map;
import java.util.Objects;
import java.util.Set;
import java.util.concurrent.Semaphore;
import java.util.concurrent.TimeUnit;
import java.util.concurrent.atomic.AtomicBoolean;
import java.util.function.BooleanSupplier;
import java.util.function.Consumer;
import java.util.stream.Collectors;
import java.util.stream.Stream;

import static java.util.Collections.singletonMap;
import static org.elasticsearch.common.xcontent.XContentFactory.jsonBuilder;
import static org.elasticsearch.test.hamcrest.ElasticsearchAssertions.assertAcked;
import static org.elasticsearch.xpack.ccr.CcrRetentionLeases.retentionLeaseId;
import static org.hamcrest.Matchers.containsString;
import static org.hamcrest.Matchers.empty;
import static org.hamcrest.Matchers.equalTo;
import static org.hamcrest.Matchers.greaterThan;
import static org.hamcrest.Matchers.greaterThanOrEqualTo;
import static org.hamcrest.Matchers.hasSize;
import static org.hamcrest.Matchers.hasToString;
import static org.hamcrest.Matchers.is;
import static org.hamcrest.Matchers.notNullValue;
import static org.hamcrest.Matchers.nullValue;

public class IndexFollowingIT extends CcrIntegTestCase {

<<<<<<< HEAD
    @Override
    protected Collection<Class<? extends Plugin>> nodePlugins() {
        return Stream.concat(super.nodePlugins().stream(), Stream.of(PrivateSettingPlugin.class)).collect(Collectors.toList());
    }

    @AwaitsFix(bugUrl = "https://github.com/elastic/elasticsearch/issues/41037")
=======
>>>>>>> 82adbce9
    public void testFollowIndex() throws Exception {
        final int numberOfPrimaryShards = randomIntBetween(1, 3);
        int numberOfReplicas = between(0, 1);

        followerClient().admin().cluster().prepareUpdateSettings()
            .setTransientSettings(Settings.builder().put(CcrSettings.RECOVERY_CHUNK_SIZE.getKey(),
                new ByteSizeValue(randomIntBetween(1, 1000), ByteSizeUnit.KB)))
            .get();

        final String leaderIndexSettings = getIndexSettings(numberOfPrimaryShards, numberOfReplicas,
            singletonMap(IndexSettings.INDEX_SOFT_DELETES_SETTING.getKey(), "true"));
        assertAcked(leaderClient().admin().indices().prepareCreate("index1").setSource(leaderIndexSettings, XContentType.JSON));
        ensureLeaderYellow("index1");

        final int firstBatchNumDocs;
        // Sometimes we want to index a lot of documents to ensure that the recovery works with larger files
        if (rarely()) {
            firstBatchNumDocs = randomIntBetween(1800, 10000);
        } else {
            firstBatchNumDocs = randomIntBetween(10, 64);
        }

        logger.info("Indexing [{}] docs as first batch", firstBatchNumDocs);
        try (BackgroundIndexer indexer = new BackgroundIndexer("index1", "_doc", leaderClient(), firstBatchNumDocs,
            randomIntBetween(1, 5))) {
            waitForDocs(randomInt(firstBatchNumDocs), indexer);
            leaderClient().admin().indices().prepareFlush("index1").setWaitIfOngoing(true).get();
            waitForDocs(firstBatchNumDocs, indexer);
            indexer.assertNoFailures();

            logger.info("Executing put follow");
            boolean waitOnAll = randomBoolean();

            final PutFollowAction.Request followRequest;
            if (waitOnAll) {
                followRequest = putFollow("index1", "index2", ActiveShardCount.ALL);
            } else {
                followRequest = putFollow("index1", "index2", ActiveShardCount.ONE);
            }
            PutFollowAction.Response response = followerClient().execute(PutFollowAction.INSTANCE, followRequest).get();
            assertTrue(response.isFollowIndexCreated());
            assertTrue(response.isFollowIndexShardsAcked());
            assertTrue(response.isIndexFollowingStarted());

            ClusterHealthRequest healthRequest = Requests.clusterHealthRequest("index2").waitForNoRelocatingShards(true);
            ClusterIndexHealth indexHealth = followerClient().admin().cluster().health(healthRequest).get().getIndices().get("index2");
            for (ClusterShardHealth shardHealth : indexHealth.getShards().values()) {
                if (waitOnAll) {
                    assertTrue(shardHealth.isPrimaryActive());
                    assertEquals(1 + numberOfReplicas, shardHealth.getActiveShards());
                } else {
                    assertTrue(shardHealth.isPrimaryActive());
                }
            }

            final Map<ShardId, Long> firstBatchNumDocsPerShard = new HashMap<>();
            final ShardStats[] firstBatchShardStats =
                leaderClient().admin().indices().prepareStats("index1").get().getIndex("index1").getShards();
            for (final ShardStats shardStats : firstBatchShardStats) {
                if (shardStats.getShardRouting().primary()) {
                    long value = shardStats.getStats().getIndexing().getTotal().getIndexCount() - 1;
                    firstBatchNumDocsPerShard.put(shardStats.getShardRouting().shardId(), value);
                }
            }

            assertBusy(assertTask(numberOfPrimaryShards, firstBatchNumDocsPerShard));

            for (String docId : indexer.getIds()) {
                assertBusy(() -> {
                    final GetResponse getResponse = followerClient().prepareGet("index2", "_doc", docId).get();
                    assertTrue("Doc with id [" + docId + "] is missing", getResponse.isExists());
                });
            }

            pauseFollow("index2");
            followerClient().execute(ResumeFollowAction.INSTANCE, resumeFollow("index2")).get();
            final int secondBatchNumDocs = randomIntBetween(2, 64);
            logger.info("Indexing [{}] docs as second batch", secondBatchNumDocs);
            indexer.continueIndexing(secondBatchNumDocs);

            waitForDocs(firstBatchNumDocs + secondBatchNumDocs, indexer);

            final Map<ShardId, Long> secondBatchNumDocsPerShard = new HashMap<>();
            final ShardStats[] secondBatchShardStats =
                leaderClient().admin().indices().prepareStats("index1").get().getIndex("index1").getShards();
            for (final ShardStats shardStats : secondBatchShardStats) {
                if (shardStats.getShardRouting().primary()) {
                    final long value = shardStats.getStats().getIndexing().getTotal().getIndexCount() - 1;
                    secondBatchNumDocsPerShard.put(shardStats.getShardRouting().shardId(), value);
                }
            }

            assertBusy(assertTask(numberOfPrimaryShards, secondBatchNumDocsPerShard));

            for (String docId : indexer.getIds()) {
                assertBusy(() -> {
                    final GetResponse getResponse = followerClient().prepareGet("index2", "_doc", docId).get();
                    assertTrue("Doc with id [" + docId + "] is missing", getResponse.isExists());
                });
            }

            pauseFollow("index2");
            assertMaxSeqNoOfUpdatesIsTransferred(resolveLeaderIndex("index1"), resolveFollowerIndex("index2"), numberOfPrimaryShards);
        }
    }

    public void testFollowIndexWithConcurrentMappingChanges() throws Exception {
        final int numberOfPrimaryShards = randomIntBetween(1, 3);
        final String leaderIndexSettings = getIndexSettings(numberOfPrimaryShards, between(0, 1),
            singletonMap(IndexSettings.INDEX_SOFT_DELETES_SETTING.getKey(), "true"));
        assertAcked(leaderClient().admin().indices().prepareCreate("index1").setSource(leaderIndexSettings, XContentType.JSON));
        ensureLeaderYellow("index1");

        final int firstBatchNumDocs = randomIntBetween(2, 64);
        logger.info("Indexing [{}] docs as first batch", firstBatchNumDocs);
        for (int i = 0; i < firstBatchNumDocs; i++) {
            final String source = String.format(Locale.ROOT, "{\"f\":%d}", i);
            leaderClient().prepareIndex("index1", "doc", Integer.toString(i)).setSource(source, XContentType.JSON).get();
        }

        AtomicBoolean isRunning = new AtomicBoolean(true);

        // Concurrently index new docs with mapping changes
        Thread thread = new Thread(() -> {
            int docID = 10000;
            char[] chars = "abcdeghijklmnopqrstuvwxyz".toCharArray();
            for (char c : chars) {
                if (isRunning.get() == false) {
                    break;
                }
                final String source;
                long valueToPutInDoc = randomLongBetween(0, 50000);
                if (randomBoolean()) {
                    source = String.format(Locale.ROOT, "{\"%c\":%d}", c, valueToPutInDoc);
                } else {
                    source = String.format(Locale.ROOT, "{\"%c\":\"%d\"}", c, valueToPutInDoc);
                }
                for (int i = 1; i < 10; i++) {
                    if (isRunning.get() == false) {
                        break;
                    }
                    leaderClient().prepareIndex("index1", "doc", Long.toString(docID++)).setSource(source, XContentType.JSON).get();
                    if (rarely()) {
                        leaderClient().admin().indices().prepareFlush("index1").setForce(true).get();
                    }
                }
                leaderClient().admin().indices().prepareFlush("index1").setForce(true).setWaitIfOngoing(true).get();
            }
        });
        thread.start();

        final PutFollowAction.Request followRequest = putFollow("index1", "index2", ActiveShardCount.NONE);
        followerClient().execute(PutFollowAction.INSTANCE, followRequest).get();

        ensureFollowerGreen("index2");

        for (int i = 0; i < firstBatchNumDocs; i++) {
            assertBusy(assertExpectedDocumentRunnable(i));
        }

        final int secondBatchNumDocs = randomIntBetween(2, 64);
        logger.info("Indexing [{}] docs as second batch", secondBatchNumDocs);
        for (int i = firstBatchNumDocs; i < firstBatchNumDocs + secondBatchNumDocs; i++) {
            final String source = String.format(Locale.ROOT, "{\"f\":%d}", i);
            leaderClient().prepareIndex("index1", "doc", Integer.toString(i)).setSource(source, XContentType.JSON).get();
        }

        for (int i = firstBatchNumDocs; i < firstBatchNumDocs + secondBatchNumDocs; i++) {
            assertBusy(assertExpectedDocumentRunnable(i));
        }

        isRunning.set(false);
        thread.join();
    }

    public void testFollowIndexWithoutWaitForComplete() throws Exception {
        final int numberOfPrimaryShards = randomIntBetween(1, 3);
        final String leaderIndexSettings = getIndexSettings(numberOfPrimaryShards, between(0, 1),
            singletonMap(IndexSettings.INDEX_SOFT_DELETES_SETTING.getKey(), "true"));
        assertAcked(leaderClient().admin().indices().prepareCreate("index1").setSource(leaderIndexSettings, XContentType.JSON));
        ensureLeaderYellow("index1");

        final int firstBatchNumDocs = randomIntBetween(2, 64);
        logger.info("Indexing [{}] docs as first batch", firstBatchNumDocs);
        for (int i = 0; i < firstBatchNumDocs; i++) {
            final String source = String.format(Locale.ROOT, "{\"f\":%d}", i);
            leaderClient().prepareIndex("index1", "doc", Integer.toString(i)).setSource(source, XContentType.JSON).get();
        }

        final PutFollowAction.Request followRequest = putFollow("index1", "index2", ActiveShardCount.NONE);
        PutFollowAction.Response response = followerClient().execute(PutFollowAction.INSTANCE, followRequest).get();

        assertTrue(response.isFollowIndexCreated());
        assertFalse(response.isFollowIndexShardsAcked());
        assertFalse(response.isIndexFollowingStarted());

        // Check that the index exists, would throw index not found exception if the index is missing
        followerClient().admin().indices().prepareGetIndex().addIndices("index2").get();
        ensureFollowerGreen(true, "index2");

        final Map<ShardId, Long> firstBatchNumDocsPerShard = new HashMap<>();
        final ShardStats[] firstBatchShardStats =
            leaderClient().admin().indices().prepareStats("index1").get().getIndex("index1").getShards();
        for (final ShardStats shardStats : firstBatchShardStats) {
            if (shardStats.getShardRouting().primary()) {
                long value = shardStats.getStats().getIndexing().getTotal().getIndexCount() - 1;
                firstBatchNumDocsPerShard.put(shardStats.getShardRouting().shardId(), value);
            }
        }

        assertBusy(assertTask(numberOfPrimaryShards, firstBatchNumDocsPerShard));

        for (int i = 0; i < firstBatchNumDocs; i++) {
            assertBusy(assertExpectedDocumentRunnable(i));
        }
        pauseFollow("index2");
    }

    public void testSyncMappings() throws Exception {
        final String leaderIndexSettings = getIndexSettings(2, between(0, 1),
            singletonMap(IndexSettings.INDEX_SOFT_DELETES_SETTING.getKey(), "true"));
        assertAcked(leaderClient().admin().indices().prepareCreate("index1").setSource(leaderIndexSettings, XContentType.JSON));
        ensureLeaderYellow("index1");

        final PutFollowAction.Request followRequest = putFollow("index1", "index2");
        followerClient().execute(PutFollowAction.INSTANCE, followRequest).get();

        final long firstBatchNumDocs = randomIntBetween(2, 64);
        for (long i = 0; i < firstBatchNumDocs; i++) {
            final String source = String.format(Locale.ROOT, "{\"f\":%d}", i);
            leaderClient().prepareIndex("index1", "doc", Long.toString(i)).setSource(source, XContentType.JSON).get();
        }

        assertBusy(() -> assertThat(followerClient().prepareSearch("index2").get()
            .getHits().getTotalHits().value, equalTo(firstBatchNumDocs)));
        MappingMetaData mappingMetaData = followerClient().admin().indices().prepareGetMappings("index2").get().getMappings()
            .get("index2").get("doc");
        assertThat(XContentMapValues.extractValue("properties.f.type", mappingMetaData.sourceAsMap()), equalTo("integer"));
        assertThat(XContentMapValues.extractValue("properties.k", mappingMetaData.sourceAsMap()), nullValue());

        final int secondBatchNumDocs = randomIntBetween(2, 64);
        for (long i = firstBatchNumDocs; i < firstBatchNumDocs + secondBatchNumDocs; i++) {
            final String source = String.format(Locale.ROOT, "{\"k\":%d}", i);
            leaderClient().prepareIndex("index1", "doc", Long.toString(i)).setSource(source, XContentType.JSON).get();
        }

        assertBusy(() -> assertThat(followerClient().prepareSearch("index2").get().getHits().getTotalHits().value,
            equalTo(firstBatchNumDocs + secondBatchNumDocs)));
        mappingMetaData = followerClient().admin().indices().prepareGetMappings("index2").get().getMappings()
            .get("index2").get("doc");
        assertThat(XContentMapValues.extractValue("properties.f.type", mappingMetaData.sourceAsMap()), equalTo("integer"));
        assertThat(XContentMapValues.extractValue("properties.k.type", mappingMetaData.sourceAsMap()), equalTo("long"));
        pauseFollow("index2");
        assertMaxSeqNoOfUpdatesIsTransferred(resolveLeaderIndex("index1"), resolveFollowerIndex("index2"), 2);
    }

    public void testNoMappingDefined() throws Exception {
        assertAcked(leaderClient().admin().indices().prepareCreate("index1")
            .setSettings(Settings.builder()
                .put(IndexSettings.INDEX_SOFT_DELETES_SETTING.getKey(), true)
                .put(IndexMetaData.SETTING_NUMBER_OF_SHARDS, 1)
                .put(IndexMetaData.SETTING_NUMBER_OF_REPLICAS, 0)
                .build()));
        ensureLeaderGreen("index1");

        final PutFollowAction.Request followRequest = putFollow("index1", "index2");
        followerClient().execute(PutFollowAction.INSTANCE, followRequest).get();

        leaderClient().prepareIndex("index1", "doc", "1").setSource("{\"f\":1}", XContentType.JSON).get();
        assertBusy(() -> assertThat(followerClient().prepareSearch("index2").get().getHits().getTotalHits().value, equalTo(1L)));
        pauseFollow("index2");

        MappingMetaData mappingMetaData = followerClient().admin().indices().prepareGetMappings("index2").get().getMappings()
            .get("index2").get("doc");
        assertThat(XContentMapValues.extractValue("properties.f.type", mappingMetaData.sourceAsMap()), equalTo("long"));
        assertThat(XContentMapValues.extractValue("properties.k", mappingMetaData.sourceAsMap()), nullValue());
    }

    public void testDoNotAllowPutMappingToFollower() throws Exception {
        final String leaderIndexSettings = getIndexSettings(between(1, 2), between(0, 1),
            singletonMap(IndexSettings.INDEX_SOFT_DELETES_SETTING.getKey(), "true"));
        assertAcked(leaderClient().admin().indices().prepareCreate("index-1").setSource(leaderIndexSettings, XContentType.JSON));
        followerClient().execute(PutFollowAction.INSTANCE, putFollow("index-1", "index-2")).get();
        PutMappingRequest putMappingRequest = new PutMappingRequest("index-2").type("doc").source("new_field", "type=keyword");
        ElasticsearchStatusException forbiddenException = expectThrows(ElasticsearchStatusException.class,
            () -> followerClient().admin().indices().putMapping(putMappingRequest).actionGet());
        assertThat(forbiddenException.getMessage(),
            equalTo("can't put mapping to the following indices [index-2]; " +
                "the mapping of the following indices are self-replicated from its leader indices"));
        assertThat(forbiddenException.status(), equalTo(RestStatus.FORBIDDEN));
        pauseFollow("index-2");
        followerClient().admin().indices().close(new CloseIndexRequest("index-2")).actionGet();
        assertAcked(followerClient().execute(UnfollowAction.INSTANCE, new UnfollowAction.Request("index-2")).actionGet());
        followerClient().admin().indices().open(new OpenIndexRequest("index-2")).actionGet();
        assertAcked(followerClient().admin().indices().putMapping(putMappingRequest).actionGet());
    }

    public void testDoNotAllowAddAliasToFollower() throws Exception {
        final String leaderIndexSettings =
                getIndexSettings(between(1, 2), between(0, 1), singletonMap(IndexSettings.INDEX_SOFT_DELETES_SETTING.getKey(), "true"));
        assertAcked(leaderClient().admin().indices().prepareCreate("leader").setSource(leaderIndexSettings, XContentType.JSON));
        followerClient().execute(PutFollowAction.INSTANCE, putFollow("leader", "follower")).get();
        final IndicesAliasesRequest request = new IndicesAliasesRequest()
                .addAliasAction(IndicesAliasesRequest.AliasActions.add().index("follower").alias("follower_alias"));
        final ElasticsearchStatusException e =
                expectThrows(ElasticsearchStatusException.class, () -> followerClient().admin().indices().aliases(request).actionGet());
        assertThat(
                e,
                hasToString(containsString("can't modify aliases on indices [follower]; "
                        + "aliases of following indices are self-replicated from their leader indices")));
        assertThat(e.status(), equalTo(RestStatus.FORBIDDEN));
    }

    public void testAddAliasAfterUnfollow() throws Exception {
        final String leaderIndexSettings =
                getIndexSettings(between(1, 2), between(0, 1), singletonMap(IndexSettings.INDEX_SOFT_DELETES_SETTING.getKey(), "true"));
        assertAcked(leaderClient().admin().indices().prepareCreate("leader").setSource(leaderIndexSettings, XContentType.JSON));
        followerClient().execute(PutFollowAction.INSTANCE, putFollow("leader", "follower")).get();
        pauseFollow("follower");
        followerClient().admin().indices().close(new CloseIndexRequest("follower")).actionGet();
        assertAcked(followerClient().execute(UnfollowAction.INSTANCE, new UnfollowAction.Request("follower")).actionGet());
        followerClient().admin().indices().open(new OpenIndexRequest("follower")).actionGet();
        final IndicesAliasesRequest request = new IndicesAliasesRequest()
                .addAliasAction(IndicesAliasesRequest.AliasActions.add().index("follower").alias("follower_alias"));
        assertAcked(followerClient().admin().indices().aliases(request).actionGet());
        final GetAliasesResponse response =
                followerClient().admin().indices().getAliases(new GetAliasesRequest("follower_alias")).actionGet();
        assertThat(response.getAliases().keys().size(), equalTo(1));
        assertThat(response.getAliases().keys().iterator().next().value, equalTo("follower"));
        final List<AliasMetaData> aliasMetaData = response.getAliases().get("follower");
        assertThat(aliasMetaData, hasSize(1));
        assertThat(aliasMetaData.get(0).alias(), equalTo("follower_alias"));
    }

    public void testFollowIndex_backlog() throws Exception {
        int numberOfShards = between(1, 5);
        String leaderIndexSettings = getIndexSettings(numberOfShards, between(0, 1),
            singletonMap(IndexSettings.INDEX_SOFT_DELETES_SETTING.getKey(), "true"));
        assertAcked(leaderClient().admin().indices().prepareCreate("index1").setSource(leaderIndexSettings, XContentType.JSON));
        BulkProcessor.Listener listener = new BulkProcessor.Listener() {
            @Override
            public void beforeBulk(long executionId, BulkRequest request) {}

            @Override
            public void afterBulk(long executionId, BulkRequest request, BulkResponse response) {}

            @Override
            public void afterBulk(long executionId, BulkRequest request, Throwable failure) {}
        };
        int bulkSize = between(1, 20);
        BulkProcessor bulkProcessor = BulkProcessor.builder(leaderClient(), listener)
            .setBulkActions(bulkSize)
            .setConcurrentRequests(4)
            .build();
        AtomicBoolean run = new AtomicBoolean(true);
        Semaphore availableDocs = new Semaphore(0);
        Thread thread = new Thread(() -> {
            int counter = 0;
            while (run.get()) {
                try {
                    if (availableDocs.tryAcquire(10, TimeUnit.MILLISECONDS) == false) {
                        continue;
                    }
                } catch (InterruptedException e) {
                    throw new AssertionError(e);
                }
                final String source = String.format(Locale.ROOT, "{\"f\":%d}", counter++);
                IndexRequest indexRequest = new IndexRequest("index1", "doc")
                    .source(source, XContentType.JSON)
                    .timeout(TimeValue.timeValueSeconds(1));
                bulkProcessor.add(indexRequest);
            }
        });
        thread.start();

        // Waiting for some document being index before following the index:
        int maxOpsPerRead = randomIntBetween(10, 100);
        int numDocsIndexed = Math.min(between(20, 300), between(maxOpsPerRead, maxOpsPerRead * 10));
        availableDocs.release(numDocsIndexed / 2 + bulkSize);
        atLeastDocsIndexed(leaderClient(), "index1", numDocsIndexed / 3);

        PutFollowAction.Request followRequest = putFollow("index1", "index2");
        followRequest.getParameters().setMaxReadRequestOperationCount(maxOpsPerRead);
        followRequest.getParameters().setMaxOutstandingReadRequests(randomIntBetween(1, 10));
        followRequest.getParameters().setMaxOutstandingWriteRequests(randomIntBetween(1, 10));
        followRequest.getParameters().setMaxWriteBufferCount(randomIntBetween(1024, 10240));
        followerClient().execute(PutFollowAction.INSTANCE, followRequest).get();
        availableDocs.release(numDocsIndexed * 2  + bulkSize);
        atLeastDocsIndexed(leaderClient(), "index1", numDocsIndexed);
        run.set(false);
        thread.join();
        assertThat(bulkProcessor.awaitClose(1L, TimeUnit.MINUTES), is(true));

        assertIndexFullyReplicatedToFollower("index1", "index2");
        pauseFollow("index2");
        leaderClient().admin().indices().prepareRefresh("index1").get();
        assertMaxSeqNoOfUpdatesIsTransferred(resolveLeaderIndex("index1"), resolveFollowerIndex("index2"), numberOfShards);
    }

    public void testFollowIndexWithNestedField() throws Exception {
        final String leaderIndexSettings =
            getIndexSettingsWithNestedMapping(1, between(0, 1), singletonMap(IndexSettings.INDEX_SOFT_DELETES_SETTING.getKey(), "true"));
        assertAcked(leaderClient().admin().indices().prepareCreate("index1").setSource(leaderIndexSettings, XContentType.JSON));
        ensureLeaderGreen("index1");

        final PutFollowAction.Request followRequest = putFollow("index1", "index2");
        followerClient().execute(PutFollowAction.INSTANCE, followRequest).get();

        final int numDocs = randomIntBetween(2, 64);
        for (int i = 0; i < numDocs; i++) {
            try (XContentBuilder builder = jsonBuilder()) {
                builder.startObject();
                builder.field("field", "value");
                builder.startArray("objects");
                {
                    builder.startObject();
                    builder.field("field", i);
                    builder.endObject();
                }
                builder.endArray();
                builder.endObject();
                leaderClient().prepareIndex("index1", "doc", Integer.toString(i)).setSource(builder).get();
            }
        }

        for (int i = 0; i < numDocs; i++) {
            int value = i;
            assertBusy(() -> {
                final GetResponse getResponse = followerClient().prepareGet("index2", "doc", Integer.toString(value)).get();
                assertTrue(getResponse.isExists());
                assertTrue((getResponse.getSource().containsKey("field")));
                assertThat(XContentMapValues.extractValue("objects.field", getResponse.getSource()),
                    equalTo(Collections.singletonList(value)));
            });
        }
        pauseFollow("index2");
        assertMaxSeqNoOfUpdatesIsTransferred(resolveLeaderIndex("index1"), resolveFollowerIndex("index2"), 1);
    }

    public void testUnfollowNonExistingIndex() {
        PauseFollowAction.Request unfollowRequest = new PauseFollowAction.Request("non-existing-index");
        expectThrows(IllegalArgumentException.class,
            () -> followerClient().execute(PauseFollowAction.INSTANCE, unfollowRequest).actionGet());
    }

    public void testFollowNonExistentIndex() throws Exception {
        String indexSettings = getIndexSettings(1, 0, Collections.emptyMap());
        assertAcked(leaderClient().admin().indices().prepareCreate("test-leader").setSource(indexSettings, XContentType.JSON).get());
        assertAcked(followerClient().admin().indices().prepareCreate("test-follower").setSource(indexSettings, XContentType.JSON).get());
        ensureLeaderGreen("test-leader");
        ensureFollowerGreen("test-follower");
        // Leader index does not exist.
        expectThrows(IndexNotFoundException.class,
            () -> followerClient().execute(PutFollowAction.INSTANCE, putFollow("non-existent-leader", "test-follower"))
                .actionGet());
        // Follower index does not exist.
        ResumeFollowAction.Request followRequest1 = resumeFollow("non-existent-follower");
        expectThrows(IndexNotFoundException.class, () -> followerClient().execute(ResumeFollowAction.INSTANCE, followRequest1).actionGet());
        // Both indices do not exist.
        ResumeFollowAction.Request followRequest2 = resumeFollow("non-existent-follower");
        expectThrows(IndexNotFoundException.class, () -> followerClient().execute(ResumeFollowAction.INSTANCE, followRequest2).actionGet());
        expectThrows(IndexNotFoundException.class,
            () -> followerClient().execute(PutFollowAction.INSTANCE, putFollow("non-existing-leader", "non-existing-follower"))
                .actionGet());
    }

    public void testFollowIndexMaxOperationSizeInBytes() throws Exception {
        final String leaderIndexSettings = getIndexSettings(1, between(0, 1),
            singletonMap(IndexSettings.INDEX_SOFT_DELETES_SETTING.getKey(), "true"));
        assertAcked(leaderClient().admin().indices().prepareCreate("index1").setSource(leaderIndexSettings, XContentType.JSON));
        ensureLeaderYellow("index1");

        final int numDocs = between(10, 1024);
        logger.info("Indexing [{}] docs", numDocs);
        for (int i = 0; i < numDocs; i++) {
            final String source = String.format(Locale.ROOT, "{\"f\":%d}", i);
            leaderClient().prepareIndex("index1", "doc", Integer.toString(i)).setSource(source, XContentType.JSON).get();
        }

        PutFollowAction.Request followRequest = putFollow("index1", "index2");
        followRequest.getParameters().setMaxReadRequestSize(new ByteSizeValue(1, ByteSizeUnit.BYTES));
        followerClient().execute(PutFollowAction.INSTANCE, followRequest).get();

        final Map<ShardId, Long> firstBatchNumDocsPerShard = new HashMap<>();
        final ShardStats[] firstBatchShardStats =
            leaderClient().admin().indices().prepareStats("index1").get().getIndex("index1").getShards();
        for (final ShardStats shardStats : firstBatchShardStats) {
            if (shardStats.getShardRouting().primary()) {
                long value = shardStats.getStats().getIndexing().getTotal().getIndexCount() - 1;
                firstBatchNumDocsPerShard.put(shardStats.getShardRouting().shardId(), value);
            }
        }

        assertBusy(assertTask(1, firstBatchNumDocsPerShard));
        for (int i = 0; i < numDocs; i++) {
            assertBusy(assertExpectedDocumentRunnable(i));
        }
        pauseFollow("index2");
        assertMaxSeqNoOfUpdatesIsTransferred(resolveLeaderIndex("index1"), resolveFollowerIndex("index2"), 1);
    }

    public void testAttemptToChangeCcrFollowingIndexSetting() throws Exception {
        String leaderIndexSettings = getIndexSettings(1, 0, singletonMap(IndexSettings.INDEX_SOFT_DELETES_SETTING.getKey(), "true"));
        assertAcked(leaderClient().admin().indices().prepareCreate("index1").setSource(leaderIndexSettings, XContentType.JSON).get());
        ensureLeaderYellow("index1");
        PutFollowAction.Request followRequest = putFollow("index1", "index2");
        followerClient().execute(PutFollowAction.INSTANCE, followRequest).get();
        pauseFollow("index2");
        followerClient().admin().indices().close(new CloseIndexRequest("index2")).actionGet();

        UpdateSettingsRequest updateSettingsRequest = new UpdateSettingsRequest("index2");
        updateSettingsRequest.settings(Settings.builder().put(CcrSettings.CCR_FOLLOWING_INDEX_SETTING.getKey(), false).build());
        Exception e = expectThrows(IllegalArgumentException.class,
            () -> followerClient().admin().indices().updateSettings(updateSettingsRequest).actionGet());
        assertThat(e.getMessage(), equalTo("can not update internal setting [index.xpack.ccr.following_index]; " +
            "this setting is managed via a dedicated API"));
    }

    public void testCloseLeaderIndex() throws Exception {
        assertAcked(leaderClient().admin().indices().prepareCreate("index1")
            .setSettings(Settings.builder()
                .put(IndexSettings.INDEX_SOFT_DELETES_SETTING.getKey(), true)
                .put(IndexMetaData.SETTING_NUMBER_OF_SHARDS, 1)
                .put(IndexMetaData.SETTING_NUMBER_OF_REPLICAS, 0)
                .build()));

        final PutFollowAction.Request followRequest = putFollow("index1", "index2");
        followerClient().execute(PutFollowAction.INSTANCE, followRequest).get();

        leaderClient().prepareIndex("index1", "doc", "1").setSource("{}", XContentType.JSON).get();
        assertBusy(() -> assertThat(followerClient().prepareSearch("index2").get().getHits().getTotalHits().value, equalTo(1L)));

        leaderClient().admin().indices().close(new CloseIndexRequest("index1")).actionGet();
        assertBusy(() -> {
            StatsResponses response = followerClient().execute(FollowStatsAction.INSTANCE, new StatsRequest()).actionGet();
            assertThat(response.getNodeFailures(), empty());
            assertThat(response.getTaskFailures(), empty());
            assertThat(response.getStatsResponses(), hasSize(1));
            assertThat(response.getStatsResponses().get(0).status().failedReadRequests(), greaterThanOrEqualTo(1L));
            assertThat(response.getStatsResponses().get(0).status().readExceptions().size(), equalTo(1));
            ElasticsearchException exception = response.getStatsResponses().get(0).status()
                .readExceptions().entrySet().iterator().next().getValue().v2();
            assertThat(exception.getRootCause().getMessage(), equalTo("index [index1] blocked by: [FORBIDDEN/4/index closed];"));
        });

        leaderClient().admin().indices().open(new OpenIndexRequest("index1")).actionGet();
        leaderClient().prepareIndex("index1", "doc", "2").setSource("{}", XContentType.JSON).get();
        assertBusy(() -> assertThat(followerClient().prepareSearch("index2").get().getHits().getTotalHits().value, equalTo(2L)));

        pauseFollow("index2");
    }

    public void testCloseFollowIndex() throws Exception {
        assertAcked(leaderClient().admin().indices().prepareCreate("index1")
            .setSettings(Settings.builder()
                .put(IndexSettings.INDEX_SOFT_DELETES_SETTING.getKey(), true)
                .put(IndexMetaData.SETTING_NUMBER_OF_SHARDS, 1)
                .put(IndexMetaData.SETTING_NUMBER_OF_REPLICAS, 0)
                .build()));

        final PutFollowAction.Request followRequest = putFollow("index1", "index2");
        followerClient().execute(PutFollowAction.INSTANCE, followRequest).get();

        leaderClient().prepareIndex("index1", "doc", "1").setSource("{}", XContentType.JSON).get();
        assertBusy(() -> assertThat(followerClient().prepareSearch("index2").get().getHits().getTotalHits().value, equalTo(1L)));

        followerClient().admin().indices().close(new CloseIndexRequest("index2")).actionGet();
        leaderClient().prepareIndex("index1", "doc", "2").setSource("{}", XContentType.JSON).get();
        assertBusy(() -> {
            StatsResponses response = followerClient().execute(FollowStatsAction.INSTANCE, new StatsRequest()).actionGet();
            assertThat(response.getNodeFailures(), empty());
            assertThat(response.getTaskFailures(), empty());
            assertThat(response.getStatsResponses(), hasSize(1));
            assertThat(response.getStatsResponses().get(0).status().failedWriteRequests(), greaterThanOrEqualTo(1L));
        });
        followerClient().admin().indices().open(new OpenIndexRequest("index2")).actionGet();
        assertBusy(() -> assertThat(followerClient().prepareSearch("index2").get().getHits().getTotalHits().value, equalTo(2L)));

        pauseFollow("index2");
    }

    public void testDeleteLeaderIndex() throws Exception {
        assertAcked(leaderClient().admin().indices().prepareCreate("index1")
            .setSettings(Settings.builder()
                .put(IndexSettings.INDEX_SOFT_DELETES_SETTING.getKey(), true)
                .put(IndexMetaData.SETTING_NUMBER_OF_SHARDS, 1)
                .put(IndexMetaData.SETTING_NUMBER_OF_REPLICAS, 0)
                .build()));

        final PutFollowAction.Request followRequest = putFollow("index1", "index2");
        followerClient().execute(PutFollowAction.INSTANCE, followRequest).get();

        leaderClient().prepareIndex("index1", "doc", "1").setSource("{}", XContentType.JSON).get();
        assertBusy(() -> assertThat(followerClient().prepareSearch("index2").get().getHits().getTotalHits().value, equalTo(1L)));

        leaderClient().admin().indices().delete(new DeleteIndexRequest("index1")).actionGet();
        assertBusy(() -> {
            StatsResponses response = followerClient().execute(FollowStatsAction.INSTANCE, new StatsRequest()).actionGet();
            assertThat(response.getNodeFailures(), empty());
            assertThat(response.getTaskFailures(), empty());
            assertThat(response.getStatsResponses(), hasSize(1));
            assertThat(response.getStatsResponses().get(0).status().failedReadRequests(), greaterThanOrEqualTo(1L));
            ElasticsearchException fatalException = response.getStatsResponses().get(0).status().getFatalException();
            assertThat(fatalException, notNullValue());
            assertThat(fatalException.getRootCause().getMessage(), equalTo("no such index [index1]"));
        });
        pauseFollow("index2");
        ensureNoCcrTasks();
    }

    public void testDeleteFollowerIndex() throws Exception {
        assertAcked(leaderClient().admin().indices().prepareCreate("index1")
            .setSettings(Settings.builder()
                .put(IndexSettings.INDEX_SOFT_DELETES_SETTING.getKey(), true)
                .put(IndexMetaData.SETTING_NUMBER_OF_SHARDS, 1)
                .put(IndexMetaData.SETTING_NUMBER_OF_REPLICAS, 0)
                .build()));

        final PutFollowAction.Request followRequest = putFollow("index1", "index2");
        followerClient().execute(PutFollowAction.INSTANCE, followRequest).get();

        leaderClient().prepareIndex("index1", "doc", "1").setSource("{}", XContentType.JSON).get();
        assertBusy(() -> assertThat(followerClient().prepareSearch("index2").get().getHits().getTotalHits().value, equalTo(1L)));

        followerClient().admin().indices().delete(new DeleteIndexRequest("index2")).actionGet();
        leaderClient().prepareIndex("index1", "doc", "2").setSource("{}", XContentType.JSON).get();
        assertBusy(() -> {
            StatsResponses response = followerClient().execute(FollowStatsAction.INSTANCE, new StatsRequest()).actionGet();
            assertThat(response.getNodeFailures(), empty());
            assertThat(response.getTaskFailures(), empty());
            assertThat(response.getStatsResponses(), hasSize(1));
            assertThat(response.getStatsResponses().get(0).status().failedWriteRequests(), greaterThanOrEqualTo(1L));
            ElasticsearchException fatalException = response.getStatsResponses().get(0).status().getFatalException();
            assertThat(fatalException, notNullValue());
            assertThat(fatalException.getMessage(), equalTo("no such index [index2]"));
        });
        pauseFollow("index2");
        ensureNoCcrTasks();
    }

    public void testUnfollowIndex() throws Exception {
        String leaderIndexSettings = getIndexSettings(1, 0, singletonMap(IndexSettings.INDEX_SOFT_DELETES_SETTING.getKey(), "true"));
        assertAcked(leaderClient().admin().indices().prepareCreate("index1").setSource(leaderIndexSettings, XContentType.JSON).get());
        PutFollowAction.Request followRequest = putFollow("index1", "index2");
        followerClient().execute(PutFollowAction.INSTANCE, followRequest).get();
        leaderClient().prepareIndex("index1", "doc").setSource("{}", XContentType.JSON).get();
        assertBusy(() -> {
            assertThat(followerClient().prepareSearch("index2").get().getHits().getTotalHits().value, equalTo(1L));
        });

        // Indexing directly into index2 would fail now, because index2 is a follow index.
        // We can't test this here because an assertion trips before an actual error is thrown and then index call hangs.

        // Turn follow index into a regular index by: pausing shard follow, close index, unfollow index and then open index:
        pauseFollow("index2");
        followerClient().admin().indices().close(new CloseIndexRequest("index2")).actionGet();
        assertAcked(followerClient().execute(UnfollowAction.INSTANCE, new UnfollowAction.Request("index2")).actionGet());
        followerClient().admin().indices().open(new OpenIndexRequest("index2")).actionGet();
        ensureFollowerGreen("index2");

        // Indexing succeeds now, because index2 is no longer a follow index:
        followerClient().prepareIndex("index2", "doc").setSource("{}", XContentType.JSON)
            .setRefreshPolicy(WriteRequest.RefreshPolicy.IMMEDIATE)
            .get();
        assertThat(followerClient().prepareSearch("index2").get().getHits().getTotalHits().value, equalTo(2L));
    }

    public void testUnknownClusterAlias() throws Exception {
        String leaderIndexSettings = getIndexSettings(1, 0,
            Collections.singletonMap(IndexSettings.INDEX_SOFT_DELETES_SETTING.getKey(), "true"));
        assertAcked(leaderClient().admin().indices().prepareCreate("index1").setSource(leaderIndexSettings, XContentType.JSON));
        ensureLeaderGreen("index1");
        PutFollowAction.Request followRequest = putFollow("index1", "index2");
        followRequest.setRemoteCluster("another_cluster");
        Exception e = expectThrows(NoSuchRemoteClusterException.class,
            () -> followerClient().execute(PutFollowAction.INSTANCE, followRequest).actionGet());
        assertThat(e.getMessage(), equalTo("no such remote cluster: [another_cluster]"));
        PutAutoFollowPatternAction.Request putAutoFollowRequest = new PutAutoFollowPatternAction.Request();
        putAutoFollowRequest.setName("name");
        putAutoFollowRequest.setRemoteCluster("another_cluster");
        putAutoFollowRequest.setLeaderIndexPatterns(Collections.singletonList("logs-*"));
        e = expectThrows(NoSuchRemoteClusterException.class,
            () -> followerClient().execute(PutAutoFollowPatternAction.INSTANCE, putAutoFollowRequest).actionGet());
        assertThat(e.getMessage(), equalTo("no such remote cluster: [another_cluster]"));
    }

    public void testLeaderIndexRed() throws Exception {
        try {
            ClusterUpdateSettingsRequest updateSettingsRequest = new ClusterUpdateSettingsRequest();
            updateSettingsRequest.transientSettings(Settings.builder().put("cluster.routing.allocation.enable", "none"));
            assertAcked(leaderClient().admin().cluster().updateSettings(updateSettingsRequest).actionGet());
            assertAcked(leaderClient().admin().indices().prepareCreate("index1")
                .setWaitForActiveShards(ActiveShardCount.NONE)
                .setSettings(Settings.builder()
                    .put(IndexSettings.INDEX_SOFT_DELETES_SETTING.getKey(), true)
                    .put(IndexMetaData.SETTING_NUMBER_OF_SHARDS, 1)
                    .put(IndexMetaData.SETTING_NUMBER_OF_REPLICAS, 0)
                    .build()));

            final PutFollowAction.Request followRequest = putFollow("index1", "index2");
            Exception e = expectThrows(IllegalArgumentException.class,
                () -> followerClient().execute(PutFollowAction.INSTANCE, followRequest).actionGet());
            assertThat(e.getMessage(), equalTo("no index stats available for the leader index"));

            IndicesExistsResponse existsResponse = followerClient().admin().indices().exists(new IndicesExistsRequest("index2"))
                .actionGet();
            assertThat(existsResponse.isExists(), is(false));
        } finally {
            // Always unset allocation enable setting to avoid other assertions from failing too when this test fails:
            ClusterUpdateSettingsRequest updateSettingsRequest = new ClusterUpdateSettingsRequest();
            updateSettingsRequest.transientSettings(Settings.builder().put("cluster.routing.allocation.enable", (String) null));
            assertAcked(leaderClient().admin().cluster().updateSettings(updateSettingsRequest).actionGet());
        }
    }

    public void testUpdateDynamicLeaderIndexSettings() throws Exception {
        final String leaderIndexSettings = getIndexSettings(1, 0,
            singletonMap(IndexSettings.INDEX_SOFT_DELETES_SETTING.getKey(), "true"));
        assertAcked(leaderClient().admin().indices().prepareCreate("leader").setSource(leaderIndexSettings, XContentType.JSON));
        ensureLeaderYellow("leader");

        final PutFollowAction.Request followRequest = putFollow("leader", "follower");
        followerClient().execute(PutFollowAction.INSTANCE, followRequest).get();
        BooleanSupplier hasFollowIndexBeenClosedChecker = hasFollowIndexBeenClosed("follower");

        final long firstBatchNumDocs = randomIntBetween(2, 64);
        for (long i = 0; i < firstBatchNumDocs; i++) {
            leaderClient().prepareIndex("leader", "doc").setSource("{}", XContentType.JSON).get();
        }
        assertBusy(() -> assertThat(followerClient().prepareSearch("follower").get()
            .getHits().getTotalHits().value, equalTo(firstBatchNumDocs)));

        // Sanity check that the setting has not been set in follower index:
        {
            GetSettingsRequest getSettingsRequest = new GetSettingsRequest();
            getSettingsRequest.indices("follower");
            GetSettingsResponse getSettingsResponse = followerClient().admin().indices().getSettings(getSettingsRequest).actionGet();
            assertThat(getSettingsResponse.getSetting("follower", "index.max_ngram_diff"), nullValue());
        }
        assertThat(getFollowTaskSettingsVersion("follower"), equalTo(1L));
        UpdateSettingsRequest updateSettingsRequest = new UpdateSettingsRequest("leader");
        updateSettingsRequest.settings(Settings.builder().put("index.max_ngram_diff", 2));
        assertAcked(leaderClient().admin().indices().updateSettings(updateSettingsRequest).actionGet());

        final int secondBatchNumDocs = randomIntBetween(2, 64);
        for (long i = firstBatchNumDocs; i < firstBatchNumDocs + secondBatchNumDocs; i++) {
            leaderClient().prepareIndex("leader", "doc").setSource("{}", XContentType.JSON).get();
        }
        assertBusy(() -> {
            // Check that the setting has been set in follower index:
            GetSettingsRequest getSettingsRequest = new GetSettingsRequest();
            getSettingsRequest.indices("follower");
            GetSettingsResponse getSettingsResponse = followerClient().admin().indices().getSettings(getSettingsRequest).actionGet();
            assertThat(getSettingsResponse.getSetting("follower", "index.max_ngram_diff"), equalTo("2"));
            assertThat(getFollowTaskSettingsVersion("follower"), equalTo(2L));

            try {
                assertThat(followerClient().prepareSearch("follower").get().getHits().getTotalHits().value,
                    equalTo(firstBatchNumDocs + secondBatchNumDocs));
            } catch (Exception e) {
                throw new AssertionError("error while searching", e);
            }
        });
        assertThat(hasFollowIndexBeenClosedChecker.getAsBoolean(), is(false));
    }

    public void testLeaderIndexSettingNotPercolatedToFollower() throws Exception {
        // Sets an index setting on leader index that is excluded from being replicated to the follower index and
        // expects that this setting is not replicated to the follower index, but does expect that the settings version
        // is incremented.
        final String leaderIndexSettings = getIndexSettings(1, 0,
            singletonMap(IndexSettings.INDEX_SOFT_DELETES_SETTING.getKey(), "true"));
        assertAcked(leaderClient().admin().indices().prepareCreate("leader").setSource(leaderIndexSettings, XContentType.JSON));
        ensureLeaderYellow("leader");

        final PutFollowAction.Request followRequest = putFollow("leader", "follower");
        followerClient().execute(PutFollowAction.INSTANCE, followRequest).get();
        BooleanSupplier hasFollowIndexBeenClosedChecker = hasFollowIndexBeenClosed("follower");

        final long firstBatchNumDocs = randomIntBetween(2, 64);
        for (long i = 0; i < firstBatchNumDocs; i++) {
            leaderClient().prepareIndex("leader", "doc").setSource("{}", XContentType.JSON).get();
        }
        assertBusy(() -> assertThat(followerClient().prepareSearch("follower").get()
            .getHits().getTotalHits().value, equalTo(firstBatchNumDocs)));

        // Sanity check that the setting has not been set in follower index:
        {
            GetSettingsRequest getSettingsRequest = new GetSettingsRequest();
            getSettingsRequest.indices("follower");
            GetSettingsResponse getSettingsResponse = followerClient().admin().indices().getSettings(getSettingsRequest).actionGet();
            assertThat(getSettingsResponse.getSetting("follower", "index.number_of_replicas"), equalTo("0"));
        }
        assertThat(getFollowTaskSettingsVersion("follower"), equalTo(1L));
        UpdateSettingsRequest updateSettingsRequest = new UpdateSettingsRequest("leader");
        updateSettingsRequest.settings(Settings.builder().put("index.number_of_replicas", 1));
        assertAcked(leaderClient().admin().indices().updateSettings(updateSettingsRequest).actionGet());

        final int secondBatchNumDocs = randomIntBetween(2, 64);
        for (long i = firstBatchNumDocs; i < firstBatchNumDocs + secondBatchNumDocs; i++) {
            leaderClient().prepareIndex("leader", "doc").setSource("{}", XContentType.JSON).get();
        }
        assertBusy(() -> {
            GetSettingsRequest getSettingsRequest = new GetSettingsRequest();
            getSettingsRequest.indices("follower");
            GetSettingsResponse getSettingsResponse = followerClient().admin().indices().getSettings(getSettingsRequest).actionGet();
            assertThat(getSettingsResponse.getSetting("follower", "index.number_of_replicas"), equalTo("0"));
            assertThat(getFollowTaskSettingsVersion("follower"), equalTo(2L));

            try {
                assertThat(followerClient().prepareSearch("follower").get().getHits().getTotalHits().value,
                    equalTo(firstBatchNumDocs + secondBatchNumDocs));
            } catch (Exception e) {
                throw new AssertionError("error while searching", e);
            }
        });
        assertThat(hasFollowIndexBeenClosedChecker.getAsBoolean(), is(false));
    }

    public void testUpdateAnalysisLeaderIndexSettings() throws Exception {
        final String leaderIndexSettings = getIndexSettings(1, 0,
            singletonMap(IndexSettings.INDEX_SOFT_DELETES_SETTING.getKey(), "true"));
        assertAcked(leaderClient().admin().indices().prepareCreate("leader").setSource(leaderIndexSettings, XContentType.JSON));
        ensureLeaderYellow("leader");

        final PutFollowAction.Request followRequest = putFollow("leader", "follower");
        followerClient().execute(PutFollowAction.INSTANCE, followRequest).get();
        BooleanSupplier hasFollowIndexBeenClosedChecker = hasFollowIndexBeenClosed("follower");

        final long firstBatchNumDocs = randomIntBetween(2, 64);
        for (long i = 0; i < firstBatchNumDocs; i++) {
            leaderClient().prepareIndex("leader", "doc").setSource("{}", XContentType.JSON).get();
        }

        assertBusy(() -> assertThat(followerClient().prepareSearch("follower").get()
            .getHits().getTotalHits().value, equalTo(firstBatchNumDocs)));
        assertThat(getFollowTaskSettingsVersion("follower"), equalTo(1L));
        assertThat(getFollowTaskMappingVersion("follower"), equalTo(1L));

        CloseIndexRequest closeIndexRequest = new CloseIndexRequest("leader");
        assertAcked(leaderClient().admin().indices().close(closeIndexRequest).actionGet());

        UpdateSettingsRequest updateSettingsRequest = new UpdateSettingsRequest("leader");
        updateSettingsRequest.settings(Settings.builder()
            .put("index.analysis.analyzer.my_analyzer.type", "custom")
            .put("index.analysis.analyzer.my_analyzer.tokenizer", "keyword")
        );
        assertAcked(leaderClient().admin().indices().updateSettings(updateSettingsRequest).actionGet());

        OpenIndexRequest openIndexRequest = new OpenIndexRequest("leader");
        assertAcked(leaderClient().admin().indices().open(openIndexRequest).actionGet());
        ensureLeaderGreen("leader");

        PutMappingRequest putMappingRequest = new PutMappingRequest("leader");
        putMappingRequest.type("doc");
        putMappingRequest.source("new_field", "type=text,analyzer=my_analyzer");
        assertAcked(leaderClient().admin().indices().putMapping(putMappingRequest).actionGet());

        final int secondBatchNumDocs = randomIntBetween(2, 64);
        for (long i = firstBatchNumDocs; i < firstBatchNumDocs + secondBatchNumDocs; i++) {
            final String source = String.format(Locale.ROOT, "{\"new_field\":\"value %d\"}", i);
            leaderClient().prepareIndex("leader", "doc").setSource(source, XContentType.JSON).get();
        }

        assertBusy(() -> {
            assertThat(getFollowTaskSettingsVersion("follower"), equalTo(4L));
            assertThat(getFollowTaskMappingVersion("follower"), equalTo(2L));

            GetSettingsRequest getSettingsRequest = new GetSettingsRequest();
            getSettingsRequest.indices("follower");
            GetSettingsResponse getSettingsResponse = followerClient().admin().indices().getSettings(getSettingsRequest).actionGet();
            assertThat(getSettingsResponse.getSetting("follower", "index.analysis.analyzer.my_analyzer.type"), equalTo("custom"));
            assertThat(getSettingsResponse.getSetting("follower", "index.analysis.analyzer.my_analyzer.tokenizer"), equalTo("keyword"));

            GetMappingsRequest getMappingsRequest = new GetMappingsRequest();
            getMappingsRequest.indices("follower");
            GetMappingsResponse getMappingsResponse = followerClient().admin().indices().getMappings(getMappingsRequest).actionGet();
            MappingMetaData mappingMetaData = getMappingsResponse.getMappings().get("follower").get("doc");
            assertThat(XContentMapValues.extractValue("properties.new_field.type", mappingMetaData.sourceAsMap()), equalTo("text"));
            assertThat(XContentMapValues.extractValue("properties.new_field.analyzer", mappingMetaData.sourceAsMap()),
                equalTo("my_analyzer"));

            try {
                assertThat(followerClient().prepareSearch("follower").get().getHits().getTotalHits().value,
                    equalTo(firstBatchNumDocs + secondBatchNumDocs));
            } catch (Exception e) {
                throw new AssertionError("error while searching", e);
            }
        });
        assertThat(hasFollowIndexBeenClosedChecker.getAsBoolean(), is(true));
    }

    public void testDoNotReplicatePrivateSettings() throws Exception {
        assertAcked(leaderClient().admin().indices().prepareCreate("leader").setSource(
            getIndexSettings(1, 0, singletonMap(IndexSettings.INDEX_SOFT_DELETES_SETTING.getKey(), "true")), XContentType.JSON));
        ensureLeaderGreen("leader");
        final PutFollowAction.Request followRequest = putFollow("leader", "follower");
        followerClient().execute(PutFollowAction.INSTANCE, followRequest).get();
        ClusterService clusterService = getLeaderCluster().getInstance(ClusterService.class, getLeaderCluster().getMasterName());
        clusterService.submitStateUpdateTask("test", new ClusterStateUpdateTask() {
            @Override
            public ClusterState execute(ClusterState currentState) {
                final IndexMetaData indexMetaData = currentState.metaData().index("leader");
                Settings.Builder settings = Settings.builder()
                    .put(indexMetaData.getSettings())
                    .put("index.max_ngram_diff", 2);
                if (randomBoolean()) {
                    settings.put(PrivateSettingPlugin.INDEX_INTERNAL_SETTING.getKey(), "private-value");
                }
                if (randomBoolean()) {
                    settings.put(PrivateSettingPlugin.INDEX_PRIVATE_SETTING.getKey(), "interval-value");
                }
                final MetaData.Builder metadata = MetaData.builder(currentState.metaData())
                    .put(IndexMetaData.builder(indexMetaData)
                        .settingsVersion(indexMetaData.getSettingsVersion() + 1)
                        .settings(settings).build(), true);
                return ClusterState.builder(currentState).metaData(metadata).build();
            }

            @Override
            public void onFailure(String source, Exception e) {
                throw new AssertionError(e);
            }
        });
        assertBusy(() -> {
            GetSettingsResponse resp = followerClient().admin().indices().prepareGetSettings("follower").get();
            assertThat(resp.getSetting("follower", "index.max_ngram_diff"), equalTo("2"));
            assertThat(resp.getSetting("follower", PrivateSettingPlugin.INDEX_INTERNAL_SETTING.getKey()), nullValue());
            assertThat(resp.getSetting("follower", PrivateSettingPlugin.INDEX_PRIVATE_SETTING.getKey()), nullValue());
        });
    }

    public void testMustCloseIndexAndPauseToRestartWithPutFollowing() throws Exception {
        final int numberOfPrimaryShards = randomIntBetween(1, 3);
        final String leaderIndexSettings = getIndexSettings(numberOfPrimaryShards, between(0, 1),
            singletonMap(IndexSettings.INDEX_SOFT_DELETES_SETTING.getKey(), "true"));
        assertAcked(leaderClient().admin().indices().prepareCreate("index1").setSource(leaderIndexSettings, XContentType.JSON));
        ensureLeaderYellow("index1");

        final PutFollowAction.Request followRequest = putFollow("index1", "index2");
        PutFollowAction.Response response = followerClient().execute(PutFollowAction.INSTANCE, followRequest).get();
        assertTrue(response.isFollowIndexCreated());
        assertTrue(response.isFollowIndexShardsAcked());
        assertTrue(response.isIndexFollowingStarted());

        final PutFollowAction.Request followRequest2 = putFollow("index1", "index2");
        expectThrows(SnapshotRestoreException.class,
            () -> followerClient().execute(PutFollowAction.INSTANCE, followRequest2).actionGet());

        followerClient().admin().indices().prepareClose("index2").get();
        expectThrows(ResourceAlreadyExistsException.class,
            () -> followerClient().execute(PutFollowAction.INSTANCE, followRequest2).actionGet());
    }

    public void testIndexFallBehind() throws Exception {
        runFallBehindTest(
                () -> {
                    // we have to remove the retention leases on the leader shards to ensure the follower falls behind
                    final ClusterStateResponse followerIndexClusterState =
                            followerClient().admin().cluster().prepareState().clear().setMetaData(true).setIndices("index2").get();
                    final String followerUUID = followerIndexClusterState.getState().metaData().index("index2").getIndexUUID();
                    final ClusterStateResponse leaderIndexClusterState =
                            leaderClient().admin().cluster().prepareState().clear().setMetaData(true).setIndices("index1").get();
                    final String leaderUUID = leaderIndexClusterState.getState().metaData().index("index1").getIndexUUID();

                    final RoutingTable leaderRoutingTable = leaderClient()
                            .admin()
                            .cluster()
                            .prepareState()
                            .clear()
                            .setIndices("index1")
                            .setRoutingTable(true)
                            .get()
                            .getState()
                            .routingTable();

                    final String retentionLeaseId = retentionLeaseId(
                            getFollowerCluster().getClusterName(),
                            new Index("index2", followerUUID),
                            getLeaderCluster().getClusterName(),
                            new Index("index1", leaderUUID));

                    for (final ObjectCursor<IndexShardRoutingTable> shardRoutingTable
                            : leaderRoutingTable.index("index1").shards().values()) {
                        final ShardId shardId = shardRoutingTable.value.shardId();
                        leaderClient().execute(
                                RetentionLeaseActions.Remove.INSTANCE,
                                new RetentionLeaseActions.RemoveRequest(shardId, retentionLeaseId))
                                .get();
                    }
                },
                exceptions -> assertThat(exceptions.size(), greaterThan(0)));
    }

    public void testIndexDoesNotFallBehind() throws Exception {
        runFallBehindTest(
                () -> {},
                exceptions -> assertThat(exceptions.size(), equalTo(0)));
    }

    /**
     * Runs a fall behind test. In this test, we construct a situation where a follower is paused. While the follower is paused we index
     * more documents that causes soft deletes on the leader, flush them, and run a force merge. This is to set up a situation where the
     * operations will not necessarily be there. With retention leases in place, we would actually expect the operations to be there. After
     * pausing the follower, the specified callback is executed. This gives a test an opportunity to set up assumptions. For example, a test
     * might remove all the retention leases on the leader to set up a situation where the follower will fall behind when it is resumed
     * because the operations will no longer be held on the leader. The specified exceptions callback is invoked after resuming the follower
     * to give a test an opportunity to assert on the resource not found exceptions (either present or not present).
     *
     * @param afterPausingFollower the callback to run after pausing the follower
     * @param exceptionConsumer    the callback to run on a collection of resource not found exceptions after resuming the follower
     * @throws Exception if a checked exception is thrown during the test
     */
    private void runFallBehindTest(
            final CheckedRunnable<Exception> afterPausingFollower,
            final Consumer<Collection<ResourceNotFoundException>> exceptionConsumer) throws Exception {
        final int numberOfPrimaryShards = randomIntBetween(1, 3);
        final String leaderIndexSettings = getIndexSettings(numberOfPrimaryShards, between(0, 1),
                singletonMap(IndexSettings.INDEX_SOFT_DELETES_SETTING.getKey(), "true"));
        assertAcked(leaderClient().admin().indices().prepareCreate("index1").setSource(leaderIndexSettings, XContentType.JSON));
        ensureLeaderYellow("index1");

        final int numDocs = randomIntBetween(2, 64);
        logger.info("Indexing [{}] docs as first batch", numDocs);
        for (int i = 0; i < numDocs; i++) {
            final String source = String.format(Locale.ROOT, "{\"f\":%d}", i);
            leaderClient().prepareIndex("index1", "doc", Integer.toString(i)).setSource(source, XContentType.JSON).get();
        }

        final PutFollowAction.Request followRequest = putFollow("index1", "index2");
        PutFollowAction.Response response = followerClient().execute(PutFollowAction.INSTANCE, followRequest).get();
        assertTrue(response.isFollowIndexCreated());
        assertTrue(response.isFollowIndexShardsAcked());
        assertTrue(response.isIndexFollowingStarted());

        assertIndexFullyReplicatedToFollower("index1", "index2");
        for (int i = 0; i < numDocs; i++) {
            assertBusy(assertExpectedDocumentRunnable(i));
        }

        pauseFollow("index2");

        afterPausingFollower.run();

        for (int i = 0; i < numDocs; i++) {
            final String source = String.format(Locale.ROOT, "{\"f\":%d}", i * 2);
            leaderClient().prepareIndex("index1", "doc", Integer.toString(i)).setSource(source, XContentType.JSON).get();
        }
        leaderClient().prepareDelete("index1", "doc", "1").get();
        leaderClient().admin().indices().refresh(new RefreshRequest("index1")).actionGet();
        leaderClient().admin().indices().flush(new FlushRequest("index1").force(true)).actionGet();
        ForceMergeRequest forceMergeRequest = new ForceMergeRequest("index1");
        forceMergeRequest.maxNumSegments(1);
        leaderClient().admin().indices().forceMerge(forceMergeRequest).actionGet();

        followerClient().execute(ResumeFollowAction.INSTANCE, resumeFollow("index2")).get();

        assertBusy(() -> {
            List<ShardFollowNodeTaskStatus> statuses = getFollowTaskStatuses("index2");
            Set<ResourceNotFoundException> exceptions = statuses.stream()
                    .map(ShardFollowNodeTaskStatus::getFatalException)
                    .filter(Objects::nonNull)
                    .map(ExceptionsHelper::unwrapCause)
                    .filter(e -> e instanceof ResourceNotFoundException)
                    .map(e -> (ResourceNotFoundException) e)
                    .filter(e -> e.getMetadataKeys().contains("es.requested_operations_missing"))
                    .collect(Collectors.toSet());
            exceptionConsumer.accept(exceptions);
        });

        followerClient().admin().indices().prepareClose("index2").get();
        pauseFollow("index2");

        final PutFollowAction.Request followRequest2 = putFollow("index1", "index2");
        PutFollowAction.Response response2 = followerClient().execute(PutFollowAction.INSTANCE, followRequest2).get();
        assertTrue(response2.isFollowIndexCreated());
        assertTrue(response2.isFollowIndexShardsAcked());
        assertTrue(response2.isIndexFollowingStarted());

        ensureFollowerGreen("index2");
        assertIndexFullyReplicatedToFollower("index1", "index2");
        for (int i = 2; i < numDocs; i++) {
            assertBusy(assertExpectedDocumentRunnable(i, i * 2));
        }
    }

    public void testUpdateRemoteConfigsDuringFollowing() throws Exception {
        final int numberOfPrimaryShards = randomIntBetween(1, 3);
        int numberOfReplicas = between(0, 1);

        final String leaderIndexSettings = getIndexSettings(numberOfPrimaryShards, numberOfReplicas,
            singletonMap(IndexSettings.INDEX_SOFT_DELETES_SETTING.getKey(), "true"));
        assertAcked(leaderClient().admin().indices().prepareCreate("index1").setSource(leaderIndexSettings, XContentType.JSON));
        ensureLeaderYellow("index1");

        final int firstBatchNumDocs = randomIntBetween(200, 800);

        logger.info("Executing put follow");
        final PutFollowAction.Request followRequest = putFollow("index1", "index2");
        PutFollowAction.Response response = followerClient().execute(PutFollowAction.INSTANCE, followRequest).get();
        assertTrue(response.isFollowIndexCreated());
        assertTrue(response.isFollowIndexShardsAcked());
        assertTrue(response.isIndexFollowingStarted());

        logger.info("Indexing [{}] docs while updateing remote config", firstBatchNumDocs);
        try (BackgroundIndexer indexer = new BackgroundIndexer("index1", "_doc", leaderClient(), firstBatchNumDocs,
            randomIntBetween(1, 5))) {

            ClusterUpdateSettingsRequest settingsRequest = new ClusterUpdateSettingsRequest();
            String address = getLeaderCluster().getDataNodeInstance(TransportService.class).boundAddress().publishAddress().toString();
            Setting<Boolean> compress = RemoteClusterService.REMOTE_CLUSTER_COMPRESS.getConcreteSettingForNamespace("leader_cluster");
            Setting<List<String>> seeds = RemoteClusterService.REMOTE_CLUSTERS_SEEDS.getConcreteSettingForNamespace("leader_cluster");
            settingsRequest.persistentSettings(Settings.builder().put(compress.getKey(), true).put(seeds.getKey(), address));
            assertAcked(followerClient().admin().cluster().updateSettings(settingsRequest).actionGet());

            waitForDocs(firstBatchNumDocs, indexer);
            indexer.assertNoFailures();

            final Map<ShardId, Long> firstBatchNumDocsPerShard = new HashMap<>();
            final ShardStats[] firstBatchShardStats =
                leaderClient().admin().indices().prepareStats("index1").get().getIndex("index1").getShards();
            for (final ShardStats shardStats : firstBatchShardStats) {
                if (shardStats.getShardRouting().primary()) {
                    long value = shardStats.getStats().getIndexing().getTotal().getIndexCount() - 1;
                    firstBatchNumDocsPerShard.put(shardStats.getShardRouting().shardId(), value);
                }
            }

            assertBusy(assertTask(numberOfPrimaryShards, firstBatchNumDocsPerShard));

            for (String docId : indexer.getIds()) {
                assertBusy(() -> {
                    final GetResponse getResponse = followerClient().prepareGet("index2", "_doc", docId).get();
                    assertTrue("Doc with id [" + docId + "] is missing", getResponse.isExists());
                });
            }

            assertMaxSeqNoOfUpdatesIsTransferred(resolveLeaderIndex("index1"), resolveFollowerIndex("index2"), numberOfPrimaryShards);
        } finally {
            ClusterUpdateSettingsRequest settingsRequest = new ClusterUpdateSettingsRequest();
            String address = getLeaderCluster().getDataNodeInstance(TransportService.class).boundAddress().publishAddress().toString();
            Setting<Boolean> compress = RemoteClusterService.REMOTE_CLUSTER_COMPRESS.getConcreteSettingForNamespace("leader_cluster");
            Setting<List<String>> seeds = RemoteClusterService.REMOTE_CLUSTERS_SEEDS.getConcreteSettingForNamespace("leader_cluster");
            settingsRequest.persistentSettings(Settings.builder().put(compress.getKey(), compress.getDefault(Settings.EMPTY))
                .put(seeds.getKey(), address));
            assertAcked(followerClient().admin().cluster().updateSettings(settingsRequest).actionGet());
        }
    }

    private long getFollowTaskSettingsVersion(String followerIndex) {
        long settingsVersion = -1L;
        for (ShardFollowNodeTaskStatus status : getFollowTaskStatuses(followerIndex)) {
            if (settingsVersion == -1L) {
                settingsVersion = status.followerSettingsVersion();
            } else {
                assert settingsVersion == status.followerSettingsVersion();
            }
        }
        return settingsVersion;
    }

    private long getFollowTaskMappingVersion(String followerIndex) {
        long mappingVersion = -1L;
        for (ShardFollowNodeTaskStatus status : getFollowTaskStatuses(followerIndex)) {
            if (mappingVersion == -1L) {
                mappingVersion = status.followerMappingVersion();
            } else {
                assert mappingVersion == status.followerMappingVersion();
            }
        }
        return mappingVersion;
    }

    private List<ShardFollowNodeTaskStatus> getFollowTaskStatuses(String followerIndex) {
        FollowStatsAction.StatsRequest request = new StatsRequest();
        request.setIndices(new String[]{followerIndex});
        FollowStatsAction.StatsResponses response = followerClient().execute(FollowStatsAction.INSTANCE, request).actionGet();
        return response.getStatsResponses().stream()
            .map(FollowStatsAction.StatsResponse::status)
            .filter(status -> status.followerIndex().equals(followerIndex))
            .collect(Collectors.toList());
    }

    private BooleanSupplier hasFollowIndexBeenClosed(String indexName) {
        String electedMasterNode = getFollowerCluster().getMasterName();
        ClusterService clusterService = getFollowerCluster().getInstance(ClusterService.class, electedMasterNode);
        AtomicBoolean closed = new AtomicBoolean(false);
        clusterService.addListener(event -> {
            IndexMetaData indexMetaData = event.state().metaData().index(indexName);
            if (indexMetaData != null  && indexMetaData.getState() == IndexMetaData.State.CLOSE) {
                closed.set(true);
            }
        });
        return closed::get;
    }

    private CheckedRunnable<Exception> assertTask(final int numberOfPrimaryShards, final Map<ShardId, Long> numDocsPerShard) {
        return () -> {
            final ClusterState clusterState = followerClient().admin().cluster().prepareState().get().getState();
            final PersistentTasksCustomMetaData taskMetadata = clusterState.getMetaData().custom(PersistentTasksCustomMetaData.TYPE);
            assertNotNull(taskMetadata);

            ListTasksRequest listTasksRequest = new ListTasksRequest();
            listTasksRequest.setDetailed(true);
            listTasksRequest.setActions(ShardFollowTask.NAME + "[c]");
            ListTasksResponse listTasksResponse = followerClient().admin().cluster().listTasks(listTasksRequest).actionGet();
            assertThat(listTasksResponse.getNodeFailures().size(), equalTo(0));
            assertThat(listTasksResponse.getTaskFailures().size(), equalTo(0));

            List<TaskInfo> taskInfos = listTasksResponse.getTasks();
            assertThat(taskInfos.size(), equalTo(numberOfPrimaryShards));
            Collection<PersistentTasksCustomMetaData.PersistentTask<?>> shardFollowTasks =
                taskMetadata.findTasks(ShardFollowTask.NAME, Objects::nonNull);
            for (PersistentTasksCustomMetaData.PersistentTask<?> shardFollowTask : shardFollowTasks) {
                final ShardFollowTask shardFollowTaskParams = (ShardFollowTask) shardFollowTask.getParams();
                TaskInfo taskInfo = null;
                String expectedId = "id=" + shardFollowTask.getId();
                for (TaskInfo info : taskInfos) {
                    if (expectedId.equals(info.getDescription())) {
                        taskInfo = info;
                        break;
                    }
                }
                assertThat(taskInfo, notNullValue());
                ShardFollowNodeTaskStatus status = (ShardFollowNodeTaskStatus) taskInfo.getStatus();
                assertThat(status, notNullValue());
                assertThat("incorrect global checkpoint " + shardFollowTaskParams,
                    status.followerGlobalCheckpoint(),
                    equalTo(numDocsPerShard.get(shardFollowTaskParams.getLeaderShardId())));
            }
        };
    }

    private CheckedRunnable<Exception> assertExpectedDocumentRunnable(final int value) {
        return assertExpectedDocumentRunnable(value, value);
    }

    private CheckedRunnable<Exception> assertExpectedDocumentRunnable(final int key, final int value) {
        return () -> {
            final GetResponse getResponse = followerClient().prepareGet("index2", "doc", Integer.toString(key)).get();
            assertTrue("Doc with id [" + key + "] is missing", getResponse.isExists());
            assertTrue((getResponse.getSource().containsKey("f")));
            assertThat(getResponse.getSource().get("f"), equalTo(value));
        };
    }

    private String getIndexSettingsWithNestedMapping(final int numberOfShards, final int numberOfReplicas,
                                                     final Map<String, String> additionalIndexSettings) throws IOException {
        final String settings;
        try (XContentBuilder builder = jsonBuilder()) {
            builder.startObject();
            {
                builder.startObject("settings");
                {
                    builder.field("index.number_of_shards", numberOfShards);
                    builder.field("index.number_of_replicas", numberOfReplicas);
                    for (final Map.Entry<String, String> additionalSetting : additionalIndexSettings.entrySet()) {
                        builder.field(additionalSetting.getKey(), additionalSetting.getValue());
                    }
                }
                builder.endObject();
                builder.startObject("mappings");
                {
                    builder.startObject("doc");
                    {
                        builder.startObject("properties");
                        {
                            builder.startObject("objects");
                            {
                                builder.field("type", "nested");
                                builder.startObject("properties");
                                {
                                    builder.startObject("field");
                                    {
                                        builder.field("type", "long");
                                    }
                                    builder.endObject();
                                }
                                builder.endObject();
                            }
                            builder.endObject();
                            builder.startObject("field");
                            {
                                builder.field("type", "keyword");
                            }
                            builder.endObject();
                        }
                        builder.endObject();
                    }
                    builder.endObject();
                }
                builder.endObject();
            }
            builder.endObject();
            settings = BytesReference.bytes(builder).utf8ToString();
        }
        return settings;
    }

    public static class PrivateSettingPlugin extends Plugin {
        static final Setting<String> INDEX_INTERNAL_SETTING =
            Setting.simpleString("index.internal", Setting.Property.IndexScope, Setting.Property.InternalIndex);
        static final Setting<String> INDEX_PRIVATE_SETTING =
            Setting.simpleString("index.private", Setting.Property.IndexScope, Setting.Property.PrivateIndex);

        @Override
        public List<Setting<?>> getSettings() {
            return Arrays.asList(INDEX_INTERNAL_SETTING, INDEX_PRIVATE_SETTING);
        }
    }
}<|MERGE_RESOLUTION|>--- conflicted
+++ resolved
@@ -125,15 +125,11 @@
 
 public class IndexFollowingIT extends CcrIntegTestCase {
 
-<<<<<<< HEAD
     @Override
     protected Collection<Class<? extends Plugin>> nodePlugins() {
         return Stream.concat(super.nodePlugins().stream(), Stream.of(PrivateSettingPlugin.class)).collect(Collectors.toList());
     }
 
-    @AwaitsFix(bugUrl = "https://github.com/elastic/elasticsearch/issues/41037")
-=======
->>>>>>> 82adbce9
     public void testFollowIndex() throws Exception {
         final int numberOfPrimaryShards = randomIntBetween(1, 3);
         int numberOfReplicas = between(0, 1);
