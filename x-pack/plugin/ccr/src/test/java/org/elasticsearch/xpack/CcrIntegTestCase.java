/*
 * Copyright Elasticsearch B.V. and/or licensed to Elasticsearch B.V. under one
 * or more contributor license agreements. Licensed under the Elastic License;
 * you may not use this file except in compliance with the Elastic License.
 */

package org.elasticsearch.xpack;

import org.apache.lucene.store.AlreadyClosedException;
import org.elasticsearch.action.admin.cluster.health.ClusterHealthRequest;
import org.elasticsearch.action.admin.cluster.health.ClusterHealthResponse;
import org.elasticsearch.action.admin.cluster.node.tasks.list.ListTasksAction;
import org.elasticsearch.action.admin.cluster.node.tasks.list.ListTasksRequest;
import org.elasticsearch.action.admin.cluster.node.tasks.list.ListTasksResponse;
import org.elasticsearch.action.admin.indices.get.GetIndexResponse;
import org.elasticsearch.action.admin.indices.refresh.RefreshResponse;
import org.elasticsearch.action.admin.indices.settings.put.UpdateSettingsRequest;
import org.elasticsearch.action.admin.indices.stats.ShardStats;
import org.elasticsearch.action.search.SearchRequest;
import org.elasticsearch.action.search.SearchResponse;
import org.elasticsearch.action.support.ActiveShardCount;
import org.elasticsearch.analysis.common.CommonAnalysisPlugin;
import org.elasticsearch.client.Client;
import org.elasticsearch.client.Requests;
import org.elasticsearch.cluster.ClusterState;
import org.elasticsearch.cluster.ClusterStateUpdateTask;
import org.elasticsearch.cluster.health.ClusterHealthStatus;
import org.elasticsearch.cluster.metadata.IndexMetaData;
import org.elasticsearch.cluster.metadata.MetaData;
import org.elasticsearch.cluster.routing.ShardRouting;
import org.elasticsearch.cluster.routing.UnassignedInfo;
import org.elasticsearch.cluster.routing.allocation.DiskThresholdSettings;
import org.elasticsearch.cluster.service.ClusterService;
import org.elasticsearch.common.Priority;
import org.elasticsearch.common.Randomness;
import org.elasticsearch.common.Strings;
import org.elasticsearch.common.UUIDs;
import org.elasticsearch.common.bytes.BytesReference;
import org.elasticsearch.common.network.NetworkModule;
import org.elasticsearch.common.settings.Settings;
import org.elasticsearch.common.unit.TimeValue;
import org.elasticsearch.common.xcontent.XContentBuilder;
import org.elasticsearch.core.internal.io.IOUtils;
import org.elasticsearch.env.NodeEnvironment;
import org.elasticsearch.index.Index;
import org.elasticsearch.index.engine.DocIdSeqNoAndTerm;
import org.elasticsearch.index.seqno.SeqNoStats;
import org.elasticsearch.index.seqno.SequenceNumbers;
import org.elasticsearch.index.shard.IndexShard;
import org.elasticsearch.index.shard.IndexShardTestCase;
import org.elasticsearch.index.shard.ShardId;
import org.elasticsearch.indices.IndicesService;
import org.elasticsearch.indices.store.IndicesStore;
import org.elasticsearch.license.LicenseService;
import org.elasticsearch.license.LicensesMetaData;
import org.elasticsearch.persistent.PersistentTasksCustomMetaData;
import org.elasticsearch.plugins.Plugin;
import org.elasticsearch.script.ScriptService;
import org.elasticsearch.search.builder.SearchSourceBuilder;
import org.elasticsearch.tasks.TaskInfo;
import org.elasticsearch.test.BackgroundIndexer;
import org.elasticsearch.test.ESIntegTestCase;
import org.elasticsearch.test.ESTestCase;
import org.elasticsearch.test.InternalTestCluster;
import org.elasticsearch.test.MockHttpTransport;
import org.elasticsearch.test.NodeConfigurationSource;
import org.elasticsearch.test.TestCluster;
import org.elasticsearch.test.discovery.TestZenDiscovery;
import org.elasticsearch.test.transport.MockTransportService;
import org.elasticsearch.transport.TransportService;
import org.elasticsearch.transport.nio.MockNioTransportPlugin;
import org.elasticsearch.xpack.ccr.CcrSettings;
import org.elasticsearch.xpack.ccr.LocalStateCcr;
import org.elasticsearch.xpack.core.XPackSettings;
import org.elasticsearch.xpack.core.ccr.AutoFollowMetadata;
import org.elasticsearch.xpack.core.ccr.ShardFollowNodeTaskStatus;
import org.elasticsearch.xpack.core.ccr.action.FollowStatsAction;
import org.elasticsearch.xpack.core.ccr.action.PauseFollowAction;
import org.elasticsearch.xpack.core.ccr.action.PutFollowAction;
import org.elasticsearch.xpack.core.ccr.action.ResumeFollowAction;
import org.junit.After;
import org.junit.AfterClass;
import org.junit.Before;

import java.io.Closeable;
import java.io.IOException;
import java.nio.file.Path;
import java.util.Arrays;
import java.util.Collection;
import java.util.Collections;
import java.util.HashMap;
import java.util.List;
import java.util.Locale;
import java.util.Map;
import java.util.Set;
import java.util.concurrent.CountDownLatch;
import java.util.concurrent.TimeUnit;
import java.util.concurrent.atomic.AtomicLong;
import java.util.function.BooleanSupplier;
import java.util.function.Function;
import java.util.stream.Collectors;

import static org.elasticsearch.common.xcontent.XContentFactory.jsonBuilder;
<<<<<<< HEAD
import static org.elasticsearch.discovery.DiscoveryModule.DISCOVERY_HOSTS_PROVIDER_SETTING;
import static org.elasticsearch.discovery.zen.SettingsBasedHostsProvider.DISCOVERY_ZEN_PING_UNICAST_HOSTS_SETTING;
import static org.elasticsearch.index.query.QueryBuilders.matchAllQuery;
=======
import static org.elasticsearch.discovery.DiscoveryModule.DISCOVERY_SEED_PROVIDERS_SETTING;
import static org.elasticsearch.discovery.zen.SettingsBasedHostsProvider.DISCOVERY_SEED_HOSTS_SETTING;
>>>>>>> 887fa2c9
import static org.elasticsearch.test.hamcrest.ElasticsearchAssertions.assertAcked;
import static org.elasticsearch.test.hamcrest.ElasticsearchAssertions.assertNoFailures;
import static org.hamcrest.Matchers.empty;
import static org.hamcrest.Matchers.equalTo;
import static org.hamcrest.Matchers.greaterThanOrEqualTo;
import static org.hamcrest.Matchers.lessThanOrEqualTo;

public abstract class CcrIntegTestCase extends ESTestCase {

    private static ClusterGroup clusterGroup;

    @Before
    public final void startClusters() throws Exception {
        if (clusterGroup != null && reuseClusters()) {
            clusterGroup.leaderCluster.ensureAtMostNumDataNodes(numberOfNodesPerCluster());
            clusterGroup.followerCluster.ensureAtMostNumDataNodes(numberOfNodesPerCluster());
            return;
        }

        stopClusters();
        Collection<Class<? extends Plugin>> mockPlugins = Arrays.asList(ESIntegTestCase.TestSeedPlugin.class,
            TestZenDiscovery.TestPlugin.class, MockHttpTransport.TestPlugin.class, MockTransportService.TestPlugin.class,
            MockNioTransportPlugin.class);

        InternalTestCluster leaderCluster = new InternalTestCluster(randomLong(), createTempDir(), true, true, numberOfNodesPerCluster(),
            numberOfNodesPerCluster(), UUIDs.randomBase64UUID(random()), createNodeConfigurationSource(null), 0, "leader", mockPlugins,
            Function.identity());
        leaderCluster.beforeTest(random(), 0.0D);
        leaderCluster.ensureAtLeastNumDataNodes(numberOfNodesPerCluster());
        assertBusy(() -> {
            ClusterService clusterService = leaderCluster.getInstance(ClusterService.class);
            assertNotNull(clusterService.state().metaData().custom(LicensesMetaData.TYPE));
        });

        String address = leaderCluster.getDataNodeInstance(TransportService.class).boundAddress().publishAddress().toString();
        InternalTestCluster followerCluster = new InternalTestCluster(randomLong(), createTempDir(), true, true, numberOfNodesPerCluster(),
            numberOfNodesPerCluster(), UUIDs.randomBase64UUID(random()), createNodeConfigurationSource(address), 0, "follower",
            mockPlugins, Function.identity());
        clusterGroup = new ClusterGroup(leaderCluster, followerCluster);

        followerCluster.beforeTest(random(), 0.0D);
        followerCluster.ensureAtLeastNumDataNodes(numberOfNodesPerCluster());
        assertBusy(() -> {
            ClusterService clusterService = followerCluster.getInstance(ClusterService.class);
            assertNotNull(clusterService.state().metaData().custom(LicensesMetaData.TYPE));
        });
    }

    /**
     * Follower indices don't get all the settings from leader, for example 'index.unassigned.node_left.delayed_timeout'
     * is not replicated and if tests kill nodes, we have to wait 60s by default...
     */
    protected void disableDelayedAllocation(String index) {
        UpdateSettingsRequest updateSettingsRequest = new UpdateSettingsRequest(index);
        Settings.Builder settingsBuilder = Settings.builder();
        settingsBuilder.put(UnassignedInfo.INDEX_DELAYED_NODE_LEFT_TIMEOUT_SETTING.getKey(), 0);
        updateSettingsRequest.settings(settingsBuilder);
        assertAcked(followerClient().admin().indices().updateSettings(updateSettingsRequest).actionGet());
    }

    @After
    public void afterTest() throws Exception {
        ensureEmptyWriteBuffers();
        String masterNode = clusterGroup.followerCluster.getMasterName();
        ClusterService clusterService = clusterGroup.followerCluster.getInstance(ClusterService.class, masterNode);
        removeCCRRelatedMetadataFromClusterState(clusterService);

        try {
            clusterGroup.leaderCluster.beforeIndexDeletion();
            clusterGroup.leaderCluster.assertSeqNos();
            clusterGroup.leaderCluster.assertSameDocIdsOnShards();
            clusterGroup.leaderCluster.assertConsistentHistoryBetweenTranslogAndLuceneIndex();

            clusterGroup.followerCluster.beforeIndexDeletion();
            clusterGroup.followerCluster.assertSeqNos();
            clusterGroup.followerCluster.assertSameDocIdsOnShards();
            clusterGroup.followerCluster.assertConsistentHistoryBetweenTranslogAndLuceneIndex();
        } finally {
            clusterGroup.leaderCluster.wipe(Collections.emptySet());
            clusterGroup.followerCluster.wipe(Collections.emptySet());
        }
    }

    private NodeConfigurationSource createNodeConfigurationSource(String leaderSeedAddress) {
        Settings.Builder builder = Settings.builder();
        builder.put(NodeEnvironment.MAX_LOCAL_STORAGE_NODES_SETTING.getKey(), Integer.MAX_VALUE);
        // Default the watermarks to absurdly low to prevent the tests
        // from failing on nodes without enough disk space
        builder.put(DiskThresholdSettings.CLUSTER_ROUTING_ALLOCATION_LOW_DISK_WATERMARK_SETTING.getKey(), "1b");
        builder.put(DiskThresholdSettings.CLUSTER_ROUTING_ALLOCATION_HIGH_DISK_WATERMARK_SETTING.getKey(), "1b");
        builder.put(DiskThresholdSettings.CLUSTER_ROUTING_ALLOCATION_DISK_FLOOD_STAGE_WATERMARK_SETTING.getKey(), "1b");
        builder.put(ScriptService.SCRIPT_MAX_COMPILATIONS_RATE.getKey(), "2048/1m");
        // wait short time for other active shards before actually deleting, default 30s not needed in tests
        builder.put(IndicesStore.INDICES_STORE_DELETE_SHARD_TIMEOUT.getKey(), new TimeValue(1, TimeUnit.SECONDS));
        builder.putList(DISCOVERY_SEED_HOSTS_SETTING.getKey()); // empty list disables a port scan for other nodes
        builder.putList(DISCOVERY_SEED_PROVIDERS_SETTING.getKey(), "file");
        builder.put(NetworkModule.TRANSPORT_TYPE_KEY, getTestTransportType());
        builder.put(XPackSettings.SECURITY_ENABLED.getKey(), false);
        builder.put(XPackSettings.MONITORING_ENABLED.getKey(), false);
        builder.put(XPackSettings.WATCHER_ENABLED.getKey(), false);
        builder.put(XPackSettings.MACHINE_LEARNING_ENABLED.getKey(), false);
        builder.put(XPackSettings.LOGSTASH_ENABLED.getKey(), false);
        builder.put(LicenseService.SELF_GENERATED_LICENSE_TYPE.getKey(), "trial");
        // Let cluster state api return quickly in order to speed up auto follow tests:
        builder.put(CcrSettings.CCR_WAIT_FOR_METADATA_TIMEOUT.getKey(), TimeValue.timeValueMillis(100));
        if (configureRemoteClusterViaNodeSettings() && leaderSeedAddress != null) {
            builder.put("cluster.remote.leader_cluster.seeds", leaderSeedAddress);
        }
        return new NodeConfigurationSource() {
            @Override
            public Settings nodeSettings(int nodeOrdinal) {
                return builder.build();
            }

            @Override
            public Path nodeConfigPath(int nodeOrdinal) {
                return null;
            }

            @Override
            public Collection<Class<? extends Plugin>> nodePlugins() {
                return Arrays.asList(LocalStateCcr.class, CommonAnalysisPlugin.class);
            }

            @Override
            public Settings transportClientSettings() {
                return super.transportClientSettings();
            }

            @Override
            public Collection<Class<? extends Plugin>> transportClientPlugins() {
                return Arrays.asList(LocalStateCcr.class, getTestTransportPlugin());
            }
        };
    }

    @AfterClass
    public static void stopClusters() throws IOException {
        IOUtils.close(clusterGroup);
        clusterGroup = null;
    }

    protected int numberOfNodesPerCluster() {
        return 2;
    }

    protected boolean reuseClusters() {
        return true;
    }

    protected boolean configureRemoteClusterViaNodeSettings() {
        return true;
    }

    protected final Client leaderClient() {
        return clusterGroup.leaderCluster.client();
    }

    protected final Client followerClient() {
        return clusterGroup.followerCluster.client();
    }

    protected final InternalTestCluster getLeaderCluster() {
        return clusterGroup.leaderCluster;
    }

    protected final InternalTestCluster getFollowerCluster() {
        return clusterGroup.followerCluster;
    }

    protected final ClusterHealthStatus ensureLeaderYellow(String... indices) {
        return ensureColor(clusterGroup.leaderCluster, ClusterHealthStatus.YELLOW, TimeValue.timeValueSeconds(30), false, indices);
    }

    protected final ClusterHealthStatus ensureLeaderGreen(String... indices) {
        logger.info("ensure green leader indices {}", Arrays.toString(indices));
        return ensureColor(clusterGroup.leaderCluster, ClusterHealthStatus.GREEN, TimeValue.timeValueSeconds(30), false, indices);
    }

    protected final ClusterHealthStatus ensureFollowerGreen(String... indices) {
        return ensureFollowerGreen(false, indices);
    }

    protected final ClusterHealthStatus ensureFollowerGreen(boolean waitForNoInitializingShards, String... indices) {
        logger.info("ensure green follower indices {}", Arrays.toString(indices));
        return ensureColor(clusterGroup.followerCluster, ClusterHealthStatus.GREEN, TimeValue.timeValueSeconds(30),
            waitForNoInitializingShards, indices);
    }

    private ClusterHealthStatus ensureColor(TestCluster testCluster,
                                            ClusterHealthStatus clusterHealthStatus,
                                            TimeValue timeout,
                                            boolean waitForNoInitializingShards,
                                            String... indices) {
        String color = clusterHealthStatus.name().toLowerCase(Locale.ROOT);
        String method = "ensure" + Strings.capitalize(color);

        ClusterHealthRequest healthRequest = Requests.clusterHealthRequest(indices)
            .timeout(timeout)
            .waitForStatus(clusterHealthStatus)
            .waitForEvents(Priority.LANGUID)
            .waitForNoRelocatingShards(true)
            .waitForNoInitializingShards(waitForNoInitializingShards)
            .waitForNodes(Integer.toString(testCluster.size()));

        ClusterHealthResponse actionGet = testCluster.client().admin().cluster().health(healthRequest).actionGet();
        if (actionGet.isTimedOut()) {
            logger.info("{} timed out, cluster state:\n{}\n{}",
                method,
                testCluster.client().admin().cluster().prepareState().get().getState(),
                testCluster.client().admin().cluster().preparePendingClusterTasks().get());
            fail("timed out waiting for " + color + " state");
        }
        assertThat("Expected at least " + clusterHealthStatus + " but got " + actionGet.getStatus(),
            actionGet.getStatus().value(), lessThanOrEqualTo(clusterHealthStatus.value()));
        logger.debug("indices {} are {}", indices.length == 0 ? "[_all]" : indices, color);
        return actionGet.getStatus();
    }

    protected final Index resolveLeaderIndex(String index) {
        GetIndexResponse getIndexResponse = leaderClient().admin().indices().prepareGetIndex().setIndices(index).get();
        assertTrue("index " + index + " not found", getIndexResponse.getSettings().containsKey(index));
        String uuid = getIndexResponse.getSettings().get(index).get(IndexMetaData.SETTING_INDEX_UUID);
        return new Index(index, uuid);
    }

    protected final Index resolveFollowerIndex(String index) {
        GetIndexResponse getIndexResponse = followerClient().admin().indices().prepareGetIndex().setIndices(index).get();
        assertTrue("index " + index + " not found", getIndexResponse.getSettings().containsKey(index));
        String uuid = getIndexResponse.getSettings().get(index).get(IndexMetaData.SETTING_INDEX_UUID);
        return new Index(index, uuid);
    }

    protected final RefreshResponse refresh(Client client, String... indices) {
        RefreshResponse actionGet = client.admin().indices().prepareRefresh(indices).execute().actionGet();
        assertNoFailures(actionGet);
        return actionGet;
    }

    protected void ensureEmptyWriteBuffers() throws Exception {
        assertBusy(() -> {
            FollowStatsAction.StatsResponses statsResponses =
                leaderClient().execute(FollowStatsAction.INSTANCE, new FollowStatsAction.StatsRequest()).actionGet();
            for (FollowStatsAction.StatsResponse statsResponse : statsResponses.getStatsResponses()) {
                ShardFollowNodeTaskStatus status = statsResponse.status();
                assertThat(status.writeBufferOperationCount(), equalTo(0));
                assertThat(status.writeBufferSizeInBytes(), equalTo(0L));
            }
        });
    }

    protected void pauseFollow(String... indices) throws Exception {
        for (String index : indices) {
            final PauseFollowAction.Request unfollowRequest = new PauseFollowAction.Request(index);
            followerClient().execute(PauseFollowAction.INSTANCE, unfollowRequest).get();
        }
        ensureNoCcrTasks();
    }

    protected void ensureNoCcrTasks() throws Exception {
        assertBusy(() -> {
            final ClusterState clusterState = followerClient().admin().cluster().prepareState().get().getState();
            final PersistentTasksCustomMetaData tasks = clusterState.getMetaData().custom(PersistentTasksCustomMetaData.TYPE);
            assertThat(tasks.tasks(), empty());

            ListTasksRequest listTasksRequest = new ListTasksRequest();
            listTasksRequest.setDetailed(true);
            ListTasksResponse listTasksResponse = followerClient().admin().cluster().listTasks(listTasksRequest).get();
            int numNodeTasks = 0;
            for (TaskInfo taskInfo : listTasksResponse.getTasks()) {
                if (taskInfo.getAction().startsWith(ListTasksAction.NAME) == false) {
                    numNodeTasks++;
                }
            }
            assertThat(numNodeTasks, equalTo(0));
        }, 30, TimeUnit.SECONDS);
    }

    protected String getIndexSettings(final int numberOfShards, final int numberOfReplicas,
                                    final Map<String, String> additionalIndexSettings) throws IOException {
        final String settings;
        try (XContentBuilder builder = jsonBuilder()) {
            builder.startObject();
            {
                builder.startObject("settings");
                {
                    builder.field(UnassignedInfo.INDEX_DELAYED_NODE_LEFT_TIMEOUT_SETTING.getKey(), 0);
                    builder.field("index.number_of_shards", numberOfShards);
                    builder.field("index.number_of_replicas", numberOfReplicas);
                    for (final Map.Entry<String, String> additionalSetting : additionalIndexSettings.entrySet()) {
                        builder.field(additionalSetting.getKey(), additionalSetting.getValue());
                    }
                }
                builder.endObject();
                builder.startObject("mappings");
                {
                    builder.startObject("doc");
                    {
                        builder.startObject("properties");
                        {
                            builder.startObject("f");
                            {
                                builder.field("type", "integer");
                            }
                            builder.endObject();
                        }
                        builder.endObject();
                    }
                    builder.endObject();
                }
                builder.endObject();
            }
            builder.endObject();
            settings = BytesReference.bytes(builder).utf8ToString();
        }
        return settings;
    }

    public static PutFollowAction.Request putFollow(String leaderIndex, String followerIndex) {
        return putFollow(leaderIndex, followerIndex, ActiveShardCount.ONE);
    }

    public static PutFollowAction.Request putFollow(String leaderIndex, String followerIndex, ActiveShardCount waitForActiveShards) {
        PutFollowAction.Request request = new PutFollowAction.Request();
        request.setRemoteCluster("leader_cluster");
        request.setLeaderIndex(leaderIndex);
        request.setFollowerIndex(followerIndex);
        request.getParameters().setMaxRetryDelay(TimeValue.timeValueMillis(10));
        request.getParameters().setReadPollTimeout(TimeValue.timeValueMillis(10));
        request.waitForActiveShards(waitForActiveShards);
        return request;
    }

    public static ResumeFollowAction.Request resumeFollow(String followerIndex) {
        ResumeFollowAction.Request request = new ResumeFollowAction.Request();
        request.setFollowerIndex(followerIndex);
        request.getParameters().setMaxRetryDelay(TimeValue.timeValueMillis(10));
        request.getParameters().setReadPollTimeout(TimeValue.timeValueMillis(10));
        return request;
    }

    /**
     * This asserts the index is fully replicated from the leader index to the follower index. It first verifies that the seq_no_stats
     * on the follower equal the leader's; then verifies the existing pairs of (docId, seqNo) on the follower also equal the leader.
     */
    protected void assertIndexFullyReplicatedToFollower(String leaderIndex, String followerIndex) throws Exception {
        logger.info("--> asserting <<docId,seqNo>> between {} and {}", leaderIndex, followerIndex);
        assertBusy(() -> {
            Map<Integer, List<DocIdSeqNoAndTerm>> docsOnFollower = getDocIdAndSeqNos(clusterGroup.followerCluster, followerIndex);
            logger.info("--> docs on the follower {}", docsOnFollower);
            assertThat(docsOnFollower, equalTo(getDocIdAndSeqNos(clusterGroup.leaderCluster, leaderIndex)));
        }, 120, TimeUnit.SECONDS);

        logger.info("--> asserting seq_no_stats between {} and {}", leaderIndex, followerIndex);
        assertBusy(() -> {
            Map<Integer, SeqNoStats> leaderStats = new HashMap<>();
            for (ShardStats shardStat : leaderClient().admin().indices().prepareStats(leaderIndex).clear().get().getShards()) {
                if (shardStat.getSeqNoStats() == null) {
                    throw new AssertionError("leader seq_no_stats is not available [" + Strings.toString(shardStat) + "]");
                }
                leaderStats.put(shardStat.getShardRouting().shardId().id(), shardStat.getSeqNoStats());
            }
            Map<Integer, SeqNoStats> followerStats = new HashMap<>();
            for (ShardStats shardStat : followerClient().admin().indices().prepareStats(followerIndex).clear().get().getShards()) {
                if (shardStat.getSeqNoStats() == null) {
                    throw new AssertionError("follower seq_no_stats is not available [" + Strings.toString(shardStat) + "]");
                }
                followerStats.put(shardStat.getShardRouting().shardId().id(), shardStat.getSeqNoStats());
            }
            assertThat(followerStats, equalTo(leaderStats));
        }, 120, TimeUnit.SECONDS);
    }

    private Map<Integer, List<DocIdSeqNoAndTerm>> getDocIdAndSeqNos(InternalTestCluster cluster, String index) throws IOException {
        final ClusterState state = cluster.client().admin().cluster().prepareState().get().getState();
        List<ShardRouting> shardRoutings = state.routingTable().allShards(index);
        Randomness.shuffle(shardRoutings);
        final Map<Integer, List<DocIdSeqNoAndTerm>> docs = new HashMap<>();
        for (ShardRouting shardRouting : shardRoutings) {
            if (shardRouting == null || shardRouting.assignedToNode() == false || docs.containsKey(shardRouting.shardId().id())) {
                continue;
            }
            IndexShard indexShard = cluster.getInstance(IndicesService.class, state.nodes().get(shardRouting.currentNodeId()).getName())
                .indexServiceSafe(shardRouting.index()).getShard(shardRouting.id());
            docs.put(shardRouting.shardId().id(), IndexShardTestCase.getDocIdAndSeqNos(indexShard).stream()
                .map(d -> new DocIdSeqNoAndTerm(d.getId(), d.getSeqNo(), 1L))  // normalize primary term as the follower use its own term
                .collect(Collectors.toList()));
        }
        return docs;
    }

    protected void atLeastDocsIndexed(Client client, String index, long numDocsReplicated) throws Exception {
        logger.info("waiting for at least [{}] documents to be indexed into index [{}]", numDocsReplicated, index);
        assertBusy(() -> {
            refresh(client, index);
            SearchRequest request = new SearchRequest(index);
            request.source(new SearchSourceBuilder().size(0));
            SearchResponse response = client.search(request).actionGet();
            assertNotNull(response.getHits().getTotalHits());
            assertThat(response.getHits().getTotalHits().value, greaterThanOrEqualTo(numDocsReplicated));
        }, 60, TimeUnit.SECONDS);
    }

    protected void awaitGlobalCheckpointAtLeast(Client client, ShardId shardId, long minimumGlobalCheckpoint) throws Exception {
        logger.info("waiting for the global checkpoint on [{}] at least [{}]", shardId, minimumGlobalCheckpoint);
        assertBusy(() -> {
            ShardStats stats = client.admin().indices().prepareStats(shardId.getIndexName()).clear().get()
                .asMap().entrySet().stream().filter(e -> e.getKey().shardId().equals(shardId))
                .map(Map.Entry::getValue).findFirst().orElse(null);
            if (stats == null || stats.getSeqNoStats() == null) {
                throw new AssertionError("seq_no_stats for shard [" + shardId + "] is not found"); // causes assertBusy to retry
            }
            assertThat(Strings.toString(stats.getSeqNoStats()),
                stats.getSeqNoStats().getGlobalCheckpoint(), greaterThanOrEqualTo(minimumGlobalCheckpoint));
        }, 60, TimeUnit.SECONDS);
    }

    protected void assertMaxSeqNoOfUpdatesIsTransferred(Index leaderIndex, Index followerIndex, int numberOfShards) throws Exception {
        assertBusy(() -> {
            long[] msuOnLeader = new long[numberOfShards];
            for (int i = 0; i < msuOnLeader.length; i++) {
                msuOnLeader[i] = SequenceNumbers.UNASSIGNED_SEQ_NO;
            }
            Set<String> leaderNodes = getLeaderCluster().nodesInclude(leaderIndex.getName());
            for (String leaderNode : leaderNodes) {
                IndicesService indicesService = getLeaderCluster().getInstance(IndicesService.class, leaderNode);
                for (int i = 0; i < numberOfShards; i++) {
                    IndexShard shard = indicesService.getShardOrNull(new ShardId(leaderIndex, i));
                    if (shard != null) {
                        try {
                            msuOnLeader[i] = SequenceNumbers.max(msuOnLeader[i], shard.getMaxSeqNoOfUpdatesOrDeletes());
                        } catch (AlreadyClosedException ignored) {
                            return;
                        }
                    }
                }
            }

            Set<String> followerNodes = getFollowerCluster().nodesInclude(followerIndex.getName());
            for (String followerNode : followerNodes) {
                IndicesService indicesService = getFollowerCluster().getInstance(IndicesService.class, followerNode);
                for (int i = 0; i < numberOfShards; i++) {
                    IndexShard shard = indicesService.getShardOrNull(new ShardId(leaderIndex, i));
                    if (shard != null) {
                        try {
                            assertThat(shard.getMaxSeqNoOfUpdatesOrDeletes(), equalTo(msuOnLeader[i]));
                        } catch (AlreadyClosedException ignored) {

                        }
                    }
                }
            }
        });
    }

    /**
     * Waits until at least a give number of document is visible for searchers
     *
     * @param numDocs number of documents to wait for
     * @param indexer a {@link org.elasticsearch.test.BackgroundIndexer}. Will be first checked for documents indexed.
     *                This saves on unneeded searches.
     * @return the actual number of docs seen.
     */
    public long waitForDocs(final long numDocs, final BackgroundIndexer indexer) throws InterruptedException {
        // indexing threads can wait for up to ~1m before retrying when they first try to index into a shard which is not STARTED.
        return waitForDocs(numDocs, 90, TimeUnit.SECONDS, indexer);
    }

    /**
     * Waits until at least a give number of document is visible for searchers
     *
     * @param numDocs         number of documents to wait for
     * @param maxWaitTime     if not progress have been made during this time, fail the test
     * @param maxWaitTimeUnit the unit in which maxWaitTime is specified
     * @param indexer         Will be first checked for documents indexed.
     *                        This saves on unneeded searches.
     * @return the actual number of docs seen.
     */
    public long waitForDocs(final long numDocs, int maxWaitTime, TimeUnit maxWaitTimeUnit, final BackgroundIndexer indexer)
        throws InterruptedException {
        final AtomicLong lastKnownCount = new AtomicLong(-1);
        long lastStartCount = -1;
        BooleanSupplier testDocs = () -> {
            lastKnownCount.set(indexer.totalIndexedDocs());
            if (lastKnownCount.get() >= numDocs) {
                try {
                    long count = indexer.getClient().prepareSearch()
                        .setTrackTotalHits(true)
                        .setSize(0)
                        .setQuery(matchAllQuery())
                        .get()
                        .getHits().getTotalHits().value;

                    if (count == lastKnownCount.get()) {
                        // no progress - try to refresh for the next time
                        indexer.getClient().admin().indices().prepareRefresh().get();
                    }
                    lastKnownCount.set(count);
                } catch (Exception e) { // count now acts like search and barfs if all shards failed...
                    logger.debug("failed to executed count", e);
                    return false;
                }
                logger.debug("[{}] docs visible for search. waiting for [{}]", lastKnownCount.get(), numDocs);
            } else {
                logger.debug("[{}] docs indexed. waiting for [{}]", lastKnownCount.get(), numDocs);
            }
            return lastKnownCount.get() >= numDocs;
        };

        while (!awaitBusy(testDocs, maxWaitTime, maxWaitTimeUnit)) {
            if (lastStartCount == lastKnownCount.get()) {
                // we didn't make any progress
                fail("failed to reach " + numDocs + "docs");
            }
            lastStartCount = lastKnownCount.get();
        }
        return lastKnownCount.get();
    }

    static void removeCCRRelatedMetadataFromClusterState(ClusterService clusterService) throws Exception {
        CountDownLatch latch = new CountDownLatch(1);
        clusterService.submitStateUpdateTask("remove-ccr-related-metadata", new ClusterStateUpdateTask() {
            @Override
            public ClusterState execute(ClusterState currentState) throws Exception {
                AutoFollowMetadata empty =
                    new AutoFollowMetadata(Collections.emptyMap(), Collections.emptyMap(), Collections.emptyMap());
                ClusterState.Builder newState = ClusterState.builder(currentState);
                newState.metaData(MetaData.builder(currentState.getMetaData())
                    .putCustom(AutoFollowMetadata.TYPE, empty)
                    .removeCustom(PersistentTasksCustomMetaData.TYPE)
                    .build());
                return newState.build();
            }

            @Override
            public void onFailure(String source, Exception e) {
                latch.countDown();
            }

            @Override
            public void clusterStateProcessed(String source, ClusterState oldState, ClusterState newState) {
                latch.countDown();
            }
        });
        latch.await();
    }

    static class ClusterGroup implements Closeable {

        final InternalTestCluster leaderCluster;
        final InternalTestCluster followerCluster;

        ClusterGroup(InternalTestCluster leaderCluster, InternalTestCluster followerCluster) {
            this.leaderCluster = leaderCluster;
            this.followerCluster = followerCluster;
        }

        @Override
        public void close() throws IOException {
            IOUtils.close(leaderCluster, followerCluster);
        }
    }
}<|MERGE_RESOLUTION|>--- conflicted
+++ resolved
@@ -44,6 +44,7 @@
 import org.elasticsearch.env.NodeEnvironment;
 import org.elasticsearch.index.Index;
 import org.elasticsearch.index.engine.DocIdSeqNoAndTerm;
+import org.elasticsearch.index.query.QueryBuilders;
 import org.elasticsearch.index.seqno.SeqNoStats;
 import org.elasticsearch.index.seqno.SequenceNumbers;
 import org.elasticsearch.index.shard.IndexShard;
@@ -101,14 +102,8 @@
 import java.util.stream.Collectors;
 
 import static org.elasticsearch.common.xcontent.XContentFactory.jsonBuilder;
-<<<<<<< HEAD
-import static org.elasticsearch.discovery.DiscoveryModule.DISCOVERY_HOSTS_PROVIDER_SETTING;
-import static org.elasticsearch.discovery.zen.SettingsBasedHostsProvider.DISCOVERY_ZEN_PING_UNICAST_HOSTS_SETTING;
-import static org.elasticsearch.index.query.QueryBuilders.matchAllQuery;
-=======
 import static org.elasticsearch.discovery.DiscoveryModule.DISCOVERY_SEED_PROVIDERS_SETTING;
 import static org.elasticsearch.discovery.zen.SettingsBasedHostsProvider.DISCOVERY_SEED_HOSTS_SETTING;
->>>>>>> 887fa2c9
 import static org.elasticsearch.test.hamcrest.ElasticsearchAssertions.assertAcked;
 import static org.elasticsearch.test.hamcrest.ElasticsearchAssertions.assertNoFailures;
 import static org.hamcrest.Matchers.empty;
@@ -598,7 +593,7 @@
                     long count = indexer.getClient().prepareSearch()
                         .setTrackTotalHits(true)
                         .setSize(0)
-                        .setQuery(matchAllQuery())
+                        .setQuery(QueryBuilders.matchAllQuery())
                         .get()
                         .getHits().getTotalHits().value;
 
