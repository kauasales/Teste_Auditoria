--- conflicted
+++ resolved
@@ -266,10 +266,7 @@
 
     }
 
-<<<<<<< HEAD
-=======
     @AwaitsFix(bugUrl = "https://github.com/elastic/elasticsearch/issues/39331")
->>>>>>> 01d4c541
     public void testRetentionLeasesAreNotBeingRenewedAfterRecoveryCompletes() throws Exception {
         final String leaderIndex = "leader";
         final int numberOfShards = randomIntBetween(1, 3);
