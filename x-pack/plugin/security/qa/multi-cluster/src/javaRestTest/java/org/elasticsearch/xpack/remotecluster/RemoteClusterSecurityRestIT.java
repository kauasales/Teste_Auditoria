--- conflicted
+++ resolved
@@ -60,7 +60,7 @@
             .apply(commonClusterConfig)
             .setting("xpack.security.remote_cluster_client.ssl.enabled", "true")
             .setting("xpack.security.remote_cluster_client.ssl.certificate_authorities", "remote-cluster-ca.crt")
-            .keystore("cluster.remote.my_remote_cluster.authorization", () -> {
+            .keystore("cluster.remote.my_remote_cluster.credentials", () -> {
                 if (API_KEY_MAP_REF.get() == null) {
                     final Map<String, Object> apiKeyMap = createCrossClusterAccessApiKey("""
                         [
@@ -74,7 +74,7 @@
                 return (String) API_KEY_MAP_REF.get().get("encoded");
             })
             // Define a bogus API key for another remote cluster
-            .keystore("cluster.remote.invalid_remote.authorization", randomEncodedApiKey())
+            .keystore("cluster.remote.invalid_remote.credentials", randomEncodedApiKey())
             .rolesFile(Resource.fromClasspath("roles.yml"))
             .user(REMOTE_METRIC_USER, PASS.toString(), "read_remote_shared_metrics")
             .build();
@@ -269,16 +269,12 @@
             );
 
             // Check that authentication fails if we use a non-existent API key
-<<<<<<< HEAD
             updateClusterSettings(
                 Settings.builder()
                     .put("cluster.remote.invalid_remote.mode", "proxy")
                     .put("cluster.remote.invalid_remote.proxy_address", fulfillingCluster.getRemoteClusterServerEndpoint(0))
                     .build()
             );
-=======
-            updateClusterSettings(Settings.builder().put("cluster.remote.my_remote_cluster.credentials", randomEncodedApiKey()).build());
->>>>>>> 60ebc31c
             final ResponseException exception4 = expectThrows(
                 ResponseException.class,
                 () -> performRequestWithRemoteSearchUser(new Request("GET", "/invalid_remote:index1/_search"))
