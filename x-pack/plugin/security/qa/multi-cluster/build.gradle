/*
 * Copyright Elasticsearch B.V. and/or licensed to Elasticsearch B.V. under one
 * or more contributor license agreements. Licensed under the Elastic License
 * 2.0; you may not use this file except in compliance with the Elastic License
 * 2.0.
 */

import org.elasticsearch.gradle.Version
import org.elasticsearch.gradle.internal.test.RestIntegTestTask

apply plugin: 'elasticsearch.standalone-rest-test'
apply plugin: 'elasticsearch.rest-resources'

<<<<<<< HEAD
restResources {
  restApi {
    include '_common', 'bulk', 'field_caps', 'security', 'search', 'clear_scroll', 'scroll', 'async_search', 'cluster',
      'indices', 'open_point_in_time', 'close_point_in_time', 'terms_enum'
  }
}

// randomise between sniff and proxy modes
boolean proxyMode = true
=======
configurations {
  signedCerts
  rootCert
}

dependencies {
  signedCerts project(path: ':x-pack:plugin:core', configuration: 'signedCerts')
  rootCert project(path: ':x-pack:plugin:core', configuration: 'rootCert')
}

tasks.register("copyCerts", Sync) {
  dependsOn configurations.signedCerts
  from(configurations.signedCerts)
  from(configurations.rootCert)
  into "${buildDir}/certs"
}

>>>>>>> 6f5ca4b4

def fulfillingCluster = testClusters.register('fulfilling-cluster') {
  requiresFeature 'es.untrusted_remote_cluster_feature_flag_registered', Version.fromString("8.5.0")
  module ':modules:analysis-common'
  module ':modules:lang-painless'
  module ':modules:data-streams'
  module ':x-pack:plugin:mapper-constant-keyword'
  module ':x-pack:plugin:async-search'

  setting 'xpack.license.self_generated.type', 'trial'
  setting 'remote_cluster.enabled', 'true'
  setting 'remote_cluster.port', '0'
<<<<<<< HEAD
  setting 'xpack.security.enabled', 'true'
  setting 'xpack.security.authc.api_key.enabled', 'true'

  user username: "test_user", password: "x-pack-test-password"
=======

  extraConfigFile 'transport.key', file("${buildDir}/certs/n1.c1.key")
  extraConfigFile 'transport.cert', file("${buildDir}/certs/n1.c1.crt")
  extraConfigFile 'transport.ca', file("${buildDir}/certs/ca.crt")

  setting 'xpack.security.transport.ssl.enabled', 'true'
  setting 'xpack.security.transport.ssl.key', 'transport.key'
  setting 'xpack.security.transport.ssl.certificate', 'transport.cert'
  setting 'xpack.security.transport.ssl.certificate_authorities', 'transport.ca'
  setting 'xpack.security.transport.ssl.client_authentication', 'required'
  setting 'xpack.security.transport.ssl.verification_mode', 'certificate'

  // It is intentionally to use none for both verification_mode and client_authentication.
  // Because SSL is not wired up properly on the client (QC) side. These settings
  // just test that they can be configured.
  // Once SSL is all wired up, we will need (1) proper SSL verification and
  // (2) different set of key and cert than the ones used for the transport interface.
  setting 'xpack.security.remote_cluster.ssl.key', 'transport.key'
  setting 'xpack.security.remote_cluster.ssl.certificate', 'transport.cert'
  setting 'xpack.security.remote_cluster.ssl.verification_mode', 'none'
  setting 'xpack.security.remote_cluster.ssl.client_authentication', 'none'
>>>>>>> 6f5ca4b4
}

def queryingCluster = testClusters.register('querying-cluster') {
  requiresFeature 'es.untrusted_remote_cluster_feature_flag_registered', Version.fromString("8.5.0")
  module ':modules:analysis-common'
  module ':modules:lang-painless'
  module ':modules:data-streams'
  module ':x-pack:plugin:mapper-constant-keyword'
  module ':x-pack:plugin:async-search'

  setting 'xpack.license.self_generated.type', 'trial'
  setting 'cluster.remote.connections_per_cluster', "1"
  setting 'xpack.security.enabled', 'true'
  setting 'xpack.security.authc.api_key.enabled', 'true'

  user username: "test_user", password: "x-pack-test-password"

<<<<<<< HEAD
  if (proxyMode) {
    setting 'cluster.remote.my_remote_cluster.mode', 'proxy'
    setting 'cluster.remote.my_remote_cluster.proxy_address', {
      "\"${fulfillingCluster.get().getAllRemoteAccessPortURI().get(0)}\""
    }
  } else {
    setting 'cluster.remote.my_remote_cluster.seeds', {
      fulfillingCluster.get().getAllRemoteAccessPortURI().collect { "\"$it\"" }.toString()
    }
=======
  setting 'cluster.remote.my_remote_cluster.mode', 'proxy'
  setting 'cluster.remote.my_remote_cluster.proxy_address', {
    "\"${fulfillingCluster.get().getAllRemoteAccessPortURI() .get(0)}\""
>>>>>>> 6f5ca4b4
  }
}

tasks.register('fulfilling-cluster', RestIntegTestTask) {
  dependsOn 'copyCerts'
  useCluster fulfillingCluster
  systemProperty 'tests.rest.suite', 'fulfilling_cluster'
}

tasks.register('querying-cluster', RestIntegTestTask) {
  dependsOn 'copyCerts'
  dependsOn 'fulfilling-cluster'
  useCluster queryingCluster
  useCluster fulfillingCluster
  systemProperty 'tests.rest.suite', 'querying_cluster'
  nonInputProperties.systemProperty 'tests.fulfilling_cluster_host', fulfillingCluster.map(c -> c.allHttpSocketURI.get(0))
}

// runs the fulfilling-cluster cluster tests then the querying-cluster tests
tasks.register("integTest") {
  dependsOn 'copyCerts'
  dependsOn 'querying-cluster'
}

tasks.named("check").configure { dependsOn("integTest") }<|MERGE_RESOLUTION|>--- conflicted
+++ resolved
@@ -11,17 +11,6 @@
 apply plugin: 'elasticsearch.standalone-rest-test'
 apply plugin: 'elasticsearch.rest-resources'
 
-<<<<<<< HEAD
-restResources {
-  restApi {
-    include '_common', 'bulk', 'field_caps', 'security', 'search', 'clear_scroll', 'scroll', 'async_search', 'cluster',
-      'indices', 'open_point_in_time', 'close_point_in_time', 'terms_enum'
-  }
-}
-
-// randomise between sniff and proxy modes
-boolean proxyMode = true
-=======
 configurations {
   signedCerts
   rootCert
@@ -39,7 +28,6 @@
   into "${buildDir}/certs"
 }
 
->>>>>>> 6f5ca4b4
 
 def fulfillingCluster = testClusters.register('fulfilling-cluster') {
   requiresFeature 'es.untrusted_remote_cluster_feature_flag_registered', Version.fromString("8.5.0")
@@ -52,12 +40,6 @@
   setting 'xpack.license.self_generated.type', 'trial'
   setting 'remote_cluster.enabled', 'true'
   setting 'remote_cluster.port', '0'
-<<<<<<< HEAD
-  setting 'xpack.security.enabled', 'true'
-  setting 'xpack.security.authc.api_key.enabled', 'true'
-
-  user username: "test_user", password: "x-pack-test-password"
-=======
 
   extraConfigFile 'transport.key', file("${buildDir}/certs/n1.c1.key")
   extraConfigFile 'transport.cert', file("${buildDir}/certs/n1.c1.crt")
@@ -79,7 +61,6 @@
   setting 'xpack.security.remote_cluster.ssl.certificate', 'transport.cert'
   setting 'xpack.security.remote_cluster.ssl.verification_mode', 'none'
   setting 'xpack.security.remote_cluster.ssl.client_authentication', 'none'
->>>>>>> 6f5ca4b4
 }
 
 def queryingCluster = testClusters.register('querying-cluster') {
@@ -97,21 +78,9 @@
 
   user username: "test_user", password: "x-pack-test-password"
 
-<<<<<<< HEAD
-  if (proxyMode) {
-    setting 'cluster.remote.my_remote_cluster.mode', 'proxy'
-    setting 'cluster.remote.my_remote_cluster.proxy_address', {
-      "\"${fulfillingCluster.get().getAllRemoteAccessPortURI().get(0)}\""
-    }
-  } else {
-    setting 'cluster.remote.my_remote_cluster.seeds', {
-      fulfillingCluster.get().getAllRemoteAccessPortURI().collect { "\"$it\"" }.toString()
-    }
-=======
   setting 'cluster.remote.my_remote_cluster.mode', 'proxy'
   setting 'cluster.remote.my_remote_cluster.proxy_address', {
     "\"${fulfillingCluster.get().getAllRemoteAccessPortURI() .get(0)}\""
->>>>>>> 6f5ca4b4
   }
 }
 
