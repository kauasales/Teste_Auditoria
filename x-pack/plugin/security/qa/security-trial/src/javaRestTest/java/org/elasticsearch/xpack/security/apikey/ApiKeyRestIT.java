--- conflicted
+++ resolved
@@ -1198,20 +1198,13 @@
               "role_descriptors": {
                 "r1": {
                   "restriction": {
-<<<<<<< HEAD
-                   "workflows": ["search_application_query", "search_application_analytics"]
-=======
                    "workflows": ["search_application_query"]
->>>>>>> 18b438f2
                   }
                 }
               }
             }""");
         response = performRequestWithManageOwnApiKeyUser(updateApiKeyRequest);
         assertThat(assertOKAndCreateObjectPath(response).evaluate("updated"), equalTo(true));
-<<<<<<< HEAD
-        fetchAndAssertApiKeyContainsWorkflows(apiKeyId, "r1", "search_application_query", "search_application_analytics");
-=======
         fetchAndAssertApiKeyContainsWorkflows(apiKeyIdWithoutWorkflow, "r1", "search_application_query");
 
         final Request removeRestrictionRequest = new Request("PUT", "_security/api_key/" + apiKeyId);
@@ -1225,7 +1218,6 @@
         response = performRequestWithManageOwnApiKeyUser(removeRestrictionRequest);
         assertThat(assertOKAndCreateObjectPath(response).evaluate("updated"), equalTo(true));
         fetchAndAssertApiKeyDoesNotContainWorkflows(apiKeyId, "r1");
->>>>>>> 18b438f2
 
         final Request bulkUpdateApiKeyRequest = new Request("POST", "_security/api_key/_bulk_update");
         bulkUpdateApiKeyRequest.setJsonEntity(Strings.format("""
@@ -1242,21 +1234,6 @@
         response = performRequestWithManageOwnApiKeyUser(bulkUpdateApiKeyRequest);
         assertThat(assertOKAndCreateObjectPath(response).evaluate("updated"), contains(apiKeyId));
         fetchAndAssertApiKeyContainsWorkflows(apiKeyId, "r1", "search_application_query");
-<<<<<<< HEAD
-
-        final Request removeRestrictionRequest = new Request("PUT", "_security/api_key/" + apiKeyId);
-        removeRestrictionRequest.setJsonEntity("""
-            {
-              "role_descriptors": {
-                "r1": {
-                }
-              }
-            }""");
-        response = performRequestWithManageOwnApiKeyUser(removeRestrictionRequest);
-        assertThat(assertOKAndCreateObjectPath(response).evaluate("updated"), equalTo(true));
-        fetchAndAssertApiKeyDoesNotContainWorkflows(apiKeyId, "r1");
-=======
->>>>>>> 18b438f2
     }
 
     public void testWorkflowsRestrictionValidation() throws IOException {
@@ -1272,11 +1249,7 @@
         final String r2 = secondRoleWithWorkflowsRestriction ? """
             "r2": {
                 "restriction": {
-<<<<<<< HEAD
-                    "workflows": ["search_application_analytics"]
-=======
                     "workflows": ["search_application_query"]
->>>>>>> 18b438f2
                 }
             }
             """ : """
