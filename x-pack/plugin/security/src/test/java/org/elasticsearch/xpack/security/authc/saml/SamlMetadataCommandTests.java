--- conflicted
+++ resolved
@@ -7,14 +7,14 @@
 package org.elasticsearch.xpack.security.authc.saml;
 
 import joptsimple.OptionSet;
+
 import org.elasticsearch.ExceptionsHelper;
 import org.elasticsearch.cli.MockTerminal;
 import org.elasticsearch.cli.UserException;
-import org.elasticsearch.common.ssl.PemUtils;
-import org.elasticsearch.core.Tuple;
 import org.elasticsearch.common.settings.KeyStoreWrapper;
 import org.elasticsearch.common.settings.MockSecureSettings;
 import org.elasticsearch.common.settings.Settings;
+import org.elasticsearch.core.Tuple;
 import org.elasticsearch.env.Environment;
 import org.elasticsearch.env.TestEnvironment;
 import org.elasticsearch.xpack.core.security.authc.RealmSettings;
@@ -730,16 +730,9 @@
 
     private boolean validateSignature(Signature signature) {
         try {
-<<<<<<< HEAD
             java.security.cert.X509Certificate certificate = CertParsingUtils.readX509Certificate(getDataPath("saml.crt"));
             PrivateKey key = org.elasticsearch.common.ssl.PemUtils.readPrivateKey(getDataPath("saml.key"), ""::toCharArray);
             Credential verificationCredential = new BasicX509Credential(certificate, key);
-=======
-            Certificate[] certificates = CertParsingUtils.
-                    readCertificates(Collections.singletonList(getDataPath("saml.crt").toString()), newEnvironment());
-            PrivateKey key = PemUtils.readPrivateKey(getDataPath("saml.key"), ""::toCharArray);
-            Credential verificationCredential = new BasicX509Credential((java.security.cert.X509Certificate) certificates[0], key);
->>>>>>> b371463a
             SAMLSignatureProfileValidator profileValidator = new SAMLSignatureProfileValidator();
             profileValidator.validate(signature);
             SignatureValidator.validate(signature, verificationCredential);
