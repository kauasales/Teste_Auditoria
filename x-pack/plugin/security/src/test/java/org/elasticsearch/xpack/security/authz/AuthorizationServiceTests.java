--- conflicted
+++ resolved
@@ -169,11 +169,8 @@
 import java.util.Set;
 import java.util.UUID;
 import java.util.concurrent.CountDownLatch;
-<<<<<<< HEAD
+import java.util.concurrent.atomic.AtomicBoolean;
 import java.util.function.BiConsumer;
-=======
-import java.util.concurrent.atomic.AtomicBoolean;
->>>>>>> 5859c4d6
 import java.util.function.BiFunction;
 import java.util.function.Consumer;
 import java.util.function.Predicate;
@@ -310,13 +307,12 @@
             authorizationInfoHeader = mock(AuthorizationInfo.class);
             threadContext.putTransient(AUTHORIZATION_INFO_KEY, authorizationInfoHeader);
         }
-<<<<<<< HEAD
         boolean generateRequestIdBeforeAuthz = (false == User.isInternal(authentication.getUser())) ||
                 randomBoolean();
         SetOnce<String> requestId = new SetOnce<>();
         if (generateRequestIdBeforeAuthz) {
             requestId.set(AuditUtil.getOrGenerateRequestId(threadContext));
-=======
+        }
         Mockito.reset(operatorPrivilegesService);
         final AtomicBoolean operatorPrivilegesChecked = new AtomicBoolean(false);
         final ElasticsearchSecurityException operatorPrivilegesException =
@@ -326,7 +322,6 @@
                 operatorPrivilegesChecked.set(true);
                 return operatorPrivilegesException;
             });
->>>>>>> 5859c4d6
         }
         ActionListener<Void> listener = ActionListener.wrap(response -> {
             // extract the authorization transient headers from the thread context of the action
@@ -342,20 +337,17 @@
             done.onResponse(threadContext.getTransient(someRandomHeader));
             assertNull(verify(operatorPrivilegesService).check(action, request, threadContext));
         }, e -> {
-<<<<<<< HEAD
             if (generateRequestIdBeforeAuthz) {
                 assertThat(AuditUtil.extractRequestId(threadContext), is(requestId.get()));
             } else {
                 requestId.set(AuditUtil.extractRequestId(threadContext));
-=======
+            }
             if (shouldFailOperatorPrivilegesCheck && operatorPrivilegesChecked.get()) {
                 assertSame(operatorPrivilegesException, e.getCause());
->>>>>>> 5859c4d6
             }
             done.onFailure(e);
         });
         authorizationService.authorize(authentication, action, request, listener);
-<<<<<<< HEAD
         Object someRandomHeaderValueInListener;
         try {
             someRandomHeaderValueInListener = done.actionGet();
@@ -366,9 +358,6 @@
         if (generateRequestIdBeforeAuthz) {
             assertThat(AuditUtil.extractRequestId(threadContext), is(requestId.get()));
         }
-=======
-        Object someRandomHeaderValueInListener = done.actionGet();
->>>>>>> 5859c4d6
         assertThat(someRandomHeaderValueInListener, sameInstance(someRandomHeaderValue));
         assertThat(threadContext.getTransient(someRandomHeader), sameInstance(someRandomHeaderValue));
         // authorization restores any previously existing transient headers
