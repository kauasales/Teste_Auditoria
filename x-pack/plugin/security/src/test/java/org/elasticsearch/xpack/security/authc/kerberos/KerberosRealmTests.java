/*
 * Copyright Elasticsearch B.V. and/or licensed to Elasticsearch B.V. under one
 * or more contributor license agreements. Licensed under the Elastic License;
 * you may not use this file except in compliance with the Elastic License.
 */

package org.elasticsearch.xpack.security.authc.kerberos;

import org.apache.lucene.util.Constants;
import org.elasticsearch.ElasticsearchSecurityException;
import org.elasticsearch.action.ActionListener;
import org.elasticsearch.action.support.PlainActionFuture;
import org.elasticsearch.common.collect.Tuple;
import org.elasticsearch.common.settings.SecureString;
import org.elasticsearch.common.settings.Settings;
import org.elasticsearch.common.util.concurrent.ThreadContext;
import org.elasticsearch.env.TestEnvironment;
import org.elasticsearch.rest.RestStatus;
import org.elasticsearch.xpack.core.security.authc.AuthenticationResult;
import org.elasticsearch.xpack.core.security.authc.RealmConfig;
import org.elasticsearch.xpack.core.security.authc.kerberos.KerberosRealmSettings;
import org.elasticsearch.xpack.core.security.authc.support.UsernamePasswordToken;
<<<<<<< HEAD
import org.elasticsearch.xpack.core.security.user.User;
=======
import org.elasticsearch.xpack.security.authc.support.MockLookupRealm;
>>>>>>> 273c82d7
import org.elasticsearch.xpack.security.authc.support.UserRoleMapper.UserData;
import org.ietf.jgss.GSSException;

import javax.security.auth.login.LoginException;
import java.io.IOException;
import java.nio.ByteBuffer;
import java.nio.channels.SeekableByteChannel;
import java.nio.charset.StandardCharsets;
import java.nio.file.Files;
import java.nio.file.Path;
import java.nio.file.StandardOpenOption;
import java.nio.file.attribute.FileAttribute;
import java.nio.file.attribute.PosixFilePermission;
import java.nio.file.attribute.PosixFilePermissions;
import java.util.Arrays;
import java.util.Collections;
import java.util.EnumSet;
import java.util.Locale;
import java.util.Set;

import static org.hamcrest.Matchers.equalTo;
import static org.hamcrest.Matchers.is;
import static org.hamcrest.Matchers.nullValue;
import static org.mockito.AdditionalMatchers.aryEq;
import static org.mockito.Matchers.any;
import static org.mockito.Matchers.eq;
import static org.mockito.Mockito.mock;
import static org.mockito.Mockito.spy;
import static org.mockito.Mockito.times;
import static org.mockito.Mockito.verify;
import static org.mockito.Mockito.verifyNoMoreInteractions;

public class KerberosRealmTests extends KerberosRealmTestCase {

    public void testSupports() {
        final KerberosRealm kerberosRealm = createKerberosRealm("test@REALM");

        final KerberosAuthenticationToken kerberosAuthenticationToken = new KerberosAuthenticationToken(randomByteArrayOfLength(5));
        assertThat(kerberosRealm.supports(kerberosAuthenticationToken), is(true));
        final UsernamePasswordToken usernamePasswordToken =
                new UsernamePasswordToken(randomAlphaOfLength(5), new SecureString(new char[] { 'a', 'b', 'c' }));
        assertThat(kerberosRealm.supports(usernamePasswordToken), is(false));
    }

    public void testAuthenticateWithValidTicketSucessAuthnWithUserDetails() throws LoginException, GSSException {
        final String username = randomPrincipalName();
        final KerberosRealm kerberosRealm = createKerberosRealm(username);
        final String expectedUsername = maybeRemoveRealmName(username);
        final User expectedUser = new User(expectedUsername, roles.toArray(new String[roles.size()]), null, null, null, true);
        final byte[] decodedTicket = "base64encodedticket".getBytes(StandardCharsets.UTF_8);
        final Path keytabPath = config.env().configFile().resolve(config.getSetting(KerberosRealmSettings.HTTP_SERVICE_KEYTAB_PATH));
        final boolean krbDebug = config.getSetting(KerberosRealmSettings.SETTING_KRB_DEBUG_ENABLE);
        mockKerberosTicketValidator(decodedTicket, keytabPath, krbDebug, new Tuple<>(username, "out-token"), null);
        final KerberosAuthenticationToken kerberosAuthenticationToken = new KerberosAuthenticationToken(decodedTicket);

        final PlainActionFuture<AuthenticationResult> future = new PlainActionFuture<>();
        kerberosRealm.authenticate(kerberosAuthenticationToken, future);
        assertSuccessAuthenticationResult(expectedUser, "out-token", future.actionGet());

        verify(mockKerberosTicketValidator, times(1)).validateTicket(aryEq(decodedTicket), eq(keytabPath), eq(krbDebug),
                any(ActionListener.class));
        verify(mockNativeRoleMappingStore).refreshRealmOnChange(kerberosRealm);
        verify(mockNativeRoleMappingStore).resolveRoles(any(UserData.class), any(ActionListener.class));
        verifyNoMoreInteractions(mockKerberosTicketValidator, mockNativeRoleMappingStore);
    }

    public void testFailedAuthorization() throws LoginException, GSSException {
        final String username = randomPrincipalName();
        final KerberosRealm kerberosRealm = createKerberosRealm(username);
        final byte[] decodedTicket = "base64encodedticket".getBytes(StandardCharsets.UTF_8);
        final Path keytabPath = config.env().configFile().resolve(config.getSetting(KerberosRealmSettings.HTTP_SERVICE_KEYTAB_PATH));
        final boolean krbDebug = config.getSetting(KerberosRealmSettings.SETTING_KRB_DEBUG_ENABLE);
        mockKerberosTicketValidator(decodedTicket, keytabPath, krbDebug, new Tuple<>("does-not-exist@REALM", "out-token"), null);

        final PlainActionFuture<AuthenticationResult> future = new PlainActionFuture<>();
        kerberosRealm.authenticate(new KerberosAuthenticationToken(decodedTicket), future);

        ElasticsearchSecurityException e = expectThrows(ElasticsearchSecurityException.class, future::actionGet);
        assertThat(e.status(), is(RestStatus.FORBIDDEN));
        assertThat(e.getMessage(), equalTo("Expected UPN '" + Arrays.asList(maybeRemoveRealmName(username)) + "' but was '"
                + maybeRemoveRealmName("does-not-exist@REALM") + "'"));
    }

    public void testLookupUser() {
        final String username = randomPrincipalName();
        final KerberosRealm kerberosRealm = createKerberosRealm(username);
        final PlainActionFuture<User> future = new PlainActionFuture<>();
        kerberosRealm.lookupUser(username, future);
        assertThat(future.actionGet(), is(nullValue()));
    }

    public void testKerberosRealmThrowsErrorWhenKeytabPathIsConfiguredAsDirectory() throws IOException {
        final String dirName = randomAlphaOfLength(5);
        Files.createDirectory(dir.resolve(dirName));
        final String keytabPath = dir.resolve(dirName).toString();
        final String expectedErrorMessage = "configured service key tab file [" + keytabPath + "] is a directory";

        assertKerberosRealmConstructorFails(keytabPath, expectedErrorMessage);
    }

    public void testKerberosRealmThrowsErrorWhenKeytabFileDoesNotExist() throws IOException {
        final String keytabPath = dir.resolve(randomAlphaOfLength(5) + ".keytab").toString();
        final String expectedErrorMessage = "configured service key tab file [" + keytabPath + "] does not exist";

        assertKerberosRealmConstructorFails(keytabPath, expectedErrorMessage);
    }

    public void testKerberosRealmThrowsErrorWhenKeytabFileHasNoReadPermissions() throws IOException {
        assumeFalse("Not running this test on Windows, as it requires additional access permissions for test framework.",
                Constants.WINDOWS);
        final Set<String> supportedAttributes = dir.getFileSystem().supportedFileAttributeViews();
        final String keytabFileName = randomAlphaOfLength(5) + ".keytab";
        final Path keytabPath;
        if (supportedAttributes.contains("posix")) {
            final Set<PosixFilePermission> filePerms = PosixFilePermissions.fromString("---------");
            final FileAttribute<Set<PosixFilePermission>> fileAttributes = PosixFilePermissions.asFileAttribute(filePerms);
            try (SeekableByteChannel byteChannel = Files.newByteChannel(dir.resolve(keytabFileName),
                    EnumSet.of(StandardOpenOption.CREATE_NEW, StandardOpenOption.WRITE), fileAttributes)) {
                byteChannel.write(ByteBuffer.wrap(randomByteArrayOfLength(10)));
            }
            keytabPath = dir.resolve(keytabFileName);
        } else {
            throw new UnsupportedOperationException(
                    String.format(Locale.ROOT, "Don't know how to make file [%s] non-readable on a file system with attributes [%s]",
                            dir.resolve(keytabFileName), supportedAttributes));
        }
        final String expectedErrorMessage = "configured service key tab file [" + keytabPath + "] must have read permission";

        assertKerberosRealmConstructorFails(keytabPath.toString(), expectedErrorMessage);
    }

    private void assertKerberosRealmConstructorFails(final String keytabPath, final String expectedErrorMessage) {
        settings = KerberosTestCase.buildKerberosRealmSettings(keytabPath, 100, "10m", true, randomBoolean());
        config = new RealmConfig(new RealmConfig.RealmIdentifier(KerberosRealmSettings.TYPE, "test-kerb-realm"),
            settings, globalSettings, TestEnvironment.newEnvironment(globalSettings), new ThreadContext(globalSettings));
        mockNativeRoleMappingStore = roleMappingStore(Arrays.asList("user"));
        mockKerberosTicketValidator = mock(KerberosTicketValidator.class);
        final IllegalArgumentException iae = expectThrows(IllegalArgumentException.class,
                () -> new KerberosRealm(config, mockNativeRoleMappingStore, mockKerberosTicketValidator, threadPool, null));
        assertThat(iae.getMessage(), is(equalTo(expectedErrorMessage)));
    }

    public void testDelegatedAuthorization() throws Exception {
        final String username = randomPrincipalName();
        final String expectedUsername = maybeRemoveRealmName(username);
        final MockLookupRealm otherRealm = spy(new MockLookupRealm(new RealmConfig("other_realm", Settings.EMPTY, globalSettings,
                TestEnvironment.newEnvironment(globalSettings), new ThreadContext(globalSettings))));
        final User lookupUser = new User(expectedUsername, new String[] { "admin-role" }, expectedUsername,
                expectedUsername + "@example.com", Collections.singletonMap("k1", "v1"), true);
        otherRealm.registerUser(lookupUser);

        settings = Settings.builder().put(settings).putList("authorization_realms", "other_realm").build();
        final KerberosRealm kerberosRealm = createKerberosRealm(Collections.singletonList(otherRealm), username);
        final User expectedUser = lookupUser;
        final byte[] decodedTicket = "base64encodedticket".getBytes(StandardCharsets.UTF_8);
        final Path keytabPath = config.env().configFile().resolve(KerberosRealmSettings.HTTP_SERVICE_KEYTAB_PATH.get(config.settings()));
        final boolean krbDebug = KerberosRealmSettings.SETTING_KRB_DEBUG_ENABLE.get(config.settings());
        mockKerberosTicketValidator(decodedTicket, keytabPath, krbDebug, new Tuple<>(username, "out-token"), null);
        final KerberosAuthenticationToken kerberosAuthenticationToken = new KerberosAuthenticationToken(decodedTicket);

        PlainActionFuture<AuthenticationResult> future = new PlainActionFuture<>();
        kerberosRealm.authenticate(kerberosAuthenticationToken, future);
        assertSuccessAuthenticationResult(expectedUser, "out-token", future.actionGet());

        future = new PlainActionFuture<>();
        kerberosRealm.authenticate(kerberosAuthenticationToken, future);
        assertSuccessAuthenticationResult(expectedUser, "out-token", future.actionGet());

        verify(mockKerberosTicketValidator, times(2)).validateTicket(aryEq(decodedTicket), eq(keytabPath), eq(krbDebug),
                any(ActionListener.class));
        verify(mockNativeRoleMappingStore).refreshRealmOnChange(kerberosRealm);
        verifyNoMoreInteractions(mockKerberosTicketValidator, mockNativeRoleMappingStore);
        verify(otherRealm, times(2)).lookupUser(eq(expectedUsername), any(ActionListener.class));
    }
}
<|MERGE_RESOLUTION|>--- conflicted
+++ resolved
@@ -20,11 +20,8 @@
 import org.elasticsearch.xpack.core.security.authc.RealmConfig;
 import org.elasticsearch.xpack.core.security.authc.kerberos.KerberosRealmSettings;
 import org.elasticsearch.xpack.core.security.authc.support.UsernamePasswordToken;
-<<<<<<< HEAD
 import org.elasticsearch.xpack.core.security.user.User;
-=======
 import org.elasticsearch.xpack.security.authc.support.MockLookupRealm;
->>>>>>> 273c82d7
 import org.elasticsearch.xpack.security.authc.support.UserRoleMapper.UserData;
 import org.ietf.jgss.GSSException;
 
@@ -170,8 +167,8 @@
     public void testDelegatedAuthorization() throws Exception {
         final String username = randomPrincipalName();
         final String expectedUsername = maybeRemoveRealmName(username);
-        final MockLookupRealm otherRealm = spy(new MockLookupRealm(new RealmConfig("other_realm", Settings.EMPTY, globalSettings,
-                TestEnvironment.newEnvironment(globalSettings), new ThreadContext(globalSettings))));
+        final MockLookupRealm otherRealm = spy(new MockLookupRealm(new RealmConfig(new RealmConfig.RealmIdentifier("mock", "other_realm"),
+            globalSettings, TestEnvironment.newEnvironment(globalSettings), new ThreadContext(globalSettings))));
         final User lookupUser = new User(expectedUsername, new String[] { "admin-role" }, expectedUsername,
                 expectedUsername + "@example.com", Collections.singletonMap("k1", "v1"), true);
         otherRealm.registerUser(lookupUser);
@@ -180,8 +177,8 @@
         final KerberosRealm kerberosRealm = createKerberosRealm(Collections.singletonList(otherRealm), username);
         final User expectedUser = lookupUser;
         final byte[] decodedTicket = "base64encodedticket".getBytes(StandardCharsets.UTF_8);
-        final Path keytabPath = config.env().configFile().resolve(KerberosRealmSettings.HTTP_SERVICE_KEYTAB_PATH.get(config.settings()));
-        final boolean krbDebug = KerberosRealmSettings.SETTING_KRB_DEBUG_ENABLE.get(config.settings());
+        final Path keytabPath = config.env().configFile().resolve(config.getSetting(KerberosRealmSettings.HTTP_SERVICE_KEYTAB_PATH));
+        final boolean krbDebug = config.getSetting(KerberosRealmSettings.SETTING_KRB_DEBUG_ENABLE);
         mockKerberosTicketValidator(decodedTicket, keytabPath, krbDebug, new Tuple<>(username, "out-token"), null);
         final KerberosAuthenticationToken kerberosAuthenticationToken = new KerberosAuthenticationToken(decodedTicket);
 
