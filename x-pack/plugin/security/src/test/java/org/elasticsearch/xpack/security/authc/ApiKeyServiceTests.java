/*
 * Copyright Elasticsearch B.V. and/or licensed to Elasticsearch B.V. under one
 * or more contributor license agreements. Licensed under the Elastic License
 * 2.0; you may not use this file except in compliance with the Elastic License
 * 2.0.
 */

package org.elasticsearch.xpack.security.authc;

import org.apache.logging.log4j.Level;
import org.apache.logging.log4j.LogManager;
import org.apache.logging.log4j.Logger;
import org.elasticsearch.ElasticsearchException;
import org.elasticsearch.Version;
import org.elasticsearch.action.ActionListener;
import org.elasticsearch.action.DocWriteRequest;
import org.elasticsearch.action.bulk.BulkAction;
import org.elasticsearch.action.bulk.BulkItemResponse;
import org.elasticsearch.action.bulk.BulkRequest;
import org.elasticsearch.action.bulk.BulkResponse;
import org.elasticsearch.action.get.GetRequest;
import org.elasticsearch.action.index.IndexAction;
import org.elasticsearch.action.index.IndexRequest;
import org.elasticsearch.action.index.IndexRequestBuilder;
import org.elasticsearch.action.index.IndexResponse;
import org.elasticsearch.action.support.PlainActionFuture;
import org.elasticsearch.client.Client;
import org.elasticsearch.common.bytes.BytesArray;
import org.elasticsearch.common.bytes.BytesReference;
import org.elasticsearch.common.cache.Cache;
import org.elasticsearch.common.logging.Loggers;
import org.elasticsearch.common.settings.SecureString;
import org.elasticsearch.common.settings.Settings;
import org.elasticsearch.common.util.concurrent.AbstractRunnable;
import org.elasticsearch.common.util.concurrent.EsRejectedExecutionException;
import org.elasticsearch.common.util.concurrent.ListenableFuture;
import org.elasticsearch.common.util.concurrent.ThreadContext;
import org.elasticsearch.common.xcontent.LoggingDeprecationHandler;
import org.elasticsearch.common.xcontent.XContentHelper;
import org.elasticsearch.core.TimeValue;
import org.elasticsearch.core.Tuple;
import org.elasticsearch.index.get.GetResult;
import org.elasticsearch.index.shard.ShardId;
import org.elasticsearch.test.ClusterServiceUtils;
import org.elasticsearch.test.ESTestCase;
import org.elasticsearch.test.MockLogAppender;
import org.elasticsearch.test.VersionUtils;
import org.elasticsearch.test.XContentTestUtils;
import org.elasticsearch.threadpool.FixedExecutorBuilder;
import org.elasticsearch.threadpool.TestThreadPool;
import org.elasticsearch.threadpool.ThreadPool;
import org.elasticsearch.xcontent.NamedXContentRegistry;
import org.elasticsearch.xcontent.ToXContent;
import org.elasticsearch.xcontent.XContentBuilder;
import org.elasticsearch.xcontent.XContentType;
import org.elasticsearch.xcontent.json.JsonXContent;
import org.elasticsearch.xpack.core.XPackSettings;
import org.elasticsearch.xpack.core.security.SecurityContext;
import org.elasticsearch.xpack.core.security.action.ApiKeyTests;
import org.elasticsearch.xpack.core.security.action.CreateApiKeyRequest;
import org.elasticsearch.xpack.core.security.action.CreateApiKeyResponse;
import org.elasticsearch.xpack.core.security.authc.Authentication;
import org.elasticsearch.xpack.core.security.authc.Authentication.AuthenticationType;
import org.elasticsearch.xpack.core.security.authc.Authentication.RealmRef;
import org.elasticsearch.xpack.core.security.authc.AuthenticationField;
import org.elasticsearch.xpack.core.security.authc.AuthenticationResult;
import org.elasticsearch.xpack.core.security.authc.support.AuthenticationContextSerializer;
import org.elasticsearch.xpack.core.security.authc.support.Hasher;
import org.elasticsearch.xpack.core.security.authz.RoleDescriptor;
import org.elasticsearch.xpack.core.security.authz.privilege.ApplicationPrivilege;
import org.elasticsearch.xpack.core.security.user.User;
import org.elasticsearch.xpack.security.authc.ApiKeyService.ApiKeyCredentials;
import org.elasticsearch.xpack.security.authc.ApiKeyService.ApiKeyDoc;
import org.elasticsearch.xpack.security.authc.ApiKeyService.ApiKeyRoleDescriptors;
import org.elasticsearch.xpack.security.authc.ApiKeyService.CachedApiKeyHashResult;
import org.elasticsearch.xpack.security.authz.store.NativePrivilegeStore;
import org.elasticsearch.xpack.security.support.CacheInvalidatorRegistry;
import org.elasticsearch.xpack.security.support.FeatureNotEnabledException;
import org.elasticsearch.xpack.security.support.SecurityIndexManager;
import org.elasticsearch.xpack.security.test.SecurityMocks;
import org.junit.After;
import org.junit.Before;
import org.mockito.Mockito;

import java.io.IOException;
import java.nio.charset.StandardCharsets;
import java.time.Clock;
import java.time.Duration;
import java.time.Instant;
import java.time.temporal.ChronoUnit;
import java.util.Arrays;
import java.util.Base64;
import java.util.Collection;
import java.util.Collections;
import java.util.HashMap;
import java.util.List;
import java.util.Map;
import java.util.Set;
import java.util.concurrent.CompletableFuture;
import java.util.concurrent.ExecutionException;
import java.util.concurrent.ExecutorService;
import java.util.concurrent.Semaphore;
import java.util.concurrent.atomic.AtomicBoolean;
import java.util.concurrent.atomic.AtomicInteger;
import java.util.stream.Collectors;
import java.util.stream.IntStream;

import static org.elasticsearch.index.seqno.SequenceNumbers.UNASSIGNED_PRIMARY_TERM;
import static org.elasticsearch.index.seqno.SequenceNumbers.UNASSIGNED_SEQ_NO;
import static org.elasticsearch.test.ActionListenerUtils.anyActionListener;
import static org.elasticsearch.test.SecurityIntegTestCase.getFastStoredHashAlgoForTests;
import static org.elasticsearch.test.TestMatchers.throwableWithMessage;
import static org.elasticsearch.xpack.core.security.authz.store.ReservedRolesStore.SUPERUSER_ROLE_DESCRIPTOR;
import static org.elasticsearch.xpack.core.security.index.RestrictedIndicesNames.INTERNAL_SECURITY_MAIN_INDEX_7;
import static org.elasticsearch.xpack.core.security.index.RestrictedIndicesNames.SECURITY_MAIN_ALIAS;
import static org.elasticsearch.xpack.security.Security.SECURITY_CRYPTO_THREAD_POOL_NAME;
import static org.elasticsearch.xpack.core.security.authc.AuthenticationField.API_KEY_METADATA_KEY;
import static org.hamcrest.Matchers.anEmptyMap;
import static org.hamcrest.Matchers.contains;
import static org.hamcrest.Matchers.containsString;
import static org.hamcrest.Matchers.emptyArray;
import static org.hamcrest.Matchers.equalTo;
import static org.hamcrest.Matchers.instanceOf;
import static org.hamcrest.Matchers.is;
import static org.hamcrest.Matchers.lessThanOrEqualTo;
import static org.hamcrest.Matchers.not;
import static org.hamcrest.Matchers.notNullValue;
import static org.hamcrest.Matchers.nullValue;
import static org.hamcrest.Matchers.sameInstance;
import static org.mockito.ArgumentMatchers.any;
import static org.mockito.ArgumentMatchers.anyString;
import static org.mockito.ArgumentMatchers.eq;
import static org.mockito.Mockito.doAnswer;
import static org.mockito.Mockito.mock;
import static org.mockito.Mockito.never;
import static org.mockito.Mockito.times;
import static org.mockito.Mockito.verify;
import static org.mockito.Mockito.when;

public class ApiKeyServiceTests extends ESTestCase {

    private ThreadPool threadPool;
    private Client client;
    private SecurityIndexManager securityIndex;
    private CacheInvalidatorRegistry cacheInvalidatorRegistry;

    @Before
    public void createThreadPool() {
        threadPool = Mockito.spy(
            new TestThreadPool(
                "api key service tests",
                new FixedExecutorBuilder(
                    Settings.EMPTY,
                    SECURITY_CRYPTO_THREAD_POOL_NAME,
                    1,
                    1000,
                    "xpack.security.crypto.thread_pool",
                    false
                )
            )
        );
    }

    @After
    public void stopThreadPool() {
        terminate(threadPool);
    }

    @Before
    public void setupMocks() {
        this.client = mock(Client.class);
        this.securityIndex = SecurityMocks.mockSecurityIndexManager();
        this.cacheInvalidatorRegistry = mock(CacheInvalidatorRegistry.class);
    }

    public void testCreateApiKeyUsesBulkIndexAction() throws Exception {
        final Settings settings = Settings.builder().put(XPackSettings.API_KEY_SERVICE_ENABLED_SETTING.getKey(), true).build();
        final ApiKeyService service = createApiKeyService(settings);
        final Authentication authentication = new Authentication(
            new User("alice", "superuser"),
            new RealmRef("file", "file", "node-1"),
            null
        );
        final CreateApiKeyRequest createApiKeyRequest = new CreateApiKeyRequest("key-1", null, null);
        when(client.prepareIndex(anyString())).thenReturn(new IndexRequestBuilder(client, IndexAction.INSTANCE));
        when(client.threadPool()).thenReturn(threadPool);
        final AtomicBoolean bulkActionInvoked = new AtomicBoolean(false);
        doAnswer(inv -> {
            final Object[] args = inv.getArguments();
            BulkRequest bulkRequest = (BulkRequest) args[1];
            assertThat(bulkRequest.numberOfActions(), is(1));
            assertThat(bulkRequest.requests().get(0), instanceOf(IndexRequest.class));
            IndexRequest indexRequest = (IndexRequest) bulkRequest.requests().get(0);
            assertThat(indexRequest.id(), is(createApiKeyRequest.getId()));
            bulkActionInvoked.set(true);
            return null;
        }).when(client).execute(eq(BulkAction.INSTANCE), any(BulkRequest.class), any());
        service.createApiKey(authentication, createApiKeyRequest, Set.of(), new PlainActionFuture<>());
        assertBusy(() -> assertTrue(bulkActionInvoked.get()));
    }

    public void testCreateApiKeyWillCacheOnCreation() {
        final Settings settings = Settings.builder().put(XPackSettings.API_KEY_SERVICE_ENABLED_SETTING.getKey(), true).build();
        final ApiKeyService service = createApiKeyService(settings);
        final Authentication authentication = new Authentication(
            new User(randomAlphaOfLengthBetween(8, 16), "superuser"),
            new RealmRef(randomAlphaOfLengthBetween(3, 8), randomAlphaOfLengthBetween(3, 8), randomAlphaOfLengthBetween(3, 8)),
            null
        );
        final CreateApiKeyRequest createApiKeyRequest = new CreateApiKeyRequest(randomAlphaOfLengthBetween(3, 8), null, null);
        when(client.prepareIndex(anyString())).thenReturn(new IndexRequestBuilder(client, IndexAction.INSTANCE));
        when(client.threadPool()).thenReturn(threadPool);
        doAnswer(inv -> {
            final Object[] args = inv.getArguments();
            @SuppressWarnings("unchecked")
            final ActionListener<BulkResponse> listener = (ActionListener<BulkResponse>) args[2];
            final IndexResponse indexResponse = new IndexResponse(
                new ShardId(INTERNAL_SECURITY_MAIN_INDEX_7, randomAlphaOfLength(22), randomIntBetween(0, 1)),
                createApiKeyRequest.getId(),
                randomLongBetween(1, 99),
                randomLongBetween(1, 99),
                randomIntBetween(1, 99),
                true
            );
            listener.onResponse(
                new BulkResponse(
                    new BulkItemResponse[] { BulkItemResponse.success(randomInt(), DocWriteRequest.OpType.INDEX, indexResponse) },
                    randomLongBetween(0, 100)
                )
            );
            return null;
        }).when(client).execute(eq(BulkAction.INSTANCE), any(BulkRequest.class), any());

        final Cache<String, ListenableFuture<CachedApiKeyHashResult>> apiKeyAuthCache = service.getApiKeyAuthCache();
        assertNull(apiKeyAuthCache.get(createApiKeyRequest.getId()));
        final PlainActionFuture<CreateApiKeyResponse> listener = new PlainActionFuture<>();
        service.createApiKey(authentication, createApiKeyRequest, Set.of(), listener);
        final CreateApiKeyResponse createApiKeyResponse = listener.actionGet();
        assertThat(createApiKeyResponse.getId(), equalTo(createApiKeyRequest.getId()));
        final CachedApiKeyHashResult cachedApiKeyHashResult = service.getFromCache(createApiKeyResponse.getId());
        assertThat(cachedApiKeyHashResult.success, is(true));
        cachedApiKeyHashResult.verify(createApiKeyResponse.getKey());
    }

    public void testGetCredentialsFromThreadContext() {
        final ApiKeyService apiKeyService = createApiKeyService();
        ThreadContext threadContext = threadPool.getThreadContext();
        assertNull(apiKeyService.getCredentialsFromHeader(threadContext));

        final String apiKeyAuthScheme = randomFrom("apikey", "apiKey", "ApiKey", "APikey", "APIKEY");
        final String id = randomAlphaOfLength(12);
        final String key = randomAlphaOfLength(16);
        String headerValue = apiKeyAuthScheme + " " + Base64.getEncoder().encodeToString((id + ":" + key).getBytes(StandardCharsets.UTF_8));

        try (ThreadContext.StoredContext ignore = threadContext.stashContext()) {
            threadContext.putHeader("Authorization", headerValue);
            ApiKeyService.ApiKeyCredentials creds = apiKeyService.getCredentialsFromHeader(threadContext);
            assertNotNull(creds);
            assertEquals(id, creds.getId());
            assertEquals(key, creds.getKey().toString());
        }

        // missing space
        headerValue = apiKeyAuthScheme + Base64.getEncoder().encodeToString((id + ":" + key).getBytes(StandardCharsets.UTF_8));
        try (ThreadContext.StoredContext ignore = threadContext.stashContext()) {
            threadContext.putHeader("Authorization", headerValue);
            ApiKeyService.ApiKeyCredentials creds = apiKeyService.getCredentialsFromHeader(threadContext);
            assertNull(creds);
        }

        // missing colon
        headerValue = apiKeyAuthScheme + " " + Base64.getEncoder().encodeToString((id + key).getBytes(StandardCharsets.UTF_8));
        try (ThreadContext.StoredContext ignore = threadContext.stashContext()) {
            threadContext.putHeader("Authorization", headerValue);
            IllegalArgumentException e = expectThrows(
                IllegalArgumentException.class,
                () -> apiKeyService.getCredentialsFromHeader(threadContext)
            );
            assertEquals("invalid ApiKey value", e.getMessage());
        }
    }

    public void testAuthenticateWithApiKey() throws Exception {
        final Settings settings = Settings.builder().put(XPackSettings.API_KEY_SERVICE_ENABLED_SETTING.getKey(), true).build();
        final ApiKeyService service = createApiKeyService(settings);

        final String id = randomAlphaOfLength(12);
        final String key = randomAlphaOfLength(16);

        final User user;
        if (randomBoolean()) {
            user = new User(
                new User("hulk", new String[] { "superuser" }, "Bruce Banner", "hulk@test.com", Map.of(), true),
                new User("authenticated_user", new String[] { "other" })
            );
        } else {
            user = new User("hulk", new String[] { "superuser" }, "Bruce Banner", "hulk@test.com", Map.of(), true);
        }
        final Map<String, Object> metadata = mockKeyDocument(service, id, key, user);

        final AuthenticationResult<User> auth = tryAuthenticate(service, id, key);
        assertThat(auth.getStatus(), is(AuthenticationResult.Status.SUCCESS));
        assertThat(auth.getUser(), notNullValue());
        assertThat(auth.getUser().principal(), is("hulk"));
        assertThat(auth.getUser().fullName(), is("Bruce Banner"));
        assertThat(auth.getUser().email(), is("hulk@test.com"));
        assertThat(auth.getMetadata().get(AuthenticationField.API_KEY_CREATOR_REALM_NAME), is("realm1"));
        assertThat(auth.getMetadata().get(AuthenticationField.API_KEY_CREATOR_REALM_TYPE), is("native"));
        assertThat(auth.getMetadata().get(AuthenticationField.API_KEY_ID_KEY), is(id));
        assertThat(auth.getMetadata().get(AuthenticationField.API_KEY_NAME_KEY), is("test"));
        checkAuthApiKeyMetadata(metadata, auth);
    }

    public void testAuthenticationFailureWithInvalidatedApiKey() throws Exception {
        final Settings settings = Settings.builder().put(XPackSettings.API_KEY_SERVICE_ENABLED_SETTING.getKey(), true).build();
        final ApiKeyService service = createApiKeyService(settings);

        final String id = randomAlphaOfLength(12);
        final String key = randomAlphaOfLength(16);

        mockKeyDocument(service, id, key, new User("hulk", "superuser"), true, Duration.ofSeconds(3600));

        final AuthenticationResult<User> auth = tryAuthenticate(service, id, key);
        assertThat(auth.getStatus(), is(AuthenticationResult.Status.CONTINUE));
        assertThat(auth.getValue(), nullValue());
        assertThat(auth.getMessage(), containsString("invalidated"));
    }

    public void testAuthenticationFailureWithInvalidCredentials() throws Exception {
        final Settings settings = Settings.builder().put(XPackSettings.API_KEY_SERVICE_ENABLED_SETTING.getKey(), true).build();
        final ApiKeyService service = createApiKeyService(settings);

        final String id = randomAlphaOfLength(12);
        final String realKey = randomAlphaOfLength(16);
        final String wrongKey = "#" + realKey.substring(1);

        final User user;
        if (randomBoolean()) {
            user = new User("hulk", new String[] { "superuser" }, new User("authenticated_user", new String[] { "other" }));
        } else {
            user = new User("hulk", new String[] { "superuser" });
        }
        mockKeyDocument(service, id, realKey, user);

        final AuthenticationResult<User> auth = tryAuthenticate(service, id, wrongKey);
        assertThat(auth.getStatus(), is(AuthenticationResult.Status.CONTINUE));
        assertThat(auth.getValue(), nullValue());
        assertThat(auth.getMessage(), containsString("invalid credentials"));
    }

    public void testAuthenticationFailureWithExpiredKey() throws Exception {
        final Settings settings = Settings.builder().put(XPackSettings.API_KEY_SERVICE_ENABLED_SETTING.getKey(), true).build();
        final ApiKeyService service = createApiKeyService(settings);

        final String id = randomAlphaOfLength(12);
        final String key = randomAlphaOfLength(16);

        mockKeyDocument(service, id, key, new User("hulk", "superuser"), false, Duration.ofSeconds(-1));

        final AuthenticationResult<User> auth = tryAuthenticate(service, id, key);
        assertThat(auth.getStatus(), is(AuthenticationResult.Status.CONTINUE));
        assertThat(auth.getValue(), nullValue());
        assertThat(auth.getMessage(), containsString("expired"));
    }

    /**
     * We cache valid and invalid responses. This test verifies that we handle these correctly.
     */
    public void testMixingValidAndInvalidCredentials() throws Exception {
        final Settings settings = Settings.builder().put(XPackSettings.API_KEY_SERVICE_ENABLED_SETTING.getKey(), true).build();
        final ApiKeyService service = createApiKeyService(settings);

        final String id = randomAlphaOfLength(12);
        final String realKey = randomAlphaOfLength(16);

        final User user;
        if (randomBoolean()) {
            user = new User("hulk", new String[] { "superuser" }, new User("authenticated_user", new String[] { "other" }));
        } else {
            user = new User("hulk", new String[] { "superuser" });
        }
        final Map<String, Object> metadata = mockKeyDocument(service, id, realKey, user);

        for (int i = 0; i < 3; i++) {
            final String wrongKey = "=" + randomAlphaOfLength(14) + "@";
            AuthenticationResult<User> auth = tryAuthenticate(service, id, wrongKey);
            assertThat(auth.getStatus(), is(AuthenticationResult.Status.CONTINUE));
            assertThat(auth.getValue(), nullValue());
            assertThat(auth.getMessage(), containsString("invalid credentials"));

            auth = tryAuthenticate(service, id, realKey);
            assertThat(auth.getStatus(), is(AuthenticationResult.Status.SUCCESS));
            assertThat(auth.getValue(), notNullValue());
            assertThat(auth.getValue().principal(), is("hulk"));
            checkAuthApiKeyMetadata(metadata, auth);
        }
    }

    private Map<String, Object> mockKeyDocument(ApiKeyService service, String id, String key, User user) throws IOException {
        return mockKeyDocument(service, id, key, user, false, Duration.ofSeconds(3600));
    }

    private Map<String, Object> mockKeyDocument(
        ApiKeyService service,
        String id,
        String key,
        User user,
        boolean invalidated,
        Duration expiry
    ) throws IOException {
        return mockKeyDocument(service, id, key, user, invalidated, expiry, null);
    }

    private Map<String, Object> mockKeyDocument(
        ApiKeyService service,
        String id,
        String key,
        User user,
        boolean invalidated,
        Duration expiry,
        List<RoleDescriptor> keyRoles
    ) throws IOException {
        final Authentication authentication;
        if (user.isRunAs()) {
            authentication = new Authentication(
                user,
                new RealmRef("authRealm", "test", "foo"),
                new RealmRef("realm1", "native", "node01"),
                Version.CURRENT,
                randomFrom(AuthenticationType.REALM, AuthenticationType.TOKEN, AuthenticationType.INTERNAL, AuthenticationType.ANONYMOUS),
                Collections.emptyMap()
            );
        } else {
            authentication = new Authentication(
                user,
                new RealmRef("realm1", "native", "node01"),
                null,
                Version.CURRENT,
                randomFrom(AuthenticationType.REALM, AuthenticationType.TOKEN, AuthenticationType.INTERNAL, AuthenticationType.ANONYMOUS),
                Collections.emptyMap()
            );
        }
        @SuppressWarnings("unchecked")
        final Map<String, Object> metadata = ApiKeyTests.randomMetadata();
        XContentBuilder docSource = service.newDocument(
            getFastStoredHashAlgoForTests().hash(new SecureString(key.toCharArray())),
            "test",
            authentication,
            Collections.singleton(SUPERUSER_ROLE_DESCRIPTOR),
            Instant.now(),
            Instant.now().plus(expiry),
            keyRoles,
            Version.CURRENT,
            metadata
        );
        if (invalidated) {
            Map<String, Object> map = XContentHelper.convertToMap(BytesReference.bytes(docSource), true, XContentType.JSON).v2();
            map.put("api_key_invalidated", true);
            docSource = XContentBuilder.builder(XContentType.JSON.xContent()).map(map);
        }
        SecurityMocks.mockGetRequest(client, id, BytesReference.bytes(docSource));
        return metadata;
    }

    private AuthenticationResult<User> tryAuthenticate(ApiKeyService service, String id, String key) throws Exception {
        final ThreadContext threadContext = threadPool.getThreadContext();
        try (ThreadContext.StoredContext ignore = threadContext.stashContext()) {
            final String header = "ApiKey " + Base64.getEncoder().encodeToString((id + ":" + key).getBytes(StandardCharsets.UTF_8));
            threadContext.putHeader("Authorization", header);

            final PlainActionFuture<AuthenticationResult<User>> future = new PlainActionFuture<>();
            service.tryAuthenticate(threadContext, new ApiKeyCredentials(id, new SecureString(key.toCharArray())), future);

            final AuthenticationResult<User> auth = future.get();
            assertThat(auth, notNullValue());
            return auth;
        }
    }

    public void testValidateApiKey() throws Exception {
        final String apiKeyId = randomAlphaOfLength(12);
        final String apiKey = randomAlphaOfLength(16);
        Hasher hasher = getFastStoredHashAlgoForTests();
        final char[] hash = hasher.hash(new SecureString(apiKey.toCharArray()));

        ApiKeyDoc apiKeyDoc = buildApiKeyDoc(hash, -1, false);

        ApiKeyService service = createApiKeyService(Settings.EMPTY);
        PlainActionFuture<AuthenticationResult<User>> future = new PlainActionFuture<>();
        service.validateApiKeyCredentials(
            apiKeyId,
            apiKeyDoc,
            new ApiKeyCredentials(apiKeyId, new SecureString(apiKey.toCharArray())),
            Clock.systemUTC(),
            future
        );
        AuthenticationResult<User> result = future.get();
        assertNotNull(result);
        assertTrue(result.isAuthenticated());
<<<<<<< HEAD
        assertThat(result.getUser().principal(), is("test_user"));
        assertThat(result.getUser().fullName(), is("test user"));
        assertThat(result.getUser().email(), is("test@user.com"));
        assertThat(result.getUser().roles(), is(emptyArray()));
        assertThat(result.getUser().metadata(), is(Collections.emptyMap()));
        assertThat(result.getMetadata().get(AuthenticationField.API_KEY_ROLE_DESCRIPTORS_KEY), equalTo(apiKeyDoc.roleDescriptorsBytes));
        assertThat(result.getMetadata().get(AuthenticationField.API_KEY_LIMITED_ROLE_DESCRIPTORS_KEY),
            equalTo(apiKeyDoc.limitedByRoleDescriptorsBytes));
        assertThat(result.getMetadata().get(AuthenticationField.API_KEY_CREATOR_REALM_NAME), is("realm1"));
=======
        assertThat(result.getValue().principal(), is("test_user"));
        assertThat(result.getValue().fullName(), is("test user"));
        assertThat(result.getValue().email(), is("test@user.com"));
        assertThat(result.getValue().roles(), is(emptyArray()));
        assertThat(result.getValue().metadata(), is(Collections.emptyMap()));
        assertThat(result.getMetadata().get(API_KEY_ROLE_DESCRIPTORS_KEY), equalTo(apiKeyDoc.roleDescriptorsBytes));
        assertThat(result.getMetadata().get(API_KEY_LIMITED_ROLE_DESCRIPTORS_KEY), equalTo(apiKeyDoc.limitedByRoleDescriptorsBytes));
        assertThat(result.getMetadata().get(ApiKeyService.API_KEY_CREATOR_REALM_NAME), is("realm1"));
>>>>>>> 12ad399c

        apiKeyDoc = buildApiKeyDoc(hash, Clock.systemUTC().instant().plus(1L, ChronoUnit.HOURS).toEpochMilli(), false);
        future = new PlainActionFuture<>();
        service.validateApiKeyCredentials(
            apiKeyId,
            apiKeyDoc,
            new ApiKeyCredentials(apiKeyId, new SecureString(apiKey.toCharArray())),
            Clock.systemUTC(),
            future
        );
        result = future.get();
        assertNotNull(result);
        assertTrue(result.isAuthenticated());
<<<<<<< HEAD
        assertThat(result.getUser().principal(), is("test_user"));
        assertThat(result.getUser().fullName(), is("test user"));
        assertThat(result.getUser().email(), is("test@user.com"));
        assertThat(result.getUser().roles(), is(emptyArray()));
        assertThat(result.getUser().metadata(), is(Collections.emptyMap()));
        assertThat(result.getMetadata().get(AuthenticationField.API_KEY_ROLE_DESCRIPTORS_KEY), equalTo(apiKeyDoc.roleDescriptorsBytes));
        assertThat(result.getMetadata().get(AuthenticationField.API_KEY_LIMITED_ROLE_DESCRIPTORS_KEY),
            equalTo(apiKeyDoc.limitedByRoleDescriptorsBytes));
        assertThat(result.getMetadata().get(AuthenticationField.API_KEY_CREATOR_REALM_NAME), is("realm1"));
=======
        assertThat(result.getValue().principal(), is("test_user"));
        assertThat(result.getValue().fullName(), is("test user"));
        assertThat(result.getValue().email(), is("test@user.com"));
        assertThat(result.getValue().roles(), is(emptyArray()));
        assertThat(result.getValue().metadata(), is(Collections.emptyMap()));
        assertThat(result.getMetadata().get(API_KEY_ROLE_DESCRIPTORS_KEY), equalTo(apiKeyDoc.roleDescriptorsBytes));
        assertThat(result.getMetadata().get(API_KEY_LIMITED_ROLE_DESCRIPTORS_KEY), equalTo(apiKeyDoc.limitedByRoleDescriptorsBytes));
        assertThat(result.getMetadata().get(ApiKeyService.API_KEY_CREATOR_REALM_NAME), is("realm1"));
>>>>>>> 12ad399c

        apiKeyDoc = buildApiKeyDoc(hash, Clock.systemUTC().instant().minus(1L, ChronoUnit.HOURS).toEpochMilli(), false);
        future = new PlainActionFuture<>();
        service.validateApiKeyCredentials(
            apiKeyId,
            apiKeyDoc,
            new ApiKeyCredentials(apiKeyId, new SecureString(apiKey.toCharArray())),
            Clock.systemUTC(),
            future
        );
        result = future.get();
        assertNotNull(result);
        assertFalse(result.isAuthenticated());

        // key is invalidated
        apiKeyDoc = buildApiKeyDoc(hash, -1, true);
        service.getApiKeyAuthCache().put(apiKeyId, new ListenableFuture<>());
        assertNotNull(service.getApiKeyAuthCache().get(apiKeyId));
        future = new PlainActionFuture<>();
        service.validateApiKeyCredentials(
            apiKeyId,
            apiKeyDoc,
            new ApiKeyCredentials(apiKeyId, new SecureString(randomAlphaOfLength(15).toCharArray())),
            Clock.systemUTC(),
            future
        );
        result = future.get();
        assertNotNull(result);
        assertFalse(result.isAuthenticated());
        // make sure the cache is cleared
        assertNull(service.getApiKeyAuthCache().get(apiKeyId));
    }

    public void testGetRolesForApiKeyNotInContext() throws Exception {
        Map<String, Object> superUserRdMap;
        try (XContentBuilder builder = JsonXContent.contentBuilder()) {
<<<<<<< HEAD
            superUserRdMap = XContentHelper.convertToMap(XContentType.JSON.xContent(),
                BytesReference.bytes(SUPERUSER_ROLE_DESCRIPTOR
                        .toXContent(builder, ToXContent.EMPTY_PARAMS, true))
                    .streamInput(),
                false);
        }
        Map<String, Object> authMetadata = new HashMap<>();
        authMetadata.put(AuthenticationField.API_KEY_ID_KEY, randomAlphaOfLength(12));
        authMetadata.put(AuthenticationField.API_KEY_NAME_KEY, randomBoolean() ? null : randomAlphaOfLength(12));
        authMetadata.put(AuthenticationField.API_KEY_ROLE_DESCRIPTORS_KEY,
            Collections.singletonMap(SUPERUSER_ROLE_DESCRIPTOR.getName(), superUserRdMap));
        authMetadata.put(AuthenticationField.API_KEY_LIMITED_ROLE_DESCRIPTORS_KEY,
            Collections.singletonMap(SUPERUSER_ROLE_DESCRIPTOR.getName(), superUserRdMap));
=======
            superUserRdMap = XContentHelper.convertToMap(
                XContentType.JSON.xContent(),
                BytesReference.bytes(SUPERUSER_ROLE_DESCRIPTOR.toXContent(builder, ToXContent.EMPTY_PARAMS, true)).streamInput(),
                false
            );
        }
        Map<String, Object> authMetadata = new HashMap<>();
        authMetadata.put(ApiKeyService.API_KEY_ID_KEY, randomAlphaOfLength(12));
        authMetadata.put(API_KEY_ROLE_DESCRIPTORS_KEY, Collections.singletonMap(SUPERUSER_ROLE_DESCRIPTOR.getName(), superUserRdMap));
        authMetadata.put(
            API_KEY_LIMITED_ROLE_DESCRIPTORS_KEY,
            Collections.singletonMap(SUPERUSER_ROLE_DESCRIPTOR.getName(), superUserRdMap)
        );
>>>>>>> 12ad399c

        final Authentication authentication = new Authentication(
            new User("joe"),
            new RealmRef("apikey", "apikey", "node"),
            null,
            VersionUtils.randomVersionBetween(random(), Version.V_7_0_0, Version.V_7_8_1),
            AuthenticationType.API_KEY,
            authMetadata
        );
        ApiKeyService service = createApiKeyService(Settings.EMPTY);

        PlainActionFuture<ApiKeyRoleDescriptors> roleFuture = new PlainActionFuture<>();
        service.getRoleForApiKey(authentication, roleFuture);
        ApiKeyRoleDescriptors result = roleFuture.get();
        assertThat(result.getRoleDescriptors().size(), is(1));
        assertThat(result.getRoleDescriptors().get(0).getName(), is("superuser"));
    }

    @SuppressWarnings("unchecked")
    public void testGetRolesForApiKey() throws Exception {
        Map<String, Object> authMetadata = new HashMap<>();
        authMetadata.put(AuthenticationField.API_KEY_ID_KEY, randomAlphaOfLength(12));
        authMetadata.put(AuthenticationField.API_KEY_NAME_KEY, randomBoolean() ? null : randomAlphaOfLength(12));
        boolean emptyApiKeyRoleDescriptor = randomBoolean();
        final RoleDescriptor roleARoleDescriptor = new RoleDescriptor(
            "a role",
            new String[] { "monitor" },
            new RoleDescriptor.IndicesPrivileges[] {
                RoleDescriptor.IndicesPrivileges.builder().indices("*").privileges("monitor").build() },
            null
        );
        Map<String, Object> roleARDMap;
        try (XContentBuilder builder = JsonXContent.contentBuilder()) {
            roleARDMap = XContentHelper.convertToMap(
                XContentType.JSON.xContent(),
                BytesReference.bytes(roleARoleDescriptor.toXContent(builder, ToXContent.EMPTY_PARAMS, true)).streamInput(),
                false
            );
        }
<<<<<<< HEAD
        authMetadata.put(AuthenticationField.API_KEY_ROLE_DESCRIPTORS_KEY,
            (emptyApiKeyRoleDescriptor) ? randomFrom(Arrays.asList(null, Collections.emptyMap()))
                : Collections.singletonMap("a role", roleARDMap));
=======
        authMetadata.put(
            API_KEY_ROLE_DESCRIPTORS_KEY,
            (emptyApiKeyRoleDescriptor)
                ? randomFrom(Arrays.asList(null, Collections.emptyMap()))
                : Collections.singletonMap("a role", roleARDMap)
        );
>>>>>>> 12ad399c

        final RoleDescriptor limitedRoleDescriptor = new RoleDescriptor(
            "limited role",
            new String[] { "all" },
            new RoleDescriptor.IndicesPrivileges[] { RoleDescriptor.IndicesPrivileges.builder().indices("*").privileges("all").build() },
            null
        );
        Map<String, Object> limitedRdMap;
        try (XContentBuilder builder = JsonXContent.contentBuilder()) {
            limitedRdMap = XContentHelper.convertToMap(
                XContentType.JSON.xContent(),
                BytesReference.bytes(limitedRoleDescriptor.toXContent(builder, ToXContent.EMPTY_PARAMS, true)).streamInput(),
                false
            );
        }
        authMetadata.put(AuthenticationField.API_KEY_LIMITED_ROLE_DESCRIPTORS_KEY, Collections.singletonMap("limited role", limitedRdMap));

        final Authentication authentication = new Authentication(
            new User("joe"),
            new RealmRef("apikey", "apikey", "node"),
            null,
            VersionUtils.randomVersionBetween(random(), Version.V_7_0_0, Version.V_7_8_1),
            AuthenticationType.API_KEY,
            authMetadata
        );

        final NativePrivilegeStore privilegesStore = mock(NativePrivilegeStore.class);
        doAnswer(i -> {
            assertThat(i.getArguments().length, equalTo(3));
            final Object arg2 = i.getArguments()[2];
            assertThat(arg2, instanceOf(ActionListener.class));
            ActionListener<Collection<ApplicationPrivilege>> listener = (ActionListener<Collection<ApplicationPrivilege>>) arg2;
            listener.onResponse(Collections.emptyList());
            return null;
        }).when(privilegesStore).getPrivileges(any(Collection.class), any(Collection.class), anyActionListener());
        ApiKeyService service = createApiKeyService(Settings.EMPTY);

        PlainActionFuture<ApiKeyRoleDescriptors> roleFuture = new PlainActionFuture<>();
        service.getRoleForApiKey(authentication, roleFuture);
        ApiKeyRoleDescriptors result = roleFuture.get();
        if (emptyApiKeyRoleDescriptor) {
            assertNull(result.getLimitedByRoleDescriptors());
            assertThat(result.getRoleDescriptors().size(), is(1));
            assertThat(result.getRoleDescriptors().get(0).getName(), is("limited role"));
        } else {
            assertThat(result.getRoleDescriptors().size(), is(1));
            assertThat(result.getLimitedByRoleDescriptors().size(), is(1));
            assertThat(result.getRoleDescriptors().get(0).getName(), is("a role"));
            assertThat(result.getLimitedByRoleDescriptors().get(0).getName(), is("limited role"));
        }
    }

    public void testGetApiKeyIdAndRoleBytes() {
        Map<String, Object> authMetadata = new HashMap<>();
        final String apiKeyId = randomAlphaOfLength(12);
        authMetadata.put(AuthenticationField.API_KEY_ID_KEY, apiKeyId);
        authMetadata.put(AuthenticationField.API_KEY_NAME_KEY, randomBoolean() ? null : randomAlphaOfLength(12));
        final BytesReference roleBytes = new BytesArray("{\"a role\": {\"cluster\": [\"all\"]}}");
        final BytesReference limitedByRoleBytes = new BytesArray("{\"limitedBy role\": {\"cluster\": [\"all\"]}}");
        authMetadata.put(AuthenticationField.API_KEY_ROLE_DESCRIPTORS_KEY, roleBytes);
        authMetadata.put(AuthenticationField.API_KEY_LIMITED_ROLE_DESCRIPTORS_KEY, limitedByRoleBytes);

        final Authentication authentication = new Authentication(
            new User("joe"),
            new RealmRef("apikey", "apikey", "node"),
            null,
            Version.CURRENT,
            AuthenticationType.API_KEY,
            authMetadata
        );
        ApiKeyService service = createApiKeyService(Settings.EMPTY);

        Tuple<String, BytesReference> apiKeyIdAndRoleBytes = service.getApiKeyIdAndRoleBytes(authentication, false);
        assertEquals(apiKeyId, apiKeyIdAndRoleBytes.v1());
        assertEquals(roleBytes, apiKeyIdAndRoleBytes.v2());
        apiKeyIdAndRoleBytes = service.getApiKeyIdAndRoleBytes(authentication, true);
        assertEquals(apiKeyId, apiKeyIdAndRoleBytes.v1());
        assertEquals(limitedByRoleBytes, apiKeyIdAndRoleBytes.v2());
    }

    public void testParseRoleDescriptors() {
        ApiKeyService service = createApiKeyService(Settings.EMPTY);
        final String apiKeyId = randomAlphaOfLength(12);
        List<RoleDescriptor> roleDescriptors = service.parseRoleDescriptors(apiKeyId, null);
        assertTrue(roleDescriptors.isEmpty());

        BytesReference roleBytes = new BytesArray("{\"a role\": {\"cluster\": [\"all\"]}}");
        roleDescriptors = service.parseRoleDescriptors(apiKeyId, roleBytes);
        assertEquals(1, roleDescriptors.size());
        assertEquals("a role", roleDescriptors.get(0).getName());
        assertArrayEquals(new String[] { "all" }, roleDescriptors.get(0).getClusterPrivileges());
        assertEquals(0, roleDescriptors.get(0).getIndicesPrivileges().length);
        assertEquals(0, roleDescriptors.get(0).getApplicationPrivileges().length);

        roleBytes = new BytesArray(
            "{\"reporting_user\":{\"cluster\":[],\"indices\":[],\"applications\":[],\"run_as\":[],\"metadata\":{\"_reserved\":true},"
                + "\"transient_metadata\":{\"enabled\":true}},\"superuser\":{\"cluster\":[\"all\"],\"indices\":[{\"names\":[\"*\"],"
                + "\"privileges\":[\"all\"],\"allow_restricted_indices\":true}],\"applications\":[{\"application\":\"*\","
                + "\"privileges\":[\"*\"],\"resources\":[\"*\"]}],\"run_as\":[\"*\"],\"metadata\":{\"_reserved\":true},"
                + "\"transient_metadata\":{}}}\n"
        );
        roleDescriptors = service.parseRoleDescriptors(apiKeyId, roleBytes);
        assertEquals(2, roleDescriptors.size());
        assertEquals(
            Set.of("reporting_user", "superuser"),
            roleDescriptors.stream().map(RoleDescriptor::getName).collect(Collectors.toSet())
        );
    }

    public void testApiKeyServiceDisabled() throws Exception {
        final Settings settings = Settings.builder().put(XPackSettings.API_KEY_SERVICE_ENABLED_SETTING.getKey(), false).build();
        final ApiKeyService service = createApiKeyService(settings);

        ElasticsearchException e = expectThrows(
            ElasticsearchException.class,
            () -> service.getApiKeys(randomAlphaOfLength(6), randomAlphaOfLength(8), null, null, new PlainActionFuture<>())
        );

        assertThat(e, instanceOf(FeatureNotEnabledException.class));
        // Older Kibana version looked for this exact text:
        assertThat(e, throwableWithMessage("api keys are not enabled"));
        // Newer Kibana versions will check the metadata for this string literal:
        assertThat(e.getMetadata(FeatureNotEnabledException.DISABLED_FEATURE_METADATA), contains("api_keys"));
    }

    public void testApiKeyCache() throws IOException {
        final String apiKeyId = randomAlphaOfLength(12);
        final String apiKey = randomAlphaOfLength(16);
        Hasher hasher = getFastStoredHashAlgoForTests();
        final char[] hash = hasher.hash(new SecureString(apiKey.toCharArray()));

        ApiKeyDoc apiKeyDoc = buildApiKeyDoc(hash, -1, false);

        ApiKeyService service = createApiKeyService(Settings.EMPTY);
        ApiKeyCredentials creds = new ApiKeyCredentials(apiKeyId, new SecureString(apiKey.toCharArray()));
        PlainActionFuture<AuthenticationResult<User>> future = new PlainActionFuture<>();
        service.validateApiKeyCredentials(creds.getId(), apiKeyDoc, creds, Clock.systemUTC(), future);
        AuthenticationResult<User> result = future.actionGet();
        assertThat(result.isAuthenticated(), is(true));
        CachedApiKeyHashResult cachedApiKeyHashResult = service.getFromCache(creds.getId());
        assertNotNull(cachedApiKeyHashResult);
        assertThat(cachedApiKeyHashResult.success, is(true));

        creds = new ApiKeyCredentials(creds.getId(), new SecureString("somelongenoughrandomstring".toCharArray()));
        future = new PlainActionFuture<>();
        service.validateApiKeyCredentials(creds.getId(), apiKeyDoc, creds, Clock.systemUTC(), future);
        result = future.actionGet();
        assertThat(result.isAuthenticated(), is(false));
        final CachedApiKeyHashResult shouldBeSame = service.getFromCache(creds.getId());
        assertNotNull(shouldBeSame);
        assertThat(shouldBeSame, sameInstance(cachedApiKeyHashResult));

        apiKeyDoc = buildApiKeyDoc(hasher.hash(new SecureString("somelongenoughrandomstring".toCharArray())), -1, false);
        creds = new ApiKeyCredentials(randomAlphaOfLength(12), new SecureString("otherlongenoughrandomstring".toCharArray()));
        future = new PlainActionFuture<>();
        service.validateApiKeyCredentials(creds.getId(), apiKeyDoc, creds, Clock.systemUTC(), future);
        result = future.actionGet();
        assertThat(result.isAuthenticated(), is(false));
        cachedApiKeyHashResult = service.getFromCache(creds.getId());
        assertNotNull(cachedApiKeyHashResult);
        assertThat(cachedApiKeyHashResult.success, is(false));

        creds = new ApiKeyCredentials(creds.getId(), new SecureString("otherlongenoughrandomstring2".toCharArray()));
        future = new PlainActionFuture<>();
        service.validateApiKeyCredentials(creds.getId(), apiKeyDoc, creds, Clock.systemUTC(), future);
        result = future.actionGet();
        assertThat(result.isAuthenticated(), is(false));
        assertThat(service.getFromCache(creds.getId()), not(sameInstance(cachedApiKeyHashResult)));
        assertThat(service.getFromCache(creds.getId()).success, is(false));

        creds = new ApiKeyCredentials(creds.getId(), new SecureString("somelongenoughrandomstring".toCharArray()));
        future = new PlainActionFuture<>();
        service.validateApiKeyCredentials(creds.getId(), apiKeyDoc, creds, Clock.systemUTC(), future);
        result = future.actionGet();
        assertThat(result.isAuthenticated(), is(true));
        assertThat(service.getFromCache(creds.getId()), not(sameInstance(cachedApiKeyHashResult)));
        assertThat(service.getFromCache(creds.getId()).success, is(true));
    }

    public void testApiKeyAuthCacheWillTraceLogOnEvictionDueToCacheSize() throws IllegalAccessException {
        final int cacheSize = randomIntBetween(2, 8);
        ApiKeyService service = createApiKeyService(
            Settings.builder().put("xpack.security.authc.api_key.cache.max_keys", cacheSize).build()
        );
        final Cache<String, ListenableFuture<CachedApiKeyHashResult>> apiKeyAuthCache = service.getApiKeyAuthCache();

        // Fill the cache
        final String idPrefix = randomAlphaOfLength(20);
        final AtomicInteger count = new AtomicInteger(0);
        IntStream.range(0, cacheSize).forEach(i -> apiKeyAuthCache.put(idPrefix + count.incrementAndGet(), new ListenableFuture<>()));
        final Logger logger = LogManager.getLogger(ApiKeyService.class);
        Loggers.setLevel(logger, Level.TRACE);
        final MockLogAppender appender = new MockLogAppender();
        Loggers.addAppender(logger, appender);
        appender.start();

        try {
            appender.addExpectation(
                new MockLogAppender.PatternSeenEventExpectation(
                    "evict",
                    ApiKeyService.class.getName(),
                    Level.TRACE,
                    "API key with ID \\[" + idPrefix + "[0-9]+\\] was evicted from the authentication cache.*"
                )
            );
            appender.addExpectation(
                new MockLogAppender.UnseenEventExpectation(
                    "no-thrashing",
                    ApiKeyService.class.getName(),
                    Level.WARN,
                    "Possible thrashing for API key authentication cache,*"
                )
            );
            apiKeyAuthCache.put(idPrefix + count.incrementAndGet(), new ListenableFuture<>());
            appender.assertAllExpectationsMatched();

            appender.addExpectation(
                new MockLogAppender.UnseenEventExpectation(
                    "replace",
                    ApiKeyService.class.getName(),
                    Level.TRACE,
                    "API key with ID [" + idPrefix + "*] was evicted from the authentication cache*"
                )
            );
            apiKeyAuthCache.put(idPrefix + count.get(), new ListenableFuture<>());
            appender.assertAllExpectationsMatched();

            appender.addExpectation(
                new MockLogAppender.UnseenEventExpectation(
                    "invalidate",
                    ApiKeyService.class.getName(),
                    Level.TRACE,
                    "API key with ID [" + idPrefix + "*] was evicted from the authentication cache*"
                )
            );
            apiKeyAuthCache.invalidate(idPrefix + count.get(), new ListenableFuture<>());
            apiKeyAuthCache.invalidateAll();
            appender.assertAllExpectationsMatched();
        } finally {
            appender.stop();
            Loggers.setLevel(logger, Level.INFO);
            Loggers.removeAppender(logger, appender);
        }
    }

    public void testApiKeyCacheWillNotTraceLogOnEvictionDueToCacheTtl() throws IllegalAccessException, InterruptedException {
        ApiKeyService service = createApiKeyService(
            Settings.builder()
                .put("xpack.security.authc.api_key.cache.max_keys", 2)
                .put("xpack.security.authc.api_key.cache.ttl", TimeValue.timeValueMillis(100))
                .build()
        );
        final Cache<String, ListenableFuture<CachedApiKeyHashResult>> apiKeyAuthCache = service.getApiKeyAuthCache();
        final String apiKeyId = randomAlphaOfLength(22);

        final Logger logger = LogManager.getLogger(ApiKeyService.class);
        Loggers.setLevel(logger, Level.TRACE);
        final MockLogAppender appender = new MockLogAppender();
        Loggers.addAppender(logger, appender);
        appender.start();

        try {
            appender.addExpectation(
                new MockLogAppender.UnseenEventExpectation(
                    "evict",
                    ApiKeyService.class.getName(),
                    Level.TRACE,
                    "API key with ID [" + apiKeyId + "] was evicted from the authentication cache*"
                )
            );
            apiKeyAuthCache.put(apiKeyId, new ListenableFuture<>());
            // Wait for the entry to expire
            Thread.sleep(200);
            assertNull(apiKeyAuthCache.get(apiKeyId));
            // Cache a new entry
            apiKeyAuthCache.put(randomValueOtherThan(apiKeyId, () -> randomAlphaOfLength(22)), new ListenableFuture<>());
            assertEquals(1, apiKeyAuthCache.count());
            appender.assertAllExpectationsMatched();
        } finally {
            appender.stop();
            Loggers.setLevel(logger, Level.INFO);
            Loggers.removeAppender(logger, appender);
        }
    }

    public void testApiKeyAuthCacheWillLogWarningOnPossibleThrashing() throws Exception {
        ApiKeyService service = createApiKeyService(Settings.builder().put("xpack.security.authc.api_key.cache.max_keys", 2).build());
        final Cache<String, ListenableFuture<CachedApiKeyHashResult>> apiKeyAuthCache = service.getApiKeyAuthCache();

        // Fill the cache
        apiKeyAuthCache.put(randomAlphaOfLength(20), new ListenableFuture<>());
        apiKeyAuthCache.put(randomAlphaOfLength(21), new ListenableFuture<>());
        final Logger logger = LogManager.getLogger(ApiKeyService.class);
        Loggers.setLevel(logger, Level.TRACE);
        final MockLogAppender appender = new MockLogAppender();
        Loggers.addAppender(logger, appender);
        appender.start();

        try {
            // Prepare the warning logging to trigger
            service.getEvictionCounter().add(4500);
            final long thrashingCheckIntervalInSeconds = 300L;
            final long secondsToNanoSeconds = 1_000_000_000L;
            // Calculate the last thrashing check time to ensure that the elapsed time is longer than the
            // thrashing checking interval (300 seconds). Also add another 10 seconds to counter any
            // test flakiness.
            final long lastCheckedAt = System.nanoTime() - (thrashingCheckIntervalInSeconds + 10L) * secondsToNanoSeconds;
            service.getLastEvictionCheckedAt().set(lastCheckedAt);
            // Ensure the counter is updated
            assertBusy(() -> assertThat(service.getEvictionCounter().longValue() >= 4500, is(true)));
            appender.addExpectation(
                new MockLogAppender.SeenEventExpectation(
                    "evict",
                    ApiKeyService.class.getName(),
                    Level.TRACE,
                    "API key with ID [*] was evicted from the authentication cache*"
                )
            );
            appender.addExpectation(
                new MockLogAppender.SeenEventExpectation(
                    "thrashing",
                    ApiKeyService.class.getName(),
                    Level.WARN,
                    "Possible thrashing for API key authentication cache,*"
                )
            );
            apiKeyAuthCache.put(randomAlphaOfLength(22), new ListenableFuture<>());
            appender.assertAllExpectationsMatched();

            // Counter and timer should be reset
            assertThat(service.getLastEvictionCheckedAt().get(), lessThanOrEqualTo(System.nanoTime()));
            assertBusy(() -> assertThat(service.getEvictionCounter().longValue(), equalTo(0L)));

            // Will not log warning again for the next eviction because of throttling
            appender.addExpectation(
                new MockLogAppender.SeenEventExpectation(
                    "evict-again",
                    ApiKeyService.class.getName(),
                    Level.TRACE,
                    "API key with ID [*] was evicted from the authentication cache*"
                )
            );
            appender.addExpectation(
                new MockLogAppender.UnseenEventExpectation(
                    "throttling",
                    ApiKeyService.class.getName(),
                    Level.WARN,
                    "Possible thrashing for API key authentication cache,*"
                )
            );
            apiKeyAuthCache.put(randomAlphaOfLength(23), new ListenableFuture<>());
            appender.assertAllExpectationsMatched();
        } finally {
            appender.stop();
            Loggers.setLevel(logger, Level.INFO);
            Loggers.removeAppender(logger, appender);
        }
    }

    public void testAuthenticateWhileCacheBeingPopulated() throws Exception {
        final String apiKey = randomAlphaOfLength(16);
        Hasher hasher = getFastStoredHashAlgoForTests();
        final char[] hash = hasher.hash(new SecureString(apiKey.toCharArray()));

        Map<String, Object> sourceMap = buildApiKeySourceDoc(hash);
        final Object metadata = sourceMap.get("metadata_flattened");

        ApiKeyService realService = createApiKeyService(Settings.EMPTY);
        ApiKeyService service = Mockito.spy(realService);

        // Used to block the hashing of the first api-key secret so that we can guarantee
        // that a second api key authentication takes place while hashing is "in progress".
        final Semaphore hashWait = new Semaphore(0);
        final AtomicInteger hashCounter = new AtomicInteger(0);
        doAnswer(invocationOnMock -> {
            hashCounter.incrementAndGet();
            hashWait.acquire();
            return invocationOnMock.callRealMethod();
        }).when(service).verifyKeyAgainstHash(any(String.class), any(ApiKeyCredentials.class), anyActionListener());

        final String apiKeyId = randomAlphaOfLength(12);
        final PlainActionFuture<AuthenticationResult<User>> future1 = new PlainActionFuture<>();

        // Call the top level authenticate... method because it has been known to be buggy in async situations
        mockSourceDocument(apiKeyId, sourceMap);

        // This needs to be done in another thread, because we need it to not complete until we say so, but it should not block this test
        this.threadPool.generic()
            .execute(
                () -> service.tryAuthenticate(
                    threadPool.getThreadContext(),
                    new ApiKeyCredentials(apiKeyId, new SecureString(apiKey.toCharArray())),
                    future1
                )
            );

        // Wait for the first credential validation to get to the blocked state
        assertBusy(() -> assertThat(hashCounter.get(), equalTo(1)));
        if (future1.isDone()) {
            // We do this [ rather than assertFalse(isDone) ] so we can get a reasonable failure message
            fail("Expected authentication to be blocked, but was " + future1.actionGet());
        }

        // The second authentication should pass (but not immediately, but will not block)
        PlainActionFuture<AuthenticationResult<User>> future2 = new PlainActionFuture<>();

        service.tryAuthenticate(
            threadPool.getThreadContext(),
            new ApiKeyCredentials(apiKeyId, new SecureString(apiKey.toCharArray())),
            future2
        );

        assertThat(hashCounter.get(), equalTo(1));
        if (future2.isDone()) {
            // We do this [ rather than assertFalse(isDone) ] so we can get a reasonable failure message
            fail("Expected authentication to be blocked, but was " + future2.actionGet());
        }

        hashWait.release();

        final AuthenticationResult<User> authResult1 = future1.actionGet(TimeValue.timeValueSeconds(2));
        assertThat(authResult1.isAuthenticated(), is(true));
        checkAuthApiKeyMetadata(metadata, authResult1);

        final AuthenticationResult<User> authResult2 = future2.actionGet(TimeValue.timeValueMillis(200));
        assertThat(authResult2.isAuthenticated(), is(true));
        checkAuthApiKeyMetadata(metadata, authResult2);

        CachedApiKeyHashResult cachedApiKeyHashResult = service.getFromCache(apiKeyId);
        assertNotNull(cachedApiKeyHashResult);
        assertThat(cachedApiKeyHashResult.success, is(true));
    }

    public void testApiKeyCacheDisabled() throws IOException {
        final String apiKey = randomAlphaOfLength(16);
        Hasher hasher = getFastStoredHashAlgoForTests();
        final char[] hash = hasher.hash(new SecureString(apiKey.toCharArray()));
        final Settings settings = Settings.builder().put(ApiKeyService.CACHE_TTL_SETTING.getKey(), "0s").build();

        ApiKeyDoc apiKeyDoc = buildApiKeyDoc(hash, -1, false);

        ApiKeyService service = createApiKeyService(settings);
        ApiKeyCredentials creds = new ApiKeyCredentials(randomAlphaOfLength(12), new SecureString(apiKey.toCharArray()));
        PlainActionFuture<AuthenticationResult<User>> future = new PlainActionFuture<>();
        service.validateApiKeyCredentials(creds.getId(), apiKeyDoc, creds, Clock.systemUTC(), future);
        AuthenticationResult<User> result = future.actionGet();
        assertThat(result.isAuthenticated(), is(true));
        CachedApiKeyHashResult cachedApiKeyHashResult = service.getFromCache(creds.getId());
        assertNull(cachedApiKeyHashResult);
        assertNull(service.getDocCache());
        assertNull(service.getRoleDescriptorsBytesCache());
    }

    public void testApiKeyDocCacheCanBeDisabledSeparately() throws IOException {
        final String apiKey = randomAlphaOfLength(16);
        Hasher hasher = getFastStoredHashAlgoForTests();
        final char[] hash = hasher.hash(new SecureString(apiKey.toCharArray()));
        final Settings settings = Settings.builder().put(ApiKeyService.DOC_CACHE_TTL_SETTING.getKey(), "0s").build();

        ApiKeyDoc apiKeyDoc = buildApiKeyDoc(hash, -1, false);

        ApiKeyService service = createApiKeyService(settings);

        ApiKeyCredentials creds = new ApiKeyCredentials(randomAlphaOfLength(12), new SecureString(apiKey.toCharArray()));
        PlainActionFuture<AuthenticationResult<User>> future = new PlainActionFuture<>();
        service.validateApiKeyCredentials(creds.getId(), apiKeyDoc, creds, Clock.systemUTC(), future);
        AuthenticationResult<User> result = future.actionGet();
        assertThat(result.isAuthenticated(), is(true));
        CachedApiKeyHashResult cachedApiKeyHashResult = service.getFromCache(creds.getId());
        assertNotNull(cachedApiKeyHashResult);
        assertNull(service.getDocCache());
        assertNull(service.getRoleDescriptorsBytesCache());
    }

    public void testApiKeyDocCache() throws IOException, ExecutionException, InterruptedException {
        ApiKeyService service = createApiKeyService(Settings.EMPTY);
        assertNotNull(service.getDocCache());
        assertNotNull(service.getRoleDescriptorsBytesCache());
        final ThreadContext threadContext = threadPool.getThreadContext();

        // 1. A new API key document will be cached after its authentication
        final String docId = randomAlphaOfLength(16);
        final String apiKey = randomAlphaOfLength(16);
        ApiKeyCredentials apiKeyCredentials = new ApiKeyCredentials(docId, new SecureString(apiKey.toCharArray()));
        final Map<String, Object> metadata = mockKeyDocument(
            service,
            docId,
            apiKey,
            new User("hulk", "superuser"),
            false,
            Duration.ofSeconds(3600)
        );
        PlainActionFuture<AuthenticationResult<User>> future = new PlainActionFuture<>();
        service.loadApiKeyAndValidateCredentials(threadContext, apiKeyCredentials, future);
        final ApiKeyService.CachedApiKeyDoc cachedApiKeyDoc = service.getDocCache().get(docId);
        assertNotNull(cachedApiKeyDoc);
        assertEquals("hulk", cachedApiKeyDoc.creator.get("principal"));
        final BytesReference roleDescriptorsBytes = service.getRoleDescriptorsBytesCache().get(cachedApiKeyDoc.roleDescriptorsHash);
        assertNotNull(roleDescriptorsBytes);
        assertEquals("{}", roleDescriptorsBytes.utf8ToString());
        final BytesReference limitedByRoleDescriptorsBytes = service.getRoleDescriptorsBytesCache()
            .get(cachedApiKeyDoc.limitedByRoleDescriptorsHash);
        assertNotNull(limitedByRoleDescriptorsBytes);
        final List<RoleDescriptor> limitedByRoleDescriptors = service.parseRoleDescriptors(docId, limitedByRoleDescriptorsBytes);
        assertEquals(1, limitedByRoleDescriptors.size());
        assertEquals(SUPERUSER_ROLE_DESCRIPTOR, limitedByRoleDescriptors.get(0));
        if (metadata == null) {
            assertNull(cachedApiKeyDoc.metadataFlattened);
        } else {
            assertThat(cachedApiKeyDoc.metadataFlattened, equalTo(XContentTestUtils.convertToXContent(metadata, XContentType.JSON)));
        }

        // 2. A different API Key with the same role descriptors will share the entries in the role descriptor cache
        final String docId2 = randomAlphaOfLength(16);
        final String apiKey2 = randomAlphaOfLength(16);
        ApiKeyCredentials apiKeyCredentials2 = new ApiKeyCredentials(docId2, new SecureString(apiKey2.toCharArray()));
        final Map<String, Object> metadata2 = mockKeyDocument(
            service,
            docId2,
            apiKey2,
            new User("thor", "superuser"),
            false,
            Duration.ofSeconds(3600)
        );
        PlainActionFuture<AuthenticationResult<User>> future2 = new PlainActionFuture<>();
        service.loadApiKeyAndValidateCredentials(threadContext, apiKeyCredentials2, future2);
        final ApiKeyService.CachedApiKeyDoc cachedApiKeyDoc2 = service.getDocCache().get(docId2);
        assertNotNull(cachedApiKeyDoc2);
        assertEquals("thor", cachedApiKeyDoc2.creator.get("principal"));
        final BytesReference roleDescriptorsBytes2 = service.getRoleDescriptorsBytesCache().get(cachedApiKeyDoc2.roleDescriptorsHash);
        assertSame(roleDescriptorsBytes, roleDescriptorsBytes2);
        final BytesReference limitedByRoleDescriptorsBytes2 = service.getRoleDescriptorsBytesCache()
            .get(cachedApiKeyDoc2.limitedByRoleDescriptorsHash);
        assertSame(limitedByRoleDescriptorsBytes, limitedByRoleDescriptorsBytes2);
        if (metadata2 == null) {
            assertNull(cachedApiKeyDoc2.metadataFlattened);
        } else {
            assertThat(cachedApiKeyDoc2.metadataFlattened, equalTo(XContentTestUtils.convertToXContent(metadata2, XContentType.JSON)));
        }

        // 3. Different role descriptors will be cached into a separate entry
        final String docId3 = randomAlphaOfLength(16);
        final String apiKey3 = randomAlphaOfLength(16);
        ApiKeyCredentials apiKeyCredentials3 = new ApiKeyCredentials(docId3, new SecureString(apiKey3.toCharArray()));
        final List<RoleDescriptor> keyRoles = List.of(
            RoleDescriptor.parse("key-role", new BytesArray("{\"cluster\":[\"monitor\"]}"), true, XContentType.JSON)
        );
        final Map<String, Object> metadata3 = mockKeyDocument(
            service,
            docId3,
            apiKey3,
            new User("banner", "superuser"),
            false,
            Duration.ofSeconds(3600),
            keyRoles
        );
        PlainActionFuture<AuthenticationResult<User>> future3 = new PlainActionFuture<>();
        service.loadApiKeyAndValidateCredentials(threadContext, apiKeyCredentials3, future3);
        final ApiKeyService.CachedApiKeyDoc cachedApiKeyDoc3 = service.getDocCache().get(docId3);
        assertNotNull(cachedApiKeyDoc3);
        assertEquals("banner", cachedApiKeyDoc3.creator.get("principal"));
        // Shared bytes for limitedBy role since it is the same
        assertSame(
            limitedByRoleDescriptorsBytes,
            service.getRoleDescriptorsBytesCache().get(cachedApiKeyDoc3.limitedByRoleDescriptorsHash)
        );
        // But role descriptors bytes are different
        final BytesReference roleDescriptorsBytes3 = service.getRoleDescriptorsBytesCache().get(cachedApiKeyDoc3.roleDescriptorsHash);
        assertNotSame(roleDescriptorsBytes, roleDescriptorsBytes3);
        assertEquals(3, service.getRoleDescriptorsBytesCache().count());
        if (metadata3 == null) {
            assertNull(cachedApiKeyDoc3.metadataFlattened);
        } else {
            assertThat(cachedApiKeyDoc3.metadataFlattened, equalTo(XContentTestUtils.convertToXContent(metadata3, XContentType.JSON)));
        }

        // 4. Will fetch document from security index if role descriptors are not found even when
        // cachedApiKeyDoc is available
        service.getRoleDescriptorsBytesCache().invalidateAll();
        final Map<String, Object> metadata4 = mockKeyDocument(
            service,
            docId,
            apiKey,
            new User("hulk", "superuser"),
            false,
            Duration.ofSeconds(3600)
        );
        PlainActionFuture<AuthenticationResult<User>> future4 = new PlainActionFuture<>();
        service.loadApiKeyAndValidateCredentials(
            threadContext,
            new ApiKeyCredentials(docId, new SecureString(apiKey.toCharArray())),
            future4
        );
        verify(client, times(4)).get(any(GetRequest.class), anyActionListener());
        assertEquals(2, service.getRoleDescriptorsBytesCache().count());
        final AuthenticationResult<User> authResult4 = future4.get();
        assertSame(AuthenticationResult.Status.SUCCESS, authResult4.getStatus());
        checkAuthApiKeyMetadata(metadata4, authResult4);

        // 5. Cached entries will be used for the same API key doc
        SecurityMocks.mockGetRequestException(client, new EsRejectedExecutionException("rejected"));
        PlainActionFuture<AuthenticationResult<User>> future5 = new PlainActionFuture<>();
        service.loadApiKeyAndValidateCredentials(
            threadContext,
            new ApiKeyCredentials(docId, new SecureString(apiKey.toCharArray())),
            future5
        );
        final AuthenticationResult<User> authResult5 = future5.get();
        assertSame(AuthenticationResult.Status.SUCCESS, authResult5.getStatus());
        checkAuthApiKeyMetadata(metadata4, authResult5);
    }

    public void testWillInvalidateAuthCacheWhenDocNotFound() {
        ApiKeyService service = createApiKeyService(Settings.EMPTY);
        final ThreadContext threadContext = threadPool.getThreadContext();
        final String docId = randomAlphaOfLength(16);
        final String apiKey = randomAlphaOfLength(16);
        ApiKeyCredentials apiKeyCredentials = new ApiKeyCredentials(docId, new SecureString(apiKey.toCharArray()));
        service.getApiKeyAuthCache().put(docId, new ListenableFuture<>());
        assertNotNull(service.getApiKeyAuthCache().get(docId));
        SecurityMocks.mockGetRequest(
            client,
            SECURITY_MAIN_ALIAS,
            docId,
            new GetResult(
                INTERNAL_SECURITY_MAIN_INDEX_7,
                docId,
                UNASSIGNED_SEQ_NO,
                UNASSIGNED_PRIMARY_TERM,
                randomLongBetween(0, 9),
                false,
                null,
                null,
                null
            )
        );
        PlainActionFuture<AuthenticationResult<User>> future = new PlainActionFuture<>();
        service.loadApiKeyAndValidateCredentials(threadContext, apiKeyCredentials, future);
        assertNull(service.getApiKeyAuthCache().get(docId));
    }

    public void testWillGetLookedUpByRealmNameIfExists() {
        final Authentication.RealmRef authenticatedBy = new Authentication.RealmRef("auth_by", "auth_by_type", "node");
        final Authentication.RealmRef lookedUpBy = new Authentication.RealmRef("looked_up_by", "looked_up_by_type", "node");
        final Authentication authentication = new Authentication(new User("user"), authenticatedBy, lookedUpBy);
        assertEquals("looked_up_by", ApiKeyService.getCreatorRealmName(authentication));
    }

    public void testWillGetLookedUpByRealmTypeIfExists() {
        final Authentication.RealmRef authenticatedBy = new Authentication.RealmRef("auth_by", "auth_by_type", "node");
        final Authentication.RealmRef lookedUpBy = new Authentication.RealmRef("looked_up_by", "looked_up_by_type", "node");
        final Authentication authentication = new Authentication(new User("user"), authenticatedBy, lookedUpBy);
        assertEquals("looked_up_by_type", ApiKeyService.getCreatorRealmType(authentication));
    }

    public void testAuthWillTerminateIfGetThreadPoolIsSaturated() throws ExecutionException, InterruptedException {
        final String apiKey = randomAlphaOfLength(16);
        final ApiKeyCredentials creds = new ApiKeyCredentials(randomAlphaOfLength(12), new SecureString(apiKey.toCharArray()));
        SecurityMocks.mockGetRequestException(client, new EsRejectedExecutionException("rejected"));
        ApiKeyService service = createApiKeyService(Settings.EMPTY);
        final PlainActionFuture<AuthenticationResult<User>> future = new PlainActionFuture<>();
        service.tryAuthenticate(threadPool.getThreadContext(), creds, future);
        final AuthenticationResult<User> authenticationResult = future.get();
        assertEquals(AuthenticationResult.Status.TERMINATE, authenticationResult.getStatus());
        assertThat(authenticationResult.getMessage(), containsString("server is too busy to respond"));
    }

    public void testAuthWillTerminateIfHashingThreadPoolIsSaturated() throws IOException, ExecutionException, InterruptedException {
        final String apiKey = randomAlphaOfLength(16);
        final ApiKeyCredentials creds = new ApiKeyCredentials(randomAlphaOfLength(12), new SecureString(apiKey.toCharArray()));

        Hasher hasher = getFastStoredHashAlgoForTests();
        final char[] hash = hasher.hash(new SecureString(apiKey.toCharArray()));
        Map<String, Object> sourceMap = buildApiKeySourceDoc(hash);
        mockSourceDocument(creds.getId(), sourceMap);
        final ExecutorService mockExecutorService = mock(ExecutorService.class);
        when(threadPool.executor(SECURITY_CRYPTO_THREAD_POOL_NAME)).thenReturn(mockExecutorService);
        Mockito.doAnswer(invocationOnMock -> {
            final AbstractRunnable actionRunnable = (AbstractRunnable) invocationOnMock.getArguments()[0];
            actionRunnable.onRejection(new EsRejectedExecutionException("rejected"));
            return null;
        }).when(mockExecutorService).execute(any(Runnable.class));

        ApiKeyService service = createApiKeyService(Settings.EMPTY);
        final PlainActionFuture<AuthenticationResult<User>> future = new PlainActionFuture<>();
        service.tryAuthenticate(threadPool.getThreadContext(), creds, future);
        final AuthenticationResult<User> authenticationResult = future.get();
        assertEquals(AuthenticationResult.Status.TERMINATE, authenticationResult.getStatus());
        assertThat(authenticationResult.getMessage(), containsString("server is too busy to respond"));
    }

    public void testCreationWillFailIfHashingThreadPoolIsSaturated() {
        final EsRejectedExecutionException rejectedExecutionException = new EsRejectedExecutionException("rejected");
        final ExecutorService mockExecutorService = mock(ExecutorService.class);
        when(threadPool.executor(SECURITY_CRYPTO_THREAD_POOL_NAME)).thenReturn(mockExecutorService);
        Mockito.doAnswer(invocationOnMock -> {
            final AbstractRunnable actionRunnable = (AbstractRunnable) invocationOnMock.getArguments()[0];
            actionRunnable.onRejection(rejectedExecutionException);
            return null;
        }).when(mockExecutorService).execute(any(Runnable.class));

        final Authentication authentication = mock(Authentication.class);
        final CreateApiKeyRequest createApiKeyRequest = new CreateApiKeyRequest(randomAlphaOfLengthBetween(3, 8), null, null);
        ApiKeyService service = createApiKeyService(Settings.EMPTY);
        final PlainActionFuture<CreateApiKeyResponse> future = new PlainActionFuture<>();
        service.createApiKey(authentication, createApiKeyRequest, Set.of(), future);
        final EsRejectedExecutionException e = expectThrows(EsRejectedExecutionException.class, future::actionGet);
        assertThat(e, is(rejectedExecutionException));
    }

    public void testCachedApiKeyValidationWillNotBeBlockedByUnCachedApiKey() throws IOException, ExecutionException, InterruptedException {
        final String apiKeyId1 = randomAlphaOfLength(12);
        final String apiKey1 = randomAlphaOfLength(16);
        final ApiKeyCredentials creds = new ApiKeyCredentials(apiKeyId1, new SecureString(apiKey1.toCharArray()));

        Hasher hasher = getFastStoredHashAlgoForTests();
        final char[] hash = hasher.hash(new SecureString(apiKey1.toCharArray()));
        Map<String, Object> sourceMap = buildApiKeySourceDoc(hash);
        final Object metadata = sourceMap.get("metadata_flattened");
        mockSourceDocument(apiKeyId1, sourceMap);

        // Authenticate the key once to cache it
        ApiKeyService service = createApiKeyService(Settings.EMPTY);
        final PlainActionFuture<AuthenticationResult<User>> future = new PlainActionFuture<>();
        service.tryAuthenticate(threadPool.getThreadContext(), creds, future);
        final AuthenticationResult<User> authenticationResult = future.get();
        assertEquals(AuthenticationResult.Status.SUCCESS, authenticationResult.getStatus());
        checkAuthApiKeyMetadata(metadata, authenticationResult);

        // Now force the hashing thread pool to saturate so that any un-cached keys cannot be validated
        final ExecutorService mockExecutorService = mock(ExecutorService.class);
        when(threadPool.executor(SECURITY_CRYPTO_THREAD_POOL_NAME)).thenReturn(mockExecutorService);
        Mockito.doAnswer(invocationOnMock -> {
            final AbstractRunnable actionRunnable = (AbstractRunnable) invocationOnMock.getArguments()[0];
            actionRunnable.onRejection(new EsRejectedExecutionException("rejected"));
            return null;
        }).when(mockExecutorService).execute(any(Runnable.class));

        // A new API key trying to connect that must go through full hash computation
        final String apiKeyId2 = randomAlphaOfLength(12);
        final String apiKey2 = randomAlphaOfLength(16);
        final ApiKeyCredentials creds2 = new ApiKeyCredentials(apiKeyId2, new SecureString(apiKey2.toCharArray()));
        mockSourceDocument(apiKeyId2, buildApiKeySourceDoc(hasher.hash(new SecureString(apiKey2.toCharArray()))));
        final PlainActionFuture<AuthenticationResult<User>> future2 = new PlainActionFuture<>();
        service.tryAuthenticate(threadPool.getThreadContext(), creds2, future2);
        final AuthenticationResult<User> authenticationResult2 = future2.get();
        assertEquals(AuthenticationResult.Status.TERMINATE, authenticationResult2.getStatus());
        assertThat(authenticationResult2.getMessage(), containsString("server is too busy to respond"));

        // The cached API key should not be affected
        mockSourceDocument(apiKeyId1, sourceMap);
        final PlainActionFuture<AuthenticationResult<User>> future3 = new PlainActionFuture<>();
        service.tryAuthenticate(
            threadPool.getThreadContext(),
            new ApiKeyCredentials(apiKeyId1, new SecureString(apiKey1.toCharArray())),
            future3
        );
        final AuthenticationResult<User> authenticationResult3 = future3.get();
        assertEquals(AuthenticationResult.Status.SUCCESS, authenticationResult3.getStatus());
        checkAuthApiKeyMetadata(metadata, authenticationResult3);
    }

    @SuppressWarnings("unchecked")
    public void testApiKeyDocDeserialization() throws IOException {
        final String apiKeyDocumentSource =
            "{\"doc_type\":\"api_key\",\"creation_time\":1591919944598,\"expiration_time\":1591919944599,\"api_key_invalidated\":false,"
                + "\"api_key_hash\":\"{PBKDF2}10000$abc\",\"role_descriptors\":{\"a\":{\"cluster\":[\"all\"]}},"
                + "\"limited_by_role_descriptors\":{\"limited_by\":{\"cluster\":[\"all\"],"
                + "\"metadata\":{\"_reserved\":true},\"type\":\"role\"}},"
                + "\"name\":\"key-1\",\"version\":7000099,"
                + "\"creator\":{\"principal\":\"admin\",\"metadata\":{\"foo\":\"bar\"},\"realm\":\"file1\",\"realm_type\":\"file\"}}";
        final ApiKeyDoc apiKeyDoc = ApiKeyDoc.fromXContent(
            XContentHelper.createParser(
                NamedXContentRegistry.EMPTY,
                LoggingDeprecationHandler.INSTANCE,
                new BytesArray(apiKeyDocumentSource),
                XContentType.JSON
            )
        );
        assertEquals("api_key", apiKeyDoc.docType);
        assertEquals(1591919944598L, apiKeyDoc.creationTime);
        assertEquals(1591919944599L, apiKeyDoc.expirationTime);
        assertFalse(apiKeyDoc.invalidated);
        assertEquals("{PBKDF2}10000$abc", apiKeyDoc.hash);
        assertEquals("key-1", apiKeyDoc.name);
        assertEquals(7000099, apiKeyDoc.version);
        assertEquals(new BytesArray("{\"a\":{\"cluster\":[\"all\"]}}"), apiKeyDoc.roleDescriptorsBytes);
        assertEquals(
            new BytesArray("{\"limited_by\":{\"cluster\":[\"all\"],\"metadata\":{\"_reserved\":true},\"type\":\"role\"}}"),
            apiKeyDoc.limitedByRoleDescriptorsBytes
        );

        final Map<String, Object> creator = apiKeyDoc.creator;
        assertEquals("admin", creator.get("principal"));
        assertEquals("file1", creator.get("realm"));
        assertEquals("file", creator.get("realm_type"));
        assertEquals("bar", ((Map<String, Object>) creator.get("metadata")).get("foo"));
    }

    public void testApiKeyDocDeserializationWithNullValues() throws IOException {
        final String apiKeyDocumentSource =
            "{\"doc_type\":\"api_key\",\"creation_time\":1591919944598,\"expiration_time\":null,\"api_key_invalidated\":false,"
                + "\"api_key_hash\":\"{PBKDF2}10000$abc\",\"role_descriptors\":{},"
                + "\"limited_by_role_descriptors\":{\"limited_by\":{\"cluster\":[\"all\"]}},"
                + "\"name\":null,\"version\":7000099,"
                + "\"creator\":{\"principal\":\"admin\",\"metadata\":{},\"realm\":\"file1\"}}";
        final ApiKeyDoc apiKeyDoc = ApiKeyDoc.fromXContent(
            XContentHelper.createParser(
                NamedXContentRegistry.EMPTY,
                LoggingDeprecationHandler.INSTANCE,
                new BytesArray(apiKeyDocumentSource),
                XContentType.JSON
            )
        );
        assertEquals(-1L, apiKeyDoc.expirationTime);
        assertNull(apiKeyDoc.name);
        assertEquals(new BytesArray("{}"), apiKeyDoc.roleDescriptorsBytes);
    }

    public void testGetApiKeyMetadata() throws IOException {
        final Authentication apiKeyAuthentication = mock(Authentication.class);
        when(apiKeyAuthentication.getAuthenticationType()).thenReturn(AuthenticationType.API_KEY);
        final Map<String, Object> apiKeyMetadata = ApiKeyTests.randomMetadata();
        if (apiKeyMetadata == null) {
            when(apiKeyAuthentication.getMetadata()).thenReturn(Map.of());
        } else {
            final BytesReference metadataBytes = XContentTestUtils.convertToXContent(apiKeyMetadata, XContentType.JSON);
            when(apiKeyAuthentication.getMetadata()).thenReturn(Map.of(API_KEY_METADATA_KEY, metadataBytes));
        }

        final Map<String, Object> restoredApiKeyMetadata = ApiKeyService.getApiKeyMetadata(apiKeyAuthentication);
        if (apiKeyMetadata == null) {
            assertThat(restoredApiKeyMetadata, anEmptyMap());
        } else {
            assertThat(restoredApiKeyMetadata, equalTo(apiKeyMetadata));
        }

        final Authentication authentication = mock(Authentication.class);
        when(authentication.getAuthenticationType()).thenReturn(
            randomValueOtherThan(AuthenticationType.API_KEY, () -> randomFrom(AuthenticationType.values()))
        );
        final IllegalArgumentException e = expectThrows(
            IllegalArgumentException.class,
            () -> ApiKeyService.getApiKeyMetadata(authentication)
        );
        assertThat(e.getMessage(), containsString("authentication type must be [api_key]"));
    }

    public static class Utils {

        private static final AuthenticationContextSerializer authenticationContextSerializer = new AuthenticationContextSerializer();

        public static Authentication createApiKeyAuthentication(
            ApiKeyService apiKeyService,
            Authentication authentication,
            Set<RoleDescriptor> userRoles,
            List<RoleDescriptor> keyRoles,
            Version version
        ) throws Exception {
            XContentBuilder keyDocSource = apiKeyService.newDocument(
                getFastStoredHashAlgoForTests().hash(new SecureString(randomAlphaOfLength(16).toCharArray())),
                "test",
                authentication,
                userRoles,
                Instant.now(),
                Instant.now().plus(Duration.ofSeconds(3600)),
                keyRoles,
                Version.CURRENT,
                randomBoolean() ? null : Map.of(randomAlphaOfLengthBetween(3, 8), randomAlphaOfLengthBetween(3, 8))
            );
            final ApiKeyDoc apiKeyDoc = ApiKeyDoc.fromXContent(
                XContentHelper.createParser(
                    NamedXContentRegistry.EMPTY,
                    LoggingDeprecationHandler.INSTANCE,
                    BytesReference.bytes(keyDocSource),
                    XContentType.JSON
                )
            );
            PlainActionFuture<AuthenticationResult<User>> authenticationResultFuture = PlainActionFuture.newFuture();
            apiKeyService.validateApiKeyExpiration(
                apiKeyDoc,
                new ApiKeyService.ApiKeyCredentials("id", new SecureString(randomAlphaOfLength(16).toCharArray())),
                Clock.systemUTC(),
                authenticationResultFuture
            );

            AuthenticationResult<User> authenticationResult = authenticationResultFuture.get();
            if (randomBoolean()) {
                // maybe remove realm name to simulate old API Key authentication
                assert authenticationResult.getStatus() == AuthenticationResult.Status.SUCCESS;
                Map<String, Object> authenticationResultMetadata = new HashMap<>(authenticationResult.getMetadata());
                authenticationResultMetadata.remove(AuthenticationField.API_KEY_CREATOR_REALM_NAME);
                authenticationResult = AuthenticationResult.success(authenticationResult.getUser(), authenticationResultMetadata);
            }
            if (randomBoolean()) {
                // simulate authentication with nameless API Key, see https://github.com/elastic/elasticsearch/issues/59484
                assert authenticationResult.getStatus() == AuthenticationResult.Status.SUCCESS;
                Map<String, Object> authenticationResultMetadata = new HashMap<>(authenticationResult.getMetadata());
                authenticationResultMetadata.remove(AuthenticationField.API_KEY_NAME_KEY);
                authenticationResult = AuthenticationResult.success(authenticationResult.getUser(), authenticationResultMetadata);
            }

            final ThreadContext threadContext = new ThreadContext(Settings.EMPTY);
            final SecurityContext securityContext = new SecurityContext(Settings.EMPTY, threadContext);
            authenticationContextSerializer.writeToContext(
                apiKeyService.createApiKeyAuthentication(authenticationResult, "node01"),
                threadContext
            );
            final CompletableFuture<Authentication> authFuture = new CompletableFuture<>();
            securityContext.executeAfterRewritingAuthentication((c) -> {
                try {
                    authFuture.complete(authenticationContextSerializer.readFromContext(threadContext));
                } catch (IOException e) {
                    throw new RuntimeException(e);
                }
            }, version);
            return authFuture.get();
        }

        public static Authentication createApiKeyAuthentication(ApiKeyService apiKeyService, Authentication authentication)
            throws Exception {
            return createApiKeyAuthentication(
                apiKeyService,
                authentication,
                Collections.singleton(new RoleDescriptor("user_role_" + randomAlphaOfLength(4), new String[] { "manage" }, null, null)),
                null,
                Version.CURRENT
            );
        }
    }

    private ApiKeyService createApiKeyService() {
        final Settings settings = Settings.builder().put(XPackSettings.API_KEY_SERVICE_ENABLED_SETTING.getKey(), true).build();
        return createApiKeyService(settings);
    }

    private ApiKeyService createApiKeyService(Settings baseSettings) {
        final Settings settings = Settings.builder()
            .put(XPackSettings.API_KEY_SERVICE_ENABLED_SETTING.getKey(), true)
            .put(baseSettings)
            .build();
        final ApiKeyService service = new ApiKeyService(
            settings,
            Clock.systemUTC(),
            client,
            securityIndex,
            ClusterServiceUtils.createClusterService(threadPool),
            cacheInvalidatorRegistry,
            threadPool
        );
        if ("0s".equals(settings.get(ApiKeyService.CACHE_TTL_SETTING.getKey()))) {
            verify(cacheInvalidatorRegistry, never()).registerCacheInvalidator(eq("api_key"), any());
        } else {
            verify(cacheInvalidatorRegistry).registerCacheInvalidator(eq("api_key"), any());
        }
        return service;
    }

    private Map<String, Object> buildApiKeySourceDoc(char[] hash) {
        Map<String, Object> sourceMap = new HashMap<>();
        sourceMap.put("doc_type", "api_key");
        sourceMap.put("creation_time", Clock.systemUTC().instant().toEpochMilli());
        sourceMap.put("expiration_time", -1);
        sourceMap.put("api_key_hash", new String(hash));
        sourceMap.put("name", randomAlphaOfLength(12));
        sourceMap.put("version", 0);
        sourceMap.put("role_descriptors", Collections.singletonMap("a role", Collections.singletonMap("cluster", "all")));
        sourceMap.put("limited_by_role_descriptors", Collections.singletonMap("limited role", Collections.singletonMap("cluster", "all")));
        Map<String, Object> creatorMap = new HashMap<>();
        creatorMap.put("principal", "test_user");
        creatorMap.put("full_name", "test user");
        creatorMap.put("email", "test@user.com");
        creatorMap.put("metadata", Collections.emptyMap());
        sourceMap.put("creator", creatorMap);
        sourceMap.put("api_key_invalidated", false);
        // noinspection unchecked
        sourceMap.put("metadata_flattened", ApiKeyTests.randomMetadata());
        return sourceMap;
    }

    private void writeCredentialsToThreadContext(ApiKeyCredentials creds) {
        final String credentialString = creds.getId() + ":" + creds.getKey();
        this.threadPool.getThreadContext()
            .putHeader(
                "Authorization",
                "ApiKey " + Base64.getEncoder().encodeToString(credentialString.getBytes(StandardCharsets.US_ASCII))
            );
    }

    private void mockSourceDocument(String id, Map<String, Object> sourceMap) throws IOException {
        try (XContentBuilder builder = JsonXContent.contentBuilder()) {
            builder.map(sourceMap);
            SecurityMocks.mockGetRequest(client, id, BytesReference.bytes(builder));
        }
    }

    private ApiKeyDoc buildApiKeyDoc(char[] hash, long expirationTime, boolean invalidated) throws IOException {
        final BytesReference metadataBytes = XContentTestUtils.convertToXContent(ApiKeyTests.randomMetadata(), XContentType.JSON);
        return new ApiKeyDoc(
            "api_key",
            Clock.systemUTC().instant().toEpochMilli(),
            expirationTime,
            invalidated,
            new String(hash),
            randomAlphaOfLength(12),
            0,
            new BytesArray("{\"a role\": {\"cluster\": [\"all\"]}}"),
            new BytesArray("{\"limited role\": {\"cluster\": [\"all\"]}}"),
            Map.of(
                "principal",
                "test_user",
                "full_name",
                "test user",
                "email",
                "test@user.com",
                "realm",
                "realm1",
                "realm_type",
                "realm_type1",
                "metadata",
                Map.of()
            ),
            metadataBytes
        );
    }

    @SuppressWarnings("unchecked")
    private void checkAuthApiKeyMetadata(Object metadata, AuthenticationResult<User> authResult1) throws IOException {
        if (metadata == null) {
            assertThat(authResult1.getMetadata().containsKey(API_KEY_METADATA_KEY), is(false));
        } else {
            assertThat(
                authResult1.getMetadata().get(API_KEY_METADATA_KEY),
                equalTo(XContentTestUtils.convertToXContent((Map<String, Object>) metadata, XContentType.JSON))
            );
        }
    }
}<|MERGE_RESOLUTION|>--- conflicted
+++ resolved
@@ -497,7 +497,6 @@
         AuthenticationResult<User> result = future.get();
         assertNotNull(result);
         assertTrue(result.isAuthenticated());
-<<<<<<< HEAD
         assertThat(result.getUser().principal(), is("test_user"));
         assertThat(result.getUser().fullName(), is("test user"));
         assertThat(result.getUser().email(), is("test@user.com"));
@@ -507,16 +506,6 @@
         assertThat(result.getMetadata().get(AuthenticationField.API_KEY_LIMITED_ROLE_DESCRIPTORS_KEY),
             equalTo(apiKeyDoc.limitedByRoleDescriptorsBytes));
         assertThat(result.getMetadata().get(AuthenticationField.API_KEY_CREATOR_REALM_NAME), is("realm1"));
-=======
-        assertThat(result.getValue().principal(), is("test_user"));
-        assertThat(result.getValue().fullName(), is("test user"));
-        assertThat(result.getValue().email(), is("test@user.com"));
-        assertThat(result.getValue().roles(), is(emptyArray()));
-        assertThat(result.getValue().metadata(), is(Collections.emptyMap()));
-        assertThat(result.getMetadata().get(API_KEY_ROLE_DESCRIPTORS_KEY), equalTo(apiKeyDoc.roleDescriptorsBytes));
-        assertThat(result.getMetadata().get(API_KEY_LIMITED_ROLE_DESCRIPTORS_KEY), equalTo(apiKeyDoc.limitedByRoleDescriptorsBytes));
-        assertThat(result.getMetadata().get(ApiKeyService.API_KEY_CREATOR_REALM_NAME), is("realm1"));
->>>>>>> 12ad399c
 
         apiKeyDoc = buildApiKeyDoc(hash, Clock.systemUTC().instant().plus(1L, ChronoUnit.HOURS).toEpochMilli(), false);
         future = new PlainActionFuture<>();
@@ -530,7 +519,6 @@
         result = future.get();
         assertNotNull(result);
         assertTrue(result.isAuthenticated());
-<<<<<<< HEAD
         assertThat(result.getUser().principal(), is("test_user"));
         assertThat(result.getUser().fullName(), is("test user"));
         assertThat(result.getUser().email(), is("test@user.com"));
@@ -540,16 +528,6 @@
         assertThat(result.getMetadata().get(AuthenticationField.API_KEY_LIMITED_ROLE_DESCRIPTORS_KEY),
             equalTo(apiKeyDoc.limitedByRoleDescriptorsBytes));
         assertThat(result.getMetadata().get(AuthenticationField.API_KEY_CREATOR_REALM_NAME), is("realm1"));
-=======
-        assertThat(result.getValue().principal(), is("test_user"));
-        assertThat(result.getValue().fullName(), is("test user"));
-        assertThat(result.getValue().email(), is("test@user.com"));
-        assertThat(result.getValue().roles(), is(emptyArray()));
-        assertThat(result.getValue().metadata(), is(Collections.emptyMap()));
-        assertThat(result.getMetadata().get(API_KEY_ROLE_DESCRIPTORS_KEY), equalTo(apiKeyDoc.roleDescriptorsBytes));
-        assertThat(result.getMetadata().get(API_KEY_LIMITED_ROLE_DESCRIPTORS_KEY), equalTo(apiKeyDoc.limitedByRoleDescriptorsBytes));
-        assertThat(result.getMetadata().get(ApiKeyService.API_KEY_CREATOR_REALM_NAME), is("realm1"));
->>>>>>> 12ad399c
 
         apiKeyDoc = buildApiKeyDoc(hash, Clock.systemUTC().instant().minus(1L, ChronoUnit.HOURS).toEpochMilli(), false);
         future = new PlainActionFuture<>();
@@ -586,7 +564,6 @@
     public void testGetRolesForApiKeyNotInContext() throws Exception {
         Map<String, Object> superUserRdMap;
         try (XContentBuilder builder = JsonXContent.contentBuilder()) {
-<<<<<<< HEAD
             superUserRdMap = XContentHelper.convertToMap(XContentType.JSON.xContent(),
                 BytesReference.bytes(SUPERUSER_ROLE_DESCRIPTOR
                         .toXContent(builder, ToXContent.EMPTY_PARAMS, true))
@@ -600,21 +577,6 @@
             Collections.singletonMap(SUPERUSER_ROLE_DESCRIPTOR.getName(), superUserRdMap));
         authMetadata.put(AuthenticationField.API_KEY_LIMITED_ROLE_DESCRIPTORS_KEY,
             Collections.singletonMap(SUPERUSER_ROLE_DESCRIPTOR.getName(), superUserRdMap));
-=======
-            superUserRdMap = XContentHelper.convertToMap(
-                XContentType.JSON.xContent(),
-                BytesReference.bytes(SUPERUSER_ROLE_DESCRIPTOR.toXContent(builder, ToXContent.EMPTY_PARAMS, true)).streamInput(),
-                false
-            );
-        }
-        Map<String, Object> authMetadata = new HashMap<>();
-        authMetadata.put(ApiKeyService.API_KEY_ID_KEY, randomAlphaOfLength(12));
-        authMetadata.put(API_KEY_ROLE_DESCRIPTORS_KEY, Collections.singletonMap(SUPERUSER_ROLE_DESCRIPTOR.getName(), superUserRdMap));
-        authMetadata.put(
-            API_KEY_LIMITED_ROLE_DESCRIPTORS_KEY,
-            Collections.singletonMap(SUPERUSER_ROLE_DESCRIPTOR.getName(), superUserRdMap)
-        );
->>>>>>> 12ad399c
 
         final Authentication authentication = new Authentication(
             new User("joe"),
@@ -654,18 +616,9 @@
                 false
             );
         }
-<<<<<<< HEAD
         authMetadata.put(AuthenticationField.API_KEY_ROLE_DESCRIPTORS_KEY,
             (emptyApiKeyRoleDescriptor) ? randomFrom(Arrays.asList(null, Collections.emptyMap()))
                 : Collections.singletonMap("a role", roleARDMap));
-=======
-        authMetadata.put(
-            API_KEY_ROLE_DESCRIPTORS_KEY,
-            (emptyApiKeyRoleDescriptor)
-                ? randomFrom(Arrays.asList(null, Collections.emptyMap()))
-                : Collections.singletonMap("a role", roleARDMap)
-        );
->>>>>>> 12ad399c
 
         final RoleDescriptor limitedRoleDescriptor = new RoleDescriptor(
             "limited role",
