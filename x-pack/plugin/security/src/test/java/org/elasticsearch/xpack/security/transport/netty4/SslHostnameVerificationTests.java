/*
 * Copyright Elasticsearch B.V. and/or licensed to Elasticsearch B.V. under one
 * or more contributor license agreements. Licensed under the Elastic License;
 * you may not use this file except in compliance with the Elastic License.
 */
package org.elasticsearch.xpack.security.transport.netty4;

import org.elasticsearch.client.Client;
import org.elasticsearch.client.transport.NoNodeAvailableException;
import org.elasticsearch.client.transport.TransportClient;
import org.elasticsearch.common.settings.Settings;
import org.elasticsearch.common.transport.TransportAddress;
import org.elasticsearch.test.SecurityIntegTestCase;
import org.elasticsearch.test.SecuritySettingsSource;
import org.elasticsearch.transport.Transport;
import org.elasticsearch.xpack.core.TestXPackTransportClient;
import org.elasticsearch.xpack.security.LocalStateSecurity;

import java.net.InetSocketAddress;
import java.nio.file.Files;
import java.nio.file.Path;
import java.util.Arrays;

import static org.hamcrest.CoreMatchers.is;
import static org.hamcrest.Matchers.containsString;

public class SslHostnameVerificationTests extends SecurityIntegTestCase {

    @Override
    protected boolean transportSSLEnabled() {
        return true;
    }

    @Override
    protected Settings nodeSettings(int nodeOrdinal) {
        Settings settings = super.nodeSettings(nodeOrdinal);
        Settings.Builder settingsBuilder = Settings.builder();
<<<<<<< HEAD
        settingsBuilder.put(settings.filter(k -> k.startsWith("xpack.security.transport.ssl.") == false), false);
        Path keystore;
=======
        settingsBuilder.put(settings.filter(k -> k.startsWith("xpack.ssl.") == false), false);
        Path keyPath;
        Path certPath;
        Path nodeCertPath;
>>>>>>> 71a39d10
        try {
            /*
             * This keystore uses a cert without any subject alternative names and a CN of "Elasticsearch Test Node No SAN"
             * that will not resolve to a DNS name and will always cause hostname verification failures
             */
            keyPath = getDataPath("/org/elasticsearch/xpack/security/transport/ssl/certs/simple/testnode-no-subjaltname.pem");
            certPath = getDataPath("/org/elasticsearch/xpack/security/transport/ssl/certs/simple/testnode-no-subjaltname.crt");
            nodeCertPath = getDataPath("/org/elasticsearch/xpack/security/transport/ssl/certs/simple/testnode.crt");
            assert keyPath != null;
            assert certPath != null;
            assert nodeCertPath != null;
            assertThat(Files.exists(certPath), is(true));
            assertThat(Files.exists(nodeCertPath), is(true));
            assertThat(Files.exists(keyPath), is(true));
        } catch (Exception e) {
            throw new RuntimeException(e);
        }

        SecuritySettingsSource.addSecureSettings(settingsBuilder, secureSettings -> {
<<<<<<< HEAD
            secureSettings.setString("xpack.security.transport.ssl.keystore.secure_password", "testnode-no-subjaltname");
            secureSettings.setString("xpack.security.transport.ssl.truststore.secure_password", "testnode-no-subjaltname");
        });
        return settingsBuilder.put("xpack.security.transport.ssl.keystore.path", keystore.toAbsolutePath())
                .put("xpack.security.transport.ssl.truststore.path", keystore.toAbsolutePath())
=======
            secureSettings.setString("xpack.ssl.secure_key_passphrase", "testnode-no-subjaltname");
        });
        return settingsBuilder.put("xpack.ssl.key", keyPath.toAbsolutePath())
            .put("xpack.ssl.certificate", certPath.toAbsolutePath())
            .putList("xpack.ssl.certificate_authorities", Arrays.asList(certPath.toString(), nodeCertPath.toString()))
>>>>>>> 71a39d10
                // disable hostname verification as this test uses certs without a valid SAN or DNS in the CN
                .put("xpack.security.transport.ssl.verification_mode", "certificate")
                .build();
    }

    @Override
    protected Settings transportClientSettings() {
        Path keyPath;
        Path certPath;
        Path nodeCertPath;
        try {
            keyPath = getDataPath("/org/elasticsearch/xpack/security/transport/ssl/certs/simple/testnode-no-subjaltname.pem");
            certPath = getDataPath("/org/elasticsearch/xpack/security/transport/ssl/certs/simple/testnode-no-subjaltname.crt");
            nodeCertPath = getDataPath("/org/elasticsearch/xpack/security/transport/ssl/certs/simple/testnode.crt");
            assert keyPath != null;
            assert certPath != null;
            assert nodeCertPath != null;
            assertThat(Files.exists(certPath), is(true));
            assertThat(Files.exists(nodeCertPath), is(true));
            assertThat(Files.exists(keyPath), is(true));
        } catch (Exception e) {
            throw new RuntimeException(e);
        }
        Settings settings = super.transportClientSettings();
        // remove all ssl settings
        Settings.Builder builder = Settings.builder();
        builder.put(settings.filter( k -> k.startsWith("xpack.security.transport.ssl.") == false), false);

<<<<<<< HEAD
        builder.put("xpack.security.transport.ssl.verification_mode", "certificate")
                .put("xpack.security.transport.ssl.keystore.path", keystore.toAbsolutePath()) // settings for client keystore
                .put("xpack.security.transport.ssl.keystore.password", "testnode-no-subjaltname");

        if (randomBoolean()) {
            // randomly set the truststore, if not set the keystore should be used
            builder.put("xpack.security.transport.ssl.truststore.path", keystore.toAbsolutePath())
                    .put("xpack.security.transport.ssl.truststore.password", "testnode-no-subjaltname");
        }
=======
        builder.put("xpack.ssl.verification_mode", "certificate")
            .put("xpack.ssl.key", keyPath.toAbsolutePath())
            .put("xpack.ssl.key_passphrase", "testnode-no-subjaltname")
            .put("xpack.ssl.certificate", certPath.toAbsolutePath())
            .putList("xpack.ssl.certificate_authorities", Arrays.asList(certPath.toString(), nodeCertPath.toString()));
>>>>>>> 71a39d10
        return builder.build();
    }

    public void testThatHostnameMismatchDeniesTransportClientConnection() throws Exception {
        Transport transport = internalCluster().getDataNodeInstance(Transport.class);
        TransportAddress transportAddress = transport.boundAddress().publishAddress();
        InetSocketAddress inetSocketAddress = transportAddress.address();

        Settings settings = Settings.builder().put(transportClientSettings())
                .put("xpack.security.transport.ssl.verification_mode", "full")
                .build();

        try (TransportClient client = new TestXPackTransportClient(settings, LocalStateSecurity.class)) {
            client.addTransportAddress(new TransportAddress(inetSocketAddress.getAddress(), inetSocketAddress.getPort()));
            client.admin().cluster().prepareHealth().get();
            fail("Expected a NoNodeAvailableException due to hostname verification failures");
        } catch (NoNodeAvailableException e) {
            assertThat(e.getMessage(), containsString("None of the configured nodes are available: [{#transport#"));
        }
    }

    public void testTransportClientConnectionIgnoringHostnameVerification() throws Exception {
        Client client = internalCluster().transportClient();
        assertGreenClusterState(client);
    }
}<|MERGE_RESOLUTION|>--- conflicted
+++ resolved
@@ -35,15 +35,10 @@
     protected Settings nodeSettings(int nodeOrdinal) {
         Settings settings = super.nodeSettings(nodeOrdinal);
         Settings.Builder settingsBuilder = Settings.builder();
-<<<<<<< HEAD
         settingsBuilder.put(settings.filter(k -> k.startsWith("xpack.security.transport.ssl.") == false), false);
-        Path keystore;
-=======
-        settingsBuilder.put(settings.filter(k -> k.startsWith("xpack.ssl.") == false), false);
         Path keyPath;
         Path certPath;
         Path nodeCertPath;
->>>>>>> 71a39d10
         try {
             /*
              * This keystore uses a cert without any subject alternative names and a CN of "Elasticsearch Test Node No SAN"
@@ -63,22 +58,15 @@
         }
 
         SecuritySettingsSource.addSecureSettings(settingsBuilder, secureSettings -> {
-<<<<<<< HEAD
-            secureSettings.setString("xpack.security.transport.ssl.keystore.secure_password", "testnode-no-subjaltname");
-            secureSettings.setString("xpack.security.transport.ssl.truststore.secure_password", "testnode-no-subjaltname");
+            secureSettings.setString("xpack.security.transport.ssl.secure_key_passphrase", "testnode-no-subjaltname");
         });
-        return settingsBuilder.put("xpack.security.transport.ssl.keystore.path", keystore.toAbsolutePath())
-                .put("xpack.security.transport.ssl.truststore.path", keystore.toAbsolutePath())
-=======
-            secureSettings.setString("xpack.ssl.secure_key_passphrase", "testnode-no-subjaltname");
-        });
-        return settingsBuilder.put("xpack.ssl.key", keyPath.toAbsolutePath())
-            .put("xpack.ssl.certificate", certPath.toAbsolutePath())
-            .putList("xpack.ssl.certificate_authorities", Arrays.asList(certPath.toString(), nodeCertPath.toString()))
->>>>>>> 71a39d10
-                // disable hostname verification as this test uses certs without a valid SAN or DNS in the CN
-                .put("xpack.security.transport.ssl.verification_mode", "certificate")
-                .build();
+        return settingsBuilder.put("xpack.security.transport.ssl.key", keyPath.toAbsolutePath())
+            .put("xpack.security.transport.ssl.certificate", certPath.toAbsolutePath())
+            .putList("xpack.security.transport.ssl.certificate_authorities",
+                     Arrays.asList(certPath.toString(), nodeCertPath.toString()))
+            // disable hostname verification as this test uses certs without a valid SAN or DNS in the CN
+            .put("xpack.security.transport.ssl.verification_mode", "certificate")
+            .build();
     }
 
     @Override
@@ -102,25 +90,13 @@
         Settings settings = super.transportClientSettings();
         // remove all ssl settings
         Settings.Builder builder = Settings.builder();
-        builder.put(settings.filter( k -> k.startsWith("xpack.security.transport.ssl.") == false), false);
+        builder.put(settings.filter(k -> k.startsWith("xpack.security.transport.ssl.") == false), false);
 
-<<<<<<< HEAD
         builder.put("xpack.security.transport.ssl.verification_mode", "certificate")
-                .put("xpack.security.transport.ssl.keystore.path", keystore.toAbsolutePath()) // settings for client keystore
-                .put("xpack.security.transport.ssl.keystore.password", "testnode-no-subjaltname");
-
-        if (randomBoolean()) {
-            // randomly set the truststore, if not set the keystore should be used
-            builder.put("xpack.security.transport.ssl.truststore.path", keystore.toAbsolutePath())
-                    .put("xpack.security.transport.ssl.truststore.password", "testnode-no-subjaltname");
-        }
-=======
-        builder.put("xpack.ssl.verification_mode", "certificate")
-            .put("xpack.ssl.key", keyPath.toAbsolutePath())
-            .put("xpack.ssl.key_passphrase", "testnode-no-subjaltname")
-            .put("xpack.ssl.certificate", certPath.toAbsolutePath())
-            .putList("xpack.ssl.certificate_authorities", Arrays.asList(certPath.toString(), nodeCertPath.toString()));
->>>>>>> 71a39d10
+            .put("xpack.security.transport.ssl.key", keyPath.toAbsolutePath())
+            .put("xpack.security.transport.ssl.key_passphrase", "testnode-no-subjaltname")
+            .put("xpack.security.transport.ssl.certificate", certPath.toAbsolutePath())
+            .putList("xpack.security.transport.ssl.certificate_authorities", Arrays.asList(certPath.toString(), nodeCertPath.toString()));
         return builder.build();
     }
 
