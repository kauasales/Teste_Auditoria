/*
 * Copyright Elasticsearch B.V. and/or licensed to Elasticsearch B.V. under one
 * or more contributor license agreements. Licensed under the Elastic License
 * 2.0; you may not use this file except in compliance with the Elastic License
 * 2.0.
 */
package org.elasticsearch.xpack.security.action.saml;

import org.apache.lucene.search.TotalHits;
import org.elasticsearch.ExceptionsHelper;
import org.elasticsearch.action.ActionListener;
import org.elasticsearch.action.ActionRequest;
import org.elasticsearch.action.ActionResponse;
import org.elasticsearch.action.ActionType;
import org.elasticsearch.action.bulk.BulkAction;
import org.elasticsearch.action.bulk.BulkItemResponse;
import org.elasticsearch.action.bulk.BulkRequest;
import org.elasticsearch.action.bulk.BulkResponse;
import org.elasticsearch.action.index.IndexAction;
import org.elasticsearch.action.index.IndexRequest;
import org.elasticsearch.action.index.IndexResponse;
import org.elasticsearch.action.search.ClearScrollAction;
import org.elasticsearch.action.search.ClearScrollRequest;
import org.elasticsearch.action.search.ClearScrollResponse;
import org.elasticsearch.action.search.SearchAction;
import org.elasticsearch.action.search.SearchRequest;
import org.elasticsearch.action.search.SearchResponse;
import org.elasticsearch.action.search.SearchResponseSections;
import org.elasticsearch.action.search.SearchScrollAction;
import org.elasticsearch.action.search.SearchScrollRequest;
import org.elasticsearch.action.support.ActionFilters;
import org.elasticsearch.action.support.PlainActionFuture;
import org.elasticsearch.action.update.UpdateRequest;
import org.elasticsearch.client.internal.Client;
import org.elasticsearch.cluster.service.ClusterService;
import org.elasticsearch.common.bytes.BytesReference;
import org.elasticsearch.common.settings.Settings;
import org.elasticsearch.common.util.concurrent.ThreadContext;
import org.elasticsearch.core.PathUtils;
import org.elasticsearch.env.Environment;
import org.elasticsearch.env.TestEnvironment;
import org.elasticsearch.index.query.BoolQueryBuilder;
import org.elasticsearch.index.query.QueryBuilder;
import org.elasticsearch.index.query.TermQueryBuilder;
import org.elasticsearch.index.shard.ShardId;
import org.elasticsearch.license.MockLicenseState;
import org.elasticsearch.search.SearchHit;
import org.elasticsearch.search.SearchHits;
import org.elasticsearch.tasks.Task;
import org.elasticsearch.test.ClusterServiceUtils;
import org.elasticsearch.test.client.NoOpClient;
import org.elasticsearch.threadpool.ThreadPool;
import org.elasticsearch.transport.Transport;
import org.elasticsearch.transport.TransportService;
import org.elasticsearch.xcontent.DeprecationHandler;
import org.elasticsearch.xcontent.NamedXContentRegistry;
import org.elasticsearch.xcontent.XContentType;
import org.elasticsearch.xpack.core.XPackSettings;
import org.elasticsearch.xpack.core.security.SecurityContext;
import org.elasticsearch.xpack.core.security.action.saml.SamlInvalidateSessionRequest;
import org.elasticsearch.xpack.core.security.action.saml.SamlInvalidateSessionResponse;
import org.elasticsearch.xpack.core.security.authc.Authentication;
import org.elasticsearch.xpack.core.security.authc.Authentication.RealmRef;
import org.elasticsearch.xpack.core.security.authc.AuthenticationTestHelper;
import org.elasticsearch.xpack.core.security.authc.RealmConfig;
import org.elasticsearch.xpack.core.security.authc.RealmConfig.RealmIdentifier;
import org.elasticsearch.xpack.core.security.authc.RealmSettings;
import org.elasticsearch.xpack.core.security.authc.esnative.NativeRealmSettings;
import org.elasticsearch.xpack.core.security.authc.saml.SamlRealmSettings;
import org.elasticsearch.xpack.core.security.user.User;
import org.elasticsearch.xpack.security.Security;
import org.elasticsearch.xpack.security.authc.Realms;
import org.elasticsearch.xpack.security.authc.TokenService;
import org.elasticsearch.xpack.security.authc.saml.SamlLogoutRequestHandler;
import org.elasticsearch.xpack.security.authc.saml.SamlNameId;
import org.elasticsearch.xpack.security.authc.saml.SamlRealm;
import org.elasticsearch.xpack.security.authc.saml.SamlRealmTestHelper;
import org.elasticsearch.xpack.security.authc.saml.SamlRealmTests;
import org.elasticsearch.xpack.security.authc.saml.SamlTestCase;
import org.elasticsearch.xpack.security.support.SecurityIndexManager;
import org.junit.After;
import org.junit.Before;
import org.opensaml.saml.saml2.core.NameID;

import java.io.IOException;
import java.nio.file.Path;
import java.time.Clock;
import java.util.ArrayList;
import java.util.Base64;
import java.util.Collections;
import java.util.List;
import java.util.Map;
import java.util.concurrent.atomic.AtomicInteger;
import java.util.function.Consumer;
import java.util.function.Function;
import java.util.stream.Collectors;
import java.util.stream.Stream;

import static org.elasticsearch.xpack.core.security.authc.RealmSettings.getFullSettingKey;
<<<<<<< HEAD
import static org.elasticsearch.xpack.security.authc.TokenServiceTests.getNewTokenBytes;
=======
import static org.hamcrest.Matchers.containsInAnyOrder;
>>>>>>> dc8a9465
import static org.hamcrest.Matchers.containsString;
import static org.hamcrest.Matchers.equalTo;
import static org.hamcrest.Matchers.hasSize;
import static org.hamcrest.Matchers.instanceOf;
import static org.hamcrest.Matchers.iterableWithSize;
import static org.hamcrest.Matchers.notNullValue;
import static org.hamcrest.Matchers.startsWith;
import static org.mockito.ArgumentMatchers.any;
import static org.mockito.ArgumentMatchers.anyString;
import static org.mockito.Mockito.doAnswer;
import static org.mockito.Mockito.mock;
import static org.mockito.Mockito.when;

public class TransportSamlInvalidateSessionActionTests extends SamlTestCase {

    private static final String REALM_NAME = "saml1";

    private SamlRealm samlRealm;
    private TokenService tokenService;
    private List<IndexRequest> indexRequests;
    private List<BulkRequest> bulkRequests;
    private List<SearchRequest> searchRequests;
    private TransportSamlInvalidateSessionAction action;
    private SamlLogoutRequestHandler.Result logoutRequest;
    private Function<SearchRequest, SearchHit[]> searchFunction = ignore -> new SearchHit[0];
    private Function<SearchScrollRequest, SearchHit[]> searchScrollFunction = ignore -> new SearchHit[0];

    @Before
    public void setup() throws Exception {
        final RealmIdentifier realmId = new RealmIdentifier("saml", REALM_NAME);
        final Path metadata = PathUtils.get(SamlRealm.class.getResource("idp1.xml").toURI());
        final Settings settings = Settings.builder()
            .put(XPackSettings.TOKEN_SERVICE_ENABLED_SETTING.getKey(), true)
            .put("path.home", createTempDir())
            .put(getFullSettingKey(REALM_NAME, SamlRealmSettings.IDP_METADATA_PATH), metadata.toString())
            .put(getFullSettingKey(REALM_NAME, SamlRealmSettings.IDP_ENTITY_ID), SamlRealmTests.TEST_IDP_ENTITY_ID)
            .put(getFullSettingKey(REALM_NAME, SamlRealmSettings.SP_ENTITY_ID), SamlRealmTestHelper.SP_ENTITY_ID)
            .put(getFullSettingKey(REALM_NAME, SamlRealmSettings.SP_ACS), SamlRealmTestHelper.SP_ACS_URL)
            .put(getFullSettingKey(REALM_NAME, SamlRealmSettings.SP_LOGOUT), SamlRealmTestHelper.SP_LOGOUT_URL)
            .put(getFullSettingKey(REALM_NAME, SamlRealmSettings.PRINCIPAL_ATTRIBUTE.getAttribute()), "uid")
            .put(getFullSettingKey(realmId, RealmSettings.ORDER_SETTING), 0)
            .build();

        final ThreadContext threadContext = new ThreadContext(settings);
        final ThreadPool threadPool = mock(ThreadPool.class);
        when(threadPool.getThreadContext()).thenReturn(threadContext);
        AuthenticationTestHelper.builder()
            .user(new User("kibana"))
            .realmRef(new RealmRef("realm", "type", "node"))
            .build(false)
            .writeToContext(threadContext);

        indexRequests = new ArrayList<>();
        searchRequests = new ArrayList<>();
        bulkRequests = new ArrayList<>();
        final Client client = new NoOpClient(threadPool) {
            @Override
            @SuppressWarnings("unchecked")
            protected <Request extends ActionRequest, Response extends ActionResponse> void doExecute(
                ActionType<Response> action,
                Request request,
                ActionListener<Response> listener
            ) {
                if (IndexAction.NAME.equals(action.name())) {
                    assertThat(request, instanceOf(IndexRequest.class));
                    IndexRequest indexRequest = (IndexRequest) request;
                    indexRequests.add(indexRequest);
                    final IndexResponse response = new IndexResponse(new ShardId("test", "test", 0), indexRequest.id(), 1, 1, 1, true);
                    listener.onResponse((Response) response);
                } else if (BulkAction.NAME.equals(action.name())) {
                    assertThat(request, instanceOf(BulkRequest.class));
                    bulkRequests.add((BulkRequest) request);
                    final BulkResponse response = new BulkResponse(new BulkItemResponse[0], 1);
                    listener.onResponse((Response) response);
                } else if (SearchAction.NAME.equals(action.name())) {
                    assertThat(request, instanceOf(SearchRequest.class));
                    SearchRequest searchRequest = (SearchRequest) request;
                    searchRequests.add(searchRequest);
                    final SearchHit[] hits = searchFunction.apply(searchRequest);
                    final SearchResponse response = new SearchResponse(
                        new SearchResponseSections(
                            new SearchHits(hits, new TotalHits(hits.length, TotalHits.Relation.EQUAL_TO), 0f),
                            null,
                            null,
                            false,
                            false,
                            null,
                            1
                        ),
                        "_scrollId1",
                        1,
                        1,
                        0,
                        1,
                        null,
                        null
                    );
                    listener.onResponse((Response) response);
                } else if (SearchScrollAction.NAME.equals(action.name())) {
                    assertThat(request, instanceOf(SearchScrollRequest.class));
                    SearchScrollRequest searchScrollRequest = (SearchScrollRequest) request;
                    final SearchHit[] hits = searchScrollFunction.apply(searchScrollRequest);
                    final SearchResponse response = new SearchResponse(
                        new SearchResponseSections(
                            new SearchHits(hits, new TotalHits(hits.length, TotalHits.Relation.EQUAL_TO), 0f),
                            null,
                            null,
                            false,
                            false,
                            null,
                            1
                        ),
                        "_scrollId1",
                        1,
                        1,
                        0,
                        1,
                        null,
                        null
                    );
                    listener.onResponse((Response) response);
                } else if (ClearScrollAction.NAME.equals(action.name())) {
                    assertThat(request, instanceOf(ClearScrollRequest.class));
                    ClearScrollRequest scrollRequest = (ClearScrollRequest) request;
                    assertEquals("_scrollId1", scrollRequest.getScrollIds().get(0));
                    ClearScrollResponse response = new ClearScrollResponse(true, 1);
                    listener.onResponse((Response) response);
                } else {
                    super.doExecute(action, request, listener);
                }
            }
        };

        final SecurityIndexManager securityIndex = mock(SecurityIndexManager.class);
        doAnswer(inv -> {
            ((Runnable) inv.getArguments()[1]).run();
            return null;
        }).when(securityIndex).prepareIndexIfNeededThenExecute(anyConsumer(), any(Runnable.class));
        doAnswer(inv -> {
            ((Runnable) inv.getArguments()[1]).run();
            return null;
        }).when(securityIndex).checkIndexVersionThenExecute(anyConsumer(), any(Runnable.class));
        when(securityIndex.isAvailable()).thenReturn(true);
        when(securityIndex.indexExists()).thenReturn(true);
        when(securityIndex.isIndexUpToDate()).thenReturn(true);
        when(securityIndex.getCreationTime()).thenReturn(Clock.systemUTC().instant());
        when(securityIndex.aliasName()).thenReturn(".security");
        when(securityIndex.freeze()).thenReturn(securityIndex);

        final MockLicenseState licenseState = mock(MockLicenseState.class);
        when(licenseState.isAllowed(Security.TOKEN_SERVICE_FEATURE)).thenReturn(true);

        final ClusterService clusterService = ClusterServiceUtils.createClusterService(threadPool);
        final SecurityContext securityContext = new SecurityContext(settings, threadContext);
        tokenService = new TokenService(
            settings,
            Clock.systemUTC(),
            client,
            licenseState,
            securityContext,
            securityIndex,
            securityIndex,
            clusterService
        );

        final TransportService transportService = new TransportService(
            Settings.EMPTY,
            mock(Transport.class),
            threadPool,
            TransportService.NOOP_TRANSPORT_INTERCEPTOR,
            x -> null,
            null,
            Collections.emptySet()
        );
        final Realms realms = mock(Realms.class);
        action = new TransportSamlInvalidateSessionAction(transportService, mock(ActionFilters.class), tokenService, realms);

        final Environment env = TestEnvironment.newEnvironment(settings);

        final RealmConfig realmConfig = new RealmConfig(realmId, settings, env, threadContext);
        samlRealm = SamlRealmTestHelper.buildRealm(realmConfig, null);
        when(realms.realm(realmConfig.name())).thenReturn(samlRealm);
        when(realms.stream()).thenAnswer(i -> Stream.of(samlRealm));

        logoutRequest = new SamlLogoutRequestHandler.Result(
            randomAlphaOfLengthBetween(8, 24),
            new SamlNameId(NameID.TRANSIENT, randomAlphaOfLengthBetween(8, 24), null, null, null),
            randomAlphaOfLengthBetween(12, 16),
            null
        );
        when(samlRealm.getLogoutHandler().parseFromQueryString(anyString())).thenReturn(logoutRequest);
    }

    private SearchHit tokenHit(int idx, BytesReference source) {
        try {
            final Map<String, Object> sourceMap = XContentType.JSON.xContent()
                .createParser(NamedXContentRegistry.EMPTY, DeprecationHandler.THROW_UNSUPPORTED_OPERATION, source.streamInput())
                .map();
            @SuppressWarnings("unchecked")
            final Map<String, Object> accessToken = (Map<String, Object>) sourceMap.get("access_token");
            @SuppressWarnings("unchecked")
            final Map<String, Object> userToken = (Map<String, Object>) accessToken.get("user_token");
            final SearchHit hit = new SearchHit(idx, "token_" + userToken.get("id"));
            hit.sourceRef(source);
            return hit;
        } catch (IOException e) {
            throw ExceptionsHelper.convertToRuntime(e);
        }
    }

    @After
    public void cleanup() {
        samlRealm.close();
    }

    public void testInvalidateCorrectTokensFromLogoutRequest() throws Exception {
        final byte[] userTokenBytes1 = getNewTokenBytes();
        final byte[] refreshTokenBytes1 = getNewTokenBytes();
        final byte[] userTokenBytes2 = getNewTokenBytes();
        final byte[] refreshTokenBytes2 = getNewTokenBytes();
        storeToken(logoutRequest.getNameId(), randomAlphaOfLength(10));
        final TokenService.CreateTokenResult tokenToInvalidate1 = storeToken(
            userTokenBytes1,
            refreshTokenBytes1,
            logoutRequest.getNameId(),
            logoutRequest.getSession()
        );
        storeToken(userTokenBytes2, refreshTokenBytes2, logoutRequest.getNameId(), logoutRequest.getSession());
        storeToken(new SamlNameId(NameID.PERSISTENT, randomAlphaOfLength(16), null, null, null), logoutRequest.getSession());

        assertThat(indexRequests, hasSize(4));

        final AtomicInteger counter = new AtomicInteger();
        final SearchHit[] searchHits = indexRequests.stream()
            .filter(r -> r.id().startsWith("token"))
            .map(r -> tokenHit(counter.incrementAndGet(), r.source()))
            .collect(Collectors.toList())
            .toArray(new SearchHit[0]);
        assertThat(searchHits.length, equalTo(4));
        searchFunction = req1 -> {
            searchFunction = findTokenByRefreshToken(searchHits);
            return searchHits;
        };

        indexRequests.clear();

        final SamlInvalidateSessionRequest request = new SamlInvalidateSessionRequest();
        request.setRealmName(samlRealm.name());
        request.setQueryString("SAMLRequest=foo");
        final PlainActionFuture<SamlInvalidateSessionResponse> future = new PlainActionFuture<>();
        action.doExecute(mock(Task.class), request, future);
        final SamlInvalidateSessionResponse response = future.get();
        assertThat(response, notNullValue());
        assertThat(response.getCount(), equalTo(2));
        assertThat(response.getRealmName(), equalTo(samlRealm.name()));
        assertThat(response.getRedirectUrl(), notNullValue());
        assertThat(response.getRedirectUrl(), startsWith(SamlRealmTestHelper.IDP_LOGOUT_URL));
        assertThat(response.getRedirectUrl(), containsString("SAMLResponse="));

        // only 1 search request to find the tokens for the realm
        assertThat(searchRequests, hasSize(1));

        assertThat(searchRequests.get(0).source().query(), instanceOf(BoolQueryBuilder.class));
        final List<QueryBuilder> filter0 = ((BoolQueryBuilder) searchRequests.get(0).source().query()).filter();
        assertThat(filter0, iterableWithSize(3));

        assertThat(filter0.get(0), instanceOf(TermQueryBuilder.class));
        assertThat(((TermQueryBuilder) filter0.get(0)).fieldName(), equalTo("doc_type"));
        assertThat(((TermQueryBuilder) filter0.get(0)).value(), equalTo("token"));

        assertThat(filter0.get(1), instanceOf(TermQueryBuilder.class));
        assertThat(((TermQueryBuilder) filter0.get(1)).fieldName(), equalTo("access_token.realm"));
        assertThat(((TermQueryBuilder) filter0.get(1)).value(), equalTo(samlRealm.name()));

        assertThat(filter0.get(2), instanceOf(BoolQueryBuilder.class));
        assertThat(((BoolQueryBuilder) filter0.get(2)).should(), iterableWithSize(2));

        assertThat(
            tokenToInvalidate1.getAuthentication(),
            equalTo(
                AuthenticationTestHelper.builder()
                    .realm()
                    .user(new User("bob"))
                    .realmRef(new RealmRef("native", NativeRealmSettings.TYPE, "node01"))
                    .build(false)
            )
        );

        assertThat(bulkRequests, hasSize(2)); // 2 updates (first for all (2) the refresh-tokens, second one for all (2) the access-tokens)
        assertThat(bulkRequests.get(0).requests().size(), equalTo(2));
        assertThat(bulkRequests.get(1).requests().size(), equalTo(2));
        assertThat(bulkRequests.get(0).requests().get(0), instanceOf(UpdateRequest.class));
<<<<<<< HEAD
        assertThat(
            bulkRequests.get(0).requests().get(0).id(),
            equalTo("token_" + TokenService.hashTokenString(Base64.getUrlEncoder().withoutPadding().encodeToString(userTokenBytes1)))
        );
        UpdateRequest updateRequest1 = (UpdateRequest) bulkRequests.get(0).requests().get(0);
        assertThat(updateRequest1.toString().contains("refresh_token"), equalTo(true));
        // Invalidate access token 1
        assertThat(bulkRequests.get(1).requests().get(0), instanceOf(UpdateRequest.class));
        assertThat(
            bulkRequests.get(1).requests().get(0).id(),
            equalTo("token_" + TokenService.hashTokenString(Base64.getUrlEncoder().withoutPadding().encodeToString(userTokenBytes1)))
        );
        UpdateRequest updateRequest2 = (UpdateRequest) bulkRequests.get(1).requests().get(0);
        assertThat(updateRequest2.toString().contains("access_token"), equalTo(true));
        // Invalidate refresh token 2
        assertThat(bulkRequests.get(2).requests().get(0), instanceOf(UpdateRequest.class));
        assertThat(
            bulkRequests.get(2).requests().get(0).id(),
            equalTo("token_" + TokenService.hashTokenString(Base64.getUrlEncoder().withoutPadding().encodeToString(userTokenBytes2)))
        );
        UpdateRequest updateRequest3 = (UpdateRequest) bulkRequests.get(2).requests().get(0);
        assertThat(updateRequest3.toString().contains("refresh_token"), equalTo(true));
        // Invalidate access token 2
        assertThat(bulkRequests.get(3).requests().get(0), instanceOf(UpdateRequest.class));
        assertThat(
            bulkRequests.get(3).requests().get(0).id(),
            equalTo("token_" + TokenService.hashTokenString(Base64.getUrlEncoder().withoutPadding().encodeToString(userTokenBytes2)))
        );
        UpdateRequest updateRequest4 = (UpdateRequest) bulkRequests.get(3).requests().get(0);
        assertThat(updateRequest4.toString().contains("access_token"), equalTo(true));
=======
        assertThat(bulkRequests.get(0).requests().get(1), instanceOf(UpdateRequest.class));
        assertThat(bulkRequests.get(1).requests().get(0), instanceOf(UpdateRequest.class));
        assertThat(bulkRequests.get(1).requests().get(1), instanceOf(UpdateRequest.class));
        UpdateRequest updateRequest1 = (UpdateRequest) bulkRequests.get(0).requests().get(0);
        UpdateRequest updateRequest2 = (UpdateRequest) bulkRequests.get(0).requests().get(1);
        UpdateRequest updateRequest3 = (UpdateRequest) bulkRequests.get(1).requests().get(0);
        UpdateRequest updateRequest4 = (UpdateRequest) bulkRequests.get(1).requests().get(1);
        assertThat(updateRequest1.toString(), containsString("refresh_token"));
        assertThat(updateRequest2.toString(), containsString("refresh_token"));
        assertThat(updateRequest3.toString(), containsString("access_token"));
        assertThat(updateRequest4.toString(), containsString("access_token"));
        assertThat(
            List.of(updateRequest1.id(), updateRequest2.id()),
            containsInAnyOrder("token_" + TokenService.hashTokenString(userTokenId1), "token_" + TokenService.hashTokenString(userTokenId2))
        );
        assertThat(
            List.of(updateRequest3.id(), updateRequest4.id()),
            containsInAnyOrder("token_" + TokenService.hashTokenString(userTokenId1), "token_" + TokenService.hashTokenString(userTokenId2))
        );
>>>>>>> dc8a9465
    }

    private Function<SearchRequest, SearchHit[]> findTokenByRefreshToken(SearchHit[] searchHits) {
        return request -> {
            assertThat(request.source().query(), instanceOf(BoolQueryBuilder.class));
            final List<QueryBuilder> filters = ((BoolQueryBuilder) request.source().query()).filter();
            assertThat(filters, iterableWithSize(2));
            assertThat(filters.get(1), instanceOf(TermQueryBuilder.class));
            final TermQueryBuilder termQuery = (TermQueryBuilder) filters.get(1);
            assertThat(termQuery.fieldName(), equalTo("refresh_token.token"));
            for (SearchHit hit : searchHits) {
                @SuppressWarnings("unchecked")
                final Map<String, Object> refreshToken = (Map<String, Object>) hit.getSourceAsMap().get("refresh_token");
                if (termQuery.value().equals(refreshToken.get("token"))) {
                    return new SearchHit[] { hit };
                }
            }
            return new SearchHit[0];
        };
    }

    private TokenService.CreateTokenResult storeToken(byte[] userTokenBytes, byte[] refreshTokenBytes, SamlNameId nameId, String session) {
        Authentication authentication = AuthenticationTestHelper.builder()
            .realm()
            .user(new User("bob"))
            .realmRef(new RealmRef("native", NativeRealmSettings.TYPE, "node01"))
            .build(false);
        final Map<String, Object> metadata = samlRealm.createTokenMetadata(nameId, session);
        final PlainActionFuture<TokenService.CreateTokenResult> future = new PlainActionFuture<>();
        tokenService.createOAuth2Tokens(userTokenBytes, refreshTokenBytes, authentication, authentication, metadata, future);
        return future.actionGet();
    }

    private TokenService.CreateTokenResult storeToken(SamlNameId nameId, String session) {
        final byte[] userTokenBytes = getNewTokenBytes();
        final byte[] refreshTokenBytes = getNewTokenBytes();
        return storeToken(userTokenBytes, refreshTokenBytes, nameId, session);
    }

    @SuppressWarnings("unchecked")
    private static <T> Consumer<T> anyConsumer() {
        return any(Consumer.class);
    }
}<|MERGE_RESOLUTION|>--- conflicted
+++ resolved
@@ -97,11 +97,8 @@
 import java.util.stream.Stream;
 
 import static org.elasticsearch.xpack.core.security.authc.RealmSettings.getFullSettingKey;
-<<<<<<< HEAD
 import static org.elasticsearch.xpack.security.authc.TokenServiceTests.getNewTokenBytes;
-=======
 import static org.hamcrest.Matchers.containsInAnyOrder;
->>>>>>> dc8a9465
 import static org.hamcrest.Matchers.containsString;
 import static org.hamcrest.Matchers.equalTo;
 import static org.hamcrest.Matchers.hasSize;
@@ -394,38 +391,6 @@
         assertThat(bulkRequests.get(0).requests().size(), equalTo(2));
         assertThat(bulkRequests.get(1).requests().size(), equalTo(2));
         assertThat(bulkRequests.get(0).requests().get(0), instanceOf(UpdateRequest.class));
-<<<<<<< HEAD
-        assertThat(
-            bulkRequests.get(0).requests().get(0).id(),
-            equalTo("token_" + TokenService.hashTokenString(Base64.getUrlEncoder().withoutPadding().encodeToString(userTokenBytes1)))
-        );
-        UpdateRequest updateRequest1 = (UpdateRequest) bulkRequests.get(0).requests().get(0);
-        assertThat(updateRequest1.toString().contains("refresh_token"), equalTo(true));
-        // Invalidate access token 1
-        assertThat(bulkRequests.get(1).requests().get(0), instanceOf(UpdateRequest.class));
-        assertThat(
-            bulkRequests.get(1).requests().get(0).id(),
-            equalTo("token_" + TokenService.hashTokenString(Base64.getUrlEncoder().withoutPadding().encodeToString(userTokenBytes1)))
-        );
-        UpdateRequest updateRequest2 = (UpdateRequest) bulkRequests.get(1).requests().get(0);
-        assertThat(updateRequest2.toString().contains("access_token"), equalTo(true));
-        // Invalidate refresh token 2
-        assertThat(bulkRequests.get(2).requests().get(0), instanceOf(UpdateRequest.class));
-        assertThat(
-            bulkRequests.get(2).requests().get(0).id(),
-            equalTo("token_" + TokenService.hashTokenString(Base64.getUrlEncoder().withoutPadding().encodeToString(userTokenBytes2)))
-        );
-        UpdateRequest updateRequest3 = (UpdateRequest) bulkRequests.get(2).requests().get(0);
-        assertThat(updateRequest3.toString().contains("refresh_token"), equalTo(true));
-        // Invalidate access token 2
-        assertThat(bulkRequests.get(3).requests().get(0), instanceOf(UpdateRequest.class));
-        assertThat(
-            bulkRequests.get(3).requests().get(0).id(),
-            equalTo("token_" + TokenService.hashTokenString(Base64.getUrlEncoder().withoutPadding().encodeToString(userTokenBytes2)))
-        );
-        UpdateRequest updateRequest4 = (UpdateRequest) bulkRequests.get(3).requests().get(0);
-        assertThat(updateRequest4.toString().contains("access_token"), equalTo(true));
-=======
         assertThat(bulkRequests.get(0).requests().get(1), instanceOf(UpdateRequest.class));
         assertThat(bulkRequests.get(1).requests().get(0), instanceOf(UpdateRequest.class));
         assertThat(bulkRequests.get(1).requests().get(1), instanceOf(UpdateRequest.class));
@@ -439,13 +404,14 @@
         assertThat(updateRequest4.toString(), containsString("access_token"));
         assertThat(
             List.of(updateRequest1.id(), updateRequest2.id()),
-            containsInAnyOrder("token_" + TokenService.hashTokenString(userTokenId1), "token_" + TokenService.hashTokenString(userTokenId2))
-        );
+            containsInAnyOrder("token_" + TokenService.hashTokenString(Base64.getUrlEncoder().withoutPadding().encodeToString(userTokenBytes1)),
+                    "token_" + TokenService.hashTokenString(Base64.getUrlEncoder().withoutPadding().encodeToString(userTokenBytes2)
+        )));
         assertThat(
-            List.of(updateRequest3.id(), updateRequest4.id()),
-            containsInAnyOrder("token_" + TokenService.hashTokenString(userTokenId1), "token_" + TokenService.hashTokenString(userTokenId2))
-        );
->>>>>>> dc8a9465
+                List.of(updateRequest3.id(), updateRequest4.id()),
+                containsInAnyOrder("token_" + TokenService.hashTokenString(Base64.getUrlEncoder().withoutPadding().encodeToString(userTokenBytes1)),
+                        "token_" + TokenService.hashTokenString(Base64.getUrlEncoder().withoutPadding().encodeToString(userTokenBytes2)
+                        )));
     }
 
     private Function<SearchRequest, SearchHit[]> findTokenByRefreshToken(SearchHit[] searchHits) {
