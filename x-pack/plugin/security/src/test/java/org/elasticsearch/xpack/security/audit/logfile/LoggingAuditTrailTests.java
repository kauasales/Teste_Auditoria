--- conflicted
+++ resolved
@@ -63,14 +63,11 @@
 import org.elasticsearch.xpack.core.security.action.rolemapping.DeleteRoleMappingRequest;
 import org.elasticsearch.xpack.core.security.action.rolemapping.PutRoleMappingAction;
 import org.elasticsearch.xpack.core.security.action.rolemapping.PutRoleMappingRequest;
-<<<<<<< HEAD
 import org.elasticsearch.xpack.core.security.action.service.CreateServiceAccountTokenAction;
 import org.elasticsearch.xpack.core.security.action.service.CreateServiceAccountTokenRequest;
 import org.elasticsearch.xpack.core.security.action.service.DeleteServiceAccountTokenAction;
 import org.elasticsearch.xpack.core.security.action.service.DeleteServiceAccountTokenRequest;
-=======
 import org.elasticsearch.xpack.core.security.action.service.TokenInfo;
->>>>>>> 3d36df5c
 import org.elasticsearch.xpack.core.security.action.user.ChangePasswordAction;
 import org.elasticsearch.xpack.core.security.action.user.ChangePasswordRequest;
 import org.elasticsearch.xpack.core.security.action.user.DeleteUserAction;
@@ -145,10 +142,7 @@
 import java.util.stream.Collectors;
 
 import static org.elasticsearch.xpack.core.security.authc.service.ServiceAccountSettings.TOKEN_NAME_FIELD;
-<<<<<<< HEAD
-=======
 import static org.elasticsearch.xpack.core.security.authc.service.ServiceAccountSettings.TOKEN_SOURCE_FIELD;
->>>>>>> 3d36df5c
 import static org.elasticsearch.xpack.security.audit.logfile.LoggingAuditTrail.PRINCIPAL_ROLES_FIELD_NAME;
 import static org.elasticsearch.xpack.security.authc.ApiKeyServiceTests.Utils.createApiKeyAuthentication;
 import static org.hamcrest.Matchers.containsInAnyOrder;
@@ -1718,13 +1712,9 @@
                 .put(LoggingAuditTrail.REQUEST_NAME_FIELD_NAME, request.getClass().getSimpleName())
                 .put(LoggingAuditTrail.REQUEST_ID_FIELD_NAME, requestId);
         if (authentication.isServiceAccount()) {
-<<<<<<< HEAD
-            checkedFields.put(LoggingAuditTrail.SERVICE_TOKEN_NAME_FIELD_NAME, (String) authentication.getMetadata().get(TOKEN_NAME_FIELD));
-=======
             checkedFields.put(LoggingAuditTrail.SERVICE_TOKEN_NAME_FIELD_NAME, (String) authentication.getMetadata().get(TOKEN_NAME_FIELD))
                 .put(LoggingAuditTrail.SERVICE_TOKEN_TYPE_FIELD_NAME,
                     ServiceAccountSettings.REALM_TYPE + "_" + authentication.getMetadata().get(TOKEN_SOURCE_FIELD));
->>>>>>> 3d36df5c
         }
         checkedArrayFields.put(PRINCIPAL_ROLES_FIELD_NAME, (String[]) authorizationInfo.asMap().get(PRINCIPAL_ROLES_FIELD_NAME));
         authentication(authentication, checkedFields);
@@ -2460,13 +2450,9 @@
             }
         }
         if (authentication.isServiceAccount()) {
-<<<<<<< HEAD
-            checkedFields.put(LoggingAuditTrail.SERVICE_TOKEN_NAME_FIELD_NAME, (String) authentication.getMetadata().get(TOKEN_NAME_FIELD));
-=======
             checkedFields.put(LoggingAuditTrail.SERVICE_TOKEN_NAME_FIELD_NAME, (String) authentication.getMetadata().get(TOKEN_NAME_FIELD))
                 .put(LoggingAuditTrail.SERVICE_TOKEN_TYPE_FIELD_NAME,
                     ServiceAccountSettings.REALM_TYPE + "_" + authentication.getMetadata().get(TOKEN_SOURCE_FIELD));
->>>>>>> 3d36df5c
         }
     }
 
