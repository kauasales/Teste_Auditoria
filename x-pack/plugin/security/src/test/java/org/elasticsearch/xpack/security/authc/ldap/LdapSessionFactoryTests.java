/*
 * Copyright Elasticsearch B.V. and/or licensed to Elasticsearch B.V. under one
 * or more contributor license agreements. Licensed under the Elastic License;
 * you may not use this file except in compliance with the Elastic License.
 */
package org.elasticsearch.xpack.security.authc.ldap;

import com.unboundid.ldap.listener.InMemoryDirectoryServer;
import com.unboundid.ldap.sdk.LDAPException;
import com.unboundid.ldap.sdk.LDAPURL;
import com.unboundid.ldap.sdk.SimpleBindRequest;
import org.elasticsearch.common.settings.SecureString;
import org.elasticsearch.common.settings.Settings;
import org.elasticsearch.common.util.concurrent.ThreadContext;
import org.elasticsearch.common.util.concurrent.UncategorizedExecutionException;
import org.elasticsearch.env.TestEnvironment;
import org.elasticsearch.threadpool.TestThreadPool;
import org.elasticsearch.threadpool.ThreadPool;
import org.elasticsearch.xpack.core.security.authc.RealmConfig;
import org.elasticsearch.xpack.core.security.authc.RealmSettings;
import org.elasticsearch.xpack.core.security.authc.ldap.support.LdapSearchScope;
import org.elasticsearch.xpack.core.security.authc.ldap.support.SessionFactorySettings;
import org.elasticsearch.xpack.core.ssl.SSLService;
import org.elasticsearch.xpack.security.authc.ldap.support.LdapSession;
import org.elasticsearch.xpack.security.authc.ldap.support.LdapTestCase;
import org.junit.After;
import org.junit.Before;

import java.util.List;
import java.util.concurrent.ExecutionException;

import static org.hamcrest.Matchers.contains;
import static org.hamcrest.Matchers.containsString;
import static org.hamcrest.Matchers.instanceOf;
import static org.hamcrest.Matchers.is;

public class LdapSessionFactoryTests extends LdapTestCase {
    private Settings globalSettings;
    private SSLService sslService;
    private ThreadPool threadPool;

    @Before
    public void setup() throws Exception {
        globalSettings = Settings.builder().put("path.home", createTempDir()).build();
        sslService = new SSLService(globalSettings, TestEnvironment.newEnvironment(globalSettings));
        threadPool = new TestThreadPool("LdapSessionFactoryTests thread pool");
    }

    @After
    public void shutdown() throws InterruptedException {
        terminate(threadPool);
    }

    public void testBindWithReadTimeout() throws Exception {
        InMemoryDirectoryServer ldapServer = randomFrom(ldapServers);
        String ldapUrl = new LDAPURL("ldap", "localhost", ldapServer.getListenPort(), null, null, null, null).toString();
        String groupSearchBase = "o=sevenSeas";
        String userTemplates = "cn={0},ou=people,o=sevenSeas";

        Settings settings = Settings.builder()
                .put(buildLdapSettings(ldapUrl, userTemplates, groupSearchBase, LdapSearchScope.SUB_TREE))
                .put(RealmSettings.getFullSettingKey(REALM_IDENTIFIER, SessionFactorySettings.TIMEOUT_TCP_READ_SETTING), "1ms") //1 millisecond
                .put("path.home", createTempDir())
                .build();

<<<<<<< HEAD
        RealmConfig config = new RealmConfig(REALM_IDENTIFIER, mergeSettings(settings, globalSettings),
=======
        RealmConfig config = new RealmConfig("ldap_realm", settings, globalSettings,
>>>>>>> 3046656a
                TestEnvironment.newEnvironment(globalSettings), new ThreadContext(globalSettings));
        LdapSessionFactory sessionFactory = new LdapSessionFactory(config, sslService, threadPool);
        String user = "Horatio Hornblower";
        SecureString userPass = new SecureString("pass");

        ldapServer.setProcessingDelayMillis(500L);
        try {
            UncategorizedExecutionException e =
                    expectThrows(UncategorizedExecutionException.class, () -> session(sessionFactory, user, userPass));
            assertThat(e.getCause(), instanceOf(ExecutionException.class));
            assertThat(e.getCause().getCause(), instanceOf(LDAPException.class));
            assertThat(e.getCause().getCause().getMessage(), containsString("A client-side timeout was encountered while waiting "));
        } finally {
            ldapServer.setProcessingDelayMillis(0L);
        }
    }

    public void testBindWithTemplates() throws Exception {
        String groupSearchBase = "o=sevenSeas";
        String[] userTemplates = new String[]{
                "cn={0},ou=something,ou=obviously,ou=incorrect,o=sevenSeas",
                "wrongname={0},ou=people,o=sevenSeas",
                "cn={0},ou=people,o=sevenSeas", //this last one should work
        };
<<<<<<< HEAD
        RealmConfig config = new RealmConfig(REALM_IDENTIFIER,
                mergeSettings(buildLdapSettings(ldapUrls(), userTemplates, groupSearchBase, LdapSearchScope.SUB_TREE), globalSettings),
                TestEnvironment.newEnvironment(globalSettings), new ThreadContext(globalSettings));
=======
        RealmConfig config = new RealmConfig("ldap_realm",
                buildLdapSettings(ldapUrls(), userTemplates, groupSearchBase, LdapSearchScope.SUB_TREE),
                globalSettings, TestEnvironment.newEnvironment(globalSettings), new ThreadContext(globalSettings));
>>>>>>> 3046656a

        LdapSessionFactory sessionFactory = new LdapSessionFactory(config, sslService, threadPool);

        String user = "Horatio Hornblower";
        SecureString userPass = new SecureString("pass");
        final SimpleBindRequest bindRequest = new SimpleBindRequest("cn=Horatio Hornblower,ou=people,o=sevenSeas", "pass");

        try (LdapSession ldap = session(sessionFactory, user, userPass)) {
            assertConnectionValid(ldap.getConnection(), bindRequest);
            String dn = ldap.userDn();
            assertThat(dn, containsString(user));
        }
    }

    public void testBindWithBogusTemplates() throws Exception {
        String groupSearchBase = "o=sevenSeas";
        String[] userTemplates = new String[]{
                "cn={0},ou=something,ou=obviously,ou=incorrect,o=sevenSeas",
                "wrongname={0},ou=people,o=sevenSeas",
                "asdf={0},ou=people,o=sevenSeas", //none of these should work
        };
<<<<<<< HEAD
        RealmConfig config = new RealmConfig(REALM_IDENTIFIER,
                mergeSettings(buildLdapSettings(ldapUrls(), userTemplates, groupSearchBase, LdapSearchScope.SUB_TREE), globalSettings),
                TestEnvironment.newEnvironment(globalSettings), new ThreadContext(globalSettings));
=======
        RealmConfig config = new RealmConfig("ldap_realm",
                buildLdapSettings(ldapUrls(), userTemplates, groupSearchBase, LdapSearchScope.SUB_TREE),
                globalSettings, TestEnvironment.newEnvironment(globalSettings), new ThreadContext(globalSettings));
>>>>>>> 3046656a

        LdapSessionFactory ldapFac = new LdapSessionFactory(config, sslService, threadPool);

        String user = "Horatio Hornblower";
        SecureString userPass = new SecureString("pass");
        UncategorizedExecutionException e = expectThrows(UncategorizedExecutionException.class, () -> session(ldapFac, user, userPass));
        assertThat(e.getCause(), instanceOf(ExecutionException.class));
        assertThat(e.getCause().getCause(), instanceOf(LDAPException.class));
        assertThat(e.getCause().getCause().getMessage(), containsString("Unable to bind as user"));
        Throwable[] suppressed = e.getCause().getCause().getSuppressed();
        assertThat(suppressed.length, is(2));
    }

    public void testGroupLookupSubtree() throws Exception {
        String groupSearchBase = "o=sevenSeas";
        String userTemplate = "cn={0},ou=people,o=sevenSeas";
<<<<<<< HEAD
        RealmConfig config = new RealmConfig(REALM_IDENTIFIER,
                mergeSettings(buildLdapSettings(ldapUrls(), userTemplate, groupSearchBase, LdapSearchScope.SUB_TREE), globalSettings),
                TestEnvironment.newEnvironment(globalSettings), new ThreadContext(globalSettings));
=======
        RealmConfig config = new RealmConfig("ldap_realm",
                buildLdapSettings(ldapUrls(), userTemplate, groupSearchBase, LdapSearchScope.SUB_TREE),
                globalSettings, TestEnvironment.newEnvironment(globalSettings), new ThreadContext(globalSettings));
>>>>>>> 3046656a

        LdapSessionFactory ldapFac = new LdapSessionFactory(config, sslService, threadPool);

        String user = "Horatio Hornblower";
        SecureString userPass = new SecureString("pass");
        final SimpleBindRequest bindRequest = new SimpleBindRequest("cn=Horatio Hornblower,ou=people,o=sevenSeas", "pass");

        try (LdapSession ldap = session(ldapFac, user, userPass)) {
            assertConnectionValid(ldap.getConnection(), bindRequest);
            List<String> groups = groups(ldap);
            assertThat(groups, contains("cn=HMS Lydia,ou=crews,ou=groups,o=sevenSeas"));
        }
    }

    public void testGroupLookupOneLevel() throws Exception {
        String groupSearchBase = "ou=crews,ou=groups,o=sevenSeas";
        String userTemplate = "cn={0},ou=people,o=sevenSeas";
<<<<<<< HEAD
        RealmConfig config = new RealmConfig(REALM_IDENTIFIER,
                mergeSettings(buildLdapSettings(ldapUrls(), userTemplate, groupSearchBase, LdapSearchScope.ONE_LEVEL), globalSettings),
                TestEnvironment.newEnvironment(globalSettings), new ThreadContext(globalSettings));
=======
        RealmConfig config = new RealmConfig("ldap_realm",
                buildLdapSettings(ldapUrls(), userTemplate, groupSearchBase, LdapSearchScope.ONE_LEVEL),
                globalSettings, TestEnvironment.newEnvironment(globalSettings), new ThreadContext(globalSettings));
>>>>>>> 3046656a

        LdapSessionFactory ldapFac = new LdapSessionFactory(config, sslService, threadPool);

        String user = "Horatio Hornblower";
        final SimpleBindRequest bindRequest = new SimpleBindRequest("cn=Horatio Hornblower,ou=people,o=sevenSeas", "pass");

        try (LdapSession ldap = session(ldapFac, user, new SecureString("pass"))) {
            assertConnectionValid(ldap.getConnection(), bindRequest);
            List<String> groups = groups(ldap);
            assertThat(groups, contains("cn=HMS Lydia,ou=crews,ou=groups,o=sevenSeas"));
        }
    }

    public void testGroupLookupBase() throws Exception {
        String groupSearchBase = "cn=HMS Lydia,ou=crews,ou=groups,o=sevenSeas";
        String userTemplate = "cn={0},ou=people,o=sevenSeas";
<<<<<<< HEAD
        RealmConfig config = new RealmConfig(REALM_IDENTIFIER,
                mergeSettings(buildLdapSettings(ldapUrls(), userTemplate, groupSearchBase, LdapSearchScope.BASE), globalSettings),
                TestEnvironment.newEnvironment(globalSettings), new ThreadContext(globalSettings));
=======
        RealmConfig config = new RealmConfig("ldap_realm",
                buildLdapSettings(ldapUrls(), userTemplate, groupSearchBase, LdapSearchScope.BASE),
                globalSettings, TestEnvironment.newEnvironment(globalSettings), new ThreadContext(globalSettings));
>>>>>>> 3046656a

        LdapSessionFactory ldapFac = new LdapSessionFactory(config, sslService, threadPool);

        String user = "Horatio Hornblower";
        SecureString userPass = new SecureString("pass");
        final SimpleBindRequest bindRequest = new SimpleBindRequest("cn=Horatio Hornblower,ou=people,o=sevenSeas", "pass");

        try (LdapSession ldap = session(ldapFac, user, userPass)) {
            assertConnectionValid(ldap.getConnection(), bindRequest);
            List<String> groups = groups(ldap);
            assertThat(groups.size(), is(1));
            assertThat(groups, contains("cn=HMS Lydia,ou=crews,ou=groups,o=sevenSeas"));
        }
    }
}<|MERGE_RESOLUTION|>--- conflicted
+++ resolved
@@ -59,15 +59,11 @@
 
         Settings settings = Settings.builder()
                 .put(buildLdapSettings(ldapUrl, userTemplates, groupSearchBase, LdapSearchScope.SUB_TREE))
-                .put(RealmSettings.getFullSettingKey(REALM_IDENTIFIER, SessionFactorySettings.TIMEOUT_TCP_READ_SETTING), "1ms") //1 millisecond
+                .put(RealmSettings.getFullSettingKey(REALM_IDENTIFIER, SessionFactorySettings.TIMEOUT_TCP_READ_SETTING), "1ms")
                 .put("path.home", createTempDir())
                 .build();
 
-<<<<<<< HEAD
         RealmConfig config = new RealmConfig(REALM_IDENTIFIER, mergeSettings(settings, globalSettings),
-=======
-        RealmConfig config = new RealmConfig("ldap_realm", settings, globalSettings,
->>>>>>> 3046656a
                 TestEnvironment.newEnvironment(globalSettings), new ThreadContext(globalSettings));
         LdapSessionFactory sessionFactory = new LdapSessionFactory(config, sslService, threadPool);
         String user = "Horatio Hornblower";
@@ -92,15 +88,9 @@
                 "wrongname={0},ou=people,o=sevenSeas",
                 "cn={0},ou=people,o=sevenSeas", //this last one should work
         };
-<<<<<<< HEAD
         RealmConfig config = new RealmConfig(REALM_IDENTIFIER,
                 mergeSettings(buildLdapSettings(ldapUrls(), userTemplates, groupSearchBase, LdapSearchScope.SUB_TREE), globalSettings),
                 TestEnvironment.newEnvironment(globalSettings), new ThreadContext(globalSettings));
-=======
-        RealmConfig config = new RealmConfig("ldap_realm",
-                buildLdapSettings(ldapUrls(), userTemplates, groupSearchBase, LdapSearchScope.SUB_TREE),
-                globalSettings, TestEnvironment.newEnvironment(globalSettings), new ThreadContext(globalSettings));
->>>>>>> 3046656a
 
         LdapSessionFactory sessionFactory = new LdapSessionFactory(config, sslService, threadPool);
 
@@ -122,15 +112,9 @@
                 "wrongname={0},ou=people,o=sevenSeas",
                 "asdf={0},ou=people,o=sevenSeas", //none of these should work
         };
-<<<<<<< HEAD
         RealmConfig config = new RealmConfig(REALM_IDENTIFIER,
                 mergeSettings(buildLdapSettings(ldapUrls(), userTemplates, groupSearchBase, LdapSearchScope.SUB_TREE), globalSettings),
                 TestEnvironment.newEnvironment(globalSettings), new ThreadContext(globalSettings));
-=======
-        RealmConfig config = new RealmConfig("ldap_realm",
-                buildLdapSettings(ldapUrls(), userTemplates, groupSearchBase, LdapSearchScope.SUB_TREE),
-                globalSettings, TestEnvironment.newEnvironment(globalSettings), new ThreadContext(globalSettings));
->>>>>>> 3046656a
 
         LdapSessionFactory ldapFac = new LdapSessionFactory(config, sslService, threadPool);
 
@@ -147,15 +131,9 @@
     public void testGroupLookupSubtree() throws Exception {
         String groupSearchBase = "o=sevenSeas";
         String userTemplate = "cn={0},ou=people,o=sevenSeas";
-<<<<<<< HEAD
         RealmConfig config = new RealmConfig(REALM_IDENTIFIER,
                 mergeSettings(buildLdapSettings(ldapUrls(), userTemplate, groupSearchBase, LdapSearchScope.SUB_TREE), globalSettings),
                 TestEnvironment.newEnvironment(globalSettings), new ThreadContext(globalSettings));
-=======
-        RealmConfig config = new RealmConfig("ldap_realm",
-                buildLdapSettings(ldapUrls(), userTemplate, groupSearchBase, LdapSearchScope.SUB_TREE),
-                globalSettings, TestEnvironment.newEnvironment(globalSettings), new ThreadContext(globalSettings));
->>>>>>> 3046656a
 
         LdapSessionFactory ldapFac = new LdapSessionFactory(config, sslService, threadPool);
 
@@ -173,15 +151,9 @@
     public void testGroupLookupOneLevel() throws Exception {
         String groupSearchBase = "ou=crews,ou=groups,o=sevenSeas";
         String userTemplate = "cn={0},ou=people,o=sevenSeas";
-<<<<<<< HEAD
         RealmConfig config = new RealmConfig(REALM_IDENTIFIER,
                 mergeSettings(buildLdapSettings(ldapUrls(), userTemplate, groupSearchBase, LdapSearchScope.ONE_LEVEL), globalSettings),
                 TestEnvironment.newEnvironment(globalSettings), new ThreadContext(globalSettings));
-=======
-        RealmConfig config = new RealmConfig("ldap_realm",
-                buildLdapSettings(ldapUrls(), userTemplate, groupSearchBase, LdapSearchScope.ONE_LEVEL),
-                globalSettings, TestEnvironment.newEnvironment(globalSettings), new ThreadContext(globalSettings));
->>>>>>> 3046656a
 
         LdapSessionFactory ldapFac = new LdapSessionFactory(config, sslService, threadPool);
 
@@ -198,15 +170,9 @@
     public void testGroupLookupBase() throws Exception {
         String groupSearchBase = "cn=HMS Lydia,ou=crews,ou=groups,o=sevenSeas";
         String userTemplate = "cn={0},ou=people,o=sevenSeas";
-<<<<<<< HEAD
         RealmConfig config = new RealmConfig(REALM_IDENTIFIER,
                 mergeSettings(buildLdapSettings(ldapUrls(), userTemplate, groupSearchBase, LdapSearchScope.BASE), globalSettings),
                 TestEnvironment.newEnvironment(globalSettings), new ThreadContext(globalSettings));
-=======
-        RealmConfig config = new RealmConfig("ldap_realm",
-                buildLdapSettings(ldapUrls(), userTemplate, groupSearchBase, LdapSearchScope.BASE),
-                globalSettings, TestEnvironment.newEnvironment(globalSettings), new ThreadContext(globalSettings));
->>>>>>> 3046656a
 
         LdapSessionFactory ldapFac = new LdapSessionFactory(config, sslService, threadPool);
 
