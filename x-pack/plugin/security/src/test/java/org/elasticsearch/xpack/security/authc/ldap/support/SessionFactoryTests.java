/*
 * Copyright Elasticsearch B.V. and/or licensed to Elasticsearch B.V. under one
 * or more contributor license agreements. Licensed under the Elastic License;
 * you may not use this file except in compliance with the Elastic License.
 */
package org.elasticsearch.xpack.security.authc.ldap.support;

import com.unboundid.ldap.sdk.LDAPConnectionOptions;
import com.unboundid.util.ssl.HostNameSSLSocketVerifier;
import com.unboundid.util.ssl.TrustAllSSLSocketVerifier;
import org.elasticsearch.action.ActionListener;
import org.elasticsearch.action.support.PlainActionFuture;
import org.elasticsearch.common.settings.SecureString;
import org.elasticsearch.common.settings.Settings;
import org.elasticsearch.common.util.concurrent.ThreadContext;
import org.elasticsearch.env.Environment;
import org.elasticsearch.env.TestEnvironment;
import org.elasticsearch.test.ESTestCase;
import org.elasticsearch.threadpool.TestThreadPool;
import org.elasticsearch.threadpool.ThreadPool;
import org.elasticsearch.xpack.core.security.authc.RealmConfig;
import org.elasticsearch.xpack.core.security.authc.RealmSettings;
import org.elasticsearch.xpack.core.security.authc.ldap.support.SessionFactorySettings;
import org.elasticsearch.xpack.core.ssl.SSLConfigurationSettings;
import org.elasticsearch.xpack.core.ssl.SSLService;
import org.elasticsearch.xpack.core.ssl.VerificationMode;
import org.junit.After;
import org.junit.Before;

<<<<<<< HEAD
import static org.elasticsearch.test.SecuritySettingsSource.getSettingKey;
=======
import java.util.function.Function;

>>>>>>> 33e3822c
import static org.hamcrest.Matchers.containsString;
import static org.hamcrest.Matchers.equalTo;
import static org.hamcrest.Matchers.instanceOf;
import static org.hamcrest.Matchers.is;

public class SessionFactoryTests extends ESTestCase {

    private ThreadPool threadPool;

    @Before
    public void init() throws Exception {
        threadPool = new TestThreadPool("SessionFactoryTests thread pool");
    }

    @After
    public void shutdown() throws InterruptedException {
        terminate(threadPool);
    }

    public void testConnectionFactoryReturnsCorrectLDAPConnectionOptionsWithDefaultSettings() throws Exception {
        final Environment environment = TestEnvironment.newEnvironment(Settings.builder().put("path.home", createTempDir()).build());
        RealmConfig realmConfig = new RealmConfig(new RealmConfig.RealmIdentifier("ldap", "conn_settings"),
                environment.settings(), environment, new ThreadContext(Settings.EMPTY));
        LDAPConnectionOptions options = SessionFactory.connectionOptions(realmConfig, new SSLService(environment.settings(), environment),
                logger);
        assertThat(options.followReferrals(), is(equalTo(true)));
        assertThat(options.allowConcurrentSocketFactoryUse(), is(equalTo(true)));
        assertThat(options.getConnectTimeoutMillis(), is(equalTo(5000)));
        assertThat(options.getResponseTimeoutMillis(), is(equalTo(5000L)));
        assertThat(options.getSSLSocketVerifier(), is(instanceOf(HostNameSSLSocketVerifier.class)));
    }

    public void testConnectionFactoryReturnsCorrectLDAPConnectionOptions() throws Exception {
        final RealmConfig.RealmIdentifier realmId = new RealmConfig.RealmIdentifier("ldap", "conn_settings");
        Settings settings = Settings.builder()
                .put(getSettingKey(SessionFactorySettings.TIMEOUT_TCP_CONNECTION_SETTING, realmId), "10ms")
                .put(getSettingKey(SessionFactorySettings.HOSTNAME_VERIFICATION_SETTING, realmId), "false")
                .put(getSettingKey(SessionFactorySettings.TIMEOUT_TCP_READ_SETTING, realmId), "20ms")
                .put(getSettingKey(SessionFactorySettings.FOLLOW_REFERRALS_SETTING, realmId), "false")
                .build();

<<<<<<< HEAD
        final Environment environment = TestEnvironment.newEnvironment(Settings.builder().put("path.home", createTempDir()).build());
        RealmConfig realmConfig = new RealmConfig(realmId, mergeSettings(settings, environment.settings()),
                environment, new ThreadContext(Settings.EMPTY));
        LDAPConnectionOptions options = SessionFactory.connectionOptions(realmConfig, new SSLService(environment.settings(), environment),
                logger);
=======
        final String realmName = "conn_settings";
        final Function<Settings, Settings> globalSettings = realmSettings -> Settings.builder()
            .put(realmSettings)
            .normalizePrefix(RealmSettings.PREFIX + realmName + ".")
            .put("path.home", createTempDir())
            .build();
        final Environment environment = TestEnvironment.newEnvironment(globalSettings.apply(settings));
        final Function<Settings, SSLService> sslService = realmSettings -> new SSLService(globalSettings.apply(realmSettings), environment);

        final ThreadContext threadContext = new ThreadContext(environment.settings());
        RealmConfig realmConfig = new RealmConfig(realmName, settings, environment.settings(), environment, threadContext);
        LDAPConnectionOptions options = SessionFactory.connectionOptions(realmConfig, sslService.apply(settings), logger);
>>>>>>> 33e3822c
        assertThat(options.followReferrals(), is(equalTo(false)));
        assertThat(options.allowConcurrentSocketFactoryUse(), is(equalTo(true)));
        assertThat(options.getConnectTimeoutMillis(), is(equalTo(10)));
        assertThat(options.getResponseTimeoutMillis(), is(equalTo(20L)));
        assertThat(options.getSSLSocketVerifier(), is(instanceOf(TrustAllSSLSocketVerifier.class)));
<<<<<<< HEAD
        assertWarnings("the setting [xpack.security.authc.realms.ldap.conn_settings.hostname_verification] has been deprecated and will be " +
                "removed in a future version. use [xpack.security.authc.realms.ldap.conn_settings.ssl.verification_mode] instead");

        settings = Settings.builder()
                .put(getSettingKey(SSLConfigurationSettings.VERIFICATION_MODE_SETTING_REALM, realmId), VerificationMode.CERTIFICATE)
                .build();
        realmConfig = new RealmConfig(realmId, mergeSettings(settings, environment.settings()),
                environment, new ThreadContext(Settings.EMPTY));
        options = SessionFactory.connectionOptions(realmConfig, new SSLService(environment.settings(), environment),
                logger);
        assertThat(options.getSSLSocketVerifier(), is(instanceOf(TrustAllSSLSocketVerifier.class)));

        settings = Settings.builder()
                .put(getSettingKey(SSLConfigurationSettings.VERIFICATION_MODE_SETTING_REALM, realmId), VerificationMode.NONE)
                .build();
        realmConfig = new RealmConfig(realmId, mergeSettings(settings, environment.settings()),
                environment, new ThreadContext(Settings.EMPTY));
        options = SessionFactory.connectionOptions(realmConfig, new SSLService(environment.settings(), environment),
                logger);
        assertThat(options.getSSLSocketVerifier(), is(instanceOf(TrustAllSSLSocketVerifier.class)));

        settings = Settings.builder()
                .put(getSettingKey(SSLConfigurationSettings.VERIFICATION_MODE_SETTING_REALM, realmId), VerificationMode.FULL)
                .build();
        realmConfig = new RealmConfig(realmId, mergeSettings(settings, environment.settings()),
                environment, new ThreadContext(Settings.EMPTY));
        options = SessionFactory.connectionOptions(realmConfig, new SSLService(environment.settings(), environment),
                logger);
=======
        assertWarnings("the setting [xpack.security.authc.realms." + realmName + ".hostname_verification] has been deprecated" +
            " and will be removed in a future version. use [xpack.security.authc.realms." + realmName + ".ssl.verification_mode] instead");

        settings = Settings.builder().put("ssl.verification_mode", VerificationMode.CERTIFICATE).build();
        realmConfig = new RealmConfig(realmName, settings, globalSettings.apply(settings), environment, threadContext);
        options = SessionFactory.connectionOptions(realmConfig, sslService.apply(settings), logger);
        assertThat(options.getSSLSocketVerifier(), is(instanceOf(TrustAllSSLSocketVerifier.class)));

        settings = Settings.builder().put("ssl.verification_mode", VerificationMode.NONE).build();
        realmConfig = new RealmConfig(realmName, settings, environment.settings(), environment, threadContext);
        options = SessionFactory.connectionOptions(realmConfig, sslService.apply(settings), logger);
        assertThat(options.getSSLSocketVerifier(), is(instanceOf(TrustAllSSLSocketVerifier.class)));

        settings = Settings.builder().put("ssl.verification_mode", VerificationMode.FULL).build();
        realmConfig = new RealmConfig(realmName, settings, environment.settings(), environment, threadContext);
        options = SessionFactory.connectionOptions(realmConfig, sslService.apply(settings), logger);
>>>>>>> 33e3822c
        assertThat(options.getSSLSocketVerifier(), is(instanceOf(HostNameSSLSocketVerifier.class)));
    }

    public void testSessionFactoryDoesNotSupportUnauthenticated() {
        assertThat(createSessionFactory().supportsUnauthenticatedSession(), is(false));
    }

    public void testUnauthenticatedSessionThrowsUnsupportedOperationException() throws Exception {
        UnsupportedOperationException e = expectThrows(UnsupportedOperationException.class,
                () -> createSessionFactory().unauthenticatedSession(randomAlphaOfLength(5), new PlainActionFuture<>()));
        assertThat(e.getMessage(), containsString("unauthenticated sessions"));
    }

    private SessionFactory createSessionFactory() {
        Settings global = Settings.builder().put("path.home", createTempDir()).build();
        final RealmConfig.RealmIdentifier realmIdentifier = new RealmConfig.RealmIdentifier("ldap", "_name");
        final RealmConfig realmConfig = new RealmConfig(realmIdentifier, mergeSettings(
                Settings.builder()
                        .put(getSettingKey(SessionFactorySettings.URLS_SETTING, realmIdentifier), "ldap://localhost:389")
                        .build(), global),
                TestEnvironment.newEnvironment(global), new ThreadContext(Settings.EMPTY));
        return new SessionFactory(realmConfig, null, threadPool) {

            @Override
            public void session(String user, SecureString password, ActionListener<LdapSession> listener) {
                listener.onResponse(null);
            }
        };
    }

    private Settings mergeSettings(Settings local, Settings global) {
        return Settings.builder().put(global).put(local).build();
    }
}<|MERGE_RESOLUTION|>--- conflicted
+++ resolved
@@ -19,7 +19,6 @@
 import org.elasticsearch.threadpool.TestThreadPool;
 import org.elasticsearch.threadpool.ThreadPool;
 import org.elasticsearch.xpack.core.security.authc.RealmConfig;
-import org.elasticsearch.xpack.core.security.authc.RealmSettings;
 import org.elasticsearch.xpack.core.security.authc.ldap.support.SessionFactorySettings;
 import org.elasticsearch.xpack.core.ssl.SSLConfigurationSettings;
 import org.elasticsearch.xpack.core.ssl.SSLService;
@@ -27,12 +26,10 @@
 import org.junit.After;
 import org.junit.Before;
 
-<<<<<<< HEAD
 import static org.elasticsearch.test.SecuritySettingsSource.getSettingKey;
-=======
-import java.util.function.Function;
 
->>>>>>> 33e3822c
+import java.nio.file.Path;
+
 import static org.hamcrest.Matchers.containsString;
 import static org.hamcrest.Matchers.equalTo;
 import static org.hamcrest.Matchers.instanceOf;
@@ -67,85 +64,48 @@
 
     public void testConnectionFactoryReturnsCorrectLDAPConnectionOptions() throws Exception {
         final RealmConfig.RealmIdentifier realmId = new RealmConfig.RealmIdentifier("ldap", "conn_settings");
+        final Path pathHome = createTempDir();
         Settings settings = Settings.builder()
                 .put(getSettingKey(SessionFactorySettings.TIMEOUT_TCP_CONNECTION_SETTING, realmId), "10ms")
                 .put(getSettingKey(SessionFactorySettings.HOSTNAME_VERIFICATION_SETTING, realmId), "false")
                 .put(getSettingKey(SessionFactorySettings.TIMEOUT_TCP_READ_SETTING, realmId), "20ms")
                 .put(getSettingKey(SessionFactorySettings.FOLLOW_REFERRALS_SETTING, realmId), "false")
+                .put("path.home", pathHome)
                 .build();
 
-<<<<<<< HEAD
-        final Environment environment = TestEnvironment.newEnvironment(Settings.builder().put("path.home", createTempDir()).build());
-        RealmConfig realmConfig = new RealmConfig(realmId, mergeSettings(settings, environment.settings()),
-                environment, new ThreadContext(Settings.EMPTY));
-        LDAPConnectionOptions options = SessionFactory.connectionOptions(realmConfig, new SSLService(environment.settings(), environment),
-                logger);
-=======
-        final String realmName = "conn_settings";
-        final Function<Settings, Settings> globalSettings = realmSettings -> Settings.builder()
-            .put(realmSettings)
-            .normalizePrefix(RealmSettings.PREFIX + realmName + ".")
-            .put("path.home", createTempDir())
-            .build();
-        final Environment environment = TestEnvironment.newEnvironment(globalSettings.apply(settings));
-        final Function<Settings, SSLService> sslService = realmSettings -> new SSLService(globalSettings.apply(realmSettings), environment);
-
-        final ThreadContext threadContext = new ThreadContext(environment.settings());
-        RealmConfig realmConfig = new RealmConfig(realmName, settings, environment.settings(), environment, threadContext);
-        LDAPConnectionOptions options = SessionFactory.connectionOptions(realmConfig, sslService.apply(settings), logger);
->>>>>>> 33e3822c
+        final Environment environment = TestEnvironment.newEnvironment(settings);
+        RealmConfig realmConfig = new RealmConfig(realmId, settings, environment, new ThreadContext(settings));
+        LDAPConnectionOptions options = SessionFactory.connectionOptions(realmConfig, new SSLService(settings, environment), logger);
         assertThat(options.followReferrals(), is(equalTo(false)));
         assertThat(options.allowConcurrentSocketFactoryUse(), is(equalTo(true)));
         assertThat(options.getConnectTimeoutMillis(), is(equalTo(10)));
         assertThat(options.getResponseTimeoutMillis(), is(equalTo(20L)));
         assertThat(options.getSSLSocketVerifier(), is(instanceOf(TrustAllSSLSocketVerifier.class)));
-<<<<<<< HEAD
         assertWarnings("the setting [xpack.security.authc.realms.ldap.conn_settings.hostname_verification] has been deprecated and will be " +
                 "removed in a future version. use [xpack.security.authc.realms.ldap.conn_settings.ssl.verification_mode] instead");
 
         settings = Settings.builder()
                 .put(getSettingKey(SSLConfigurationSettings.VERIFICATION_MODE_SETTING_REALM, realmId), VerificationMode.CERTIFICATE)
+                .put("path.home", pathHome)
                 .build();
-        realmConfig = new RealmConfig(realmId, mergeSettings(settings, environment.settings()),
-                environment, new ThreadContext(Settings.EMPTY));
-        options = SessionFactory.connectionOptions(realmConfig, new SSLService(environment.settings(), environment),
-                logger);
+        realmConfig = new RealmConfig(realmId, settings, environment, new ThreadContext(settings));
+        options = SessionFactory.connectionOptions(realmConfig, new SSLService(settings, environment), logger);
         assertThat(options.getSSLSocketVerifier(), is(instanceOf(TrustAllSSLSocketVerifier.class)));
 
         settings = Settings.builder()
                 .put(getSettingKey(SSLConfigurationSettings.VERIFICATION_MODE_SETTING_REALM, realmId), VerificationMode.NONE)
+                .put("path.home", pathHome)
                 .build();
-        realmConfig = new RealmConfig(realmId, mergeSettings(settings, environment.settings()),
-                environment, new ThreadContext(Settings.EMPTY));
-        options = SessionFactory.connectionOptions(realmConfig, new SSLService(environment.settings(), environment),
-                logger);
+        realmConfig = new RealmConfig(realmId, settings, environment, new ThreadContext(settings));
+        options = SessionFactory.connectionOptions(realmConfig, new SSLService(settings, environment), logger);
         assertThat(options.getSSLSocketVerifier(), is(instanceOf(TrustAllSSLSocketVerifier.class)));
 
         settings = Settings.builder()
                 .put(getSettingKey(SSLConfigurationSettings.VERIFICATION_MODE_SETTING_REALM, realmId), VerificationMode.FULL)
+                .put("path.home", pathHome)
                 .build();
-        realmConfig = new RealmConfig(realmId, mergeSettings(settings, environment.settings()),
-                environment, new ThreadContext(Settings.EMPTY));
-        options = SessionFactory.connectionOptions(realmConfig, new SSLService(environment.settings(), environment),
-                logger);
-=======
-        assertWarnings("the setting [xpack.security.authc.realms." + realmName + ".hostname_verification] has been deprecated" +
-            " and will be removed in a future version. use [xpack.security.authc.realms." + realmName + ".ssl.verification_mode] instead");
-
-        settings = Settings.builder().put("ssl.verification_mode", VerificationMode.CERTIFICATE).build();
-        realmConfig = new RealmConfig(realmName, settings, globalSettings.apply(settings), environment, threadContext);
-        options = SessionFactory.connectionOptions(realmConfig, sslService.apply(settings), logger);
-        assertThat(options.getSSLSocketVerifier(), is(instanceOf(TrustAllSSLSocketVerifier.class)));
-
-        settings = Settings.builder().put("ssl.verification_mode", VerificationMode.NONE).build();
-        realmConfig = new RealmConfig(realmName, settings, environment.settings(), environment, threadContext);
-        options = SessionFactory.connectionOptions(realmConfig, sslService.apply(settings), logger);
-        assertThat(options.getSSLSocketVerifier(), is(instanceOf(TrustAllSSLSocketVerifier.class)));
-
-        settings = Settings.builder().put("ssl.verification_mode", VerificationMode.FULL).build();
-        realmConfig = new RealmConfig(realmName, settings, environment.settings(), environment, threadContext);
-        options = SessionFactory.connectionOptions(realmConfig, sslService.apply(settings), logger);
->>>>>>> 33e3822c
+        realmConfig = new RealmConfig(realmId, settings, environment, new ThreadContext(settings));
+        options = SessionFactory.connectionOptions(realmConfig, new SSLService(settings, environment), logger);
         assertThat(options.getSSLSocketVerifier(), is(instanceOf(HostNameSSLSocketVerifier.class)));
     }
 
