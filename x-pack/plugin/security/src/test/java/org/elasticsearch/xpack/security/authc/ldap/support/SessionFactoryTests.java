/*
 * Copyright Elasticsearch B.V. and/or licensed to Elasticsearch B.V. under one
 * or more contributor license agreements. Licensed under the Elastic License;
 * you may not use this file except in compliance with the Elastic License.
 */
package org.elasticsearch.xpack.security.authc.ldap.support;

import com.unboundid.ldap.sdk.LDAPConnectionOptions;
import com.unboundid.util.ssl.HostNameSSLSocketVerifier;
import com.unboundid.util.ssl.TrustAllSSLSocketVerifier;
import org.elasticsearch.action.ActionListener;
import org.elasticsearch.action.support.PlainActionFuture;
import org.elasticsearch.common.settings.SecureString;
import org.elasticsearch.common.settings.Settings;
import org.elasticsearch.common.util.concurrent.ThreadContext;
import org.elasticsearch.env.Environment;
import org.elasticsearch.env.TestEnvironment;
import org.elasticsearch.test.ESTestCase;
import org.elasticsearch.threadpool.TestThreadPool;
import org.elasticsearch.threadpool.ThreadPool;
import org.elasticsearch.xpack.core.security.authc.RealmConfig;
import org.elasticsearch.xpack.core.security.authc.ldap.support.SessionFactorySettings;
import org.elasticsearch.xpack.core.ssl.SSLConfigurationSettings;
import org.elasticsearch.xpack.core.ssl.SSLService;
import org.elasticsearch.xpack.core.ssl.VerificationMode;
import org.junit.After;
import org.junit.Before;

import static org.elasticsearch.test.SecuritySettingsSource.getSettingKey;

import java.nio.file.Path;

import static org.hamcrest.Matchers.containsString;
import static org.hamcrest.Matchers.equalTo;
import static org.hamcrest.Matchers.instanceOf;
import static org.hamcrest.Matchers.is;

public class SessionFactoryTests extends ESTestCase {

    private ThreadPool threadPool;

    @Before
    public void init() throws Exception {
        threadPool = new TestThreadPool("SessionFactoryTests thread pool");
    }

    @After
    public void shutdown() throws InterruptedException {
        terminate(threadPool);
    }

    public void testConnectionFactoryReturnsCorrectLDAPConnectionOptionsWithDefaultSettings() throws Exception {
        final Environment environment = TestEnvironment.newEnvironment(Settings.builder().put("path.home", createTempDir()).build());
        RealmConfig realmConfig = new RealmConfig(new RealmConfig.RealmIdentifier("ldap", "conn_settings"),
                environment.settings(), environment, new ThreadContext(Settings.EMPTY));
        LDAPConnectionOptions options = SessionFactory.connectionOptions(realmConfig, new SSLService(environment.settings(), environment),
                logger);
        assertThat(options.followReferrals(), is(equalTo(true)));
        assertThat(options.allowConcurrentSocketFactoryUse(), is(equalTo(true)));
        assertThat(options.getConnectTimeoutMillis(), is(equalTo(5000)));
        assertThat(options.getResponseTimeoutMillis(), is(equalTo(5000L)));
        assertThat(options.getSSLSocketVerifier(), is(instanceOf(HostNameSSLSocketVerifier.class)));
    }

    public void testConnectionFactoryReturnsCorrectLDAPConnectionOptions() throws Exception {
        final RealmConfig.RealmIdentifier realmId = new RealmConfig.RealmIdentifier("ldap", "conn_settings");
        final Path pathHome = createTempDir();
        Settings settings = Settings.builder()
                .put(getSettingKey(SessionFactorySettings.TIMEOUT_TCP_CONNECTION_SETTING, realmId), "10ms")
                .put(getSettingKey(SessionFactorySettings.HOSTNAME_VERIFICATION_SETTING, realmId), "false")
                .put(getSettingKey(SessionFactorySettings.TIMEOUT_TCP_READ_SETTING, realmId), "20ms")
                .put(getSettingKey(SessionFactorySettings.FOLLOW_REFERRALS_SETTING, realmId), "false")
                .put("path.home", pathHome)
                .build();

        final Environment environment = TestEnvironment.newEnvironment(settings);
        RealmConfig realmConfig = new RealmConfig(realmId, settings, environment, new ThreadContext(settings));
        LDAPConnectionOptions options = SessionFactory.connectionOptions(realmConfig, new SSLService(settings, environment), logger);
        assertThat(options.followReferrals(), is(equalTo(false)));
        assertThat(options.allowConcurrentSocketFactoryUse(), is(equalTo(true)));
        assertThat(options.getConnectTimeoutMillis(), is(equalTo(10)));
        assertThat(options.getResponseTimeoutMillis(), is(equalTo(20L)));
        assertThat(options.getSSLSocketVerifier(), is(instanceOf(TrustAllSSLSocketVerifier.class)));
        assertWarnings("the setting [xpack.security.authc.realms.ldap.conn_settings.hostname_verification] has been deprecated and will be " +
                "removed in a future version. use [xpack.security.authc.realms.ldap.conn_settings.ssl.verification_mode] instead");

        settings = Settings.builder()
                .put(getSettingKey(SSLConfigurationSettings.VERIFICATION_MODE_SETTING_REALM, realmId), VerificationMode.CERTIFICATE)
                .put("path.home", pathHome)
                .build();
        realmConfig = new RealmConfig(realmId, settings, environment, new ThreadContext(settings));
        options = SessionFactory.connectionOptions(realmConfig, new SSLService(settings, environment), logger);
        assertThat(options.getSSLSocketVerifier(), is(instanceOf(TrustAllSSLSocketVerifier.class)));

<<<<<<< HEAD
        settings = Settings.builder()
                .put(getSettingKey(SSLConfigurationSettings.VERIFICATION_MODE_SETTING_REALM, realmId), VerificationMode.NONE)
                .put("path.home", pathHome)
                .build();
        realmConfig = new RealmConfig(realmId, settings, environment, new ThreadContext(settings));
        options = SessionFactory.connectionOptions(realmConfig, new SSLService(settings, environment), logger);
        assertThat(options.getSSLSocketVerifier(), is(instanceOf(TrustAllSSLSocketVerifier.class)));
=======
        // Can't run in FIPS with verification_mode none, disable this check instead of duplicating the test case
        if (inFipsJvm() == false) {
            settings = Settings.builder().put("ssl.verification_mode", VerificationMode.NONE).build();
            realmConfig = new RealmConfig(realmName, settings, environment.settings(), environment, threadContext);
            options = SessionFactory.connectionOptions(realmConfig, sslService.apply(settings), logger);
            assertThat(options.getSSLSocketVerifier(), is(instanceOf(TrustAllSSLSocketVerifier.class)));
        }
>>>>>>> 6fd97104

        settings = Settings.builder()
                .put(getSettingKey(SSLConfigurationSettings.VERIFICATION_MODE_SETTING_REALM, realmId), VerificationMode.FULL)
                .put("path.home", pathHome)
                .build();
        realmConfig = new RealmConfig(realmId, settings, environment, new ThreadContext(settings));
        options = SessionFactory.connectionOptions(realmConfig, new SSLService(settings, environment), logger);
        assertThat(options.getSSLSocketVerifier(), is(instanceOf(HostNameSSLSocketVerifier.class)));
    }

    public void testSessionFactoryDoesNotSupportUnauthenticated() {
        assertThat(createSessionFactory().supportsUnauthenticatedSession(), is(false));
    }

    public void testUnauthenticatedSessionThrowsUnsupportedOperationException() throws Exception {
        UnsupportedOperationException e = expectThrows(UnsupportedOperationException.class,
                () -> createSessionFactory().unauthenticatedSession(randomAlphaOfLength(5), new PlainActionFuture<>()));
        assertThat(e.getMessage(), containsString("unauthenticated sessions"));
    }

    private SessionFactory createSessionFactory() {
        Settings global = Settings.builder().put("path.home", createTempDir()).build();
        final RealmConfig.RealmIdentifier realmIdentifier = new RealmConfig.RealmIdentifier("ldap", "_name");
        final RealmConfig realmConfig = new RealmConfig(realmIdentifier, mergeSettings(
                Settings.builder()
                        .put(getSettingKey(SessionFactorySettings.URLS_SETTING, realmIdentifier), "ldap://localhost:389")
                        .build(), global),
                TestEnvironment.newEnvironment(global), new ThreadContext(Settings.EMPTY));
        return new SessionFactory(realmConfig, null, threadPool) {

            @Override
            public void session(String user, SecureString password, ActionListener<LdapSession> listener) {
                listener.onResponse(null);
            }
        };
    }

    private Settings mergeSettings(Settings local, Settings global) {
        return Settings.builder().put(global).put(local).build();
    }
}<|MERGE_RESOLUTION|>--- conflicted
+++ resolved
@@ -92,23 +92,16 @@
         options = SessionFactory.connectionOptions(realmConfig, new SSLService(settings, environment), logger);
         assertThat(options.getSSLSocketVerifier(), is(instanceOf(TrustAllSSLSocketVerifier.class)));
 
-<<<<<<< HEAD
-        settings = Settings.builder()
-                .put(getSettingKey(SSLConfigurationSettings.VERIFICATION_MODE_SETTING_REALM, realmId), VerificationMode.NONE)
-                .put("path.home", pathHome)
-                .build();
-        realmConfig = new RealmConfig(realmId, settings, environment, new ThreadContext(settings));
-        options = SessionFactory.connectionOptions(realmConfig, new SSLService(settings, environment), logger);
-        assertThat(options.getSSLSocketVerifier(), is(instanceOf(TrustAllSSLSocketVerifier.class)));
-=======
         // Can't run in FIPS with verification_mode none, disable this check instead of duplicating the test case
         if (inFipsJvm() == false) {
-            settings = Settings.builder().put("ssl.verification_mode", VerificationMode.NONE).build();
-            realmConfig = new RealmConfig(realmName, settings, environment.settings(), environment, threadContext);
-            options = SessionFactory.connectionOptions(realmConfig, sslService.apply(settings), logger);
+            settings = Settings.builder()
+                    .put(getSettingKey(SSLConfigurationSettings.VERIFICATION_MODE_SETTING_REALM, realmId), VerificationMode.NONE)
+                    .put("path.home", pathHome)
+                    .build();
+            realmConfig = new RealmConfig(realmId, settings, environment, new ThreadContext(settings));
+            options = SessionFactory.connectionOptions(realmConfig, new SSLService(settings, environment), logger);
             assertThat(options.getSSLSocketVerifier(), is(instanceOf(TrustAllSSLSocketVerifier.class)));
         }
->>>>>>> 6fd97104
 
         settings = Settings.builder()
                 .put(getSettingKey(SSLConfigurationSettings.VERIFICATION_MODE_SETTING_REALM, realmId), VerificationMode.FULL)
