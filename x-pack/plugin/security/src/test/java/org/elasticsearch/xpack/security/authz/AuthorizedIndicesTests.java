--- conflicted
+++ resolved
@@ -21,11 +21,8 @@
 import org.elasticsearch.xpack.core.security.authz.permission.Role;
 import org.elasticsearch.xpack.core.security.authz.privilege.ClusterPrivilege;
 import org.elasticsearch.xpack.core.security.authz.privilege.IndexPrivilege;
-<<<<<<< HEAD
-=======
 import org.elasticsearch.xpack.core.security.authz.store.ReservedRolesStore;
 import org.elasticsearch.xpack.core.security.index.RestrictedIndicesNames;
->>>>>>> 5c1a1f7a
 import org.elasticsearch.xpack.security.authz.store.CompositeRolesStore;
 import org.elasticsearch.xpack.security.support.SecurityIndexManager;
 
@@ -39,15 +36,9 @@
 public class AuthorizedIndicesTests extends ESTestCase {
 
     public void testAuthorizedIndicesUserWithoutRoles() {
-<<<<<<< HEAD
-        List<String> authorizedIndices = 
+        List<String> authorizedIndices =
             RBACEngine.resolveAuthorizedIndicesFromRole(Role.EMPTY, "", MetaData.EMPTY_META_DATA.getAliasAndIndexLookup());
         assertTrue(authorizedIndices.isEmpty());
-=======
-        AuthorizedIndices authorizedIndices = new AuthorizedIndices(Role.EMPTY, "", MetaData.EMPTY_META_DATA);
-        List<String> list = authorizedIndices.get();
-        assertTrue(list.isEmpty());
->>>>>>> 5c1a1f7a
     }
 
     public void testAuthorizedIndicesUserWithSomeRoles() {
@@ -79,13 +70,8 @@
         final Set<RoleDescriptor> descriptors = Sets.newHashSet(aStarRole, bRole);
         CompositeRolesStore.buildRoleFromDescriptors(descriptors, new FieldPermissionsCache(Settings.EMPTY), null, future);
         Role roles = future.actionGet();
-<<<<<<< HEAD
         List<String> list =
             RBACEngine.resolveAuthorizedIndicesFromRole(roles, SearchAction.NAME, metaData.getAliasAndIndexLookup());
-=======
-        AuthorizedIndices authorizedIndices = new AuthorizedIndices(roles, SearchAction.NAME, metaData);
-        List<String> list = authorizedIndices.get();
->>>>>>> 5c1a1f7a
         assertThat(list, containsInAnyOrder("a1", "a2", "aaaaaa", "b", "ab"));
         assertFalse(list.contains("bbbbb"));
         assertFalse(list.contains("ba"));
@@ -95,18 +81,16 @@
 
     public void testAuthorizedIndicesUserWithSomeRolesEmptyMetaData() {
         Role role = Role.builder("role").add(IndexPrivilege.ALL, "*").build();
-<<<<<<< HEAD
-        List<String> authorizedIndices = 
+        List<String> authorizedIndices =
             RBACEngine.resolveAuthorizedIndicesFromRole(role, SearchAction.NAME, MetaData.EMPTY_META_DATA.getAliasAndIndexLookup());
         assertTrue(authorizedIndices.isEmpty());
     }
 
     public void testSecurityIndicesAreRemovedFromRegularUser() {
         Role role = Role.builder("user_role").add(IndexPrivilege.ALL, "*").cluster(ClusterPrivilege.ALL).build();
-=======
-        AuthorizedIndices authorizedIndices = new AuthorizedIndices(role, SearchAction.NAME, MetaData.EMPTY_META_DATA);
-        List<String> list = authorizedIndices.get();
-        assertTrue(list.isEmpty());
+        List<String> authorizedIndices =
+            RBACEngine.resolveAuthorizedIndicesFromRole(role, SearchAction.NAME, MetaData.EMPTY_META_DATA.getAliasAndIndexLookup());
+        assertTrue(authorizedIndices.isEmpty());
     }
 
     public void testSecurityIndicesAreRestrictedForDefaultRole() {
@@ -114,7 +98,6 @@
                 .add(IndexPrivilege.ALL, "*")
                 .cluster(ClusterPrivilege.ALL)
                 .build();
->>>>>>> 5c1a1f7a
         Settings indexSettings = Settings.builder().put("index.version.created", Version.CURRENT).build();
         MetaData metaData = MetaData.builder()
                 .put(new IndexMetaData.Builder("an-index").settings(indexSettings).numberOfShards(1).numberOfReplicas(0).build(), true)
@@ -127,20 +110,11 @@
                         .build(), true)
                 .build();
 
-<<<<<<< HEAD
-        List<String> authorizedIndices = 
+        List<String> authorizedIndices =
             RBACEngine.resolveAuthorizedIndicesFromRole(role, SearchAction.NAME, metaData.getAliasAndIndexLookup());
         assertThat(authorizedIndices, containsInAnyOrder("an-index", "another-index"));
-    }
-
-    public void testSecurityIndicesAreNotRemovedFromSuperUsers() {
-        Role role = Role.builder("admin", "kibana_user", "superuser").add(IndexPrivilege.ALL, "*").cluster(ClusterPrivilege.ALL).build();
-=======
-        AuthorizedIndices authorizedIndices = new AuthorizedIndices(role, SearchAction.NAME, metaData);
-        List<String> list = authorizedIndices.get();
-        assertThat(list, containsInAnyOrder("an-index", "another-index"));
-        assertThat(list, not(contains(RestrictedIndicesNames.INTERNAL_SECURITY_INDEX)));
-        assertThat(list, not(contains(RestrictedIndicesNames.SECURITY_INDEX_NAME)));
+        assertThat(authorizedIndices, not(contains(RestrictedIndicesNames.INTERNAL_SECURITY_INDEX)));
+        assertThat(authorizedIndices, not(contains(RestrictedIndicesNames.SECURITY_INDEX_NAME)));
     }
 
     public void testSecurityIndicesAreNotRemovedFromUnrestrictedRole() {
@@ -148,7 +122,6 @@
                 .add(FieldPermissions.DEFAULT, null, IndexPrivilege.ALL, true, "*")
                 .cluster(ClusterPrivilege.ALL)
                 .build();
->>>>>>> 5c1a1f7a
         Settings indexSettings = Settings.builder().put("index.version.created", Version.CURRENT).build();
         MetaData metaData = MetaData.builder()
                 .put(new IndexMetaData.Builder("an-index").settings(indexSettings).numberOfShards(1).numberOfReplicas(0).build(), true)
@@ -161,20 +134,14 @@
                         .build(), true)
                 .build();
 
-<<<<<<< HEAD
-        List<String> authorizedIndices = 
+        List<String> authorizedIndices =
             RBACEngine.resolveAuthorizedIndicesFromRole(role, SearchAction.NAME, metaData.getAliasAndIndexLookup());
-        assertThat(authorizedIndices, containsInAnyOrder("an-index", "another-index", SecurityIndexManager.SECURITY_INDEX_NAME));
-=======
-        AuthorizedIndices authorizedIndices = new AuthorizedIndices(role, SearchAction.NAME, metaData);
-        List<String> list = authorizedIndices.get();
-        assertThat(list, containsInAnyOrder("an-index", "another-index", SecurityIndexManager.SECURITY_INDEX_NAME,
-                SecurityIndexManager.INTERNAL_SECURITY_INDEX));
+        assertThat(authorizedIndices, containsInAnyOrder(
+            "an-index", "another-index", SecurityIndexManager.SECURITY_INDEX_NAME, SecurityIndexManager.INTERNAL_SECURITY_INDEX));
 
-        AuthorizedIndices authorizedIndicesSuperUser = new AuthorizedIndices(ReservedRolesStore.SUPERUSER_ROLE, SearchAction.NAME,
-                metaData);
-        assertThat(authorizedIndicesSuperUser.get(), containsInAnyOrder("an-index", "another-index",
-                SecurityIndexManager.SECURITY_INDEX_NAME, SecurityIndexManager.INTERNAL_SECURITY_INDEX));
->>>>>>> 5c1a1f7a
+        List<String> authorizedIndicesSuperUser =
+            RBACEngine.resolveAuthorizedIndicesFromRole(role, SearchAction.NAME, metaData.getAliasAndIndexLookup());
+        assertThat(authorizedIndicesSuperUser, containsInAnyOrder(
+            "an-index", "another-index", SecurityIndexManager.SECURITY_INDEX_NAME, SecurityIndexManager.INTERNAL_SECURITY_INDEX));
     }
 }