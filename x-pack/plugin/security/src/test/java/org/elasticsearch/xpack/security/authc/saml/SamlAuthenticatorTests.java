--- conflicted
+++ resolved
@@ -18,13 +18,6 @@
 import org.elasticsearch.common.collect.Tuple;
 import org.elasticsearch.common.logging.Loggers;
 import org.elasticsearch.common.unit.TimeValue;
-<<<<<<< HEAD
-import org.elasticsearch.common.util.concurrent.ThreadContext;
-import org.elasticsearch.env.Environment;
-import org.elasticsearch.env.TestEnvironment;
-import org.elasticsearch.xpack.core.security.authc.RealmConfig;
-=======
->>>>>>> 4b7257d9
 import org.elasticsearch.xpack.core.watcher.watch.ClockMock;
 import org.hamcrest.Matchers;
 import org.junit.AfterClass;
@@ -195,11 +188,6 @@
         final SpConfiguration sp = new SpConfiguration(SP_ENTITY_ID, SP_ACS_URL, null, signingConfiguration, spEncryptionCredentials,
             reqAuthnCtxClassRef);
         return new SamlAuthenticator(
-<<<<<<< HEAD
-                new RealmConfig(new RealmConfig.RealmIdentifier("saml", "saml_test"),
-                        realmSettings, globalSettings, env, new ThreadContext(globalSettings)),
-=======
->>>>>>> 4b7257d9
                 clock,
                 idp,
                 sp,
