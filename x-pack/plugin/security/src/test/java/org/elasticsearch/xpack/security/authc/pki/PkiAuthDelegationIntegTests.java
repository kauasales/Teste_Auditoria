/*
 * Copyright Elasticsearch B.V. and/or licensed to Elasticsearch B.V. under one
 * or more contributor license agreements. Licensed under the Elastic License;
 * you may not use this file except in compliance with the Elastic License.
 */

package org.elasticsearch.xpack.security.authc.pki;

import org.elasticsearch.ElasticsearchStatusException;
import org.elasticsearch.client.RequestOptions;
import org.elasticsearch.client.RestHighLevelClient;
import org.elasticsearch.client.ValidationException;
import org.elasticsearch.client.security.AuthenticateResponse;
import org.elasticsearch.client.security.PutRoleMappingRequest;
import org.elasticsearch.client.security.RefreshPolicy;
import org.elasticsearch.client.security.AuthenticateResponse.RealmInfo;
import org.elasticsearch.client.security.DeleteRoleMappingRequest;
import org.elasticsearch.client.security.support.expressiondsl.fields.FieldRoleMapperExpression;
import org.elasticsearch.client.security.DelegatePkiAuthenticationRequest;
import org.elasticsearch.client.security.DelegatePkiAuthenticationResponse;
import org.elasticsearch.client.security.InvalidateTokenRequest;
import org.elasticsearch.client.security.InvalidateTokenResponse;
import org.elasticsearch.client.security.user.User;
import org.elasticsearch.common.settings.SecureString;
import org.elasticsearch.common.settings.Settings;
import org.elasticsearch.test.SecurityIntegTestCase;
import org.elasticsearch.test.SecuritySettingsSourceField;
import org.elasticsearch.xpack.core.XPackSettings;
import org.elasticsearch.xpack.core.security.authc.support.Hasher;
import org.elasticsearch.test.SecuritySettingsSource;

import java.io.InputStream;
import java.nio.file.Files;
import java.nio.file.Path;
import java.security.cert.CertificateFactory;
import java.security.cert.X509Certificate;
import java.util.Collections;
import java.util.Arrays;

import static org.elasticsearch.xpack.core.security.authc.support.UsernamePasswordToken.basicAuthHeaderValue;
import static org.hamcrest.Matchers.is;
import static org.hamcrest.Matchers.notNullValue;
import static org.hamcrest.Matchers.emptyCollectionOf;
import static org.hamcrest.Matchers.containsInAnyOrder;
import static org.hamcrest.Matchers.startsWith;

public class PkiAuthDelegationIntegTests extends SecurityIntegTestCase {

    @Override
    public Settings nodeSettings(int nodeOrdinal) {
        return Settings.builder()
                .put(super.nodeSettings(nodeOrdinal))
                .put(XPackSettings.TOKEN_SERVICE_ENABLED_SETTING.getKey(), true)
                // pki1 does not allow delegation
                .put("xpack.security.authc.realms.pki.pki1.order", "1")
                .putList("xpack.security.authc.realms.pki.pki1.certificate_authorities",
                    getDataPath("/org/elasticsearch/xpack/security/action/pki_delegation/testRootCA.crt").toString())
                .put("xpack.security.authc.realms.pki.pki1.files.role_mapping", getDataPath("role_mapping.yml"))
                // pki2 allows delegation but has a non-matching username pattern
                .put("xpack.security.authc.realms.pki.pki2.order", "2")
                .putList("xpack.security.authc.realms.pki.pki2.certificate_authorities",
                    getDataPath("/org/elasticsearch/xpack/security/action/pki_delegation/testRootCA.crt").toString())
                .put("xpack.security.authc.realms.pki.pki2.username_pattern", "CN=MISMATCH(.*?)(?:,|$)")
                .put("xpack.security.authc.realms.pki.pki2.delegation.enabled", true)
                .put("xpack.security.authc.realms.pki.pki2.files.role_mapping", getDataPath("role_mapping.yml"))
                // pki3 allows delegation and the username pattern (default) matches
                .put("xpack.security.authc.realms.pki.pki3.order", "3")
                .putList("xpack.security.authc.realms.pki.pki3.certificate_authorities",
                    getDataPath("/org/elasticsearch/xpack/security/action/pki_delegation/testRootCA.crt").toString())
                .put("xpack.security.authc.realms.pki.pki3.delegation.enabled", true)
                .put("xpack.security.authc.realms.pki.pki3.files.role_mapping", getDataPath("role_mapping.yml"))
                .build();
    }

    @Override
    protected String configUsers() {
        final String usersPasswdHashed = new String(Hasher.resolve(
            randomFrom("pbkdf2", "pbkdf2_1000", "bcrypt", "bcrypt9")).hash(SecuritySettingsSourceField.TEST_PASSWORD_SECURE_STRING));
        return super.configUsers() +
            "user_manage:" + usersPasswdHashed + "\n" +
            "user_manage_security:" + usersPasswdHashed + "\n" +
            "user_delegate_pki:" + usersPasswdHashed + "\n" +
            "user_all:" + usersPasswdHashed + "\n" +
            "kibana_system:" + usersPasswdHashed + "\n";
    }

    @Override
    protected String configRoles() {
        return super.configRoles() + "\n" +
                "role_manage:\n" +
                "  cluster: [ manage ]\n" +
                "\n" +
                "role_manage_security:\n" +
                "  cluster: [ manage_security ]\n" +
                "\n" +
                "role_delegate_pki:\n" +
                "  cluster: [ delegate_pki ]\n" +
                "\n" +
                "role_all:\n" +
                "  cluster: [ all ]\n";
    }

    @Override
    protected String configUsersRoles() {
        return super.configUsersRoles() + "\n" +
                "role_manage:user_manage\n" +
                "role_manage_security:user_manage_security\n" +
                "role_delegate_pki:user_delegate_pki\n" +
                "role_all:user_all\n" +
                "kibana_system:kibana_system\n";
    }

    @Override
    protected boolean transportSSLEnabled() {
        return true;
    }

    @Override
    protected boolean addMockHttpTransport() {
        return false; // enable http
    }

    public void testDelegateThenAuthenticate() throws Exception {
        final X509Certificate clientCertificate = readCertForPkiDelegation("testClient.crt");
        final X509Certificate intermediateCA = readCertForPkiDelegation("testIntermediateCA.crt");
        final X509Certificate rootCA = readCertForPkiDelegation("testRootCA.crt");
        DelegatePkiAuthenticationRequest delegatePkiRequest;
        // trust root is optional
        if (randomBoolean()) {
            delegatePkiRequest = new DelegatePkiAuthenticationRequest(Arrays.asList(clientCertificate, intermediateCA));
        } else {
            delegatePkiRequest = new DelegatePkiAuthenticationRequest(Arrays.asList(clientCertificate, intermediateCA, rootCA));
        }

        try (RestHighLevelClient restClient = new TestRestHighLevelClient()) {
            for (String delegateeUsername : Arrays.asList("user_all", "user_delegate_pki", "kibana_system")) {
                // delegate
                RequestOptions.Builder optionsBuilder = RequestOptions.DEFAULT.toBuilder();
                optionsBuilder.addHeader("Authorization",
                        basicAuthHeaderValue(delegateeUsername, SecuritySettingsSourceField.TEST_PASSWORD_SECURE_STRING));
                DelegatePkiAuthenticationResponse delegatePkiResponse = restClient.security().delegatePkiAuthentication(delegatePkiRequest,
                        optionsBuilder.build());
                String token = delegatePkiResponse.getAccessToken();
                assertThat(token, is(notNullValue()));
                // authenticate
                optionsBuilder = RequestOptions.DEFAULT.toBuilder();
                optionsBuilder.addHeader("Authorization", "Bearer " + token);
                AuthenticateResponse resp = restClient.security().authenticate(optionsBuilder.build());
                User user = resp.getUser();
                assertThat(user, is(notNullValue()));
                assertThat(user.getUsername(), is("Elasticsearch Test Client"));
                RealmInfo authnRealm = resp.getAuthenticationRealm();
                assertThat(authnRealm, is(notNullValue()));
                assertThat(authnRealm.getName(), is("pki3"));
                assertThat(authnRealm.getType(), is("pki"));
            }
        }
    }

    public void testTokenInvalidate() throws Exception {
        final X509Certificate clientCertificate = readCertForPkiDelegation("testClient.crt");
        final X509Certificate intermediateCA = readCertForPkiDelegation("testIntermediateCA.crt");
        final X509Certificate rootCA = readCertForPkiDelegation("testRootCA.crt");
        DelegatePkiAuthenticationRequest delegatePkiRequest;
        // trust root is optional
        if (randomBoolean()) {
            delegatePkiRequest = new DelegatePkiAuthenticationRequest(Arrays.asList(clientCertificate, intermediateCA));
        } else {
            delegatePkiRequest = new DelegatePkiAuthenticationRequest(Arrays.asList(clientCertificate, intermediateCA, rootCA));
        }

        try (RestHighLevelClient restClient = new TestRestHighLevelClient()) {
            String delegateeUsername = randomFrom("user_all", "user_delegate_pki", "kibana_system");
            // delegate
            RequestOptions.Builder optionsBuilder = RequestOptions.DEFAULT.toBuilder();
            optionsBuilder.addHeader("Authorization",
                    basicAuthHeaderValue(delegateeUsername, SecuritySettingsSourceField.TEST_PASSWORD_SECURE_STRING));
            DelegatePkiAuthenticationResponse delegatePkiResponse = restClient.security().delegatePkiAuthentication(delegatePkiRequest,
                    optionsBuilder.build());
            String token = delegatePkiResponse.getAccessToken();
            assertThat(token, is(notNullValue()));
            // authenticate
            optionsBuilder = RequestOptions.DEFAULT.toBuilder();
            optionsBuilder.addHeader("Authorization", "Bearer " + token);
            AuthenticateResponse resp = restClient.security().authenticate(optionsBuilder.build());
            User user = resp.getUser();
            assertThat(user, is(notNullValue()));
            assertThat(user.getUsername(), is("Elasticsearch Test Client"));
            assertThat(user.getMetadata().get("pki_dn"), is(notNullValue()));
            assertThat(user.getMetadata().get("pki_dn"), is("O=org, OU=Elasticsearch, CN=Elasticsearch Test Client"));
            assertThat(user.getMetadata().get("pki_delegated_by_user"), is(notNullValue()));
            assertThat(user.getMetadata().get("pki_delegated_by_user"), is("test_user"));
            assertThat(user.getMetadata().get("pki_delegated_by_realm"), is(notNullValue()));
            assertThat(user.getMetadata().get("pki_delegated_by_realm"), is("file"));
            // no roles because no role mappings
            assertThat(user.getRoles(), is(emptyCollectionOf(String.class)));
            RealmInfo authnRealm = resp.getAuthenticationRealm();
            assertThat(authnRealm, is(notNullValue()));
            assertThat(authnRealm.getName(), is("pki3"));
            assertThat(authnRealm.getType(), is("pki"));
            // invalidate
            InvalidateTokenRequest invalidateRequest = new InvalidateTokenRequest(token, null, null, null);
            optionsBuilder = RequestOptions.DEFAULT.toBuilder();
            optionsBuilder.addHeader("Authorization",
                    basicAuthHeaderValue(delegateeUsername, SecuritySettingsSourceField.TEST_PASSWORD_SECURE_STRING));
            InvalidateTokenResponse invalidateResponse = restClient.security().invalidateToken(invalidateRequest, optionsBuilder.build());
            assertThat(invalidateResponse.getInvalidatedTokens(), is(1));
            assertThat(invalidateResponse.getErrorsCount(), is(0));
            // failed authenticate
            ElasticsearchStatusException e1 = expectThrows(ElasticsearchStatusException.class, () -> restClient.security()
                    .authenticate(RequestOptions.DEFAULT.toBuilder().addHeader("Authorization", "Bearer " + token).build()));
            assertThat(e1.getMessage(), is("Elasticsearch exception [type=security_exception, reason=token expired]"));
        }
    }

<<<<<<< HEAD
    public void testDelegateUnauthorized() throws Exception {
        final X509Certificate clientCertificate = readCertForPkiDelegation("testClient.crt");
        final X509Certificate intermediateCA = readCertForPkiDelegation("testIntermediateCA.crt");
        final X509Certificate rootCA = readCertForPkiDelegation("testRootCA.crt");
        DelegatePkiAuthenticationRequest delegatePkiRequest;
        // trust root is optional
=======
    public void testDelegatePkiWithRoleMapping() throws Exception {
        X509Certificate clientCertificate = readCertForPkiDelegation("testClient.crt");
        X509Certificate intermediateCA = readCertForPkiDelegation("testIntermediateCA.crt");
        X509Certificate rootCA = readCertForPkiDelegation("testRootCA.crt");
        DelegatePkiAuthenticationRequest delegatePkiRequest;
>>>>>>> 9277980c
        if (randomBoolean()) {
            delegatePkiRequest = new DelegatePkiAuthenticationRequest(Arrays.asList(clientCertificate, intermediateCA));
        } else {
            delegatePkiRequest = new DelegatePkiAuthenticationRequest(Arrays.asList(clientCertificate, intermediateCA, rootCA));
        }
<<<<<<< HEAD
        try (RestHighLevelClient restClient = new TestRestHighLevelClient()) {
            for (String delegateeUsername : Arrays.asList("user_manage", "user_manage_security")) {
                RequestOptions.Builder optionsBuilder = RequestOptions.DEFAULT.toBuilder();
                optionsBuilder.addHeader("Authorization",
                        basicAuthHeaderValue(delegateeUsername, SecuritySettingsSourceField.TEST_PASSWORD_SECURE_STRING));
                ElasticsearchStatusException e = expectThrows(ElasticsearchStatusException.class, () -> {
                    restClient.security().delegatePkiAuthentication(delegatePkiRequest, optionsBuilder.build());
                });
                assertThat(e.getMessage(), startsWith("Elasticsearch exception [type=security_exception, reason=action"
                        + " [cluster:admin/xpack/security/delegate_pki] is unauthorized for user"));
            }
        }
    }

    public void testIncorrectCertChain() throws Exception {
=======
        final RequestOptions testUserOptions = RequestOptions.DEFAULT.toBuilder()
                .addHeader("Authorization", basicAuthHeaderValue(SecuritySettingsSource.TEST_USER_NAME,
                        new SecureString(SecuritySettingsSourceField.TEST_PASSWORD.toCharArray())))
                .build();
        try (RestHighLevelClient restClient = new TestRestHighLevelClient()) {
            // put role mappings for delegated PKI
            PutRoleMappingRequest request = new PutRoleMappingRequest("role_by_delegated_user", true,
                    Collections.singletonList("role_by_delegated_user"), Collections.emptyList(),
                    new FieldRoleMapperExpression("metadata.pki_delegated_by_user", "test_user"), null, RefreshPolicy.IMMEDIATE);
            restClient.security().putRoleMapping(request, testUserOptions);
            request = new PutRoleMappingRequest("role_by_delegated_realm", true, Collections.singletonList("role_by_delegated_realm"),
                    Collections.emptyList(), new FieldRoleMapperExpression("metadata.pki_delegated_by_realm", "file"), null,
                    RefreshPolicy.IMMEDIATE);
            restClient.security().putRoleMapping(request, testUserOptions);
            // delegate
            DelegatePkiAuthenticationResponse delegatePkiResponse = restClient.security().delegatePkiAuthentication(delegatePkiRequest,
                    testUserOptions);
            // authenticate
            AuthenticateResponse resp = restClient.security().authenticate(RequestOptions.DEFAULT.toBuilder()
                    .addHeader("Authorization", "Bearer " + delegatePkiResponse.getAccessToken()).build());
            User user = resp.getUser();
            assertThat(user, is(notNullValue()));
            assertThat(user.getUsername(), is("Elasticsearch Test Client"));
            assertThat(user.getMetadata().get("pki_dn"), is(notNullValue()));
            assertThat(user.getMetadata().get("pki_dn"), is("O=org, OU=Elasticsearch, CN=Elasticsearch Test Client"));
            assertThat(user.getMetadata().get("pki_delegated_by_user"), is(notNullValue()));
            assertThat(user.getMetadata().get("pki_delegated_by_user"), is("test_user"));
            assertThat(user.getMetadata().get("pki_delegated_by_realm"), is(notNullValue()));
            assertThat(user.getMetadata().get("pki_delegated_by_realm"), is("file"));
            // assert roles
            assertThat(user.getRoles(), containsInAnyOrder("role_by_delegated_user", "role_by_delegated_realm"));
            RealmInfo authnRealm = resp.getAuthenticationRealm();
            assertThat(authnRealm, is(notNullValue()));
            assertThat(authnRealm.getName(), is("pki3"));
            assertThat(authnRealm.getType(), is("pki"));
            // delete role mappings for delegated PKI
            restClient.security().deleteRoleMapping(new DeleteRoleMappingRequest("role_by_delegated_user", RefreshPolicy.IMMEDIATE),
                  testUserOptions);
            restClient.security().deleteRoleMapping(new DeleteRoleMappingRequest("role_by_delegated_realm", RefreshPolicy.IMMEDIATE),
                  testUserOptions);
        }
    }

    public void testDelegatePkiFailure() throws Exception {
>>>>>>> 9277980c
        X509Certificate clientCertificate = readCertForPkiDelegation("testClient.crt");
        X509Certificate intermediateCA = readCertForPkiDelegation("testIntermediateCA.crt");
        X509Certificate bogusCertificate = readCertForPkiDelegation("bogus.crt");
        RequestOptions.Builder optionsBuilder = RequestOptions.DEFAULT.toBuilder();
        optionsBuilder.addHeader("Authorization", basicAuthHeaderValue(SecuritySettingsSource.TEST_USER_NAME,
                new SecureString(SecuritySettingsSourceField.TEST_PASSWORD.toCharArray())));
        try (RestHighLevelClient restClient = new TestRestHighLevelClient()) {
            // incomplete cert chain
            DelegatePkiAuthenticationRequest delegatePkiRequest1 = new DelegatePkiAuthenticationRequest(Arrays.asList(clientCertificate));
            ElasticsearchStatusException e1 = expectThrows(ElasticsearchStatusException.class,
                    () -> restClient.security().delegatePkiAuthentication(delegatePkiRequest1, optionsBuilder.build()));
            assertThat(e1.getMessage(), is("Elasticsearch exception [type=security_exception, reason=unable to authenticate user"
                    + " [O=org, OU=Elasticsearch, CN=Elasticsearch Test Client] for action [cluster:admin/xpack/security/delegate_pki]]"));
            // swapped order
            DelegatePkiAuthenticationRequest delegatePkiRequest2 = new DelegatePkiAuthenticationRequest(
                    Arrays.asList(intermediateCA, clientCertificate));
            ValidationException e2 = expectThrows(ValidationException.class,
                    () -> restClient.security().delegatePkiAuthentication(delegatePkiRequest2, optionsBuilder.build()));
            assertThat(e2.getMessage(), is("Validation Failed: 1: certificates chain must be an ordered chain;"));
            // bogus certificate
            DelegatePkiAuthenticationRequest delegatePkiRequest3 = new DelegatePkiAuthenticationRequest(Arrays.asList(bogusCertificate));
            ElasticsearchStatusException e3 = expectThrows(ElasticsearchStatusException.class,
                    () -> restClient.security().delegatePkiAuthentication(delegatePkiRequest3, optionsBuilder.build()));
            assertThat(e3.getMessage(), startsWith("Elasticsearch exception [type=security_exception, reason=unable to authenticate user"));
        }
    }

    private X509Certificate readCertForPkiDelegation(String certName) throws Exception {
        Path path = getDataPath("/org/elasticsearch/xpack/security/action/pki_delegation/" + certName);
        try (InputStream in = Files.newInputStream(path)) {
            CertificateFactory factory = CertificateFactory.getInstance("X.509");
            return (X509Certificate) factory.generateCertificate(in);
        }
    }

}<|MERGE_RESOLUTION|>--- conflicted
+++ resolved
@@ -213,26 +213,17 @@
         }
     }
 
-<<<<<<< HEAD
     public void testDelegateUnauthorized() throws Exception {
         final X509Certificate clientCertificate = readCertForPkiDelegation("testClient.crt");
         final X509Certificate intermediateCA = readCertForPkiDelegation("testIntermediateCA.crt");
         final X509Certificate rootCA = readCertForPkiDelegation("testRootCA.crt");
         DelegatePkiAuthenticationRequest delegatePkiRequest;
         // trust root is optional
-=======
-    public void testDelegatePkiWithRoleMapping() throws Exception {
-        X509Certificate clientCertificate = readCertForPkiDelegation("testClient.crt");
-        X509Certificate intermediateCA = readCertForPkiDelegation("testIntermediateCA.crt");
-        X509Certificate rootCA = readCertForPkiDelegation("testRootCA.crt");
-        DelegatePkiAuthenticationRequest delegatePkiRequest;
->>>>>>> 9277980c
         if (randomBoolean()) {
             delegatePkiRequest = new DelegatePkiAuthenticationRequest(Arrays.asList(clientCertificate, intermediateCA));
         } else {
             delegatePkiRequest = new DelegatePkiAuthenticationRequest(Arrays.asList(clientCertificate, intermediateCA, rootCA));
         }
-<<<<<<< HEAD
         try (RestHighLevelClient restClient = new TestRestHighLevelClient()) {
             for (String delegateeUsername : Arrays.asList("user_manage", "user_manage_security")) {
                 RequestOptions.Builder optionsBuilder = RequestOptions.DEFAULT.toBuilder();
@@ -247,8 +238,17 @@
         }
     }
 
-    public void testIncorrectCertChain() throws Exception {
-=======
+    public void testDelegatePkiWithRoleMapping() throws Exception {
+        X509Certificate clientCertificate = readCertForPkiDelegation("testClient.crt");
+        X509Certificate intermediateCA = readCertForPkiDelegation("testIntermediateCA.crt");
+        X509Certificate rootCA = readCertForPkiDelegation("testRootCA.crt");
+        DelegatePkiAuthenticationRequest delegatePkiRequest;
+        // trust root is optional
+        if (randomBoolean()) {
+            delegatePkiRequest = new DelegatePkiAuthenticationRequest(Arrays.asList(clientCertificate, intermediateCA));
+        } else {
+            delegatePkiRequest = new DelegatePkiAuthenticationRequest(Arrays.asList(clientCertificate, intermediateCA, rootCA));
+        }
         final RequestOptions testUserOptions = RequestOptions.DEFAULT.toBuilder()
                 .addHeader("Authorization", basicAuthHeaderValue(SecuritySettingsSource.TEST_USER_NAME,
                         new SecureString(SecuritySettingsSourceField.TEST_PASSWORD.toCharArray())))
@@ -292,8 +292,7 @@
         }
     }
 
-    public void testDelegatePkiFailure() throws Exception {
->>>>>>> 9277980c
+    public void testIncorrectCertChain() throws Exception {
         X509Certificate clientCertificate = readCertForPkiDelegation("testClient.crt");
         X509Certificate intermediateCA = readCertForPkiDelegation("testIntermediateCA.crt");
         X509Certificate bogusCertificate = readCertForPkiDelegation("bogus.crt");
