/*
 * Copyright Elasticsearch B.V. and/or licensed to Elasticsearch B.V. under one
 * or more contributor license agreements. Licensed under the Elastic License
 * 2.0; you may not use this file except in compliance with the Elastic License
 * 2.0.
 */
package org.elasticsearch.xpack.ssl;

import org.apache.commons.io.FilenameUtils;
import org.apache.lucene.util.Constants;
import org.elasticsearch.ElasticsearchException;
import org.elasticsearch.ElasticsearchSecurityException;
import org.elasticsearch.common.ssl.SslConfigException;
import org.elasticsearch.core.Nullable;
import org.elasticsearch.core.PathUtils;
import org.elasticsearch.common.settings.Settings;
import org.elasticsearch.common.ssl.SslConfigException;
import org.elasticsearch.env.Environment;
import org.elasticsearch.env.TestEnvironment;
import org.elasticsearch.test.ESTestCase;
import org.elasticsearch.xpack.core.ssl.SSLService;
import org.junit.Before;

import java.io.FileNotFoundException;
import java.io.IOException;
import java.io.OutputStream;
import java.nio.channels.Channels;
import java.nio.channels.SeekableByteChannel;
import java.nio.file.AccessDeniedException;
import java.nio.file.CopyOption;
import java.nio.file.Files;
import java.nio.file.NoSuchFileException;
import java.nio.file.Path;
import java.nio.file.StandardOpenOption;
import java.nio.file.attribute.FileAttribute;
import java.nio.file.attribute.PosixFilePermission;
import java.nio.file.attribute.PosixFilePermissions;
import java.security.AccessControlException;
import java.util.EnumSet;
import java.util.HashMap;
import java.util.Map;
import java.util.Set;
import java.util.function.BiConsumer;

import static org.elasticsearch.test.SecuritySettingsSource.addSecureSettings;
import static org.elasticsearch.test.TestMatchers.throwableWithMessage;
import static org.hamcrest.Matchers.containsString;
import static org.hamcrest.Matchers.endsWith;
import static org.hamcrest.Matchers.instanceOf;

/**
 * This is a suite of tests to ensure that meaningful error messages are generated for defined SSL configuration problems due to file
 * problems.
 * These messages are not fixed, and there are not BWC concerns with changing them. It is entirely acceptable to improve the messages in
 * minor releases (but improvements only - not backwards steps).
 */
public class SSLErrorMessageFileTests extends ESTestCase {

    private Environment env;
    private Map<String, Path> paths;

    @Before
    public void setup() throws Exception {
        env = TestEnvironment.newEnvironment(Settings.builder().put("path.home", createTempDir()).build());
        paths = new HashMap<>();

        requirePath("ca1.p12");
        requirePath("ca1.jks");
        requirePath("ca1.crt");

        requirePath("cert1a.p12");
        requirePath("cert1a.jks");
        requirePath("cert1a.crt");
        requirePath("cert1a.key");
    }

    public void testMessageForMissingKeystore() {
        checkMissingKeyManagerResource("[jks] keystore", "keystore.path", null);
    }

    public void testMessageForMissingPemCertificate() {
        checkMissingKeyManagerResource("PEM certificate", "certificate", withKey("cert1a.key"));
    }

    public void testMessageForMissingPemKey() {
        checkMissingKeyManagerResource("PEM private key", "key", withCertificate("cert1a.crt"));
    }

    public void testMessageForMissingTruststore() {
        checkMissingTrustManagerResource("[jks] keystore (as a truststore)", "truststore.path");
    }

    public void testMessageForMissingCertificateAuthorities() {
        checkMissingTrustManagerResource("PEM certificate_authorities", "certificate_authorities");
    }

    public void testMessageForKeystoreWithoutReadAccess() throws Exception {
        checkUnreadableKeyManagerResource("cert1a.p12", "[PKCS12] keystore", "keystore.path", null);
    }

    public void testMessageForPemCertificateWithoutReadAccess() throws Exception {
        checkUnreadableKeyManagerResource("cert1a.crt", "PEM certificate", "certificate", withKey("cert1a.key"));
    }

    public void testMessageForPemKeyWithoutReadAccess() throws Exception {
        checkUnreadableKeyManagerResource("cert1a.key", "PEM private key", "key", withCertificate("cert1a.crt"));
    }

    public void testMessageForTruststoreWithoutReadAccess() throws Exception {
        checkUnreadableTrustManagerResource("cert1a.p12", "[PKCS12] keystore (as a truststore)", "truststore.path");
    }

    public void testMessageForCertificateAuthoritiesWithoutReadAccess() throws Exception {
        checkUnreadableTrustManagerResource("ca1.crt", "PEM certificate_authorities", "certificate_authorities");
    }

    public void testMessageForKeyStoreOutsideConfigDir() throws Exception {
        checkBlockedKeyManagerResource("[jks] keystore", "keystore.path", null);
    }

    public void testMessageForPemCertificateOutsideConfigDir() throws Exception {
        checkBlockedKeyManagerResource("PEM certificate", "certificate", withKey("cert1a.key"));
    }

    public void testMessageForPemKeyOutsideConfigDir() throws Exception {
        checkBlockedKeyManagerResource("PEM private key", "key", withCertificate("cert1a.crt"));
    }

    public void testMessageForTrustStoreOutsideConfigDir() throws Exception {
        checkBlockedTrustManagerResource("[jks] keystore (as a truststore)", "truststore.path");
    }

    public void testMessageForCertificateAuthoritiesOutsideConfigDir() throws Exception {
        checkBlockedTrustManagerResource("PEM certificate_authorities", "certificate_authorities");
    }

    public void testMessageForTransportSslEnabledWithoutKeys() throws Exception {
        final String prefix = "xpack.security.transport.ssl";
        final Settings.Builder settings = Settings.builder();
        settings.put(prefix + ".enabled", true);
        if (inFipsJvm()) {
            configureWorkingTrustedAuthorities(prefix, settings);
        } else {
            configureWorkingTruststore(prefix, settings);
        }

        Throwable exception = expectFailure(settings);
        assertThat(exception, throwableWithMessage("invalid SSL configuration for " + prefix +
            " - server ssl configuration requires a key and certificate, but these have not been configured;" +
            " you must set either [" + prefix + ".keystore.path], or both [" + prefix + ".key] and [" + prefix + ".certificate]"));
        assertThat(exception, instanceOf(ElasticsearchException.class));
    }

    public void testNoErrorIfTransportSslDisabledWithoutKeys() throws Exception {
        final String prefix = "xpack.security.transport.ssl";
        final Settings.Builder settings = Settings.builder();
        settings.put(prefix + ".enabled", false);
        if (inFipsJvm()) {
            configureWorkingTrustedAuthorities(prefix, settings);
        } else {
            configureWorkingTruststore(prefix, settings);
        }
        expectSuccess(settings);
    }

    public void testMessageForTransportNotEnabledButKeystoreConfigured() throws Exception {
        assumeFalse("Cannot run in a FIPS JVM since it uses a PKCS12 keystore", inFipsJvm());
        final String prefix = "xpack.security.transport.ssl";
        checkUnusedConfiguration(prefix, prefix + ".keystore.path," + prefix + ".keystore.secure_password",
            this::configureWorkingKeystore);
    }

    public void testMessageForTransportNotEnabledButTruststoreConfigured() throws Exception {
        assumeFalse("Cannot run in a FIPS JVM since it uses a PKCS12 keystore", inFipsJvm());
        final String prefix = "xpack.security.transport.ssl";
        checkUnusedConfiguration(prefix, prefix + ".truststore.path," + prefix + ".truststore.secure_password",
            this::configureWorkingTruststore);
    }

    public void testMessageForHttpsNotEnabledButKeystoreConfigured() throws Exception {
        assumeFalse("Cannot run in a FIPS JVM since it uses a PKCS12 keystore", inFipsJvm());
        final String prefix = "xpack.security.http.ssl";
        checkUnusedConfiguration(prefix, prefix + ".keystore.path," + prefix + ".keystore.secure_password",
            this::configureWorkingKeystore);
    }

    public void testMessageForHttpsNotEnabledButTruststoreConfigured() throws Exception {
        assumeFalse("Cannot run in a FIPS JVM since it uses a PKCS12 keystore", inFipsJvm());
        final String prefix = "xpack.security.http.ssl";
        checkUnusedConfiguration(prefix, prefix + ".truststore.path," + prefix + ".truststore.secure_password",
            this::configureWorkingTruststore);
    }

    private void checkMissingKeyManagerResource(String fileType, String configKey, @Nullable Settings.Builder additionalSettings) {
        checkMissingResource(fileType, configKey, (prefix, builder) -> buildKeyConfigSettings(additionalSettings, prefix, builder));
    }

    private void buildKeyConfigSettings(@Nullable Settings.Builder additionalSettings, String prefix, Settings.Builder builder) {
        if (inFipsJvm()) {
            configureWorkingTrustedAuthorities(prefix, builder);
        } else {
            configureWorkingTruststore(prefix, builder);
        }
        if (additionalSettings != null) {
            builder.put(additionalSettings.normalizePrefix(prefix + ".").build());
        }
    }

    private void checkMissingTrustManagerResource(String fileType, String configKey) {
        checkMissingResource(fileType, configKey, this::configureWorkingKeystore);
    }

    private void checkUnreadableKeyManagerResource(String fromResource, String fileType, String configKey,
                                                   @Nullable Settings.Builder additionalSettings) throws Exception {
        checkUnreadableResource(fromResource, fileType, configKey,
            (prefix, builder) -> buildKeyConfigSettings(additionalSettings, prefix, builder));
    }

    private void checkUnreadableTrustManagerResource(String fromResource, String fileType, String configKey) throws Exception {
        checkUnreadableResource(fromResource, fileType, configKey, this::configureWorkingKeystore);
    }

    private void checkBlockedKeyManagerResource(String fileType, String configKey, Settings.Builder additionalSettings) throws Exception {
        checkBlockedResource("KeyManager", fileType, configKey,
            (prefix, builder) -> buildKeyConfigSettings(additionalSettings, prefix, builder));
    }

    private void checkBlockedTrustManagerResource(String fileType, String configKey) throws Exception {
        checkBlockedResource("TrustManager", fileType, configKey, this::configureWorkingKeystore);
    }

    private void checkMissingResource(String fileType, String configKey,
                                      BiConsumer<String, Settings.Builder> configure) {
        final String prefix = randomSslPrefix();
        final Settings.Builder settings = Settings.builder();
        configure.accept(prefix, settings);

        final String fileName = missingFile();
        final String key = prefix + "." + configKey;
        settings.put(key, fileName);

        final String fileErrorMessage = "cannot read configured " + fileType + " [" + fileName + "] because the file does not exist";
        Throwable exception = expectFailure(settings);
        assertThat(exception, throwableWithMessage("failed to load SSL configuration [" + prefix + "] - " + fileErrorMessage));
        assertThat(exception, instanceOf(ElasticsearchSecurityException.class));

        exception = exception.getCause();
<<<<<<< HEAD
        assertThat(exception, throwableWithMessage(fileErrorMessage));
        assertThat(exception, instanceOf(SslConfigException.class));
=======
        // This is needed temporarily while we're converting from X-Pack SSL to libs/ssl-config
        if (exception.getMessage().contains(sslManagerType)) {
            String message = "failed to initialize SSL " + sslManagerType + " - " + fileType + " file [" + fileName + "] does not exist";
            assertThat(exception, throwableWithMessage(message));
            assertThat(exception, instanceOf(ElasticsearchException.class));
        } else {
            assertThat(exception, throwableWithMessage(fileErrorMessage));
            assertThat(exception, instanceOf(SslConfigException.class));
        }
>>>>>>> b371463a

        exception = exception.getCause();
        assertThat(exception, instanceOf(NoSuchFileException.class));
        assertThat(exception, throwableWithMessage(fileName));
    }

    private void checkUnreadableResource(String fromResource, String fileType, String configKey,
                                         BiConsumer<String, Settings.Builder> configure) throws Exception {
        final String prefix = randomSslPrefix();
        final Settings.Builder settings = Settings.builder();
        configure.accept(prefix, settings);

        final String fileName = unreadableFile(fromResource);
        final String key = prefix + "." + configKey;
        settings.put(key, fileName);

        final String fileErrorMessage = "not permitted to read the " + fileType + " file [" + fileName + "]";

        Throwable exception = expectFailure(settings);
        assertThat(exception, throwableWithMessage("failed to load SSL configuration [" + prefix + "] - " + fileErrorMessage));
        assertThat(exception, instanceOf(ElasticsearchSecurityException.class));

        exception = exception.getCause();
<<<<<<< HEAD
        assertThat(exception, throwableWithMessage(fileErrorMessage));
        assertThat(exception, instanceOf(SslConfigException.class));
=======
        // This is needed temporarily while we're converting from X-Pack SSL to libs/ssl-config
        if (exception.getMessage().contains(sslManagerType)) {
            assertThat(
                exception,
                throwableWithMessage(
                    "failed to initialize SSL " + sslManagerType + " - not permitted to read " + fileType + " file [" + fileName + "]"
                )
            );
            assertThat(exception, instanceOf(ElasticsearchException.class));
        } else {
            assertThat(exception, throwableWithMessage(fileErrorMessage));
            assertThat(exception, instanceOf(SslConfigException.class));
        }
>>>>>>> b371463a

        exception = exception.getCause();
        assertThat(exception, instanceOf(AccessDeniedException.class));
        assertThat(exception, throwableWithMessage(fileName));
    }

    private void checkBlockedResource(String sslManagerType, String fileType, String configKey,
                                      BiConsumer<String, Settings.Builder> configure) throws Exception {
        final String prefix = randomSslPrefix();
        final Settings.Builder settings = Settings.builder();
        configure.accept(prefix, settings);

        final String fileName = blockedFile();
        final String key = prefix + "." + configKey;
        settings.put(key, fileName);

        final String fileErrorMessage = "cannot read configured " + fileType + " [" + fileName
<<<<<<< HEAD
            + "] because access to read the file is blocked; SSL resources should be placed in the ["
            + env.configFile().toAbsolutePath().toString() + "] directory";
=======
            + "] because access to read the file is blocked; SSL resources should be placed in the "
            + "Elasticsearch config directory";
>>>>>>> b371463a

        Throwable exception = expectFailure(settings);
        assertThat(exception, throwableWithMessage("failed to load SSL configuration [" + prefix + "] - " + fileErrorMessage));
        assertThat(exception, instanceOf(ElasticsearchSecurityException.class));

        exception = exception.getCause();
<<<<<<< HEAD
        assertThat(exception, throwableWithMessage(fileErrorMessage));
        assertThat(exception, instanceOf(SslConfigException.class));
=======
        // This is needed temporarily while we're converting from X-Pack SSL to libs/ssl-config
        if (exception.getMessage().contains(sslManagerType)) {
            String message = "failed to initialize SSL " + sslManagerType + " - access to read " + fileType + " file";
            assertThat(exception.getMessage(), containsString(message));
            assertThat(exception.getMessage(), containsString("file.error"));
            assertThat(exception, instanceOf(ElasticsearchException.class));
        } else {
            assertThat(exception, throwableWithMessage(fileErrorMessage));
            assertThat(exception, instanceOf(SslConfigException.class));
        }
>>>>>>> b371463a

        exception = exception.getCause();
        assertThat(exception, instanceOf(AccessControlException.class));
        assertThat(exception, throwableWithMessage(containsString(fileName)));
    }

    private void checkUnusedConfiguration(String prefix, String settingsConfigured, BiConsumer<String, Settings.Builder> configure) {
        final Settings.Builder settings = Settings.builder();
        configure.accept(prefix, settings);

        Throwable exception = expectFailure(settings);
        assertThat(exception, throwableWithMessage("invalid configuration for " + prefix + " - [" + prefix + ".enabled] is not set," +
            " but the following settings have been configured in elasticsearch.yml : [" + settingsConfigured + "]"));
        assertThat(exception, instanceOf(ElasticsearchException.class));
    }

    private String missingFile() {
        return resource("cert1a.p12").replace("cert1a.p12", "file.dne");
    }

    private String unreadableFile(String fromResource) throws IOException {
        assumeFalse("This behaviour uses POSIX file permissions", Constants.WINDOWS);
        final Path fromPath = this.paths.get(fromResource);
        if (fromPath == null) {
            throw new IllegalArgumentException("Test SSL resource " + fromResource + " has not been loaded");
        }
        final String extension = FilenameUtils.getExtension(fromResource);
        return copy(fromPath, createTempFile(fromResource, "-no-read." + extension), PosixFilePermissions.fromString("---------"));
    }

    private String blockedFile() {
        return PathUtils.get("/this", "path", "is", "outside", "the", "config", "directory", "file.error").toString();
    }

    /**
     * This more-or-less replicates the functionality of {@link Files#copy(Path, Path, CopyOption...)} but doing it this way allows us to
     * set the file permissions when creating the file (which helps with security manager issues)
     */
    private String copy(Path fromPath, Path toPath, Set<PosixFilePermission> permissions) throws IOException {
        Files.deleteIfExists(toPath);
        final FileAttribute<Set<PosixFilePermission>> fileAttributes = PosixFilePermissions.asFileAttribute(permissions);
        final EnumSet<StandardOpenOption> options = EnumSet.of(StandardOpenOption.CREATE_NEW, StandardOpenOption.WRITE);
        try (SeekableByteChannel channel = Files.newByteChannel(toPath, options, fileAttributes);
             OutputStream out = Channels.newOutputStream(channel)) {
            Files.copy(fromPath, out);
        }
        return toPath.toString();
    }

    private Settings.Builder withKey(String fileName) {
        assertThat(fileName, endsWith(".key"));
        return Settings.builder().put("key", resource(fileName));
    }

    private Settings.Builder withCertificate(String fileName) {
        assertThat(fileName, endsWith(".crt"));
        return Settings.builder().put("certificate", resource(fileName));
    }

    private Settings.Builder configureWorkingTruststore(String prefix, Settings.Builder settings) {
        settings.put(prefix + ".truststore.path", resource("cert1a.p12"));
        addSecureSettings(settings, secure -> secure.setString(prefix + ".truststore.secure_password", "cert1a-p12-password"));
        return settings;
    }

    private Settings.Builder configureWorkingTrustedAuthorities(String prefix, Settings.Builder settings) {
        settings.putList(prefix + ".certificate_authorities", resource("ca1.crt"));
        return settings;
    }

    private Settings.Builder configureWorkingKeystore(String prefix, Settings.Builder settings) {
        settings.put(prefix + ".keystore.path", resource("cert1a.p12"));
        addSecureSettings(settings, secure -> secure.setString(prefix + ".keystore.secure_password", "cert1a-p12-password"));
        return settings;
    }

    private ElasticsearchException expectFailure(Settings.Builder settings) {
        return expectThrows(ElasticsearchException.class,
            () -> new SSLService(new Environment(buildEnvSettings(settings.build()), env.configFile())));
    }

    private SSLService expectSuccess(Settings.Builder settings) {
        return new SSLService(TestEnvironment.newEnvironment(buildEnvSettings(settings.build())));
    }

    private String resource(String fileName) {
        final Path path = this.paths.get(fileName);
        if (path == null) {
            throw new IllegalArgumentException("Test SSL resource " + fileName + " has not been loaded");
        }
        return path.toString();
    }

    private void requirePath(String fileName) throws FileNotFoundException {
        final Path path = getDataPath("/org/elasticsearch/xpack/ssl/SSLErrorMessageTests/" + fileName);
        if (Files.exists(path)) {
            paths.put(fileName, path);
        } else {
            throw new FileNotFoundException("File " + path + " does not exist");
        }
    }

    private String randomSslPrefix() {
        return randomFrom(
            "xpack.security.transport.ssl",
            "xpack.security.http.ssl",
            "xpack.http.ssl",
            "xpack.security.authc.realms.ldap.ldap1.ssl",
            "xpack.security.authc.realms.saml.saml1.ssl",
            "xpack.monitoring.exporters.http.ssl"
        );
    }
}<|MERGE_RESOLUTION|>--- conflicted
+++ resolved
@@ -10,11 +10,10 @@
 import org.apache.lucene.util.Constants;
 import org.elasticsearch.ElasticsearchException;
 import org.elasticsearch.ElasticsearchSecurityException;
+import org.elasticsearch.common.settings.Settings;
 import org.elasticsearch.common.ssl.SslConfigException;
 import org.elasticsearch.core.Nullable;
 import org.elasticsearch.core.PathUtils;
-import org.elasticsearch.common.settings.Settings;
-import org.elasticsearch.common.ssl.SslConfigException;
 import org.elasticsearch.env.Environment;
 import org.elasticsearch.env.TestEnvironment;
 import org.elasticsearch.test.ESTestCase;
@@ -245,20 +244,8 @@
         assertThat(exception, instanceOf(ElasticsearchSecurityException.class));
 
         exception = exception.getCause();
-<<<<<<< HEAD
         assertThat(exception, throwableWithMessage(fileErrorMessage));
         assertThat(exception, instanceOf(SslConfigException.class));
-=======
-        // This is needed temporarily while we're converting from X-Pack SSL to libs/ssl-config
-        if (exception.getMessage().contains(sslManagerType)) {
-            String message = "failed to initialize SSL " + sslManagerType + " - " + fileType + " file [" + fileName + "] does not exist";
-            assertThat(exception, throwableWithMessage(message));
-            assertThat(exception, instanceOf(ElasticsearchException.class));
-        } else {
-            assertThat(exception, throwableWithMessage(fileErrorMessage));
-            assertThat(exception, instanceOf(SslConfigException.class));
-        }
->>>>>>> b371463a
 
         exception = exception.getCause();
         assertThat(exception, instanceOf(NoSuchFileException.class));
@@ -282,24 +269,8 @@
         assertThat(exception, instanceOf(ElasticsearchSecurityException.class));
 
         exception = exception.getCause();
-<<<<<<< HEAD
         assertThat(exception, throwableWithMessage(fileErrorMessage));
         assertThat(exception, instanceOf(SslConfigException.class));
-=======
-        // This is needed temporarily while we're converting from X-Pack SSL to libs/ssl-config
-        if (exception.getMessage().contains(sslManagerType)) {
-            assertThat(
-                exception,
-                throwableWithMessage(
-                    "failed to initialize SSL " + sslManagerType + " - not permitted to read " + fileType + " file [" + fileName + "]"
-                )
-            );
-            assertThat(exception, instanceOf(ElasticsearchException.class));
-        } else {
-            assertThat(exception, throwableWithMessage(fileErrorMessage));
-            assertThat(exception, instanceOf(SslConfigException.class));
-        }
->>>>>>> b371463a
 
         exception = exception.getCause();
         assertThat(exception, instanceOf(AccessDeniedException.class));
@@ -317,34 +288,16 @@
         settings.put(key, fileName);
 
         final String fileErrorMessage = "cannot read configured " + fileType + " [" + fileName
-<<<<<<< HEAD
             + "] because access to read the file is blocked; SSL resources should be placed in the ["
             + env.configFile().toAbsolutePath().toString() + "] directory";
-=======
-            + "] because access to read the file is blocked; SSL resources should be placed in the "
-            + "Elasticsearch config directory";
->>>>>>> b371463a
 
         Throwable exception = expectFailure(settings);
         assertThat(exception, throwableWithMessage("failed to load SSL configuration [" + prefix + "] - " + fileErrorMessage));
         assertThat(exception, instanceOf(ElasticsearchSecurityException.class));
 
         exception = exception.getCause();
-<<<<<<< HEAD
         assertThat(exception, throwableWithMessage(fileErrorMessage));
         assertThat(exception, instanceOf(SslConfigException.class));
-=======
-        // This is needed temporarily while we're converting from X-Pack SSL to libs/ssl-config
-        if (exception.getMessage().contains(sslManagerType)) {
-            String message = "failed to initialize SSL " + sslManagerType + " - access to read " + fileType + " file";
-            assertThat(exception.getMessage(), containsString(message));
-            assertThat(exception.getMessage(), containsString("file.error"));
-            assertThat(exception, instanceOf(ElasticsearchException.class));
-        } else {
-            assertThat(exception, throwableWithMessage(fileErrorMessage));
-            assertThat(exception, instanceOf(SslConfigException.class));
-        }
->>>>>>> b371463a
 
         exception = exception.getCause();
         assertThat(exception, instanceOf(AccessControlException.class));
