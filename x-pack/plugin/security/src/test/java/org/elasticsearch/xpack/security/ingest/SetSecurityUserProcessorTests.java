/*
 * Copyright Elasticsearch B.V. and/or licensed to Elasticsearch B.V. under one
 * or more contributor license agreements. Licensed under the Elastic License;
 * you may not use this file except in compliance with the Elastic License.
 */
package org.elasticsearch.xpack.security.ingest;

import org.elasticsearch.Version;
import org.elasticsearch.common.settings.Settings;
import org.elasticsearch.common.util.concurrent.ThreadContext;
import org.elasticsearch.ingest.IngestDocument;
import org.elasticsearch.test.ESTestCase;
import org.elasticsearch.xpack.core.security.SecurityContext;
import org.elasticsearch.xpack.core.security.authc.Authentication;
<<<<<<< HEAD
import org.elasticsearch.xpack.core.security.authc.support.AuthenticationContextSerializer;
=======
import org.elasticsearch.xpack.core.security.authc.Authentication.AuthenticationType;
import org.elasticsearch.xpack.core.security.authc.AuthenticationField;
>>>>>>> 07c97702
import org.elasticsearch.xpack.core.security.user.User;
import org.elasticsearch.xpack.security.authc.ApiKeyService;
import org.elasticsearch.xpack.security.ingest.SetSecurityUserProcessor.Property;
import org.junit.Before;
import org.mockito.Mockito;

import java.util.Arrays;
import java.util.Collections;
import java.util.EnumSet;
import java.util.HashMap;
import java.util.Map;

import static org.hamcrest.Matchers.equalTo;

public class SetSecurityUserProcessorTests extends ESTestCase {

    private ThreadContext threadContext;
    private SecurityContext securityContext;

    @Before
    public void setupObjects() {
        threadContext = new ThreadContext(Settings.EMPTY);
        securityContext = new SecurityContext(Settings.EMPTY, threadContext);
    }

    public void testProcessorWithData() throws Exception {
        User user = new User("_username", new String[] { "role1", "role2" }, "firstname lastname", "_email",
            Map.of("key", "value"), true);
        Authentication.RealmRef realmRef = new Authentication.RealmRef("_name", "_type", "_node_name");
<<<<<<< HEAD
        new Authentication(user, realmRef, null).writeToContext(threadContext);
=======
        ThreadContext threadContext = new ThreadContext(Settings.EMPTY);
        threadContext.putTransient(AuthenticationField.AUTHENTICATION_KEY, new Authentication(user, realmRef, null, Version.CURRENT));
>>>>>>> 07c97702

        IngestDocument ingestDocument = new IngestDocument(new HashMap<>(), new HashMap<>());
        SetSecurityUserProcessor processor = new SetSecurityUserProcessor("_tag", securityContext, "_field", EnumSet.allOf(Property.class));
        processor.execute(ingestDocument);

        Map<String, Object> result = ingestDocument.getFieldValue("_field", Map.class);
        assertThat(result.size(), equalTo(7));
        assertThat(result.get("username"), equalTo("_username"));
        assertThat(result.get("roles"), equalTo(Arrays.asList("role1", "role2")));
        assertThat(result.get("full_name"), equalTo("firstname lastname"));
        assertThat(result.get("email"), equalTo("_email"));
        assertThat(((Map) result.get("metadata")).size(), equalTo(1));
        assertThat(((Map) result.get("metadata")).get("key"), equalTo("value"));
        assertThat(((Map) result.get("realm")).get("name"), equalTo("_name"));
        assertThat(((Map) result.get("realm")).get("type"), equalTo("_type"));
        assertThat(result.get("authentication_type"), equalTo("REALM"));
    }

    public void testProcessorWithEmptyUserData() throws Exception {
        // test when user returns null for all values (need a mock, because a real user cannot have a null username)
        User user = Mockito.mock(User.class);
        Authentication authentication = Mockito.mock(Authentication.class);
        Mockito.when(authentication.getUser()).thenReturn(user);
<<<<<<< HEAD
        Mockito.when(authentication.encode()).thenReturn(randomAlphaOfLength(24)); // don't care as long as it's not null
        new AuthenticationContextSerializer().writeToContext(authentication, threadContext);
=======
        Mockito.when(authentication.getSourceRealm()).thenReturn(new Authentication.RealmRef("_name", "_type", "_node_name"));
        Mockito.when(authentication.getAuthenticationType()).thenReturn(AuthenticationType.REALM);

        ThreadContext threadContext = new ThreadContext(Settings.EMPTY);
        threadContext.putTransient(AuthenticationField.AUTHENTICATION_KEY, authentication);
>>>>>>> 07c97702

        IngestDocument ingestDocument = new IngestDocument(new HashMap<>(), new HashMap<>());
        SetSecurityUserProcessor processor = new SetSecurityUserProcessor("_tag", securityContext, "_field", EnumSet.allOf(Property.class));
        processor.execute(ingestDocument);
        Map<String, Object> result = ingestDocument.getFieldValue("_field", Map.class);
        // Still holds data for realm and authentication type
        assertThat(result.size(), equalTo(2));
        assertThat(((Map) result.get("realm")).get("name"), equalTo("_name"));
        assertThat(((Map) result.get("realm")).get("type"), equalTo("_type"));
        assertThat(result.get("authentication_type"), equalTo("REALM"));
    }

    public void testNoCurrentUser() throws Exception {
        IngestDocument ingestDocument = new IngestDocument(new HashMap<>(), new HashMap<>());
        SetSecurityUserProcessor processor = new SetSecurityUserProcessor("_tag", securityContext, "_field", EnumSet.allOf(Property.class));
        IllegalStateException e = expectThrows(IllegalStateException.class,  () -> processor.execute(ingestDocument));
        assertThat(e.getMessage(), equalTo("No user authenticated, only use this processor via authenticated user"));
    }

    public void testUsernameProperties() throws Exception {
        User user = new User("_username", null, null);
        Authentication.RealmRef realmRef = new Authentication.RealmRef("_name", "_type", "_node_name");
        new Authentication(user, realmRef, null).writeToContext(threadContext);

        IngestDocument ingestDocument = new IngestDocument(new HashMap<>(), new HashMap<>());
        SetSecurityUserProcessor processor = new SetSecurityUserProcessor("_tag", securityContext, "_field", EnumSet.of(Property.USERNAME));
        processor.execute(ingestDocument);

        @SuppressWarnings("unchecked")
        Map<String, Object> result = ingestDocument.getFieldValue("_field", Map.class);
        assertThat(result.size(), equalTo(1));
        assertThat(result.get("username"), equalTo("_username"));
    }

    public void testRolesProperties() throws Exception {
        User user = new User(randomAlphaOfLengthBetween(4, 12), "role1", "role2");
        Authentication.RealmRef realmRef = new Authentication.RealmRef("_name", "_type", "_node_name");
        new Authentication(user, realmRef, null).writeToContext(threadContext);

        IngestDocument ingestDocument = new IngestDocument(new HashMap<>(), new HashMap<>());
        SetSecurityUserProcessor processor = new SetSecurityUserProcessor("_tag", securityContext, "_field", EnumSet.of(Property.ROLES));
        processor.execute(ingestDocument);

        @SuppressWarnings("unchecked")
        Map<String, Object> result = ingestDocument.getFieldValue("_field", Map.class);
        assertThat(result.size(), equalTo(1));
        assertThat(result.get("roles"), equalTo(Arrays.asList("role1", "role2")));
    }

    public void testFullNameProperties() throws Exception {
        User user = new User(randomAlphaOfLengthBetween(4, 12), null, "_full_name", null, Map.of(), true);
        Authentication.RealmRef realmRef = new Authentication.RealmRef("_name", "_type", "_node_name");
        new Authentication(user, realmRef, null).writeToContext(threadContext);

        IngestDocument ingestDocument = new IngestDocument(new HashMap<>(), new HashMap<>());
        SetSecurityUserProcessor processor
            = new SetSecurityUserProcessor("_tag", securityContext, "_field", EnumSet.of(Property.FULL_NAME));
        processor.execute(ingestDocument);

        @SuppressWarnings("unchecked")
        Map<String, Object> result = ingestDocument.getFieldValue("_field", Map.class);
        assertThat(result.size(), equalTo(1));
        assertThat(result.get("full_name"), equalTo("_full_name"));
    }

    public void testEmailProperties() throws Exception {
        User user = new User(randomAlphaOfLengthBetween(4, 12), null, null, "_email", Map.of(), true);
        Authentication.RealmRef realmRef = new Authentication.RealmRef("_name", "_type", "_node_name");
        new Authentication(user, realmRef, null).writeToContext(threadContext);

        IngestDocument ingestDocument = new IngestDocument(new HashMap<>(), new HashMap<>());
        SetSecurityUserProcessor processor = new SetSecurityUserProcessor("_tag", securityContext, "_field", EnumSet.of(Property.EMAIL));
        processor.execute(ingestDocument);

        @SuppressWarnings("unchecked")
        Map<String, Object> result = ingestDocument.getFieldValue("_field", Map.class);
        assertThat(result.size(), equalTo(1));
        assertThat(result.get("email"), equalTo("_email"));
    }

    public void testMetadataProperties() throws Exception {
        User user = new User(randomAlphaOfLengthBetween(4, 12), null, null, null, Map.of("key", "value"), true);
        Authentication.RealmRef realmRef = new Authentication.RealmRef("_name", "_type", "_node_name");
        new Authentication(user, realmRef, null).writeToContext(threadContext);

        IngestDocument ingestDocument = new IngestDocument(new HashMap<>(), new HashMap<>());
        SetSecurityUserProcessor processor = new SetSecurityUserProcessor("_tag", securityContext, "_field", EnumSet.of(Property.METADATA));
        processor.execute(ingestDocument);

        @SuppressWarnings("unchecked")
        Map<String, Object> result = ingestDocument.getFieldValue("_field", Map.class);
        assertThat(result.size(), equalTo(1));
        assertThat(((Map) result.get("metadata")).size(), equalTo(1));
        assertThat(((Map) result.get("metadata")).get("key"), equalTo("value"));
    }

    public void testOverwriteExistingField() throws Exception {
        User user = new User("_username", null, null);
        Authentication.RealmRef realmRef = new Authentication.RealmRef("_name", "_type", "_node_name");
        new Authentication(user, realmRef, null).writeToContext(threadContext);

        SetSecurityUserProcessor processor = new SetSecurityUserProcessor("_tag", securityContext, "_field", EnumSet.of(Property.USERNAME));

        IngestDocument ingestDocument = new IngestDocument(new HashMap<>(), new HashMap<>());
        ingestDocument.setFieldValue("_field", "test");
        processor.execute(ingestDocument);

        @SuppressWarnings("unchecked")
        Map<String, Object> result = ingestDocument.getFieldValue("_field", Map.class);
        assertThat(result.size(), equalTo(1));
        assertThat(result.get("username"), equalTo("_username"));

        ingestDocument = new IngestDocument(new HashMap<>(), new HashMap<>());
        ingestDocument.setFieldValue("_field.other", "test");
        ingestDocument.setFieldValue("_field.username", "test");
        processor.execute(ingestDocument);

        @SuppressWarnings("unchecked")
        Map<String, Object> result2 = ingestDocument.getFieldValue("_field", Map.class);
        assertThat(result2.size(), equalTo(2));
        assertThat(result2.get("username"), equalTo("_username"));
        assertThat(result2.get("other"), equalTo("test"));
    }

    public void testApiKeyPopulation() throws Exception {
        User user = new User(randomAlphaOfLengthBetween(4, 12), null, null);
        Authentication.RealmRef realmRef = new Authentication.RealmRef(
            ApiKeyService.API_KEY_REALM_NAME, ApiKeyService.API_KEY_REALM_TYPE, "_node_name");
        ThreadContext threadContext = new ThreadContext(Settings.EMPTY);

        threadContext.putTransient(AuthenticationField.AUTHENTICATION_KEY, new Authentication(user, realmRef, null, Version.CURRENT,
            AuthenticationType.API_KEY,
            Map.of(
                ApiKeyService.API_KEY_ID_KEY, "api_key_id",
                ApiKeyService.API_KEY_NAME_KEY, "api_key_name",
                ApiKeyService.API_KEY_CREATOR_REALM_NAME, "creator_realm_name",
                ApiKeyService.API_KEY_CREATOR_REALM_TYPE, "creator_realm_type"
            )));

        IngestDocument ingestDocument = new IngestDocument(new HashMap<>(), new HashMap<>());
        SetSecurityUserProcessor processor = new SetSecurityUserProcessor("_tag", threadContext, "_field", EnumSet.allOf(Property.class));
        processor.execute(ingestDocument);

        Map<String, Object> result = ingestDocument.getFieldValue("_field", Map.class);
        assertThat(result.size(), equalTo(4));
        assertThat(((Map) result.get("api_key")).get("name"), equalTo("api_key_name"));
        assertThat(((Map) result.get("api_key")).get("id"), equalTo("api_key_id"));
        assertThat(((Map) result.get("realm")).get("name"), equalTo("creator_realm_name"));
        assertThat(((Map) result.get("realm")).get("type"), equalTo("creator_realm_type"));
        assertThat(result.get("authentication_type"), equalTo("API_KEY"));
    }

    public void testWillNotOverwriteExistingApiKeyAndRealm() throws Exception {
        User user = new User(randomAlphaOfLengthBetween(4, 12), null, null);
        Authentication.RealmRef realmRef = new Authentication.RealmRef(
            ApiKeyService.API_KEY_REALM_NAME, ApiKeyService.API_KEY_REALM_TYPE, "_node_name");
        ThreadContext threadContext = new ThreadContext(Settings.EMPTY);

        threadContext.putTransient(AuthenticationField.AUTHENTICATION_KEY, new Authentication(user, realmRef, null, Version.CURRENT,
            AuthenticationType.API_KEY,
            Map.of(
                ApiKeyService.API_KEY_ID_KEY, "api_key_id",
                ApiKeyService.API_KEY_NAME_KEY, "api_key_name",
                ApiKeyService.API_KEY_CREATOR_REALM_NAME, "creator_realm_name",
                ApiKeyService.API_KEY_CREATOR_REALM_TYPE, "creator_realm_type"
            )));

        IngestDocument ingestDocument = new IngestDocument(IngestDocument.deepCopyMap(Map.of(
            "_field", Map.of("api_key", Map.of("version", 42), "realm", Map.of("id", 7))
        )), new HashMap<>());
        SetSecurityUserProcessor processor = new SetSecurityUserProcessor("_tag", threadContext, "_field", EnumSet.allOf(Property.class));
        processor.execute(ingestDocument);

        Map<String, Object> result = ingestDocument.getFieldValue("_field", Map.class);
        assertThat(result.size(), equalTo(4));
        assertThat(((Map) result.get("api_key")).get("version"), equalTo(42));
        assertThat(((Map) result.get("realm")).get("id"), equalTo(7));
    }

    public void testWillSetRunAsRealmForNonApiAuth() throws Exception {
        User user = new User(randomAlphaOfLengthBetween(4, 12), null, null);
        Authentication.RealmRef authRealmRef = new Authentication.RealmRef(
            randomAlphaOfLengthBetween(4, 12), randomAlphaOfLengthBetween(4, 12), randomAlphaOfLengthBetween(4, 12));
        Authentication.RealmRef lookedUpRealmRef = new Authentication.RealmRef(
            randomAlphaOfLengthBetween(4, 12), randomAlphaOfLengthBetween(4, 12), randomAlphaOfLengthBetween(4, 12));
        ThreadContext threadContext = new ThreadContext(Settings.EMPTY);

        threadContext.putTransient(AuthenticationField.AUTHENTICATION_KEY,
            new Authentication(user, authRealmRef, lookedUpRealmRef, Version.CURRENT,
                randomFrom(AuthenticationType.REALM, AuthenticationType.TOKEN, AuthenticationType.INTERNAL),
                Collections.emptyMap()));

        IngestDocument ingestDocument = new IngestDocument(new HashMap<>(), new HashMap<>());
        SetSecurityUserProcessor processor = new SetSecurityUserProcessor("_tag", threadContext, "_field", EnumSet.allOf(Property.class));
        processor.execute(ingestDocument);

        Map<String, Object> result = ingestDocument.getFieldValue("_field", Map.class);
        assertThat(result.size(), equalTo(3));
        assertThat(((Map) result.get("realm")).get("name"), equalTo(lookedUpRealmRef.getName()));
        assertThat(((Map) result.get("realm")).get("type"), equalTo(lookedUpRealmRef.getType()));
    }

}<|MERGE_RESOLUTION|>--- conflicted
+++ resolved
@@ -12,12 +12,8 @@
 import org.elasticsearch.test.ESTestCase;
 import org.elasticsearch.xpack.core.security.SecurityContext;
 import org.elasticsearch.xpack.core.security.authc.Authentication;
-<<<<<<< HEAD
 import org.elasticsearch.xpack.core.security.authc.support.AuthenticationContextSerializer;
-=======
 import org.elasticsearch.xpack.core.security.authc.Authentication.AuthenticationType;
-import org.elasticsearch.xpack.core.security.authc.AuthenticationField;
->>>>>>> 07c97702
 import org.elasticsearch.xpack.core.security.user.User;
 import org.elasticsearch.xpack.security.authc.ApiKeyService;
 import org.elasticsearch.xpack.security.ingest.SetSecurityUserProcessor.Property;
@@ -47,12 +43,7 @@
         User user = new User("_username", new String[] { "role1", "role2" }, "firstname lastname", "_email",
             Map.of("key", "value"), true);
         Authentication.RealmRef realmRef = new Authentication.RealmRef("_name", "_type", "_node_name");
-<<<<<<< HEAD
-        new Authentication(user, realmRef, null).writeToContext(threadContext);
-=======
-        ThreadContext threadContext = new ThreadContext(Settings.EMPTY);
-        threadContext.putTransient(AuthenticationField.AUTHENTICATION_KEY, new Authentication(user, realmRef, null, Version.CURRENT));
->>>>>>> 07c97702
+        new Authentication(user, realmRef, null, Version.CURRENT).writeToContext(threadContext);
 
         IngestDocument ingestDocument = new IngestDocument(new HashMap<>(), new HashMap<>());
         SetSecurityUserProcessor processor = new SetSecurityUserProcessor("_tag", securityContext, "_field", EnumSet.allOf(Property.class));
@@ -76,16 +67,10 @@
         User user = Mockito.mock(User.class);
         Authentication authentication = Mockito.mock(Authentication.class);
         Mockito.when(authentication.getUser()).thenReturn(user);
-<<<<<<< HEAD
+        Mockito.when(authentication.getSourceRealm()).thenReturn(new Authentication.RealmRef("_name", "_type", "_node_name"));
+        Mockito.when(authentication.getAuthenticationType()).thenReturn(AuthenticationType.REALM);
         Mockito.when(authentication.encode()).thenReturn(randomAlphaOfLength(24)); // don't care as long as it's not null
         new AuthenticationContextSerializer().writeToContext(authentication, threadContext);
-=======
-        Mockito.when(authentication.getSourceRealm()).thenReturn(new Authentication.RealmRef("_name", "_type", "_node_name"));
-        Mockito.when(authentication.getAuthenticationType()).thenReturn(AuthenticationType.REALM);
-
-        ThreadContext threadContext = new ThreadContext(Settings.EMPTY);
-        threadContext.putTransient(AuthenticationField.AUTHENTICATION_KEY, authentication);
->>>>>>> 07c97702
 
         IngestDocument ingestDocument = new IngestDocument(new HashMap<>(), new HashMap<>());
         SetSecurityUserProcessor processor = new SetSecurityUserProcessor("_tag", securityContext, "_field", EnumSet.allOf(Property.class));
@@ -214,19 +199,19 @@
         User user = new User(randomAlphaOfLengthBetween(4, 12), null, null);
         Authentication.RealmRef realmRef = new Authentication.RealmRef(
             ApiKeyService.API_KEY_REALM_NAME, ApiKeyService.API_KEY_REALM_TYPE, "_node_name");
-        ThreadContext threadContext = new ThreadContext(Settings.EMPTY);
-
-        threadContext.putTransient(AuthenticationField.AUTHENTICATION_KEY, new Authentication(user, realmRef, null, Version.CURRENT,
+
+        Authentication auth = new Authentication(user, realmRef, null, Version.CURRENT,
             AuthenticationType.API_KEY,
             Map.of(
                 ApiKeyService.API_KEY_ID_KEY, "api_key_id",
                 ApiKeyService.API_KEY_NAME_KEY, "api_key_name",
                 ApiKeyService.API_KEY_CREATOR_REALM_NAME, "creator_realm_name",
                 ApiKeyService.API_KEY_CREATOR_REALM_TYPE, "creator_realm_type"
-            )));
-
-        IngestDocument ingestDocument = new IngestDocument(new HashMap<>(), new HashMap<>());
-        SetSecurityUserProcessor processor = new SetSecurityUserProcessor("_tag", threadContext, "_field", EnumSet.allOf(Property.class));
+        ));
+        auth.writeToContext(threadContext);
+
+        IngestDocument ingestDocument = new IngestDocument(new HashMap<>(), new HashMap<>());
+        SetSecurityUserProcessor processor = new SetSecurityUserProcessor("_tag", securityContext, "_field", EnumSet.allOf(Property.class));
         processor.execute(ingestDocument);
 
         Map<String, Object> result = ingestDocument.getFieldValue("_field", Map.class);
@@ -242,21 +227,21 @@
         User user = new User(randomAlphaOfLengthBetween(4, 12), null, null);
         Authentication.RealmRef realmRef = new Authentication.RealmRef(
             ApiKeyService.API_KEY_REALM_NAME, ApiKeyService.API_KEY_REALM_TYPE, "_node_name");
-        ThreadContext threadContext = new ThreadContext(Settings.EMPTY);
-
-        threadContext.putTransient(AuthenticationField.AUTHENTICATION_KEY, new Authentication(user, realmRef, null, Version.CURRENT,
+
+        Authentication auth = new Authentication(user, realmRef, null, Version.CURRENT,
             AuthenticationType.API_KEY,
             Map.of(
                 ApiKeyService.API_KEY_ID_KEY, "api_key_id",
                 ApiKeyService.API_KEY_NAME_KEY, "api_key_name",
                 ApiKeyService.API_KEY_CREATOR_REALM_NAME, "creator_realm_name",
                 ApiKeyService.API_KEY_CREATOR_REALM_TYPE, "creator_realm_type"
-            )));
+        ));
+        auth.writeToContext(threadContext);
 
         IngestDocument ingestDocument = new IngestDocument(IngestDocument.deepCopyMap(Map.of(
             "_field", Map.of("api_key", Map.of("version", 42), "realm", Map.of("id", 7))
         )), new HashMap<>());
-        SetSecurityUserProcessor processor = new SetSecurityUserProcessor("_tag", threadContext, "_field", EnumSet.allOf(Property.class));
+        SetSecurityUserProcessor processor = new SetSecurityUserProcessor("_tag", securityContext, "_field", EnumSet.allOf(Property.class));
         processor.execute(ingestDocument);
 
         Map<String, Object> result = ingestDocument.getFieldValue("_field", Map.class);
@@ -271,15 +256,14 @@
             randomAlphaOfLengthBetween(4, 12), randomAlphaOfLengthBetween(4, 12), randomAlphaOfLengthBetween(4, 12));
         Authentication.RealmRef lookedUpRealmRef = new Authentication.RealmRef(
             randomAlphaOfLengthBetween(4, 12), randomAlphaOfLengthBetween(4, 12), randomAlphaOfLengthBetween(4, 12));
-        ThreadContext threadContext = new ThreadContext(Settings.EMPTY);
-
-        threadContext.putTransient(AuthenticationField.AUTHENTICATION_KEY,
-            new Authentication(user, authRealmRef, lookedUpRealmRef, Version.CURRENT,
-                randomFrom(AuthenticationType.REALM, AuthenticationType.TOKEN, AuthenticationType.INTERNAL),
-                Collections.emptyMap()));
-
-        IngestDocument ingestDocument = new IngestDocument(new HashMap<>(), new HashMap<>());
-        SetSecurityUserProcessor processor = new SetSecurityUserProcessor("_tag", threadContext, "_field", EnumSet.allOf(Property.class));
+
+        Authentication auth = new Authentication(user, authRealmRef, lookedUpRealmRef, Version.CURRENT,
+            randomFrom(AuthenticationType.REALM, AuthenticationType.TOKEN, AuthenticationType.INTERNAL),
+            Collections.emptyMap());
+        auth.writeToContext(threadContext);
+
+        IngestDocument ingestDocument = new IngestDocument(new HashMap<>(), new HashMap<>());
+        SetSecurityUserProcessor processor = new SetSecurityUserProcessor("_tag", securityContext, "_field", EnumSet.allOf(Property.class));
         processor.execute(ingestDocument);
 
         Map<String, Object> result = ingestDocument.getFieldValue("_field", Map.class);
