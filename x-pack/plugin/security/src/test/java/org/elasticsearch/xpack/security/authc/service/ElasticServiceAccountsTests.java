--- conflicted
+++ resolved
@@ -163,12 +163,8 @@
             "metrics-" + randomAlphaOfLengthBetween(1, 20),
             "traces-" + randomAlphaOfLengthBetween(1, 20),
             "synthetics-" + randomAlphaOfLengthBetween(1, 20),
-<<<<<<< HEAD
-            ".logs-endpoint.diagnostic.collection-" + randomAlphaOfLengthBetween(1, 20)
-=======
             ".logs-endpoint.diagnostic.collection-" + randomAlphaOfLengthBetween(1, 20),
             ".logs-endpoint.action.responses-" + randomAlphaOfLengthBetween(1, 20)
->>>>>>> d90fa4eb
         ).stream().map(this::mockIndexAbstraction).forEach(index -> {
             assertThat(role.indices().allowedIndicesMatcher(AutoPutMappingAction.NAME).test(index), is(true));
             assertThat(role.indices().allowedIndicesMatcher(AutoCreateAction.NAME).test(index), is(true));
