--- conflicted
+++ resolved
@@ -7,21 +7,12 @@
 
 package org.elasticsearch.xpack.security.authc.service;
 
-import org.elasticsearch.action.admin.cluster.health.ClusterHealthAction;
-import org.elasticsearch.action.admin.cluster.reroute.ClusterRerouteAction;
-import org.elasticsearch.action.admin.cluster.settings.ClusterUpdateSettingsAction;
-import org.elasticsearch.action.admin.cluster.state.ClusterStateAction;
-import org.elasticsearch.action.admin.cluster.stats.ClusterStatsAction;
 import org.elasticsearch.action.admin.indices.create.AutoCreateAction;
 import org.elasticsearch.action.admin.indices.create.CreateIndexAction;
 import org.elasticsearch.action.admin.indices.delete.DeleteIndexAction;
-import org.elasticsearch.action.admin.indices.get.GetIndexAction;
-import org.elasticsearch.action.admin.indices.mapping.get.GetMappingsAction;
 import org.elasticsearch.action.admin.indices.mapping.put.AutoPutMappingAction;
 import org.elasticsearch.action.admin.indices.settings.put.UpdateSettingsAction;
 import org.elasticsearch.action.admin.indices.stats.IndicesStatsAction;
-import org.elasticsearch.action.admin.indices.template.get.GetIndexTemplatesAction;
-import org.elasticsearch.action.admin.indices.template.put.PutIndexTemplateAction;
 import org.elasticsearch.action.bulk.BulkAction;
 import org.elasticsearch.action.delete.DeleteAction;
 import org.elasticsearch.action.get.GetAction;
@@ -34,14 +25,6 @@
 import org.elasticsearch.common.Strings;
 import org.elasticsearch.test.ESTestCase;
 import org.elasticsearch.transport.TransportRequest;
-<<<<<<< HEAD
-import org.elasticsearch.xpack.core.ilm.action.DeleteLifecycleAction;
-import org.elasticsearch.xpack.core.ilm.action.GetLifecycleAction;
-import org.elasticsearch.xpack.core.ilm.action.PutLifecycleAction;
-import org.elasticsearch.xpack.core.ilm.action.StartILMAction;
-import org.elasticsearch.xpack.core.ilm.action.StopILMAction;
-=======
->>>>>>> 59d75f21
 import org.elasticsearch.xpack.core.ml.action.CloseJobAction;
 import org.elasticsearch.xpack.core.ml.action.DeleteCalendarAction;
 import org.elasticsearch.xpack.core.ml.action.DeleteCalendarEventAction;
@@ -104,51 +87,21 @@
 import org.elasticsearch.xpack.core.ml.action.UpdateProcessAction;
 import org.elasticsearch.xpack.core.ml.action.ValidateDetectorAction;
 import org.elasticsearch.xpack.core.ml.action.ValidateJobConfigAction;
-<<<<<<< HEAD
-import org.elasticsearch.xpack.core.monitoring.action.MonitoringBulkAction;
-=======
->>>>>>> 59d75f21
 import org.elasticsearch.xpack.core.security.action.CreateApiKeyAction;
 import org.elasticsearch.xpack.core.security.action.CreateApiKeyRequest;
-import org.elasticsearch.xpack.core.security.action.DelegatePkiAuthenticationAction;
 import org.elasticsearch.xpack.core.security.action.GetApiKeyAction;
 import org.elasticsearch.xpack.core.security.action.GetApiKeyRequest;
-import org.elasticsearch.xpack.core.security.action.GrantApiKeyAction;
 import org.elasticsearch.xpack.core.security.action.InvalidateApiKeyAction;
 import org.elasticsearch.xpack.core.security.action.InvalidateApiKeyRequest;
-import org.elasticsearch.xpack.core.security.action.privilege.DeletePrivilegesAction;
-import org.elasticsearch.xpack.core.security.action.privilege.DeletePrivilegesRequest;
-import org.elasticsearch.xpack.core.security.action.privilege.GetBuiltinPrivilegesAction;
-import org.elasticsearch.xpack.core.security.action.privilege.GetPrivilegesAction;
-import org.elasticsearch.xpack.core.security.action.privilege.GetPrivilegesRequest;
-import org.elasticsearch.xpack.core.security.action.privilege.PutPrivilegesAction;
-import org.elasticsearch.xpack.core.security.action.privilege.PutPrivilegesRequest;
-import org.elasticsearch.xpack.core.security.action.saml.SamlAuthenticateAction;
-import org.elasticsearch.xpack.core.security.action.saml.SamlPrepareAuthenticationAction;
-import org.elasticsearch.xpack.core.security.action.token.CreateTokenAction;
-import org.elasticsearch.xpack.core.security.action.token.InvalidateTokenAction;
 import org.elasticsearch.xpack.core.security.authc.Authentication;
 import org.elasticsearch.xpack.core.security.authz.RoleDescriptor;
 import org.elasticsearch.xpack.core.security.authz.permission.Role;
-<<<<<<< HEAD
-import org.elasticsearch.xpack.core.security.authz.privilege.ApplicationPrivilegeDescriptor;
-import org.elasticsearch.xpack.core.security.authz.store.ReservedRolesStore;
-import org.elasticsearch.xpack.core.security.index.RestrictedIndicesNames;
-=======
 import org.elasticsearch.xpack.core.security.authz.store.ReservedRolesStore;
 import org.elasticsearch.xpack.core.security.user.KibanaSystemUser;
->>>>>>> 59d75f21
 import org.elasticsearch.xpack.core.security.user.User;
-import org.elasticsearch.xpack.core.textstructure.action.FindStructureAction;
 import org.elasticsearch.xpack.security.authc.service.ElasticServiceAccounts.ElasticServiceAccount;
 
-<<<<<<< HEAD
-import java.util.Arrays;
 import java.util.Collection;
-import java.util.Collections;
-=======
-import java.util.Collection;
->>>>>>> 59d75f21
 import java.util.List;
 import java.util.Map;
 
@@ -161,279 +114,6 @@
 public class ElasticServiceAccountsTests extends ESTestCase {
 
     public void testKibanaSystemPrivileges() {
-<<<<<<< HEAD
-        final String readCrossClusterName = "internal:transport/proxy/indices:data/read/query";
-        final Role role = Role.builder(ElasticServiceAccounts.ACCOUNTS.get("elastic/kibana-system").roleDescriptor(), null).build();
-        final TransportRequest request = mock(TransportRequest.class);
-        final Authentication authentication = mock(Authentication.class);
-        assertThat(role.cluster().check(ClusterHealthAction.NAME, request, authentication), is(true));
-        assertThat(role.cluster().check(ClusterStateAction.NAME, request, authentication), is(true));
-        assertThat(role.cluster().check(ClusterStatsAction.NAME, request, authentication), is(true));
-        assertThat(role.cluster().check(PutIndexTemplateAction.NAME, request, authentication), is(true));
-        assertThat(role.cluster().check(GetIndexTemplatesAction.NAME, request, authentication), is(true));
-        assertThat(role.cluster().check(ClusterRerouteAction.NAME, request, authentication), is(false));
-        assertThat(role.cluster().check(ClusterUpdateSettingsAction.NAME, request, authentication), is(false));
-        assertThat(role.cluster().check(MonitoringBulkAction.NAME, request, authentication), is(true));
-
-        // ILM
-        assertThat(role.cluster().check(GetLifecycleAction.NAME, request, authentication), is(true));
-        assertThat(role.cluster().check(PutLifecycleAction.NAME, request, authentication), is(true));
-        assertThat(role.cluster().check(DeleteLifecycleAction.NAME, request, authentication), is(false));
-        assertThat(role.cluster().check(StartILMAction.NAME, request, authentication), is(false));
-        assertThat(role.cluster().check(StopILMAction.NAME, request, authentication), is(false));
-
-        // SAML and token
-        assertThat(role.cluster().check(SamlPrepareAuthenticationAction.NAME, request, authentication), is(true));
-        assertThat(role.cluster().check(SamlAuthenticateAction.NAME, request, authentication), is(true));
-        assertThat(role.cluster().check(InvalidateTokenAction.NAME, request, authentication), is(true));
-        assertThat(role.cluster().check(CreateTokenAction.NAME, request, authentication), is(true));
-
-        // API keys
-        assertThat(role.cluster().check(InvalidateApiKeyAction.NAME, request, authentication), is(true));
-        assertThat(role.cluster().check(GrantApiKeyAction.NAME, request, authentication), is(true));
-
-        // ML
-        assertRoleHasManageMl(role);
-
-        // Text Structure
-        assertThat(role.cluster().check(FindStructureAction.NAME, request, authentication), is(true));
-
-        // Application Privileges
-        DeletePrivilegesRequest deleteKibanaPrivileges = new DeletePrivilegesRequest("kibana-.kibana", new String[]{ "all", "read" });
-        DeletePrivilegesRequest deleteLogstashPrivileges = new DeletePrivilegesRequest("logstash", new String[]{ "all", "read" });
-        assertThat(role.cluster().check(DeletePrivilegesAction.NAME, deleteKibanaPrivileges, authentication), is(true));
-        assertThat(role.cluster().check(DeletePrivilegesAction.NAME, deleteLogstashPrivileges, authentication), is(false));
-
-        GetPrivilegesRequest getKibanaPrivileges = new GetPrivilegesRequest();
-        getKibanaPrivileges.application("kibana-.kibana-sales");
-        GetPrivilegesRequest getApmPrivileges = new GetPrivilegesRequest();
-        getApmPrivileges.application("apm");
-        assertThat(role.cluster().check(GetPrivilegesAction.NAME, getKibanaPrivileges, authentication), is(true));
-        assertThat(role.cluster().check(GetPrivilegesAction.NAME, getApmPrivileges, authentication), is(false));
-
-        PutPrivilegesRequest putKibanaPrivileges = new PutPrivilegesRequest();
-        putKibanaPrivileges.setPrivileges(Collections.singletonList(new ApplicationPrivilegeDescriptor(
-            "kibana-.kibana-" + randomAlphaOfLengthBetween(2,6), "all", Collections.emptySet(), Collections.emptyMap())));
-        PutPrivilegesRequest putSwiftypePrivileges = new PutPrivilegesRequest();
-        putSwiftypePrivileges.setPrivileges(Collections.singletonList(new ApplicationPrivilegeDescriptor(
-            "swiftype-kibana" , "all", Collections.emptySet(), Collections.emptyMap())));
-        assertThat(role.cluster().check(PutPrivilegesAction.NAME, putKibanaPrivileges, authentication), is(true));
-        assertThat(role.cluster().check(PutPrivilegesAction.NAME, putSwiftypePrivileges, authentication), is(false));
-
-        assertThat(role.cluster().check(GetBuiltinPrivilegesAction.NAME, request, authentication), is(true));
-
-        // Everything else
-        assertThat(role.runAs().check(randomAlphaOfLengthBetween(1, 12)), is(false));
-        assertThat(role.cluster().check(DelegatePkiAuthenticationAction.NAME, request, authentication), is(true));
-
-        assertThat(role.indices().allowedIndicesMatcher(IndexAction.NAME).test(mockIndexAbstraction("foo")), is(false));
-        assertThat(role.indices().allowedIndicesMatcher(IndexAction.NAME).test(mockIndexAbstraction(".reporting")), is(false));
-        assertThat(role.indices().allowedIndicesMatcher("indices:foo").test(mockIndexAbstraction(randomAlphaOfLengthBetween(8, 24))),
-            is(false));
-
-        Arrays.asList(
-            ".kibana",
-            ".kibana-devnull",
-            ".reporting-" + randomAlphaOfLength(randomIntBetween(0, 13)),
-            ".apm-agent-configuration",
-            ".apm-custom-link",
-            ReservedRolesStore.LEGACY_ALERTS_INDEX + randomAlphaOfLength(randomIntBetween(0, 13)),
-            ReservedRolesStore.ALERTS_INDEX + randomAlphaOfLength(randomIntBetween(0, 13))
-        ).forEach((index) -> {
-            logger.info("index name [{}]", index);
-            assertThat(role.indices().allowedIndicesMatcher("indices:foo").test(mockIndexAbstraction(index)), is(true));
-            assertThat(role.indices().allowedIndicesMatcher("indices:bar").test(mockIndexAbstraction(index)), is(true));
-            assertThat(role.indices().allowedIndicesMatcher(DeleteIndexAction.NAME).test(mockIndexAbstraction(index)), is(true));
-            assertThat(role.indices().allowedIndicesMatcher(CreateIndexAction.NAME).test(mockIndexAbstraction(index)), is(true));
-            assertThat(role.indices().allowedIndicesMatcher(IndexAction.NAME).test(mockIndexAbstraction(index)), is(true));
-            assertThat(role.indices().allowedIndicesMatcher(DeleteAction.NAME).test(mockIndexAbstraction(index)), is(true));
-            assertThat(role.indices().allowedIndicesMatcher(UpdateSettingsAction.NAME).test(mockIndexAbstraction(index)), is(true));
-            assertThat(role.indices().allowedIndicesMatcher(SearchAction.NAME).test(mockIndexAbstraction(index)), is(true));
-            assertThat(role.indices().allowedIndicesMatcher(MultiSearchAction.NAME).test(mockIndexAbstraction(index)), is(true));
-            assertThat(role.indices().allowedIndicesMatcher(GetAction.NAME).test(mockIndexAbstraction(index)), is(true));
-            // inherits from 'all'
-            assertThat(role.indices().allowedIndicesMatcher(readCrossClusterName).test(mockIndexAbstraction(index)), is(true));
-        });
-
-        // read-only index access, including cross cluster
-        Arrays.asList(".monitoring-" + randomAlphaOfLength(randomIntBetween(0, 13))).forEach((index) -> {
-            logger.info("index name [{}]", index);
-            assertThat(role.indices().allowedIndicesMatcher("indices:foo").test(mockIndexAbstraction(index)), is(false));
-            assertThat(role.indices().allowedIndicesMatcher("indices:bar").test(mockIndexAbstraction(index)), is(false));
-            assertThat(role.indices().allowedIndicesMatcher(DeleteIndexAction.NAME).test(mockIndexAbstraction(index)), is(false));
-            assertThat(role.indices().allowedIndicesMatcher(CreateIndexAction.NAME).test(mockIndexAbstraction(index)), is(false));
-            assertThat(role.indices().allowedIndicesMatcher(IndexAction.NAME).test(mockIndexAbstraction(index)), is(false));
-            assertThat(role.indices().allowedIndicesMatcher(DeleteAction.NAME).test(mockIndexAbstraction(index)), is(false));
-            assertThat(role.indices().allowedIndicesMatcher(UpdateSettingsAction.NAME).test(mockIndexAbstraction(index)), is(false));
-            assertThat(role.indices().allowedIndicesMatcher(SearchAction.NAME).test(mockIndexAbstraction(index)), is(true));
-            assertThat(role.indices().allowedIndicesMatcher(MultiSearchAction.NAME).test(mockIndexAbstraction(index)), is(true));
-            assertThat(role.indices().allowedIndicesMatcher(GetAction.NAME).test(mockIndexAbstraction(index)), is(true));
-            assertThat(role.indices().allowedIndicesMatcher(readCrossClusterName).test(mockIndexAbstraction(index)), is(true));
-        });
-
-        // read-only index access, excluding cross cluster
-        Arrays.asList(
-            ".ml-anomalies-" + randomAlphaOfLength(randomIntBetween(0, 13)),
-            ".ml-stats-" + randomAlphaOfLength(randomIntBetween(0, 13))
-        ).forEach((index) -> {
-            logger.trace("index name [{}]", index);
-            assertThat(role.indices().allowedIndicesMatcher("indices:foo").test(mockIndexAbstraction(index)), is(false));
-            assertThat(role.indices().allowedIndicesMatcher("indices:bar").test(mockIndexAbstraction(index)), is(false));
-            assertThat(role.indices().allowedIndicesMatcher(DeleteIndexAction.NAME).test(mockIndexAbstraction(index)), is(false));
-            assertThat(role.indices().allowedIndicesMatcher(CreateIndexAction.NAME).test(mockIndexAbstraction(index)), is(false));
-            assertThat(role.indices().allowedIndicesMatcher(IndexAction.NAME).test(mockIndexAbstraction(index)), is(false));
-            assertThat(role.indices().allowedIndicesMatcher(DeleteAction.NAME).test(mockIndexAbstraction(index)), is(false));
-            assertThat(role.indices().allowedIndicesMatcher(UpdateSettingsAction.NAME).test(mockIndexAbstraction(index)), is(false));
-            assertThat(role.indices().allowedIndicesMatcher(SearchAction.NAME).test(mockIndexAbstraction(index)), is(true));
-            assertThat(role.indices().allowedIndicesMatcher(MultiSearchAction.NAME).test(mockIndexAbstraction(index)), is(true));
-            assertThat(role.indices().allowedIndicesMatcher(GetAction.NAME).test(mockIndexAbstraction(index)), is(true));
-            assertThat(role.indices().allowedIndicesMatcher(readCrossClusterName).test(mockIndexAbstraction(index)), is(false));
-        });
-
-        // read/write index access, excluding cross cluster
-        Arrays.asList(
-            ".ml-annotations-" + randomAlphaOfLength(randomIntBetween(0, 13)),
-            ".ml-notifications-" + randomAlphaOfLength(randomIntBetween(0, 13))
-        ).forEach((index) -> {
-            logger.trace("index name [{}]", index);
-            assertThat(role.indices().allowedIndicesMatcher("indices:foo").test(mockIndexAbstraction(index)), is(false));
-            assertThat(role.indices().allowedIndicesMatcher("indices:bar").test(mockIndexAbstraction(index)), is(false));
-            assertThat(role.indices().allowedIndicesMatcher(DeleteIndexAction.NAME).test(mockIndexAbstraction(index)), is(false));
-            assertThat(role.indices().allowedIndicesMatcher(CreateIndexAction.NAME).test(mockIndexAbstraction(index)), is(false));
-            assertThat(role.indices().allowedIndicesMatcher(IndexAction.NAME).test(mockIndexAbstraction(index)), is(true));
-            assertThat(role.indices().allowedIndicesMatcher(DeleteAction.NAME).test(mockIndexAbstraction(index)), is(true));
-            assertThat(role.indices().allowedIndicesMatcher(UpdateSettingsAction.NAME).test(mockIndexAbstraction(index)), is(false));
-            assertThat(role.indices().allowedIndicesMatcher(SearchAction.NAME).test(mockIndexAbstraction(index)), is(true));
-            assertThat(role.indices().allowedIndicesMatcher(MultiSearchAction.NAME).test(mockIndexAbstraction(index)), is(true));
-            assertThat(role.indices().allowedIndicesMatcher(GetAction.NAME).test(mockIndexAbstraction(index)), is(true));
-            assertThat(role.indices().allowedIndicesMatcher(readCrossClusterName).test(mockIndexAbstraction(index)), is(false));
-        });
-
-        // read-only indices for APM telemetry
-        Arrays.asList("apm-*").forEach((index) -> {
-            assertThat(role.indices().allowedIndicesMatcher("indices:foo").test(mockIndexAbstraction(index)), is(false));
-            assertThat(role.indices().allowedIndicesMatcher("indices:bar").test(mockIndexAbstraction(index)), is(false));
-            assertThat(role.indices().allowedIndicesMatcher(DeleteIndexAction.NAME).test(mockIndexAbstraction(index)), is(false));
-            assertThat(role.indices().allowedIndicesMatcher(GetIndexAction.NAME).test(mockIndexAbstraction(index)), is(true));
-            assertThat(role.indices().allowedIndicesMatcher(CreateIndexAction.NAME).test(mockIndexAbstraction(index)), is(false));
-            assertThat(role.indices().allowedIndicesMatcher(IndexAction.NAME).test(mockIndexAbstraction(index)), is(false));
-            assertThat(role.indices().allowedIndicesMatcher(DeleteAction.NAME).test(mockIndexAbstraction(index)), is(false));
-            assertThat(role.indices().allowedIndicesMatcher(UpdateSettingsAction.NAME).test(mockIndexAbstraction(index)), is(false));
-            assertThat(role.indices().allowedIndicesMatcher(SearchAction.NAME).test(mockIndexAbstraction(index)), is(true));
-            assertThat(role.indices().allowedIndicesMatcher(MultiSearchAction.NAME).test(mockIndexAbstraction(index)), is(true));
-            assertThat(role.indices().allowedIndicesMatcher(GetAction.NAME).test(mockIndexAbstraction(index)), is(true));
-            assertThat(role.indices().allowedIndicesMatcher(readCrossClusterName).test(mockIndexAbstraction(index)), is(true));
-        });
-
-        // read-only indices for Endpoint diagnostic information
-        Arrays.asList(".logs-endpoint.diagnostic.collection-" + randomAlphaOfLength(randomIntBetween(0, 13))).forEach((index) -> {
-            assertThat(role.indices().allowedIndicesMatcher("indices:foo").test(mockIndexAbstraction(index)), is(false));
-            assertThat(role.indices().allowedIndicesMatcher("indices:bar").test(mockIndexAbstraction(index)), is(false));
-            assertThat(role.indices().allowedIndicesMatcher(DeleteIndexAction.NAME).test(mockIndexAbstraction(index)), is(false));
-            assertThat(role.indices().allowedIndicesMatcher(GetIndexAction.NAME).test(mockIndexAbstraction(index)), is(true));
-            assertThat(role.indices().allowedIndicesMatcher(CreateIndexAction.NAME).test(mockIndexAbstraction(index)), is(false));
-            assertThat(role.indices().allowedIndicesMatcher(IndexAction.NAME).test(mockIndexAbstraction(index)), is(false));
-            assertThat(role.indices().allowedIndicesMatcher(DeleteAction.NAME).test(mockIndexAbstraction(index)), is(false));
-            assertThat(role.indices().allowedIndicesMatcher(UpdateSettingsAction.NAME).test(mockIndexAbstraction(index)), is(false));
-            assertThat(role.indices().allowedIndicesMatcher(SearchAction.NAME).test(mockIndexAbstraction(index)), is(true));
-            assertThat(role.indices().allowedIndicesMatcher(MultiSearchAction.NAME).test(mockIndexAbstraction(index)), is(true));
-            assertThat(role.indices().allowedIndicesMatcher(GetAction.NAME).test(mockIndexAbstraction(index)), is(true));
-            assertThat(role.indices().allowedIndicesMatcher(readCrossClusterName).test(mockIndexAbstraction(index)), is(false));
-        });
-
-        Arrays.asList(
-            ".fleet",
-            ".fleet-agents",
-            ".fleet-actions",
-            ".fleet-enrollment-api-keys",
-            ".fleet-policies",
-            ".fleet-actions-results",
-            ".fleet-servers"
-        ).forEach((index) -> {
-            assertThat(role.indices().allowedIndicesMatcher("indices:foo").test(mockIndexAbstraction(index)), is(true));
-            assertThat(role.indices().allowedIndicesMatcher("indices:bar").test(mockIndexAbstraction(index)), is(true));
-            assertThat(role.indices().allowedIndicesMatcher(DeleteIndexAction.NAME).test(mockIndexAbstraction(index)), is(true));
-            assertThat(role.indices().allowedIndicesMatcher(GetIndexAction.NAME).test(mockIndexAbstraction(index)), is(true));
-            assertThat(role.indices().allowedIndicesMatcher(CreateIndexAction.NAME).test(mockIndexAbstraction(index)), is(true));
-            assertThat(role.indices().allowedIndicesMatcher(IndexAction.NAME).test(mockIndexAbstraction(index)), is(true));
-            assertThat(role.indices().allowedIndicesMatcher(DeleteAction.NAME).test(mockIndexAbstraction(index)), is(true));
-            assertThat(role.indices().allowedIndicesMatcher(UpdateSettingsAction.NAME).test(mockIndexAbstraction(index)), is(true));
-            assertThat(role.indices().allowedIndicesMatcher(SearchAction.NAME).test(mockIndexAbstraction(index)), is(true));
-            assertThat(role.indices().allowedIndicesMatcher(MultiSearchAction.NAME).test(mockIndexAbstraction(index)), is(true));
-            assertThat(role.indices().allowedIndicesMatcher(GetAction.NAME).test(mockIndexAbstraction(index)), is(true));
-            assertThat(role.indices().allowedIndicesMatcher(readCrossClusterName).test(mockIndexAbstraction(index)), is(true));
-        });
-
-
-        // Data telemetry reads mappings, metadata and stats of indices
-        Arrays.asList(randomAlphaOfLengthBetween(8, 24), "packetbeat-*", "logs-*").forEach((index) -> {
-            logger.info("index name [{}]", index);
-            assertThat(role.indices().allowedIndicesMatcher(GetIndexAction.NAME).test(mockIndexAbstraction(index)), is(true));
-            assertThat(role.indices().allowedIndicesMatcher(GetMappingsAction.NAME).test(mockIndexAbstraction(index)), is(true));
-            assertThat(role.indices().allowedIndicesMatcher(IndicesStatsAction.NAME).test(mockIndexAbstraction(index)), is(true));
-            assertThat(role.indices().allowedIndicesMatcher("indices:foo").test(mockIndexAbstraction(index)), is(false));
-            assertThat(role.indices().allowedIndicesMatcher("indices:bar").test(mockIndexAbstraction(index)), is(false));
-            assertThat(role.indices().allowedIndicesMatcher(DeleteIndexAction.NAME).test(mockIndexAbstraction(index)), is(false));
-            assertThat(role.indices().allowedIndicesMatcher(CreateIndexAction.NAME).test(mockIndexAbstraction(index)), is(false));
-            assertThat(role.indices().allowedIndicesMatcher(IndexAction.NAME).test(mockIndexAbstraction(index)), is(false));
-            assertThat(role.indices().allowedIndicesMatcher(DeleteAction.NAME).test(mockIndexAbstraction(index)), is(false));
-            assertThat(role.indices().allowedIndicesMatcher(UpdateSettingsAction.NAME).test(mockIndexAbstraction(index)), is(false));
-            assertThat(role.indices().allowedIndicesMatcher(SearchAction.NAME).test(mockIndexAbstraction(index)), is(false));
-            assertThat(role.indices().allowedIndicesMatcher(MultiSearchAction.NAME).test(mockIndexAbstraction(index)), is(false));
-            assertThat(role.indices().allowedIndicesMatcher(GetAction.NAME).test(mockIndexAbstraction(index)), is(false));
-            assertThat(role.indices().allowedIndicesMatcher(readCrossClusterName).test(mockIndexAbstraction(index)), is(false));
-        });
-
-        // read-only datastream for Endpoint policy responses
-        Arrays.asList("metrics-endpoint.policy-" + randomAlphaOfLength(randomIntBetween(0, 13))).forEach((index) -> {
-            assertThat(role.indices().allowedIndicesMatcher("indices:foo").test(mockIndexAbstraction(index)), is(false));
-            assertThat(role.indices().allowedIndicesMatcher("indices:bar").test(mockIndexAbstraction(index)), is(false));
-            assertThat(role.indices().allowedIndicesMatcher(DeleteIndexAction.NAME).test(mockIndexAbstraction(index)), is(false));
-            assertThat(role.indices().allowedIndicesMatcher(GetIndexAction.NAME).test(mockIndexAbstraction(index)), is(true));
-            assertThat(role.indices().allowedIndicesMatcher(CreateIndexAction.NAME).test(mockIndexAbstraction(index)), is(false));
-            assertThat(role.indices().allowedIndicesMatcher(IndexAction.NAME).test(mockIndexAbstraction(index)), is(false));
-            assertThat(role.indices().allowedIndicesMatcher(DeleteAction.NAME).test(mockIndexAbstraction(index)), is(false));
-            assertThat(role.indices().allowedIndicesMatcher(UpdateSettingsAction.NAME).test(mockIndexAbstraction(index)), is(false));
-            assertThat(role.indices().allowedIndicesMatcher(SearchAction.NAME).test(mockIndexAbstraction(index)), is(true));
-            assertThat(role.indices().allowedIndicesMatcher(MultiSearchAction.NAME).test(mockIndexAbstraction(index)), is(true));
-            assertThat(role.indices().allowedIndicesMatcher(GetAction.NAME).test(mockIndexAbstraction(index)), is(true));
-            assertThat(role.indices().allowedIndicesMatcher(readCrossClusterName).test(mockIndexAbstraction(index)), is(false));
-        });
-
-        // read-only datastream for Endpoint metrics
-        Arrays.asList("metrics-endpoint.metrics-" + randomAlphaOfLength(randomIntBetween(0, 13))).forEach((index) -> {
-            assertThat(role.indices().allowedIndicesMatcher("indices:foo").test(mockIndexAbstraction(index)), is(false));
-            assertThat(role.indices().allowedIndicesMatcher("indices:bar").test(mockIndexAbstraction(index)), is(false));
-            assertThat(role.indices().allowedIndicesMatcher(DeleteIndexAction.NAME).test(mockIndexAbstraction(index)), is(false));
-            assertThat(role.indices().allowedIndicesMatcher(GetIndexAction.NAME).test(mockIndexAbstraction(index)), is(true));
-            assertThat(role.indices().allowedIndicesMatcher(CreateIndexAction.NAME).test(mockIndexAbstraction(index)), is(false));
-            assertThat(role.indices().allowedIndicesMatcher(IndexAction.NAME).test(mockIndexAbstraction(index)), is(false));
-            assertThat(role.indices().allowedIndicesMatcher(DeleteAction.NAME).test(mockIndexAbstraction(index)), is(false));
-            assertThat(role.indices().allowedIndicesMatcher(UpdateSettingsAction.NAME).test(mockIndexAbstraction(index)), is(false));
-            assertThat(role.indices().allowedIndicesMatcher(SearchAction.NAME).test(mockIndexAbstraction(index)), is(true));
-            assertThat(role.indices().allowedIndicesMatcher(MultiSearchAction.NAME).test(mockIndexAbstraction(index)), is(true));
-            assertThat(role.indices().allowedIndicesMatcher(GetAction.NAME).test(mockIndexAbstraction(index)), is(true));
-            assertThat(role.indices().allowedIndicesMatcher(readCrossClusterName).test(mockIndexAbstraction(index)), is(false));
-        });
-
-        // Beats management index
-        final String index = ".management-beats";
-        assertThat(role.indices().allowedIndicesMatcher("indices:foo").test(mockIndexAbstraction(index)), is(false));
-        assertThat(role.indices().allowedIndicesMatcher("indices:bar").test(mockIndexAbstraction(index)), is(false));
-        assertThat(role.indices().allowedIndicesMatcher(DeleteIndexAction.NAME).test(mockIndexAbstraction(index)), is(false));
-        assertThat(role.indices().allowedIndicesMatcher(CreateIndexAction.NAME).test(mockIndexAbstraction(index)), is(true));
-        assertThat(role.indices().allowedIndicesMatcher(IndexAction.NAME).test(mockIndexAbstraction(index)), is(true));
-        assertThat(role.indices().allowedIndicesMatcher(DeleteAction.NAME).test(mockIndexAbstraction(index)), is(true));
-        assertThat(role.indices().allowedIndicesMatcher(UpdateSettingsAction.NAME).test(mockIndexAbstraction(index)), is(false));
-        assertThat(role.indices().allowedIndicesMatcher(SearchAction.NAME).test(mockIndexAbstraction(index)), is(true));
-        assertThat(role.indices().allowedIndicesMatcher(MultiSearchAction.NAME).test(mockIndexAbstraction(index)), is(true));
-        assertThat(role.indices().allowedIndicesMatcher(GetAction.NAME).test(mockIndexAbstraction(index)), is(true));
-        assertThat(role.indices().allowedIndicesMatcher(readCrossClusterName).test(mockIndexAbstraction(index)), is(false));
-
-        assertNoAccessAllowed(role, RestrictedIndicesNames.RESTRICTED_NAMES);
-        assertNoAccessAllowed(role, RestrictedIndicesNames.ASYNC_SEARCH_PREFIX + randomAlphaOfLengthBetween(0, 2));
-
-=======
         final RoleDescriptor serviceAccountRoleDescriptor = ElasticServiceAccounts.ACCOUNTS.get("elastic/kibana").roleDescriptor();
         final RoleDescriptor reservedRolesStoreRoleDescriptor = ReservedRolesStore.kibanaSystemRoleDescriptor(KibanaSystemUser.ROLE_NAME);
         assertThat(serviceAccountRoleDescriptor.getClusterPrivileges(), equalTo(reservedRolesStoreRoleDescriptor.getClusterPrivileges()));
@@ -444,7 +124,6 @@
             equalTo(reservedRolesStoreRoleDescriptor.getConditionalClusterPrivileges()));
         assertThat(serviceAccountRoleDescriptor.getRunAs(), equalTo(reservedRolesStoreRoleDescriptor.getRunAs()));
         assertThat(serviceAccountRoleDescriptor.getMetadata(), equalTo(reservedRolesStoreRoleDescriptor.getMetadata()));
->>>>>>> 59d75f21
     }
 
     public void testElasticFleetPrivileges() {
