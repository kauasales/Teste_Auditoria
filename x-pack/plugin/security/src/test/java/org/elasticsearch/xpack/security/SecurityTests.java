--- conflicted
+++ resolved
@@ -75,11 +75,7 @@
 import org.elasticsearch.xpack.core.security.SecurityContext;
 import org.elasticsearch.xpack.core.security.SecurityExtension;
 import org.elasticsearch.xpack.core.security.SecurityField;
-<<<<<<< HEAD
-import org.elasticsearch.xpack.core.security.action.settings.ReloadRemoteClusterCredentialsAction;
-=======
 import org.elasticsearch.xpack.core.security.action.ActionTypes;
->>>>>>> 161fe67c
 import org.elasticsearch.xpack.core.security.authc.Authentication;
 import org.elasticsearch.xpack.core.security.authc.AuthenticationTestHelper;
 import org.elasticsearch.xpack.core.security.authc.Realm;
@@ -948,11 +944,7 @@
             ActionListener<ActionResponse.Empty> listener = (ActionListener<ActionResponse.Empty>) inv.getArguments()[2];
             listener.onResponse(ActionResponse.Empty.INSTANCE);
             return null;
-<<<<<<< HEAD
-        }).when(mockedClient).execute(eq(ReloadRemoteClusterCredentialsAction.INSTANCE), any(), any());
-=======
         }).when(mockedClient).execute(eq(ActionTypes.RELOAD_REMOTE_CLUSTER_CREDENTIALS_ACTION), any(), any());
->>>>>>> 161fe67c
 
         security = new Security(settings, Collections.emptyList()) {
             @Override
@@ -969,11 +961,7 @@
         final Settings inputSettings = Settings.EMPTY;
         security.reload(inputSettings);
 
-<<<<<<< HEAD
-        verify(mockedClient).execute(eq(ReloadRemoteClusterCredentialsAction.INSTANCE), any(), any());
-=======
         verify(mockedClient).execute(eq(ActionTypes.RELOAD_REMOTE_CLUSTER_CREDENTIALS_ACTION), any(), any());
->>>>>>> 161fe67c
         verify(mockedRealms).stream();
     }
 
@@ -988,22 +976,14 @@
                 ActionListener<ActionResponse.Empty> listener = (ActionListener<ActionResponse.Empty>) inv.getArguments()[2];
                 listener.onFailure(new RuntimeException("failed remote cluster credentials reload"));
                 return null;
-<<<<<<< HEAD
-            }).when(mockedClient).execute(eq(ReloadRemoteClusterCredentialsAction.INSTANCE), any(), any());
-=======
             }).when(mockedClient).execute(eq(ActionTypes.RELOAD_REMOTE_CLUSTER_CREDENTIALS_ACTION), any(), any());
->>>>>>> 161fe67c
         } else {
             doAnswer((inv) -> {
                 @SuppressWarnings("unchecked")
                 ActionListener<ActionResponse.Empty> listener = (ActionListener<ActionResponse.Empty>) inv.getArguments()[2];
                 listener.onResponse(ActionResponse.Empty.INSTANCE);
                 return null;
-<<<<<<< HEAD
-            }).when(mockedClient).execute(eq(ReloadRemoteClusterCredentialsAction.INSTANCE), any(), any());
-=======
             }).when(mockedClient).execute(eq(ActionTypes.RELOAD_REMOTE_CLUSTER_CREDENTIALS_ACTION), any(), any());
->>>>>>> 161fe67c
         }
 
         final Realms mockedRealms = mock(Realms.class);
@@ -1038,11 +1018,7 @@
             assertThat(exception.getSuppressed()[0].getMessage(), containsString("failed jwt realms reload"));
         }
         // Verify both called despite failure
-<<<<<<< HEAD
-        verify(mockedClient).execute(eq(ReloadRemoteClusterCredentialsAction.INSTANCE), any(), any());
-=======
         verify(mockedClient).execute(eq(ActionTypes.RELOAD_REMOTE_CLUSTER_CREDENTIALS_ACTION), any(), any());
->>>>>>> 161fe67c
         verify(mockedRealms).stream();
     }
 
