/*
 * Copyright Elasticsearch B.V. and/or licensed to Elasticsearch B.V. under one
 * or more contributor license agreements. Licensed under the Elastic License
 * 2.0; you may not use this file except in compliance with the Elastic License
 * 2.0.
 */

package org.elasticsearch.xpack.ssl;

import org.apache.http.HttpHost;
import org.apache.http.client.methods.CloseableHttpResponse;
import org.apache.http.client.methods.HttpGet;
import org.apache.http.conn.ssl.SSLConnectionSocketFactory;
import org.apache.http.impl.client.CloseableHttpClient;
import org.apache.http.impl.client.HttpClientBuilder;
import org.apache.logging.log4j.Level;
import org.apache.logging.log4j.LogManager;
import org.apache.logging.log4j.Logger;
import org.elasticsearch.client.Request;
import org.elasticsearch.client.RestClient;
import org.elasticsearch.common.logging.Loggers;
import org.elasticsearch.common.settings.Settings;
import org.elasticsearch.common.ssl.DiagnosticTrustManager;
import org.elasticsearch.common.ssl.SslClientAuthenticationMode;
import org.elasticsearch.common.ssl.SslConfiguration;
import org.elasticsearch.common.ssl.SslVerificationMode;
import org.elasticsearch.core.SuppressForbidden;
import org.elasticsearch.env.TestEnvironment;
import org.elasticsearch.test.ESTestCase;
import org.elasticsearch.test.MockLogAppender;
import org.elasticsearch.test.http.MockResponse;
import org.elasticsearch.test.http.MockWebServer;
import org.elasticsearch.xpack.core.common.socket.SocketAccess;
import org.elasticsearch.xpack.core.ssl.SSLService;

import java.io.FileNotFoundException;
import java.io.IOException;
import java.net.URISyntaxException;
import java.nio.file.Files;
import java.nio.file.Path;
import java.util.Locale;
import java.util.regex.Pattern;
import javax.net.ssl.HostnameVerifier;
import javax.net.ssl.SSLHandshakeException;
import javax.net.ssl.SSLParameters;
import javax.net.ssl.SSLSocket;
import javax.net.ssl.SSLSocketFactory;

import static org.elasticsearch.test.TestMatchers.throwableWithMessage;
import static org.hamcrest.Matchers.containsString;
import static org.hamcrest.Matchers.containsStringIgnoringCase;
import static org.hamcrest.Matchers.is;

public class SSLErrorMessageCertificateVerificationTests extends ESTestCase {

    private static final String HTTP_SERVER_SSL = "xpack.security.http.ssl";
    private static final String HTTP_CLIENT_SSL = "xpack.http.ssl";

    public void testMessageForHttpClientHostnameVerificationFailure() throws IOException, URISyntaxException {
        final Settings sslSetup = getPemSSLSettings(HTTP_SERVER_SSL, "not-this-host.crt", "not-this-host.key",
            SslClientAuthenticationMode.NONE, SslVerificationMode.FULL, null)
            .putList("xpack.http.ssl.certificate_authorities", getPath("ca1.crt"))
            .build();
        final SSLService sslService = new SSLService(TestEnvironment.newEnvironment(buildEnvSettings(sslSetup)));
        try (MockWebServer webServer = initWebServer(sslService);
             CloseableHttpClient client = buildHttpClient(sslService)) {
            final HttpGet request = new HttpGet(webServer.getUri("/"));
            try (CloseableHttpResponse ignore = SocketAccess.doPrivileged(() -> client.execute(request))) {
                fail("Expected hostname verification exception");
            } catch (Exception e) {
                assertThat(e, throwableWithMessage(containsStringIgnoringCase("Certificate")));
                assertThat(e, throwableWithMessage(containsString(request.getURI().getHost())));
                assertThat(e, throwableWithMessage(containsStringIgnoringCase("subject alternative names")));
                assertThat(e, throwableWithMessage(containsString("not.this.host")));
            }
        }
    }

    public void testMessageForRestClientHostnameVerificationFailure() throws IOException, URISyntaxException {
        final Settings sslSetup = getPemSSLSettings(HTTP_SERVER_SSL, "not-this-host.crt", "not-this-host.key",
            SslClientAuthenticationMode.NONE, SslVerificationMode.FULL, null)
            // Client
            .putList("xpack.http.ssl.certificate_authorities", getPath("ca1.crt"))
            .build();
        final SSLService sslService = new SSLService(TestEnvironment.newEnvironment(buildEnvSettings(sslSetup)));
        try (MockWebServer webServer = initWebServer(sslService)) {
            try (RestClient restClient = buildRestClient(sslService, webServer)) {
                restClient.performRequest(new Request("GET", "/"));
                fail("Expected hostname verification exception");
            } catch (Exception e) {
                assertThat(e, throwableWithMessage(containsStringIgnoringCase("certificate")));
                assertThat(e, throwableWithMessage(containsString(webServer.getHostName())));
                assertThat(e, throwableWithMessage(containsStringIgnoringCase("subject alternative names")));
                assertThat(e, throwableWithMessage(containsString("not.this.host")));
            }
        }
    }

    public void testDiagnosticTrustManagerForHostnameVerificationFailure() throws Exception {
        assumeFalse("https://github.com/elastic/elasticsearch/issues/49094", inFipsJvm());
        final Settings settings = getPemSSLSettings(HTTP_SERVER_SSL, "not-this-host.crt", "not-this-host.key",
            SslClientAuthenticationMode.NONE, SslVerificationMode.FULL, null)
            .putList("xpack.http.ssl.certificate_authorities", getPath("ca1.crt"))
            .build();
        final SSLService sslService = new SSLService(TestEnvironment.newEnvironment(buildEnvSettings(settings)));
        final SslConfiguration clientSslConfig = sslService.getSSLConfiguration(HTTP_CLIENT_SSL);
        final SSLSocketFactory clientSocketFactory = sslService.sslSocketFactory(clientSslConfig);

        final Logger diagnosticLogger = LogManager.getLogger(DiagnosticTrustManager.class);
        final MockLogAppender mockAppender = new MockLogAppender();
        mockAppender.start();

        // Apache clients implement their own hostname checking, but we don't want that.
        // We use a raw socket so we get the builtin JDK checking (which is what we use for transport protocol SSL checks)
        try (MockWebServer webServer = initWebServer(sslService);
             SSLSocket clientSocket = (SSLSocket) clientSocketFactory.createSocket()) {
            Loggers.addAppender(diagnosticLogger, mockAppender);

            String fileName = "/x-pack/plugin/security/build/resources/test/org/elasticsearch/xpack/ssl/SSLErrorMessageTests/ca1.crt"
                .replace('/', platformFileSeparator());
            mockAppender.addExpectation(new MockLogAppender.PatternSeenEventExpectation(
                "ssl diagnostic",
                DiagnosticTrustManager.class.getName(),
                Level.WARN,
                "failed to establish trust with server at \\[" + Pattern.quote(webServer.getHostName()) + "\\];" +
                    " the server provided a certificate with subject name \\[CN=not-this-host\\]," +
                    " fingerprint \\[[0-9a-f]{40}\\], no keyUsage and no extendedKeyUsage;" +
                    " the session uses cipher suite \\[TLS_[A-Z0-9_]*\\] and protocol \\[TLSv[0-9.]*\\];" +
                    " the certificate has subject alternative names \\[DNS:not\\.this\\.host\\];" +
                    " the certificate is issued by \\[CN=Certificate Authority 1,OU=ssl-error-message-test,DC=elastic,DC=co\\]" +
                    " but the server did not provide a copy of the issuing certificate in the certificate chain;" +
                    " the issuing certificate with fingerprint \\[[0-9a-f]{40}\\]" +
                    " is trusted in this ssl context " +
                    Pattern.quote("([" + HTTP_CLIENT_SSL + " (with trust configuration: PEM-trust{") +
                    "\\S+" +
<<<<<<< HEAD
                    Pattern.quote(
                        "/x-pack/plugin/security/build/resources/test/org/elasticsearch/xpack/ssl/SSLErrorMessageTests/ca1.crt" +
                            "})])")
=======
                    Pattern.quote(fileName + "})])")
>>>>>>> 533e2444
            ));

            enableHttpsHostnameChecking(clientSocket);
            connect(clientSocket, webServer);
            assertThat(clientSocket.isConnected(), is(true));
            final SSLHandshakeException handshakeException = expectThrows(SSLHandshakeException.class,
                () -> clientSocket.getInputStream().read());
            assertThat(handshakeException, throwableWithMessage(containsStringIgnoringCase("subject alternative names")));
            assertThat(handshakeException, throwableWithMessage(containsString(webServer.getHostName())));

            // Logging message failures are tricky to debug because you just get a "didn't find match" assertion failure.
            // You should be able to check the log output for the text that was logged and compare to the regex above.
            mockAppender.assertAllExpectationsMatched();
        } finally {
            Loggers.removeAppender(diagnosticLogger, mockAppender);
            mockAppender.stop();
        }
    }

    @SuppressForbidden(reason = "Allow opening socket for test")
    private void connect(SSLSocket clientSocket, MockWebServer webServer) throws IOException {
        SocketAccess.doPrivileged(() -> clientSocket.connect(webServer.getAddress()));
    }

    private CloseableHttpClient buildHttpClient(SSLService sslService) {
        final SslConfiguration sslConfiguration = sslService.getSSLConfiguration(HTTP_CLIENT_SSL);
        final HostnameVerifier verifier = SSLService.getHostnameVerifier(sslConfiguration);
        final SSLSocketFactory socketFactory = sslService.sslSocketFactory(sslConfiguration);
        final SSLConnectionSocketFactory connectionSocketFactory = new SSLConnectionSocketFactory(socketFactory, verifier);
        return HttpClientBuilder.create().setSSLSocketFactory(connectionSocketFactory).build();
    }

    private RestClient buildRestClient(SSLService sslService, MockWebServer webServer) {
        final SslConfiguration sslConfiguration = sslService.getSSLConfiguration(HTTP_CLIENT_SSL);
        final HttpHost httpHost = new HttpHost(webServer.getHostName(), webServer.getPort(), "https");
        return RestClient.builder(httpHost)
            .setHttpClientConfigCallback(client -> client.setSSLStrategy(sslService.sslIOSessionStrategy(sslConfiguration)))
            .build();
    }

    /**
     * By default, JSSE doesn't actually do hostname checking as part of certificate verifications.
     * It's possible to implement it yourself, or opt-in to have the TrustManager do it for you.
     * However, just to make things difficult (ha!) the HTTP RFC and LDAP RFC have different rules for wildcard expansion in Certificate
     * DNS SANs, which is why we need to enable "https" checking.
     */
    private void enableHttpsHostnameChecking(SSLSocket clientSocket) {
        final SSLParameters params = new SSLParameters();
        params.setEndpointIdentificationAlgorithm("HTTPS");
        clientSocket.setSSLParameters(params);
    }

    private Settings.Builder getPemSSLSettings(
        String prefix,
        String certificatePath,
        String keyPath,
        SslClientAuthenticationMode clientAuth,
        SslVerificationMode verificationMode,
        String caPath
    ) throws FileNotFoundException {
        final Settings.Builder builder = Settings.builder()
            .put(prefix + ".enabled", true)
            .put(prefix + ".certificate", getPath(certificatePath))
            .put(prefix + ".key", getPath(keyPath))
            .put(prefix + ".client_authentication", randomCapitalization(clientAuth))
            .put(prefix + ".verification_mode", randomCapitalization(verificationMode));
        if (caPath != null) {
            builder.putList(prefix + ".certificate_authorities", getPath(caPath));
        }
        return builder;
    }

<<<<<<< HEAD
=======
    @SuppressForbidden(reason = "Checking error message that outputs platform file separator")
    private static char platformFileSeparator() {
        return java.io.File.separatorChar;
    }

>>>>>>> 533e2444
    private static String randomCapitalization(Enum<?> enumValue) {
        return randomBoolean() ? enumValue.name() : enumValue.name().toLowerCase(Locale.ROOT);
    }

    private MockWebServer initWebServer(SSLService sslService) throws IOException {
        final SslConfiguration httpSslConfig = sslService.getSSLConfiguration(HTTP_SERVER_SSL);
        final MockWebServer webServer = new MockWebServer(sslService.sslContext(httpSslConfig), false);

        webServer.enqueue(new MockResponse().setBody("{}").setResponseCode(200));
        webServer.start();
        return webServer;
    }

    private String getPath(String fileName) throws FileNotFoundException {
        final Path path = getDataPath("/org/elasticsearch/xpack/ssl/SSLErrorMessageTests/" + fileName);
        if (Files.exists(path)) {
            return path.toString();
        } else {
            throw new FileNotFoundException("File " + path + " does not exist");
        }
    }

}<|MERGE_RESOLUTION|>--- conflicted
+++ resolved
@@ -133,13 +133,7 @@
                     " is trusted in this ssl context " +
                     Pattern.quote("([" + HTTP_CLIENT_SSL + " (with trust configuration: PEM-trust{") +
                     "\\S+" +
-<<<<<<< HEAD
-                    Pattern.quote(
-                        "/x-pack/plugin/security/build/resources/test/org/elasticsearch/xpack/ssl/SSLErrorMessageTests/ca1.crt" +
-                            "})])")
-=======
                     Pattern.quote(fileName + "})])")
->>>>>>> 533e2444
             ));
 
             enableHttpsHostnameChecking(clientSocket);
@@ -212,14 +206,11 @@
         return builder;
     }
 
-<<<<<<< HEAD
-=======
     @SuppressForbidden(reason = "Checking error message that outputs platform file separator")
     private static char platformFileSeparator() {
         return java.io.File.separatorChar;
     }
 
->>>>>>> 533e2444
     private static String randomCapitalization(Enum<?> enumValue) {
         return randomBoolean() ? enumValue.name() : enumValue.name().toLowerCase(Locale.ROOT);
     }
