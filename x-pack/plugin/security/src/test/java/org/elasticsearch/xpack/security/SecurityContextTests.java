--- conflicted
+++ resolved
@@ -28,11 +28,7 @@
 import org.elasticsearch.xpack.core.security.authz.AuthorizationServiceField;
 import org.elasticsearch.xpack.core.security.user.AnonymousUser;
 import org.elasticsearch.xpack.core.security.user.InternalUser;
-<<<<<<< HEAD
-import org.elasticsearch.xpack.core.security.user.SystemUser;
-=======
 import org.elasticsearch.xpack.core.security.user.InternalUsers;
->>>>>>> be0d5ccb
 import org.elasticsearch.xpack.core.security.user.User;
 import org.junit.Before;
 import org.mockito.Mockito;
@@ -118,11 +114,7 @@
             original = null;
         }
 
-<<<<<<< HEAD
-        final InternalUser executionUser = AuthenticationTestHelper.randomInternalUserWithRoleDescriptor();
-=======
         final InternalUser executionUser = AuthenticationTestHelper.randomInternalUserWithLocalRoleDescriptor();
->>>>>>> be0d5ccb
         final AtomicReference<StoredContext> contextAtomicReference = new AtomicReference<>();
         securityContext.executeAsInternalUser(executionUser, TransportVersion.CURRENT, (originalCtx) -> {
             assertEquals(executionUser, securityContext.getUser());
