--- conflicted
+++ resolved
@@ -192,11 +192,8 @@
         when(licenseState.isAuthAllowed()).thenReturn(true);
         when(licenseState.isApiKeyServiceAllowed()).thenReturn(true);
         when(licenseState.isTokenServiceAllowed()).thenReturn(true);
-<<<<<<< HEAD
         when(licenseState.copyCurrentLicenseState()).thenReturn(licenseState);
-=======
         when(licenseState.isAuditingAllowed()).thenReturn(true);
->>>>>>> 9467dbf1
         ReservedRealm reservedRealm = mock(ReservedRealm.class);
         when(reservedRealm.type()).thenReturn("reserved");
         when(reservedRealm.name()).thenReturn("reserved_realm");
