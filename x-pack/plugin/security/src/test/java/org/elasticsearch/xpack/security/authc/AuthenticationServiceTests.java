--- conflicted
+++ resolved
@@ -208,12 +208,8 @@
         ClusterService clusterService = ClusterServiceUtils.createClusterService(threadPool);
         apiKeyService = new ApiKeyService(settings, Clock.systemUTC(), client, securityIndex, clusterService);
         tokenService = new TokenService(settings, Clock.systemUTC(), client, securityIndex, clusterService);
-        service = new AuthenticationService(settings, realms, auditTrail,
-<<<<<<< HEAD
-                new DefaultAuthenticationFailureHandler(), threadPool, new AnonymousUser(settings), tokenService, apiKeyService);
-=======
-                new DefaultAuthenticationFailureHandler(Collections.emptyMap()), threadPool, new AnonymousUser(settings), tokenService);
->>>>>>> 91332994
+        service = new AuthenticationService(settings, realms, auditTrail, new DefaultAuthenticationFailureHandler(Collections.emptyMap()),
+            threadPool, new AnonymousUser(settings), tokenService, apiKeyService);
     }
 
     @After
@@ -478,13 +474,8 @@
         try {
             ThreadContext threadContext1 = threadPool1.getThreadContext();
             service = new AuthenticationService(Settings.EMPTY, realms, auditTrail,
-<<<<<<< HEAD
-                    new DefaultAuthenticationFailureHandler(), threadPool1, new AnonymousUser(Settings.EMPTY), tokenService, apiKeyService);
-
-=======
                 new DefaultAuthenticationFailureHandler(Collections.emptyMap()), threadPool1, new AnonymousUser(Settings.EMPTY),
-                tokenService);
->>>>>>> 91332994
+                tokenService, apiKeyService);
 
             threadContext1.putTransient(AuthenticationField.AUTHENTICATION_KEY, authRef.get());
             threadContext1.putHeader(AuthenticationField.AUTHENTICATION_KEY, authHeaderRef.get());
@@ -506,14 +497,9 @@
             ThreadContext threadContext2 = threadPool2.getThreadContext();
             final String header;
             try (ThreadContext.StoredContext ignore = threadContext2.stashContext()) {
-<<<<<<< HEAD
-                service = new AuthenticationService(Settings.EMPTY, realms, auditTrail, new DefaultAuthenticationFailureHandler(),
-                    threadPool2, new AnonymousUser(Settings.EMPTY), tokenService, apiKeyService);
-=======
                 service = new AuthenticationService(Settings.EMPTY, realms, auditTrail,
                     new DefaultAuthenticationFailureHandler(Collections.emptyMap()), threadPool2, new AnonymousUser(Settings.EMPTY),
-                    tokenService);
->>>>>>> 91332994
+                    tokenService, apiKeyService);
                 threadContext2.putHeader(AuthenticationField.AUTHENTICATION_KEY, authHeaderRef.get());
 
                 BytesStreamOutput output = new BytesStreamOutput();
@@ -526,12 +512,8 @@
 
             threadPool2.getThreadContext().putHeader(AuthenticationField.AUTHENTICATION_KEY, header);
             service = new AuthenticationService(Settings.EMPTY, realms, auditTrail,
-<<<<<<< HEAD
-                    new DefaultAuthenticationFailureHandler(), threadPool2, new AnonymousUser(Settings.EMPTY), tokenService, apiKeyService);
-=======
                 new DefaultAuthenticationFailureHandler(Collections.emptyMap()), threadPool2, new AnonymousUser(Settings.EMPTY),
-                tokenService);
->>>>>>> 91332994
+                tokenService, apiKeyService);
             service.authenticate("_action", new InternalMessage(), SystemUser.INSTANCE, ActionListener.wrap(result -> {
                 assertThat(result, notNullValue());
                 assertThat(result.getUser(), equalTo(user1));
@@ -566,13 +548,8 @@
         }
         Settings settings = builder.build();
         final AnonymousUser anonymousUser = new AnonymousUser(settings);
-<<<<<<< HEAD
-        service = new AuthenticationService(settings, realms, auditTrail, new DefaultAuthenticationFailureHandler(),
-                threadPool, anonymousUser, tokenService, apiKeyService);
-=======
         service = new AuthenticationService(settings, realms, auditTrail, new DefaultAuthenticationFailureHandler(Collections.emptyMap()),
-            threadPool, anonymousUser, tokenService);
->>>>>>> 91332994
+            threadPool, anonymousUser, tokenService, apiKeyService);
         RestRequest request = new FakeRestRequest();
 
         Authentication result = authenticateBlocking(request);
@@ -589,13 +566,8 @@
                 .putList(AnonymousUser.ROLES_SETTING.getKey(), "r1", "r2", "r3")
                 .build();
         final AnonymousUser anonymousUser = new AnonymousUser(settings);
-<<<<<<< HEAD
-        service = new AuthenticationService(settings, realms, auditTrail,
-                new DefaultAuthenticationFailureHandler(), threadPool, anonymousUser, tokenService, apiKeyService);
-=======
         service = new AuthenticationService(settings, realms, auditTrail, new DefaultAuthenticationFailureHandler(Collections.emptyMap()),
-            threadPool, anonymousUser, tokenService);
->>>>>>> 91332994
+            threadPool, anonymousUser, tokenService, apiKeyService);
         InternalMessage message = new InternalMessage();
 
         Authentication result = authenticateBlocking("_action", message, null);
@@ -609,13 +581,8 @@
                 .putList(AnonymousUser.ROLES_SETTING.getKey(), "r1", "r2", "r3")
                 .build();
         final AnonymousUser anonymousUser = new AnonymousUser(settings);
-<<<<<<< HEAD
-        service = new AuthenticationService(settings, realms, auditTrail,
-                new DefaultAuthenticationFailureHandler(), threadPool, anonymousUser, tokenService, apiKeyService);
-=======
         service = new AuthenticationService(settings, realms, auditTrail, new DefaultAuthenticationFailureHandler(Collections.emptyMap()),
-            threadPool, anonymousUser, tokenService);
->>>>>>> 91332994
+            threadPool, anonymousUser, tokenService, apiKeyService);
 
         InternalMessage message = new InternalMessage();
 
