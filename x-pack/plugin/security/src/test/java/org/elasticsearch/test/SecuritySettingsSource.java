--- conflicted
+++ resolved
@@ -152,24 +152,6 @@
         writeFile(xpackConf, "service_tokens", configServiceTokens());
 
         Settings.Builder builder = Settings.builder()
-<<<<<<< HEAD
-                .put(Environment.PATH_HOME_SETTING.getKey(), home)
-                .put(XPackSettings.SECURITY_ENABLED.getKey(), true)
-                .put(NetworkModule.TRANSPORT_TYPE_KEY, randomBoolean() ? SecurityField.NAME4 : SecurityField.NIO)
-                .put(NetworkModule.HTTP_TYPE_KEY, randomBoolean() ? SecurityField.NAME4 : SecurityField.NIO)
-                //TODO: for now isolate security tests from watcher (randomize this later)
-                .put(XPackSettings.WATCHER_ENABLED.getKey(), false)
-                .put(XPackSettings.AUDIT_ENABLED.getKey(), randomBoolean())
-                .put(LoggingAuditTrail.EMIT_HOST_ADDRESS_SETTING.getKey(), randomBoolean())
-                .put(LoggingAuditTrail.EMIT_HOST_NAME_SETTING.getKey(), randomBoolean())
-                .put(LoggingAuditTrail.EMIT_NODE_NAME_SETTING.getKey(), randomBoolean())
-                .put(LoggingAuditTrail.EMIT_NODE_ID_SETTING.getKey(), randomBoolean())
-                .put(LoggingAuditTrail.EMIT_CLUSTER_NAME_SETTING.getKey(), randomBoolean())
-                .put(LoggingAuditTrail.EMIT_CLUSTER_UUID_SETTING.getKey(), randomBoolean())
-                .put("xpack.security.authc.realms." + FileRealmSettings.TYPE + ".file.order", 0)
-                .put("xpack.security.authc.realms." + NativeRealmSettings.TYPE + ".index.order", "1")
-                .put("xpack.license.self_generated.type", "trial");
-=======
             .put(Environment.PATH_HOME_SETTING.getKey(), home)
             .put(XPackSettings.SECURITY_ENABLED.getKey(), true)
             .put(NetworkModule.TRANSPORT_TYPE_KEY, randomBoolean() ? SecurityField.NAME4 : SecurityField.NIO)
@@ -181,10 +163,11 @@
             .put(LoggingAuditTrail.EMIT_HOST_NAME_SETTING.getKey(), randomBoolean())
             .put(LoggingAuditTrail.EMIT_NODE_NAME_SETTING.getKey(), randomBoolean())
             .put(LoggingAuditTrail.EMIT_NODE_ID_SETTING.getKey(), randomBoolean())
+            .put(LoggingAuditTrail.EMIT_CLUSTER_NAME_SETTING.getKey(), randomBoolean())
+            .put(LoggingAuditTrail.EMIT_CLUSTER_UUID_SETTING.getKey(), randomBoolean())
             .put("xpack.security.authc.realms." + FileRealmSettings.TYPE + ".file.order", 0)
             .put("xpack.security.authc.realms." + NativeRealmSettings.TYPE + ".index.order", "1")
             .put("xpack.license.self_generated.type", "trial");
->>>>>>> 8f79cfac
         addNodeSSLSettings(builder);
         return builder.build();
     }
