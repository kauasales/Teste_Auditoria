--- conflicted
+++ resolved
@@ -123,27 +123,17 @@
         final Path path = getDataPath("idp1.xml");
         final String body = new String(Files.readAllBytes(path), StandardCharsets.UTF_8);
         final MockSecureSettings mockSecureSettings = new MockSecureSettings();
-<<<<<<< HEAD
-        mockSecureSettings.setString("xpack.security.transport.ssl.keystore.secure_password", "testnode");
+        mockSecureSettings.setString("xpack.security.transport.ssl.secure_key_passphrase", "testnode");
         final Settings settings = Settings.builder()
-                .put("xpack.security.transport.ssl.keystore.path",
-                        getDataPath("/org/elasticsearch/xpack/security/transport/ssl/certs/simple/testnode.jks"))
-                .put("path.home", createTempDir())
-                .setSecureSettings(mockSecureSettings)
-                .build();
-=======
-        mockSecureSettings.setString("xpack.ssl.secure_key_passphrase", "testnode");
-        final Settings settings = Settings.builder()
-            .put("xpack.ssl.key",
+            .put("xpack.security.transport.ssl.key",
                 getDataPath("/org/elasticsearch/xpack/security/transport/ssl/certs/simple/testnode.pem"))
-            .put("xpack.ssl.certificate",
+            .put("xpack.security.transport.ssl.certificate",
                 getDataPath("/org/elasticsearch/xpack/security/transport/ssl/certs/simple/testnode.crt"))
-            .put("xpack.ssl.certificate_authorities",
+            .put("xpack.security.transport.ssl.certificate_authorities",
                 getDataPath("/org/elasticsearch/xpack/security/transport/ssl/certs/simple/testnode.crt"))
             .put("path.home", createTempDir())
             .setSecureSettings(mockSecureSettings)
             .build();
->>>>>>> 71a39d10
         TestsSSLService sslService = new TestsSSLService(settings, TestEnvironment.newEnvironment(settings));
         try (MockWebServer proxyServer =
                      new MockWebServer(sslService.sslContext(settings.getByPrefix("xpack.security.transport.ssl.")), false)) {
