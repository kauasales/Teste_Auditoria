/*
 * Copyright Elasticsearch B.V. and/or licensed to Elasticsearch B.V. under one
 * or more contributor license agreements. Licensed under the Elastic License
 * 2.0; you may not use this file except in compliance with the Elastic License
 * 2.0.
 */
package org.elasticsearch.xpack.security.authc.saml;

import com.sun.net.httpserver.HttpsServer;

import org.apache.logging.log4j.message.ParameterizedMessage;
import org.elasticsearch.action.ActionListener;
import org.elasticsearch.action.support.PlainActionFuture;
import org.elasticsearch.common.settings.MockSecureSettings;
import org.elasticsearch.common.settings.Settings;
import org.elasticsearch.common.settings.SettingsException;
import org.elasticsearch.common.ssl.PemUtils;
import org.elasticsearch.common.util.concurrent.ThreadContext;
import org.elasticsearch.core.Tuple;
import org.elasticsearch.env.Environment;
import org.elasticsearch.env.TestEnvironment;
import org.elasticsearch.jdk.JavaVersion;
import org.elasticsearch.license.MockLicenseState;
import org.elasticsearch.test.http.MockResponse;
import org.elasticsearch.test.http.MockWebServer;
import org.elasticsearch.watcher.ResourceWatcherService;
import org.elasticsearch.xpack.core.XPackSettings;
import org.elasticsearch.xpack.core.security.authc.AuthenticationResult;
import org.elasticsearch.xpack.core.security.authc.Realm;
import org.elasticsearch.xpack.core.security.authc.RealmConfig;
import org.elasticsearch.xpack.core.security.authc.RealmSettings;
import org.elasticsearch.xpack.core.security.authc.saml.SamlRealmSettings;
import org.elasticsearch.xpack.core.security.authc.support.DelegatedAuthorizationSettings;
import org.elasticsearch.xpack.core.security.authc.support.UserRoleMapper;
import org.elasticsearch.xpack.core.security.user.User;
import org.elasticsearch.xpack.core.ssl.CertParsingUtils;
import org.elasticsearch.xpack.core.ssl.SSLService;
import org.elasticsearch.xpack.core.ssl.TestsSSLService;
import org.elasticsearch.xpack.security.Security;
import org.elasticsearch.xpack.security.authc.Realms;
import org.elasticsearch.xpack.security.authc.support.MockLookupRealm;
import org.hamcrest.Matchers;
import org.junit.Before;
import org.mockito.Mockito;
import org.opensaml.saml.common.xml.SAMLConstants;
import org.opensaml.saml.metadata.resolver.impl.AbstractReloadingMetadataResolver;
import org.opensaml.saml.saml2.core.LogoutRequest;
import org.opensaml.saml.saml2.core.NameID;
import org.opensaml.saml.saml2.core.NameIDType;
import org.opensaml.saml.saml2.metadata.EntityDescriptor;
import org.opensaml.saml.saml2.metadata.IDPSSODescriptor;
import org.opensaml.saml.saml2.metadata.SingleLogoutService;
import org.opensaml.saml.saml2.metadata.SingleSignOnService;
import org.opensaml.security.credential.Credential;
import org.opensaml.security.x509.X509Credential;

import java.io.OutputStream;
import java.nio.charset.StandardCharsets;
import java.nio.file.Files;
import java.nio.file.Path;
import java.security.AccessController;
import java.security.KeyStore;
import java.security.PrivateKey;
import java.security.PrivilegedAction;
import java.security.PrivilegedActionException;
import java.security.PublicKey;
import java.security.cert.Certificate;
import java.security.cert.X509Certificate;
import java.util.Arrays;
import java.util.Collections;
import java.util.List;
import java.util.Locale;
import java.util.Set;
import java.util.concurrent.atomic.AtomicReference;
import java.util.function.Supplier;
import java.util.stream.Stream;

import static org.elasticsearch.test.ActionListenerUtils.anyActionListener;
import static org.elasticsearch.xpack.core.security.authc.RealmSettings.getFullSettingKey;
import static org.hamcrest.Matchers.arrayContainingInAnyOrder;
import static org.hamcrest.Matchers.contains;
import static org.hamcrest.Matchers.containsInAnyOrder;
import static org.hamcrest.Matchers.containsString;
import static org.hamcrest.Matchers.empty;
import static org.hamcrest.Matchers.equalTo;
import static org.hamcrest.Matchers.greaterThan;
import static org.hamcrest.Matchers.greaterThanOrEqualTo;
import static org.hamcrest.Matchers.hasSize;
import static org.hamcrest.Matchers.instanceOf;
import static org.hamcrest.Matchers.iterableWithSize;
import static org.hamcrest.Matchers.notNullValue;
import static org.hamcrest.Matchers.nullValue;
import static org.mockito.ArgumentMatchers.any;
import static org.mockito.Mockito.mock;
import static org.mockito.Mockito.when;

/**
 * Basic unit tests for the SAMLRealm
 */
public class SamlRealmTests extends SamlTestCase {

    public static final String TEST_IDP_ENTITY_ID = "http://demo_josso_1.josso.dev.docker:8081/IDBUS/JOSSO-TUTORIAL/IDP1/SAML2/MD";
    private static final int METADATA_REFRESH = 3000;

    private static final String REALM_NAME = "my-saml";
    private static final String REALM_SETTINGS_PREFIX = "xpack.security.authc.realms.saml." + REALM_NAME;

    private Settings globalSettings;
    private Environment env;
    private ThreadContext threadContext;

    @Before
    public void setupEnv() throws PrivilegedActionException {
        SamlUtils.initialize(logger);
        globalSettings = Settings.builder().put("path.home", createTempDir()).build();
        env = TestEnvironment.newEnvironment(globalSettings);
        threadContext = new ThreadContext(globalSettings);
    }

    public void testReadIdpMetadataFromFile() throws Exception {
        final Path path = getDataPath("idp1.xml");
        Tuple<RealmConfig, SSLService> config = buildConfig(path.toString());
        final ResourceWatcherService watcherService = mock(ResourceWatcherService.class);
        Tuple<AbstractReloadingMetadataResolver, Supplier<EntityDescriptor>> tuple = SamlRealm.initializeResolver(
            logger,
            config.v1(),
            config.v2(),
            watcherService
        );
        try {
            assertIdp1MetadataParsedCorrectly(tuple.v2().get());
        } finally {
            tuple.v1().destroy();
        }
    }

    public void testReadIdpMetadataFromHttps() throws Exception {
        final Path path = getDataPath("idp1.xml");
        final String body = new String(Files.readAllBytes(path), StandardCharsets.UTF_8);
        final MockSecureSettings mockSecureSettings = new MockSecureSettings();
        mockSecureSettings.setString("xpack.security.http.ssl.secure_key_passphrase", "testnode");
        final Settings settings = Settings.builder()
            .put("xpack.security.http.ssl.enabled", true)
            .put("xpack.security.http.ssl.key", getDataPath("/org/elasticsearch/xpack/security/transport/ssl/certs/simple/testnode.pem"))
            .put(
                "xpack.security.http.ssl.certificate",
                getDataPath("/org/elasticsearch/xpack/security/transport/ssl/certs/simple/testnode.crt")
            )
            .put(
                "xpack.security.http.ssl.certificate_authorities",
                getDataPath("/org/elasticsearch/xpack/security/transport/ssl/certs/simple/testnode.crt")
            )
            .putList("xpack.security.http.ssl.supported_protocols", getProtocols())
            .put("path.home", createTempDir())
            .setSecureSettings(mockSecureSettings)
            .build();
        TestsSSLService sslService = new TestsSSLService(TestEnvironment.newEnvironment(settings));
        try (MockWebServer proxyServer = new MockWebServer(sslService.sslContext("xpack.security.http.ssl"), false)) {
            proxyServer.start();
            proxyServer.enqueue(new MockResponse().setResponseCode(200).setBody(body).addHeader("Content-Type", "application/xml"));
            proxyServer.enqueue(new MockResponse().setResponseCode(200).setBody(body).addHeader("Content-Type", "application/xml"));
            assertEquals(0, proxyServer.requests().size());

            Tuple<RealmConfig, SSLService> config = buildConfig("https://localhost:" + proxyServer.getPort());
            logger.info("Settings\n{}", config.v1().settings().toDelimitedString('\n'));
            final ResourceWatcherService watcherService = mock(ResourceWatcherService.class);
            Tuple<AbstractReloadingMetadataResolver, Supplier<EntityDescriptor>> tuple = SamlRealm.initializeResolver(
                logger,
                config.v1(),
                config.v2(),
                watcherService
            );

            try {
                final int firstRequestCount = proxyServer.requests().size();
                assertThat(firstRequestCount, greaterThanOrEqualTo(1));
                assertIdp1MetadataParsedCorrectly(tuple.v2().get());
                assertBusy(() -> assertThat(proxyServer.requests().size(), greaterThan(firstRequestCount)));
            } finally {
                tuple.v1().destroy();
            }
        }
    }

    public void testAuthenticateWithRoleMapping() throws Exception {
        final UserRoleMapper roleMapper = mock(UserRoleMapper.class);
        AtomicReference<UserRoleMapper.UserData> userData = new AtomicReference<>();
        Mockito.doAnswer(invocation -> {
            assert invocation.getArguments().length == 2;
            userData.set((UserRoleMapper.UserData) invocation.getArguments()[0]);
            @SuppressWarnings("unchecked")
            ActionListener<Set<String>> listener = (ActionListener<Set<String>>) invocation.getArguments()[1];
            listener.onResponse(Collections.singleton("superuser"));
            return null;
        }).when(roleMapper).resolveRoles(any(UserRoleMapper.UserData.class), anyActionListener());

        final boolean useNameId = randomBoolean();
        final boolean principalIsEmailAddress = randomBoolean();
        final Boolean populateUserMetadata = randomFrom(Boolean.TRUE, Boolean.FALSE, null);
        final String authenticatingRealm = randomBoolean() ? REALM_NAME : null;
<<<<<<< HEAD
        AuthenticationResult result = performAuthentication(
=======
        AuthenticationResult<User> result = performAuthentication(
>>>>>>> 30e15ba8
            roleMapper,
            useNameId,
            principalIsEmailAddress,
            populateUserMetadata,
            false,
            authenticatingRealm
        );
        assertThat(result, notNullValue());
        assertThat(result.getStatus(), equalTo(AuthenticationResult.Status.SUCCESS));
        assertThat(result.getValue().principal(), equalTo(useNameId ? "clint.barton" : "cbarton"));
        assertThat(result.getValue().email(), equalTo("cbarton@shield.gov"));
        assertThat(result.getValue().roles(), arrayContainingInAnyOrder("superuser"));
        if (populateUserMetadata == Boolean.FALSE) {
            // TODO : "saml_nameid" should be null too, but the logout code requires it for now.
            assertThat(result.getValue().metadata().get("saml_uid"), nullValue());
        } else {
            final String nameIdValue = principalIsEmailAddress ? "clint.barton@shield.gov" : "clint.barton";
            final String uidValue = principalIsEmailAddress ? "cbarton@shield.gov" : "cbarton";
            assertThat(result.getValue().metadata().get("saml_nameid"), equalTo(nameIdValue));
            assertThat(result.getValue().metadata().get("saml_uid"), instanceOf(Iterable.class));
            assertThat((Iterable<?>) result.getValue().metadata().get("saml_uid"), contains(uidValue));
        }

        assertThat(userData.get().getUsername(), equalTo(useNameId ? "clint.barton" : "cbarton"));
        assertThat(userData.get().getGroups(), containsInAnyOrder("avengers", "shield"));
    }

    public void testAuthenticateWithAuthorizingRealm() throws Exception {
        final UserRoleMapper roleMapper = mock(UserRoleMapper.class);
        Mockito.doAnswer(invocation -> {
            assert invocation.getArguments().length == 2;
            @SuppressWarnings("unchecked")
            ActionListener<Set<String>> listener = (ActionListener<Set<String>>) invocation.getArguments()[1];
            listener.onFailure(new RuntimeException("Role mapping should not be called"));
            return null;
        }).when(roleMapper).resolveRoles(any(UserRoleMapper.UserData.class), anyActionListener());

        final boolean useNameId = randomBoolean();
        final boolean principalIsEmailAddress = randomBoolean();
        final String authenticatingRealm = randomBoolean() ? REALM_NAME : null;
<<<<<<< HEAD
        AuthenticationResult result = performAuthentication(
=======
        AuthenticationResult<User> result = performAuthentication(
>>>>>>> 30e15ba8
            roleMapper,
            useNameId,
            principalIsEmailAddress,
            null,
            true,
            authenticatingRealm
        );
        assertThat(result, notNullValue());
        assertThat(result.getStatus(), equalTo(AuthenticationResult.Status.SUCCESS));
        assertThat(result.getValue().principal(), equalTo(useNameId ? "clint.barton" : "cbarton"));
        assertThat(result.getValue().email(), equalTo("cbarton@shield.gov"));
        assertThat(result.getValue().roles(), arrayContainingInAnyOrder("lookup_user_role"));
        assertThat(result.getValue().fullName(), equalTo("Clinton Barton"));
        assertThat(result.getValue().metadata().entrySet(), Matchers.iterableWithSize(1));
        assertThat(result.getValue().metadata().get("is_lookup"), Matchers.equalTo(true));
    }

    public void testAuthenticateWithWrongRealmName() throws Exception {
<<<<<<< HEAD
        AuthenticationResult result = performAuthentication(
=======
        AuthenticationResult<User> result = performAuthentication(
>>>>>>> 30e15ba8
            mock(UserRoleMapper.class),
            randomBoolean(),
            randomBoolean(),
            null,
            true,
            REALM_NAME + randomAlphaOfLength(8)
        );
        assertThat(result, notNullValue());
        assertThat(result.getStatus(), equalTo(AuthenticationResult.Status.CONTINUE));
    }

<<<<<<< HEAD
    private AuthenticationResult performAuthentication(
=======
    private AuthenticationResult<User> performAuthentication(
>>>>>>> 30e15ba8
        UserRoleMapper roleMapper,
        boolean useNameId,
        boolean principalIsEmailAddress,
        Boolean populateUserMetadata,
        boolean useAuthorizingRealm,
        String authenticatingRealm
    ) throws Exception {
        final EntityDescriptor idp = mockIdp();
        final SpConfiguration sp = new SpConfiguration("<sp>", "https://saml/", null, null, null, Collections.emptyList());
        final SamlAuthenticator authenticator = mock(SamlAuthenticator.class);
        final SamlLogoutRequestHandler logoutHandler = mock(SamlLogoutRequestHandler.class);

        final String userPrincipal = useNameId ? "clint.barton" : "cbarton";
        final String nameIdValue = principalIsEmailAddress ? "clint.barton@shield.gov" : "clint.barton";
        final String uidValue = principalIsEmailAddress ? "cbarton@shield.gov" : "cbarton";

        final RealmConfig.RealmIdentifier realmIdentifier = new RealmConfig.RealmIdentifier("mock", "mock_lookup");
        final MockLookupRealm lookupRealm = new MockLookupRealm(
            new RealmConfig(
                realmIdentifier,
                Settings.builder().put(globalSettings).put(getFullSettingKey(realmIdentifier, RealmSettings.ORDER_SETTING), 0).build(),
                env,
                threadContext
            )
        );

        final Settings.Builder settingsBuilder = Settings.builder()
            .put(getFullSettingKey(REALM_NAME, SamlRealmSettings.PRINCIPAL_ATTRIBUTE.getAttribute()), useNameId ? "nameid" : "uid")
            .put(getFullSettingKey(REALM_NAME, SamlRealmSettings.GROUPS_ATTRIBUTE.getAttribute()), "groups")
            .put(getFullSettingKey(REALM_NAME, SamlRealmSettings.MAIL_ATTRIBUTE.getAttribute()), "mail");
        if (principalIsEmailAddress) {
            final boolean anchoredMatch = randomBoolean();
            settingsBuilder.put(
                getFullSettingKey(REALM_NAME, SamlRealmSettings.PRINCIPAL_ATTRIBUTE.getPattern()),
                anchoredMatch ? "^([^@]+)@shield.gov$" : "^([^@]+)@"
            );
        }
        if (populateUserMetadata != null) {
            settingsBuilder.put(
                getFullSettingKey(REALM_NAME, SamlRealmSettings.POPULATE_USER_METADATA),
                populateUserMetadata.booleanValue()
            );
        }
        if (useAuthorizingRealm) {
            settingsBuilder.putList(
                getFullSettingKey(new RealmConfig.RealmIdentifier("saml", REALM_NAME), DelegatedAuthorizationSettings.AUTHZ_REALMS),
                lookupRealm.name()
            );
            lookupRealm.registerUser(
                new User(
                    userPrincipal,
                    new String[] { "lookup_user_role" },
                    "Clinton Barton",
                    "cbarton@shield.gov",
                    Collections.singletonMap("is_lookup", true),
                    true
                )
            );
        }

        final Settings realmSettings = settingsBuilder.build();
        final RealmConfig config = buildConfig(realmSettings);
        final SamlRealm realm = buildRealm(config, roleMapper, authenticator, logoutHandler, idp, sp);
        initializeRealms(realm, lookupRealm);

        final SamlToken token = new SamlToken(new byte[0], Collections.singletonList("<id>"), authenticatingRealm);

        final SamlAttributes attributes = new SamlAttributes(
            new SamlNameId(NameIDType.PERSISTENT, nameIdValue, idp.getEntityID(), sp.getEntityId(), null),
            randomAlphaOfLength(16),
            Arrays.asList(
                new SamlAttributes.SamlAttribute("urn:oid:0.9.2342.19200300.100.1.1", "uid", Collections.singletonList(uidValue)),
                new SamlAttributes.SamlAttribute("urn:oid:1.3.6.1.4.1.5923.1.5.1.1", "groups", Arrays.asList("avengers", "shield")),
                new SamlAttributes.SamlAttribute("urn:oid:0.9.2342.19200300.100.1.3", "mail", Arrays.asList("cbarton@shield.gov"))
            )
        );
        when(authenticator.authenticate(token)).thenReturn(attributes);

        final PlainActionFuture<AuthenticationResult<User>> future = new PlainActionFuture<>();
        realm.authenticate(token, future);
        return future.get();
    }

    private void initializeRealms(Realm... realms) {
        MockLicenseState licenseState = mock(MockLicenseState.class);
        when(licenseState.isAllowed(Security.DELEGATED_AUTHORIZATION_FEATURE)).thenReturn(true);

        final List<Realm> realmList = Arrays.asList(realms);
        for (Realm realm : realms) {
            realm.initialize(realmList, licenseState);
        }
    }

    public SamlRealm buildRealm(
        RealmConfig config,
        UserRoleMapper roleMapper,
        SamlAuthenticator authenticator,
        SamlLogoutRequestHandler logoutHandler,
        EntityDescriptor idp,
        SpConfiguration sp
    ) throws Exception {
        try {
            return new SamlRealm(config, roleMapper, authenticator, logoutHandler, mock(SamlLogoutResponseHandler.class), () -> idp, sp);
        } catch (SettingsException e) {
            logger.info(new ParameterizedMessage("Settings are invalid:\n{}", config.settings().toDelimitedString('\n')), e);
            throw e;
        }
    }

    public void testAttributeSelectionWithRegex() throws Exception {
        final boolean useFriendlyName = randomBoolean();
        final Settings settings = Settings.builder()
            .put(REALM_SETTINGS_PREFIX + ".attributes.principal", useFriendlyName ? "mail" : "urn:oid:0.9.2342.19200300.100.1.3")
            .put(REALM_SETTINGS_PREFIX + ".attribute_patterns.principal", "^(.+)@\\w+.example.com$")
            .build();

        final RealmConfig config = buildConfig(settings);

        final SamlRealmSettings.AttributeSetting principalSetting = new SamlRealmSettings.AttributeSetting("principal");
        final SamlRealm.AttributeParser parser = SamlRealm.AttributeParser.forSetting(logger, principalSetting, config, false);

        final SamlAttributes attributes = new SamlAttributes(
            new SamlNameId(NameIDType.TRANSIENT, randomAlphaOfLength(24), null, null, null),
            randomAlphaOfLength(16),
            Collections.singletonList(
                new SamlAttributes.SamlAttribute(
                    "urn:oid:0.9.2342.19200300.100.1.3",
                    "mail",
                    Arrays.asList("john.smith@personal.example.net", "john.smith@corporate.example.com", "jsmith@corporate.example.com")
                )
            )
        );

        final List<String> strings = parser.getAttribute(attributes);
        assertThat("For attributes: " + strings, strings, contains("john.smith", "jsmith"));
    }

    public void testSettingPatternWithoutAttributeThrowsSettingsException() throws Exception {
        final Settings realmSettings = Settings.builder()
            .put(getFullSettingKey(REALM_NAME, SamlRealmSettings.PRINCIPAL_ATTRIBUTE.getAttribute()), "nameid")
            .put(getFullSettingKey(REALM_NAME, SamlRealmSettings.NAME_ATTRIBUTE.getPattern()), "^\\s*(\\S.*\\S)\\s*$")
            .build();
        final RealmConfig config = buildConfig(realmSettings);

        final UserRoleMapper roleMapper = mock(UserRoleMapper.class);
        final SamlAuthenticator authenticator = mock(SamlAuthenticator.class);
        final SamlLogoutRequestHandler logoutHandler = mock(SamlLogoutRequestHandler.class);
        final EntityDescriptor idp = mockIdp();
        final SpConfiguration sp = new SpConfiguration("<sp>", "https://saml/", null, null, null, Collections.emptyList());

        final SettingsException settingsException = expectThrows(
            SettingsException.class,
            () -> buildRealm(config, roleMapper, authenticator, logoutHandler, idp, sp)
        );
        assertThat(settingsException.getMessage(), containsString(REALM_SETTINGS_PREFIX + ".attribute_patterns.name"));
        assertThat(settingsException.getMessage(), containsString(REALM_SETTINGS_PREFIX + ".attributes.name"));
    }

    public void testMissingPrincipalSettingThrowsSettingsException() throws Exception {
        final Settings realmSettings = Settings.EMPTY;
        final RealmConfig config = buildConfig(realmSettings);

        final UserRoleMapper roleMapper = mock(UserRoleMapper.class);
        final SamlAuthenticator authenticator = mock(SamlAuthenticator.class);
        final SamlLogoutRequestHandler logoutHandler = mock(SamlLogoutRequestHandler.class);
        final EntityDescriptor idp = mockIdp();
        final SpConfiguration sp = new SpConfiguration("<sp>", "https://saml/", null, null, null, Collections.emptyList());

        final SettingsException settingsException = expectThrows(
            SettingsException.class,
            () -> buildRealm(config, roleMapper, authenticator, logoutHandler, idp, sp)
        );
        assertThat(settingsException.getMessage(), containsString(REALM_SETTINGS_PREFIX + ".attributes.principal"));
    }

    public void testNonMatchingPrincipalPatternThrowsSamlException() throws Exception {
        final UserRoleMapper roleMapper = mock(UserRoleMapper.class);
        final EntityDescriptor idp = mockIdp();
        final SpConfiguration sp = new SpConfiguration("<sp>", "https://saml/", null, null, null, Collections.emptyList());
        final SamlAuthenticator authenticator = mock(SamlAuthenticator.class);
        final SamlLogoutRequestHandler logoutHandler = mock(SamlLogoutRequestHandler.class);

        final Settings realmSettings = Settings.builder()
            .put(getFullSettingKey(REALM_NAME, SamlRealmSettings.PRINCIPAL_ATTRIBUTE.getAttribute()), "mail")
            .put(getFullSettingKey(REALM_NAME, SamlRealmSettings.PRINCIPAL_ATTRIBUTE.getPattern()), "^([^@]+)@mycorp\\.example\\.com$")
            .build();

        final RealmConfig config = buildConfig(realmSettings);

        final SamlRealm realm = buildRealm(config, roleMapper, authenticator, logoutHandler, idp, sp);
        final String authenticatingRealm = randomBoolean() ? REALM_NAME : null;
        final SamlToken token = new SamlToken(new byte[0], Collections.singletonList("<id>"), authenticatingRealm);

        for (String mail : Arrays.asList("john@your-corp.example.com", "john@mycorp.example.com.example.net", "john")) {
            final SamlAttributes attributes = new SamlAttributes(
                new SamlNameId(NameIDType.TRANSIENT, randomAlphaOfLength(12), null, null, null),
                randomAlphaOfLength(16),
                Collections.singletonList(
                    new SamlAttributes.SamlAttribute("urn:oid:0.9.2342.19200300.100.1.3", "mail", Collections.singletonList(mail))
                )
            );
            when(authenticator.authenticate(token)).thenReturn(attributes);

            final PlainActionFuture<AuthenticationResult<User>> future = new PlainActionFuture<>();
            realm.authenticate(token, future);
            final AuthenticationResult<User> result = future.actionGet();
            assertThat(result.getStatus(), equalTo(AuthenticationResult.Status.CONTINUE));
            assertThat(result.getMessage(), containsString("attributes.principal"));
            assertThat(result.getMessage(), containsString("mail"));
            assertThat(result.getMessage(), containsString("@mycorp\\.example\\.com"));
        }
    }

    public void testCreateCredentialFromPemFiles() throws Exception {
        final Settings.Builder builder = buildSettings("http://example.com");
        final Path dir = createTempDir("encryption");
        final Path encryptionKeyPath = getDataPath("encryption.key");
        final Path destEncryptionKeyPath = dir.resolve("encryption.key");
        final PrivateKey encryptionKey = PemUtils.readPrivateKey(encryptionKeyPath, "encryption"::toCharArray);
        final Path encryptionCertPath = getDataPath("encryption.crt");
        final Path destEncryptionCertPath = dir.resolve("encryption.crt");
        final X509Certificate encryptionCert = CertParsingUtils.readX509Certificates(Collections.singletonList(encryptionCertPath))[0];
        Files.copy(encryptionKeyPath, destEncryptionKeyPath);
        Files.copy(encryptionCertPath, destEncryptionCertPath);
        builder.put(REALM_SETTINGS_PREFIX + ".encryption.key", destEncryptionKeyPath);
        builder.put(REALM_SETTINGS_PREFIX + ".encryption.certificate", destEncryptionCertPath);
        final Settings settings = builder.build();
        final RealmConfig realmConfig = realmConfigFromGlobalSettings(settings);
        final Credential credential = SamlRealm.buildEncryptionCredential(realmConfig).get(0);

        assertThat(credential, notNullValue());
        assertThat(credential.getPrivateKey(), equalTo(encryptionKey));
        assertThat(credential.getPublicKey(), equalTo(encryptionCert.getPublicKey()));
    }

    public void testCreateEncryptionCredentialFromKeyStore() throws Exception {
        assumeFalse("Can't run in a FIPS JVM, PKCS12 keystores are not usable", inFipsJvm());
        final Path dir = createTempDir();
        final Settings.Builder builder = Settings.builder().put(REALM_SETTINGS_PREFIX + ".type", "saml").put("path.home", dir);
        final Path ksFile = dir.resolve("cred.p12");
        final boolean testMultipleEncryptionKeyPair = randomBoolean();
        final Tuple<X509Certificate, PrivateKey> certKeyPair1 = readKeyPair("RSA_4096");
        final Tuple<X509Certificate, PrivateKey> certKeyPair2 = readKeyPair("RSA_2048");
        final KeyStore ks = KeyStore.getInstance("PKCS12");
        ks.load(null);
        ks.setKeyEntry(
            getAliasName(certKeyPair1),
            certKeyPair1.v2(),
            "key-password".toCharArray(),
            new Certificate[] { certKeyPair1.v1() }
        );
        if (testMultipleEncryptionKeyPair) {
            ks.setKeyEntry(
                getAliasName(certKeyPair2),
                certKeyPair2.v2(),
                "key-password".toCharArray(),
                new Certificate[] { certKeyPair2.v1() }
            );
        }
        try (OutputStream out = Files.newOutputStream(ksFile)) {
            ks.store(out, "ks-password".toCharArray());
        }
        builder.put(REALM_SETTINGS_PREFIX + ".encryption.keystore.path", ksFile.toString());
        builder.put(REALM_SETTINGS_PREFIX + ".encryption.keystore.type", "PKCS12");
        final boolean isEncryptionKeyStoreAliasSet = randomBoolean();
        if (isEncryptionKeyStoreAliasSet) {
            builder.put(REALM_SETTINGS_PREFIX + ".encryption.keystore.alias", getAliasName(certKeyPair1));
        }

        final MockSecureSettings secureSettings = new MockSecureSettings();
        secureSettings.setString(REALM_SETTINGS_PREFIX + ".encryption.keystore.secure_password", "ks-password");
        secureSettings.setString(REALM_SETTINGS_PREFIX + ".encryption.keystore.secure_key_password", "key-password");
        builder.setSecureSettings(secureSettings);

        final Settings settings = builder.build();
        final RealmConfig realmConfig = realmConfigFromGlobalSettings(settings);
        final List<X509Credential> credentials = SamlRealm.buildEncryptionCredential(realmConfig);

        assertThat("Encryption Credentials should not be null", credentials, notNullValue());
        final int expectedCredentials = (isEncryptionKeyStoreAliasSet) ? 1 : (testMultipleEncryptionKeyPair) ? 2 : 1;
        assertEquals("Expected encryption credentials size does not match", expectedCredentials, credentials.size());
        credentials.stream().forEach((credential) -> {
            assertTrue(
                "Unexpected private key in the list of encryption credentials",
                Arrays.asList(new PrivateKey[] { certKeyPair1.v2(), certKeyPair2.v2() }).contains(credential.getPrivateKey())
            );
            assertTrue(
                "Unexpected public key in the list of encryption credentials",
                Arrays.asList(new PublicKey[] { (certKeyPair1.v1()).getPublicKey(), certKeyPair2.v1().getPublicKey() })
                    .contains(credential.getPublicKey())
            );
        });
    }

    public void testCreateSigningCredentialFromKeyStoreSuccessScenarios() throws Exception {
        assumeFalse("Can't run in a FIPS JVM, PKCS12 keystores are not usable", inFipsJvm());
        final Path dir = createTempDir();
        final Settings.Builder builder = Settings.builder().put(REALM_SETTINGS_PREFIX + ".type", "saml").put("path.home", dir);
        final Path ksFile = dir.resolve("cred.p12");
        final Tuple<X509Certificate, PrivateKey> certKeyPair1 = readRandomKeyPair("RSA");
        final Tuple<X509Certificate, PrivateKey> certKeyPair2 = readRandomKeyPair("EC");

        final KeyStore ks = KeyStore.getInstance("PKCS12");
        ks.load(null);
        ks.setKeyEntry(
            getAliasName(certKeyPair1),
            certKeyPair1.v2(),
            "key-password".toCharArray(),
            new Certificate[] { certKeyPair1.v1() }
        );
        ks.setKeyEntry(
            getAliasName(certKeyPair2),
            certKeyPair2.v2(),
            "key-password".toCharArray(),
            new Certificate[] { certKeyPair2.v1() }
        );
        try (OutputStream out = Files.newOutputStream(ksFile)) {
            ks.store(out, "ks-password".toCharArray());
        }
        builder.put(REALM_SETTINGS_PREFIX + ".signing.keystore.path", ksFile.toString());
        builder.put(REALM_SETTINGS_PREFIX + ".signing.keystore.type", "PKCS12");
        final boolean isSigningKeyStoreAliasSet = randomBoolean();
        if (isSigningKeyStoreAliasSet) {
            builder.put(REALM_SETTINGS_PREFIX + ".signing.keystore.alias", getAliasName(certKeyPair1));
        }

        MockSecureSettings secureSettings = new MockSecureSettings();
        secureSettings.setString(REALM_SETTINGS_PREFIX + ".signing.keystore.secure_password", "ks-password");
        secureSettings.setString(REALM_SETTINGS_PREFIX + ".signing.keystore.secure_key_password", "key-password");
        builder.setSecureSettings(secureSettings);

        final Settings settings = builder.build();
        final RealmConfig realmConfig = realmConfigFromGlobalSettings(settings);

        // Should build signing credential and use the key from KS.
        final SigningConfiguration signingConfig = SamlRealm.buildSigningConfiguration(realmConfig);
        final Credential credential = signingConfig.getCredential();
        assertThat(credential, notNullValue());
        assertThat(credential.getPrivateKey(), equalTo(certKeyPair1.v2()));
        assertThat(credential.getPublicKey(), equalTo(certKeyPair1.v1().getPublicKey()));
    }

    public void testCreateSigningCredentialFromKeyStoreFailureScenarios() throws Exception {
        assumeFalse("Can't run in a FIPS JVM, PKCS12 keystores are not usable", inFipsJvm());
        final Path dir = createTempDir();
        final Settings.Builder builder = Settings.builder().put(REALM_SETTINGS_PREFIX + ".type", "saml").put("path.home", dir);
        final Path ksFile = dir.resolve("cred.p12");
        final Tuple<X509Certificate, PrivateKey> certKeyPair1 = readKeyPair("RSA_4096");
        final Tuple<X509Certificate, PrivateKey> certKeyPair2 = readKeyPair("RSA_2048");
        final Tuple<X509Certificate, PrivateKey> certKeyPair3 = readRandomKeyPair("EC");

        final KeyStore ks = KeyStore.getInstance("PKCS12");
        ks.load(null);
        final boolean noRSAKeysInKS = randomBoolean();
        if (noRSAKeysInKS == false) {
            ks.setKeyEntry(
                getAliasName(certKeyPair1),
                certKeyPair1.v2(),
                "key-password".toCharArray(),
                new Certificate[] { certKeyPair1.v1() }
            );
            ks.setKeyEntry(
                getAliasName(certKeyPair2),
                certKeyPair2.v2(),
                "key-password".toCharArray(),
                new Certificate[] { certKeyPair2.v1() }
            );
        }
        ks.setKeyEntry(
            getAliasName(certKeyPair3),
            certKeyPair3.v2(),
            "key-password".toCharArray(),
            new Certificate[] { certKeyPair3.v1() }
        );
        try (OutputStream out = Files.newOutputStream(ksFile)) {
            ks.store(out, "ks-password".toCharArray());
        }

        builder.put(REALM_SETTINGS_PREFIX + ".signing.keystore.path", ksFile.toString());
        builder.put(REALM_SETTINGS_PREFIX + ".signing.keystore.type", "PKCS12");
        final boolean isSigningKeyStoreAliasSet = randomBoolean();
        final Tuple<X509Certificate, PrivateKey> chosenAliasCertKeyPair;
        final String unknownAlias = randomAlphaOfLength(5);
        if (isSigningKeyStoreAliasSet) {
            chosenAliasCertKeyPair = randomFrom(Arrays.asList(certKeyPair3, null));
            if (chosenAliasCertKeyPair == null) {
                // Unknown alias
                builder.put(REALM_SETTINGS_PREFIX + ".signing.keystore.alias", unknownAlias);
            } else {
                builder.put(REALM_SETTINGS_PREFIX + ".signing.keystore.alias", getAliasName(chosenAliasCertKeyPair));
            }
        } else {
            chosenAliasCertKeyPair = null;
        }

        MockSecureSettings secureSettings = new MockSecureSettings();
        secureSettings.setString(REALM_SETTINGS_PREFIX + ".signing.keystore.secure_password", "ks-password");
        secureSettings.setString(REALM_SETTINGS_PREFIX + ".signing.keystore.secure_key_password", "key-password");
        builder.setSecureSettings(secureSettings);

        final Settings settings = builder.build();
        final RealmConfig realmConfig = realmConfigFromGlobalSettings(settings);

        if (isSigningKeyStoreAliasSet) {
            if (chosenAliasCertKeyPair == null) {
                // Unknown alias, this must throw exception
                final IllegalArgumentException illegalArgumentException = expectThrows(
                    IllegalArgumentException.class,
                    () -> SamlRealm.buildSigningConfiguration(realmConfig)
                );
                final String expectedErrorMessage = "The configured key store for "
                    + RealmSettings.realmSettingPrefix(realmConfig.identifier())
                    + "signing."
                    + " does not have a key associated with alias ["
                    + unknownAlias
                    + "] "
                    + "(from setting "
                    + RealmSettings.getFullSettingKey(realmConfig, SamlRealmSettings.SIGNING_KEY_ALIAS)
                    + ")";
                assertEquals(expectedErrorMessage, illegalArgumentException.getLocalizedMessage());
            } else {
                final String chosenAliasName = getAliasName(chosenAliasCertKeyPair);
                // Since this is unsupported key type, this must throw exception
                final IllegalArgumentException illegalArgumentException = expectThrows(
                    IllegalArgumentException.class,
                    () -> SamlRealm.buildSigningConfiguration(realmConfig)
                );
                final String expectedErrorMessage = "The key associated with alias ["
                    + chosenAliasName
                    + "] "
                    + "(from setting "
                    + RealmSettings.getFullSettingKey(realmConfig, SamlRealmSettings.SIGNING_KEY_ALIAS)
                    + ") uses unsupported key algorithm type ["
                    + chosenAliasCertKeyPair.v2().getAlgorithm()
                    + "], only RSA is supported";
                assertEquals(expectedErrorMessage, illegalArgumentException.getLocalizedMessage());
            }
        } else {
            if (noRSAKeysInKS) {
                // Should throw exception as no RSA keys in the keystore
                final IllegalArgumentException illegalArgumentException = expectThrows(
                    IllegalArgumentException.class,
                    () -> SamlRealm.buildSigningConfiguration(realmConfig)
                );
                final String expectedErrorMessage = "The configured key store for "
                    + RealmSettings.realmSettingPrefix(realmConfig.identifier())
                    + "signing."
                    + " does not contain any RSA key pairs";
                assertEquals(expectedErrorMessage, illegalArgumentException.getLocalizedMessage());
            } else {
                // Should throw exception when multiple signing keys found and alias not set
                final IllegalArgumentException illegalArgumentException = expectThrows(
                    IllegalArgumentException.class,
                    () -> SamlRealm.buildSigningConfiguration(realmConfig)
                );
                final String expectedErrorMessage = "The configured key store for "
                    + RealmSettings.realmSettingPrefix(realmConfig.identifier())
                    + "signing."
                    + " has multiple keys but no alias has been specified (from setting "
                    + RealmSettings.getFullSettingKey(realmConfig, SamlRealmSettings.SIGNING_KEY_ALIAS)
                    + ")";
                assertEquals(expectedErrorMessage, illegalArgumentException.getLocalizedMessage());
            }
        }
    }

    private String getAliasName(final Tuple<X509Certificate, PrivateKey> certKeyPair) {
        // Keys are pre-generated with the same name, so add the serial no to the alias so that keystore entries won't be overwritten
        return certKeyPair.v1().getSubjectX500Principal().getName().toLowerCase(Locale.US)
            + "-"
            + certKeyPair.v1().getSerialNumber()
            + "-alias";
    }

    public void testBuildLogoutRequest() throws Exception {
        final Boolean useSingleLogout = randomFrom(true, false, null);
        final UserRoleMapper roleMapper = mock(UserRoleMapper.class);
        final EntityDescriptor idp = mockIdp();
        final IDPSSODescriptor role = mock(IDPSSODescriptor.class);
        final SingleLogoutService slo = SamlUtils.buildObject(SingleLogoutService.class, SingleLogoutService.DEFAULT_ELEMENT_NAME);
        when(idp.getRoleDescriptors(IDPSSODescriptor.DEFAULT_ELEMENT_NAME)).thenReturn(Collections.singletonList(role));
        when(role.getSingleLogoutServices()).thenReturn(Collections.singletonList(slo));
        slo.setBinding(SAMLConstants.SAML2_REDIRECT_BINDING_URI);
        slo.setLocation("https://logout.saml/");

        final SpConfiguration sp = new SpConfiguration("<sp>", "https://saml/", null, null, null, Collections.emptyList());
        final SamlAuthenticator authenticator = mock(SamlAuthenticator.class);
        final SamlLogoutRequestHandler logoutHandler = mock(SamlLogoutRequestHandler.class);

        final Settings.Builder realmSettings = Settings.builder()
            .put(getFullSettingKey(REALM_NAME, SamlRealmSettings.PRINCIPAL_ATTRIBUTE.getAttribute()), "uid");
        if (useSingleLogout != null) {
            realmSettings.put(getFullSettingKey(REALM_NAME, SamlRealmSettings.IDP_SINGLE_LOGOUT), useSingleLogout.booleanValue());
        }

        final RealmConfig config = buildConfig(realmSettings.build());

        final SamlRealm realm = buildRealm(config, roleMapper, authenticator, logoutHandler, idp, sp);

        final NameID nameId = SamlUtils.buildObject(NameID.class, NameID.DEFAULT_ELEMENT_NAME);
        nameId.setFormat(NameID.TRANSIENT);
        nameId.setValue(SamlUtils.generateSecureNCName(18));
        final String session = SamlUtils.generateSecureNCName(12);

        final LogoutRequest request = realm.buildLogoutRequest(nameId, session);
        if (Boolean.FALSE.equals(useSingleLogout)) {
            assertThat(request, nullValue());
        } else {
            assertThat(request, notNullValue());
            assertThat(request.getDestination(), equalTo("https://logout.saml/"));
            assertThat(request.getNameID(), equalTo(nameId));
            assertThat(request.getSessionIndexes(), iterableWithSize(1));
            assertThat(request.getSessionIndexes().get(0).getValue(), equalTo(session));
        }
    }

    public void testCorrectRealmSelected() throws Exception {
        final String acsUrl = "https://idp.test/saml/login";
        final UserRoleMapper roleMapper = mock(UserRoleMapper.class);
        final EntityDescriptor idp = mockIdp();
        final SpConfiguration sp = new SpConfiguration("<sp>", acsUrl, null, null, null, Collections.emptyList());
        final SamlAuthenticator authenticator = mock(SamlAuthenticator.class);
        final SamlLogoutRequestHandler logoutHandler = mock(SamlLogoutRequestHandler.class);
        final Settings.Builder realmSettings = Settings.builder()
            .put(getFullSettingKey(REALM_NAME, SamlRealmSettings.PRINCIPAL_ATTRIBUTE.getAttribute()), "uid")
            .put(getFullSettingKey(REALM_NAME, SamlRealmSettings.IDP_METADATA_PATH), "http://url.to/metadata")
            .put(getFullSettingKey(REALM_NAME, SamlRealmSettings.IDP_ENTITY_ID), TEST_IDP_ENTITY_ID)
            .put(getFullSettingKey(REALM_NAME, SamlRealmSettings.SP_ACS), acsUrl);
        final RealmConfig config = buildConfig(realmSettings.build());
        final SamlRealm realm = buildRealm(config, roleMapper, authenticator, logoutHandler, idp, sp);
        final Realms realms = mock(Realms.class);
        when(realms.realm(REALM_NAME)).thenReturn(realm);
        when(realms.stream()).thenAnswer(i -> Stream.of(realm));
        final String emptyRealmName = randomBoolean() ? null : "";
        assertThat(SamlRealm.findSamlRealms(realms, emptyRealmName, acsUrl), hasSize(1));
        assertThat(SamlRealm.findSamlRealms(realms, emptyRealmName, acsUrl).get(0), equalTo(realm));
        assertThat(SamlRealm.findSamlRealms(realms, "my-saml", acsUrl), hasSize(1));
        assertThat(SamlRealm.findSamlRealms(realms, "my-saml", acsUrl).get(0), equalTo(realm));
        assertThat(SamlRealm.findSamlRealms(realms, "my-saml", null), hasSize(1));
        assertThat(SamlRealm.findSamlRealms(realms, "my-saml", null).get(0), equalTo(realm));
        assertThat(SamlRealm.findSamlRealms(realms, "my-saml", "https://idp.test:443/saml/login"), empty());
        assertThat(SamlRealm.findSamlRealms(realms, "incorrect", acsUrl), empty());
        assertThat(SamlRealm.findSamlRealms(realms, "incorrect", "https://idp.test:443/saml/login"), empty());
    }

    private EntityDescriptor mockIdp() {
        final EntityDescriptor descriptor = mock(EntityDescriptor.class);
        when(descriptor.getEntityID()).thenReturn("https://idp.saml/");
        return descriptor;
    }

    private Tuple<RealmConfig, SSLService> buildConfig(String idpMetadataPath) throws Exception {
        Settings globalSettings = buildSettings(idpMetadataPath).build();
        final RealmConfig config = realmConfigFromGlobalSettings(globalSettings);
        final SSLService sslService = new SSLService(config.env());
        return new Tuple<>(config, sslService);
    }

    private Settings.Builder buildSettings(String idpMetadataPath) {
        MockSecureSettings secureSettings = new MockSecureSettings();
        secureSettings.setString(REALM_SETTINGS_PREFIX + ".ssl.secure_key_passphrase", "testnode");
        return Settings.builder()
            .put(REALM_SETTINGS_PREFIX + ".ssl.verification_mode", "certificate")
            .put(
                REALM_SETTINGS_PREFIX + ".ssl.key",
                getDataPath("/org/elasticsearch/xpack/security/transport/ssl/certs/simple/testnode.pem")
            )
            .put(
                REALM_SETTINGS_PREFIX + ".ssl.certificate",
                getDataPath("/org/elasticsearch/xpack/security/transport/ssl/certs/simple/testnode.crt")
            )
            .put(
                REALM_SETTINGS_PREFIX + ".ssl.certificate_authorities",
                getDataPath("/org/elasticsearch/xpack/security/transport/ssl/certs/simple/testnode.crt")
            )
            .put(getFullSettingKey(REALM_NAME, SamlRealmSettings.IDP_METADATA_PATH), idpMetadataPath)
            .put(getFullSettingKey(REALM_NAME, SamlRealmSettings.IDP_ENTITY_ID), TEST_IDP_ENTITY_ID)
            .put(getFullSettingKey(REALM_NAME, SamlRealmSettings.IDP_METADATA_HTTP_REFRESH), METADATA_REFRESH + "ms")
            .put("path.home", createTempDir())
            .setSecureSettings(secureSettings);
    }

    private RealmConfig buildConfig(Settings realmSettings) {
        final Settings settings = Settings.builder().put("path.home", createTempDir()).put(realmSettings).build();
        final Environment env = TestEnvironment.newEnvironment(settings);
        final RealmConfig.RealmIdentifier realmIdentifier = new RealmConfig.RealmIdentifier("saml", REALM_NAME);
        return new RealmConfig(
            realmIdentifier,
            Settings.builder().put(settings).put(getFullSettingKey(realmIdentifier, RealmSettings.ORDER_SETTING), 0).build(),
            env,
            threadContext
        );
    }

    private RealmConfig realmConfigFromGlobalSettings(Settings globalSettings) {
        final Environment env = TestEnvironment.newEnvironment(globalSettings);
        final RealmConfig.RealmIdentifier realmIdentifier = new RealmConfig.RealmIdentifier("saml", REALM_NAME);
        return new RealmConfig(
            realmIdentifier,
            Settings.builder().put(globalSettings).put(getFullSettingKey(realmIdentifier, RealmSettings.ORDER_SETTING), 0).build(),
            env,
            new ThreadContext(globalSettings)
        );
    }

    private void assertIdp1MetadataParsedCorrectly(EntityDescriptor descriptor) {
        IDPSSODescriptor idpssoDescriptor = descriptor.getIDPSSODescriptor(SAMLConstants.SAML20P_NS);
        assertNotNull(idpssoDescriptor);
        List<SingleSignOnService> ssoServices = idpssoDescriptor.getSingleSignOnServices();
        assertEquals(2, ssoServices.size());
        assertEquals(SAMLConstants.SAML2_POST_BINDING_URI, ssoServices.get(0).getBinding());
        assertEquals(SAMLConstants.SAML2_REDIRECT_BINDING_URI, ssoServices.get(1).getBinding());
    }

    /**
     * The {@link HttpsServer} in the JDK has issues with TLSv1.3 when running in a JDK prior to
     * 12.0.1 so we pin to TLSv1.2 when running on an earlier JDK
     */
    private static List<String> getProtocols() {
        if (JavaVersion.current().compareTo(JavaVersion.parse("12")) < 0) {
            return List.of("TLSv1.2");
        } else {
            JavaVersion full = AccessController.doPrivileged(
                (PrivilegedAction<JavaVersion>) () -> JavaVersion.parse(System.getProperty("java.version"))
            );
            if (full.compareTo(JavaVersion.parse("12.0.1")) < 0) {
                return List.of("TLSv1.2");
            }
        }
        return XPackSettings.DEFAULT_SUPPORTED_PROTOCOLS;
    }
}<|MERGE_RESOLUTION|>--- conflicted
+++ resolved
@@ -198,11 +198,7 @@
         final boolean principalIsEmailAddress = randomBoolean();
         final Boolean populateUserMetadata = randomFrom(Boolean.TRUE, Boolean.FALSE, null);
         final String authenticatingRealm = randomBoolean() ? REALM_NAME : null;
-<<<<<<< HEAD
-        AuthenticationResult result = performAuthentication(
-=======
         AuthenticationResult<User> result = performAuthentication(
->>>>>>> 30e15ba8
             roleMapper,
             useNameId,
             principalIsEmailAddress,
@@ -243,11 +239,7 @@
         final boolean useNameId = randomBoolean();
         final boolean principalIsEmailAddress = randomBoolean();
         final String authenticatingRealm = randomBoolean() ? REALM_NAME : null;
-<<<<<<< HEAD
-        AuthenticationResult result = performAuthentication(
-=======
         AuthenticationResult<User> result = performAuthentication(
->>>>>>> 30e15ba8
             roleMapper,
             useNameId,
             principalIsEmailAddress,
@@ -266,11 +258,7 @@
     }
 
     public void testAuthenticateWithWrongRealmName() throws Exception {
-<<<<<<< HEAD
-        AuthenticationResult result = performAuthentication(
-=======
         AuthenticationResult<User> result = performAuthentication(
->>>>>>> 30e15ba8
             mock(UserRoleMapper.class),
             randomBoolean(),
             randomBoolean(),
@@ -282,11 +270,7 @@
         assertThat(result.getStatus(), equalTo(AuthenticationResult.Status.CONTINUE));
     }
 
-<<<<<<< HEAD
-    private AuthenticationResult performAuthentication(
-=======
     private AuthenticationResult<User> performAuthentication(
->>>>>>> 30e15ba8
         UserRoleMapper roleMapper,
         boolean useNameId,
         boolean principalIsEmailAddress,
