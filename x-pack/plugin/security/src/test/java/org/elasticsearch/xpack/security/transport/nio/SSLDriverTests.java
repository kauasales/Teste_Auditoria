--- conflicted
+++ resolved
@@ -201,10 +201,6 @@
                 serverDriver.getSSLEngine().closeInbound();
                 serverDriver.getSSLEngine().closeOutbound();
                 serverDriver.close();
-<<<<<<< HEAD
-                ;
-=======
->>>>>>> 533e2444
                 assertTrue(serverDriver.isClosed());
                 clientDriver.close();
                 assertTrue(clientDriver.isClosed());
