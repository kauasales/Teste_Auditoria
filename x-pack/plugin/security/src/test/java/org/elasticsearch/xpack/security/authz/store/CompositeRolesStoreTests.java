--- conflicted
+++ resolved
@@ -128,11 +128,7 @@
         when(fileRolesStore.roleDescriptors(Collections.singleton("no_fls_dls"))).thenReturn(Collections.singleton(noFlsDlsRole));
         CompositeRolesStore compositeRolesStore = new CompositeRolesStore(Settings.EMPTY, fileRolesStore, nativeRolesStore,
                 reservedRolesStore, mock(NativePrivilegeStore.class), Collections.emptyList(),
-<<<<<<< HEAD
-                new ThreadContext(Settings.EMPTY), licenseState, rds -> {});
-=======
-                new ThreadContext(Settings.EMPTY), licenseState, cache);
->>>>>>> 638ba4a5
+                new ThreadContext(Settings.EMPTY), licenseState, cache, rds -> {});
 
         PlainActionFuture<Role> roleFuture = new PlainActionFuture<>();
         compositeRolesStore.roles(Collections.singleton("fls"), roleFuture);
@@ -197,11 +193,7 @@
         when(fileRolesStore.roleDescriptors(Collections.singleton("no_fls_dls"))).thenReturn(Collections.singleton(noFlsDlsRole));
         CompositeRolesStore compositeRolesStore = new CompositeRolesStore(Settings.EMPTY, fileRolesStore, nativeRolesStore,
                 reservedRolesStore, mock(NativePrivilegeStore.class), Collections.emptyList(),
-<<<<<<< HEAD
-                new ThreadContext(Settings.EMPTY), licenseState, rds -> {});
-=======
-                new ThreadContext(Settings.EMPTY), licenseState, cache);
->>>>>>> 638ba4a5
+                new ThreadContext(Settings.EMPTY), licenseState, cache, rds -> {});
 
         PlainActionFuture<Role> roleFuture = new PlainActionFuture<>();
         compositeRolesStore.roles(Collections.singleton("fls"), roleFuture);
@@ -243,11 +235,7 @@
         final CompositeRolesStore compositeRolesStore =
                 new CompositeRolesStore(SECURITY_ENABLED_SETTINGS, fileRolesStore, nativeRolesStore, reservedRolesStore,
                         nativePrivilegeStore, Collections.emptyList(), new ThreadContext(SECURITY_ENABLED_SETTINGS),
-<<<<<<< HEAD
-                        new XPackLicenseState(SECURITY_ENABLED_SETTINGS), rds -> {});
-=======
-                        new XPackLicenseState(SECURITY_ENABLED_SETTINGS), cache);
->>>>>>> 638ba4a5
+                        new XPackLicenseState(SECURITY_ENABLED_SETTINGS), cache, rds -> {});
         verify(fileRolesStore).addListener(any(Consumer.class)); // adds a listener in ctor
 
         final String roleName = randomAlphaOfLengthBetween(1, 10);
@@ -298,11 +286,7 @@
             .build();
         final CompositeRolesStore compositeRolesStore = new CompositeRolesStore(settings, fileRolesStore, nativeRolesStore,
             reservedRolesStore, mock(NativePrivilegeStore.class), Collections.emptyList(), new ThreadContext(settings),
-<<<<<<< HEAD
-            new XPackLicenseState(settings), rds -> {});
-=======
-            new XPackLicenseState(settings), cache);
->>>>>>> 638ba4a5
+            new XPackLicenseState(settings), cache, rds -> {});
         verify(fileRolesStore).addListener(any(Consumer.class)); // adds a listener in ctor
 
         final String roleName = randomAlphaOfLengthBetween(1, 10);
@@ -336,11 +320,7 @@
         final CompositeRolesStore compositeRolesStore =
             new CompositeRolesStore(SECURITY_ENABLED_SETTINGS, fileRolesStore, nativeRolesStore, reservedRolesStore,
                 mock(NativePrivilegeStore.class), Collections.emptyList(), new ThreadContext(SECURITY_ENABLED_SETTINGS),
-<<<<<<< HEAD
-                new XPackLicenseState(SECURITY_ENABLED_SETTINGS), rds -> {});
-=======
-                new XPackLicenseState(SECURITY_ENABLED_SETTINGS), cache);
->>>>>>> 638ba4a5
+                new XPackLicenseState(SECURITY_ENABLED_SETTINGS), cache, rds -> {});
         verify(fileRolesStore).addListener(any(Consumer.class)); // adds a listener in ctor
 
         final String roleName = randomAlphaOfLengthBetween(1, 10);
@@ -417,12 +397,8 @@
         final CompositeRolesStore compositeRolesStore =
                 new CompositeRolesStore(SECURITY_ENABLED_SETTINGS, fileRolesStore, nativeRolesStore, reservedRolesStore,
                                 mock(NativePrivilegeStore.class), Arrays.asList(inMemoryProvider1, inMemoryProvider2),
-<<<<<<< HEAD
                                 new ThreadContext(SECURITY_ENABLED_SETTINGS), new XPackLicenseState(SECURITY_ENABLED_SETTINGS),
-                                rds -> {});
-=======
-                                new ThreadContext(SECURITY_ENABLED_SETTINGS), new XPackLicenseState(SECURITY_ENABLED_SETTINGS), cache);
->>>>>>> 638ba4a5
+                                cache, rds -> {});
 
         final Set<String> roleNames = Sets.newHashSet("roleA", "roleB", "unknown");
         PlainActionFuture<Role> future = new PlainActionFuture<>();
@@ -626,12 +602,8 @@
         final CompositeRolesStore compositeRolesStore =
             new CompositeRolesStore(SECURITY_ENABLED_SETTINGS, fileRolesStore, nativeRolesStore, reservedRolesStore,
                                     mock(NativePrivilegeStore.class), Arrays.asList(inMemoryProvider1, failingProvider),
-<<<<<<< HEAD
                                     new ThreadContext(SECURITY_ENABLED_SETTINGS), new XPackLicenseState(SECURITY_ENABLED_SETTINGS),
-                                    rds -> {});
-=======
-                                    new ThreadContext(SECURITY_ENABLED_SETTINGS), new XPackLicenseState(SECURITY_ENABLED_SETTINGS), cache);
->>>>>>> 638ba4a5
+                                    cache, rds -> {});
 
         final Set<String> roleNames = Sets.newHashSet("roleA", "roleB", "unknown");
         PlainActionFuture<Role> future = new PlainActionFuture<>();
@@ -673,11 +645,7 @@
         xPackLicenseState.update(randomFrom(OperationMode.BASIC, OperationMode.GOLD, OperationMode.STANDARD), true, null);
         CompositeRolesStore compositeRolesStore = new CompositeRolesStore(
             Settings.EMPTY, fileRolesStore, nativeRolesStore, reservedRolesStore, mock(NativePrivilegeStore.class),
-<<<<<<< HEAD
-            Arrays.asList(inMemoryProvider), new ThreadContext(Settings.EMPTY), xPackLicenseState, rds -> {});
-=======
-            Arrays.asList(inMemoryProvider), new ThreadContext(Settings.EMPTY), xPackLicenseState, cache);
->>>>>>> 638ba4a5
+            Arrays.asList(inMemoryProvider), new ThreadContext(Settings.EMPTY), xPackLicenseState, cache, rds -> {});
 
         Set<String> roleNames = Sets.newHashSet("roleA");
         PlainActionFuture<Role> future = new PlainActionFuture<>();
@@ -689,11 +657,7 @@
 
         compositeRolesStore = new CompositeRolesStore(
             Settings.EMPTY, fileRolesStore, nativeRolesStore, reservedRolesStore, mock(NativePrivilegeStore.class),
-<<<<<<< HEAD
-            Arrays.asList(inMemoryProvider), new ThreadContext(Settings.EMPTY), xPackLicenseState, rds -> {});
-=======
-            Arrays.asList(inMemoryProvider), new ThreadContext(Settings.EMPTY), xPackLicenseState, cache);
->>>>>>> 638ba4a5
+            Arrays.asList(inMemoryProvider), new ThreadContext(Settings.EMPTY), xPackLicenseState, cache, rds -> {});
         // these licenses allow custom role providers
         xPackLicenseState.update(randomFrom(OperationMode.PLATINUM, OperationMode.TRIAL), true, null);
         roleNames = Sets.newHashSet("roleA");
@@ -707,11 +671,7 @@
         // license expired, don't allow custom role providers
         compositeRolesStore = new CompositeRolesStore(
             Settings.EMPTY, fileRolesStore, nativeRolesStore, reservedRolesStore, mock(NativePrivilegeStore.class),
-<<<<<<< HEAD
-            Arrays.asList(inMemoryProvider), new ThreadContext(Settings.EMPTY), xPackLicenseState, rds -> {});
-=======
-            Arrays.asList(inMemoryProvider), new ThreadContext(Settings.EMPTY), xPackLicenseState, cache);
->>>>>>> 638ba4a5
+            Arrays.asList(inMemoryProvider), new ThreadContext(Settings.EMPTY), xPackLicenseState, cache, rds -> {});
         xPackLicenseState.update(randomFrom(OperationMode.PLATINUM, OperationMode.TRIAL), false, null);
         roleNames = Sets.newHashSet("roleA");
         future = new PlainActionFuture<>();
@@ -736,11 +696,7 @@
         CompositeRolesStore compositeRolesStore = new CompositeRolesStore(
                 Settings.EMPTY, fileRolesStore, nativeRolesStore, reservedRolesStore,
                 mock(NativePrivilegeStore.class), Collections.emptyList(), new ThreadContext(Settings.EMPTY),
-<<<<<<< HEAD
-                new XPackLicenseState(SECURITY_ENABLED_SETTINGS), rds -> {}) {
-=======
-                new XPackLicenseState(SECURITY_ENABLED_SETTINGS), cache) {
->>>>>>> 638ba4a5
+                new XPackLicenseState(SECURITY_ENABLED_SETTINGS), cache, rds -> {}) {
             @Override
             public void invalidateAll() {
                 numInvalidation.incrementAndGet();
@@ -792,11 +748,7 @@
         CompositeRolesStore compositeRolesStore = new CompositeRolesStore(SECURITY_ENABLED_SETTINGS,
                 fileRolesStore, nativeRolesStore, reservedRolesStore,
                 mock(NativePrivilegeStore.class), Collections.emptyList(), new ThreadContext(SECURITY_ENABLED_SETTINGS),
-<<<<<<< HEAD
-                new XPackLicenseState(SECURITY_ENABLED_SETTINGS), rds -> {}) {
-=======
-                new XPackLicenseState(SECURITY_ENABLED_SETTINGS), cache) {
->>>>>>> 638ba4a5
+                new XPackLicenseState(SECURITY_ENABLED_SETTINGS), cache, rds -> {}) {
             @Override
             public void invalidateAll() {
                 numInvalidation.incrementAndGet();
