--- conflicted
+++ resolved
@@ -810,11 +810,8 @@
 
     public SecurityIndexManager.State dummyIndexState(boolean isIndexUpToDate, ClusterHealthStatus healthStatus) {
         return new SecurityIndexManager.State(
-<<<<<<< HEAD
-            Instant.now(), isIndexUpToDate, true, null, concreteSecurityIndexName, healthStatus, IndexMetadata.State.OPEN, "my_uuid");
-=======
-            Instant.now(), isIndexUpToDate, true, true, null, concreteSecurityIndexName, healthStatus, IndexMetadata.State.OPEN, null);
->>>>>>> b914994b
+            Instant.now(), isIndexUpToDate, true, true, null, concreteSecurityIndexName, healthStatus, IndexMetadata.State.OPEN, null,
+            "my_uuid");
     }
 
     public void testCacheClearOnIndexHealthChange() {
