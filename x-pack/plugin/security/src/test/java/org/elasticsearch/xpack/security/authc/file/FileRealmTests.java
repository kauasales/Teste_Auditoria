/*
 * Copyright Elasticsearch B.V. and/or licensed to Elasticsearch B.V. under one
 * or more contributor license agreements. Licensed under the Elastic License;
 * you may not use this file except in compliance with the Elastic License.
 */
package org.elasticsearch.xpack.security.authc.file;

import org.elasticsearch.action.support.PlainActionFuture;
import org.elasticsearch.common.settings.SecureString;
import org.elasticsearch.common.settings.Settings;
import org.elasticsearch.common.util.concurrent.ThreadContext;
import org.elasticsearch.env.TestEnvironment;
import org.elasticsearch.test.ESTestCase;
import org.elasticsearch.threadpool.ThreadPool;
import org.elasticsearch.watcher.ResourceWatcherService;
import org.elasticsearch.xpack.core.security.authc.AuthenticationResult;
import org.elasticsearch.xpack.core.security.authc.RealmConfig;
import org.elasticsearch.xpack.core.security.authc.RealmSettings;
import org.elasticsearch.xpack.core.security.authc.support.Hasher;
import org.elasticsearch.xpack.core.security.authc.support.UsernamePasswordToken;
import org.elasticsearch.xpack.core.security.user.User;
import org.junit.Before;
import org.mockito.stubbing.Answer;

import java.util.Locale;
import java.util.Map;
import java.util.function.Supplier;

import static org.hamcrest.Matchers.arrayContaining;
import static org.hamcrest.Matchers.equalTo;
import static org.hamcrest.Matchers.hasEntry;
import static org.hamcrest.Matchers.is;
import static org.hamcrest.Matchers.not;
import static org.hamcrest.Matchers.notNullValue;
import static org.hamcrest.Matchers.sameInstance;
import static org.mockito.Matchers.any;
import static org.mockito.Matchers.eq;
import static org.mockito.Mockito.doReturn;
import static org.mockito.Mockito.mock;
import static org.mockito.Mockito.spy;
import static org.mockito.Mockito.verify;
import static org.mockito.Mockito.when;

public class FileRealmTests extends ESTestCase {

    private static final RealmConfig.RealmIdentifier REALM_IDENTIFIER = new RealmConfig.RealmIdentifier("file", "file-test");

    private static final Answer<AuthenticationResult> VERIFY_PASSWORD_ANSWER = inv -> {
        assertThat(inv.getArguments().length, is(3));
        Supplier<User> supplier = (Supplier<User>) inv.getArguments()[2];
        return AuthenticationResult.success(supplier.get());
    };

    private FileUserPasswdStore userPasswdStore;
    private FileUserRolesStore userRolesStore;
    private Settings globalSettings;
    private ThreadPool threadPool;
    private ThreadContext threadContext;

    @Before
    public void init() throws Exception {
        userPasswdStore = mock(FileUserPasswdStore.class);
        userRolesStore = mock(FileUserRolesStore.class);
        globalSettings = Settings.builder().put("path.home", createTempDir()).build();
        threadPool = mock(ThreadPool.class);
        threadContext = new ThreadContext(globalSettings);
        when(threadPool.getThreadContext()).thenReturn(threadContext);
    }

    public void testAuthenticate() throws Exception {
        when(userPasswdStore.verifyPassword(eq("user1"), eq(new SecureString("test123")), any(Supplier.class)))
                .thenAnswer(VERIFY_PASSWORD_ANSWER);
        when(userRolesStore.roles("user1")).thenReturn(new String[] { "role1", "role2" });
<<<<<<< HEAD
        RealmConfig config = getRealmConfig(Settings.EMPTY);
        FileRealm realm = new FileRealm(config, userPasswdStore, userRolesStore);
=======
        RealmConfig config = new RealmConfig("file-test", Settings.EMPTY, globalSettings, TestEnvironment.newEnvironment(globalSettings),
            threadContext);
        FileRealm realm = new FileRealm(config, userPasswdStore, userRolesStore, threadPool);
>>>>>>> 80564884
        PlainActionFuture<AuthenticationResult> future = new PlainActionFuture<>();
        realm.authenticate(new UsernamePasswordToken("user1", new SecureString("test123")), future);
        final AuthenticationResult result = future.actionGet();
        assertThat(result.getStatus(), is(AuthenticationResult.Status.SUCCESS));
        User user = result.getUser();
        assertThat(user, notNullValue());
        assertThat(user.principal(), equalTo("user1"));
        assertThat(user.roles(), notNullValue());
        assertThat(user.roles().length, equalTo(2));
        assertThat(user.roles(), arrayContaining("role1", "role2"));
    }

    private RealmConfig getRealmConfig(Settings settings) {
        return new RealmConfig(REALM_IDENTIFIER,
                mergeSettings(settings, globalSettings),
                TestEnvironment.newEnvironment(globalSettings), new ThreadContext(globalSettings));
    }

    public void testAuthenticateCaching() throws Exception {
        Settings settings = Settings.builder()
                .put(RealmSettings.realmSettingPrefix(REALM_IDENTIFIER) + "cache.hash_algo",
                        Hasher.values()[randomIntBetween(0, Hasher.values().length - 1)].name().toLowerCase(Locale.ROOT))
                .build();
<<<<<<< HEAD
        RealmConfig config = getRealmConfig(settings);
=======
        RealmConfig config = new RealmConfig("file-test", settings, globalSettings, TestEnvironment.newEnvironment(globalSettings),
            threadContext);
>>>>>>> 80564884
        when(userPasswdStore.verifyPassword(eq("user1"), eq(new SecureString("test123")), any(Supplier.class)))
                .thenAnswer(VERIFY_PASSWORD_ANSWER);
        when(userRolesStore.roles("user1")).thenReturn(new String[]{"role1", "role2"});
        FileRealm realm = new FileRealm(config, userPasswdStore, userRolesStore, threadPool);
        PlainActionFuture<AuthenticationResult> future = new PlainActionFuture<>();
        realm.authenticate(new UsernamePasswordToken("user1", new SecureString("test123")), future);
        User user1 = future.actionGet().getUser();
        future = new PlainActionFuture<>();
        realm.authenticate(new UsernamePasswordToken("user1", new SecureString("test123")), future);
        User user2 = future.actionGet().getUser();
        assertThat(user1, sameInstance(user2));
    }

    public void testAuthenticateCachingRefresh() throws Exception {
<<<<<<< HEAD
        RealmConfig config = getRealmConfig(Settings.EMPTY);
=======
        RealmConfig config = new RealmConfig("file-test", Settings.EMPTY, globalSettings, TestEnvironment.newEnvironment(globalSettings),
            threadContext);
>>>>>>> 80564884
        userPasswdStore = spy(new UserPasswdStore(config));
        userRolesStore = spy(new UserRolesStore(config));
        when(userPasswdStore.verifyPassword(eq("user1"), eq(new SecureString("test123")), any(Supplier.class)))
                .thenAnswer(VERIFY_PASSWORD_ANSWER);
        doReturn(new String[] { "role1", "role2" }).when(userRolesStore).roles("user1");
        FileRealm realm = new FileRealm(config, userPasswdStore, userRolesStore, threadPool);
        PlainActionFuture<AuthenticationResult> future = new PlainActionFuture<>();
        realm.authenticate(new UsernamePasswordToken("user1", new SecureString("test123")), future);
        User user1 = future.actionGet().getUser();
        future = new PlainActionFuture<>();
        realm.authenticate(new UsernamePasswordToken("user1", new SecureString("test123")), future);
        User user2 = future.actionGet().getUser();
        assertThat(user1, sameInstance(user2));

        userPasswdStore.notifyRefresh();

        future = new PlainActionFuture<>();
        realm.authenticate(new UsernamePasswordToken("user1", new SecureString("test123")), future);
        User user3 = future.actionGet().getUser();
        assertThat(user2, not(sameInstance(user3)));
        future = new PlainActionFuture<>();
        realm.authenticate(new UsernamePasswordToken("user1", new SecureString("test123")), future);
        User user4 = future.actionGet().getUser();
        assertThat(user3, sameInstance(user4));

        userRolesStore.notifyRefresh();

        future = new PlainActionFuture<>();
        realm.authenticate(new UsernamePasswordToken("user1", new SecureString("test123")), future);
        User user5 = future.actionGet().getUser();
        assertThat(user4, not(sameInstance(user5)));
        future = new PlainActionFuture<>();
        realm.authenticate(new UsernamePasswordToken("user1", new SecureString("test123")), future);
        User user6 = future.actionGet().getUser();
        assertThat(user5, sameInstance(user6));
    }

    public void testToken() throws Exception {
<<<<<<< HEAD
        RealmConfig config = getRealmConfig(Settings.EMPTY);
=======
        RealmConfig config = new RealmConfig("file-test", Settings.EMPTY, globalSettings, TestEnvironment.newEnvironment(globalSettings),
            threadContext);
>>>>>>> 80564884
        when(userPasswdStore.verifyPassword(eq("user1"), eq(new SecureString("test123")), any(Supplier.class)))
                .thenAnswer(VERIFY_PASSWORD_ANSWER);
        when(userRolesStore.roles("user1")).thenReturn(new String[]{"role1", "role2"});
        FileRealm realm = new FileRealm(config, userPasswdStore, userRolesStore, threadPool);

        ThreadContext threadContext = new ThreadContext(Settings.EMPTY);
        UsernamePasswordToken.putTokenHeader(threadContext, new UsernamePasswordToken("user1", new SecureString("test123")));

        UsernamePasswordToken token = realm.token(threadContext);
        assertThat(token, notNullValue());
        assertThat(token.principal(), equalTo("user1"));
        assertThat(token.credentials(), notNullValue());
        assertThat(new String(token.credentials().getChars()), equalTo("test123"));
    }

    public void testLookup() throws Exception {
        when(userPasswdStore.userExists("user1")).thenReturn(true);
        when(userRolesStore.roles("user1")).thenReturn(new String[] { "role1", "role2" });
<<<<<<< HEAD
        RealmConfig config = getRealmConfig(Settings.EMPTY);
        FileRealm realm = new FileRealm(config, userPasswdStore, userRolesStore);
=======
        RealmConfig config = new RealmConfig("file-test", Settings.EMPTY, globalSettings, TestEnvironment.newEnvironment(globalSettings),
            threadContext);
        FileRealm realm = new FileRealm(config, userPasswdStore, userRolesStore, threadPool);
>>>>>>> 80564884

        PlainActionFuture<User> future = new PlainActionFuture<>();
        realm.lookupUser("user1", future);
        User user = future.actionGet();

        assertThat(user, notNullValue());
        assertThat(user.principal(), equalTo("user1"));
        assertThat(user.roles(), notNullValue());
        assertThat(user.roles().length, equalTo(2));
        assertThat(user.roles(), arrayContaining("role1", "role2"));
    }

    public void testLookupCaching() throws Exception {
        when(userPasswdStore.userExists("user1")).thenReturn(true);
        when(userRolesStore.roles("user1")).thenReturn(new String[] { "role1", "role2" });
<<<<<<< HEAD
        RealmConfig config = getRealmConfig(Settings.EMPTY);
        FileRealm realm = new FileRealm(config, userPasswdStore, userRolesStore);
=======
        RealmConfig config = new RealmConfig("file-test", Settings.EMPTY, globalSettings, TestEnvironment.newEnvironment(globalSettings),
            threadContext);
        FileRealm realm = new FileRealm(config, userPasswdStore, userRolesStore, threadPool);
>>>>>>> 80564884

        PlainActionFuture<User> future = new PlainActionFuture<>();
        realm.lookupUser("user1", future);
        User user = future.actionGet();
        future = new PlainActionFuture<>();
        realm.lookupUser("user1", future);
        User user1 = future.actionGet();
        assertThat(user, sameInstance(user1));
        verify(userPasswdStore).userExists("user1");
        verify(userRolesStore).roles("user1");
    }

    public void testLookupCachingWithRefresh() throws Exception {
<<<<<<< HEAD
        RealmConfig config = getRealmConfig(Settings.EMPTY);
=======
        RealmConfig config = new RealmConfig("file-test", Settings.EMPTY, globalSettings, TestEnvironment.newEnvironment(globalSettings),
            threadContext);
>>>>>>> 80564884
        userPasswdStore = spy(new UserPasswdStore(config));
        userRolesStore = spy(new UserRolesStore(config));
        doReturn(true).when(userPasswdStore).userExists("user1");
        doReturn(new String[] { "role1", "role2" }).when(userRolesStore).roles("user1");
        FileRealm realm = new FileRealm(config, userPasswdStore, userRolesStore, threadPool);
        PlainActionFuture<User> future = new PlainActionFuture<>();
        realm.lookupUser("user1", future);
        User user1 = future.actionGet();
        future = new PlainActionFuture<>();
        realm.lookupUser("user1", future);
        User user2 = future.actionGet();
        assertThat(user1, sameInstance(user2));

        userPasswdStore.notifyRefresh();

        future = new PlainActionFuture<>();
        realm.lookupUser("user1", future);
        User user3 = future.actionGet();
        assertThat(user2, not(sameInstance(user3)));
        future = new PlainActionFuture<>();
        realm.lookupUser("user1", future);
        User user4 = future.actionGet();
        assertThat(user3, sameInstance(user4));

        userRolesStore.notifyRefresh();

        future = new PlainActionFuture<>();
        realm.lookupUser("user1", future);
        User user5 = future.actionGet();
        assertThat(user4, not(sameInstance(user5)));
        future = new PlainActionFuture<>();
        realm.lookupUser("user1", future);
        User user6 = future.actionGet();
        assertThat(user5, sameInstance(user6));
    }

    public void testUsageStats() throws Exception {
        int userCount = randomIntBetween(0, 1000);
        when(userPasswdStore.usersCount()).thenReturn(userCount);

        Settings.Builder settings = Settings.builder();

        int order = randomIntBetween(0, 10);
        settings.put(RealmSettings.realmSettingPrefix(REALM_IDENTIFIER) + "order", order);

<<<<<<< HEAD
        RealmConfig config = getRealmConfig(settings.build());
        FileRealm realm = new FileRealm(config, userPasswdStore, userRolesStore);
=======
        RealmConfig config = new RealmConfig("file-realm", settings.build(), globalSettings, TestEnvironment.newEnvironment(globalSettings),
            threadContext);
        FileRealm realm = new FileRealm(config, userPasswdStore, userRolesStore, threadPool);
>>>>>>> 80564884

        Map<String, Object> usage = realm.usageStats();
        assertThat(usage, is(notNullValue()));
        assertThat(usage, hasEntry("name", REALM_IDENTIFIER.getName()));
        assertThat(usage, hasEntry("order", order));
        assertThat(usage, hasEntry("size", userCount));
    }

    static class UserPasswdStore extends FileUserPasswdStore {
        UserPasswdStore(RealmConfig config) {
            super(config, mock(ResourceWatcherService.class));
        }
    }

    static class UserRolesStore extends FileUserRolesStore {
        UserRolesStore(RealmConfig config) {
            super(config, mock(ResourceWatcherService.class));
        }
    }

    private Settings mergeSettings(Settings local, Settings global) {
        return Settings.builder().put(global).put(local).build();
    }

}<|MERGE_RESOLUTION|>--- conflicted
+++ resolved
@@ -71,14 +71,8 @@
         when(userPasswdStore.verifyPassword(eq("user1"), eq(new SecureString("test123")), any(Supplier.class)))
                 .thenAnswer(VERIFY_PASSWORD_ANSWER);
         when(userRolesStore.roles("user1")).thenReturn(new String[] { "role1", "role2" });
-<<<<<<< HEAD
-        RealmConfig config = getRealmConfig(Settings.EMPTY);
-        FileRealm realm = new FileRealm(config, userPasswdStore, userRolesStore);
-=======
-        RealmConfig config = new RealmConfig("file-test", Settings.EMPTY, globalSettings, TestEnvironment.newEnvironment(globalSettings),
-            threadContext);
-        FileRealm realm = new FileRealm(config, userPasswdStore, userRolesStore, threadPool);
->>>>>>> 80564884
+        RealmConfig config = getRealmConfig(Settings.EMPTY);
+        FileRealm realm = new FileRealm(config, userPasswdStore, userRolesStore, threadPool);
         PlainActionFuture<AuthenticationResult> future = new PlainActionFuture<>();
         realm.authenticate(new UsernamePasswordToken("user1", new SecureString("test123")), future);
         final AuthenticationResult result = future.actionGet();
@@ -94,7 +88,7 @@
     private RealmConfig getRealmConfig(Settings settings) {
         return new RealmConfig(REALM_IDENTIFIER,
                 mergeSettings(settings, globalSettings),
-                TestEnvironment.newEnvironment(globalSettings), new ThreadContext(globalSettings));
+                TestEnvironment.newEnvironment(globalSettings), threadContext);
     }
 
     public void testAuthenticateCaching() throws Exception {
@@ -102,12 +96,7 @@
                 .put(RealmSettings.realmSettingPrefix(REALM_IDENTIFIER) + "cache.hash_algo",
                         Hasher.values()[randomIntBetween(0, Hasher.values().length - 1)].name().toLowerCase(Locale.ROOT))
                 .build();
-<<<<<<< HEAD
         RealmConfig config = getRealmConfig(settings);
-=======
-        RealmConfig config = new RealmConfig("file-test", settings, globalSettings, TestEnvironment.newEnvironment(globalSettings),
-            threadContext);
->>>>>>> 80564884
         when(userPasswdStore.verifyPassword(eq("user1"), eq(new SecureString("test123")), any(Supplier.class)))
                 .thenAnswer(VERIFY_PASSWORD_ANSWER);
         when(userRolesStore.roles("user1")).thenReturn(new String[]{"role1", "role2"});
@@ -122,12 +111,7 @@
     }
 
     public void testAuthenticateCachingRefresh() throws Exception {
-<<<<<<< HEAD
-        RealmConfig config = getRealmConfig(Settings.EMPTY);
-=======
-        RealmConfig config = new RealmConfig("file-test", Settings.EMPTY, globalSettings, TestEnvironment.newEnvironment(globalSettings),
-            threadContext);
->>>>>>> 80564884
+        RealmConfig config = getRealmConfig(Settings.EMPTY);
         userPasswdStore = spy(new UserPasswdStore(config));
         userRolesStore = spy(new UserRolesStore(config));
         when(userPasswdStore.verifyPassword(eq("user1"), eq(new SecureString("test123")), any(Supplier.class)))
@@ -166,12 +150,7 @@
     }
 
     public void testToken() throws Exception {
-<<<<<<< HEAD
-        RealmConfig config = getRealmConfig(Settings.EMPTY);
-=======
-        RealmConfig config = new RealmConfig("file-test", Settings.EMPTY, globalSettings, TestEnvironment.newEnvironment(globalSettings),
-            threadContext);
->>>>>>> 80564884
+        RealmConfig config = getRealmConfig(Settings.EMPTY);
         when(userPasswdStore.verifyPassword(eq("user1"), eq(new SecureString("test123")), any(Supplier.class)))
                 .thenAnswer(VERIFY_PASSWORD_ANSWER);
         when(userRolesStore.roles("user1")).thenReturn(new String[]{"role1", "role2"});
@@ -190,14 +169,8 @@
     public void testLookup() throws Exception {
         when(userPasswdStore.userExists("user1")).thenReturn(true);
         when(userRolesStore.roles("user1")).thenReturn(new String[] { "role1", "role2" });
-<<<<<<< HEAD
-        RealmConfig config = getRealmConfig(Settings.EMPTY);
-        FileRealm realm = new FileRealm(config, userPasswdStore, userRolesStore);
-=======
-        RealmConfig config = new RealmConfig("file-test", Settings.EMPTY, globalSettings, TestEnvironment.newEnvironment(globalSettings),
-            threadContext);
-        FileRealm realm = new FileRealm(config, userPasswdStore, userRolesStore, threadPool);
->>>>>>> 80564884
+        RealmConfig config = getRealmConfig(Settings.EMPTY);
+        FileRealm realm = new FileRealm(config, userPasswdStore, userRolesStore, threadPool);
 
         PlainActionFuture<User> future = new PlainActionFuture<>();
         realm.lookupUser("user1", future);
@@ -213,14 +186,8 @@
     public void testLookupCaching() throws Exception {
         when(userPasswdStore.userExists("user1")).thenReturn(true);
         when(userRolesStore.roles("user1")).thenReturn(new String[] { "role1", "role2" });
-<<<<<<< HEAD
-        RealmConfig config = getRealmConfig(Settings.EMPTY);
-        FileRealm realm = new FileRealm(config, userPasswdStore, userRolesStore);
-=======
-        RealmConfig config = new RealmConfig("file-test", Settings.EMPTY, globalSettings, TestEnvironment.newEnvironment(globalSettings),
-            threadContext);
-        FileRealm realm = new FileRealm(config, userPasswdStore, userRolesStore, threadPool);
->>>>>>> 80564884
+        RealmConfig config = getRealmConfig(Settings.EMPTY);
+        FileRealm realm = new FileRealm(config, userPasswdStore, userRolesStore, threadPool);
 
         PlainActionFuture<User> future = new PlainActionFuture<>();
         realm.lookupUser("user1", future);
@@ -234,12 +201,7 @@
     }
 
     public void testLookupCachingWithRefresh() throws Exception {
-<<<<<<< HEAD
-        RealmConfig config = getRealmConfig(Settings.EMPTY);
-=======
-        RealmConfig config = new RealmConfig("file-test", Settings.EMPTY, globalSettings, TestEnvironment.newEnvironment(globalSettings),
-            threadContext);
->>>>>>> 80564884
+        RealmConfig config = getRealmConfig(Settings.EMPTY);
         userPasswdStore = spy(new UserPasswdStore(config));
         userRolesStore = spy(new UserRolesStore(config));
         doReturn(true).when(userPasswdStore).userExists("user1");
@@ -285,14 +247,8 @@
         int order = randomIntBetween(0, 10);
         settings.put(RealmSettings.realmSettingPrefix(REALM_IDENTIFIER) + "order", order);
 
-<<<<<<< HEAD
         RealmConfig config = getRealmConfig(settings.build());
-        FileRealm realm = new FileRealm(config, userPasswdStore, userRolesStore);
-=======
-        RealmConfig config = new RealmConfig("file-realm", settings.build(), globalSettings, TestEnvironment.newEnvironment(globalSettings),
-            threadContext);
-        FileRealm realm = new FileRealm(config, userPasswdStore, userRolesStore, threadPool);
->>>>>>> 80564884
+        FileRealm realm = new FileRealm(config, userPasswdStore, userRolesStore, threadPool);
 
         Map<String, Object> usage = realm.usageStats();
         assertThat(usage, is(notNullValue()));
