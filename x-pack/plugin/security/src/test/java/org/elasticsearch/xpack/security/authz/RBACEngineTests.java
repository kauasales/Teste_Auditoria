--- conflicted
+++ resolved
@@ -1393,11 +1393,7 @@
             null,
             backingIndices.stream().map(IndexMetadata::getIndex).collect(Collectors.toList())
         );
-<<<<<<< HEAD
-        IndexAbstraction.DataStream iads = new IndexAbstraction.DataStream(ds, backingIndices, List.of());
-=======
         IndexAbstraction.DataStream iads = new IndexAbstraction.DataStream(ds, List.of());
->>>>>>> d90fa4eb
         lookup.put(ds.getName(), iads);
         for (IndexMetadata im : backingIndices) {
             lookup.put(im.getIndex().getName(), new IndexAbstraction.ConcreteIndex(im, iads));
@@ -1438,11 +1434,7 @@
             null,
             backingIndices.stream().map(IndexMetadata::getIndex).collect(Collectors.toList())
         );
-<<<<<<< HEAD
-        IndexAbstraction.DataStream iads = new IndexAbstraction.DataStream(ds, backingIndices, List.of());
-=======
         IndexAbstraction.DataStream iads = new IndexAbstraction.DataStream(ds, List.of());
->>>>>>> d90fa4eb
         lookup.put(ds.getName(), iads);
         for (IndexMetadata im : backingIndices) {
             lookup.put(im.getIndex().getName(), new IndexAbstraction.ConcreteIndex(im, iads));
