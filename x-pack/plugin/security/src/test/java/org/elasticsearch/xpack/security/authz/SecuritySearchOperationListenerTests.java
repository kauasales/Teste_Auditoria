--- conflicted
+++ resolved
@@ -115,25 +115,14 @@
         try {
             readerContext.putInContext(AuthenticationField.AUTHENTICATION_KEY,
                 new Authentication(new User("test", "role"), new RealmRef("realm", "file", "node"), null));
-<<<<<<< HEAD
             XPackLicenseState licenseState = mock(XPackLicenseState.class);
             when(licenseState.isSecurityEnabled()).thenReturn(true);
-            when(licenseState.isAllowed(Feature.SECURITY_AUDITING)).thenReturn(true);
+            when(licenseState.checkFeature(Feature.SECURITY_AUDITING)).thenReturn(true);
             ThreadContext threadContext = new ThreadContext(Settings.EMPTY);
             final SecurityContext securityContext = new SecurityContext(Settings.EMPTY, threadContext);
             AuditTrail auditTrail = mock(AuditTrail.class);
             AuditTrailService auditTrailService =
                 new AuditTrailService(Collections.singletonList(auditTrail), licenseState);
-=======
-        testSearchContext.scrollContext().scroll = new Scroll(TimeValue.timeValueSeconds(2L));
-        XPackLicenseState licenseState = mock(XPackLicenseState.class);
-        when(licenseState.isSecurityEnabled()).thenReturn(true);
-        when(licenseState.checkFeature(Feature.SECURITY_AUDITING)).thenReturn(true);
-        ThreadContext threadContext = new ThreadContext(Settings.EMPTY);
-        final SecurityContext securityContext = new SecurityContext(Settings.EMPTY, threadContext);
-        AuditTrail auditTrail = mock(AuditTrail.class);
-        AuditTrailService auditTrailService = new AuditTrailService(Collections.singletonList(auditTrail), licenseState);
->>>>>>> a4d30352
 
             SecuritySearchOperationListener listener =
                 new SecuritySearchOperationListener(securityContext, licenseState, auditTrailService);
