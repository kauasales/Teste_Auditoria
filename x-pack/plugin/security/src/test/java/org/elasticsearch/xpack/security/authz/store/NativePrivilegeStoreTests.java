/*
 * Copyright Elasticsearch B.V. and/or licensed to Elasticsearch B.V. under one
 * or more contributor license agreements. Licensed under the Elastic License
 * 2.0; you may not use this file except in compliance with the Elastic License
 * 2.0.
 */
package org.elasticsearch.xpack.security.authz.store;

import org.apache.lucene.search.TotalHits;
import org.elasticsearch.action.ActionListener;
import org.elasticsearch.action.ActionRequest;
import org.elasticsearch.action.ActionResponse;
import org.elasticsearch.action.ActionType;
import org.elasticsearch.action.delete.DeleteRequest;
import org.elasticsearch.action.delete.DeleteResponse;
import org.elasticsearch.action.index.IndexRequest;
import org.elasticsearch.action.index.IndexResponse;
import org.elasticsearch.action.search.SearchRequest;
import org.elasticsearch.action.search.SearchResponse;
import org.elasticsearch.action.search.SearchResponseSections;
import org.elasticsearch.action.support.PlainActionFuture;
import org.elasticsearch.action.support.WriteRequest;
import org.elasticsearch.client.Client;
import org.elasticsearch.cluster.health.ClusterHealthStatus;
import org.elasticsearch.cluster.metadata.IndexMetadata;
import org.elasticsearch.common.Strings;
import org.elasticsearch.common.UUIDs;
import org.elasticsearch.common.bytes.BytesArray;
import org.elasticsearch.common.bytes.BytesReference;
import org.elasticsearch.common.settings.Settings;
import org.elasticsearch.common.util.CollectionUtils;
import org.elasticsearch.common.xcontent.XContentBuilder;
import org.elasticsearch.common.xcontent.XContentType;
import org.elasticsearch.index.shard.ShardId;
import org.elasticsearch.search.SearchHit;
import org.elasticsearch.search.SearchHits;
import org.elasticsearch.test.ESTestCase;
import org.elasticsearch.test.client.NoOpClient;
import org.elasticsearch.xpack.core.security.action.privilege.ClearPrivilegesCacheRequest;
import org.elasticsearch.xpack.core.security.authz.privilege.ApplicationPrivilegeDescriptor;
import org.elasticsearch.xpack.core.security.index.RestrictedIndicesNames;
import org.elasticsearch.xpack.security.support.CacheInvalidatorRegistry;
import org.elasticsearch.xpack.security.support.SecurityIndexManager;
import org.junit.After;
import org.junit.Before;
import org.mockito.Mockito;

import java.time.Instant;
import java.util.ArrayList;
import java.util.Arrays;
import java.util.Collection;
import java.util.Collections;
import java.util.HashSet;
import java.util.List;
import java.util.Map;
import java.util.Set;
import java.util.concurrent.CountDownLatch;
import java.util.concurrent.ExecutionException;
import java.util.concurrent.TimeUnit;
import java.util.concurrent.TimeoutException;
import java.util.concurrent.atomic.AtomicReference;
import java.util.function.Consumer;

import static java.util.Collections.emptyList;
import static java.util.Collections.emptyMap;
import static java.util.Collections.emptySet;
import static java.util.Collections.singleton;
import static java.util.Collections.singletonList;
import static org.elasticsearch.common.util.set.Sets.newHashSet;
import static org.hamcrest.Matchers.anyOf;
import static org.hamcrest.Matchers.arrayContaining;
import static org.hamcrest.Matchers.contains;
import static org.hamcrest.Matchers.containsInAnyOrder;
import static org.hamcrest.Matchers.containsString;
import static org.hamcrest.Matchers.equalTo;
import static org.hamcrest.Matchers.everyItem;
import static org.hamcrest.Matchers.instanceOf;
import static org.hamcrest.Matchers.iterableWithSize;
import static org.hamcrest.Matchers.not;
import static org.mockito.Matchers.any;
import static org.mockito.Mockito.mock;
import static org.mockito.Mockito.when;

public class NativePrivilegeStoreTests extends ESTestCase {

    private NativePrivilegeStore store;
    private List<ActionRequest> requests;
    private AtomicReference<ActionListener> listener;
    private Client client;
    private SecurityIndexManager securityIndex;
    private CacheInvalidatorRegistry cacheInvalidatorRegistry;

    @Before
    public void setup() {
        requests = new ArrayList<>();
        listener = new AtomicReference<>();
        client = new NoOpClient(getTestName()) {
            @Override
            protected <Request extends ActionRequest, Response extends ActionResponse>
            void doExecute(ActionType<Response> action, Request request, ActionListener<Response> listener) {
                NativePrivilegeStoreTests.this.requests.add(request);
                NativePrivilegeStoreTests.this.listener.set(listener);
            }
        };
        securityIndex = mock(SecurityIndexManager.class);
        when(securityIndex.freeze()).thenReturn(securityIndex);
        when(securityIndex.indexExists()).thenReturn(true);
        when(securityIndex.isAvailable()).thenReturn(true);
        Mockito.doAnswer(invocationOnMock -> {
            assertThat(invocationOnMock.getArguments().length, equalTo(2));
            assertThat(invocationOnMock.getArguments()[1], instanceOf(Runnable.class));
            ((Runnable) invocationOnMock.getArguments()[1]).run();
            return null;
        }).when(securityIndex).prepareIndexIfNeededThenExecute(any(Consumer.class), any(Runnable.class));
        Mockito.doAnswer(invocationOnMock -> {
            assertThat(invocationOnMock.getArguments().length, equalTo(2));
            assertThat(invocationOnMock.getArguments()[1], instanceOf(Runnable.class));
            ((Runnable) invocationOnMock.getArguments()[1]).run();
            return null;
        }).when(securityIndex).checkIndexVersionThenExecute(any(Consumer.class), any(Runnable.class));
        cacheInvalidatorRegistry = new CacheInvalidatorRegistry();
        store = new NativePrivilegeStore(Settings.EMPTY, client, securityIndex, cacheInvalidatorRegistry);
    }

    @After
    public void cleanup() {
        client.close();
    }

    public void testGetSinglePrivilegeByName() throws Exception {
        final List<ApplicationPrivilegeDescriptor> sourcePrivileges = List.of(
            new ApplicationPrivilegeDescriptor("myapp", "admin",
                newHashSet("action:admin/*", "action:login", "data:read/*"), emptyMap()
        ));

        final PlainActionFuture<Collection<ApplicationPrivilegeDescriptor>> future = new PlainActionFuture<>();
        store.getPrivileges(List.of("myapp"), List.of("admin"), future);
        assertThat(requests, iterableWithSize(1));
        assertThat(requests.get(0), instanceOf(SearchRequest.class));
        SearchRequest request = (SearchRequest) requests.get(0);
        final String query = Strings.toString(request.source().query());
        assertThat(query, containsString("{\"terms\":{\"application\":[\"myapp\"]"));
        assertThat(query, containsString("{\"term\":{\"type\":{\"value\":\"application-privilege\""));

        final SearchHit[] hits = buildHits(sourcePrivileges);
        listener.get().onResponse(new SearchResponse(new SearchResponseSections(
            new SearchHits(hits, new TotalHits(hits.length, TotalHits.Relation.EQUAL_TO), 0f),
            null, null, false, false, null, 1),
            "_scrollId1", 1, 1, 0, 1, null, null));

        assertResult(sourcePrivileges, future);
    }

    public void testGetMissingPrivilege() throws InterruptedException, ExecutionException, TimeoutException {
        final PlainActionFuture<Collection<ApplicationPrivilegeDescriptor>> future = new PlainActionFuture<>();
        store.getPrivileges(List.of("myapp"), List.of("admin"), future);
        final SearchHit[] hits = new SearchHit[0];
        listener.get().onResponse(new SearchResponse(new SearchResponseSections(
            new SearchHits(hits, new TotalHits(hits.length, TotalHits.Relation.EQUAL_TO), 0f),
            null, null, false, false, null, 1),
            "_scrollId1", 1, 1, 0, 1, null, null));

        final Collection<ApplicationPrivilegeDescriptor> applicationPrivilegeDescriptors = future.get(1, TimeUnit.SECONDS);
        assertThat(applicationPrivilegeDescriptors.size(), equalTo(0));
    }

    public void testGetPrivilegesByApplicationName() throws Exception {
        final List<ApplicationPrivilegeDescriptor> sourcePrivileges = Arrays.asList(
            new ApplicationPrivilegeDescriptor("myapp", "admin", newHashSet("action:admin/*", "action:login", "data:read/*"), emptyMap()),
            new ApplicationPrivilegeDescriptor("myapp", "user", newHashSet("action:login", "data:read/*"), emptyMap()),
            new ApplicationPrivilegeDescriptor("myapp", "author", newHashSet("action:login", "data:read/*", "data:write/*"), emptyMap())
        );

        final PlainActionFuture<Collection<ApplicationPrivilegeDescriptor>> future = new PlainActionFuture<>();
        store.getPrivileges(Arrays.asList("myapp", "yourapp"), null, future);
        assertThat(requests, iterableWithSize(1));
        assertThat(requests.get(0), instanceOf(SearchRequest.class));
        SearchRequest request = (SearchRequest) requests.get(0);
        assertThat(request.indices(), arrayContaining(RestrictedIndicesNames.SECURITY_MAIN_ALIAS));

        final String query = Strings.toString(request.source().query());
        assertThat(query, anyOf(
            containsString("{\"terms\":{\"application\":[\"myapp\",\"yourapp\"]"),
            containsString("{\"terms\":{\"application\":[\"yourapp\",\"myapp\"]")));
        assertThat(query, containsString("{\"term\":{\"type\":{\"value\":\"application-privilege\""));

        final SearchHit[] hits = buildHits(sourcePrivileges);
        listener.get().onResponse(new SearchResponse(new SearchResponseSections(
            new SearchHits(hits, new TotalHits(hits.length, TotalHits.Relation.EQUAL_TO), 0f),
            null, null, false, false, null, 1),
        "_scrollId1", 1, 1, 0, 1, null, null));

        assertResult(sourcePrivileges, future);
    }

    public void testGetPrivilegesByWildcardApplicationName() throws Exception {
        final PlainActionFuture<Collection<ApplicationPrivilegeDescriptor>> future = new PlainActionFuture<>();
        store.getPrivileges(Arrays.asList("myapp-*", "yourapp"), null, future);
        assertThat(requests, iterableWithSize(1));
        assertThat(requests.get(0), instanceOf(SearchRequest.class));
        SearchRequest request = (SearchRequest) requests.get(0);
        assertThat(request.indices(), arrayContaining(RestrictedIndicesNames.SECURITY_MAIN_ALIAS));

        final String query = Strings.toString(request.source().query());
        assertThat(query, containsString("{\"bool\":{\"should\":[{\"terms\":{\"application\":[\"yourapp\"]"));
        assertThat(query, containsString("{\"prefix\":{\"application\":{\"value\":\"myapp-\""));
        assertThat(query, containsString("{\"term\":{\"type\":{\"value\":\"application-privilege\""));

        final SearchHit[] hits = new SearchHit[0];
        listener.get().onResponse(new SearchResponse(new SearchResponseSections(
            new SearchHits(hits, new TotalHits(hits.length, TotalHits.Relation.EQUAL_TO), 0f),
            null, null, false, false, null, 1),
        "_scrollId1", 1, 1, 0, 1, null, null));
    }

    public void testGetPrivilegesByStarApplicationName() throws Exception {
        final PlainActionFuture<Collection<ApplicationPrivilegeDescriptor>> future = new PlainActionFuture<>();
        store.getPrivileges(Arrays.asList("*", "anything"), null, future);
        assertThat(requests, iterableWithSize(1));
        assertThat(requests.get(0), instanceOf(SearchRequest.class));
        SearchRequest request = (SearchRequest) requests.get(0);
        assertThat(request.indices(), arrayContaining(RestrictedIndicesNames.SECURITY_MAIN_ALIAS));

        final String query = Strings.toString(request.source().query());
        assertThat(query, containsString("{\"exists\":{\"field\":\"application\""));
        assertThat(query, containsString("{\"term\":{\"type\":{\"value\":\"application-privilege\""));

        final SearchHit[] hits = new SearchHit[0];
        listener.get().onResponse(new SearchResponse(new SearchResponseSections(
            new SearchHits(hits, new TotalHits(hits.length, TotalHits.Relation.EQUAL_TO), 0f),
            null, null, false, false, null, 1),
        "_scrollId1", 1, 1, 0, 1, null, null));
    }

    public void testGetAllPrivileges() throws Exception {
        final List<ApplicationPrivilegeDescriptor> sourcePrivileges = Arrays.asList(
            new ApplicationPrivilegeDescriptor("app1", "admin", newHashSet("action:admin/*", "action:login", "data:read/*"), emptyMap()),
            new ApplicationPrivilegeDescriptor("app2", "user", newHashSet("action:login", "data:read/*"), emptyMap()),
            new ApplicationPrivilegeDescriptor("app3", "all", newHashSet("*"), emptyMap())
        );

        final PlainActionFuture<Collection<ApplicationPrivilegeDescriptor>> future = new PlainActionFuture<>();
        store.getPrivileges(null, null, future);
        assertThat(requests, iterableWithSize(1));
        assertThat(requests.get(0), instanceOf(SearchRequest.class));
        SearchRequest request = (SearchRequest) requests.get(0);
        assertThat(request.indices(), arrayContaining(RestrictedIndicesNames.SECURITY_MAIN_ALIAS));

        final String query = Strings.toString(request.source().query());
        assertThat(query, containsString("{\"term\":{\"type\":{\"value\":\"application-privilege\""));
        assertThat(query, not(containsString("{\"terms\"")));

        final SearchHit[] hits = buildHits(sourcePrivileges);
        listener.get().onResponse(new SearchResponse(new SearchResponseSections(
            new SearchHits(hits, new TotalHits(hits.length, TotalHits.Relation.EQUAL_TO), 0f),
            null, null, false, false, null, 1),
            "_scrollId1", 1, 1, 0, 1, null, null));

        assertResult(sourcePrivileges, future);
    }

    public void testGetPrivilegesCacheByApplicationNames() throws Exception {
        final List<ApplicationPrivilegeDescriptor> sourcePrivileges = Arrays.asList(
            new ApplicationPrivilegeDescriptor("myapp", "admin", newHashSet("action:admin/*", "action:login", "data:read/*"), emptyMap()),
            new ApplicationPrivilegeDescriptor("myapp", "user", newHashSet("action:login", "data:read/*"), emptyMap()),
            new ApplicationPrivilegeDescriptor("myapp", "author", newHashSet("action:login", "data:read/*", "data:write/*"), emptyMap())
        );

        final PlainActionFuture<Collection<ApplicationPrivilegeDescriptor>> future = new PlainActionFuture<>();
        store.getPrivileges(List.of("myapp", "yourapp"), null, future);

        final SearchHit[] hits = buildHits(sourcePrivileges);
        listener.get().onResponse(new SearchResponse(new SearchResponseSections(
            new SearchHits(hits, new TotalHits(hits.length, TotalHits.Relation.EQUAL_TO), 0f),
            null, null, false, false, null, 1),
            "_scrollId1", 1, 1, 0, 1, null, null));

        assertEquals(Set.of("myapp"), store.getApplicationNamesCache().get(Set.of("myapp", "yourapp")));
        assertEquals(Set.copyOf(sourcePrivileges), store.getDescriptorsCache().get("myapp"));
        assertResult(sourcePrivileges, future);

        // The 2nd call should use cache and success
        final PlainActionFuture<Collection<ApplicationPrivilegeDescriptor>> future2 = new PlainActionFuture<>();
        store.getPrivileges(List.of("myapp", "yourapp"), null, future2);
        listener.get().onResponse(null);
        assertResult(sourcePrivileges, future2);

        // The 3rd call should use cache when the application name is part of the original query
        final PlainActionFuture<Collection<ApplicationPrivilegeDescriptor>> future3 = new PlainActionFuture<>();
        store.getPrivileges(List.of("myapp"), null, future3);
        listener.get().onResponse(null);
        // Does not cache the name expansion if descriptors of the literal name is already cached
        assertNull(store.getApplicationNamesCache().get(Set.of("myapp")));
        assertResult(sourcePrivileges, future3);
    }

    public void testGetPrivilegesCacheWithApplicationAndPrivilegeName() throws Exception {
        final List<ApplicationPrivilegeDescriptor> sourcePrivileges = List.of(
            new ApplicationPrivilegeDescriptor("myapp", "admin", newHashSet("action:admin/*", "action:login", "data:read/*"), emptyMap()),
            new ApplicationPrivilegeDescriptor("myapp", "user", newHashSet("action:login", "data:read/*"), emptyMap()),
            new ApplicationPrivilegeDescriptor("myapp", "author", newHashSet("action:login", "data:read/*", "data:write/*"), emptyMap())
        );

        final PlainActionFuture<Collection<ApplicationPrivilegeDescriptor>> future = new PlainActionFuture<>();
        store.getPrivileges(Collections.singletonList("myapp"), singletonList("user"), future);

        final SearchHit[] hits = buildHits(sourcePrivileges);
        listener.get().onResponse(new SearchResponse(new SearchResponseSections(
            new SearchHits(hits, new TotalHits(hits.length, TotalHits.Relation.EQUAL_TO), 0f),
            null, null, false, false, null, 1),
            "_scrollId1", 1, 1, 0, 1, null, null));

        // Not caching names with no wildcard
        assertNull(store.getApplicationNamesCache().get(singleton("myapp")));
        // All privileges are cached
        assertEquals(Set.copyOf(sourcePrivileges), store.getDescriptorsCache().get("myapp"));
        assertResult(sourcePrivileges.subList(1, 2), future);

        // 2nd call with more privilege names can still use the cache
        final PlainActionFuture<Collection<ApplicationPrivilegeDescriptor>> future2 = new PlainActionFuture<>();
        store.getPrivileges(Collections.singletonList("myapp"), List.of("user", "author"), future2);
        listener.get().onResponse(null);
        assertResult(sourcePrivileges.subList(1, 3), future2);
    }

    public void testGetPrivilegesCacheWithNonExistentApplicationName() throws Exception {
        final PlainActionFuture<Collection<ApplicationPrivilegeDescriptor>> future = new PlainActionFuture<>();
        store.getPrivileges(Collections.singletonList("no-such-app"), null, future);
        final SearchHit[] hits = buildHits(emptyList());
        listener.get().onResponse(new SearchResponse(new SearchResponseSections(
            new SearchHits(hits, new TotalHits(hits.length, TotalHits.Relation.EQUAL_TO), 0f),
            null, null, false, false, null, 1),
            "_scrollId1", 1, 1, 0, 1, null, null) );

        assertEquals(emptySet(), store.getApplicationNamesCache().get(singleton("no-such-app")));
        assertEquals(0, store.getDescriptorsCache().count());
        assertResult(emptyList(), future);

        // The 2nd call should use cache
        final PlainActionFuture<Collection<ApplicationPrivilegeDescriptor>> future2 = new PlainActionFuture<>();
        store.getPrivileges(Collections.singletonList("no-such-app"), null, future2);
        listener.get().onResponse(null);
        assertResult(emptyList(), future2);
    }

    public void testGetPrivilegesCacheWithDifferentMatchAllApplicationNames() throws Exception {
        final PlainActionFuture<Collection<ApplicationPrivilegeDescriptor>> future = new PlainActionFuture<>();
        store.getPrivileges(emptyList(), null, future);
        final SearchHit[] hits = buildHits(emptyList());
        listener.get().onResponse(new SearchResponse(new SearchResponseSections(
            new SearchHits(hits, new TotalHits(hits.length, TotalHits.Relation.EQUAL_TO), 0f),
            null, null, false, false, null, 1),
            "_scrollId1", 1, 1, 0, 1, null, null) );
        assertEquals(emptySet(), store.getApplicationNamesCache().get(singleton("*")));
        assertEquals(1, store.getApplicationNamesCache().count());
        assertResult(emptyList(), future);

        // The 2nd call should use cache should translated to match all since it has a "*"
        final PlainActionFuture<Collection<ApplicationPrivilegeDescriptor>> future2 = new PlainActionFuture<>();
        store.getPrivileges(List.of("a", "b", "*", "c"), null, future2);
        assertEquals(emptySet(), store.getApplicationNamesCache().get(singleton("*")));
        assertEquals(1, store.getApplicationNamesCache().count());
        assertResult(emptyList(), future2);

        // The 3rd call also translated to match all
        final PlainActionFuture<Collection<ApplicationPrivilegeDescriptor>> future3 = new PlainActionFuture<>();
        store.getPrivileges(null, null, future3);
        assertEquals(emptySet(), store.getApplicationNamesCache().get(singleton("*")));
        assertEquals(1, store.getApplicationNamesCache().count());
        assertResult(emptyList(), future3);

        // The 4th call is also match all
        final PlainActionFuture<Collection<ApplicationPrivilegeDescriptor>> future4 = new PlainActionFuture<>();
        store.getPrivileges(List.of("*"), null, future4);
        assertEquals(emptySet(), store.getApplicationNamesCache().get(singleton("*")));
        assertEquals(1, store.getApplicationNamesCache().count());
        assertResult(emptyList(), future4);
    }

    public void testStaleResultsWillNotBeCached() {
        final List<ApplicationPrivilegeDescriptor> sourcePrivileges = singletonList(
            new ApplicationPrivilegeDescriptor("myapp", "admin", newHashSet("action:admin/*", "action:login", "data:read/*"), emptyMap())
        );

        final PlainActionFuture<Collection<ApplicationPrivilegeDescriptor>> future = new PlainActionFuture<>();
        store.getPrivileges(null, null, future);

        // Before the results can be cached, invalidate the cache to simulate stale search results
        store.getDescriptorsAndApplicationNamesCache().invalidateAll();
        final SearchHit[] hits = buildHits(sourcePrivileges);
        listener.get().onResponse(new SearchResponse(new SearchResponseSections(
            new SearchHits(hits, new TotalHits(hits.length, TotalHits.Relation.EQUAL_TO), 0f),
            null, null, false, false, null, 1),
            "_scrollId1", 1, 1, 0, 1, null, null));

        // Nothing should be cached since the results are stale
        assertEquals(0, store.getApplicationNamesCache().count());
        assertEquals(0, store.getDescriptorsCache().count());
    }

    public void testWhenStaleResultsAreCachedTheyWillBeCleared() throws InterruptedException {
        final List<ApplicationPrivilegeDescriptor> sourcePrivileges = singletonList(
            new ApplicationPrivilegeDescriptor("myapp", "admin", newHashSet("action:admin/*", "action:login", "data:read/*"), emptyMap())
        );

        final CountDownLatch getPrivilegeCountDown = new CountDownLatch(1);
        final CountDownLatch invalidationCountDown = new CountDownLatch(1);
        // Use subclass so we can put the caching process on hold, which allows time to fire the cache invalidation call
        // When the process reaches the overridden method, it already acquires the read lock.
        // Hence the cache invalidation will be block at acquiring the write lock.
        // This simulates the scenario when stale results are cached just before the invalidation call arrives.
        // In this case, we guarantee the cache will be invalidate and the stale results won't stay for long.
        final NativePrivilegeStore store1 =
            new NativePrivilegeStore(Settings.EMPTY, client, securityIndex, new CacheInvalidatorRegistry()) {
            @Override
            protected void cacheFetchedDescriptors(Set<String> applicationNamesCacheKey,
                                                   Map<String, Set<ApplicationPrivilegeDescriptor>> mapOfFetchedDescriptors,
                                                   long invalidationCount) {
                getPrivilegeCountDown.countDown();
                try {
                    // wait till the invalidation call is at the door step
                    invalidationCountDown.await(5, TimeUnit.SECONDS);
                } catch (InterruptedException e) {
                    throw new RuntimeException(e);
                }
                super.cacheFetchedDescriptors(applicationNamesCacheKey, mapOfFetchedDescriptors, invalidationCount);
                // Assert that cache is successful
                assertEquals(1, getApplicationNamesCache().count());
                assertEquals(1, getDescriptorsCache().count());
            }
        };
        final PlainActionFuture<Collection<ApplicationPrivilegeDescriptor>> future = new PlainActionFuture<>();
        store1.getPrivileges(null, null, future);
        final SearchHit[] hits = buildHits(sourcePrivileges);
        listener.get().onResponse(new SearchResponse(new SearchResponseSections(
            new SearchHits(hits, new TotalHits(hits.length, TotalHits.Relation.EQUAL_TO), 0f),
            null, null, false, false, null, 1),
            "_scrollId1", 1, 1, 0, 1, null, null));

        // Make sure the caching is about to happen
        getPrivilegeCountDown.await(5, TimeUnit.SECONDS);
        // Fire the invalidation call in another thread
        new Thread(() -> {
            // Let the caching proceed
            invalidationCountDown.countDown();
            store.getDescriptorsAndApplicationNamesCache().invalidateAll();
        }).start();
        // The cache should be cleared
        assertEquals(0, store.getApplicationNamesCache().count());
        assertEquals(0, store.getDescriptorsCache().count());
    }

    public void testPutPrivileges() throws Exception {
        final List<ApplicationPrivilegeDescriptor> putPrivileges = Arrays.asList(
            new ApplicationPrivilegeDescriptor("app1", "admin", newHashSet("action:admin/*", "action:login", "data:read/*"), emptyMap()),
            new ApplicationPrivilegeDescriptor("app1", "user", newHashSet("action:login", "data:read/*"), emptyMap()),
            new ApplicationPrivilegeDescriptor("app2", "all", newHashSet("*"), emptyMap())
        );

        final PlainActionFuture<Map<String, List<String>>> putPrivilegeFuture = new PlainActionFuture<>();
        store.putPrivileges(putPrivileges, WriteRequest.RefreshPolicy.IMMEDIATE, putPrivilegeFuture);
        assertThat(requests, iterableWithSize(putPrivileges.size()));
        assertThat(requests, everyItem(instanceOf(IndexRequest.class)));

        final List<IndexRequest> indexRequests = new ArrayList<>(requests.size());
        requests.stream().map(IndexRequest.class::cast).forEach(indexRequests::add);
        requests.clear();

        final ActionListener indexListener = listener.get();
        final String uuid = UUIDs.randomBase64UUID(random());
        for (int i = 0; i < putPrivileges.size(); i++) {
            ApplicationPrivilegeDescriptor privilege = putPrivileges.get(i);
            IndexRequest request = indexRequests.get(i);
            assertThat(request.indices(), arrayContaining(RestrictedIndicesNames.SECURITY_MAIN_ALIAS));
            assertThat(request.id(), equalTo(
                "application-privilege_" + privilege.getApplication() + ":" + privilege.getName()
            ));
            final XContentBuilder builder = privilege.toXContent(XContentBuilder.builder(XContentType.JSON.xContent()), true);
            assertThat(request.source(), equalTo(BytesReference.bytes(builder)));
            final boolean created = privilege.getName().equals("user") == false;
            indexListener.onResponse(new IndexResponse(
                new ShardId(RestrictedIndicesNames.SECURITY_MAIN_ALIAS, uuid, i),
                request.id(), 1, 1, 1, created
            ));
        }

        assertBusy(() -> assertFalse(requests.isEmpty()), 1, TimeUnit.SECONDS);

        assertThat(requests, iterableWithSize(1));
        assertThat(requests.get(0), instanceOf(ClearPrivilegesCacheRequest.class));
        listener.get().onResponse(null);

        final Map<String, List<String>> map = putPrivilegeFuture.actionGet();
        assertThat(map.entrySet(), iterableWithSize(2));
        assertThat(map.get("app1"), iterableWithSize(1));
        assertThat(map.get("app2"), iterableWithSize(1));
        assertThat(map.get("app1"), contains("admin"));
        assertThat(map.get("app2"), contains("all"));
    }

    public void testDeletePrivileges() throws Exception {
        final List<String> privilegeNames = Arrays.asList("p1", "p2", "p3");

        final PlainActionFuture<Map<String, List<String>>> future = new PlainActionFuture<>();
        store.deletePrivileges("app1", privilegeNames, WriteRequest.RefreshPolicy.IMMEDIATE, future);
        assertThat(requests, iterableWithSize(privilegeNames.size()));
        assertThat(requests, everyItem(instanceOf(DeleteRequest.class)));

        final List<DeleteRequest> deletes = new ArrayList<>(requests.size());
        requests.stream().map(DeleteRequest.class::cast).forEach(deletes::add);
        requests.clear();

        final ActionListener deleteListener = listener.get();
        final String uuid = UUIDs.randomBase64UUID(random());
        for (int i = 0; i < privilegeNames.size(); i++) {
            String name = privilegeNames.get(i);
            DeleteRequest request = deletes.get(i);
            assertThat(request.indices(), arrayContaining(RestrictedIndicesNames.SECURITY_MAIN_ALIAS));
            assertThat(request.id(), equalTo("application-privilege_app1:" + name));
            final boolean found = name.equals("p2") == false;
            deleteListener.onResponse(new DeleteResponse(
                new ShardId(RestrictedIndicesNames.SECURITY_MAIN_ALIAS, uuid, i),
                request.id(), 1, 1, 1, found
            ));
        }

        assertBusy(() -> assertFalse(requests.isEmpty()), 1, TimeUnit.SECONDS);

        assertThat(requests, iterableWithSize(1));
        assertThat(requests.get(0), instanceOf(ClearPrivilegesCacheRequest.class));
        listener.get().onResponse(null);

        final Map<String, List<String>> map = future.actionGet();
        assertThat(map.entrySet(), iterableWithSize(1));
        assertThat(map.get("app1"), iterableWithSize(2));
        assertThat(map.get("app1"), containsInAnyOrder("p1", "p3"));
    }

    public void testInvalidate() {
        store.getApplicationNamesCache().put(singleton("*"), Set.of());
        store.getDescriptorsCache().put("app-1",
            singleton(new ApplicationPrivilegeDescriptor("app-1", "read", emptySet(), emptyMap())));
        store.getDescriptorsCache().put("app-2",
            singleton(new ApplicationPrivilegeDescriptor("app-2", "read", emptySet(), emptyMap())));
        store.getDescriptorsAndApplicationNamesCache().invalidate(singletonList("app-1"));
        assertEquals(0, store.getApplicationNamesCache().count());
        assertEquals(1, store.getDescriptorsCache().count());
    }

    public void testInvalidateAll() {
        store.getApplicationNamesCache().put(singleton("*"), Set.of());
        store.getDescriptorsCache().put("app-1",
            singleton(new ApplicationPrivilegeDescriptor("app-1", "read", emptySet(), emptyMap())));
        store.getDescriptorsCache().put("app-2",
            singleton(new ApplicationPrivilegeDescriptor("app-2", "read", emptySet(), emptyMap())));
        store.getDescriptorsAndApplicationNamesCache().invalidateAll();
        assertEquals(0, store.getApplicationNamesCache().count());
        assertEquals(0, store.getDescriptorsCache().count());
    }

    public void testCacheClearOnIndexHealthChange() {
        final String securityIndexName = randomFrom(
            RestrictedIndicesNames.INTERNAL_SECURITY_MAIN_INDEX_6, RestrictedIndicesNames.INTERNAL_SECURITY_MAIN_INDEX_7);

        long count = store.getNumInvalidation();

        // Cache should be cleared when security is back to green
        cacheInvalidatorRegistry.onSecurityIndexStateChange(
            dummyState(securityIndexName, true, randomFrom((ClusterHealthStatus) null, ClusterHealthStatus.RED)),
            dummyState(securityIndexName, true, randomFrom(ClusterHealthStatus.GREEN, ClusterHealthStatus.YELLOW)));
        assertEquals(++count, store.getNumInvalidation());

        // Cache should be cleared when security is deleted
        cacheInvalidatorRegistry.onSecurityIndexStateChange(
            dummyState(securityIndexName, true, randomFrom(ClusterHealthStatus.values())),
            dummyState(securityIndexName, true, null));
        assertEquals(++count, store.getNumInvalidation());

        // Cache should be cleared if indexUpToDate changed
        final boolean isIndexUpToDate = randomBoolean();
        final List<ClusterHealthStatus> allPossibleHealthStatus =
                CollectionUtils.appendToCopy(Arrays.asList(ClusterHealthStatus.values()), null);
        cacheInvalidatorRegistry.onSecurityIndexStateChange(
            dummyState(securityIndexName, isIndexUpToDate, randomFrom(allPossibleHealthStatus)),
<<<<<<< HEAD
            dummyState(securityIndexName, !isIndexUpToDate, randomFrom(allPossibleHealthStatus)));
        assertEquals(++count, store.getNumInvalidation());
=======
            dummyState(securityIndexName, isIndexUpToDate == false, randomFrom(allPossibleHealthStatus)));
        assertEquals(++count, store.getNumInvalidation().get());
>>>>>>> 8e49ba9b
    }

    public void testCacheWillBeDisabledWhenTtlIsZero() {
        final Settings settings = Settings.builder().put("xpack.security.authz.store.privileges.cache.ttl", 0).build();
        final NativePrivilegeStore store1 = new NativePrivilegeStore(settings, client, securityIndex, new CacheInvalidatorRegistry());
        assertNull(store1.getApplicationNamesCache());
        assertNull(store1.getDescriptorsCache());
    }
    public void testGetPrivilegesWorkWithoutCache() throws Exception {
        final Settings settings = Settings.builder().put("xpack.security.authz.store.privileges.cache.ttl", 0).build();
        final NativePrivilegeStore store1 = new NativePrivilegeStore(settings, client, securityIndex, new CacheInvalidatorRegistry());
        assertNull(store1.getDescriptorsAndApplicationNamesCache());
        final List<ApplicationPrivilegeDescriptor> sourcePrivileges = Arrays.asList(
            new ApplicationPrivilegeDescriptor("myapp", "admin", newHashSet("action:admin/*", "action:login", "data:read/*"), emptyMap())
        );
        final PlainActionFuture<Collection<ApplicationPrivilegeDescriptor>> future = new PlainActionFuture<>();
        store1.getPrivileges(singletonList("myapp"), null, future);
        final SearchHit[] hits = buildHits(sourcePrivileges);
        listener.get().onResponse(new SearchResponse(new SearchResponseSections(
            new SearchHits(hits, new TotalHits(hits.length, TotalHits.Relation.EQUAL_TO), 0f),
            null, null, false, false, null, 1),
            "_scrollId1", 1, 1, 0, 1, null, null));

        assertResult(sourcePrivileges, future);
    }

    private SecurityIndexManager.State dummyState(
        String concreteSecurityIndexName, boolean isIndexUpToDate, ClusterHealthStatus healthStatus) {
        return new SecurityIndexManager.State(
            Instant.now(), isIndexUpToDate, true, null,
            concreteSecurityIndexName, healthStatus, IndexMetadata.State.OPEN
        );
    }

    private SearchHit[] buildHits(List<ApplicationPrivilegeDescriptor> sourcePrivileges) {
        final SearchHit[] hits = new SearchHit[sourcePrivileges.size()];
        for (int i = 0; i < hits.length; i++) {
            final ApplicationPrivilegeDescriptor p = sourcePrivileges.get(i);
            hits[i] = new SearchHit(i, "application-privilege_" + p.getApplication() + ":" + p.getName(), null, null);
            hits[i].sourceRef(new BytesArray(Strings.toString(p)));
        }
        return hits;
    }

    private void assertResult(List<ApplicationPrivilegeDescriptor> sourcePrivileges,
                              PlainActionFuture<Collection<ApplicationPrivilegeDescriptor>> future) throws Exception {
        final Collection<ApplicationPrivilegeDescriptor> getPrivileges = future.get(1, TimeUnit.SECONDS);
        assertThat(getPrivileges, iterableWithSize(sourcePrivileges.size()));
        assertThat(new HashSet<>(getPrivileges), equalTo(new HashSet<>(sourcePrivileges)));
    }
}<|MERGE_RESOLUTION|>--- conflicted
+++ resolved
@@ -582,13 +582,8 @@
                 CollectionUtils.appendToCopy(Arrays.asList(ClusterHealthStatus.values()), null);
         cacheInvalidatorRegistry.onSecurityIndexStateChange(
             dummyState(securityIndexName, isIndexUpToDate, randomFrom(allPossibleHealthStatus)),
-<<<<<<< HEAD
-            dummyState(securityIndexName, !isIndexUpToDate, randomFrom(allPossibleHealthStatus)));
+            dummyState(securityIndexName, isIndexUpToDate == false, randomFrom(allPossibleHealthStatus)));
         assertEquals(++count, store.getNumInvalidation());
-=======
-            dummyState(securityIndexName, isIndexUpToDate == false, randomFrom(allPossibleHealthStatus)));
-        assertEquals(++count, store.getNumInvalidation().get());
->>>>>>> 8e49ba9b
     }
 
     public void testCacheWillBeDisabledWhenTtlIsZero() {
