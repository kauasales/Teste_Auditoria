/*
 * Copyright Elasticsearch B.V. and/or licensed to Elasticsearch B.V. under one
 * or more contributor license agreements. Licensed under the Elastic License;
 * you may not use this file except in compliance with the Elastic License.
 */
package org.elasticsearch.xpack.security.authz.store;

import org.apache.lucene.search.TotalHits;
import org.elasticsearch.action.ActionListener;
import org.elasticsearch.action.ActionRequest;
import org.elasticsearch.action.ActionResponse;
import org.elasticsearch.action.ActionType;
import org.elasticsearch.action.delete.DeleteRequest;
import org.elasticsearch.action.delete.DeleteResponse;
import org.elasticsearch.action.index.IndexRequest;
import org.elasticsearch.action.index.IndexResponse;
import org.elasticsearch.action.search.SearchRequest;
import org.elasticsearch.action.search.SearchResponse;
import org.elasticsearch.action.search.SearchResponseSections;
import org.elasticsearch.action.support.PlainActionFuture;
import org.elasticsearch.action.support.WriteRequest;
import org.elasticsearch.client.Client;
import org.elasticsearch.cluster.health.ClusterHealthStatus;
import org.elasticsearch.cluster.metadata.IndexMetadata;
import org.elasticsearch.common.Strings;
import org.elasticsearch.common.UUIDs;
import org.elasticsearch.common.bytes.BytesArray;
import org.elasticsearch.common.bytes.BytesReference;
import org.elasticsearch.common.settings.Settings;
import org.elasticsearch.common.util.CollectionUtils;
import org.elasticsearch.common.xcontent.XContentBuilder;
import org.elasticsearch.common.xcontent.XContentType;
import org.elasticsearch.index.shard.ShardId;
import org.elasticsearch.search.SearchHit;
import org.elasticsearch.search.SearchHits;
import org.elasticsearch.test.ESTestCase;
import org.elasticsearch.test.client.NoOpClient;
import org.elasticsearch.xpack.core.security.action.privilege.ClearPrivilegesCacheRequest;
import org.elasticsearch.xpack.core.security.authz.privilege.ApplicationPrivilegeDescriptor;
import org.elasticsearch.xpack.core.security.index.RestrictedIndicesNames;
import org.elasticsearch.xpack.security.support.SecurityIndexManager;
import org.junit.After;
import org.junit.Before;
import org.mockito.Mockito;

import java.time.Instant;
import java.util.ArrayList;
import java.util.Arrays;
import java.util.Collection;
import java.util.Collections;
import java.util.HashSet;
import java.util.List;
import java.util.Map;
import java.util.Set;
import java.util.concurrent.CountDownLatch;
import java.util.concurrent.ExecutionException;
import java.util.concurrent.TimeUnit;
import java.util.concurrent.TimeoutException;
import java.util.concurrent.atomic.AtomicReference;
import java.util.function.Consumer;

import static java.util.Collections.emptyList;
import static java.util.Collections.emptyMap;
import static java.util.Collections.emptySet;
import static java.util.Collections.singleton;
import static java.util.Collections.singletonList;
import static org.elasticsearch.common.util.set.Sets.newHashSet;
import static org.hamcrest.Matchers.anyOf;
import static org.hamcrest.Matchers.arrayContaining;
import static org.hamcrest.Matchers.contains;
import static org.hamcrest.Matchers.containsInAnyOrder;
import static org.hamcrest.Matchers.containsString;
import static org.hamcrest.Matchers.equalTo;
import static org.hamcrest.Matchers.everyItem;
import static org.hamcrest.Matchers.instanceOf;
import static org.hamcrest.Matchers.iterableWithSize;
import static org.hamcrest.Matchers.not;
import static org.mockito.Matchers.any;
import static org.mockito.Mockito.mock;
import static org.mockito.Mockito.when;

public class NativePrivilegeStoreTests extends ESTestCase {

    private NativePrivilegeStore store;
    private List<ActionRequest> requests;
    private AtomicReference<ActionListener> listener;
    private Client client;
    private SecurityIndexManager securityIndex;

    @Before
    public void setup() {
        requests = new ArrayList<>();
        listener = new AtomicReference<>();
        client = new NoOpClient(getTestName()) {
            @Override
            protected <Request extends ActionRequest, Response extends ActionResponse>
            void doExecute(ActionType<Response> action, Request request, ActionListener<Response> listener) {
                NativePrivilegeStoreTests.this.requests.add(request);
                NativePrivilegeStoreTests.this.listener.set(listener);
            }
        };
        securityIndex = mock(SecurityIndexManager.class);
        when(securityIndex.freeze()).thenReturn(securityIndex);
        when(securityIndex.indexExists()).thenReturn(true);
        when(securityIndex.isAvailable()).thenReturn(true);
        Mockito.doAnswer(invocationOnMock -> {
            assertThat(invocationOnMock.getArguments().length, equalTo(2));
            assertThat(invocationOnMock.getArguments()[1], instanceOf(Runnable.class));
            ((Runnable) invocationOnMock.getArguments()[1]).run();
            return null;
        }).when(securityIndex).prepareIndexIfNeededThenExecute(any(Consumer.class), any(Runnable.class));
        Mockito.doAnswer(invocationOnMock -> {
            assertThat(invocationOnMock.getArguments().length, equalTo(2));
            assertThat(invocationOnMock.getArguments()[1], instanceOf(Runnable.class));
            ((Runnable) invocationOnMock.getArguments()[1]).run();
            return null;
        }).when(securityIndex).checkIndexVersionThenExecute(any(Consumer.class), any(Runnable.class));
        store = new NativePrivilegeStore(Settings.EMPTY, client, securityIndex);
    }

    @After
    public void cleanup() {
        client.close();
    }

    public void testGetSinglePrivilegeByName() throws Exception {
        final List<ApplicationPrivilegeDescriptor> sourcePrivileges = List.of(
            new ApplicationPrivilegeDescriptor("myapp", "admin",
                newHashSet("action:admin/*", "action:login", "data:read/*"), emptyMap()
        ));

        final PlainActionFuture<Collection<ApplicationPrivilegeDescriptor>> future = new PlainActionFuture<>();
        store.getPrivileges(List.of("myapp"), List.of("admin"), future);
        assertThat(requests, iterableWithSize(1));
        assertThat(requests.get(0), instanceOf(SearchRequest.class));
        SearchRequest request = (SearchRequest) requests.get(0);
        final String query = Strings.toString(request.source().query());
        assertThat(query, containsString("{\"terms\":{\"application\":[\"myapp\"]"));
        assertThat(query, containsString("{\"term\":{\"type\":{\"value\":\"application-privilege\""));

        final SearchHit[] hits = buildHits(sourcePrivileges);
        listener.get().onResponse(new SearchResponse(new SearchResponseSections(
            new SearchHits(hits, new TotalHits(hits.length, TotalHits.Relation.EQUAL_TO), 0f),
            null, null, false, false, null, 1),
            "_scrollId1", 1, 1, 0, 1, null, null));

        assertResult(sourcePrivileges, future);
    }

    public void testGetMissingPrivilege() throws InterruptedException, ExecutionException, TimeoutException {
        final PlainActionFuture<Collection<ApplicationPrivilegeDescriptor>> future = new PlainActionFuture<>();
        store.getPrivileges(List.of("myapp"), List.of("admin"), future);
        final SearchHit[] hits = new SearchHit[0];
        listener.get().onResponse(new SearchResponse(new SearchResponseSections(
            new SearchHits(hits, new TotalHits(hits.length, TotalHits.Relation.EQUAL_TO), 0f),
            null, null, false, false, null, 1),
            "_scrollId1", 1, 1, 0, 1, null, null));

        final Collection<ApplicationPrivilegeDescriptor> applicationPrivilegeDescriptors = future.get(1, TimeUnit.SECONDS);
        assertThat(applicationPrivilegeDescriptors.size(), equalTo(0));
    }

    public void testGetPrivilegesByApplicationName() throws Exception {
        final List<ApplicationPrivilegeDescriptor> sourcePrivileges = Arrays.asList(
            new ApplicationPrivilegeDescriptor("myapp", "admin", newHashSet("action:admin/*", "action:login", "data:read/*"), emptyMap()),
            new ApplicationPrivilegeDescriptor("myapp", "user", newHashSet("action:login", "data:read/*"), emptyMap()),
            new ApplicationPrivilegeDescriptor("myapp", "author", newHashSet("action:login", "data:read/*", "data:write/*"), emptyMap())
        );

        final PlainActionFuture<Collection<ApplicationPrivilegeDescriptor>> future = new PlainActionFuture<>();
        store.getPrivileges(Arrays.asList("myapp", "yourapp"), null, future);
        assertThat(requests, iterableWithSize(1));
        assertThat(requests.get(0), instanceOf(SearchRequest.class));
        SearchRequest request = (SearchRequest) requests.get(0);
        assertThat(request.indices(), arrayContaining(RestrictedIndicesNames.SECURITY_MAIN_ALIAS));

        final String query = Strings.toString(request.source().query());
        assertThat(query, anyOf(
            containsString("{\"terms\":{\"application\":[\"myapp\",\"yourapp\"]"),
            containsString("{\"terms\":{\"application\":[\"yourapp\",\"myapp\"]")));
        assertThat(query, containsString("{\"term\":{\"type\":{\"value\":\"application-privilege\""));

        final SearchHit[] hits = buildHits(sourcePrivileges);
        listener.get().onResponse(new SearchResponse(new SearchResponseSections(
            new SearchHits(hits, new TotalHits(hits.length, TotalHits.Relation.EQUAL_TO), 0f),
            null, null, false, false, null, 1),
        "_scrollId1", 1, 1, 0, 1, null, null));

        assertResult(sourcePrivileges, future);
    }

    public void testGetPrivilegesByWildcardApplicationName() throws Exception {
        final PlainActionFuture<Collection<ApplicationPrivilegeDescriptor>> future = new PlainActionFuture<>();
        store.getPrivileges(Arrays.asList("myapp-*", "yourapp"), null, future);
        assertThat(requests, iterableWithSize(1));
        assertThat(requests.get(0), instanceOf(SearchRequest.class));
        SearchRequest request = (SearchRequest) requests.get(0);
        assertThat(request.indices(), arrayContaining(RestrictedIndicesNames.SECURITY_MAIN_ALIAS));

        final String query = Strings.toString(request.source().query());
        assertThat(query, containsString("{\"bool\":{\"should\":[{\"terms\":{\"application\":[\"yourapp\"]"));
        assertThat(query, containsString("{\"prefix\":{\"application\":{\"value\":\"myapp-\""));
        assertThat(query, containsString("{\"term\":{\"type\":{\"value\":\"application-privilege\""));

        final SearchHit[] hits = new SearchHit[0];
        listener.get().onResponse(new SearchResponse(new SearchResponseSections(
            new SearchHits(hits, new TotalHits(hits.length, TotalHits.Relation.EQUAL_TO), 0f),
            null, null, false, false, null, 1),
        "_scrollId1", 1, 1, 0, 1, null, null));
    }

    public void testGetPrivilegesByStarApplicationName() throws Exception {
        final PlainActionFuture<Collection<ApplicationPrivilegeDescriptor>> future = new PlainActionFuture<>();
        store.getPrivileges(Arrays.asList("*", "anything"), null, future);
        assertThat(requests, iterableWithSize(1));
        assertThat(requests.get(0), instanceOf(SearchRequest.class));
        SearchRequest request = (SearchRequest) requests.get(0);
        assertThat(request.indices(), arrayContaining(RestrictedIndicesNames.SECURITY_MAIN_ALIAS));

        final String query = Strings.toString(request.source().query());
        assertThat(query, containsString("{\"exists\":{\"field\":\"application\""));
        assertThat(query, containsString("{\"term\":{\"type\":{\"value\":\"application-privilege\""));

        final SearchHit[] hits = new SearchHit[0];
        listener.get().onResponse(new SearchResponse(new SearchResponseSections(
            new SearchHits(hits, new TotalHits(hits.length, TotalHits.Relation.EQUAL_TO), 0f),
            null, null, false, false, null, 1),
        "_scrollId1", 1, 1, 0, 1, null, null));
    }

    public void testGetAllPrivileges() throws Exception {
        final List<ApplicationPrivilegeDescriptor> sourcePrivileges = Arrays.asList(
            new ApplicationPrivilegeDescriptor("app1", "admin", newHashSet("action:admin/*", "action:login", "data:read/*"), emptyMap()),
            new ApplicationPrivilegeDescriptor("app2", "user", newHashSet("action:login", "data:read/*"), emptyMap()),
            new ApplicationPrivilegeDescriptor("app3", "all", newHashSet("*"), emptyMap())
        );

        final PlainActionFuture<Collection<ApplicationPrivilegeDescriptor>> future = new PlainActionFuture<>();
        store.getPrivileges(null, null, future);
        assertThat(requests, iterableWithSize(1));
        assertThat(requests.get(0), instanceOf(SearchRequest.class));
        SearchRequest request = (SearchRequest) requests.get(0);
        assertThat(request.indices(), arrayContaining(RestrictedIndicesNames.SECURITY_MAIN_ALIAS));

        final String query = Strings.toString(request.source().query());
        assertThat(query, containsString("{\"term\":{\"type\":{\"value\":\"application-privilege\""));
        assertThat(query, not(containsString("{\"terms\"")));

        final SearchHit[] hits = buildHits(sourcePrivileges);
        listener.get().onResponse(new SearchResponse(new SearchResponseSections(
            new SearchHits(hits, new TotalHits(hits.length, TotalHits.Relation.EQUAL_TO), 0f),
            null, null, false, false, null, 1),
            "_scrollId1", 1, 1, 0, 1, null, null));

        assertResult(sourcePrivileges, future);
    }

    public void testGetPrivilegesCacheByApplicationNames() throws Exception {
        final List<ApplicationPrivilegeDescriptor> sourcePrivileges = Arrays.asList(
            new ApplicationPrivilegeDescriptor("myapp", "admin", newHashSet("action:admin/*", "action:login", "data:read/*"), emptyMap()),
            new ApplicationPrivilegeDescriptor("myapp", "user", newHashSet("action:login", "data:read/*"), emptyMap()),
            new ApplicationPrivilegeDescriptor("myapp", "author", newHashSet("action:login", "data:read/*", "data:write/*"), emptyMap())
        );

        final PlainActionFuture<Collection<ApplicationPrivilegeDescriptor>> future = new PlainActionFuture<>();
        store.getPrivileges(List.of("myapp", "yourapp"), null, future);

        final SearchHit[] hits = buildHits(sourcePrivileges);
        listener.get().onResponse(new SearchResponse(new SearchResponseSections(
            new SearchHits(hits, new TotalHits(hits.length, TotalHits.Relation.EQUAL_TO), 0f),
            null, null, false, false, null, 1),
            "_scrollId1", 1, 1, 0, 1, null, null));

        assertEquals(Set.of("myapp"), store.getApplicationNamesCache().get(Set.of("myapp", "yourapp")));
        assertEquals(Set.copyOf(sourcePrivileges), store.getDescriptorsCache().get("myapp"));
        assertResult(sourcePrivileges, future);

        // The 2nd call should use cache and success
        final PlainActionFuture<Collection<ApplicationPrivilegeDescriptor>> future2 = new PlainActionFuture<>();
        store.getPrivileges(List.of("myapp", "yourapp"), null, future2);
        listener.get().onResponse(null);
        assertResult(sourcePrivileges, future2);

        // The 3rd call should use cache when the application name is part of the original query
        final PlainActionFuture<Collection<ApplicationPrivilegeDescriptor>> future3 = new PlainActionFuture<>();
        store.getPrivileges(List.of("myapp"), null, future3);
        listener.get().onResponse(null);
        // Does not cache the name expansion if descriptors of the literal name is already cached
        assertNull(store.getApplicationNamesCache().get(Set.of("myapp")));
        assertResult(sourcePrivileges, future3);
    }

    public void testGetPrivilegesCacheWithApplicationAndPrivilegeName() throws Exception {
        final List<ApplicationPrivilegeDescriptor> sourcePrivileges = List.of(
            new ApplicationPrivilegeDescriptor("myapp", "admin", newHashSet("action:admin/*", "action:login", "data:read/*"), emptyMap()),
            new ApplicationPrivilegeDescriptor("myapp", "user", newHashSet("action:login", "data:read/*"), emptyMap()),
            new ApplicationPrivilegeDescriptor("myapp", "author", newHashSet("action:login", "data:read/*", "data:write/*"), emptyMap())
        );

        final PlainActionFuture<Collection<ApplicationPrivilegeDescriptor>> future = new PlainActionFuture<>();
        store.getPrivileges(Collections.singletonList("myapp"), singletonList("user"), future);

        final SearchHit[] hits = buildHits(sourcePrivileges);
        listener.get().onResponse(new SearchResponse(new SearchResponseSections(
            new SearchHits(hits, new TotalHits(hits.length, TotalHits.Relation.EQUAL_TO), 0f),
            null, null, false, false, null, 1),
            "_scrollId1", 1, 1, 0, 1, null, null));

        // Not caching names with no wildcard
        assertNull(store.getApplicationNamesCache().get(singleton("myapp")));
        // All privileges are cached
        assertEquals(Set.copyOf(sourcePrivileges), store.getDescriptorsCache().get("myapp"));
        assertResult(sourcePrivileges.subList(1, 2), future);

        // 2nd call with more privilege names can still use the cache
        final PlainActionFuture<Collection<ApplicationPrivilegeDescriptor>> future2 = new PlainActionFuture<>();
        store.getPrivileges(Collections.singletonList("myapp"), List.of("user", "author"), future2);
        listener.get().onResponse(null);
        assertResult(sourcePrivileges.subList(1, 3), future2);
    }

    public void testGetPrivilegesCacheWithNonExistentApplicationName() throws Exception {
        final PlainActionFuture<Collection<ApplicationPrivilegeDescriptor>> future = new PlainActionFuture<>();
        store.getPrivileges(Collections.singletonList("no-such-app"), null, future);
        final SearchHit[] hits = buildHits(emptyList());
        listener.get().onResponse(new SearchResponse(new SearchResponseSections(
            new SearchHits(hits, new TotalHits(hits.length, TotalHits.Relation.EQUAL_TO), 0f),
            null, null, false, false, null, 1),
            "_scrollId1", 1, 1, 0, 1, null, null) );

        assertEquals(emptySet(), store.getApplicationNamesCache().get(singleton("no-such-app")));
        assertEquals(0, store.getDescriptorsCache().count());
        assertResult(emptyList(), future);

        // The 2nd call should use cache
        final PlainActionFuture<Collection<ApplicationPrivilegeDescriptor>> future2 = new PlainActionFuture<>();
        store.getPrivileges(Collections.singletonList("no-such-app"), null, future2);
        listener.get().onResponse(null);
        assertResult(emptyList(), future2);
    }

    public void testGetPrivilegesCacheWithDifferentMatchAllApplicationNames() throws Exception {
        final PlainActionFuture<Collection<ApplicationPrivilegeDescriptor>> future = new PlainActionFuture<>();
        store.getPrivileges(emptyList(), null, future);
        final SearchHit[] hits = buildHits(emptyList());
        listener.get().onResponse(new SearchResponse(new SearchResponseSections(
            new SearchHits(hits, new TotalHits(hits.length, TotalHits.Relation.EQUAL_TO), 0f),
            null, null, false, false, null, 1),
            "_scrollId1", 1, 1, 0, 1, null, null) );
        assertEquals(emptySet(), store.getApplicationNamesCache().get(singleton("*")));
        assertEquals(1, store.getApplicationNamesCache().count());
        assertResult(emptyList(), future);

        // The 2nd call should use cache should translated to match all since it has a "*"
        final PlainActionFuture<Collection<ApplicationPrivilegeDescriptor>> future2 = new PlainActionFuture<>();
        store.getPrivileges(List.of("a", "b", "*", "c"), null, future2);
        assertEquals(emptySet(), store.getApplicationNamesCache().get(singleton("*")));
        assertEquals(1, store.getApplicationNamesCache().count());
        assertResult(emptyList(), future2);

        // The 3rd call also translated to match all
        final PlainActionFuture<Collection<ApplicationPrivilegeDescriptor>> future3 = new PlainActionFuture<>();
        store.getPrivileges(null, null, future3);
        assertEquals(emptySet(), store.getApplicationNamesCache().get(singleton("*")));
        assertEquals(1, store.getApplicationNamesCache().count());
        assertResult(emptyList(), future3);

        // The 4th call is also match all
        final PlainActionFuture<Collection<ApplicationPrivilegeDescriptor>> future4 = new PlainActionFuture<>();
        store.getPrivileges(List.of("*"), null, future4);
        assertEquals(emptySet(), store.getApplicationNamesCache().get(singleton("*")));
        assertEquals(1, store.getApplicationNamesCache().count());
        assertResult(emptyList(), future4);
    }

    public void testStaleResultsWillNotBeCached() {
        final List<ApplicationPrivilegeDescriptor> sourcePrivileges = singletonList(
            new ApplicationPrivilegeDescriptor("myapp", "admin", newHashSet("action:admin/*", "action:login", "data:read/*"), emptyMap())
        );

        final PlainActionFuture<Collection<ApplicationPrivilegeDescriptor>> future = new PlainActionFuture<>();
        store.getPrivileges(null, null, future);

        // Before the results can be cached, invalidate the cache to simulate stale search results
        store.invalidateAll();
        final SearchHit[] hits = buildHits(sourcePrivileges);
        listener.get().onResponse(new SearchResponse(new SearchResponseSections(
            new SearchHits(hits, new TotalHits(hits.length, TotalHits.Relation.EQUAL_TO), 0f),
            null, null, false, false, null, 1),
            "_scrollId1", 1, 1, 0, 1, null, null));

        // Nothing should be cached since the results are stale
        assertEquals(0, store.getApplicationNamesCache().count());
        assertEquals(0, store.getDescriptorsCache().count());
    }

    public void testWhenStaleResultsAreCachedTheyWillBeCleared() throws InterruptedException {
        final List<ApplicationPrivilegeDescriptor> sourcePrivileges = singletonList(
            new ApplicationPrivilegeDescriptor("myapp", "admin", newHashSet("action:admin/*", "action:login", "data:read/*"), emptyMap())
        );

        final CountDownLatch getPrivilegeCountDown = new CountDownLatch(1);
        final CountDownLatch invalidationCountDown = new CountDownLatch(1);
        // Use subclass so we can put the caching process on hold, which allows time to fire the cache invalidation call
        // When the process reaches the overridden method, it already acquires the read lock.
        // Hence the cache invalidation will be block at acquiring the write lock.
        // This simulates the scenario when stale results are cached just before the invalidation call arrives.
        // In this case, we guarantee the cache will be invalidate and the stale results won't stay for long.
        final NativePrivilegeStore store1 = new NativePrivilegeStore(Settings.EMPTY, client, securityIndex) {
            @Override
            protected void cacheFetchedDescriptors(
                Set<String> applicationNamesCacheKey, Map<String, Set<ApplicationPrivilegeDescriptor>> mapOfFetchedDescriptors) {
                getPrivilegeCountDown.countDown();
                try {
                    // wait till the invalidation call is at the door step
                    invalidationCountDown.await(5, TimeUnit.SECONDS);
                } catch (InterruptedException e) {
                    throw new RuntimeException(e);
                }
                super.cacheFetchedDescriptors(applicationNamesCacheKey, mapOfFetchedDescriptors);
                // Assert that cache is successful
                assertEquals(1, getApplicationNamesCache().count());
                assertEquals(1, getDescriptorsCache().count());
            }
        };
        final PlainActionFuture<Collection<ApplicationPrivilegeDescriptor>> future = new PlainActionFuture<>();
        store1.getPrivileges(null, null, future);
        final SearchHit[] hits = buildHits(sourcePrivileges);
        listener.get().onResponse(new SearchResponse(new SearchResponseSections(
            new SearchHits(hits, new TotalHits(hits.length, TotalHits.Relation.EQUAL_TO), 0f),
            null, null, false, false, null, 1),
            "_scrollId1", 1, 1, 0, 1, null, null));

        // Make sure the caching is about to happen
        getPrivilegeCountDown.await(5, TimeUnit.SECONDS);
        // Fire the invalidation call in another thread
        new Thread(() -> {
            // Let the caching proceed
            invalidationCountDown.countDown();
            store.invalidateAll();
        }).start();
        // The cache should be cleared
        assertEquals(0, store.getApplicationNamesCache().count());
        assertEquals(0, store.getDescriptorsCache().count());
    }

    public void testPutPrivileges() throws Exception {
        final List<ApplicationPrivilegeDescriptor> putPrivileges = Arrays.asList(
            new ApplicationPrivilegeDescriptor("app1", "admin", newHashSet("action:admin/*", "action:login", "data:read/*"), emptyMap()),
            new ApplicationPrivilegeDescriptor("app1", "user", newHashSet("action:login", "data:read/*"), emptyMap()),
            new ApplicationPrivilegeDescriptor("app2", "all", newHashSet("*"), emptyMap())
        );

        final PlainActionFuture<Map<String, List<String>>> putPrivilegeFuture = new PlainActionFuture<>();
        store.putPrivileges(putPrivileges, WriteRequest.RefreshPolicy.IMMEDIATE, putPrivilegeFuture);
        assertThat(requests, iterableWithSize(putPrivileges.size()));
        assertThat(requests, everyItem(instanceOf(IndexRequest.class)));

        final List<IndexRequest> indexRequests = new ArrayList<>(requests.size());
        requests.stream().map(IndexRequest.class::cast).forEach(indexRequests::add);
        requests.clear();

        final ActionListener indexListener = listener.get();
        final String uuid = UUIDs.randomBase64UUID(random());
        for (int i = 0; i < putPrivileges.size(); i++) {
            ApplicationPrivilegeDescriptor privilege = putPrivileges.get(i);
            IndexRequest request = indexRequests.get(i);
            assertThat(request.indices(), arrayContaining(RestrictedIndicesNames.SECURITY_MAIN_ALIAS));
            assertThat(request.id(), equalTo(
                "application-privilege_" + privilege.getApplication() + ":" + privilege.getName()
            ));
            final XContentBuilder builder = privilege.toXContent(XContentBuilder.builder(XContentType.JSON.xContent()), true);
            assertThat(request.source(), equalTo(BytesReference.bytes(builder)));
            final boolean created = privilege.getName().equals("user") == false;
            indexListener.onResponse(new IndexResponse(
                new ShardId(RestrictedIndicesNames.SECURITY_MAIN_ALIAS, uuid, i),
                request.id(), 1, 1, 1, created
            ));
        }

        assertBusy(() -> assertFalse(requests.isEmpty()), 1, TimeUnit.SECONDS);

        assertThat(requests, iterableWithSize(1));
        assertThat(requests.get(0), instanceOf(ClearPrivilegesCacheRequest.class));
        listener.get().onResponse(null);

        final Map<String, List<String>> map = putPrivilegeFuture.actionGet();
        assertThat(map.entrySet(), iterableWithSize(2));
        assertThat(map.get("app1"), iterableWithSize(1));
        assertThat(map.get("app2"), iterableWithSize(1));
        assertThat(map.get("app1"), contains("admin"));
        assertThat(map.get("app2"), contains("all"));
    }

    public void testDeletePrivileges() throws Exception {
        final List<String> privilegeNames = Arrays.asList("p1", "p2", "p3");

        final PlainActionFuture<Map<String, List<String>>> future = new PlainActionFuture<>();
        store.deletePrivileges("app1", privilegeNames, WriteRequest.RefreshPolicy.IMMEDIATE, future);
        assertThat(requests, iterableWithSize(privilegeNames.size()));
        assertThat(requests, everyItem(instanceOf(DeleteRequest.class)));

        final List<DeleteRequest> deletes = new ArrayList<>(requests.size());
        requests.stream().map(DeleteRequest.class::cast).forEach(deletes::add);
        requests.clear();

        final ActionListener deleteListener = listener.get();
        final String uuid = UUIDs.randomBase64UUID(random());
        for (int i = 0; i < privilegeNames.size(); i++) {
            String name = privilegeNames.get(i);
            DeleteRequest request = deletes.get(i);
            assertThat(request.indices(), arrayContaining(RestrictedIndicesNames.SECURITY_MAIN_ALIAS));
            assertThat(request.id(), equalTo("application-privilege_app1:" + name));
            final boolean found = name.equals("p2") == false;
            deleteListener.onResponse(new DeleteResponse(
                new ShardId(RestrictedIndicesNames.SECURITY_MAIN_ALIAS, uuid, i),
                request.id(), 1, 1, 1, found
            ));
        }

        assertBusy(() -> assertFalse(requests.isEmpty()), 1, TimeUnit.SECONDS);

        assertThat(requests, iterableWithSize(1));
        assertThat(requests.get(0), instanceOf(ClearPrivilegesCacheRequest.class));
        listener.get().onResponse(null);

        final Map<String, List<String>> map = future.actionGet();
        assertThat(map.entrySet(), iterableWithSize(1));
        assertThat(map.get("app1"), iterableWithSize(2));
        assertThat(map.get("app1"), containsInAnyOrder("p1", "p3"));
    }

    public void testInvalidate() {
        store.getApplicationNamesCache().put(singleton("*"), Set.of());
        store.getDescriptorsCache().put("app-1",
            singleton(new ApplicationPrivilegeDescriptor("app-1", "read", emptySet(), emptyMap())));
        store.getDescriptorsCache().put("app-2",
            singleton(new ApplicationPrivilegeDescriptor("app-2", "read", emptySet(), emptyMap())));
        store.invalidate(singletonList("app-1"));
        assertEquals(0, store.getApplicationNamesCache().count());
        assertEquals(1, store.getDescriptorsCache().count());
    }

    public void testInvalidateAll() {
        store.getApplicationNamesCache().put(singleton("*"), Set.of());
        store.getDescriptorsCache().put("app-1",
            singleton(new ApplicationPrivilegeDescriptor("app-1", "read", emptySet(), emptyMap())));
        store.getDescriptorsCache().put("app-2",
            singleton(new ApplicationPrivilegeDescriptor("app-2", "read", emptySet(), emptyMap())));
        store.invalidateAll();
        assertEquals(0, store.getApplicationNamesCache().count());
        assertEquals(0, store.getDescriptorsCache().count());
    }

    public void testCacheClearOnIndexHealthChange() {
        final String securityIndexName = randomFrom(
            RestrictedIndicesNames.INTERNAL_SECURITY_MAIN_INDEX_6, RestrictedIndicesNames.INTERNAL_SECURITY_MAIN_INDEX_7);

        long count = store.getNumInvalidation().get();

        // Cache should be cleared when security is back to green
        store.onSecurityIndexStateChange(
            dummyState(securityIndexName, true, randomFrom((ClusterHealthStatus) null, ClusterHealthStatus.RED)),
            dummyState(securityIndexName, true, randomFrom(ClusterHealthStatus.GREEN, ClusterHealthStatus.YELLOW)));
        assertEquals(++count, store.getNumInvalidation().get());

        // Cache should be cleared when security is deleted
        store.onSecurityIndexStateChange(
            dummyState(securityIndexName, true, randomFrom(ClusterHealthStatus.values())),
            dummyState(securityIndexName, true, null));
        assertEquals(++count, store.getNumInvalidation().get());

        // Cache should be cleared if indexUpToDate changed
        final boolean isIndexUpToDate = randomBoolean();
        final List<ClusterHealthStatus> allPossibleHealthStatus =
                CollectionUtils.appendToCopy(Arrays.asList(ClusterHealthStatus.values()), null);
        store.onSecurityIndexStateChange(
            dummyState(securityIndexName, isIndexUpToDate, randomFrom(allPossibleHealthStatus)),
            dummyState(securityIndexName, isIndexUpToDate == false, randomFrom(allPossibleHealthStatus)));
        assertEquals(++count, store.getNumInvalidation().get());
    }

    public void testCacheWillBeDisabledWhenTtlIsZero() {
        final Settings settings = Settings.builder().put("xpack.security.authz.store.privileges.cache.ttl", 0).build();
        final NativePrivilegeStore store1 = new NativePrivilegeStore(settings, client, securityIndex);
        assertNull(store1.getApplicationNamesCache());
        assertNull(store1.getDescriptorsCache());
    }
    public void testGetPrivilegesWorkWithoutCache() throws Exception {
        final Settings settings = Settings.builder().put("xpack.security.authz.store.privileges.cache.ttl", 0).build();
        final NativePrivilegeStore store1 = new NativePrivilegeStore(settings, client, securityIndex);
        final List<ApplicationPrivilegeDescriptor> sourcePrivileges = Arrays.asList(
            new ApplicationPrivilegeDescriptor("myapp", "admin", newHashSet("action:admin/*", "action:login", "data:read/*"), emptyMap())
        );
        final PlainActionFuture<Collection<ApplicationPrivilegeDescriptor>> future = new PlainActionFuture<>();
        store1.getPrivileges(singletonList("myapp"), null, future);
        final SearchHit[] hits = buildHits(sourcePrivileges);
        listener.get().onResponse(new SearchResponse(new SearchResponseSections(
            new SearchHits(hits, new TotalHits(hits.length, TotalHits.Relation.EQUAL_TO), 0f),
            null, null, false, false, null, 1),
            "_scrollId1", 1, 1, 0, 1, null, null));

        assertResult(sourcePrivileges, future);
        // They are no-op but should "work" (pass-through)
        store1.invalidate(singleton("myapp"));
        store1.invalidateAll();
    }

    private SecurityIndexManager.State dummyState(
        String concreteSecurityIndexName, boolean isIndexUpToDate, ClusterHealthStatus healthStatus) {
        return new SecurityIndexManager.State(
<<<<<<< HEAD
            Instant.now(), isIndexUpToDate, true, true, null,
            concreteSecurityIndexName, healthStatus, IndexMetadata.State.OPEN, "my_uuid");
=======
            Instant.now(), isIndexUpToDate, true, null,
            concreteSecurityIndexName, healthStatus, IndexMetadata.State.OPEN
        );
>>>>>>> 564d7575
    }

    private SearchHit[] buildHits(List<ApplicationPrivilegeDescriptor> sourcePrivileges) {
        final SearchHit[] hits = new SearchHit[sourcePrivileges.size()];
        for (int i = 0; i < hits.length; i++) {
            final ApplicationPrivilegeDescriptor p = sourcePrivileges.get(i);
            hits[i] = new SearchHit(i, "application-privilege_" + p.getApplication() + ":" + p.getName(), null, null);
            hits[i].sourceRef(new BytesArray(Strings.toString(p)));
        }
        return hits;
    }

    private void assertResult(List<ApplicationPrivilegeDescriptor> sourcePrivileges,
                              PlainActionFuture<Collection<ApplicationPrivilegeDescriptor>> future) throws Exception {
        final Collection<ApplicationPrivilegeDescriptor> getPrivileges = future.get(1, TimeUnit.SECONDS);
        assertThat(getPrivileges, iterableWithSize(sourcePrivileges.size()));
        assertThat(new HashSet<>(getPrivileges), equalTo(new HashSet<>(sourcePrivileges)));
    }
}<|MERGE_RESOLUTION|>--- conflicted
+++ resolved
@@ -609,14 +609,8 @@
     private SecurityIndexManager.State dummyState(
         String concreteSecurityIndexName, boolean isIndexUpToDate, ClusterHealthStatus healthStatus) {
         return new SecurityIndexManager.State(
-<<<<<<< HEAD
-            Instant.now(), isIndexUpToDate, true, true, null,
+            Instant.now(), isIndexUpToDate, true, null,
             concreteSecurityIndexName, healthStatus, IndexMetadata.State.OPEN, "my_uuid");
-=======
-            Instant.now(), isIndexUpToDate, true, null,
-            concreteSecurityIndexName, healthStatus, IndexMetadata.State.OPEN
-        );
->>>>>>> 564d7575
     }
 
     private SearchHit[] buildHits(List<ApplicationPrivilegeDescriptor> sourcePrivileges) {
