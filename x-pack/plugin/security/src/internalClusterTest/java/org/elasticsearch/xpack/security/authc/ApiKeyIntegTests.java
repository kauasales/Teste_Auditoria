/*
 * Copyright Elasticsearch B.V. and/or licensed to Elasticsearch B.V. under one
 * or more contributor license agreements. Licensed under the Elastic License
 * 2.0; you may not use this file except in compliance with the Elastic License
 * 2.0.
 */

package org.elasticsearch.xpack.security.authc;

import org.elasticsearch.ElasticsearchSecurityException;
import org.elasticsearch.ResourceNotFoundException;
import org.elasticsearch.action.ActionRequestValidationException;
import org.elasticsearch.action.DocWriteResponse;
import org.elasticsearch.action.admin.cluster.node.info.NodeInfo;
import org.elasticsearch.action.admin.indices.close.CloseIndexRequest;
import org.elasticsearch.action.admin.indices.close.CloseIndexResponse;
import org.elasticsearch.action.admin.indices.refresh.RefreshAction;
import org.elasticsearch.action.admin.indices.refresh.RefreshRequestBuilder;
import org.elasticsearch.action.admin.indices.refresh.RefreshResponse;
import org.elasticsearch.action.get.GetAction;
import org.elasticsearch.action.get.GetRequest;
import org.elasticsearch.action.support.PlainActionFuture;
import org.elasticsearch.action.support.WriteRequest;
import org.elasticsearch.action.update.UpdateResponse;
import org.elasticsearch.client.Request;
import org.elasticsearch.client.RequestOptions;
import org.elasticsearch.client.ResponseException;
import org.elasticsearch.client.RestClient;
import org.elasticsearch.client.internal.Client;
import org.elasticsearch.common.Strings;
import org.elasticsearch.common.settings.SecureString;
import org.elasticsearch.common.settings.Settings;
import org.elasticsearch.common.util.concurrent.EsExecutors;
import org.elasticsearch.common.util.concurrent.EsRejectedExecutionException;
import org.elasticsearch.common.util.set.Sets;
import org.elasticsearch.core.TimeValue;
import org.elasticsearch.core.Tuple;
import org.elasticsearch.rest.RestStatus;
import org.elasticsearch.test.ESTestCase;
import org.elasticsearch.test.SecurityIntegTestCase;
import org.elasticsearch.test.SecuritySettingsSource;
import org.elasticsearch.test.TestSecurityClient;
import org.elasticsearch.test.XContentTestUtils;
import org.elasticsearch.test.rest.ObjectPath;
import org.elasticsearch.threadpool.ThreadPool;
import org.elasticsearch.xcontent.XContentType;
import org.elasticsearch.xpack.core.XPackSettings;
import org.elasticsearch.xpack.core.security.action.ClearSecurityCacheAction;
import org.elasticsearch.xpack.core.security.action.ClearSecurityCacheRequest;
import org.elasticsearch.xpack.core.security.action.ClearSecurityCacheResponse;
import org.elasticsearch.xpack.core.security.action.apikey.ApiKey;
import org.elasticsearch.xpack.core.security.action.apikey.ApiKeyTests;
import org.elasticsearch.xpack.core.security.action.apikey.CreateApiKeyRequestBuilder;
import org.elasticsearch.xpack.core.security.action.apikey.CreateApiKeyResponse;
import org.elasticsearch.xpack.core.security.action.apikey.GetApiKeyAction;
import org.elasticsearch.xpack.core.security.action.apikey.GetApiKeyRequest;
import org.elasticsearch.xpack.core.security.action.apikey.GetApiKeyResponse;
import org.elasticsearch.xpack.core.security.action.apikey.InvalidateApiKeyAction;
import org.elasticsearch.xpack.core.security.action.apikey.InvalidateApiKeyRequest;
import org.elasticsearch.xpack.core.security.action.apikey.InvalidateApiKeyResponse;
import org.elasticsearch.xpack.core.security.action.apikey.UpdateApiKeyAction;
import org.elasticsearch.xpack.core.security.action.apikey.UpdateApiKeyRequest;
import org.elasticsearch.xpack.core.security.action.apikey.UpdateApiKeyResponse;
import org.elasticsearch.xpack.core.security.action.role.PutRoleAction;
import org.elasticsearch.xpack.core.security.action.role.PutRoleRequest;
import org.elasticsearch.xpack.core.security.action.role.PutRoleResponse;
import org.elasticsearch.xpack.core.security.action.role.RoleDescriptorRequestValidator;
import org.elasticsearch.xpack.core.security.action.token.CreateTokenAction;
import org.elasticsearch.xpack.core.security.action.token.CreateTokenRequestBuilder;
import org.elasticsearch.xpack.core.security.action.token.CreateTokenResponse;
import org.elasticsearch.xpack.core.security.action.user.PutUserAction;
import org.elasticsearch.xpack.core.security.action.user.PutUserRequest;
import org.elasticsearch.xpack.core.security.action.user.PutUserResponse;
import org.elasticsearch.xpack.core.security.authc.Authentication;
import org.elasticsearch.xpack.core.security.authc.AuthenticationTestHelper;
import org.elasticsearch.xpack.core.security.authc.RealmConfig;
import org.elasticsearch.xpack.core.security.authc.RealmDomain;
import org.elasticsearch.xpack.core.security.authc.file.FileRealmSettings;
import org.elasticsearch.xpack.core.security.authz.RoleDescriptor;
import org.elasticsearch.xpack.core.security.authz.privilege.ClusterPrivilegeResolver;
import org.elasticsearch.xpack.core.security.user.User;
import org.elasticsearch.xpack.security.authz.RoleDescriptorTests;
import org.elasticsearch.xpack.security.transport.filter.IPFilter;
import org.junit.After;
import org.junit.Before;

import java.io.IOException;
import java.nio.charset.StandardCharsets;
import java.time.Instant;
import java.time.temporal.ChronoUnit;
import java.util.ArrayList;
import java.util.Arrays;
import java.util.Base64;
import java.util.Collection;
import java.util.Collections;
import java.util.HashMap;
import java.util.List;
import java.util.Locale;
import java.util.Map;
import java.util.Set;
import java.util.concurrent.CountDownLatch;
import java.util.concurrent.ExecutionException;
import java.util.concurrent.ExecutorService;
import java.util.concurrent.Future;
import java.util.concurrent.TimeUnit;
import java.util.function.Supplier;
import java.util.stream.Collectors;
import java.util.stream.IntStream;
import java.util.stream.Stream;

import static org.elasticsearch.test.SecuritySettingsSource.ES_TEST_ROOT_USER;
import static org.elasticsearch.test.SecuritySettingsSource.HASHER;
import static org.elasticsearch.test.SecuritySettingsSource.TEST_ROLE;
import static org.elasticsearch.test.SecuritySettingsSource.TEST_USER_NAME;
import static org.elasticsearch.test.SecuritySettingsSourceField.TEST_PASSWORD_SECURE_STRING;
import static org.elasticsearch.test.TestMatchers.throwableWithMessage;
import static org.elasticsearch.xpack.core.security.authc.support.UsernamePasswordToken.basicAuthHeaderValue;
import static org.elasticsearch.xpack.core.security.test.TestRestrictedIndices.INTERNAL_SECURITY_MAIN_INDEX_7;
import static org.elasticsearch.xpack.security.Security.SECURITY_CRYPTO_THREAD_POOL_NAME;
import static org.elasticsearch.xpack.security.support.SecuritySystemIndices.SECURITY_MAIN_ALIAS;
import static org.hamcrest.Matchers.arrayWithSize;
import static org.hamcrest.Matchers.contains;
import static org.hamcrest.Matchers.containsInAnyOrder;
import static org.hamcrest.Matchers.containsString;
import static org.hamcrest.Matchers.empty;
import static org.hamcrest.Matchers.equalTo;
import static org.hamcrest.Matchers.greaterThan;
import static org.hamcrest.Matchers.hasKey;
import static org.hamcrest.Matchers.in;
import static org.hamcrest.Matchers.instanceOf;
import static org.hamcrest.Matchers.is;
import static org.hamcrest.Matchers.not;
import static org.hamcrest.Matchers.nullValue;

@SuppressWarnings("removal")
public class ApiKeyIntegTests extends SecurityIntegTestCase {
    private static final long DELETE_INTERVAL_MILLIS = 100L;
    private static final int CRYPTO_THREAD_POOL_QUEUE_SIZE = 10;

    @Override
    public Settings nodeSettings(int nodeOrdinal, Settings otherSettings) {
        return Settings.builder()
            .put(super.nodeSettings(nodeOrdinal, otherSettings))
            .put(XPackSettings.API_KEY_SERVICE_ENABLED_SETTING.getKey(), true)
            .put(XPackSettings.TOKEN_SERVICE_ENABLED_SETTING.getKey(), true)
            .put(ApiKeyService.DELETE_INTERVAL.getKey(), TimeValue.timeValueMillis(DELETE_INTERVAL_MILLIS))
            .put(ApiKeyService.DELETE_TIMEOUT.getKey(), TimeValue.timeValueSeconds(5L))
            .put("xpack.security.crypto.thread_pool.queue_size", CRYPTO_THREAD_POOL_QUEUE_SIZE)
            .build();
    }

    @Override
    protected boolean addMockHttpTransport() {
        return false; // need real http
    }

    @Before
    public void waitForSecurityIndexWritable() throws Exception {
        assertSecurityIndexActive();
    }

    @After
    public void wipeSecurityIndex() throws Exception {
        // get the api key service and wait until api key expiration is not in progress!
        awaitApiKeysRemoverCompletion();
        deleteSecurityIndex();
    }

    @Override
    public String configRoles() {
        return super.configRoles() + """

            no_api_key_role:
              cluster: ["manage_token"]
            manage_api_key_role:
              cluster: ["manage_api_key"]
            manage_own_api_key_role:
              cluster: ["manage_own_api_key"]
            run_as_role:
              run_as: ["user_with_manage_own_api_key_role"]
            """;
    }

    @Override
    public String configUsers() {
        final String usersPasswdHashed = new String(getFastStoredHashAlgoForTests().hash(TEST_PASSWORD_SECURE_STRING));
        return super.configUsers()
            + "user_with_no_api_key_role:"
            + usersPasswdHashed
            + "\n"
            + "user_with_manage_api_key_role:"
            + usersPasswdHashed
            + "\n"
            + "user_with_manage_own_api_key_role:"
            + usersPasswdHashed
            + "\n";
    }

    @Override
    public String configUsersRoles() {
        return super.configUsersRoles() + """
            no_api_key_role:user_with_no_api_key_role
            manage_api_key_role:user_with_manage_api_key_role
            manage_own_api_key_role:user_with_manage_own_api_key_role
            """;
    }

    private void awaitApiKeysRemoverCompletion() throws Exception {
        for (ApiKeyService apiKeyService : internalCluster().getInstances(ApiKeyService.class)) {
            assertBusy(() -> assertFalse(apiKeyService.isExpirationInProgress()));
        }
    }

    public void testCreateApiKey() throws Exception {
        // Get an instant without nanoseconds as the expiration has millisecond precision
        final Instant start = Instant.ofEpochMilli(Instant.now().toEpochMilli());
        final RoleDescriptor descriptor = new RoleDescriptor("role", new String[] { "monitor" }, null, null);
        Client client = client().filterWithHeader(
            Collections.singletonMap("Authorization", basicAuthHeaderValue(ES_TEST_ROOT_USER, TEST_PASSWORD_SECURE_STRING))
        );
        final CreateApiKeyResponse response = new CreateApiKeyRequestBuilder(client).setName("test key")
            .setExpiration(TimeValue.timeValueHours(TimeUnit.DAYS.toHours(7L)))
            .setRoleDescriptors(Collections.singletonList(descriptor))
            .setMetadata(ApiKeyTests.randomMetadata())
            .get();

        assertEquals("test key", response.getName());
        assertNotNull(response.getId());
        assertNotNull(response.getKey());
        Instant expiration = response.getExpiration();
        // Expiration has millisecond precision
        final long daysBetween = ChronoUnit.DAYS.between(start, expiration);
        assertThat(daysBetween, is(7L));

        // create simple api key
        final CreateApiKeyResponse simple = new CreateApiKeyRequestBuilder(client).setName("simple").get();
        assertEquals("simple", simple.getName());
        assertNotNull(simple.getId());
        assertNotNull(simple.getKey());
        assertThat(simple.getId(), not(containsString(new String(simple.getKey().getChars()))));
        assertNull(simple.getExpiration());

        // Assert that we can authenticate with the API KEY
        final Map<String, Object> authResponse = authenticateWithApiKey(response.getId(), response.getKey());
        assertThat(authResponse.get(User.Fields.USERNAME.getPreferredName()), equalTo(ES_TEST_ROOT_USER));

        // use the first ApiKey for an unauthorized action
        final Map<String, String> authorizationHeaders = Collections.singletonMap(
            "Authorization",
            "ApiKey " + getBase64EncodedApiKeyValue(response.getId(), response.getKey())
        );
        ElasticsearchSecurityException e = expectThrows(
            ElasticsearchSecurityException.class,
            () -> client().filterWithHeader(authorizationHeaders)
                .admin()
                .cluster()
                .prepareUpdateSettings()
                .setPersistentSettings(Settings.builder().put(IPFilter.IP_FILTER_ENABLED_SETTING.getKey(), true))
                .get()
        );
        assertThat(e.getMessage(), containsString("unauthorized"));
        assertThat(e.status(), is(RestStatus.FORBIDDEN));
    }

    public void testMultipleApiKeysCanHaveSameName() {
        String keyName = randomAlphaOfLength(5);
        int noOfApiKeys = randomIntBetween(2, 5);
        List<CreateApiKeyResponse> responses = new ArrayList<>();
        for (int i = 0; i < noOfApiKeys; i++) {
            final RoleDescriptor descriptor = new RoleDescriptor("role", new String[] { "monitor" }, null, null);
            Client client = client().filterWithHeader(
                Collections.singletonMap("Authorization", basicAuthHeaderValue(ES_TEST_ROOT_USER, TEST_PASSWORD_SECURE_STRING))
            );
            final CreateApiKeyResponse response = new CreateApiKeyRequestBuilder(client).setName(keyName)
                .setExpiration(null)
                .setRoleDescriptors(Collections.singletonList(descriptor))
                .setMetadata(ApiKeyTests.randomMetadata())
                .get();
            assertNotNull(response.getId());
            assertNotNull(response.getKey());
            responses.add(response);
        }
        assertThat(responses.size(), is(noOfApiKeys));
        for (int i = 0; i < noOfApiKeys; i++) {
            assertThat(responses.get(i).getName(), is(keyName));
        }
    }

    public void testCreateApiKeyWithoutNameWillFail() {
        Client client = client().filterWithHeader(
            Collections.singletonMap("Authorization", basicAuthHeaderValue(ES_TEST_ROOT_USER, TEST_PASSWORD_SECURE_STRING))
        );
        final ActionRequestValidationException e = expectThrows(
            ActionRequestValidationException.class,
            () -> new CreateApiKeyRequestBuilder(client).get()
        );
        assertThat(e.getMessage(), containsString("api key name is required"));
    }

    public void testInvalidateApiKeysForRealm() throws InterruptedException, ExecutionException {
        int noOfApiKeys = randomIntBetween(3, 5);
        List<CreateApiKeyResponse> responses = createApiKeys(noOfApiKeys, null).v1();
        Client client = client().filterWithHeader(
            Collections.singletonMap("Authorization", basicAuthHeaderValue(ES_TEST_ROOT_USER, TEST_PASSWORD_SECURE_STRING))
        );
        PlainActionFuture<InvalidateApiKeyResponse> listener = new PlainActionFuture<>();
        client.execute(InvalidateApiKeyAction.INSTANCE, InvalidateApiKeyRequest.usingRealmName("file"), listener);
        InvalidateApiKeyResponse invalidateResponse = listener.get();
        verifyInvalidateResponse(noOfApiKeys, responses, invalidateResponse);
    }

    public void testInvalidateApiKeysForUser() throws Exception {
        int noOfApiKeys = randomIntBetween(3, 5);
        List<CreateApiKeyResponse> responses = createApiKeys(noOfApiKeys, null).v1();
        Client client = client().filterWithHeader(
            Collections.singletonMap("Authorization", basicAuthHeaderValue(ES_TEST_ROOT_USER, TEST_PASSWORD_SECURE_STRING))
        );
        PlainActionFuture<InvalidateApiKeyResponse> listener = new PlainActionFuture<>();
        client.execute(InvalidateApiKeyAction.INSTANCE, InvalidateApiKeyRequest.usingUserName(ES_TEST_ROOT_USER), listener);
        InvalidateApiKeyResponse invalidateResponse = listener.get();
        verifyInvalidateResponse(noOfApiKeys, responses, invalidateResponse);
    }

    public void testInvalidateApiKeysForRealmAndUser() throws InterruptedException, ExecutionException {
        List<CreateApiKeyResponse> responses = createApiKeys(1, null).v1();
        Client client = client().filterWithHeader(
            Collections.singletonMap("Authorization", basicAuthHeaderValue(ES_TEST_ROOT_USER, TEST_PASSWORD_SECURE_STRING))
        );
        PlainActionFuture<InvalidateApiKeyResponse> listener = new PlainActionFuture<>();
        client.execute(InvalidateApiKeyAction.INSTANCE, InvalidateApiKeyRequest.usingRealmAndUserName("file", ES_TEST_ROOT_USER), listener);
        InvalidateApiKeyResponse invalidateResponse = listener.get();
        verifyInvalidateResponse(1, responses, invalidateResponse);
    }

    public void testInvalidateApiKeysForApiKeyId() throws InterruptedException, ExecutionException {
        List<CreateApiKeyResponse> responses = createApiKeys(1, null).v1();
        Client client = client().filterWithHeader(
            Collections.singletonMap("Authorization", basicAuthHeaderValue(ES_TEST_ROOT_USER, TEST_PASSWORD_SECURE_STRING))
        );
        PlainActionFuture<InvalidateApiKeyResponse> listener = new PlainActionFuture<>();
        client.execute(InvalidateApiKeyAction.INSTANCE, InvalidateApiKeyRequest.usingApiKeyId(responses.get(0).getId(), false), listener);
        InvalidateApiKeyResponse invalidateResponse = listener.get();
        verifyInvalidateResponse(1, responses, invalidateResponse);
    }

    public void testInvalidateApiKeysForApiKeyName() throws InterruptedException, ExecutionException {
        List<CreateApiKeyResponse> responses = createApiKeys(1, null).v1();
        Client client = client().filterWithHeader(
            Collections.singletonMap("Authorization", basicAuthHeaderValue(ES_TEST_ROOT_USER, TEST_PASSWORD_SECURE_STRING))
        );
        PlainActionFuture<InvalidateApiKeyResponse> listener = new PlainActionFuture<>();
        client.execute(
            InvalidateApiKeyAction.INSTANCE,
            InvalidateApiKeyRequest.usingApiKeyName(responses.get(0).getName(), false),
            listener
        );
        InvalidateApiKeyResponse invalidateResponse = listener.get();
        verifyInvalidateResponse(1, responses, invalidateResponse);
    }

    public void testInvalidateApiKeyWillClearApiKeyCache() throws IOException, ExecutionException, InterruptedException {
        final List<ApiKeyService> services = Arrays.stream(internalCluster().getNodeNames())
            .map(n -> internalCluster().getInstance(ApiKeyService.class, n))
            .collect(Collectors.toList());

        // Create two API keys and authenticate with them
        Tuple<String, String> apiKey1 = createApiKeyAndAuthenticateWithIt();
        Tuple<String, String> apiKey2 = createApiKeyAndAuthenticateWithIt();

        // Find out which nodes handled the above authentication requests
        final ApiKeyService serviceForDoc1 = services.stream()
            .filter(s -> s.getDocCache().get(apiKey1.v1()) != null)
            .findFirst()
            .orElseThrow();
        final ApiKeyService serviceForDoc2 = services.stream()
            .filter(s -> s.getDocCache().get(apiKey2.v1()) != null)
            .findFirst()
            .orElseThrow();
        assertNotNull(serviceForDoc1.getFromCache(apiKey1.v1()));
        assertNotNull(serviceForDoc2.getFromCache(apiKey2.v1()));
        final boolean sameServiceNode = serviceForDoc1 == serviceForDoc2;
        if (sameServiceNode) {
            assertEquals(2, serviceForDoc1.getDocCache().count());
        } else {
            assertEquals(1, serviceForDoc1.getDocCache().count());
            assertEquals(1, serviceForDoc2.getDocCache().count());
        }

        // Invalidate the first key
        Client client = client().filterWithHeader(
            Collections.singletonMap("Authorization", basicAuthHeaderValue(ES_TEST_ROOT_USER, TEST_PASSWORD_SECURE_STRING))
        );
        PlainActionFuture<InvalidateApiKeyResponse> listener = new PlainActionFuture<>();
        client.execute(InvalidateApiKeyAction.INSTANCE, InvalidateApiKeyRequest.usingApiKeyId(apiKey1.v1(), false), listener);
        InvalidateApiKeyResponse invalidateResponse = listener.get();
        assertThat(invalidateResponse.getInvalidatedApiKeys().size(), equalTo(1));
        // The cache entry should be gone for the first key
        if (sameServiceNode) {
            assertEquals(1, serviceForDoc1.getDocCache().count());
            assertNull(serviceForDoc1.getDocCache().get(apiKey1.v1()));
            assertNotNull(serviceForDoc1.getDocCache().get(apiKey2.v1()));
        } else {
            assertEquals(0, serviceForDoc1.getDocCache().count());
            assertEquals(1, serviceForDoc2.getDocCache().count());
        }

        // Authentication with the first key should fail
        ResponseException e = expectThrows(
            ResponseException.class,
            () -> authenticateWithApiKey(apiKey1.v1(), new SecureString(apiKey1.v2().toCharArray()))
        );
        assertThat(e.getMessage(), containsString("security_exception"));
        assertThat(e.getResponse().getStatusLine().getStatusCode(), is(RestStatus.UNAUTHORIZED.getStatus()));
    }

    private void verifyInvalidateResponse(
        int noOfApiKeys,
        List<CreateApiKeyResponse> responses,
        InvalidateApiKeyResponse invalidateResponse
    ) {
        assertThat(invalidateResponse.getInvalidatedApiKeys().size(), equalTo(noOfApiKeys));
        assertThat(
            invalidateResponse.getInvalidatedApiKeys(),
            containsInAnyOrder(responses.stream().map(r -> r.getId()).collect(Collectors.toList()).toArray(Strings.EMPTY_ARRAY))
        );
        assertThat(invalidateResponse.getPreviouslyInvalidatedApiKeys().size(), equalTo(0));
        assertThat(invalidateResponse.getErrors().size(), equalTo(0));
    }

    public void testInvalidatedApiKeysDeletedByRemover() throws Exception {
        Client client = waitForExpiredApiKeysRemoverTriggerReadyAndGetClient().filterWithHeader(
            Collections.singletonMap("Authorization", basicAuthHeaderValue(ES_TEST_ROOT_USER, TEST_PASSWORD_SECURE_STRING))
        );

        List<CreateApiKeyResponse> createdApiKeys = createApiKeys(2, null).v1();

        PlainActionFuture<InvalidateApiKeyResponse> listener = new PlainActionFuture<>();
        client.execute(
            InvalidateApiKeyAction.INSTANCE,
            InvalidateApiKeyRequest.usingApiKeyId(createdApiKeys.get(0).getId(), false),
            listener
        );
        InvalidateApiKeyResponse invalidateResponse = listener.get();
        assertThat(invalidateResponse.getInvalidatedApiKeys().size(), equalTo(1));
        assertThat(invalidateResponse.getPreviouslyInvalidatedApiKeys().size(), equalTo(0));
        assertThat(invalidateResponse.getErrors().size(), equalTo(0));

        awaitApiKeysRemoverCompletion();
        refreshSecurityIndex();

        PlainActionFuture<GetApiKeyResponse> getApiKeyResponseListener = new PlainActionFuture<>();
        client.execute(GetApiKeyAction.INSTANCE, GetApiKeyRequest.usingRealmName("file"), getApiKeyResponseListener);
        Set<String> expectedKeyIds = Sets.newHashSet(createdApiKeys.get(0).getId(), createdApiKeys.get(1).getId());
        boolean apiKeyInvalidatedButNotYetDeletedByExpiredApiKeysRemover = false;
        for (ApiKey apiKey : getApiKeyResponseListener.get().getApiKeyInfos()) {
            assertThat(apiKey.getId(), is(in(expectedKeyIds)));
            if (apiKey.getId().equals(createdApiKeys.get(0).getId())) {
                // has been invalidated but not yet deleted by ExpiredApiKeysRemover
                assertThat(apiKey.isInvalidated(), is(true));
                apiKeyInvalidatedButNotYetDeletedByExpiredApiKeysRemover = true;
            } else if (apiKey.getId().equals(createdApiKeys.get(1).getId())) {
                // active api key
                assertThat(apiKey.isInvalidated(), is(false));
            }
        }
        assertThat(
            getApiKeyResponseListener.get().getApiKeyInfos().length,
            is((apiKeyInvalidatedButNotYetDeletedByExpiredApiKeysRemover) ? 2 : 1)
        );

        client = waitForExpiredApiKeysRemoverTriggerReadyAndGetClient().filterWithHeader(
            Collections.singletonMap("Authorization", basicAuthHeaderValue(ES_TEST_ROOT_USER, TEST_PASSWORD_SECURE_STRING))
        );

        // invalidate API key to trigger remover
        listener = new PlainActionFuture<>();
        client.execute(
            InvalidateApiKeyAction.INSTANCE,
            InvalidateApiKeyRequest.usingApiKeyId(createdApiKeys.get(1).getId(), false),
            listener
        );
        assertThat(listener.get().getInvalidatedApiKeys().size(), is(1));

        awaitApiKeysRemoverCompletion();
        refreshSecurityIndex();

        // Verify that 1st invalidated API key is deleted whereas the next one may be or may not be as it depends on whether update was
        // indexed before ExpiredApiKeysRemover ran
        getApiKeyResponseListener = new PlainActionFuture<>();
        client.execute(GetApiKeyAction.INSTANCE, GetApiKeyRequest.usingRealmName("file"), getApiKeyResponseListener);
        expectedKeyIds = Sets.newHashSet(createdApiKeys.get(1).getId());
        apiKeyInvalidatedButNotYetDeletedByExpiredApiKeysRemover = false;
        for (ApiKey apiKey : getApiKeyResponseListener.get().getApiKeyInfos()) {
            assertThat(apiKey.getId(), is(in(expectedKeyIds)));
            if (apiKey.getId().equals(createdApiKeys.get(1).getId())) {
                // has been invalidated but not yet deleted by ExpiredApiKeysRemover
                assertThat(apiKey.isInvalidated(), is(true));
                apiKeyInvalidatedButNotYetDeletedByExpiredApiKeysRemover = true;
            }
        }
        assertThat(
            getApiKeyResponseListener.get().getApiKeyInfos().length,
            is((apiKeyInvalidatedButNotYetDeletedByExpiredApiKeysRemover) ? 1 : 0)
        );
    }

    private Client waitForExpiredApiKeysRemoverTriggerReadyAndGetClient() throws Exception {
        String nodeWithMostRecentRun = null;
        long apiKeyLastTrigger = -1L;
        for (String nodeName : internalCluster().getNodeNames()) {
            ApiKeyService apiKeyService = internalCluster().getInstance(ApiKeyService.class, nodeName);
            if (apiKeyService != null) {
                if (apiKeyService.lastTimeWhenApiKeysRemoverWasTriggered() > apiKeyLastTrigger) {
                    nodeWithMostRecentRun = nodeName;
                    apiKeyLastTrigger = apiKeyService.lastTimeWhenApiKeysRemoverWasTriggered();
                }
            }
        }
        final ThreadPool threadPool = internalCluster().getInstance(ThreadPool.class, nodeWithMostRecentRun);
        final long lastRunTime = apiKeyLastTrigger;
        assertBusy(() -> { assertThat(threadPool.relativeTimeInMillis() - lastRunTime, greaterThan(DELETE_INTERVAL_MILLIS)); });
        return internalCluster().client(nodeWithMostRecentRun);
    }

    public void testExpiredApiKeysBehaviorWhenKeysExpired1WeekBeforeAnd1DayBefore() throws Exception {
        Client client = waitForExpiredApiKeysRemoverTriggerReadyAndGetClient().filterWithHeader(
            Collections.singletonMap("Authorization", basicAuthHeaderValue(ES_TEST_ROOT_USER, TEST_PASSWORD_SECURE_STRING))
        );

        int noOfKeys = 4;
        List<CreateApiKeyResponse> createdApiKeys = createApiKeys(noOfKeys, null).v1();
        Instant created = Instant.now();

        PlainActionFuture<GetApiKeyResponse> getApiKeyResponseListener = new PlainActionFuture<>();
        client.execute(GetApiKeyAction.INSTANCE, GetApiKeyRequest.usingRealmName("file"), getApiKeyResponseListener);
        assertThat(getApiKeyResponseListener.get().getApiKeyInfos().length, is(noOfKeys));

        // Expire the 1st key such that it cannot be deleted by the remover
        // hack doc to modify the expiration time to a day before
        Instant dayBefore = created.minus(1L, ChronoUnit.DAYS);
        assertTrue(Instant.now().isAfter(dayBefore));
        UpdateResponse expirationDateUpdatedResponse = client.prepareUpdate(SECURITY_MAIN_ALIAS, createdApiKeys.get(0).getId())
            .setDoc("expiration_time", dayBefore.toEpochMilli())
            .setRefreshPolicy(WriteRequest.RefreshPolicy.IMMEDIATE)
            .get();
        assertThat(expirationDateUpdatedResponse.getResult(), is(DocWriteResponse.Result.UPDATED));

        // Expire the 2nd key such that it can be deleted by the remover
        // hack doc to modify the expiration time to the week before
        Instant weekBefore = created.minus(8L, ChronoUnit.DAYS);
        assertTrue(Instant.now().isAfter(weekBefore));
        expirationDateUpdatedResponse = client.prepareUpdate(SECURITY_MAIN_ALIAS, createdApiKeys.get(1).getId())
            .setDoc("expiration_time", weekBefore.toEpochMilli())
            .setRefreshPolicy(WriteRequest.RefreshPolicy.IMMEDIATE)
            .get();
        assertThat(expirationDateUpdatedResponse.getResult(), is(DocWriteResponse.Result.UPDATED));

        // Invalidate to trigger the remover
        PlainActionFuture<InvalidateApiKeyResponse> listener = new PlainActionFuture<>();
        client.execute(
            InvalidateApiKeyAction.INSTANCE,
            InvalidateApiKeyRequest.usingApiKeyId(createdApiKeys.get(2).getId(), false),
            listener
        );
        assertThat(listener.get().getInvalidatedApiKeys().size(), is(1));

        awaitApiKeysRemoverCompletion();

        refreshSecurityIndex();

        // Verify get API keys does not return api keys deleted by ExpiredApiKeysRemover
        getApiKeyResponseListener = new PlainActionFuture<>();
        client.execute(GetApiKeyAction.INSTANCE, GetApiKeyRequest.usingRealmName("file"), getApiKeyResponseListener);

        Set<String> expectedKeyIds = Sets.newHashSet(
            createdApiKeys.get(0).getId(),
            createdApiKeys.get(2).getId(),
            createdApiKeys.get(3).getId()
        );
        boolean apiKeyInvalidatedButNotYetDeletedByExpiredApiKeysRemover = false;
        for (ApiKey apiKey : getApiKeyResponseListener.get().getApiKeyInfos()) {
            assertThat(apiKey.getId(), is(in(expectedKeyIds)));
            if (apiKey.getId().equals(createdApiKeys.get(0).getId())) {
                // has been expired, not invalidated
                assertTrue(apiKey.getExpiration().isBefore(Instant.now()));
                assertThat(apiKey.isInvalidated(), is(false));
            } else if (apiKey.getId().equals(createdApiKeys.get(2).getId())) {
                // has not been expired as no expiration, is invalidated but not yet deleted by ExpiredApiKeysRemover
                assertThat(apiKey.getExpiration(), is(nullValue()));
                assertThat(apiKey.isInvalidated(), is(true));
                apiKeyInvalidatedButNotYetDeletedByExpiredApiKeysRemover = true;
            } else if (apiKey.getId().equals(createdApiKeys.get(3).getId())) {
                // has not been expired as no expiration, not invalidated
                assertThat(apiKey.getExpiration(), is(nullValue()));
                assertThat(apiKey.isInvalidated(), is(false));
            } else {
                fail("unexpected API key " + apiKey);
            }
        }
        assertThat(
            getApiKeyResponseListener.get().getApiKeyInfos().length,
            is((apiKeyInvalidatedButNotYetDeletedByExpiredApiKeysRemover) ? 3 : 2)
        );
    }

    private void refreshSecurityIndex() throws Exception {
        assertBusy(() -> {
            final RefreshResponse refreshResponse = client().admin().indices().prepareRefresh(SECURITY_MAIN_ALIAS).get();
            assertThat(refreshResponse.getFailedShards(), is(0));
        });
    }

    public void testActiveApiKeysWithNoExpirationNeverGetDeletedByRemover() throws Exception {
        final Tuple<List<CreateApiKeyResponse>, List<Map<String, Object>>> tuple = createApiKeys(2, null);
        List<CreateApiKeyResponse> responses = tuple.v1();

        Client client = client().filterWithHeader(
            Collections.singletonMap("Authorization", basicAuthHeaderValue(ES_TEST_ROOT_USER, TEST_PASSWORD_SECURE_STRING))
        );
        PlainActionFuture<InvalidateApiKeyResponse> listener = new PlainActionFuture<>();
        // trigger expired keys remover
        client.execute(InvalidateApiKeyAction.INSTANCE, InvalidateApiKeyRequest.usingApiKeyId(responses.get(1).getId(), false), listener);
        InvalidateApiKeyResponse invalidateResponse = listener.get();
        assertThat(invalidateResponse.getInvalidatedApiKeys().size(), equalTo(1));
        assertThat(invalidateResponse.getPreviouslyInvalidatedApiKeys().size(), equalTo(0));
        assertThat(invalidateResponse.getErrors().size(), equalTo(0));

        PlainActionFuture<GetApiKeyResponse> getApiKeyResponseListener = new PlainActionFuture<>();
        client.execute(GetApiKeyAction.INSTANCE, GetApiKeyRequest.usingRealmName("file"), getApiKeyResponseListener);
        GetApiKeyResponse response = getApiKeyResponseListener.get();
        verifyGetResponse(
            2,
            responses,
            tuple.v2(),
            response,
            Collections.singleton(responses.get(0).getId()),
            Collections.singletonList(responses.get(1).getId())
        );
    }

    public void testGetApiKeysForRealm() throws InterruptedException, ExecutionException {
        int noOfApiKeys = randomIntBetween(3, 5);
        final Tuple<List<CreateApiKeyResponse>, List<Map<String, Object>>> tuple = createApiKeys(noOfApiKeys, null);
        List<CreateApiKeyResponse> responses = tuple.v1();
        Client client = client().filterWithHeader(
            Collections.singletonMap("Authorization", basicAuthHeaderValue(ES_TEST_ROOT_USER, TEST_PASSWORD_SECURE_STRING))
        );
        boolean invalidate = randomBoolean();
        List<String> invalidatedApiKeyIds = null;
        Set<String> expectedValidKeyIds = null;
        if (invalidate) {
            PlainActionFuture<InvalidateApiKeyResponse> listener = new PlainActionFuture<>();
            client.execute(
                InvalidateApiKeyAction.INSTANCE,
                InvalidateApiKeyRequest.usingApiKeyId(responses.get(0).getId(), false),
                listener
            );
            InvalidateApiKeyResponse invalidateResponse = listener.get();
            invalidatedApiKeyIds = invalidateResponse.getInvalidatedApiKeys();
            expectedValidKeyIds = responses.stream()
                .filter(o -> o.getId().equals(responses.get(0).getId()) == false)
                .map(o -> o.getId())
                .collect(Collectors.toSet());
        } else {
            invalidatedApiKeyIds = Collections.emptyList();
            expectedValidKeyIds = responses.stream().map(o -> o.getId()).collect(Collectors.toSet());
        }

        PlainActionFuture<GetApiKeyResponse> listener = new PlainActionFuture<>();
        client.execute(GetApiKeyAction.INSTANCE, GetApiKeyRequest.usingRealmName("file"), listener);
        GetApiKeyResponse response = listener.get();
        verifyGetResponse(noOfApiKeys, responses, tuple.v2(), response, expectedValidKeyIds, invalidatedApiKeyIds);
    }

    public void testGetApiKeysForUser() throws Exception {
        int noOfApiKeys = randomIntBetween(3, 5);
        final Tuple<List<CreateApiKeyResponse>, List<Map<String, Object>>> tuple = createApiKeys(noOfApiKeys, null);
        List<CreateApiKeyResponse> responses = tuple.v1();
        Client client = client().filterWithHeader(
            Collections.singletonMap("Authorization", basicAuthHeaderValue(ES_TEST_ROOT_USER, TEST_PASSWORD_SECURE_STRING))
        );
        PlainActionFuture<GetApiKeyResponse> listener = new PlainActionFuture<>();
        client.execute(GetApiKeyAction.INSTANCE, GetApiKeyRequest.usingUserName(ES_TEST_ROOT_USER), listener);
        GetApiKeyResponse response = listener.get();
        verifyGetResponse(
            noOfApiKeys,
            responses,
            tuple.v2(),
            response,
            responses.stream().map(o -> o.getId()).collect(Collectors.toSet()),
            null
        );
    }

    public void testGetApiKeysForRealmAndUser() throws InterruptedException, ExecutionException {
        final Tuple<List<CreateApiKeyResponse>, List<Map<String, Object>>> tuple = createApiKeys(1, null);
        List<CreateApiKeyResponse> responses = tuple.v1();
        Client client = client().filterWithHeader(
            Collections.singletonMap("Authorization", basicAuthHeaderValue(ES_TEST_ROOT_USER, TEST_PASSWORD_SECURE_STRING))
        );
        PlainActionFuture<GetApiKeyResponse> listener = new PlainActionFuture<>();
        client.execute(GetApiKeyAction.INSTANCE, GetApiKeyRequest.usingRealmAndUserName("file", ES_TEST_ROOT_USER), listener);
        GetApiKeyResponse response = listener.get();
        verifyGetResponse(1, responses, tuple.v2(), response, Collections.singleton(responses.get(0).getId()), null);
    }

    public void testGetApiKeysForApiKeyId() throws InterruptedException, ExecutionException {
        final Tuple<List<CreateApiKeyResponse>, List<Map<String, Object>>> tuple = createApiKeys(1, null);
        List<CreateApiKeyResponse> responses = tuple.v1();
        Client client = client().filterWithHeader(
            Collections.singletonMap("Authorization", basicAuthHeaderValue(ES_TEST_ROOT_USER, TEST_PASSWORD_SECURE_STRING))
        );
        PlainActionFuture<GetApiKeyResponse> listener = new PlainActionFuture<>();
        client.execute(GetApiKeyAction.INSTANCE, GetApiKeyRequest.usingApiKeyId(responses.get(0).getId(), false), listener);
        GetApiKeyResponse response = listener.get();
        verifyGetResponse(1, responses, tuple.v2(), response, Collections.singleton(responses.get(0).getId()), null);
    }

    public void testGetApiKeysForApiKeyName() throws InterruptedException, ExecutionException {
        final Map<String, String> headers = Collections.singletonMap(
            "Authorization",
            basicAuthHeaderValue(ES_TEST_ROOT_USER, TEST_PASSWORD_SECURE_STRING)
        );

        final int noOfApiKeys = randomIntBetween(1, 3);
        final Tuple<List<CreateApiKeyResponse>, List<Map<String, Object>>> tuple1 = createApiKeys(noOfApiKeys, null);
        final List<CreateApiKeyResponse> createApiKeyResponses1 = tuple1.v1();
        final Tuple<List<CreateApiKeyResponse>, List<Map<String, Object>>> tuple2 = createApiKeys(
            headers,
            noOfApiKeys,
            "another-test-key-",
            null,
            "monitor"
        );
        final List<CreateApiKeyResponse> createApiKeyResponses2 = tuple2.v1();

        Client client = client().filterWithHeader(headers);
        PlainActionFuture<GetApiKeyResponse> listener = new PlainActionFuture<>();
        @SuppressWarnings("unchecked")
        List<CreateApiKeyResponse> responses = randomFrom(createApiKeyResponses1, createApiKeyResponses2);
        List<Map<String, Object>> metadatas = responses == createApiKeyResponses1 ? tuple1.v2() : tuple2.v2();
        client.execute(GetApiKeyAction.INSTANCE, GetApiKeyRequest.usingApiKeyName(responses.get(0).getName(), false), listener);
        verifyGetResponse(1, responses, metadatas, listener.get(), Collections.singleton(responses.get(0).getId()), null);

        PlainActionFuture<GetApiKeyResponse> listener2 = new PlainActionFuture<>();
        client.execute(GetApiKeyAction.INSTANCE, GetApiKeyRequest.usingApiKeyName("test-key*", false), listener2);
        verifyGetResponse(
            noOfApiKeys,
            createApiKeyResponses1,
            tuple1.v2(),
            listener2.get(),
            createApiKeyResponses1.stream().map(CreateApiKeyResponse::getId).collect(Collectors.toSet()),
            null
        );

        PlainActionFuture<GetApiKeyResponse> listener3 = new PlainActionFuture<>();
        client.execute(GetApiKeyAction.INSTANCE, GetApiKeyRequest.usingApiKeyName("*", false), listener3);
        responses = Stream.concat(createApiKeyResponses1.stream(), createApiKeyResponses2.stream()).collect(Collectors.toList());
        metadatas = Stream.concat(tuple1.v2().stream(), tuple2.v2().stream()).collect(Collectors.toList());
        verifyGetResponse(
            2 * noOfApiKeys,
            responses,
            metadatas,
            listener3.get(),
            responses.stream().map(CreateApiKeyResponse::getId).collect(Collectors.toSet()),
            null
        );

        PlainActionFuture<GetApiKeyResponse> listener4 = new PlainActionFuture<>();
        client.execute(GetApiKeyAction.INSTANCE, GetApiKeyRequest.usingApiKeyName("does-not-exist*", false), listener4);
        verifyGetResponse(0, Collections.emptyList(), null, listener4.get(), Collections.emptySet(), null);

        PlainActionFuture<GetApiKeyResponse> listener5 = new PlainActionFuture<>();
        client.execute(GetApiKeyAction.INSTANCE, GetApiKeyRequest.usingApiKeyName("another-test-key*", false), listener5);
        verifyGetResponse(
            noOfApiKeys,
            createApiKeyResponses2,
            tuple2.v2(),
            listener5.get(),
            createApiKeyResponses2.stream().map(CreateApiKeyResponse::getId).collect(Collectors.toSet()),
            null
        );
    }

    public void testGetApiKeysOwnedByCurrentAuthenticatedUser() throws InterruptedException, ExecutionException {
        int noOfSuperuserApiKeys = randomIntBetween(3, 5);
        int noOfApiKeysForUserWithManageApiKeyRole = randomIntBetween(3, 5);
        List<CreateApiKeyResponse> defaultUserCreatedKeys = createApiKeys(noOfSuperuserApiKeys, null).v1();
        String userWithManageApiKeyRole = randomFrom("user_with_manage_api_key_role", "user_with_manage_own_api_key_role");
        final Tuple<List<CreateApiKeyResponse>, List<Map<String, Object>>> tuple = createApiKeys(
            userWithManageApiKeyRole,
            noOfApiKeysForUserWithManageApiKeyRole,
            null,
            "monitor"
        );
        List<CreateApiKeyResponse> userWithManageApiKeyRoleApiKeys = tuple.v1();
        final Client client = client().filterWithHeader(
            Collections.singletonMap("Authorization", basicAuthHeaderValue(userWithManageApiKeyRole, TEST_PASSWORD_SECURE_STRING))
        );

        PlainActionFuture<GetApiKeyResponse> listener = new PlainActionFuture<>();
        client.execute(GetApiKeyAction.INSTANCE, GetApiKeyRequest.forOwnedApiKeys(), listener);
        GetApiKeyResponse response = listener.get();
        verifyGetResponse(
            userWithManageApiKeyRole,
            noOfApiKeysForUserWithManageApiKeyRole,
            userWithManageApiKeyRoleApiKeys,
            tuple.v2(),
            response,
            userWithManageApiKeyRoleApiKeys.stream().map(o -> o.getId()).collect(Collectors.toSet()),
            null
        );
    }

    public void testGetApiKeysOwnedByRunAsUserWhenOwnerIsTrue() throws ExecutionException, InterruptedException {
        createUserWithRunAsRole();
        int noOfSuperuserApiKeys = randomIntBetween(3, 5);
        int noOfApiKeysForUserWithManageApiKeyRole = randomIntBetween(3, 5);
        createApiKeys(noOfSuperuserApiKeys, null);
        final Tuple<List<CreateApiKeyResponse>, List<Map<String, Object>>> tuple = createApiKeys(
            "user_with_manage_own_api_key_role",
            "user_with_run_as_role",
            noOfApiKeysForUserWithManageApiKeyRole,
            null,
            "monitor"
        );
        List<CreateApiKeyResponse> userWithManageOwnApiKeyRoleApiKeys = tuple.v1();
        PlainActionFuture<GetApiKeyResponse> listener = new PlainActionFuture<>();
        getClientForRunAsUser().execute(GetApiKeyAction.INSTANCE, GetApiKeyRequest.forOwnedApiKeys(), listener);
        GetApiKeyResponse response = listener.get();
        verifyGetResponse(
            "user_with_manage_own_api_key_role",
            noOfApiKeysForUserWithManageApiKeyRole,
            userWithManageOwnApiKeyRoleApiKeys,
            tuple.v2(),
            response,
            userWithManageOwnApiKeyRoleApiKeys.stream().map(o -> o.getId()).collect(Collectors.toSet()),
            null
        );
    }

    public void testGetApiKeysOwnedByRunAsUserWhenRunAsUserInfoIsGiven() throws ExecutionException, InterruptedException {
        createUserWithRunAsRole();
        int noOfSuperuserApiKeys = randomIntBetween(3, 5);
        int noOfApiKeysForUserWithManageApiKeyRole = randomIntBetween(3, 5);
        createApiKeys(noOfSuperuserApiKeys, null);
        final Tuple<List<CreateApiKeyResponse>, List<Map<String, Object>>> tuple = createApiKeys(
            "user_with_manage_own_api_key_role",
            "user_with_run_as_role",
            noOfApiKeysForUserWithManageApiKeyRole,
            null,
            "monitor"
        );
        List<CreateApiKeyResponse> userWithManageOwnApiKeyRoleApiKeys = tuple.v1();
        PlainActionFuture<GetApiKeyResponse> listener = new PlainActionFuture<>();
        getClientForRunAsUser().execute(
            GetApiKeyAction.INSTANCE,
            GetApiKeyRequest.usingRealmAndUserName("file", "user_with_manage_own_api_key_role"),
            listener
        );
        GetApiKeyResponse response = listener.get();
        verifyGetResponse(
            "user_with_manage_own_api_key_role",
            noOfApiKeysForUserWithManageApiKeyRole,
            userWithManageOwnApiKeyRoleApiKeys,
            tuple.v2(),
            response,
            userWithManageOwnApiKeyRoleApiKeys.stream().map(o -> o.getId()).collect(Collectors.toSet()),
            null
        );
    }

    public void testGetApiKeysOwnedByRunAsUserWillNotWorkWhenAuthUserInfoIsGiven() throws ExecutionException, InterruptedException {
        createUserWithRunAsRole();
        int noOfSuperuserApiKeys = randomIntBetween(3, 5);
        int noOfApiKeysForUserWithManageApiKeyRole = randomIntBetween(3, 5);
        createApiKeys(noOfSuperuserApiKeys, null);
        final List<CreateApiKeyResponse> userWithManageOwnApiKeyRoleApiKeys = createApiKeys(
            "user_with_manage_own_api_key_role",
            "user_with_run_as_role",
            noOfApiKeysForUserWithManageApiKeyRole,
            null,
            "monitor"
        ).v1();
        PlainActionFuture<GetApiKeyResponse> listener = new PlainActionFuture<>();
        @SuppressWarnings("unchecked")
        final Tuple<String, String> invalidRealmAndUserPair = randomFrom(
            new Tuple<>("file", "user_with_run_as_role"),
            new Tuple<>("index", "user_with_manage_own_api_key_role"),
            new Tuple<>("index", "user_with_run_as_role")
        );
        getClientForRunAsUser().execute(
            GetApiKeyAction.INSTANCE,
            GetApiKeyRequest.usingRealmAndUserName(invalidRealmAndUserPair.v1(), invalidRealmAndUserPair.v2()),
            listener
        );
        final ElasticsearchSecurityException e = expectThrows(ElasticsearchSecurityException.class, listener::actionGet);
        assertThat(
            e.getMessage(),
            containsString("unauthorized for user [user_with_run_as_role] run as [user_with_manage_own_api_key_role]")
        );
    }

    public void testGetAllApiKeys() throws InterruptedException, ExecutionException {
        int noOfSuperuserApiKeys = randomIntBetween(3, 5);
        int noOfApiKeysForUserWithManageApiKeyRole = randomIntBetween(3, 5);
        int noOfApiKeysForUserWithManageOwnApiKeyRole = randomIntBetween(3, 7);
        final Tuple<List<CreateApiKeyResponse>, List<Map<String, Object>>> defaultUserTuple = createApiKeys(noOfSuperuserApiKeys, null);
        List<CreateApiKeyResponse> defaultUserCreatedKeys = defaultUserTuple.v1();
        final Tuple<List<CreateApiKeyResponse>, List<Map<String, Object>>> userWithManageTuple = createApiKeys(
            "user_with_manage_api_key_role",
            noOfApiKeysForUserWithManageApiKeyRole,
            null,
            "monitor"
        );
        List<CreateApiKeyResponse> userWithManageApiKeyRoleApiKeys = userWithManageTuple.v1();
        final Tuple<List<CreateApiKeyResponse>, List<Map<String, Object>>> userWithManageOwnTuple = createApiKeys(
            "user_with_manage_own_api_key_role",
            noOfApiKeysForUserWithManageOwnApiKeyRole,
            null,
            "monitor"
        );
        List<CreateApiKeyResponse> userWithManageOwnApiKeyRoleApiKeys = userWithManageOwnTuple.v1();

        final Client client = client().filterWithHeader(
            Collections.singletonMap("Authorization", basicAuthHeaderValue("user_with_manage_api_key_role", TEST_PASSWORD_SECURE_STRING))
        );
        PlainActionFuture<GetApiKeyResponse> listener = new PlainActionFuture<>();
        client.execute(GetApiKeyAction.INSTANCE, new GetApiKeyRequest(), listener);
        GetApiKeyResponse response = listener.get();
        int totalApiKeys = noOfSuperuserApiKeys + noOfApiKeysForUserWithManageApiKeyRole + noOfApiKeysForUserWithManageOwnApiKeyRole;
        List<CreateApiKeyResponse> allApiKeys = new ArrayList<>();
        Stream.of(defaultUserCreatedKeys, userWithManageApiKeyRoleApiKeys, userWithManageOwnApiKeyRoleApiKeys).forEach(allApiKeys::addAll);
        final List<Map<String, Object>> metadatas = Stream.of(defaultUserTuple.v2(), userWithManageTuple.v2(), userWithManageOwnTuple.v2())
            .flatMap(List::stream)
            .collect(Collectors.toList());
        verifyGetResponse(
            new String[] { ES_TEST_ROOT_USER, "user_with_manage_api_key_role", "user_with_manage_own_api_key_role" },
            totalApiKeys,
            allApiKeys,
            metadatas,
            response,
            allApiKeys.stream().map(o -> o.getId()).collect(Collectors.toSet()),
            null
        );
    }

    public void testGetAllApiKeysFailsForUserWithNoRoleOrRetrieveOwnApiKeyRole() throws InterruptedException, ExecutionException {
        int noOfSuperuserApiKeys = randomIntBetween(3, 5);
        int noOfApiKeysForUserWithManageApiKeyRole = randomIntBetween(3, 5);
        int noOfApiKeysForUserWithManageOwnApiKeyRole = randomIntBetween(3, 7);
        List<CreateApiKeyResponse> defaultUserCreatedKeys = createApiKeys(noOfSuperuserApiKeys, null).v1();
        List<CreateApiKeyResponse> userWithManageApiKeyRoleApiKeys = createApiKeys(
            "user_with_manage_api_key_role",
            noOfApiKeysForUserWithManageApiKeyRole,
            null,
            "monitor"
        ).v1();
        List<CreateApiKeyResponse> userWithManageOwnApiKeyRoleApiKeys = createApiKeys(
            "user_with_manage_own_api_key_role",
            noOfApiKeysForUserWithManageOwnApiKeyRole,
            null,
            "monitor"
        ).v1();

        final String withUser = randomFrom("user_with_manage_own_api_key_role", "user_with_no_api_key_role");
        final Client client = client().filterWithHeader(
            Collections.singletonMap("Authorization", basicAuthHeaderValue(withUser, TEST_PASSWORD_SECURE_STRING))
        );
        PlainActionFuture<GetApiKeyResponse> listener = new PlainActionFuture<>();
        client.execute(GetApiKeyAction.INSTANCE, new GetApiKeyRequest(), listener);
        ElasticsearchSecurityException ese = expectThrows(ElasticsearchSecurityException.class, () -> listener.actionGet());
        assertErrorMessage(ese, "cluster:admin/xpack/security/api_key/get", withUser);
    }

    public void testInvalidateApiKeysOwnedByCurrentAuthenticatedUser() throws InterruptedException, ExecutionException {
        int noOfSuperuserApiKeys = randomIntBetween(3, 5);
        int noOfApiKeysForUserWithManageApiKeyRole = randomIntBetween(3, 5);
        List<CreateApiKeyResponse> defaultUserCreatedKeys = createApiKeys(noOfSuperuserApiKeys, null).v1();
        String userWithManageApiKeyRole = randomFrom("user_with_manage_api_key_role", "user_with_manage_own_api_key_role");
        List<CreateApiKeyResponse> userWithManageApiKeyRoleApiKeys = createApiKeys(
            userWithManageApiKeyRole,
            noOfApiKeysForUserWithManageApiKeyRole,
            null,
            "monitor"
        ).v1();
        final Client client = client().filterWithHeader(
            Collections.singletonMap("Authorization", basicAuthHeaderValue(userWithManageApiKeyRole, TEST_PASSWORD_SECURE_STRING))
        );

        PlainActionFuture<InvalidateApiKeyResponse> listener = new PlainActionFuture<>();
        client.execute(InvalidateApiKeyAction.INSTANCE, InvalidateApiKeyRequest.forOwnedApiKeys(), listener);
        InvalidateApiKeyResponse invalidateResponse = listener.get();

        verifyInvalidateResponse(noOfApiKeysForUserWithManageApiKeyRole, userWithManageApiKeyRoleApiKeys, invalidateResponse);
    }

    public void testInvalidateApiKeysOwnedByRunAsUserWhenOwnerIsTrue() throws InterruptedException, ExecutionException {
        createUserWithRunAsRole();
        int noOfSuperuserApiKeys = randomIntBetween(3, 5);
        int noOfApiKeysForUserWithManageApiKeyRole = randomIntBetween(3, 5);
        createApiKeys(noOfSuperuserApiKeys, null);
        List<CreateApiKeyResponse> userWithManageApiKeyRoleApiKeys = createApiKeys(
            "user_with_manage_own_api_key_role",
            "user_with_run_as_role",
            noOfApiKeysForUserWithManageApiKeyRole,
            null,
            "monitor"
        ).v1();
        PlainActionFuture<InvalidateApiKeyResponse> listener = new PlainActionFuture<>();
        getClientForRunAsUser().execute(InvalidateApiKeyAction.INSTANCE, InvalidateApiKeyRequest.forOwnedApiKeys(), listener);
        InvalidateApiKeyResponse invalidateResponse = listener.get();
        verifyInvalidateResponse(noOfApiKeysForUserWithManageApiKeyRole, userWithManageApiKeyRoleApiKeys, invalidateResponse);
    }

    public void testInvalidateApiKeysOwnedByRunAsUserWhenRunAsUserInfoIsGiven() throws InterruptedException, ExecutionException {
        createUserWithRunAsRole();
        int noOfSuperuserApiKeys = randomIntBetween(3, 5);
        int noOfApiKeysForUserWithManageApiKeyRole = randomIntBetween(3, 5);
        createApiKeys(noOfSuperuserApiKeys, null);
        List<CreateApiKeyResponse> userWithManageApiKeyRoleApiKeys = createApiKeys(
            "user_with_manage_own_api_key_role",
            "user_with_run_as_role",
            noOfApiKeysForUserWithManageApiKeyRole,
            null,
            "monitor"
        ).v1();
        PlainActionFuture<InvalidateApiKeyResponse> listener = new PlainActionFuture<>();
        getClientForRunAsUser().execute(
            InvalidateApiKeyAction.INSTANCE,
            InvalidateApiKeyRequest.usingRealmAndUserName("file", "user_with_manage_own_api_key_role"),
            listener
        );
        InvalidateApiKeyResponse invalidateResponse = listener.get();
        verifyInvalidateResponse(noOfApiKeysForUserWithManageApiKeyRole, userWithManageApiKeyRoleApiKeys, invalidateResponse);
    }

    public void testInvalidateApiKeysOwnedByRunAsUserWillNotWorkWhenAuthUserInfoIsGiven() throws InterruptedException, ExecutionException {
        createUserWithRunAsRole();
        int noOfSuperuserApiKeys = randomIntBetween(3, 5);
        int noOfApiKeysForUserWithManageApiKeyRole = randomIntBetween(3, 5);
        createApiKeys(noOfSuperuserApiKeys, null);
        List<CreateApiKeyResponse> userWithManageApiKeyRoleApiKeys = createApiKeys(
            "user_with_manage_own_api_key_role",
            "user_with_run_as_role",
            noOfApiKeysForUserWithManageApiKeyRole,
            null,
            "monitor"
        ).v1();
        PlainActionFuture<InvalidateApiKeyResponse> listener = new PlainActionFuture<>();
        @SuppressWarnings("unchecked")
        final Tuple<String, String> invalidRealmAndUserPair = randomFrom(
            new Tuple<>("file", "user_with_run_as_role"),
            new Tuple<>("index", "user_with_manage_own_api_key_role"),
            new Tuple<>("index", "user_with_run_as_role")
        );
        getClientForRunAsUser().execute(
            InvalidateApiKeyAction.INSTANCE,
            InvalidateApiKeyRequest.usingRealmAndUserName(invalidRealmAndUserPair.v1(), invalidRealmAndUserPair.v2()),
            listener
        );
        final ElasticsearchSecurityException e = expectThrows(ElasticsearchSecurityException.class, listener::actionGet);
        assertThat(
            e.getMessage(),
            containsString("unauthorized for user [user_with_run_as_role] run as [user_with_manage_own_api_key_role]")
        );
    }

    public void testApiKeyAuthorizationApiKeyMustBeAbleToRetrieveItsOwnInformationButNotAnyOtherKeysCreatedBySameOwner()
        throws InterruptedException, ExecutionException {
        final Tuple<List<CreateApiKeyResponse>, List<Map<String, Object>>> tuple = createApiKeys(
            ES_TEST_ROOT_USER,
            2,
            null,
            (String[]) null
        );
        List<CreateApiKeyResponse> responses = tuple.v1();
        final String base64ApiKeyKeyValue = Base64.getEncoder()
            .encodeToString((responses.get(0).getId() + ":" + responses.get(0).getKey().toString()).getBytes(StandardCharsets.UTF_8));
        Client client = client().filterWithHeader(Map.of("Authorization", "ApiKey " + base64ApiKeyKeyValue));
        PlainActionFuture<GetApiKeyResponse> listener = new PlainActionFuture<>();
        client.execute(GetApiKeyAction.INSTANCE, GetApiKeyRequest.usingApiKeyId(responses.get(0).getId(), randomBoolean()), listener);
        GetApiKeyResponse response = listener.get();
        verifyGetResponse(1, responses, tuple.v2(), response, Collections.singleton(responses.get(0).getId()), null);

        final PlainActionFuture<GetApiKeyResponse> failureListener = new PlainActionFuture<>();
        // for any other API key id, it must deny access
        client.execute(
            GetApiKeyAction.INSTANCE,
            GetApiKeyRequest.usingApiKeyId(responses.get(1).getId(), randomBoolean()),
            failureListener
        );
        ElasticsearchSecurityException ese = expectThrows(ElasticsearchSecurityException.class, () -> failureListener.actionGet());
        assertErrorMessage(ese, "cluster:admin/xpack/security/api_key/get", ES_TEST_ROOT_USER, responses.get(0).getId());

        final PlainActionFuture<GetApiKeyResponse> failureListener1 = new PlainActionFuture<>();
        client.execute(GetApiKeyAction.INSTANCE, GetApiKeyRequest.forOwnedApiKeys(), failureListener1);
        ese = expectThrows(ElasticsearchSecurityException.class, () -> failureListener1.actionGet());
        assertErrorMessage(ese, "cluster:admin/xpack/security/api_key/get", ES_TEST_ROOT_USER, responses.get(0).getId());
    }

    public void testApiKeyWithManageOwnPrivilegeIsAbleToInvalidateItselfButNotAnyOtherKeysCreatedBySameOwner() throws InterruptedException,
        ExecutionException {
        List<CreateApiKeyResponse> responses = createApiKeys(ES_TEST_ROOT_USER, 2, null, "manage_own_api_key").v1();
        final String base64ApiKeyKeyValue = Base64.getEncoder()
            .encodeToString((responses.get(0).getId() + ":" + responses.get(0).getKey().toString()).getBytes(StandardCharsets.UTF_8));
        Client client = client().filterWithHeader(Map.of("Authorization", "ApiKey " + base64ApiKeyKeyValue));

        final PlainActionFuture<InvalidateApiKeyResponse> failureListener = new PlainActionFuture<>();
        // for any other API key id, it must deny access
        client.execute(
            InvalidateApiKeyAction.INSTANCE,
            InvalidateApiKeyRequest.usingApiKeyId(responses.get(1).getId(), randomBoolean()),
            failureListener
        );
        ElasticsearchSecurityException ese = expectThrows(ElasticsearchSecurityException.class, () -> failureListener.actionGet());
        assertErrorMessage(ese, "cluster:admin/xpack/security/api_key/invalidate", ES_TEST_ROOT_USER, responses.get(0).getId());

        final PlainActionFuture<InvalidateApiKeyResponse> failureListener1 = new PlainActionFuture<>();
        client.execute(InvalidateApiKeyAction.INSTANCE, InvalidateApiKeyRequest.forOwnedApiKeys(), failureListener1);
        ese = expectThrows(ElasticsearchSecurityException.class, () -> failureListener1.actionGet());
        assertErrorMessage(ese, "cluster:admin/xpack/security/api_key/invalidate", ES_TEST_ROOT_USER, responses.get(0).getId());

        PlainActionFuture<InvalidateApiKeyResponse> listener = new PlainActionFuture<>();
        client.execute(
            InvalidateApiKeyAction.INSTANCE,
            InvalidateApiKeyRequest.usingApiKeyId(responses.get(0).getId(), randomBoolean()),
            listener
        );
        InvalidateApiKeyResponse invalidateResponse = listener.get();

        assertThat(invalidateResponse.getInvalidatedApiKeys().size(), equalTo(1));
        assertThat(invalidateResponse.getInvalidatedApiKeys(), containsInAnyOrder(responses.get(0).getId()));
        assertThat(invalidateResponse.getPreviouslyInvalidatedApiKeys().size(), equalTo(0));
        assertThat(invalidateResponse.getErrors().size(), equalTo(0));
    }

    public void testDerivedKeys() throws ExecutionException, InterruptedException {
        Client client = client().filterWithHeader(
            Collections.singletonMap("Authorization", basicAuthHeaderValue(ES_TEST_ROOT_USER, TEST_PASSWORD_SECURE_STRING))
        );
        final CreateApiKeyResponse response = new CreateApiKeyRequestBuilder(client).setName("key-1")
            .setRoleDescriptors(
                Collections.singletonList(new RoleDescriptor("role", new String[] { "manage_api_key", "manage_token" }, null, null))
            )
            .setMetadata(ApiKeyTests.randomMetadata())
            .get();

        assertEquals("key-1", response.getName());
        assertNotNull(response.getId());
        assertNotNull(response.getKey());

        // use the first ApiKey for authorized action
        final String base64ApiKeyKeyValue = Base64.getEncoder()
            .encodeToString((response.getId() + ":" + response.getKey().toString()).getBytes(StandardCharsets.UTF_8));

        final Client clientKey1;
        if (randomBoolean()) {
            clientKey1 = client().filterWithHeader(Collections.singletonMap("Authorization", "ApiKey " + base64ApiKeyKeyValue));
        } else {
            final CreateTokenResponse createTokenResponse = new CreateTokenRequestBuilder(
                client().filterWithHeader(Collections.singletonMap("Authorization", "ApiKey " + base64ApiKeyKeyValue)),
                CreateTokenAction.INSTANCE
            ).setGrantType("client_credentials").get();
            clientKey1 = client().filterWithHeader(Map.of("Authorization", "Bearer " + createTokenResponse.getTokenString()));
        }

        final String expectedMessage = "creating derived api keys requires an explicit role descriptor that is empty";

        final IllegalArgumentException e1 = expectThrows(
            IllegalArgumentException.class,
            () -> new CreateApiKeyRequestBuilder(clientKey1).setName("key-2").setMetadata(ApiKeyTests.randomMetadata()).get()
        );
        assertThat(e1.getMessage(), containsString(expectedMessage));

        final IllegalArgumentException e2 = expectThrows(
            IllegalArgumentException.class,
            () -> new CreateApiKeyRequestBuilder(clientKey1).setName("key-3").setRoleDescriptors(Collections.emptyList()).get()
        );
        assertThat(e2.getMessage(), containsString(expectedMessage));

        final IllegalArgumentException e3 = expectThrows(
            IllegalArgumentException.class,
            () -> new CreateApiKeyRequestBuilder(clientKey1).setName("key-4")
                .setMetadata(ApiKeyTests.randomMetadata())
                .setRoleDescriptors(
                    Collections.singletonList(new RoleDescriptor("role", new String[] { "manage_own_api_key" }, null, null))
                )
                .get()
        );
        assertThat(e3.getMessage(), containsString(expectedMessage));

        final List<RoleDescriptor> roleDescriptors = randomList(2, 10, () -> new RoleDescriptor("role", null, null, null));
        roleDescriptors.set(
            randomInt(roleDescriptors.size() - 1),
            new RoleDescriptor("role", new String[] { "manage_own_api_key" }, null, null)
        );

        final IllegalArgumentException e4 = expectThrows(
            IllegalArgumentException.class,
            () -> new CreateApiKeyRequestBuilder(clientKey1).setName("key-5")
                .setMetadata(ApiKeyTests.randomMetadata())
                .setRoleDescriptors(roleDescriptors)
                .get()
        );
        assertThat(e4.getMessage(), containsString(expectedMessage));

        final CreateApiKeyResponse key100Response = new CreateApiKeyRequestBuilder(clientKey1).setName("key-100")
            .setMetadata(ApiKeyTests.randomMetadata())
            .setRoleDescriptors(Collections.singletonList(new RoleDescriptor("role", null, null, null)))
            .get();
        assertEquals("key-100", key100Response.getName());
        assertNotNull(key100Response.getId());
        assertNotNull(key100Response.getKey());

        // Check at the end to allow sometime for the operation to happen. Since an erroneous creation is
        // asynchronous so that the document is not available immediately.
        assertApiKeyNotCreated(client, "key-2");
        assertApiKeyNotCreated(client, "key-3");
        assertApiKeyNotCreated(client, "key-4");
        assertApiKeyNotCreated(client, "key-5");
    }

    public void testApiKeyRunAsAnotherUserCanCreateApiKey() {
        final RoleDescriptor descriptor = new RoleDescriptor("role", Strings.EMPTY_ARRAY, null, new String[] { ES_TEST_ROOT_USER });
        Client client = client().filterWithHeader(
            Map.of("Authorization", basicAuthHeaderValue(ES_TEST_ROOT_USER, TEST_PASSWORD_SECURE_STRING))
        );
        final CreateApiKeyResponse response1 = new CreateApiKeyRequestBuilder(client).setName("run-as-key")
            .setRoleDescriptors(List.of(descriptor))
            .setMetadata(ApiKeyTests.randomMetadata())
            .get();

        final String base64ApiKeyKeyValue = Base64.getEncoder()
            .encodeToString((response1.getId() + ":" + response1.getKey()).getBytes(StandardCharsets.UTF_8));

        final CreateApiKeyResponse response2 = new CreateApiKeyRequestBuilder(
            client().filterWithHeader(
                Map.of("Authorization", "ApiKey " + base64ApiKeyKeyValue, "es-security-runas-user", ES_TEST_ROOT_USER)
            )
        ).setName("create-by run-as user").setRoleDescriptors(List.of(new RoleDescriptor("a", new String[] { "all" }, null, null))).get();

        final GetApiKeyResponse getApiKeyResponse = client.execute(
            GetApiKeyAction.INSTANCE,
            GetApiKeyRequest.usingApiKeyId(response2.getId(), true)
        ).actionGet();
        assertThat(getApiKeyResponse.getApiKeyInfos(), arrayWithSize(1));
        final ApiKey apiKeyInfo = getApiKeyResponse.getApiKeyInfos()[0];
        assertThat(apiKeyInfo.getId(), equalTo(response2.getId()));
        assertThat(apiKeyInfo.getUsername(), equalTo(ES_TEST_ROOT_USER));
        assertThat(apiKeyInfo.getRealm(), equalTo("file"));
    }

    public void testCreationAndAuthenticationReturns429WhenThreadPoolIsSaturated() throws Exception {
        final String nodeName = randomFrom(internalCluster().getNodeNames());
        final Settings settings = internalCluster().getInstance(Settings.class, nodeName);
        final int allocatedProcessors = EsExecutors.allocatedProcessors(settings);
        final ThreadPool threadPool = internalCluster().getInstance(ThreadPool.class, nodeName);
        final ApiKeyService apiKeyService = internalCluster().getInstance(ApiKeyService.class, nodeName);

        final RoleDescriptor descriptor = new RoleDescriptor("auth_only", new String[] {}, null, null);
        final Client client = client().filterWithHeader(
            Collections.singletonMap("Authorization", basicAuthHeaderValue(ES_TEST_ROOT_USER, TEST_PASSWORD_SECURE_STRING))
        );
        final CreateApiKeyResponse createApiKeyResponse = new CreateApiKeyRequestBuilder(client).setName("auth only key")
            .setRoleDescriptors(Collections.singletonList(descriptor))
            .setMetadata(ApiKeyTests.randomMetadata())
            .get();

        assertNotNull(createApiKeyResponse.getId());
        assertNotNull(createApiKeyResponse.getKey());
        // Clear the auth cache to force recompute the expensive hash which requires the crypto thread pool
        apiKeyService.getApiKeyAuthCache().invalidateAll();

        final List<NodeInfo> nodeInfos = client().admin()
            .cluster()
            .prepareNodesInfo()
            .get()
            .getNodes()
            .stream()
            .filter(nodeInfo -> nodeInfo.getNode().getName().equals(nodeName))
            .collect(Collectors.toList());
        assertEquals(1, nodeInfos.size());

        final ExecutorService executorService = threadPool.executor(SECURITY_CRYPTO_THREAD_POOL_NAME);
        final int numberOfThreads = (allocatedProcessors + 1) / 2;
        final CountDownLatch blockingLatch = new CountDownLatch(1);
        final CountDownLatch readyLatch = new CountDownLatch(numberOfThreads);
        for (int i = 0; i < numberOfThreads; i++) {
            executorService.submit(() -> {
                readyLatch.countDown();
                try {
                    blockingLatch.await();
                } catch (InterruptedException e) {
                    throw new RuntimeException(e);
                }
            });
        }
        // Make sure above tasks are running
        readyLatch.await();
        // Then fill the whole queue for the crypto thread pool
        Future<?> lastTaskFuture = null;
        int i = 0;
        try {
            for (i = 0; i < CRYPTO_THREAD_POOL_QUEUE_SIZE; i++) {
                lastTaskFuture = executorService.submit(() -> {});
            }
        } catch (EsRejectedExecutionException e) {
            logger.info("Attempted to push {} tasks but only pushed {}", CRYPTO_THREAD_POOL_QUEUE_SIZE, i + 1);
        }

        try (RestClient restClient = createRestClient(nodeInfos, null, "http")) {
            final String base64ApiKeyKeyValue = Base64.getEncoder()
                .encodeToString(
                    (createApiKeyResponse.getId() + ":" + createApiKeyResponse.getKey().toString()).getBytes(StandardCharsets.UTF_8)
                );

            final Request authRequest = new Request("GET", "_security/_authenticate");
            authRequest.setOptions(RequestOptions.DEFAULT.toBuilder().addHeader("Authorization", "ApiKey " + base64ApiKeyKeyValue).build());
            final ResponseException e1 = expectThrows(ResponseException.class, () -> restClient.performRequest(authRequest));
            assertThat(e1.getMessage(), containsString("429 Too Many Requests"));
            assertThat(e1.getResponse().getStatusLine().getStatusCode(), is(429));

            final Request createApiKeyRequest = new Request("POST", "_security/api_key");
            createApiKeyRequest.setJsonEntity("{\"name\":\"key\"}");
            createApiKeyRequest.setOptions(
                createApiKeyRequest.getOptions()
                    .toBuilder()
                    .addHeader("Authorization", basicAuthHeaderValue(ES_TEST_ROOT_USER, TEST_PASSWORD_SECURE_STRING))
            );
            final ResponseException e2 = expectThrows(ResponseException.class, () -> restClient.performRequest(createApiKeyRequest));
            assertThat(e2.getMessage(), containsString("429 Too Many Requests"));
            assertThat(e2.getResponse().getStatusLine().getStatusCode(), is(429));
        } finally {
            blockingLatch.countDown();
            if (lastTaskFuture != null) {
                lastTaskFuture.get();
            }
        }
    }

    public void testCacheInvalidationViaApiCalls() throws Exception {
        final List<ApiKeyService> services = Arrays.stream(internalCluster().getNodeNames())
            .map(n -> internalCluster().getInstance(ApiKeyService.class, n))
            .collect(Collectors.toList());

        // Create two API keys and authenticate with them
        String docId1 = createApiKeyAndAuthenticateWithIt().v1();
        String docId2 = createApiKeyAndAuthenticateWithIt().v1();

        // Find out which nodes handled the above authentication requests
        final ApiKeyService serviceForDoc1 = services.stream().filter(s -> s.getDocCache().get(docId1) != null).findFirst().orElseThrow();
        final ApiKeyService serviceForDoc2 = services.stream().filter(s -> s.getDocCache().get(docId2) != null).findFirst().orElseThrow();
        assertNotNull(serviceForDoc1.getFromCache(docId1));
        assertNotNull(serviceForDoc2.getFromCache(docId2));
        final boolean sameServiceNode = serviceForDoc1 == serviceForDoc2;
        if (sameServiceNode) {
            assertEquals(2, serviceForDoc1.getDocCache().count());
            assertEquals(2, serviceForDoc1.getRoleDescriptorsBytesCache().count());
        } else {
            assertEquals(1, serviceForDoc1.getDocCache().count());
            assertEquals(2, serviceForDoc1.getRoleDescriptorsBytesCache().count());
            assertEquals(1, serviceForDoc2.getDocCache().count());
            assertEquals(2, serviceForDoc2.getRoleDescriptorsBytesCache().count());
        }

        // Invalidate cache for only the first key
        ClearSecurityCacheRequest clearSecurityCacheRequest = new ClearSecurityCacheRequest();
        clearSecurityCacheRequest.cacheName("api_key");
        clearSecurityCacheRequest.keys(docId1);
        ClearSecurityCacheResponse clearSecurityCacheResponse = client().execute(
            ClearSecurityCacheAction.INSTANCE,
            clearSecurityCacheRequest
        ).get();
        assertFalse(clearSecurityCacheResponse.hasFailures());

        assertBusy(() -> {
            expectThrows(NullPointerException.class, () -> serviceForDoc1.getFromCache(docId1));
            if (sameServiceNode) {
                assertEquals(1, serviceForDoc1.getDocCache().count());
                assertNotNull(serviceForDoc1.getFromCache(docId2));
            } else {
                assertEquals(0, serviceForDoc1.getDocCache().count());
                assertEquals(1, serviceForDoc2.getDocCache().count());
                assertNotNull(serviceForDoc2.getFromCache(docId2));
            }
            // Role descriptors are not invalidated when invalidation is for specific API keys
            assertEquals(2, serviceForDoc1.getRoleDescriptorsBytesCache().count());
            assertEquals(2, serviceForDoc2.getRoleDescriptorsBytesCache().count());
        });

        // Invalidate all cache entries by setting keys to an empty array
        clearSecurityCacheRequest.keys(new String[0]);
        clearSecurityCacheResponse = client().execute(ClearSecurityCacheAction.INSTANCE, clearSecurityCacheRequest).get();
        assertFalse(clearSecurityCacheResponse.hasFailures());
        assertBusy(() -> {
            assertEquals(0, serviceForDoc1.getDocCache().count());
            assertEquals(0, serviceForDoc1.getRoleDescriptorsBytesCache().count());
            if (sameServiceNode) {
                expectThrows(NullPointerException.class, () -> serviceForDoc1.getFromCache(docId2));
            } else {
                expectThrows(NullPointerException.class, () -> serviceForDoc2.getFromCache(docId2));
                assertEquals(0, serviceForDoc2.getDocCache().count());
                assertEquals(0, serviceForDoc2.getRoleDescriptorsBytesCache().count());
            }
        });
    }

    public void testSecurityIndexStateChangeWillInvalidateApiKeyCaches() throws Exception {
        final List<ApiKeyService> services = Arrays.stream(internalCluster().getNodeNames())
            .map(n -> internalCluster().getInstance(ApiKeyService.class, n))
            .collect(Collectors.toList());

        String docId = createApiKeyAndAuthenticateWithIt().v1();

        // The API key is cached by one of the node that the above request hits, find out which one
        final ApiKeyService apiKeyService = services.stream().filter(s -> s.getDocCache().count() > 0).findFirst().orElseThrow();
        assertNotNull(apiKeyService.getFromCache(docId));
        assertEquals(1, apiKeyService.getDocCache().count());
        assertEquals(2, apiKeyService.getRoleDescriptorsBytesCache().count());

        // Close security index to trigger invalidation
        final CloseIndexResponse closeIndexResponse = client().admin()
            .indices()
            .close(new CloseIndexRequest(INTERNAL_SECURITY_MAIN_INDEX_7))
            .get();
        assertTrue(closeIndexResponse.isAcknowledged());
        assertBusy(() -> {
            expectThrows(NullPointerException.class, () -> apiKeyService.getFromCache(docId));
            assertEquals(0, apiKeyService.getDocCache().count());
            assertEquals(0, apiKeyService.getRoleDescriptorsBytesCache().count());
        });
    }

    public void testUpdateApiKey() throws ExecutionException, InterruptedException, IOException {
        final Tuple<CreateApiKeyResponse, Map<String, Object>> createdApiKey = createApiKey(TEST_USER_NAME, null);
        final var apiKeyId = createdApiKey.v1().getId();
        final var newRoleDescriptors = randomRoleDescriptors();
        final boolean nullRoleDescriptors = newRoleDescriptors == null;
        // Role descriptor corresponding to SecuritySettingsSource.TEST_ROLE_YML
        final var expectedLimitedByRoleDescriptors = Set.of(
            new RoleDescriptor(
                TEST_ROLE,
                new String[] { "ALL" },
                new RoleDescriptor.IndicesPrivileges[] {
                    RoleDescriptor.IndicesPrivileges.builder().indices("*").allowRestrictedIndices(true).privileges("ALL").build() },
                null
            )
        );
        final var request = new UpdateApiKeyRequest(apiKeyId, newRoleDescriptors, ApiKeyTests.randomMetadata());

        final PlainActionFuture<UpdateApiKeyResponse> listener = new PlainActionFuture<>();
        final UpdateApiKeyResponse response = executeUpdateApiKey(TEST_USER_NAME, request, listener);

        assertNotNull(response);
        assertTrue(response.isUpdated());

        final PlainActionFuture<GetApiKeyResponse> getListener = new PlainActionFuture<>();
        client().filterWithHeader(
            Collections.singletonMap("Authorization", basicAuthHeaderValue(TEST_USER_NAME, TEST_PASSWORD_SECURE_STRING))
        ).execute(GetApiKeyAction.INSTANCE, GetApiKeyRequest.usingApiKeyId(apiKeyId, false), getListener);
        final GetApiKeyResponse getResponse = getListener.get();
        assertEquals(1, getResponse.getApiKeyInfos().length);
        // When metadata for the update request is null (i.e., absent), we don't overwrite old metadata with it
        final var expectedMetadata = request.getMetadata() != null ? request.getMetadata() : createdApiKey.v2();
        assertEquals(expectedMetadata == null ? Map.of() : expectedMetadata, getResponse.getApiKeyInfos()[0].getMetadata());
        assertEquals(TEST_USER_NAME, getResponse.getApiKeyInfos()[0].getUsername());
        assertEquals("file", getResponse.getApiKeyInfos()[0].getRealm());

        // Test authenticate works with updated API key
        final var authResponse = authenticateWithApiKey(apiKeyId, createdApiKey.v1().getKey());
        assertThat(authResponse.get(User.Fields.USERNAME.getPreferredName()), equalTo(TEST_USER_NAME));

        // Document updated as expected
        final var updatedApiKeyDoc = getApiKeyDocument(apiKeyId);
        expectMetadataForApiKey(expectedMetadata, updatedApiKeyDoc);
        expectRoleDescriptorsForApiKey("limited_by_role_descriptors", expectedLimitedByRoleDescriptors, updatedApiKeyDoc);
        if (nullRoleDescriptors) {
            // Default role descriptor assigned to api key in `createApiKey`
            final var expectedRoleDescriptor = new RoleDescriptor("role", new String[] { "monitor" }, null, null);
            expectRoleDescriptorsForApiKey("role_descriptors", List.of(expectedRoleDescriptor), updatedApiKeyDoc);

            // Create user action unauthorized because we did not update key role; it only has `monitor` cluster priv
            final Map<String, String> authorizationHeaders = Collections.singletonMap(
                "Authorization",
                "ApiKey " + getBase64EncodedApiKeyValue(createdApiKey.v1().getId(), createdApiKey.v1().getKey())
            );
            ExecutionException e = expectThrows(ExecutionException.class, () -> createUserWithRunAsRole(authorizationHeaders));
            assertThat(e.getMessage(), containsString("unauthorized"));
            assertThat(e.getCause(), instanceOf(ElasticsearchSecurityException.class));
        } else {
            expectRoleDescriptorsForApiKey("role_descriptors", newRoleDescriptors, updatedApiKeyDoc);
            // Create user action authorized because we updated key role to `all` cluster priv
            final var authorizationHeaders = Collections.singletonMap(
                "Authorization",
                "ApiKey " + getBase64EncodedApiKeyValue(createdApiKey.v1().getId(), createdApiKey.v1().getKey())
            );
            createUserWithRunAsRole(authorizationHeaders);
        }
    }

    public void testUpdateApiKeyAutoUpdatesUserRoles() throws IOException, ExecutionException, InterruptedException {
        // Create separate native realm user and role for user role change test
        final var nativeRealmUser = randomAlphaOfLengthBetween(5, 10);
        final var nativeRealmRole = randomAlphaOfLengthBetween(5, 10);
        createNativeRealmUser(
            nativeRealmUser,
            nativeRealmRole,
            new String(HASHER.hash(TEST_PASSWORD_SECURE_STRING)),
            Collections.singletonMap("Authorization", basicAuthHeaderValue(TEST_USER_NAME, TEST_PASSWORD_SECURE_STRING))
        );
        final List<String> clusterPrivileges = new ArrayList<>(randomSubsetOf(ClusterPrivilegeResolver.names()));
<<<<<<< HEAD
        // At a minimum include `manage_own_api_key` to ensure no 403
        clusterPrivileges.add("manage_own_api_key");
=======
        // At a minimum include privilege to manage own API key to ensure no 403
        clusterPrivileges.add(randomFrom("manage_api_key", "manage_own_api_key"));
>>>>>>> 12bf4510
        final RoleDescriptor roleDescriptorBeforeUpdate = putRoleWithClusterPrivileges(
            nativeRealmRole,
            clusterPrivileges.toArray(new String[0])
        );

        // Create api key
        final CreateApiKeyResponse createdApiKey = createApiKeys(
            Collections.singletonMap("Authorization", basicAuthHeaderValue(nativeRealmUser, TEST_PASSWORD_SECURE_STRING)),
            1,
            null,
            "all"
        ).v1().get(0);
        final String apiKeyId = createdApiKey.getId();
        expectRoleDescriptorsForApiKey("limited_by_role_descriptors", Set.of(roleDescriptorBeforeUpdate), getApiKeyDocument(apiKeyId));

        final List<String> newClusterPrivileges = new ArrayList<>(randomSubsetOf(ClusterPrivilegeResolver.names()));
<<<<<<< HEAD
        // At a minimum include `manage_own_api_key` to ensure no 403
        newClusterPrivileges.add("manage_own_api_key");
=======
        // At a minimum include privilege to manage own API key to ensure no 403
        newClusterPrivileges.add(randomFrom("manage_api_key", "manage_own_api_key"));
>>>>>>> 12bf4510
        // Update user role
        final RoleDescriptor roleDescriptorAfterUpdate = putRoleWithClusterPrivileges(
            nativeRealmRole,
            newClusterPrivileges.toArray(new String[0])
        );

        // Update API key
        final PlainActionFuture<UpdateApiKeyResponse> listener = new PlainActionFuture<>();
        final UpdateApiKeyResponse response = executeUpdateApiKey(nativeRealmUser, UpdateApiKeyRequest.usingApiKeyId(apiKeyId), listener);

        assertNotNull(response);
        assertTrue(response.isUpdated());
        expectRoleDescriptorsForApiKey("limited_by_role_descriptors", Set.of(roleDescriptorAfterUpdate), getApiKeyDocument(apiKeyId));
    }

    public void testUpdateApiKeyNotFoundScenarios() throws ExecutionException, InterruptedException {
        final Tuple<CreateApiKeyResponse, Map<String, Object>> createdApiKey = createApiKey(TEST_USER_NAME, null);
        final var apiKeyId = createdApiKey.v1().getId();
        final var expectedRoleDescriptor = new RoleDescriptor(randomAlphaOfLength(10), new String[] { "all" }, null, null);
        final var request = new UpdateApiKeyRequest(apiKeyId, List.of(expectedRoleDescriptor), ApiKeyTests.randomMetadata());

        // Validate can update own API key
        final PlainActionFuture<UpdateApiKeyResponse> listener = new PlainActionFuture<>();
        final UpdateApiKeyResponse response = executeUpdateApiKey(TEST_USER_NAME, request, listener);
        assertNotNull(response);
        assertTrue(response.isUpdated());

        // Test not found exception on non-existent API key
        final var otherApiKeyId = randomValueOtherThan(apiKeyId, () -> randomAlphaOfLength(20));
        doTestUpdateApiKeyNotFound(new UpdateApiKeyRequest(otherApiKeyId, request.getRoleDescriptors(), request.getMetadata()));

        // Test not found exception on other user's API key
        final Tuple<CreateApiKeyResponse, Map<String, Object>> otherUsersApiKey = createApiKey("user_with_manage_api_key_role", null);
        doTestUpdateApiKeyNotFound(
            new UpdateApiKeyRequest(otherUsersApiKey.v1().getId(), request.getRoleDescriptors(), request.getMetadata())
        );

        // Test not found exception on API key of user with the same username but from a different realm
        // Create native realm user with same username but different password to allow us to create an API key for _that_ user
        // instead of file realm one
        final var passwordSecureString = new SecureString("x-pack-test-other-password".toCharArray());
        createNativeRealmUser(
            TEST_USER_NAME,
            TEST_ROLE,
            new String(HASHER.hash(passwordSecureString)),
            Collections.singletonMap("Authorization", basicAuthHeaderValue(TEST_USER_NAME, TEST_PASSWORD_SECURE_STRING))
        );
        final CreateApiKeyResponse apiKeyForNativeRealmUser = createApiKeys(
            Collections.singletonMap("Authorization", basicAuthHeaderValue(TEST_USER_NAME, passwordSecureString)),
            1,
            null,
            "all"
        ).v1().get(0);
        doTestUpdateApiKeyNotFound(
            new UpdateApiKeyRequest(apiKeyForNativeRealmUser.getId(), request.getRoleDescriptors(), request.getMetadata())
        );
    }

    public void testInvalidUpdateApiKeyScenarios() throws ExecutionException, InterruptedException {
        final List<String> apiKeyPrivileges = new ArrayList<>(randomSubsetOf(ClusterPrivilegeResolver.names()));
<<<<<<< HEAD
        // At a minimum include `manage_own_api_key` to ensure no 403
        apiKeyPrivileges.add("manage_own_api_key");
=======
        // At a minimum include privilege to manage own API key to ensure no 403
        apiKeyPrivileges.add(randomFrom("manage_api_key", "manage_own_api_key"));
>>>>>>> 12bf4510
        final CreateApiKeyResponse createdApiKey = createApiKeys(TEST_USER_NAME, 1, null, apiKeyPrivileges.toArray(new String[0])).v1()
            .get(0);
        final var apiKeyId = createdApiKey.getId();

        final var roleDescriptor = new RoleDescriptor(randomAlphaOfLength(10), new String[] { "manage_own_api_key" }, null, null);
        final var request = new UpdateApiKeyRequest(apiKeyId, List.of(roleDescriptor), ApiKeyTests.randomMetadata());
        PlainActionFuture<UpdateApiKeyResponse> updateListener = new PlainActionFuture<>();
        client().filterWithHeader(
            Collections.singletonMap(
                "Authorization",
                "ApiKey " + getBase64EncodedApiKeyValue(createdApiKey.getId(), createdApiKey.getKey())
            )
        ).execute(UpdateApiKeyAction.INSTANCE, request, updateListener);

        final var apiKeysNotAllowedEx = expectThrows(ExecutionException.class, updateListener::get);
        assertThat(apiKeysNotAllowedEx.getCause(), instanceOf(IllegalArgumentException.class));
        assertThat(
            apiKeysNotAllowedEx.getMessage(),
            containsString("authentication via API key not supported: only the owner user can update an API key")
        );

        final boolean invalidated = randomBoolean();
        if (invalidated) {
            final PlainActionFuture<InvalidateApiKeyResponse> listener = new PlainActionFuture<>();
            client().execute(InvalidateApiKeyAction.INSTANCE, InvalidateApiKeyRequest.usingRealmName("file"), listener);
            final var invalidateResponse = listener.get();
            assertThat(invalidateResponse.getErrors(), empty());
            assertThat(invalidateResponse.getInvalidatedApiKeys(), contains(apiKeyId));
        }
        if (invalidated == false || randomBoolean()) {
            final var dayBefore = Instant.now().minus(1L, ChronoUnit.DAYS);
            assertTrue(Instant.now().isAfter(dayBefore));
            final var expirationDateUpdatedResponse = client().prepareUpdate(SECURITY_MAIN_ALIAS, apiKeyId)
                .setDoc("expiration_time", dayBefore.toEpochMilli())
                .setRefreshPolicy(WriteRequest.RefreshPolicy.IMMEDIATE)
                .get();
            assertThat(expirationDateUpdatedResponse.getResult(), is(DocWriteResponse.Result.UPDATED));
        }

        updateListener = new PlainActionFuture<>();
        final Client client = client().filterWithHeader(
            Collections.singletonMap("Authorization", basicAuthHeaderValue(TEST_USER_NAME, TEST_PASSWORD_SECURE_STRING))
        );
        client.execute(UpdateApiKeyAction.INSTANCE, request, updateListener);
        final var ex = expectThrows(ExecutionException.class, updateListener::get);

        assertThat(ex.getCause(), instanceOf(IllegalArgumentException.class));
        if (invalidated) {
            assertThat(ex.getMessage(), containsString("cannot update invalidated API key [" + apiKeyId + "]"));
        } else {
            assertThat(ex.getMessage(), containsString("cannot update expired API key [" + apiKeyId + "]"));
        }
    }

    public void testUpdateApiKeyAccountsForSecurityDomains() throws ExecutionException, InterruptedException {
        final Tuple<CreateApiKeyResponse, Map<String, Object>> createdApiKey = createApiKey(TEST_USER_NAME, null);
        final var apiKeyId = createdApiKey.v1().getId();

        final ServiceWithNodeName serviceWithNodeName = getServiceWithNodeName();
        final PlainActionFuture<UpdateApiKeyResponse> listener = new PlainActionFuture<>();
        final RealmConfig.RealmIdentifier creatorRealmOnCreatedApiKey = new RealmConfig.RealmIdentifier(FileRealmSettings.TYPE, "file");
        final RealmConfig.RealmIdentifier otherRealmInDomain = AuthenticationTestHelper.randomRealmIdentifier(true);
        final var realmDomain = new RealmDomain(
            ESTestCase.randomAlphaOfLengthBetween(3, 8),
            Set.of(creatorRealmOnCreatedApiKey, otherRealmInDomain)
        );
        // Update should work for any of the realms within the domain
        final var authenticatingRealm = randomFrom(creatorRealmOnCreatedApiKey, otherRealmInDomain);
        final var authentication = randomValueOtherThanMany(
            Authentication::isApiKey,
            () -> AuthenticationTestHelper.builder()
                .user(new User(TEST_USER_NAME, TEST_ROLE))
                .realmRef(
                    new Authentication.RealmRef(
                        authenticatingRealm.getName(),
                        authenticatingRealm.getType(),
                        serviceWithNodeName.nodeName(),
                        realmDomain
                    )
                )
                .build()
        );
        serviceWithNodeName.service().updateApiKey(authentication, UpdateApiKeyRequest.usingApiKeyId(apiKeyId), Set.of(), listener);
        final UpdateApiKeyResponse response = listener.get();

        assertNotNull(response);
        assertTrue(response.isUpdated());
    }

    public void testUpdateApiKeyClearsApiKeyDocCache() throws IOException, ExecutionException, InterruptedException {
        final List<ServiceWithNodeName> services = Arrays.stream(internalCluster().getNodeNames())
            .map(n -> new ServiceWithNodeName(internalCluster().getInstance(ApiKeyService.class, n), n))
            .toList();

        // Create two API keys and authenticate with them
        final var apiKey1 = createApiKeyAndAuthenticateWithIt();
        final var apiKey2 = createApiKeyAndAuthenticateWithIt();

        // Find out which nodes handled the above authentication requests
        final var serviceWithNameForDoc1 = services.stream()
            .filter(s -> s.service().getDocCache().get(apiKey1.v1()) != null)
            .findFirst()
            .orElseThrow();
        final var serviceWithNameForDoc2 = services.stream()
            .filter(s -> s.service().getDocCache().get(apiKey2.v1()) != null)
            .findFirst()
            .orElseThrow();
        final var serviceForDoc1 = serviceWithNameForDoc1.service();
        final var serviceForDoc2 = serviceWithNameForDoc2.service();
        assertNotNull(serviceForDoc1.getFromCache(apiKey1.v1()));
        assertNotNull(serviceForDoc2.getFromCache(apiKey2.v1()));

        final boolean sameServiceNode = serviceWithNameForDoc1 == serviceWithNameForDoc2;
        if (sameServiceNode) {
            assertEquals(2, serviceForDoc1.getDocCache().count());
        } else {
            assertEquals(1, serviceForDoc1.getDocCache().count());
            assertEquals(1, serviceForDoc2.getDocCache().count());
        }

        final int serviceForDoc1AuthCacheCount = serviceForDoc1.getApiKeyAuthCache().count();
        final int serviceForDoc2AuthCacheCount = serviceForDoc2.getApiKeyAuthCache().count();

        // Update the first key
        final PlainActionFuture<UpdateApiKeyResponse> listener = new PlainActionFuture<>();
        final Client client = client().filterWithHeader(
            Collections.singletonMap("Authorization", basicAuthHeaderValue(ES_TEST_ROOT_USER, TEST_PASSWORD_SECURE_STRING))
        );
        client.execute(UpdateApiKeyAction.INSTANCE, new UpdateApiKeyRequest(apiKey1.v1(), List.of(), null), listener);
        final var response = listener.get();
        assertNotNull(response);
        assertTrue(response.isUpdated());

        // The doc cache entry should be gone for the first key
        if (sameServiceNode) {
            assertEquals(1, serviceForDoc1.getDocCache().count());
            assertNull(serviceForDoc1.getDocCache().get(apiKey1.v1()));
            assertNotNull(serviceForDoc1.getDocCache().get(apiKey2.v1()));
        } else {
            assertEquals(0, serviceForDoc1.getDocCache().count());
            assertEquals(1, serviceForDoc2.getDocCache().count());
        }

        // Auth cache has not been affected
        assertEquals(serviceForDoc1AuthCacheCount, serviceForDoc1.getApiKeyAuthCache().count());
        assertEquals(serviceForDoc2AuthCacheCount, serviceForDoc2.getApiKeyAuthCache().count());
    }

    private List<RoleDescriptor> randomRoleDescriptors() {
        int caseNo = randomIntBetween(0, 2);
        return switch (caseNo) {
            case 0 -> List.of(new RoleDescriptor(randomAlphaOfLength(10), new String[] { "all" }, null, null));
            case 1 -> List.of(
                new RoleDescriptor(randomAlphaOfLength(10), new String[] { "all" }, null, null),
                randomValueOtherThanMany(
                    rd -> RoleDescriptorRequestValidator.validate(rd) != null,
                    () -> RoleDescriptorTests.randomRoleDescriptor(false)
                )
            );
            case 2 -> null;
            default -> throw new IllegalStateException("unexpected case no");
        };
    }

    private void doTestUpdateApiKeyNotFound(UpdateApiKeyRequest request) {
        final PlainActionFuture<UpdateApiKeyResponse> listener = new PlainActionFuture<>();
        final Client client = client().filterWithHeader(
            Collections.singletonMap("Authorization", basicAuthHeaderValue(TEST_USER_NAME, TEST_PASSWORD_SECURE_STRING))
        );
        client.execute(UpdateApiKeyAction.INSTANCE, request, listener);
        final var ex = expectThrows(ExecutionException.class, listener::get);
        assertThat(ex.getCause(), instanceOf(ResourceNotFoundException.class));
        assertThat(ex.getMessage(), containsString("no API key owned by requesting user found for ID [" + request.getId() + "]"));
    }

    private void expectMetadataForApiKey(final Map<String, Object> expectedMetadata, final Map<String, Object> actualRawApiKeyDoc) {
        assertNotNull(actualRawApiKeyDoc);
        @SuppressWarnings("unchecked")
        final var actualMetadata = (Map<String, Object>) actualRawApiKeyDoc.get("metadata_flattened");
        assertThat("for api key doc " + actualRawApiKeyDoc, actualMetadata, equalTo(expectedMetadata));
    }

    @SuppressWarnings("unchecked")
    private void expectRoleDescriptorsForApiKey(
        final String roleDescriptorType,
        final Collection<RoleDescriptor> expectedRoleDescriptors,
        final Map<String, Object> actualRawApiKeyDoc
    ) throws IOException {
        assertNotNull(actualRawApiKeyDoc);
        assertThat(roleDescriptorType, in(new String[] { "role_descriptors", "limited_by_role_descriptors" }));
        final var rawRoleDescriptor = (Map<String, Object>) actualRawApiKeyDoc.get(roleDescriptorType);
        assertEquals(expectedRoleDescriptors.size(), rawRoleDescriptor.size());
        for (RoleDescriptor expectedRoleDescriptor : expectedRoleDescriptors) {
            assertThat(rawRoleDescriptor, hasKey(expectedRoleDescriptor.getName()));
            final var descriptor = (Map<String, ?>) rawRoleDescriptor.get(expectedRoleDescriptor.getName());
            final var roleDescriptor = RoleDescriptor.parse(
                expectedRoleDescriptor.getName(),
                XContentTestUtils.convertToXContent(descriptor, XContentType.JSON),
                false,
                XContentType.JSON
            );
            assertEquals(expectedRoleDescriptor, roleDescriptor);
        }
    }

    private Map<String, Object> getApiKeyDocument(String apiKeyId) {
        return client().execute(GetAction.INSTANCE, new GetRequest(SECURITY_MAIN_ALIAS, apiKeyId)).actionGet().getSource();
    }

    private ServiceWithNodeName getServiceWithNodeName() {
        final var nodeName = randomFrom(internalCluster().getNodeNames());
        final var service = internalCluster().getInstance(ApiKeyService.class, nodeName);
        return new ServiceWithNodeName(service, nodeName);
    }

    private record ServiceWithNodeName(ApiKeyService service, String nodeName) {}

    private Tuple<String, String> createApiKeyAndAuthenticateWithIt() throws IOException {
        Client client = client().filterWithHeader(
            Collections.singletonMap("Authorization", basicAuthHeaderValue(ES_TEST_ROOT_USER, TEST_PASSWORD_SECURE_STRING))
        );

        final CreateApiKeyResponse createApiKeyResponse = new CreateApiKeyRequestBuilder(client).setName("test key")
            .setMetadata(ApiKeyTests.randomMetadata())
            .get();
        final String docId = createApiKeyResponse.getId();
        authenticateWithApiKey(docId, createApiKeyResponse.getKey());
        return Tuple.tuple(docId, createApiKeyResponse.getKey().toString());
    }

    private Map<String, Object> authenticateWithApiKey(String id, SecureString key) throws IOException {
        final RequestOptions requestOptions = RequestOptions.DEFAULT.toBuilder()
            .addHeader("Authorization", "ApiKey " + getBase64EncodedApiKeyValue(id, key))
            .build();
        final TestSecurityClient securityClient = getSecurityClient(requestOptions);
        final Map<String, Object> response = securityClient.authenticate();

        final String authenticationTypeString = String.valueOf(response.get(User.Fields.AUTHENTICATION_TYPE.getPreferredName()));
        final Authentication.AuthenticationType authenticationType = Authentication.AuthenticationType.valueOf(
            authenticationTypeString.toUpperCase(Locale.ROOT)
        );
        assertThat(authenticationType, is(Authentication.AuthenticationType.API_KEY));

        assertThat(ObjectPath.evaluate(response, "api_key.id"), is(id));

        return response;
    }

    private String getBase64EncodedApiKeyValue(String id, SecureString key) {
        final String base64ApiKeyKeyValue = Base64.getEncoder().encodeToString((id + ":" + key).getBytes(StandardCharsets.UTF_8));
        return base64ApiKeyKeyValue;
    }

    private void assertApiKeyNotCreated(Client client, String keyName) throws ExecutionException, InterruptedException {
        new RefreshRequestBuilder(client, RefreshAction.INSTANCE).setIndices(SECURITY_MAIN_ALIAS).execute().get();
        assertEquals(
            0,
            client.execute(GetApiKeyAction.INSTANCE, GetApiKeyRequest.usingApiKeyName(keyName, false)).get().getApiKeyInfos().length
        );
    }

    private void verifyGetResponse(
        int expectedNumberOfApiKeys,
        List<CreateApiKeyResponse> responses,
        List<Map<String, Object>> metadatas,
        GetApiKeyResponse response,
        Set<String> validApiKeyIds,
        List<String> invalidatedApiKeyIds
    ) {
        verifyGetResponse(ES_TEST_ROOT_USER, expectedNumberOfApiKeys, responses, metadatas, response, validApiKeyIds, invalidatedApiKeyIds);
    }

    private void verifyGetResponse(
        String user,
        int expectedNumberOfApiKeys,
        List<CreateApiKeyResponse> responses,
        List<Map<String, Object>> metadatas,
        GetApiKeyResponse response,
        Set<String> validApiKeyIds,
        List<String> invalidatedApiKeyIds
    ) {
        verifyGetResponse(
            new String[] { user },
            expectedNumberOfApiKeys,
            responses,
            metadatas,
            response,
            validApiKeyIds,
            invalidatedApiKeyIds
        );
    }

    private void verifyGetResponse(
        String[] user,
        int expectedNumberOfApiKeys,
        List<CreateApiKeyResponse> responses,
        List<Map<String, Object>> metadatas,
        GetApiKeyResponse response,
        Set<String> validApiKeyIds,
        List<String> invalidatedApiKeyIds
    ) {
        assertThat(response.getApiKeyInfos().length, equalTo(expectedNumberOfApiKeys));
        List<String> expectedIds = responses.stream()
            .filter(o -> validApiKeyIds.contains(o.getId()))
            .map(o -> o.getId())
            .collect(Collectors.toList());
        List<String> actualIds = Arrays.stream(response.getApiKeyInfos())
            .filter(o -> o.isInvalidated() == false)
            .map(o -> o.getId())
            .collect(Collectors.toList());
        assertThat(actualIds, containsInAnyOrder(expectedIds.toArray(Strings.EMPTY_ARRAY)));
        List<String> expectedNames = responses.stream()
            .filter(o -> validApiKeyIds.contains(o.getId()))
            .map(o -> o.getName())
            .collect(Collectors.toList());
        List<String> actualNames = Arrays.stream(response.getApiKeyInfos())
            .filter(o -> o.isInvalidated() == false)
            .map(o -> o.getName())
            .collect(Collectors.toList());
        assertThat(actualNames, containsInAnyOrder(expectedNames.toArray(Strings.EMPTY_ARRAY)));
        Set<String> expectedUsernames = (validApiKeyIds.isEmpty()) ? Collections.emptySet() : Set.of(user);
        Set<String> actualUsernames = Arrays.stream(response.getApiKeyInfos())
            .filter(o -> o.isInvalidated() == false)
            .map(o -> o.getUsername())
            .collect(Collectors.toSet());
        assertThat(actualUsernames, containsInAnyOrder(expectedUsernames.toArray(Strings.EMPTY_ARRAY)));
        if (invalidatedApiKeyIds != null) {
            List<String> actualInvalidatedApiKeyIds = Arrays.stream(response.getApiKeyInfos())
                .filter(o -> o.isInvalidated())
                .map(o -> o.getId())
                .collect(Collectors.toList());
            assertThat(invalidatedApiKeyIds, containsInAnyOrder(actualInvalidatedApiKeyIds.toArray(Strings.EMPTY_ARRAY)));
        }
        if (metadatas != null) {
            final HashMap<String, Map<String, Object>> idToMetadata = IntStream.range(0, responses.size())
                .collect(
                    (Supplier<HashMap<String, Map<String, Object>>>) HashMap::new,
                    (m, i) -> m.put(responses.get(i).getId(), metadatas.get(i)),
                    HashMap::putAll
                );
            for (ApiKey apiKey : response.getApiKeyInfos()) {
                final Map<String, Object> metadata = idToMetadata.get(apiKey.getId());
                assertThat(apiKey.getMetadata(), equalTo(metadata == null ? Map.of() : metadata));
            }
        }
    }

    private Tuple<CreateApiKeyResponse, Map<String, Object>> createApiKey(String user, TimeValue expiration) {
        final Tuple<List<CreateApiKeyResponse>, List<Map<String, Object>>> res = createApiKeys(user, 1, expiration, "monitor");
        return new Tuple<>(res.v1().get(0), res.v2().get(0));
    }

    private Tuple<List<CreateApiKeyResponse>, List<Map<String, Object>>> createApiKeys(int noOfApiKeys, TimeValue expiration) {
        return createApiKeys(ES_TEST_ROOT_USER, noOfApiKeys, expiration, "monitor");
    }

    private Tuple<List<CreateApiKeyResponse>, List<Map<String, Object>>> createApiKeys(
        String user,
        int noOfApiKeys,
        TimeValue expiration,
        String... clusterPrivileges
    ) {
        final Map<String, String> headers = Collections.singletonMap(
            "Authorization",
            basicAuthHeaderValue(user, TEST_PASSWORD_SECURE_STRING)
        );
        return createApiKeys(headers, noOfApiKeys, expiration, clusterPrivileges);
    }

    private Tuple<List<CreateApiKeyResponse>, List<Map<String, Object>>> createApiKeys(
        String owningUser,
        String authenticatingUser,
        int noOfApiKeys,
        TimeValue expiration,
        String... clusterPrivileges
    ) {
        final Map<String, String> headers = Map.of(
            "Authorization",
            basicAuthHeaderValue(authenticatingUser, TEST_PASSWORD_SECURE_STRING),
            "es-security-runas-user",
            owningUser
        );
        return createApiKeys(headers, noOfApiKeys, expiration, clusterPrivileges);
    }

    private Tuple<List<CreateApiKeyResponse>, List<Map<String, Object>>> createApiKeys(
        Map<String, String> headers,
        int noOfApiKeys,
        TimeValue expiration,
        String... clusterPrivileges
    ) {
        return createApiKeys(headers, noOfApiKeys, "test-key-", expiration, clusterPrivileges);
    }

    private Tuple<List<CreateApiKeyResponse>, List<Map<String, Object>>> createApiKeys(
        Map<String, String> headers,
        int noOfApiKeys,
        String namePrefix,
        TimeValue expiration,
        String... clusterPrivileges
    ) {
        List<Map<String, Object>> metadatas = new ArrayList<>(noOfApiKeys);
        List<CreateApiKeyResponse> responses = new ArrayList<>();
        for (int i = 0; i < noOfApiKeys; i++) {
            final RoleDescriptor descriptor = new RoleDescriptor("role", clusterPrivileges, null, null);
            Client client = client().filterWithHeader(headers);
            final Map<String, Object> metadata = ApiKeyTests.randomMetadata();
            metadatas.add(metadata);
            final CreateApiKeyResponse response = new CreateApiKeyRequestBuilder(client).setName(
                namePrefix + randomAlphaOfLengthBetween(5, 9) + i
            ).setExpiration(expiration).setRoleDescriptors(Collections.singletonList(descriptor)).setMetadata(metadata).get();
            assertNotNull(response.getId());
            assertNotNull(response.getKey());
            responses.add(response);
        }
        assertThat(responses.size(), is(noOfApiKeys));
        return new Tuple<>(responses, metadatas);
    }

    /**
     * In order to have negative tests for realm name mismatch, user_with_run_as_role
     * needs to be created in a different realm other than file (which is handled by configureUsers()).
     * This new helper method creates the user in the native realm.
     */
    private void createUserWithRunAsRole() throws ExecutionException, InterruptedException {
        createUserWithRunAsRole(Map.of("Authorization", basicAuthHeaderValue(ES_TEST_ROOT_USER, TEST_PASSWORD_SECURE_STRING)));
    }

    private void createUserWithRunAsRole(Map<String, String> authHeaders) throws ExecutionException, InterruptedException {
        createNativeRealmUser("user_with_run_as_role", "run_as_role", SecuritySettingsSource.TEST_PASSWORD_HASHED, authHeaders);
    }

    private void createNativeRealmUser(
        final String username,
        final String role,
        final String passwordHashed,
        final Map<String, String> authHeaders
    ) throws ExecutionException, InterruptedException {
        final PutUserRequest putUserRequest = new PutUserRequest();
        putUserRequest.username(username);
        putUserRequest.roles(role);
        putUserRequest.passwordHash(passwordHashed.toCharArray());
        PlainActionFuture<PutUserResponse> listener = new PlainActionFuture<>();
        final Client client = client().filterWithHeader(authHeaders);
        client.execute(PutUserAction.INSTANCE, putUserRequest, listener);
        final PutUserResponse putUserResponse = listener.get();
        assertTrue(putUserResponse.created());
    }

    private RoleDescriptor putRoleWithClusterPrivileges(final String nativeRealmRoleName, String... clusterPrivileges)
        throws InterruptedException, ExecutionException {
        final PutRoleRequest putRoleRequest = new PutRoleRequest();
        putRoleRequest.name(nativeRealmRoleName);
        for (final String clusterPrivilege : clusterPrivileges) {
            putRoleRequest.cluster(clusterPrivilege);
        }
        final PlainActionFuture<PutRoleResponse> roleListener = new PlainActionFuture<>();
        client().filterWithHeader(Map.of("Authorization", basicAuthHeaderValue(ES_TEST_ROOT_USER, TEST_PASSWORD_SECURE_STRING)))
            .execute(PutRoleAction.INSTANCE, putRoleRequest, roleListener);
        assertNotNull(roleListener.get());
        return putRoleRequest.roleDescriptor();
    }

    private Client getClientForRunAsUser() {
        return client().filterWithHeader(
            Map.of(
                "Authorization",
                basicAuthHeaderValue("user_with_run_as_role", TEST_PASSWORD_SECURE_STRING),
                "es-security-runas-user",
                "user_with_manage_own_api_key_role"
            )
        );
    }

    private UpdateApiKeyResponse executeUpdateApiKey(
        final String username,
        final UpdateApiKeyRequest request,
        final PlainActionFuture<UpdateApiKeyResponse> listener
    ) throws InterruptedException, ExecutionException {
        final Client client = client().filterWithHeader(
            Collections.singletonMap("Authorization", basicAuthHeaderValue(username, TEST_PASSWORD_SECURE_STRING))
        );
        client.execute(UpdateApiKeyAction.INSTANCE, request, listener);
        return listener.get();
    }

    private void assertErrorMessage(final ElasticsearchSecurityException ese, String action, String userName, String apiKeyId) {
        assertThat(
            ese,
            throwableWithMessage(
                containsString("action [" + action + "] is unauthorized for API key id [" + apiKeyId + "] of user [" + userName + "]")
            )
        );
        assertThat(ese, throwableWithMessage(containsString(", this action is granted by the cluster privileges [")));
        assertThat(ese, throwableWithMessage(containsString("manage_api_key,manage_security,all]")));
    }

    private void assertErrorMessage(final ElasticsearchSecurityException ese, String action, String userName) {
        assertThat(ese, throwableWithMessage(containsString("action [" + action + "] is unauthorized for user [" + userName + "]")));
        assertThat(ese, throwableWithMessage(containsString(", this action is granted by the cluster privileges [")));
        assertThat(ese, throwableWithMessage(containsString("manage_api_key,manage_security,all]")));
    }
}<|MERGE_RESOLUTION|>--- conflicted
+++ resolved
@@ -1510,13 +1510,8 @@
             Collections.singletonMap("Authorization", basicAuthHeaderValue(TEST_USER_NAME, TEST_PASSWORD_SECURE_STRING))
         );
         final List<String> clusterPrivileges = new ArrayList<>(randomSubsetOf(ClusterPrivilegeResolver.names()));
-<<<<<<< HEAD
-        // At a minimum include `manage_own_api_key` to ensure no 403
-        clusterPrivileges.add("manage_own_api_key");
-=======
         // At a minimum include privilege to manage own API key to ensure no 403
         clusterPrivileges.add(randomFrom("manage_api_key", "manage_own_api_key"));
->>>>>>> 12bf4510
         final RoleDescriptor roleDescriptorBeforeUpdate = putRoleWithClusterPrivileges(
             nativeRealmRole,
             clusterPrivileges.toArray(new String[0])
@@ -1533,13 +1528,8 @@
         expectRoleDescriptorsForApiKey("limited_by_role_descriptors", Set.of(roleDescriptorBeforeUpdate), getApiKeyDocument(apiKeyId));
 
         final List<String> newClusterPrivileges = new ArrayList<>(randomSubsetOf(ClusterPrivilegeResolver.names()));
-<<<<<<< HEAD
-        // At a minimum include `manage_own_api_key` to ensure no 403
-        newClusterPrivileges.add("manage_own_api_key");
-=======
         // At a minimum include privilege to manage own API key to ensure no 403
         newClusterPrivileges.add(randomFrom("manage_api_key", "manage_own_api_key"));
->>>>>>> 12bf4510
         // Update user role
         final RoleDescriptor roleDescriptorAfterUpdate = putRoleWithClusterPrivileges(
             nativeRealmRole,
@@ -1600,13 +1590,8 @@
 
     public void testInvalidUpdateApiKeyScenarios() throws ExecutionException, InterruptedException {
         final List<String> apiKeyPrivileges = new ArrayList<>(randomSubsetOf(ClusterPrivilegeResolver.names()));
-<<<<<<< HEAD
-        // At a minimum include `manage_own_api_key` to ensure no 403
-        apiKeyPrivileges.add("manage_own_api_key");
-=======
         // At a minimum include privilege to manage own API key to ensure no 403
         apiKeyPrivileges.add(randomFrom("manage_api_key", "manage_own_api_key"));
->>>>>>> 12bf4510
         final CreateApiKeyResponse createdApiKey = createApiKeys(TEST_USER_NAME, 1, null, apiKeyPrivileges.toArray(new String[0])).v1()
             .get(0);
         final var apiKeyId = createdApiKey.getId();
