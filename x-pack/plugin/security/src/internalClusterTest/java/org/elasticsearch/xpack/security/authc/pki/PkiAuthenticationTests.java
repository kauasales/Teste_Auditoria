--- conflicted
+++ resolved
@@ -120,11 +120,7 @@
         final List<Path> resolvedPaths = trustedCertPaths.stream().map(p -> getDataPath(p)).collect(Collectors.toList());
         TrustManager tm = CertParsingUtils.getTrustManagerFromPEM(resolvedPaths);
         KeyManager km = CertParsingUtils.getKeyManagerFromPEM(getDataPath(certPath), getDataPath(keyPath), password.toCharArray());
-<<<<<<< HEAD
-        context.init(new KeyManager[]{km}, new TrustManager[]{tm}, new SecureRandom());
-=======
         context.init(new KeyManager[] { km }, new TrustManager[] { tm }, new SecureRandom());
->>>>>>> 5aa4a942
         return context;
     }
 
