/*
 * Copyright Elasticsearch B.V. and/or licensed to Elasticsearch B.V. under one
 * or more contributor license agreements. Licensed under the Elastic License
 * 2.0; you may not use this file except in compliance with the Elastic License
 * 2.0.
 */
package org.elasticsearch.xpack.security.authz;

import org.elasticsearch.ElasticsearchSecurityException;
import org.elasticsearch.action.get.GetAction;
import org.elasticsearch.action.get.MultiGetAction;
import org.elasticsearch.action.get.MultiGetResponse;
import org.elasticsearch.action.search.MultiSearchResponse;
import org.elasticsearch.action.search.SearchRequest;
import org.elasticsearch.action.search.SearchRequestBuilder;
import org.elasticsearch.action.search.SearchResponse;
import org.elasticsearch.action.search.TransportSearchAction;
import org.elasticsearch.action.support.IndicesOptions;
import org.elasticsearch.action.termvectors.MultiTermVectorsAction;
import org.elasticsearch.action.termvectors.MultiTermVectorsResponse;
import org.elasticsearch.action.termvectors.TermVectorsAction;
import org.elasticsearch.core.Strings;
import org.elasticsearch.index.IndexNotFoundException;
import org.elasticsearch.search.SearchHit;
import org.elasticsearch.test.SecurityIntegTestCase;
import org.elasticsearch.test.SecuritySettingsSource;

import java.util.ArrayList;
import java.util.List;

import static org.elasticsearch.test.SecurityTestsUtils.assertAuthorizationExceptionDefaultUsers;
import static org.elasticsearch.test.SecurityTestsUtils.assertThrowsAuthorizationExceptionDefaultUsers;
import static org.elasticsearch.test.hamcrest.ElasticsearchAssertions.assertNoSearchHits;
import static org.hamcrest.Matchers.hasItems;
import static org.hamcrest.core.IsEqual.equalTo;
import static org.hamcrest.core.IsInstanceOf.instanceOf;
import static org.hamcrest.number.OrderingComparison.greaterThan;

public class ReadActionsTests extends SecurityIntegTestCase {

    @Override
    protected String configRoles() {
        return Strings.format("""
            %s:
              cluster: [ ALL ]
              indices:
                - names: '*'
                  privileges: [ manage, write ]
                - names: ['/test.*/', '/-alias.*/']
                  privileges: [ read ]
            """, SecuritySettingsSource.TEST_ROLE);
    }

    public void testSearchForAll() {
        // index1 is not authorized and referred to through wildcard
        createIndicesWithRandomAliases("test1", "test2", "test3", "index1");
        assertReturnedIndices(trySearch(), "test1", "test2", "test3");
    }

    public void testSearchForWildcard() {
        // index1 is not authorized and referred to through wildcard
        createIndicesWithRandomAliases("test1", "test2", "test3", "index1");
        assertReturnedIndices(trySearch("*"), "test1", "test2", "test3");
    }

    public void testSearchNonAuthorizedWildcard() {
        // wildcard doesn't match any authorized index
        createIndicesWithRandomAliases("test1", "test2", "index1", "index2");
        assertNoSearchHits(trySearch("index*"));
    }

    public void testSearchNonAuthorizedWildcardDisallowNoIndices() {
        // wildcard doesn't match any authorized index
        createIndicesWithRandomAliases("test1", "test2", "index1", "index2");
        IndexNotFoundException e = expectThrows(
            IndexNotFoundException.class,
            trySearch(IndicesOptions.fromOptions(randomBoolean(), false, true, randomBoolean()), "index*")
        );
        assertEquals("no such index [index*]", e.getMessage());
    }

    public void testEmptyClusterSearchForAll() {
        assertNoSearchHits(trySearch());
    }

    public void testEmptyClusterSearchForAllDisallowNoIndices() {
        IndexNotFoundException e = expectThrows(
            IndexNotFoundException.class,
            trySearch(IndicesOptions.fromOptions(randomBoolean(), false, true, randomBoolean()))
        );
        assertEquals("no such index [[]]", e.getMessage());
    }

    public void testEmptyClusterSearchForWildcard() {
        assertNoSearchHits(trySearch("*"));
    }

    public void testEmptyClusterSearchForWildcardDisallowNoIndices() {
        IndexNotFoundException e = expectThrows(
            IndexNotFoundException.class,
            trySearch(IndicesOptions.fromOptions(randomBoolean(), false, true, randomBoolean()), "*")
        );
        assertEquals("no such index [*]", e.getMessage());
    }

    public void testEmptyAuthorizedIndicesSearchForAll() {
        createIndicesWithRandomAliases("index1", "index2");
        assertNoSearchHits(trySearch());
    }

    public void testEmptyAuthorizedIndicesSearchForAllDisallowNoIndices() {
        createIndicesWithRandomAliases("index1", "index2");
        IndexNotFoundException e = expectThrows(
            IndexNotFoundException.class,
            trySearch(IndicesOptions.fromOptions(randomBoolean(), false, true, randomBoolean()))
        );
        assertEquals("no such index [[]]", e.getMessage());
    }

    public void testEmptyAuthorizedIndicesSearchForWildcard() {
        createIndicesWithRandomAliases("index1", "index2");
        assertNoSearchHits(trySearch("*"));
    }

    public void testEmptyAuthorizedIndicesSearchForWildcardDisallowNoIndices() {
        createIndicesWithRandomAliases("index1", "index2");
        IndexNotFoundException e = expectThrows(
            IndexNotFoundException.class,
            trySearch(IndicesOptions.fromOptions(randomBoolean(), false, true, randomBoolean()), "*")
        );
        assertEquals("no such index [*]", e.getMessage());
    }

    public void testExplicitNonAuthorizedIndex() {
        createIndicesWithRandomAliases("test1", "test2", "index1");
        assertThrowsAuthorizationExceptionDefaultUsers(() -> trySearch("test*", "index1").get(), TransportSearchAction.TYPE.name());
    }

    public void testIndexNotFound() {
        createIndicesWithRandomAliases("test1", "test2", "index1");
        assertThrowsAuthorizationExceptionDefaultUsers(() -> trySearch("missing").get(), TransportSearchAction.TYPE.name());
    }

    public void testIndexNotFoundIgnoreUnavailable() {
        IndicesOptions indicesOptions = IndicesOptions.lenientExpandOpen();
        createIndicesWithRandomAliases("test1", "test2", "index1");

        String index = randomFrom("test1", "test2");
        assertReturnedIndices(trySearch(indicesOptions, "missing", index), index);

        assertReturnedIndices(trySearch(indicesOptions, "missing", "test*"), "test1", "test2");

        assertReturnedIndices(trySearch(indicesOptions, "missing_*", "test*"), "test1", "test2");

        // an unauthorized index is the same as a missing one
        assertNoSearchHits(trySearch(indicesOptions, "missing"));

        assertNoSearchHits(trySearch(indicesOptions, "index1"));

        assertNoSearchHits(trySearch(indicesOptions, "missing", "index1"));

        assertNoSearchHits(trySearch(indicesOptions, "does_not_match_any_*"));

        assertNoSearchHits(trySearch(indicesOptions, "does_not_match_any_*", "index1"));

        assertNoSearchHits(trySearch(indicesOptions, "index*"));

        assertNoSearchHits(trySearch(indicesOptions, "index*", "missing"));
    }

    public void testExplicitExclusion() {
        // index1 is not authorized and referred to through wildcard, test2 is excluded
        createIndicesWithRandomAliases("test1", "test2", "test3", "index1");
        assertReturnedIndices(trySearch("*", "-test2"), "test1", "test3");
    }

    public void testWildcardExclusion() {
        // index1 is not authorized and referred to through wildcard, test2 is excluded
        createIndicesWithRandomAliases("test1", "test2", "test21", "test3", "index1");
        assertReturnedIndices(trySearch("*", "-test2*"), "test1", "test3");
    }

    public void testInclusionAndWildcardsExclusion() {
        // index1 is not authorized and referred to through wildcard, test111 and test112 are excluded
        createIndicesWithRandomAliases("test1", "test10", "test111", "test112", "test2", "index1");
        assertReturnedIndices(trySearch("test1*", "index*", "-test11*"), "test1", "test10");
    }

    public void testExplicitAndWildcardsInclusionAndWildcardExclusion() {
        // index1 is not authorized and referred to through wildcard, test111 and test112 are excluded
        createIndicesWithRandomAliases("test1", "test10", "test111", "test112", "test2", "index1");
        assertReturnedIndices(trySearch("test2", "test11*", "index*", "-test2*"), "test111", "test112");
    }

    public void testExplicitAndWildcardInclusionAndExplicitExclusions() {
        // index1 is not authorized and referred to through wildcard, test111 and test112 are excluded
        createIndicesWithRandomAliases("test1", "test10", "test111", "test112", "test2", "index1");
        assertReturnedIndices(trySearch("test10", "test11*", "index*", "-test111", "-test112"), "test10");
    }

    public void testMissingDateMath() {
        expectThrows(ElasticsearchSecurityException.class, trySearch("<unauthorized-datemath-{now/M}>"));
        expectThrows(IndexNotFoundException.class, trySearch("<test-datemath-{now/M}>"));
    }

    public void testMultiSearchUnauthorizedIndex() {
        // index1 is not authorized, only that specific item fails
        createIndicesWithRandomAliases("test1", "test2", "test3", "index1");
        {
            MultiSearchResponse multiSearchResponse = client().prepareMultiSearch()
                .add(new SearchRequest(new String[] {}))
                .add(new SearchRequest("index1"))
                .get();
<<<<<<< HEAD
            assertEquals(2, multiSearchResponse.getResponses().length);
            assertFalse(multiSearchResponse.getResponses()[0].isFailure());
            SearchResponse searchResponse = multiSearchResponse.getResponses()[0].getResponse();
            assertThat(searchResponse.getHits().getTotalHits().value, greaterThan(0L));
            assertReturnedIndices(searchResponse, "test1", "test2", "test3");
            assertTrue(multiSearchResponse.getResponses()[1].isFailure());
            Exception exception = multiSearchResponse.getResponses()[1].getFailure();
            assertThat(exception, instanceOf(ElasticsearchSecurityException.class));
            assertAuthorizationExceptionDefaultUsers(exception, TransportSearchAction.TYPE.name());
=======
            try {
                assertEquals(2, multiSearchResponse.getResponses().length);
                assertFalse(multiSearchResponse.getResponses()[0].isFailure());
                SearchResponse searchResponse = multiSearchResponse.getResponses()[0].getResponse();
                assertThat(searchResponse.getHits().getTotalHits().value, greaterThan(0L));
                assertReturnedIndices(searchResponse, "test1", "test2", "test3");
                assertTrue(multiSearchResponse.getResponses()[1].isFailure());
                Exception exception = multiSearchResponse.getResponses()[1].getFailure();
                assertThat(exception, instanceOf(ElasticsearchSecurityException.class));
                assertAuthorizationExceptionDefaultUsers(exception, SearchAction.NAME);
            } finally {
                multiSearchResponse.decRef();
            }
>>>>>>> 1b84ea74
        }
        {
            MultiSearchResponse multiSearchResponse = client().prepareMultiSearch()
                .add(new SearchRequest(new String[] {}))
                .add(new SearchRequest("index1").indicesOptions(IndicesOptions.fromOptions(true, true, true, randomBoolean())))
                .get();
            try {
                assertEquals(2, multiSearchResponse.getResponses().length);
                assertFalse(multiSearchResponse.getResponses()[0].isFailure());
                SearchResponse searchResponse = multiSearchResponse.getResponses()[0].getResponse();
                assertThat(searchResponse.getHits().getTotalHits().value, greaterThan(0L));
                assertReturnedIndices(searchResponse, "test1", "test2", "test3");
                assertFalse(multiSearchResponse.getResponses()[1].isFailure());
                assertNoSearchHits(multiSearchResponse.getResponses()[1].getResponse());
            } finally {
                multiSearchResponse.decRef();
            }
        }
    }

    public void testMultiSearchMissingUnauthorizedIndex() {
        createIndicesWithRandomAliases("test1", "test2", "test3", "index1");
        {
            MultiSearchResponse multiSearchResponse = client().prepareMultiSearch()
                .add(new SearchRequest(new String[] {}))
                .add(new SearchRequest("missing"))
                .get();
<<<<<<< HEAD
            assertEquals(2, multiSearchResponse.getResponses().length);
            assertFalse(multiSearchResponse.getResponses()[0].isFailure());
            SearchResponse searchResponse = multiSearchResponse.getResponses()[0].getResponse();
            assertThat(searchResponse.getHits().getTotalHits().value, greaterThan(0L));
            assertReturnedIndices(searchResponse, "test1", "test2", "test3");
            assertTrue(multiSearchResponse.getResponses()[1].isFailure());
            Exception exception = multiSearchResponse.getResponses()[1].getFailure();
            assertThat(exception, instanceOf(ElasticsearchSecurityException.class));
            assertAuthorizationExceptionDefaultUsers(exception, TransportSearchAction.TYPE.name());
=======
            try {
                assertEquals(2, multiSearchResponse.getResponses().length);
                assertFalse(multiSearchResponse.getResponses()[0].isFailure());
                SearchResponse searchResponse = multiSearchResponse.getResponses()[0].getResponse();
                assertThat(searchResponse.getHits().getTotalHits().value, greaterThan(0L));
                assertReturnedIndices(searchResponse, "test1", "test2", "test3");
                assertTrue(multiSearchResponse.getResponses()[1].isFailure());
                Exception exception = multiSearchResponse.getResponses()[1].getFailure();
                assertThat(exception, instanceOf(ElasticsearchSecurityException.class));
                assertAuthorizationExceptionDefaultUsers(exception, SearchAction.NAME);
            } finally {
                multiSearchResponse.decRef();
            }
>>>>>>> 1b84ea74
        }
        {
            MultiSearchResponse multiSearchResponse = client().prepareMultiSearch()
                .add(new SearchRequest(new String[] {}))
                .add(new SearchRequest("missing").indicesOptions(IndicesOptions.fromOptions(true, true, true, randomBoolean())))
                .get();
            try {
                assertEquals(2, multiSearchResponse.getResponses().length);
                assertFalse(multiSearchResponse.getResponses()[0].isFailure());
                SearchResponse searchResponse = multiSearchResponse.getResponses()[0].getResponse();
                assertThat(searchResponse.getHits().getTotalHits().value, greaterThan(0L));
                assertReturnedIndices(searchResponse, "test1", "test2", "test3");
                assertFalse(multiSearchResponse.getResponses()[1].isFailure());
                assertNoSearchHits(multiSearchResponse.getResponses()[1].getResponse());
            } finally {
                multiSearchResponse.decRef();
            }
        }
    }

    public void testMultiSearchMissingAuthorizedIndex() {
        // test4 is missing but authorized, only that specific item fails
        createIndicesWithRandomAliases("test1", "test2", "test3", "index1");
        {
            // default indices options for search request don't ignore unavailable indices, only individual items fail.
            MultiSearchResponse multiSearchResponse = client().prepareMultiSearch()
                .add(new SearchRequest(new String[] {}))
                .add(new SearchRequest("test4"))
                .get();
            try {
                assertFalse(multiSearchResponse.getResponses()[0].isFailure());
                assertReturnedIndices(multiSearchResponse.getResponses()[0].getResponse(), "test1", "test2", "test3");
                assertTrue(multiSearchResponse.getResponses()[1].isFailure());
                assertThat(
                    multiSearchResponse.getResponses()[1].getFailure().toString(),
                    equalTo("[test4] org.elasticsearch.index.IndexNotFoundException: no such index [test4]")
                );
            } finally {
                multiSearchResponse.decRef();
            }
        }
        {
            // we set ignore_unavailable and allow_no_indices to true, no errors returned, second item doesn't have hits.
            MultiSearchResponse multiSearchResponse = client().prepareMultiSearch()
                .add(new SearchRequest(new String[] {}))
                .add(new SearchRequest("test4").indicesOptions(IndicesOptions.fromOptions(true, true, true, randomBoolean())))
                .get();
            try {
                assertReturnedIndices(multiSearchResponse.getResponses()[0].getResponse(), "test1", "test2", "test3");
                assertNoSearchHits(multiSearchResponse.getResponses()[1].getResponse());
            } finally {
                multiSearchResponse.decRef();
            }
        }
    }

    public void testMultiSearchWildcard() {
        createIndicesWithRandomAliases("test1", "test2", "test3", "index1");
        {
            MultiSearchResponse multiSearchResponse = client().prepareMultiSearch()
                .add(new SearchRequest(new String[] {}))
                .add(new SearchRequest("index*"))
                .get();
            try {
                assertEquals(2, multiSearchResponse.getResponses().length);
                assertFalse(multiSearchResponse.getResponses()[0].isFailure());
                SearchResponse searchResponse = multiSearchResponse.getResponses()[0].getResponse();
                assertThat(searchResponse.getHits().getTotalHits().value, greaterThan(0L));
                assertReturnedIndices(searchResponse, "test1", "test2", "test3");
                assertNoSearchHits(multiSearchResponse.getResponses()[1].getResponse());
            } finally {
                multiSearchResponse.decRef();
            }
        }
        {
            MultiSearchResponse multiSearchResponse = client().prepareMultiSearch()
                .add(new SearchRequest(new String[] {}))
                .add(new SearchRequest("index*").indicesOptions(IndicesOptions.fromOptions(randomBoolean(), false, true, randomBoolean())))
                .get();
            try {
                assertEquals(2, multiSearchResponse.getResponses().length);
                assertFalse(multiSearchResponse.getResponses()[0].isFailure());
                SearchResponse searchResponse = multiSearchResponse.getResponses()[0].getResponse();
                assertThat(searchResponse.getHits().getTotalHits().value, greaterThan(0L));
                assertReturnedIndices(searchResponse, "test1", "test2", "test3");
                assertTrue(multiSearchResponse.getResponses()[1].isFailure());
                Exception exception = multiSearchResponse.getResponses()[1].getFailure();
                assertThat(exception, instanceOf(IndexNotFoundException.class));
            } finally {
                multiSearchResponse.decRef();
            }
        }
    }

    public void testGet() {
        createIndicesWithRandomAliases("test1", "index1");

        client().prepareGet("test1", "id").get();

        assertThrowsAuthorizationExceptionDefaultUsers(client().prepareGet("index1", "id")::get, GetAction.NAME);

        assertThrowsAuthorizationExceptionDefaultUsers(client().prepareGet("missing", "id")::get, GetAction.NAME);

        expectThrows(IndexNotFoundException.class, () -> client().prepareGet("test5", "id").get());
    }

    public void testMultiGet() {
        createIndicesWithRandomAliases("test1", "test2", "test3", "index1");
        MultiGetResponse multiGetResponse = client().prepareMultiGet()
            .add("test1", "id")
            .add("index1", "id")
            .add("test3", "id")
            .add("missing", "id")
            .add("test5", "id")
            .get();
        assertEquals(5, multiGetResponse.getResponses().length);
        assertFalse(multiGetResponse.getResponses()[0].isFailed());
        assertEquals("test1", multiGetResponse.getResponses()[0].getResponse().getIndex());
        assertTrue(multiGetResponse.getResponses()[1].isFailed());
        assertEquals("index1", multiGetResponse.getResponses()[1].getFailure().getIndex());
        assertAuthorizationExceptionDefaultUsers(
            multiGetResponse.getResponses()[1].getFailure().getFailure(),
            MultiGetAction.NAME + "[shard]"
        );
        assertFalse(multiGetResponse.getResponses()[2].isFailed());
        assertEquals("test3", multiGetResponse.getResponses()[2].getResponse().getIndex());
        assertTrue(multiGetResponse.getResponses()[3].isFailed());
        assertEquals("missing", multiGetResponse.getResponses()[3].getFailure().getIndex());
        // different behaviour compared to get api: we leak information about a non existing index that the current user is not
        // authorized for. Should rather be an authorization exception but we only authorize at the shard level in mget. If we
        // authorized globally, we would fail the whole mget request which is not desirable.
        assertThat(multiGetResponse.getResponses()[3].getFailure().getFailure(), instanceOf(IndexNotFoundException.class));
        assertTrue(multiGetResponse.getResponses()[4].isFailed());
        assertThat(multiGetResponse.getResponses()[4].getFailure().getFailure(), instanceOf(IndexNotFoundException.class));
    }

    public void testTermVectors() {
        createIndicesWithRandomAliases("test1", "index1");
        client().prepareTermVectors("test1", "id").get();

        assertThrowsAuthorizationExceptionDefaultUsers(client().prepareTermVectors("index1", "id")::get, TermVectorsAction.NAME);

        assertThrowsAuthorizationExceptionDefaultUsers(client().prepareTermVectors("missing", "id")::get, TermVectorsAction.NAME);

        expectThrows(IndexNotFoundException.class, () -> client().prepareTermVectors("test5", "id").get());
    }

    public void testMultiTermVectors() {
        createIndicesWithRandomAliases("test1", "test2", "test3", "index1");
        MultiTermVectorsResponse response = client().prepareMultiTermVectors()
            .add("test1", "id")
            .add("index1", "id")
            .add("test3", "id")
            .add("missing", "id")
            .add("test5", "id")
            .get();
        assertEquals(5, response.getResponses().length);
        assertFalse(response.getResponses()[0].isFailed());
        assertEquals("test1", response.getResponses()[0].getResponse().getIndex());
        assertTrue(response.getResponses()[1].isFailed());
        assertEquals("index1", response.getResponses()[1].getFailure().getIndex());
        assertAuthorizationExceptionDefaultUsers(
            response.getResponses()[1].getFailure().getCause(),
            MultiTermVectorsAction.NAME + "[shard]"
        );
        assertFalse(response.getResponses()[2].isFailed());
        assertEquals("test3", response.getResponses()[2].getResponse().getIndex());
        assertTrue(response.getResponses()[3].isFailed());
        assertEquals("missing", response.getResponses()[3].getFailure().getIndex());
        // different behaviour compared to term_vector api: we leak information about a non existing index that the current user is not
        // authorized for. Should rather be an authorization exception but we only authorize at the shard level in mget. If we
        // authorized globally, we would fail the whole mget request which is not desirable.
        assertThat(response.getResponses()[3].getFailure().getCause(), instanceOf(IndexNotFoundException.class));
        assertTrue(response.getResponses()[4].isFailed());
        assertThat(response.getResponses()[4].getFailure().getCause(), instanceOf(IndexNotFoundException.class));
    }

    private SearchRequestBuilder trySearch(String... indices) {
        return prepareSearch(indices);
    }

    private SearchRequestBuilder trySearch(IndicesOptions options, String... indices) {
        return prepareSearch(indices).setIndicesOptions(options);
    }

    private static <T extends Throwable> T expectThrows(Class<T> expectedType, SearchRequestBuilder searchRequestBuilder) {
        return expectThrows(expectedType, searchRequestBuilder::get);
    }

    private static void assertReturnedIndices(SearchRequestBuilder searchRequestBuilder, String... indices) {
        var searchResponse = searchRequestBuilder.get();
        try {
            assertReturnedIndices(searchResponse, indices);
        } finally {
            searchResponse.decRef();
        }
    }

    private static void assertReturnedIndices(SearchResponse searchResponse, String... indices) {
        List<String> foundIndices = new ArrayList<>();
        for (SearchHit searchHit : searchResponse.getHits().getHits()) {
            foundIndices.add(searchHit.getIndex());
        }
        assertThat(foundIndices.size(), equalTo(indices.length));
        assertThat(foundIndices, hasItems(indices));
    }
}<|MERGE_RESOLUTION|>--- conflicted
+++ resolved
@@ -211,17 +211,6 @@
                 .add(new SearchRequest(new String[] {}))
                 .add(new SearchRequest("index1"))
                 .get();
-<<<<<<< HEAD
-            assertEquals(2, multiSearchResponse.getResponses().length);
-            assertFalse(multiSearchResponse.getResponses()[0].isFailure());
-            SearchResponse searchResponse = multiSearchResponse.getResponses()[0].getResponse();
-            assertThat(searchResponse.getHits().getTotalHits().value, greaterThan(0L));
-            assertReturnedIndices(searchResponse, "test1", "test2", "test3");
-            assertTrue(multiSearchResponse.getResponses()[1].isFailure());
-            Exception exception = multiSearchResponse.getResponses()[1].getFailure();
-            assertThat(exception, instanceOf(ElasticsearchSecurityException.class));
-            assertAuthorizationExceptionDefaultUsers(exception, TransportSearchAction.TYPE.name());
-=======
             try {
                 assertEquals(2, multiSearchResponse.getResponses().length);
                 assertFalse(multiSearchResponse.getResponses()[0].isFailure());
@@ -231,11 +220,10 @@
                 assertTrue(multiSearchResponse.getResponses()[1].isFailure());
                 Exception exception = multiSearchResponse.getResponses()[1].getFailure();
                 assertThat(exception, instanceOf(ElasticsearchSecurityException.class));
-                assertAuthorizationExceptionDefaultUsers(exception, SearchAction.NAME);
-            } finally {
-                multiSearchResponse.decRef();
-            }
->>>>>>> 1b84ea74
+                assertAuthorizationExceptionDefaultUsers(exception, TransportSearchAction.TYPE.name());
+            } finally {
+                multiSearchResponse.decRef();
+            }
         }
         {
             MultiSearchResponse multiSearchResponse = client().prepareMultiSearch()
@@ -263,17 +251,6 @@
                 .add(new SearchRequest(new String[] {}))
                 .add(new SearchRequest("missing"))
                 .get();
-<<<<<<< HEAD
-            assertEquals(2, multiSearchResponse.getResponses().length);
-            assertFalse(multiSearchResponse.getResponses()[0].isFailure());
-            SearchResponse searchResponse = multiSearchResponse.getResponses()[0].getResponse();
-            assertThat(searchResponse.getHits().getTotalHits().value, greaterThan(0L));
-            assertReturnedIndices(searchResponse, "test1", "test2", "test3");
-            assertTrue(multiSearchResponse.getResponses()[1].isFailure());
-            Exception exception = multiSearchResponse.getResponses()[1].getFailure();
-            assertThat(exception, instanceOf(ElasticsearchSecurityException.class));
-            assertAuthorizationExceptionDefaultUsers(exception, TransportSearchAction.TYPE.name());
-=======
             try {
                 assertEquals(2, multiSearchResponse.getResponses().length);
                 assertFalse(multiSearchResponse.getResponses()[0].isFailure());
@@ -283,11 +260,10 @@
                 assertTrue(multiSearchResponse.getResponses()[1].isFailure());
                 Exception exception = multiSearchResponse.getResponses()[1].getFailure();
                 assertThat(exception, instanceOf(ElasticsearchSecurityException.class));
-                assertAuthorizationExceptionDefaultUsers(exception, SearchAction.NAME);
-            } finally {
-                multiSearchResponse.decRef();
-            }
->>>>>>> 1b84ea74
+                assertAuthorizationExceptionDefaultUsers(exception, TransportSearchAction.TYPE.name());
+            } finally {
+                multiSearchResponse.decRef();
+            }
         }
         {
             MultiSearchResponse multiSearchResponse = client().prepareMultiSearch()
