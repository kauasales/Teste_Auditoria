/*
 * Copyright Elasticsearch B.V. and/or licensed to Elasticsearch B.V. under one
 * or more contributor license agreements. Licensed under the Elastic License
 * 2.0; you may not use this file except in compliance with the Elastic License
 * 2.0.
 */
package org.elasticsearch.xpack.security.authz.interceptor;

import org.apache.logging.log4j.LogManager;
import org.apache.logging.log4j.Logger;
import org.elasticsearch.action.ActionListener;
import org.elasticsearch.action.IndicesRequest;
import org.elasticsearch.common.util.concurrent.ThreadContext;
import org.elasticsearch.core.MemoizedSupplier;
import org.elasticsearch.license.XPackLicenseState;
import org.elasticsearch.transport.TransportActionProxy;
import org.elasticsearch.xpack.core.security.authz.AuthorizationEngine;
import org.elasticsearch.xpack.core.security.authz.AuthorizationEngine.AuthorizationInfo;
import org.elasticsearch.xpack.core.security.authz.AuthorizationEngine.RequestInfo;
import org.elasticsearch.xpack.core.security.authz.AuthorizationServiceField;
import org.elasticsearch.xpack.core.security.authz.accesscontrol.IndicesAccessControl;

import java.util.HashMap;
import java.util.Map;

import static org.elasticsearch.xpack.core.security.SecurityField.DOCUMENT_LEVEL_SECURITY_FEATURE;

/**
 * Base class for interceptors that disables features when field level security is configured for indices a request
 * is going to execute on.
 */
abstract class FieldAndDocumentLevelSecurityRequestInterceptor implements RequestInterceptor {

    private final ThreadContext threadContext;
    private final XPackLicenseState licenseState;
    private final Logger logger;

    FieldAndDocumentLevelSecurityRequestInterceptor(ThreadContext threadContext, XPackLicenseState licenseState) {
        this.threadContext = threadContext;
        this.licenseState = licenseState;
        this.logger = LogManager.getLogger(getClass());
    }

    @Override
    public void intercept(
        RequestInfo requestInfo,
        AuthorizationEngine authorizationEngine,
        AuthorizationInfo authorizationInfo,
        ActionListener<Void> listener
    ) {
        if (requestInfo.getRequest() instanceof IndicesRequest && false == TransportActionProxy.isProxyAction(requestInfo.getAction())) {
            IndicesRequest indicesRequest = (IndicesRequest) requestInfo.getRequest();
            // TODO: should we check is DLS/FLS feature allowed here
            if (supports(indicesRequest)) {
<<<<<<< HEAD
                var licenseChecker = new MemoizedSupplier<>(() -> licenseState.checkFeature(Feature.SECURITY_DLS_FLS));
=======
                final boolean isDlsLicensed = DOCUMENT_LEVEL_SECURITY_FEATURE.checkWithoutTracking(licenseState);
>>>>>>> d90fa4eb
                final IndicesAccessControl indicesAccessControl = threadContext.getTransient(
                    AuthorizationServiceField.INDICES_PERMISSIONS_KEY
                );
                final Map<String, IndicesAccessControl.IndexAccessControl> accessControlByIndex = new HashMap<>();
                for (String index : requestIndices(indicesRequest)) {
                    IndicesAccessControl.IndexAccessControl indexAccessControl = indicesAccessControl.getIndexPermissions(index);
                    if (indexAccessControl != null) {
                        final boolean flsEnabled = indexAccessControl.getFieldPermissions().hasFieldLevelSecurity();
                        final boolean dlsEnabled = indexAccessControl.getDocumentPermissions().hasDocumentLevelPermissions();
<<<<<<< HEAD
                        if ((flsEnabled || dlsEnabled) && licenseChecker.get()) {
=======
                        if ((flsEnabled || dlsEnabled) && isDlsLicensed) {
>>>>>>> d90fa4eb
                            logger.trace(
                                "intercepted request for index [{}] with field level access controls [{}] "
                                    + "document level access controls [{}]. disabling conflicting features",
                                index,
                                flsEnabled,
                                dlsEnabled
                            );
                            accessControlByIndex.put(index, indexAccessControl);
                        }
                    } else {
                        logger.trace("intercepted request for index [{}] without field or document level access controls", index);
                    }
                }
                if (false == accessControlByIndex.isEmpty()) {
                    disableFeatures(indicesRequest, accessControlByIndex, listener);
                    return;
                }
            }
        }
        listener.onResponse(null);
    }

    abstract void disableFeatures(
        IndicesRequest indicesRequest,
        Map<String, IndicesAccessControl.IndexAccessControl> indicesAccessControlByIndex,
        ActionListener<Void> listener
    );

    String[] requestIndices(IndicesRequest indicesRequest) {
        return indicesRequest.indices();
    }

    abstract boolean supports(IndicesRequest request);
}<|MERGE_RESOLUTION|>--- conflicted
+++ resolved
@@ -11,7 +11,6 @@
 import org.elasticsearch.action.ActionListener;
 import org.elasticsearch.action.IndicesRequest;
 import org.elasticsearch.common.util.concurrent.ThreadContext;
-import org.elasticsearch.core.MemoizedSupplier;
 import org.elasticsearch.license.XPackLicenseState;
 import org.elasticsearch.transport.TransportActionProxy;
 import org.elasticsearch.xpack.core.security.authz.AuthorizationEngine;
@@ -52,11 +51,7 @@
             IndicesRequest indicesRequest = (IndicesRequest) requestInfo.getRequest();
             // TODO: should we check is DLS/FLS feature allowed here
             if (supports(indicesRequest)) {
-<<<<<<< HEAD
-                var licenseChecker = new MemoizedSupplier<>(() -> licenseState.checkFeature(Feature.SECURITY_DLS_FLS));
-=======
                 final boolean isDlsLicensed = DOCUMENT_LEVEL_SECURITY_FEATURE.checkWithoutTracking(licenseState);
->>>>>>> d90fa4eb
                 final IndicesAccessControl indicesAccessControl = threadContext.getTransient(
                     AuthorizationServiceField.INDICES_PERMISSIONS_KEY
                 );
@@ -66,11 +61,7 @@
                     if (indexAccessControl != null) {
                         final boolean flsEnabled = indexAccessControl.getFieldPermissions().hasFieldLevelSecurity();
                         final boolean dlsEnabled = indexAccessControl.getDocumentPermissions().hasDocumentLevelPermissions();
-<<<<<<< HEAD
-                        if ((flsEnabled || dlsEnabled) && licenseChecker.get()) {
-=======
                         if ((flsEnabled || dlsEnabled) && isDlsLicensed) {
->>>>>>> d90fa4eb
                             logger.trace(
                                 "intercepted request for index [{}] with field level access controls [{}] "
                                     + "document level access controls [{}]. disabling conflicting features",
