/*
 * Copyright Elasticsearch B.V. and/or licensed to Elasticsearch B.V. under one
 * or more contributor license agreements. Licensed under the Elastic License
 * 2.0; you may not use this file except in compliance with the Elastic License
 * 2.0.
 */

package org.elasticsearch.xpack.security.authz.store;

import org.apache.logging.log4j.LogManager;
import org.apache.logging.log4j.Logger;
import org.apache.lucene.util.automaton.Automaton;
import org.apache.lucene.util.automaton.Operations;
import org.elasticsearch.cluster.metadata.IndexAbstraction;
import org.elasticsearch.cluster.service.ClusterService;
import org.elasticsearch.common.logging.DeprecationCategory;
import org.elasticsearch.common.logging.DeprecationLogger;
import org.elasticsearch.common.util.concurrent.AbstractRunnable;
import org.elasticsearch.index.Index;
import org.elasticsearch.threadpool.ThreadPool;
import org.elasticsearch.xpack.core.security.authz.RoleDescriptor;
import org.elasticsearch.xpack.core.security.authz.RoleDescriptor.IndicesPrivileges;
import org.elasticsearch.xpack.core.security.authz.privilege.IndexPrivilege;
import org.elasticsearch.xpack.core.security.support.StringMatcher;

import java.time.ZoneOffset;
import java.time.ZonedDateTime;
import java.time.format.DateTimeFormatter;
import java.util.Arrays;
import java.util.Collection;
import java.util.Collections;
import java.util.HashMap;
import java.util.HashSet;
import java.util.LinkedHashMap;
import java.util.LinkedList;
import java.util.Locale;
import java.util.Map;
import java.util.Queue;
import java.util.Set;
import java.util.SortedMap;
import java.util.SortedSet;
import java.util.TreeMap;
import java.util.TreeSet;
import java.util.concurrent.RejectedExecutionException;
import java.util.function.Consumer;

/**
 * Inspects all aliases that have greater privileges than the indices that they point to and logs the role descriptor, granting privileges
 * in this manner, as deprecated and requiring changes. This is done in preparation for the removal of the ability to define privileges over
 * aliases. The log messages are generated asynchronously and do not generate deprecation response headers. One log entry is generated for
 * each role descriptor and alias pair, and it contains all the indices for which privileges are a subset of those of the alias. In this
 * case, the administrator has to adjust the index privileges definition of the respective role such that name patterns do not cover aliases
 * (or rename aliases). If no logging is generated then the roles used for the current indices and aliases are not vulnerable to the
 * subsequent breaking change. However, there could be role descriptors that are not used (not mapped to a user that is currently using the
 * system) which are invisible to this check. Moreover, role descriptors can be dynamically added by role providers. In addition, role
 * descriptors are merged when building the effective role, so a role-alias pair reported as deprecated might not actually have an impact if
 * other role descriptors cover its indices. The check iterates over all indices and aliases for each role descriptor so it is quite
 * expensive computationally. For this reason the check is done only once a day for each role. If the role definitions stay the same, the
 * deprecations can change from one day to another only if aliases or indices are added.
 */
public final class DeprecationRoleDescriptorConsumer implements Consumer<Collection<RoleDescriptor>> {

    private static final String ROLE_PERMISSION_DEPRECATION_STANZA = "Role [%s] contains index privileges covering the [%s] alias but"
        + " which do not cover some of the indices that it points to [%s]. Granting privileges over an alias and hence granting"
        + " privileges over all the indices that the alias points to is deprecated and will be removed in a future version of"
        + " Elasticsearch. Instead define permissions exclusively on index names or index name patterns.";

    private static final Logger logger = LogManager.getLogger(DeprecationRoleDescriptorConsumer.class);

    private final DeprecationLogger deprecationLogger;
    private final ClusterService clusterService;
    private final ThreadPool threadPool;
    private final Object mutex;
    private final Queue<RoleDescriptor> workQueue;
    private boolean workerBusy;
    private final Set<String> dailyRoleCache;

    public DeprecationRoleDescriptorConsumer(ClusterService clusterService, ThreadPool threadPool) {
        this(clusterService, threadPool, DeprecationLogger.getLogger(DeprecationRoleDescriptorConsumer.class));
    }

    // package-private for testing
    DeprecationRoleDescriptorConsumer(ClusterService clusterService, ThreadPool threadPool, DeprecationLogger deprecationLogger) {
        this.deprecationLogger = deprecationLogger;
        this.clusterService = clusterService;
        this.threadPool = threadPool;
        this.mutex = new Object();
        this.workQueue = new LinkedList<>();
        this.workerBusy = false;
        // this String Set keeps "<date>-<role>" pairs so that we only log a role once a day.
        this.dailyRoleCache = Collections.newSetFromMap(new LinkedHashMap<String, Boolean>() {
            @Override
            protected boolean removeEldestEntry(final Map.Entry<String, Boolean> eldest) {
                return false == eldest.getKey().startsWith(todayISODate());
            }
        });
    }

    @Override
    public void accept(Collection<RoleDescriptor> effectiveRoleDescriptors) {
        synchronized (mutex) {
            for (RoleDescriptor roleDescriptor : effectiveRoleDescriptors) {
                if (dailyRoleCache.add(buildCacheKey(roleDescriptor))) {
                    workQueue.add(roleDescriptor);
                }
            }
            if (false == workerBusy) {
                workerBusy = true;
                try {
                    // spawn another worker on the generic thread pool
                    threadPool.generic().execute(new AbstractRunnable() {

                        @Override
                        public void onFailure(Exception e) {
                            logger.warn("Failed to produce role deprecation messages", e);
                            synchronized (mutex) {
                                final boolean hasMoreWork = workQueue.peek() != null;
                                if (hasMoreWork) {
                                    workerBusy = true; // just being paranoid :)
                                    try {
                                        threadPool.generic().execute(this);
                                    } catch (RejectedExecutionException e1) {
                                        workerBusy = false;
                                        logger.warn("Failed to start working on role alias permisssion deprecation messages", e1);
                                    }
                                } else {
                                    workerBusy = false;
                                }
                            }
                        }

                        @Override
                        protected void doRun() throws Exception {
                            while (true) {
                                final RoleDescriptor workItem;
                                synchronized (mutex) {
                                    workItem = workQueue.poll();
                                    if (workItem == null) {
                                        workerBusy = false;
                                        break;
                                    }
                                }
                                logger.trace("Begin role [" + workItem.getName() + "] check for alias permission deprecation");
                                // executing the check asynchronously will not conserve the generated deprecation response headers (which is
                                // what we want, because it's not the request that uses deprecated features, but rather the role definition.
                                // Furthermore, due to caching, we can't reliably associate response headers to every request).
                                logDeprecatedPermission(workItem);
                                logger.trace("Completed role [" + workItem.getName() + "] check for alias permission deprecation");
                            }
                        }
                    });
                } catch (RejectedExecutionException e) {
                    workerBusy = false;
                    logger.warn("Failed to start working on role alias permisssion deprecation messages", e);
                }
            }
        }
    }

    private void logDeprecatedPermission(RoleDescriptor roleDescriptor) {
        final SortedMap<String, IndexAbstraction> aliasOrIndexMap = clusterService.state().metadata().getIndicesLookup();
        final Map<String, Set<String>> privilegesByAliasMap = new HashMap<>();
        // sort answer by alias for tests
        final SortedMap<String, Set<String>> privilegesByIndexMap = new TreeMap<>();
        // collate privileges by index and by alias separately
        for (final IndicesPrivileges indexPrivilege : roleDescriptor.getIndicesPrivileges()) {
            final StringMatcher matcher = StringMatcher.of(Arrays.asList(indexPrivilege.getIndices()));
            for (final Map.Entry<String, IndexAbstraction> aliasOrIndex : aliasOrIndexMap.entrySet()) {
                final String aliasOrIndexName = aliasOrIndex.getKey();
                if (matcher.test(aliasOrIndexName)) {
                    if (aliasOrIndex.getValue().getType() == IndexAbstraction.Type.ALIAS) {
                        final Set<String> privilegesByAlias = privilegesByAliasMap.computeIfAbsent(aliasOrIndexName, k -> new HashSet<>());
                        privilegesByAlias.addAll(Arrays.asList(indexPrivilege.getPrivileges()));
                    } else {
                        final Set<String> privilegesByIndex = privilegesByIndexMap.computeIfAbsent(aliasOrIndexName, k -> new HashSet<>());
                        privilegesByIndex.addAll(Arrays.asList(indexPrivilege.getPrivileges()));
                    }
                }
            }
        }
        // compute privileges Automaton for each alias and for each of the indices it points to
        final Map<String, Automaton> indexAutomatonMap = new HashMap<>();
        for (Map.Entry<String, Set<String>> privilegesByAlias : privilegesByAliasMap.entrySet()) {
            final String aliasName = privilegesByAlias.getKey();
            final Set<String> aliasPrivilegeNames = privilegesByAlias.getValue();
            final Automaton aliasPrivilegeAutomaton = IndexPrivilege.get(aliasPrivilegeNames).getAutomaton();
            final SortedSet<String> inferiorIndexNames = new TreeSet<>();
            // check if the alias grants superiors privileges than the indices it points to
            for (Index index : aliasOrIndexMap.get(aliasName).getIndices()) {
                final Set<String> indexPrivileges = privilegesByIndexMap.get(index.getName());
                // null iff the index does not have *any* privilege
                if (indexPrivileges != null) {
                    // compute automaton once per index no matter how many times it is pointed to
                    final Automaton indexPrivilegeAutomaton = indexAutomatonMap.computeIfAbsent(
<<<<<<< HEAD
                        indexName,
=======
                        index.getName(),
>>>>>>> d90fa4eb
                        i -> IndexPrivilege.get(indexPrivileges).getAutomaton()
                    );
                    if (false == Operations.subsetOf(indexPrivilegeAutomaton, aliasPrivilegeAutomaton)) {
                        inferiorIndexNames.add(index.getName());
                    }
                } else {
                    inferiorIndexNames.add(index.getName());
                }
            }
            // log inferior indices for this role, for this alias
            if (false == inferiorIndexNames.isEmpty()) {
                final String logMessage = String.format(
                    Locale.ROOT,
                    ROLE_PERMISSION_DEPRECATION_STANZA,
                    roleDescriptor.getName(),
                    aliasName,
                    String.join(", ", inferiorIndexNames)
                );
<<<<<<< HEAD
                deprecationLogger.critical(DeprecationCategory.SECURITY, "index_permissions_on_alias", logMessage);
=======
                deprecationLogger.warn(DeprecationCategory.SECURITY, "index_permissions_on_alias", logMessage);
>>>>>>> d90fa4eb
            }
        }
    }

    private static String todayISODate() {
        return ZonedDateTime.now(ZoneOffset.UTC).format(DateTimeFormatter.BASIC_ISO_DATE);
    }

    // package-private for testing
    static String buildCacheKey(RoleDescriptor roleDescriptor) {
        return todayISODate() + "-" + roleDescriptor.getName();
    }
}<|MERGE_RESOLUTION|>--- conflicted
+++ resolved
@@ -192,11 +192,7 @@
                 if (indexPrivileges != null) {
                     // compute automaton once per index no matter how many times it is pointed to
                     final Automaton indexPrivilegeAutomaton = indexAutomatonMap.computeIfAbsent(
-<<<<<<< HEAD
-                        indexName,
-=======
                         index.getName(),
->>>>>>> d90fa4eb
                         i -> IndexPrivilege.get(indexPrivileges).getAutomaton()
                     );
                     if (false == Operations.subsetOf(indexPrivilegeAutomaton, aliasPrivilegeAutomaton)) {
@@ -215,11 +211,7 @@
                     aliasName,
                     String.join(", ", inferiorIndexNames)
                 );
-<<<<<<< HEAD
-                deprecationLogger.critical(DeprecationCategory.SECURITY, "index_permissions_on_alias", logMessage);
-=======
                 deprecationLogger.warn(DeprecationCategory.SECURITY, "index_permissions_on_alias", logMessage);
->>>>>>> d90fa4eb
             }
         }
     }
