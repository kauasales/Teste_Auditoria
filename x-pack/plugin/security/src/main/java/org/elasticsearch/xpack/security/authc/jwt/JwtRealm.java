/*
 * Copyright Elasticsearch B.V. and/or licensed to Elasticsearch B.V. under one
 * or more contributor license agreements. Licensed under the Elastic License
 * 2.0; you may not use this file except in compliance with the Elastic License
 * 2.0.
 */
package org.elasticsearch.xpack.security.authc.jwt;

import com.nimbusds.jose.jwk.JWK;
import com.nimbusds.jose.jwk.OctetSequenceKey;
import com.nimbusds.jwt.JWTClaimsSet;
import com.nimbusds.jwt.SignedJWT;

import org.apache.http.impl.nio.client.CloseableHttpAsyncClient;
import org.apache.logging.log4j.LogManager;
import org.apache.logging.log4j.Logger;
import org.apache.logging.log4j.message.ParameterizedMessage;
import org.elasticsearch.action.ActionListener;
import org.elasticsearch.common.Strings;
import org.elasticsearch.common.cache.Cache;
import org.elasticsearch.common.cache.CacheBuilder;
import org.elasticsearch.common.hash.MessageDigests;
import org.elasticsearch.common.settings.SecureString;
import org.elasticsearch.common.settings.SettingsException;
import org.elasticsearch.common.util.concurrent.ReleasableLock;
import org.elasticsearch.common.util.concurrent.ThreadContext;
import org.elasticsearch.core.Releasable;
import org.elasticsearch.core.TimeValue;
import org.elasticsearch.license.XPackLicenseState;
import org.elasticsearch.xpack.core.security.authc.AuthenticationResult;
import org.elasticsearch.xpack.core.security.authc.AuthenticationToken;
import org.elasticsearch.xpack.core.security.authc.Realm;
import org.elasticsearch.xpack.core.security.authc.RealmConfig;
import org.elasticsearch.xpack.core.security.authc.RealmSettings;
import org.elasticsearch.xpack.core.security.authc.jwt.JwtRealmSettings;
import org.elasticsearch.xpack.core.security.authc.support.CachingRealm;
import org.elasticsearch.xpack.core.security.authc.support.UserRoleMapper;
import org.elasticsearch.xpack.core.security.support.CacheIteratorHelper;
import org.elasticsearch.xpack.core.security.user.User;
import org.elasticsearch.xpack.core.ssl.SSLService;
import org.elasticsearch.xpack.security.authc.BytesKey;
import org.elasticsearch.xpack.security.authc.support.ClaimParser;
import org.elasticsearch.xpack.security.authc.support.DelegatedAuthorizationSupport;

import java.io.IOException;
import java.net.URI;
import java.nio.charset.StandardCharsets;
import java.security.MessageDigest;
import java.util.Arrays;
import java.util.Collections;
import java.util.Date;
import java.util.List;
import java.util.Map;

/**
 * JWT realms supports JWTs as bearer tokens for authenticating to Elasticsearch.
 * For security, it is recommended to authenticate the client too.
 */
public class JwtRealm extends Realm implements CachingRealm, Releasable {
    private static final Logger LOGGER = LogManager.getLogger(JwtRealm.class);

    record ExpiringUser(User user, Date exp) {}

    record JwksAlgs(List<JWK> jwks, List<String> algs) {
        boolean isEmpty() {
            return jwks.isEmpty() && algs.isEmpty();
        }
    }

    public static final String HEADER_END_USER_AUTHENTICATION = "Authorization";
    public static final String HEADER_CLIENT_AUTHENTICATION = "X-Client-Authentication";
    public static final String HEADER_END_USER_AUTHENTICATION_SCHEME = "Bearer";
    public static final String HEADER_SHARED_SECRET_AUTHENTICATION_SCHEME = "SharedSecret";

    final UserRoleMapper userRoleMapper;
    final String allowedIssuer;
    final List<String> allowedAudiences;
    final String jwkSetPath;
    final CloseableHttpAsyncClient httpClient;
    final JwtRealm.JwksAlgs jwksAlgsHmac;
    final JwtRealm.JwksAlgs jwksAlgsPkc;
    final TimeValue allowedClockSkew;
    final Boolean populateUserMetadata;
    final ClaimParser claimParserPrincipal;
    final ClaimParser claimParserGroups;
    final ClaimParser claimParserDn;
    final ClaimParser claimParserMail;
    final ClaimParser claimParserName;
    final JwtRealmSettings.ClientAuthenticationType clientAuthenticationType;
    final SecureString clientAuthenticationSharedSecret;
    final Cache<BytesKey, ExpiringUser> jwtCache;
    final CacheIteratorHelper<BytesKey, ExpiringUser> jwtCacheHelper;
    DelegatedAuthorizationSupport delegatedAuthorizationSupport = null;

    public JwtRealm(final RealmConfig realmConfig, final SSLService sslService, final UserRoleMapper userRoleMapper)
        throws SettingsException {
        super(realmConfig);
        this.userRoleMapper = userRoleMapper;
        this.userRoleMapper.refreshRealmOnChange(this);
        this.allowedIssuer = realmConfig.getSetting(JwtRealmSettings.ALLOWED_ISSUER);
        this.allowedAudiences = realmConfig.getSetting(JwtRealmSettings.ALLOWED_AUDIENCES);
        this.allowedClockSkew = realmConfig.getSetting(JwtRealmSettings.ALLOWED_CLOCK_SKEW);
        this.claimParserPrincipal = ClaimParser.forSetting(LOGGER, JwtRealmSettings.CLAIMS_PRINCIPAL, realmConfig, true);
        this.claimParserGroups = ClaimParser.forSetting(LOGGER, JwtRealmSettings.CLAIMS_GROUPS, realmConfig, false);
        this.claimParserDn = ClaimParser.forSetting(LOGGER, JwtRealmSettings.CLAIMS_DN, realmConfig, false);
        this.claimParserMail = ClaimParser.forSetting(LOGGER, JwtRealmSettings.CLAIMS_MAIL, realmConfig, false);
        this.claimParserName = ClaimParser.forSetting(LOGGER, JwtRealmSettings.CLAIMS_NAME, realmConfig, false);
        this.populateUserMetadata = realmConfig.getSetting(JwtRealmSettings.POPULATE_USER_METADATA);
        this.clientAuthenticationType = realmConfig.getSetting(JwtRealmSettings.CLIENT_AUTHENTICATION_TYPE);
        final SecureString sharedSecret = realmConfig.getSetting(JwtRealmSettings.CLIENT_AUTHENTICATION_SHARED_SECRET);
        this.clientAuthenticationSharedSecret = Strings.hasText(sharedSecret) ? sharedSecret : null; // convert "" to null
        this.jwtCache = this.buildJwtCache();
        this.jwtCacheHelper = (this.jwtCache == null) ? null : new CacheIteratorHelper<>(this.jwtCache);

        // Validate Client Authentication settings. Throw SettingsException there was a problem.
        JwtUtil.validateClientAuthenticationSettings(
            RealmSettings.getFullSettingKey(realmConfig, JwtRealmSettings.CLIENT_AUTHENTICATION_TYPE),
            this.clientAuthenticationType,
            RealmSettings.getFullSettingKey(realmConfig, JwtRealmSettings.CLIENT_AUTHENTICATION_SHARED_SECRET),
            this.clientAuthenticationSharedSecret
        );

        if (config.hasSetting(JwtRealmSettings.HMAC_KEY) == false
            && config.hasSetting(JwtRealmSettings.HMAC_JWKSET) == false
            && config.hasSetting(JwtRealmSettings.PKC_JWKSET_PATH) == false) {
            throw new SettingsException(
                "At least one of ["
                    + RealmSettings.getFullSettingKey(realmConfig, JwtRealmSettings.HMAC_KEY)
                    + "] or ["
                    + RealmSettings.getFullSettingKey(realmConfig, JwtRealmSettings.HMAC_JWKSET)
                    + "] or ["
                    + RealmSettings.getFullSettingKey(realmConfig, JwtRealmSettings.PKC_JWKSET_PATH)
                    + "] must be set"
            );
        }

        // PKC JWKSet can be URL, file, or not set; only initialize HTTP client if PKC JWKSet is a URL.
        this.jwkSetPath = super.config.getSetting(JwtRealmSettings.PKC_JWKSET_PATH);
        if (Strings.hasText(this.jwkSetPath)) {
            final URI jwkSetPathPkcUri = JwtUtil.parseHttpsUri(this.jwkSetPath);
            if (jwkSetPathPkcUri == null) {
                this.httpClient = null; // local file means no HTTP client
            } else {
                this.httpClient = JwtUtil.createHttpClient(super.config, sslService);
            }
        } else {
            this.httpClient = null; // no setting means no HTTP client
        }

        // If HTTPS client was created in JWT realm, any exception after that point requires closing it to avoid a thread pool leak
        try {
            this.jwksAlgsHmac = this.parseJwksAlgsHmac();
            this.jwksAlgsPkc = this.parseJwksAlgsPkc();
            this.verifyAnyAvailableJwkAndAlgPair();
        } catch (Throwable t) {
            this.close();
            throw t;
        }
    }

    private Cache<BytesKey, ExpiringUser> buildJwtCache() {
        final TimeValue jwtCacheTtl = super.config.getSetting(JwtRealmSettings.JWT_CACHE_TTL);
        final int jwtCacheSize = super.config.getSetting(JwtRealmSettings.JWT_CACHE_SIZE);
        if ((jwtCacheTtl.getNanos() > 0) && (jwtCacheSize > 0)) {
            return CacheBuilder.<BytesKey, ExpiringUser>builder().setExpireAfterWrite(jwtCacheTtl).setMaximumWeight(jwtCacheSize).build();
        }
        return null;
    }

    // must call parseAlgsAndJwksHmac() before parseAlgsAndJwksPkc()
    private JwtRealm.JwksAlgs parseJwksAlgsHmac() {
        final JwtRealm.JwksAlgs jwksAlgsHmac;
        final SecureString hmacJwkSetContents = super.config.getSetting(JwtRealmSettings.HMAC_JWKSET);
        final SecureString hmacKeyContents = super.config.getSetting(JwtRealmSettings.HMAC_KEY);
        if (Strings.hasText(hmacJwkSetContents) && Strings.hasText(hmacKeyContents)) {
            // HMAC Key vs HMAC JWKSet settings must be mutually exclusive
            throw new SettingsException(
                "Settings ["
                    + RealmSettings.getFullSettingKey(super.config, JwtRealmSettings.HMAC_JWKSET)
                    + "] and ["
                    + RealmSettings.getFullSettingKey(super.config, JwtRealmSettings.HMAC_KEY)
                    + "] are not allowed at the same time."
            );
        } else if ((Strings.hasText(hmacJwkSetContents) == false) && (Strings.hasText(hmacKeyContents) == false)) {
            // If PKC JWKSet has at least one usable JWK, both HMAC Key vs HMAC JWKSet settings can be empty
            jwksAlgsHmac = new JwtRealm.JwksAlgs(Collections.emptyList(), Collections.emptyList());
        } else {
            // At this point, one-and-only-one of the HMAC Key or HMAC JWKSet settings are set
            List<JWK> jwksHmac;
            if (Strings.hasText(hmacJwkSetContents)) {
                jwksHmac = JwkValidateUtil.loadJwksFromJwkSetString(
                    RealmSettings.getFullSettingKey(super.config, JwtRealmSettings.HMAC_JWKSET),
                    hmacJwkSetContents.toString()
                );
            } else {
                final OctetSequenceKey hmacKey = JwkValidateUtil.loadHmacJwkFromJwkString(
                    RealmSettings.getFullSettingKey(super.config, JwtRealmSettings.HMAC_JWKSET),
                    hmacKeyContents
                );
                jwksHmac = List.of(hmacKey);
            }
            // Filter JWK(s) vs signature algorithms. Only keep JWKs with a matching alg. Only keep algs with a matching JWK.
            final List<String> algs = super.config.getSetting(JwtRealmSettings.ALLOWED_SIGNATURE_ALGORITHMS);
            final List<String> algsHmac = algs.stream().filter(JwtRealmSettings.SUPPORTED_SIGNATURE_ALGORITHMS_HMAC::contains).toList();
            jwksAlgsHmac = JwkValidateUtil.filterJwksAndAlgorithms(jwksHmac, algsHmac);
        }
        LOGGER.info("Usable HMAC: JWKs [{}]. Algorithms [{}].", jwksAlgsHmac.jwks.size(), String.join(",", jwksAlgsHmac.algs()));
        return jwksAlgsHmac;
    }

    private JwtRealm.JwksAlgs parseJwksAlgsPkc() {
        final JwtRealm.JwksAlgs jwksAlgsPkc;
        if (Strings.hasText(this.jwkSetPath) == false) {
            jwksAlgsPkc = new JwtRealm.JwksAlgs(Collections.emptyList(), Collections.emptyList());
        } else {
            // PKC JWKSet get contents from local file or remote HTTPS URL
            final byte[] jwkSetContentBytesPkc;
            if (this.httpClient == null) {
                jwkSetContentBytesPkc = JwtUtil.readFileContents(
                    RealmSettings.getFullSettingKey(super.config, JwtRealmSettings.PKC_JWKSET_PATH),
                    this.jwkSetPath,
                    super.config.env()
                );
            } else {
                final URI jwkSetPathPkcUri = JwtUtil.parseHttpsUri(this.jwkSetPath);
                jwkSetContentBytesPkc = JwtUtil.readUriContents(
                    RealmSettings.getFullSettingKey(super.config, JwtRealmSettings.PKC_JWKSET_PATH),
                    jwkSetPathPkcUri,
                    this.httpClient
                );
            }
            final String jwkSetContentsPkc = new String(jwkSetContentBytesPkc, StandardCharsets.UTF_8);

            // PKC JWKSet parse contents
            final List<JWK> jwksPkc = JwkValidateUtil.loadJwksFromJwkSetString(
                RealmSettings.getFullSettingKey(super.config, JwtRealmSettings.PKC_JWKSET_PATH),
                jwkSetContentsPkc
            );

            // PKC JWKSet filter contents
            final List<String> algs = super.config.getSetting(JwtRealmSettings.ALLOWED_SIGNATURE_ALGORITHMS);
            final List<String> algsPkc = algs.stream().filter(JwtRealmSettings.SUPPORTED_SIGNATURE_ALGORITHMS_PKC::contains).toList();
            jwksAlgsPkc = JwkValidateUtil.filterJwksAndAlgorithms(jwksPkc, algsPkc);
        }
        LOGGER.info("Usable PKC: JWKs [{}]. Algorithms [{}].", jwksAlgsPkc.jwks().size(), String.join(",", jwksAlgsPkc.algs()));
        return jwksAlgsPkc;
    }

    private void verifyAnyAvailableJwkAndAlgPair() {
        assert this.jwksAlgsHmac != null : "HMAC not initialized";
        assert this.jwksAlgsPkc != null : "PKC not initialized";
        if (this.jwksAlgsHmac.isEmpty() && this.jwksAlgsPkc.isEmpty()) {
            final String msg = "No available JWK and algorithm for HMAC or PKC. Realm authentication expected to fail until this is fixed.";
            throw new SettingsException(msg);
        }
    }

    void ensureInitialized() {
        if (this.delegatedAuthorizationSupport == null) {
            throw new IllegalStateException("Realm has not been initialized");
        }
    }

    /**
     * If X-pack licensing allows it, initialize delegated authorization support.
     * JWT realm will use the list of all realms to link to its named authorization realms.
     * @param allRealms List of all realms containing authorization realms for this JWT realm.
     * @param xpackLicenseState X-pack license state.
     */
    @Override
    public void initialize(final Iterable<Realm> allRealms, final XPackLicenseState xpackLicenseState) {
        if (this.delegatedAuthorizationSupport != null) {
            throw new IllegalStateException("Realm " + super.name() + " has already been initialized");
        }
        // extract list of realms referenced by super.config.settings() value for DelegatedAuthorizationSettings.ROLES_REALMS
        this.delegatedAuthorizationSupport = new DelegatedAuthorizationSupport(allRealms, super.config, xpackLicenseState);
    }

    /**
     * Clean up JWT cache (if enabled).
     * Clean up HTTPS client cache (if enabled).
     */
    @Override
    public void close() {
        if (this.jwtCache != null) {
            try {
                this.jwtCache.invalidateAll();
            } catch (Exception e) {
                LOGGER.warn("Exception invalidating JWT cache for realm [" + super.name() + "]", e);
            }
        }
        if (this.httpClient != null) {
            try {
                this.httpClient.close();
            } catch (IOException e) {
                LOGGER.warn(new ParameterizedMessage("Exception closing HTTPS client for realm [{}]", super.name()), e);
            }
        }
    }

    @Override
    public void lookupUser(final String username, final ActionListener<User> listener) {
        this.ensureInitialized();
        listener.onResponse(null); // Run-As and Delegated Authorization lookups are not supported by JWT realms
    }

    @Override
    public void expire(final String username) {
        this.ensureInitialized();
        LOGGER.trace("Expiring JWT cache entries for realm [" + super.name() + "] principal=[" + username + "]");
        if (this.jwtCacheHelper != null) {
            this.jwtCacheHelper.removeValuesIf(expiringUser -> expiringUser.user.principal().equals(username));
        }
    }

    @Override
    public void expireAll() {
        this.ensureInitialized();
        if ((this.jwtCache != null) && (this.jwtCacheHelper != null)) {
            LOGGER.trace("Invalidating JWT cache for realm [" + super.name() + "]");
            try (ReleasableLock ignored = this.jwtCacheHelper.acquireUpdateLock()) {
                this.jwtCache.invalidateAll();
            }
        }
    }

    @Override
    public AuthenticationToken token(final ThreadContext threadContext) {
        this.ensureInitialized();
        final SecureString authenticationParameterValue = JwtUtil.getHeaderValue(
            threadContext,
            JwtRealm.HEADER_END_USER_AUTHENTICATION,
            JwtRealm.HEADER_END_USER_AUTHENTICATION_SCHEME,
            false
        );
        if (authenticationParameterValue == null) {
            return null;
        }
        // Get all other possible parameters. A different JWT realm may do the actual authentication.
        final SecureString clientAuthenticationSharedSecretValue = JwtUtil.getHeaderValue(
            threadContext,
            JwtRealm.HEADER_CLIENT_AUTHENTICATION,
            JwtRealm.HEADER_SHARED_SECRET_AUTHENTICATION_SCHEME,
            true
        );
        return new JwtAuthenticationToken(authenticationParameterValue, clientAuthenticationSharedSecretValue);
    }

    @Override
    public boolean supports(final AuthenticationToken jwtAuthenticationToken) {
        return (jwtAuthenticationToken instanceof JwtAuthenticationToken);
    }

    @Override
    public void authenticate(final AuthenticationToken authenticationToken, final ActionListener<AuthenticationResult<User>> listener) {
        this.ensureInitialized();
        if (authenticationToken instanceof JwtAuthenticationToken jwtAuthenticationToken) {
            final String tokenPrincipal = jwtAuthenticationToken.principal();

            // Authenticate client: If client authc off, fall through. Otherwise, only fall through if secret matched.
            final SecureString clientSecret = jwtAuthenticationToken.getClientAuthenticationSharedSecret();
            try {
                JwtUtil.validateClientAuthentication(this.clientAuthenticationType, this.clientAuthenticationSharedSecret, clientSecret);
                LOGGER.trace("Realm [{}] client authentication succeeded for token=[{}].", super.name(), tokenPrincipal);
            } catch (Exception e) {
                final String msg = "Realm [" + super.name() + "] client authentication failed for token=[" + tokenPrincipal + "].";
                LOGGER.debug(msg, e);
                listener.onResponse(AuthenticationResult.unsuccessful(msg, e));
                return; // FAILED (secret is missing or mismatched)
            }

            // JWT cache
            final SecureString serializedJwt = jwtAuthenticationToken.getEndUserSignedJwt();
            final BytesKey jwtCacheKey = (this.jwtCache == null) ? null : computeBytesKey(serializedJwt);
            if (jwtCacheKey != null) {
                final ExpiringUser expiringUser = this.jwtCache.get(jwtCacheKey);
                if (expiringUser == null) {
                    LOGGER.trace("Realm [" + super.name() + "] JWT cache miss token=[" + tokenPrincipal + "] key=[" + jwtCacheKey + "].");
                } else {
                    final User user = expiringUser.user;
                    final Date exp = expiringUser.exp; // claimsSet.getExpirationTime().getTime() + this.allowedClockSkew.getMillis()
                    final String principal = user.principal();
                    final Date now = new Date();
                    if (now.getTime() < exp.getTime()) {
                        LOGGER.trace(
                            "Realm ["
                                + super.name()
                                + "] JWT cache hit token=["
                                + tokenPrincipal
                                + "] key=["
                                + jwtCacheKey
                                + "] principal=["
                                + principal
                                + "] exp=["
                                + exp
                                + "] now=["
                                + now
                                + "]."
                        );
                        if (this.delegatedAuthorizationSupport.hasDelegation()) {
                            this.delegatedAuthorizationSupport.resolve(principal, listener);
                        } else {
                            listener.onResponse(AuthenticationResult.success(user));
                        }
                        return;
                    }
                    LOGGER.trace(
                        "Realm ["
                            + super.name()
                            + "] JWT cache exp token=["
                            + tokenPrincipal
                            + "] key=["
                            + jwtCacheKey
                            + "] principal=["
                            + principal
                            + "] exp=["
                            + exp
                            + "] now=["
                            + now
                            + "]."
                    );
                }
            }

            // Validate JWT: Extract JWT and claims set, and validate JWT.
            final SignedJWT jwt;
            final JWTClaimsSet claimsSet;
            try {
                jwt = SignedJWT.parse(serializedJwt.toString());
                final String jwtAlg = jwt.getHeader().getAlgorithm().getName();
                final boolean isJwtAlgHmac = JwtRealmSettings.SUPPORTED_SIGNATURE_ALGORITHMS_HMAC.contains(jwtAlg);
                final JwtRealm.JwksAlgs jwksAndAlgs = isJwtAlgHmac ? this.jwksAlgsHmac : this.jwksAlgsPkc;
                JwtValidateUtil.validate(
                    jwt,
                    this.allowedIssuer,
                    this.allowedAudiences,
                    this.allowedClockSkew.seconds(),
                    jwksAndAlgs.algs,
                    jwksAndAlgs.jwks
                );
<<<<<<< HEAD
                LOGGER.trace("Realm [{}] JWT validation succeeded for token=[{}].", super.name(), tokenPrincipal);
=======
                claimsSet = jwt.getJWTClaimsSet();
                LOGGER.trace("Realm [" + super.name() + "] JWT validation succeeded for token=[" + tokenPrincipal + "].");
>>>>>>> d3fac0e7
            } catch (Exception e) {
                final String msg = "Realm [" + super.name() + "] JWT validation failed for token=[" + tokenPrincipal + "].";
                final AuthenticationResult<User> failure = AuthenticationResult.unsuccessful(msg, e);
                LOGGER.debug(msg, e);
                listener.onResponse(failure);
                return;
            }

            // At this point, JWT is validated. Parse the JWT claims using realm settings.

            final String principal = this.claimParserPrincipal.getClaimValue(claimsSet);
            if (Strings.hasText(principal) == false) {
                final String msg = "Realm ["
                    + super.name()
                    + "] no principal for token=["
                    + tokenPrincipal
                    + "] parser=["
                    + this.claimParserPrincipal
                    + "] claims=["
                    + claimsSet
                    + "].";
                LOGGER.debug(msg);
                listener.onResponse(AuthenticationResult.unsuccessful(msg, null));
                return;
            }

<<<<<<< HEAD
            // Delegated role lookup: If enabled, lookup in authz realms. Otherwise, fall through to JWT realm role mapping.
            if (this.delegatedAuthorizationSupport.hasDelegation()) {
                this.delegatedAuthorizationSupport.resolve(principal, ActionListener.wrap(result -> {
                    if (result.isAuthenticated()) {
                        // Intercept the delegated authorization listener response to log roles. Empty roles is OK.
                        final User user = result.getValue();
                        final String rolesString = Arrays.toString(user.roles());
                        LOGGER.debug(
                            "Realm [{}] delegated roles [{}] for principal=[{}].",
                            super.name(),
                            rolesString,
                            principal

                        );
=======
            // Roles listener: Log roles from delegated authz lookup or role mapping, and cache User if JWT cache is enabled.
            final ActionListener<AuthenticationResult<User>> logAndCacheListener = ActionListener.wrap(result -> {
                if (result.isAuthenticated()) {
                    final User user = result.getValue();
                    final String rolesString = Arrays.toString(user.roles());
                    LOGGER.debug("Realm [" + super.name() + "] roles [" + rolesString + "] for principal=[" + principal + "].");
                    if ((this.jwtCache != null) && (this.jwtCacheHelper != null)) {
                        try (ReleasableLock ignored = this.jwtCacheHelper.acquireUpdateLock()) {
                            final long expWallClockMillis = claimsSet.getExpirationTime().getTime() + this.allowedClockSkew.getMillis();
                            this.jwtCache.put(jwtCacheKey, new ExpiringUser(result.getValue(), new Date(expWallClockMillis)));
                        }
>>>>>>> d3fac0e7
                    }
                }
                listener.onResponse(result);
            }, listener::onFailure);

            // Delegated role lookup or Role mapping: Use the above listener to log roles and cache User.
            if (this.delegatedAuthorizationSupport.hasDelegation()) {
                this.delegatedAuthorizationSupport.resolve(principal, logAndCacheListener);
                return;
            }

            // User metadata: If enabled, extract metadata from JWT claims set. Use it in UserRoleMapper.UserData and User constructors.
            final Map<String, Object> userMetadata;
            try {
                userMetadata = this.populateUserMetadata ? JwtUtil.toUserMetadata(jwt) : Map.of();
            } catch (Exception e) {
                final String msg = "Realm [" + super.name() + "] parse metadata failed for principal=[" + principal + "].";
                final AuthenticationResult<User> unsuccessful = AuthenticationResult.unsuccessful(msg, e);
                LOGGER.debug(msg, e);
                listener.onResponse(unsuccessful);
                return;
            }

            // Role resolution: Handle role mapping in JWT Realm.
            final List<String> groups = this.claimParserGroups.getClaimValues(claimsSet);
            final String dn = this.claimParserDn.getClaimValue(claimsSet);
            final String mail = this.claimParserMail.getClaimValue(claimsSet);
            final String name = this.claimParserName.getClaimValue(claimsSet);
            final UserRoleMapper.UserData userData = new UserRoleMapper.UserData(principal, dn, groups, userMetadata, super.config);
            this.userRoleMapper.resolveRoles(userData, ActionListener.wrap(rolesSet -> {
                final User user = new User(principal, rolesSet.toArray(Strings.EMPTY_ARRAY), name, mail, userData.getMetadata(), true);
<<<<<<< HEAD
                LOGGER.debug(
                    () -> new ParameterizedMessage(
                        "Realm [{}] mapped roles [{}] for principal=[{}].",
                        super.name(),
                        String.join(",", rolesSet),
                        principal
                    )
                );
                listener.onResponse(AuthenticationResult.success(user));
            }, e -> {
                final String msg = "Realm [" + super.name() + "] roles failed for principal=[" + principal + "].";
                LOGGER.warn(msg, e);
                listener.onResponse(AuthenticationResult.unsuccessful(msg, e));
            }));
=======
                logAndCacheListener.onResponse(AuthenticationResult.success(user));
            }, logAndCacheListener::onFailure));
>>>>>>> d3fac0e7
        } else {
            final String className = (authenticationToken == null) ? "null" : authenticationToken.getClass().getCanonicalName();
            final String msg = "Realm [" + super.name() + "] does not support AuthenticationToken [" + className + "].";
            LOGGER.trace(msg);
            listener.onResponse(AuthenticationResult.unsuccessful(msg, null));
        }
    }

    @Override
    public void usageStats(final ActionListener<Map<String, Object>> listener) {
        this.ensureInitialized();
        super.usageStats(ActionListener.wrap(stats -> {
            stats.put("jwt.cache", Collections.singletonMap("size", this.jwtCache == null ? -1 : this.jwtCache.count()));
            listener.onResponse(stats);
        }, listener::onFailure));
    }

    static BytesKey computeBytesKey(final CharSequence charSequence) {
        final MessageDigest messageDigest = MessageDigests.sha256();
        messageDigest.update(charSequence.toString().getBytes(StandardCharsets.UTF_8));
        return new BytesKey(messageDigest.digest());
    }
}<|MERGE_RESOLUTION|>--- conflicted
+++ resolved
@@ -46,7 +46,6 @@
 import java.net.URI;
 import java.nio.charset.StandardCharsets;
 import java.security.MessageDigest;
-import java.util.Arrays;
 import java.util.Collections;
 import java.util.Date;
 import java.util.List;
@@ -438,12 +437,8 @@
                     jwksAndAlgs.algs,
                     jwksAndAlgs.jwks
                 );
-<<<<<<< HEAD
+                claimsSet = jwt.getJWTClaimsSet();
                 LOGGER.trace("Realm [{}] JWT validation succeeded for token=[{}].", super.name(), tokenPrincipal);
-=======
-                claimsSet = jwt.getJWTClaimsSet();
-                LOGGER.trace("Realm [" + super.name() + "] JWT validation succeeded for token=[" + tokenPrincipal + "].");
->>>>>>> d3fac0e7
             } catch (Exception e) {
                 final String msg = "Realm [" + super.name() + "] JWT validation failed for token=[" + tokenPrincipal + "].";
                 final AuthenticationResult<User> failure = AuthenticationResult.unsuccessful(msg, e);
@@ -470,34 +465,21 @@
                 return;
             }
 
-<<<<<<< HEAD
-            // Delegated role lookup: If enabled, lookup in authz realms. Otherwise, fall through to JWT realm role mapping.
-            if (this.delegatedAuthorizationSupport.hasDelegation()) {
-                this.delegatedAuthorizationSupport.resolve(principal, ActionListener.wrap(result -> {
-                    if (result.isAuthenticated()) {
-                        // Intercept the delegated authorization listener response to log roles. Empty roles is OK.
-                        final User user = result.getValue();
-                        final String rolesString = Arrays.toString(user.roles());
-                        LOGGER.debug(
-                            "Realm [{}] delegated roles [{}] for principal=[{}].",
-                            super.name(),
-                            rolesString,
-                            principal
-
-                        );
-=======
             // Roles listener: Log roles from delegated authz lookup or role mapping, and cache User if JWT cache is enabled.
             final ActionListener<AuthenticationResult<User>> logAndCacheListener = ActionListener.wrap(result -> {
                 if (result.isAuthenticated()) {
                     final User user = result.getValue();
-                    final String rolesString = Arrays.toString(user.roles());
-                    LOGGER.debug("Realm [" + super.name() + "] roles [" + rolesString + "] for principal=[" + principal + "].");
-                    if ((this.jwtCache != null) && (this.jwtCacheHelper != null)) {
-                        try (ReleasableLock ignored = this.jwtCacheHelper.acquireUpdateLock()) {
-                            final long expWallClockMillis = claimsSet.getExpirationTime().getTime() + this.allowedClockSkew.getMillis();
-                            this.jwtCache.put(jwtCacheKey, new ExpiringUser(result.getValue(), new Date(expWallClockMillis)));
-                        }
->>>>>>> d3fac0e7
+                    LOGGER.debug(
+                        () -> new ParameterizedMessage(
+                            "Realm [{}] roles [{}] for principal=[{}].",
+                            super.name(),
+                            String.join(",", user.roles()),
+                            principal
+                        )
+                    );
+                    try (ReleasableLock ignored = this.jwtCacheHelper.acquireUpdateLock()) {
+                        final long expWallClockMillis = claimsSet.getExpirationTime().getTime() + this.allowedClockSkew.getMillis();
+                        this.jwtCache.put(jwtCacheKey, new ExpiringUser(result.getValue(), new Date(expWallClockMillis)));
                     }
                 }
                 listener.onResponse(result);
@@ -529,25 +511,8 @@
             final UserRoleMapper.UserData userData = new UserRoleMapper.UserData(principal, dn, groups, userMetadata, super.config);
             this.userRoleMapper.resolveRoles(userData, ActionListener.wrap(rolesSet -> {
                 final User user = new User(principal, rolesSet.toArray(Strings.EMPTY_ARRAY), name, mail, userData.getMetadata(), true);
-<<<<<<< HEAD
-                LOGGER.debug(
-                    () -> new ParameterizedMessage(
-                        "Realm [{}] mapped roles [{}] for principal=[{}].",
-                        super.name(),
-                        String.join(",", rolesSet),
-                        principal
-                    )
-                );
-                listener.onResponse(AuthenticationResult.success(user));
-            }, e -> {
-                final String msg = "Realm [" + super.name() + "] roles failed for principal=[" + principal + "].";
-                LOGGER.warn(msg, e);
-                listener.onResponse(AuthenticationResult.unsuccessful(msg, e));
-            }));
-=======
                 logAndCacheListener.onResponse(AuthenticationResult.success(user));
             }, logAndCacheListener::onFailure));
->>>>>>> d3fac0e7
         } else {
             final String className = (authenticationToken == null) ? "null" : authenticationToken.getClass().getCanonicalName();
             final String msg = "Realm [" + super.name() + "] does not support AuthenticationToken [" + className + "].";
