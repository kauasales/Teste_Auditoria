/*
 * Copyright Elasticsearch B.V. and/or licensed to Elasticsearch B.V. under one
 * or more contributor license agreements. Licensed under the Elastic License;
 * you may not use this file except in compliance with the Elastic License.
 */
package org.elasticsearch.xpack.security.authc;

import org.apache.logging.log4j.LogManager;
import org.apache.logging.log4j.Logger;
import org.apache.logging.log4j.message.ParameterizedMessage;
import org.apache.lucene.util.BytesRef;
import org.apache.lucene.util.BytesRefBuilder;
import org.apache.lucene.util.UnicodeUtil;
import org.elasticsearch.ElasticsearchException;
import org.elasticsearch.ElasticsearchSecurityException;
import org.elasticsearch.ExceptionsHelper;
import org.elasticsearch.Version;
import org.elasticsearch.action.ActionListener;
import org.elasticsearch.action.DocWriteRequest.OpType;
import org.elasticsearch.action.DocWriteResponse;
import org.elasticsearch.action.bulk.BulkItemResponse;
import org.elasticsearch.action.bulk.BulkRequest;
import org.elasticsearch.action.bulk.BulkRequestBuilder;
import org.elasticsearch.action.bulk.BulkResponse;
import org.elasticsearch.action.get.GetRequest;
import org.elasticsearch.action.get.GetResponse;
import org.elasticsearch.action.get.MultiGetItemResponse;
import org.elasticsearch.action.get.MultiGetRequest;
import org.elasticsearch.action.get.MultiGetResponse;
import org.elasticsearch.action.index.IndexAction;
import org.elasticsearch.action.index.IndexRequest;
import org.elasticsearch.action.search.SearchRequest;
import org.elasticsearch.action.search.SearchResponse;
import org.elasticsearch.action.support.WriteRequest.RefreshPolicy;
import org.elasticsearch.action.support.master.AcknowledgedRequest;
import org.elasticsearch.action.update.UpdateRequest;
import org.elasticsearch.action.update.UpdateResponse;
import org.elasticsearch.client.Client;
import org.elasticsearch.cluster.AckedClusterStateUpdateTask;
import org.elasticsearch.cluster.ClusterState;
import org.elasticsearch.cluster.ClusterStateUpdateTask;
import org.elasticsearch.cluster.ack.AckedRequest;
import org.elasticsearch.cluster.ack.ClusterStateUpdateResponse;
import org.elasticsearch.cluster.metadata.MetaData;
import org.elasticsearch.cluster.service.ClusterService;
import org.elasticsearch.common.Nullable;
import org.elasticsearch.common.Priority;
import org.elasticsearch.common.Strings;
import org.elasticsearch.common.UUIDs;
import org.elasticsearch.common.cache.Cache;
import org.elasticsearch.common.cache.CacheBuilder;
import org.elasticsearch.common.collect.Tuple;
import org.elasticsearch.common.hash.MessageDigests;
import org.elasticsearch.common.io.stream.InputStreamStreamInput;
import org.elasticsearch.common.io.stream.OutputStreamStreamOutput;
import org.elasticsearch.common.io.stream.StreamInput;
import org.elasticsearch.common.io.stream.StreamOutput;
import org.elasticsearch.common.settings.SecureString;
import org.elasticsearch.common.settings.Setting;
import org.elasticsearch.common.settings.Setting.Property;
import org.elasticsearch.common.settings.Settings;
import org.elasticsearch.common.unit.TimeValue;
import org.elasticsearch.common.util.concurrent.AbstractRunnable;
import org.elasticsearch.common.util.concurrent.ThreadContext;
import org.elasticsearch.common.util.iterable.Iterables;
import org.elasticsearch.common.xcontent.XContentBuilder;
import org.elasticsearch.common.xcontent.XContentFactory;
import org.elasticsearch.core.internal.io.IOUtils;
import org.elasticsearch.index.engine.VersionConflictEngineException;
import org.elasticsearch.index.query.BoolQueryBuilder;
import org.elasticsearch.index.query.QueryBuilders;
import org.elasticsearch.rest.RestStatus;
import org.elasticsearch.search.SearchHit;
import org.elasticsearch.xpack.core.XPackField;
import org.elasticsearch.xpack.core.XPackPlugin;
import org.elasticsearch.xpack.core.XPackSettings;
import org.elasticsearch.xpack.core.security.ScrollHelper;
import org.elasticsearch.xpack.core.security.authc.Authentication;
import org.elasticsearch.xpack.core.security.authc.KeyAndTimestamp;
import org.elasticsearch.xpack.core.security.authc.TokenMetaData;
<<<<<<< HEAD
import org.elasticsearch.xpack.core.security.index.SystemIndicesNames;
=======
import org.elasticsearch.xpack.core.security.authc.support.TokensInvalidationResult;
>>>>>>> 62430741
import org.elasticsearch.xpack.security.support.SecurityIndexManager;

import javax.crypto.Cipher;
import javax.crypto.CipherInputStream;
import javax.crypto.CipherOutputStream;
import javax.crypto.NoSuchPaddingException;
import javax.crypto.SecretKey;
import javax.crypto.SecretKeyFactory;
import javax.crypto.spec.GCMParameterSpec;
import javax.crypto.spec.PBEKeySpec;
import javax.crypto.spec.SecretKeySpec;
import java.io.ByteArrayInputStream;
import java.io.ByteArrayOutputStream;
import java.io.Closeable;
import java.io.IOException;
import java.io.OutputStream;
import java.io.UncheckedIOException;
import java.nio.ByteBuffer;
import java.nio.charset.StandardCharsets;
import java.security.GeneralSecurityException;
import java.security.MessageDigest;
import java.security.NoSuchAlgorithmException;
import java.security.SecureRandom;
import java.security.spec.InvalidKeySpecException;
import java.time.Clock;
import java.time.Instant;
import java.time.ZoneOffset;
import java.time.temporal.ChronoUnit;
import java.util.ArrayList;
import java.util.Arrays;
import java.util.Base64;
import java.util.Collection;
import java.util.Collections;
import java.util.Comparator;
import java.util.HashMap;
import java.util.List;
import java.util.Map;
import java.util.Optional;
import java.util.concurrent.ExecutionException;
import java.util.concurrent.atomic.AtomicBoolean;
import java.util.concurrent.atomic.AtomicInteger;
import java.util.concurrent.atomic.AtomicLong;
import java.util.function.Consumer;
import java.util.function.Predicate;
import java.util.stream.Collectors;

import static org.elasticsearch.action.support.TransportActions.isShardNotAvailableException;
import static org.elasticsearch.gateway.GatewayService.STATE_NOT_RECOVERED_BLOCK;
import static org.elasticsearch.search.SearchService.DEFAULT_KEEPALIVE_SETTING;
import static org.elasticsearch.xpack.core.ClientHelper.SECURITY_ORIGIN;
import static org.elasticsearch.xpack.core.ClientHelper.executeAsyncWithOrigin;

/**
 * Service responsible for the creation, validation, and other management of {@link UserToken}
 * objects for authentication
 */
public final class TokenService {

    /**
     * The parameters below are used to generate the cryptographic key that is used to encrypt the
     * values returned by this service. These parameters are based off of the
     * <a href="https://www.owasp.org/index.php/Password_Storage_Cheat_Sheet">OWASP Password Storage
     * Cheat Sheet</a> and the <a href="https://pages.nist.gov/800-63-3/sp800-63b.html#sec5">
     * NIST Digital Identity Guidelines</a>
     */
    private static final int ITERATIONS = 100000;
    private static final String KDF_ALGORITHM = "PBKDF2withHMACSHA512";
    private static final int SALT_BYTES = 32;
    private static final int KEY_BYTES = 64;
    private static final int IV_BYTES = 12;
    private static final int VERSION_BYTES = 4;
    private static final String ENCRYPTION_CIPHER = "AES/GCM/NoPadding";
    private static final String EXPIRED_TOKEN_WWW_AUTH_VALUE = "Bearer realm=\"" + XPackField.SECURITY +
            "\", error=\"invalid_token\", error_description=\"The access token expired\"";
    private static final String MALFORMED_TOKEN_WWW_AUTH_VALUE = "Bearer realm=\"" + XPackField.SECURITY +
            "\", error=\"invalid_token\", error_description=\"The access token is malformed\"";
    private static final String TYPE = "doc";

    public static final String THREAD_POOL_NAME = XPackField.SECURITY + "-token-key";
    public static final Setting<TimeValue> TOKEN_EXPIRATION = Setting.timeSetting("xpack.security.authc.token.timeout",
            TimeValue.timeValueMinutes(20L), TimeValue.timeValueSeconds(1L), Property.NodeScope);
    public static final Setting<TimeValue> DELETE_INTERVAL = Setting.timeSetting("xpack.security.authc.token.delete.interval",
            TimeValue.timeValueMinutes(30L), Property.NodeScope);
    public static final Setting<TimeValue> DELETE_TIMEOUT = Setting.timeSetting("xpack.security.authc.token.delete.timeout",
            TimeValue.MINUS_ONE, Property.NodeScope);

    static final String INVALIDATED_TOKEN_DOC_TYPE = "invalidated-token";
    static final int MINIMUM_BYTES = VERSION_BYTES + SALT_BYTES + IV_BYTES + 1;
    private static final int MINIMUM_BASE64_BYTES = Double.valueOf(Math.ceil((4 * MINIMUM_BYTES) / 3)).intValue();
    private static final int MAX_RETRY_ATTEMPTS = 5;
    private static final Logger logger = LogManager.getLogger(TokenService.class);

    private final SecureRandom secureRandom = new SecureRandom();
    private final Settings settings;
    private final ClusterService clusterService;
    private final Clock clock;
    private final TimeValue expirationDelay;
    private final TimeValue deleteInterval;
    private final Client client;
    private final SecurityIndexManager securityIndex;
    private final ExpiredTokenRemover expiredTokenRemover;
    private final boolean enabled;
    private volatile TokenKeys keyCache;
    private volatile long lastExpirationRunMs;
    private final AtomicLong createdTimeStamps = new AtomicLong(-1);

    /**
     * Creates a new token service
     *
     * @param settings the node settings
     * @param clock    the clock that will be used for comparing timestamps
     * @param client   the client to use when checking for revocations
     */
    public TokenService(Settings settings, Clock clock, Client client,
                        SecurityIndexManager securityIndex, ClusterService clusterService) throws GeneralSecurityException {
        byte[] saltArr = new byte[SALT_BYTES];
        secureRandom.nextBytes(saltArr);

        final SecureString tokenPassphrase = generateTokenKey();
        this.settings = settings;
        this.clock = clock.withZone(ZoneOffset.UTC);
        this.expirationDelay = TOKEN_EXPIRATION.get(settings);
        this.client = client;
        this.securityIndex = securityIndex;
        this.lastExpirationRunMs = client.threadPool().relativeTimeInMillis();
        this.deleteInterval = DELETE_INTERVAL.get(settings);
        this.enabled = isTokenServiceEnabled(settings);
        this.expiredTokenRemover = new ExpiredTokenRemover(settings, client);
        ensureEncryptionCiphersSupported();
        KeyAndCache keyAndCache = new KeyAndCache(new KeyAndTimestamp(tokenPassphrase, createdTimeStamps.incrementAndGet()),
                new BytesKey(saltArr));
        keyCache = new TokenKeys(Collections.singletonMap(keyAndCache.getKeyHash(), keyAndCache), keyAndCache.getKeyHash());
        this.clusterService = clusterService;
        initialize(clusterService);
        getTokenMetaData();
    }

    public static Boolean isTokenServiceEnabled(Settings settings) {
        return XPackSettings.TOKEN_SERVICE_ENABLED_SETTING.get(settings);
    }

    /**
     * Create a token based on the provided authentication and metadata.
     * The created token will be stored in the security index.
     */
    public void createUserToken(Authentication authentication, Authentication originatingClientAuth,
                                ActionListener<Tuple<UserToken, String>> listener, Map<String, Object> metadata,
                                boolean includeRefreshToken) throws IOException {
        ensureEnabled();
        if (authentication == null) {
            listener.onFailure(traceLog("create token", new IllegalArgumentException("authentication must be provided")));
        } else if (originatingClientAuth == null) {
            listener.onFailure(traceLog("create token",
                new IllegalArgumentException("originating client authentication must be provided")));
        } else {
            final Instant created = clock.instant();
            final Instant expiration = getExpirationTime(created);
            final Version version = clusterService.state().nodes().getMinNodeVersion();
            final Authentication matchingVersionAuth = version.equals(authentication.getVersion()) ? authentication :
                    new Authentication(authentication.getUser(), authentication.getAuthenticatedBy(), authentication.getLookedUpBy(),
                            version);
            final UserToken userToken = new UserToken(version, matchingVersionAuth, expiration, metadata);
            final String refreshToken = includeRefreshToken ? UUIDs.randomBase64UUID() : null;

            try (XContentBuilder builder = XContentFactory.jsonBuilder()) {
                builder.startObject();
                builder.field("doc_type", "token");
                builder.field("creation_time", created.toEpochMilli());
                if (includeRefreshToken) {
                    builder.startObject("refresh_token")
                        .field("token", refreshToken)
                        .field("invalidated", false)
                        .field("refreshed", false)
                        .startObject("client")
                            .field("type", "unassociated_client")
                            .field("user", originatingClientAuth.getUser().principal())
                            .field("realm", originatingClientAuth.getAuthenticatedBy().getName())
                        .endObject()
                        .endObject();
                }
                builder.startObject("access_token")
                        .field("invalidated", false)
                        .field("user_token", userToken)
                        .field("realm", authentication.getAuthenticatedBy().getName())
                        .endObject();
                builder.endObject();
                final String documentId = getTokenDocumentId(userToken);
                IndexRequest request =
                        client.prepareIndex(SystemIndicesNames.SECURITY_INDEX_NAME, TYPE, documentId)
                                .setOpType(OpType.CREATE)
                                .setSource(builder)
                                .setRefreshPolicy(RefreshPolicy.WAIT_UNTIL)
                                .request();
                securityIndex.prepareIndexIfNeededThenExecute(ex -> listener.onFailure(traceLog("prepare security index", documentId, ex)),
                    () -> executeAsyncWithOrigin(client, SECURITY_ORIGIN, IndexAction.INSTANCE, request,
                        ActionListener.wrap(indexResponse -> listener.onResponse(new Tuple<>(userToken, refreshToken)),
                            listener::onFailure))
                );
            }
        }
    }

    /**
     * Looks in the context to see if the request provided a header with a user token and if so the
     * token is validated, which includes authenticated decryption and verification that the token
     * has not been revoked or is expired.
     */
    void getAndValidateToken(ThreadContext ctx, ActionListener<UserToken> listener) {
        if (enabled) {
            final String token = getFromHeader(ctx);
            if (token == null) {
                listener.onResponse(null);
            } else {
                try {
                    decodeAndValidateToken(token, ActionListener.wrap(listener::onResponse, e -> {
                        if (e instanceof IOException) {
                            // could happen with a token that is not ours
                            logger.debug("invalid token", e);
                            listener.onResponse(null);
                        } else {
                            listener.onFailure(e);
                        }
                    }));
                } catch (IOException e) {
                    // could happen with a token that is not ours
                    logger.debug("invalid token", e);
                    listener.onResponse(null);
                }
            }
        } else {
            listener.onResponse(null);
        }
    }

    /**
     * Reads the authentication and metadata from the given token.
     * This method does not validate whether the token is expired or not.
     */
    public void getAuthenticationAndMetaData(String token, ActionListener<Tuple<Authentication, Map<String, Object>>> listener)
            throws IOException {
        decodeToken(token, ActionListener.wrap(
                userToken -> {
                    if (userToken == null) {
                        listener.onFailure(new ElasticsearchSecurityException("supplied token is not valid"));
                    } else {
                        listener.onResponse(new Tuple<>(userToken.getAuthentication(), userToken.getMetadata()));
                    }
                },
                listener::onFailure
        ));
    }

    private void decodeAndValidateToken(String token, ActionListener<UserToken> listener) throws IOException {
        decodeToken(token, ActionListener.wrap(userToken -> {
            if (userToken != null) {
                Instant currentTime = clock.instant();
                if (currentTime.isAfter(userToken.getExpirationTime())) {
                    // token expired
                    listener.onFailure(traceLog("decode token", token, expiredTokenException()));
                } else {
                    checkIfTokenIsRevoked(userToken, listener);
                }
            } else {
                listener.onResponse(null);
            }
        }, listener::onFailure));
    }

    /*
     * Asynchronously decodes the string representation of a {@link UserToken}. The process for
     * this is asynchronous as we may need to compute a key, which can be computationally expensive
     * so this should not block the current thread, which is typically a network thread. A second
     * reason for being asynchronous is that we can restrain the amount of resources consumed by
     * the key computation to a single thread.
     */
    void decodeToken(String token, ActionListener<UserToken> listener) throws IOException {
        // We intentionally do not use try-with resources since we need to keep the stream open if we need to compute a key!
        byte[] bytes = token.getBytes(StandardCharsets.UTF_8);
        StreamInput in = new InputStreamStreamInput(Base64.getDecoder().wrap(new ByteArrayInputStream(bytes)), bytes.length);
        if (in.available() < MINIMUM_BASE64_BYTES) {
            logger.debug("invalid token");
            listener.onResponse(null);
        } else {
            // the token exists and the value is at least as long as we'd expect
            final Version version = Version.readVersion(in);
            in.setVersion(version);
            final BytesKey decodedSalt = new BytesKey(in.readByteArray());
            final BytesKey passphraseHash = new BytesKey(in.readByteArray());
            KeyAndCache keyAndCache = keyCache.get(passphraseHash);
            if (keyAndCache != null) {
                getKeyAsync(decodedSalt, keyAndCache, ActionListener.wrap(decodeKey -> {
                    try {
                        final byte[] iv = in.readByteArray();
                        final Cipher cipher = getDecryptionCipher(iv, decodeKey, version, decodedSalt);
                        if (version.onOrAfter(Version.V_6_2_0)) {
                            // we only have the id and need to get the token from the doc!
                            decryptTokenId(in, cipher, version, ActionListener.wrap(tokenId -> {
                                if (securityIndex.isAvailable() == false) {
                                    logger.warn("failed to get token [{}] since index is not available", tokenId);
                                    listener.onResponse(null);
                                } else {
                                    securityIndex.checkIndexVersionThenExecute(
                                        ex -> listener.onFailure(traceLog("prepare security index", tokenId, ex)),
                                        () -> {
                                            final GetRequest getRequest = client.prepareGet(SystemIndicesNames.SECURITY_INDEX_NAME, TYPE,
                                                    getTokenDocumentId(tokenId)).request();
                                            Consumer<Exception> onFailure = ex -> listener.onFailure(traceLog("decode token", tokenId, ex));
                                            executeAsyncWithOrigin(client.threadPool().getThreadContext(), SECURITY_ORIGIN, getRequest,
                                                ActionListener.<GetResponse>wrap(response -> {
                                                    if (response.isExists()) {
                                                        Map<String, Object> accessTokenSource =
                                                            (Map<String, Object>) response.getSource().get("access_token");
                                                        if (accessTokenSource == null) {
                                                            onFailure.accept(new IllegalStateException(
                                                                "token document is missing the access_token field"));
                                                        } else if (accessTokenSource.containsKey("user_token") == false) {
                                                            onFailure.accept(new IllegalStateException(
                                                                "token document is missing the user_token field"));
                                                        } else {
                                                            Map<String, Object> userTokenSource =
                                                                (Map<String, Object>) accessTokenSource.get("user_token");
                                                            listener.onResponse(UserToken.fromSourceMap(userTokenSource));
                                                        }
                                                    } else {
                                                        onFailure.accept(
                                                            new IllegalStateException("token document is missing and must be present"));
                                                    }
                                                }, e -> {
                                                    // if the index or the shard is not there / available we assume that
                                                    // the token is not valid
                                                    if (isShardNotAvailableException(e)) {
                                                        logger.warn("failed to get token [{}] since index is not available", tokenId);
                                                        listener.onResponse(null);
                                                    } else {
                                                        logger.error(new ParameterizedMessage("failed to get token [{}]", tokenId), e);
                                                        listener.onFailure(e);
                                                    }
                                                }), client::get);
                                        });
                                }}, listener::onFailure));
                        } else {
                            decryptToken(in, cipher, version, listener);
                        }
                    } catch (GeneralSecurityException e) {
                        // could happen with a token that is not ours
                        logger.warn("invalid token", e);
                        listener.onResponse(null);
                    } finally {
                        in.close();
                    }
                }, e -> {
                    IOUtils.closeWhileHandlingException(in);
                    listener.onFailure(e);
                }));
            } else {
                IOUtils.closeWhileHandlingException(in);
                logger.debug("invalid key {} key: {}", passphraseHash, keyCache.cache.keySet());
                listener.onResponse(null);
            }
        }
    }

    private void getKeyAsync(BytesKey decodedSalt, KeyAndCache keyAndCache, ActionListener<SecretKey> listener) {
        final SecretKey decodeKey = keyAndCache.getKey(decodedSalt);
        if (decodeKey != null) {
            listener.onResponse(decodeKey);
        } else {
            /* As a measure of protected against DOS, we can pass requests requiring a key
             * computation off to a single thread executor. For normal usage, the initial
             * request(s) that require a key computation will be delayed and there will be
             * some additional latency.
             */
            client.threadPool().executor(THREAD_POOL_NAME)
                    .submit(new KeyComputingRunnable(decodedSalt, listener, keyAndCache));
        }
    }

    private static void decryptToken(StreamInput in, Cipher cipher, Version version, ActionListener<UserToken> listener) throws
            IOException {
        try (CipherInputStream cis = new CipherInputStream(in, cipher); StreamInput decryptedInput = new InputStreamStreamInput(cis)) {
            decryptedInput.setVersion(version);
            listener.onResponse(new UserToken(decryptedInput));
        }
    }

    private static void decryptTokenId(StreamInput in, Cipher cipher, Version version, ActionListener<String> listener) throws IOException {
        try (CipherInputStream cis = new CipherInputStream(in, cipher); StreamInput decryptedInput = new InputStreamStreamInput(cis)) {
            decryptedInput.setVersion(version);
            listener.onResponse(decryptedInput.readString());
        }
    }

    /**
     * This method performs the steps necessary to invalidate a token so that it may no longer be
     * used. The process of invalidation involves a step that is needed for backwards compatibility
     * with versions prior to 6.2.0; this step records an entry to indicate that a token with a
     * given id has been expired. The second step is to record the invalidation for tokens that
     * have been created on versions on or after 6.2; this step involves performing an update to
     * the token document and setting the <code>invalidated</code> field to <code>true</code>
     */
    public void invalidateAccessToken(String tokenString, ActionListener<TokensInvalidationResult> listener) {
        ensureEnabled();
        if (Strings.isNullOrEmpty(tokenString)) {
            logger.trace("No token-string provided");
            listener.onFailure(new IllegalArgumentException("token must be provided"));
        } else {
            maybeStartTokenRemover();
            try {
                decodeToken(tokenString, ActionListener.wrap(userToken -> {
                    if (userToken == null) {
                        listener.onFailure(traceLog("invalidate token", tokenString, malformedTokenException()));
                    } else {
                        final long expirationEpochMilli = getExpirationTime().toEpochMilli();
                        indexBwcInvalidation(Collections.singleton(userToken.getId()), listener, new AtomicInteger(0),
                            expirationEpochMilli, null);
                    }
                }, listener::onFailure));
            } catch (IOException e) {
                logger.error("received a malformed token as part of a invalidation request", e);
                listener.onFailure(malformedTokenException());
            }
        }
    }

    /**
     * This method performs the steps necessary to invalidate a token so that it may no longer be used.
     *
     * @see #invalidateAccessToken(String, ActionListener)
     */
    public void invalidateAccessToken(UserToken userToken, ActionListener<TokensInvalidationResult> listener) {
        ensureEnabled();
        if (userToken == null) {
            logger.trace("No access token provided");
            listener.onFailure(new IllegalArgumentException("token must be provided"));
        } else {
            maybeStartTokenRemover();
            final long expirationEpochMilli = getExpirationTime().toEpochMilli();
            indexBwcInvalidation(Collections.singleton(userToken.getId()), listener, new AtomicInteger(0), expirationEpochMilli, null);
        }
    }

    /**
     * This method performs the steps necessary to invalidate a refresh token so that it may no longer be used.
     *
     * @param refreshToken The string representation of the refresh token
     * @param listener  the listener to notify upon completion
     */
    public void invalidateRefreshToken(String refreshToken, ActionListener<TokensInvalidationResult> listener) {
        ensureEnabled();
        if (Strings.isNullOrEmpty(refreshToken)) {
            logger.trace("No refresh token provided");
            listener.onFailure(new IllegalArgumentException("refresh token must be provided"));
        } else {
            maybeStartTokenRemover();
            findTokenFromRefreshToken(refreshToken,
                    ActionListener.wrap(tuple -> {
                        final String docId = getTokenIdFromDocumentId(tuple.v1().getHits().getAt(0).getId());
                        indexInvalidation(Collections.singletonList(docId), listener, tuple.v2(), "refresh_token", null);
                    }, listener::onFailure), new AtomicInteger(0));
        }
    }

    /**
     * Invalidate all access tokens and all refresh tokens of a given {@code realmName} and/or of a given
     * {@code username} so that they may no longer be used
     *
     * @param realmName the realm of which the tokens should be invalidated
     * @param username the username for which the tokens should be invalidated
     * @param listener  the listener to notify upon completion
     */
    public void invalidateActiveTokensForRealmAndUser(@Nullable String realmName, @Nullable String username,
                                                      ActionListener<TokensInvalidationResult> listener) {
        ensureEnabled();
        if (Strings.isNullOrEmpty(realmName) && Strings.isNullOrEmpty(username)) {
            logger.trace("No realm name or username provided");
            listener.onFailure(new IllegalArgumentException("realm name or username must be provided"));
        } else {
            if (Strings.isNullOrEmpty(realmName)) {
                findActiveTokensForUser(username, ActionListener.wrap(tokenTuples -> {
                    if (tokenTuples.isEmpty()) {
                        logger.warn("No tokens to invalidate for realm [{}] and username [{}]", realmName, username);
                        listener.onResponse(TokensInvalidationResult.emptyResult());
                    } else {
                        invalidateAllTokens(tokenTuples.stream().map(t -> t.v1().getId()).collect(Collectors.toList()), listener);
                    }
                }, listener::onFailure));
            } else {
                Predicate filter = null;
                if (Strings.hasText(username)) {
                    filter = isOfUser(username);
                }
                findActiveTokensForRealm(realmName, ActionListener.wrap(tokenTuples -> {
                    if (tokenTuples.isEmpty()) {
                        logger.warn("No tokens to invalidate for realm [{}] and username [{}]", realmName, username);
                        listener.onResponse(TokensInvalidationResult.emptyResult());
                    } else {
                        invalidateAllTokens(tokenTuples.stream().map(t -> t.v1().getId()).collect(Collectors.toList()), listener);
                    }
                }, listener::onFailure), filter);
            }
        }
    }

    /**
     * Invalidates a collection of access_token and refresh_token that were retrieved by
     * {@link TokenService#invalidateActiveTokensForRealmAndUser}
     *
     * @param accessTokenIds The ids of the access tokens which should be invalidated (along with the respective refresh_token)
     * @param listener  the listener to notify upon completion
     */
    private void invalidateAllTokens(Collection<String> accessTokenIds, ActionListener<TokensInvalidationResult> listener) {
        maybeStartTokenRemover();
        final long expirationEpochMilli = getExpirationTime().toEpochMilli();
        // Invalidate the refresh tokens first so that they cannot be used to get new
        // access tokens while we invalidate the access tokens we currently know about
        indexInvalidation(accessTokenIds, ActionListener.wrap(result ->
                indexBwcInvalidation(accessTokenIds, listener, new AtomicInteger(result.getAttemptCount()),
                    expirationEpochMilli, result),
            listener::onFailure), new AtomicInteger(0), "refresh_token", null);
    }

    /**
     * Performs the actual bwc invalidation of a collection of tokens and then kicks off the new invalidation method.
     *
     * @param tokenIds             the collection of token ids or token document ids that should be invalidated
     * @param listener             the listener to notify upon completion
     * @param attemptCount         the number of attempts to invalidate that have already been tried
     * @param expirationEpochMilli the expiration time as milliseconds since the epoch
     * @param previousResult       if this not the initial attempt for invalidation, it contains the result of invalidating
     *                             tokens up to the point of the retry. This result is added to the result of the current attempt
     */
    private void indexBwcInvalidation(Collection<String> tokenIds, ActionListener<TokensInvalidationResult> listener,
                                      AtomicInteger attemptCount, long expirationEpochMilli,
                                      @Nullable TokensInvalidationResult previousResult) {

        if (tokenIds.isEmpty()) {
            logger.warn("No tokens provided for invalidation");
            listener.onFailure(invalidGrantException("No tokens provided for invalidation"));
        } else if (attemptCount.get() > MAX_RETRY_ATTEMPTS) {
            logger.warn("Failed to invalidate [{}] tokens after [{}] attempts", tokenIds.size(),
                attemptCount.get());
            listener.onFailure(invalidGrantException("failed to invalidate tokens"));
        } else {
<<<<<<< HEAD
            final String invalidatedTokenId = getInvalidatedTokenDocumentId(userToken);
            IndexRequest indexRequest = client.prepareIndex(SystemIndicesNames.SECURITY_INDEX_NAME, TYPE, invalidatedTokenId)
=======
            BulkRequestBuilder bulkRequestBuilder = client.prepareBulk();
            for (String tokenId : tokenIds) {
                final String invalidatedTokenId = getInvalidatedTokenDocumentId(tokenId);
                IndexRequest indexRequest = client.prepareIndex(SecurityIndexManager.SECURITY_INDEX_NAME, TYPE, invalidatedTokenId)
>>>>>>> 62430741
                    .setOpType(OpType.CREATE)
                    .setSource("doc_type", INVALIDATED_TOKEN_DOC_TYPE, "expiration_time", expirationEpochMilli)
                    .request();
                bulkRequestBuilder.add(indexRequest);
            }
            bulkRequestBuilder.setRefreshPolicy(RefreshPolicy.WAIT_UNTIL);
            final BulkRequest bulkRequest = bulkRequestBuilder.request();
            securityIndex.prepareIndexIfNeededThenExecute(ex -> listener.onFailure(traceLog("prepare security index", ex)),
                () -> executeAsyncWithOrigin(client.threadPool().getThreadContext(), SECURITY_ORIGIN, bulkRequest,
                ActionListener.<BulkResponse>wrap(bulkResponse -> {
                    List<String> retryTokenIds = new ArrayList<>();
                    for (BulkItemResponse bulkItemResponse : bulkResponse.getItems()) {
                        if (bulkItemResponse.isFailed()) {
                            Throwable cause = bulkItemResponse.getFailure().getCause();
                            logger.error(cause.getMessage());
                            traceLog("(bwc) invalidate tokens",  cause);
                            if (isShardNotAvailableException(cause)) {
                                retryTokenIds.add(getTokenIdFromInvalidatedTokenDocumentId(bulkItemResponse.getFailure().getId()));
                            } else if ((cause instanceof VersionConflictEngineException) == false){
                                // We don't handle VersionConflictEngineException, the ticket has been invalidated
                                listener.onFailure(bulkItemResponse.getFailure().getCause());
                            }
                        }
                    }
                    if (retryTokenIds.isEmpty() == false) {
                        attemptCount.incrementAndGet();
                        indexBwcInvalidation(retryTokenIds, listener, attemptCount, expirationEpochMilli, previousResult);
                    }
                    indexInvalidation(tokenIds, listener, attemptCount, "access_token", previousResult);
                }, e -> {
                    Throwable cause = ExceptionsHelper.unwrapCause(e);
                    traceLog("(bwc) invalidate tokens", cause);
                    if (isShardNotAvailableException(cause)) {
                        attemptCount.incrementAndGet();
                        indexBwcInvalidation(tokenIds, listener, attemptCount, expirationEpochMilli, previousResult);
                    } else {
                        listener.onFailure(e);
                    }
                }),
                    client::bulk));
        }
    }

    /**
     * Performs the actual invalidation of a collection of tokens
     *
     * @param tokenIds        the tokens to invalidate
     * @param listener        the listener to notify upon completion
     * @param attemptCount    the number of attempts to invalidate that have already been tried
     * @param srcPrefix       the prefix to use when constructing the doc to update, either refresh_token or access_token depending on
     *                        what type of tokens should be invalidated
     * @param previousResult  if this not the initial attempt for invalidation, it contains the result of invalidating
     *                        tokens up to the point of the retry. This result is added to the result of the current attempt
     */
    private void indexInvalidation(Collection<String> tokenIds, ActionListener<TokensInvalidationResult> listener,
                                   AtomicInteger attemptCount, String srcPrefix, @Nullable TokensInvalidationResult previousResult) {
        if (tokenIds.isEmpty()) {
            logger.warn("No [{}] tokens provided for invalidation", srcPrefix);
            listener.onFailure(invalidGrantException("No tokens provided for invalidation"));
        } else if (attemptCount.get() > MAX_RETRY_ATTEMPTS) {
            logger.warn("Failed to invalidate [{}] tokens after [{}] attempts", tokenIds.size(),
                attemptCount.get());
            listener.onFailure(invalidGrantException("failed to invalidate tokens"));
        } else {
<<<<<<< HEAD
            UpdateRequest request = client.prepareUpdate(SystemIndicesNames.SECURITY_INDEX_NAME, TYPE, tokenDocId)
=======
            BulkRequestBuilder bulkRequestBuilder = client.prepareBulk();
            for (String tokenId : tokenIds) {
                UpdateRequest request = client.prepareUpdate(SecurityIndexManager.SECURITY_INDEX_NAME, TYPE, getTokenDocumentId(tokenId))
>>>>>>> 62430741
                    .setDoc(srcPrefix, Collections.singletonMap("invalidated", true))
                    .setFetchSource(srcPrefix, null)
                    .request();
                bulkRequestBuilder.add(request);
            }
            bulkRequestBuilder.setRefreshPolicy(RefreshPolicy.WAIT_UNTIL);
            securityIndex.prepareIndexIfNeededThenExecute(ex -> listener.onFailure(traceLog("prepare security index", ex)),
                () -> executeAsyncWithOrigin(client.threadPool().getThreadContext(), SECURITY_ORIGIN, bulkRequestBuilder.request(),
                    ActionListener.<BulkResponse>wrap(bulkResponse -> {
                        ArrayList<String> retryTokenDocIds = new ArrayList<>();
                        ArrayList<ElasticsearchException> failedRequestResponses = new ArrayList<>();
                        ArrayList<String> previouslyInvalidated = new ArrayList<>();
                        ArrayList<String> invalidated = new ArrayList<>();
                        if (null != previousResult) {
                            failedRequestResponses.addAll((previousResult.getErrors()));
                            previouslyInvalidated.addAll(previousResult.getPreviouslyInvalidatedTokens());
                            invalidated.addAll(previousResult.getInvalidatedTokens());
                        }
                        for (BulkItemResponse bulkItemResponse : bulkResponse.getItems()) {
                            if (bulkItemResponse.isFailed()) {
                                Throwable cause = bulkItemResponse.getFailure().getCause();
                                final String failedTokenDocId = getTokenIdFromDocumentId(bulkItemResponse.getFailure().getId());
                                if (isShardNotAvailableException(cause)) {
                                    retryTokenDocIds.add(failedTokenDocId);
                                }
                                else {
                                    traceLog("invalidate access token", failedTokenDocId, cause);
                                    failedRequestResponses.add(new ElasticsearchException("Error invalidating " + srcPrefix + ": ", cause));
                                }
                            } else {
                                UpdateResponse updateResponse = bulkItemResponse.getResponse();
                                if (updateResponse.getResult() == DocWriteResponse.Result.UPDATED) {
                                    logger.debug("Invalidated [{}] for doc [{}]", srcPrefix, updateResponse.getGetResult().getId());
                                    invalidated.add(updateResponse.getGetResult().getId());
                                } else if (updateResponse.getResult() == DocWriteResponse.Result.NOOP) {
                                    previouslyInvalidated.add(updateResponse.getGetResult().getId());
                                }
                            }
                        }
                        if (retryTokenDocIds.isEmpty() == false) {
                            TokensInvalidationResult incompleteResult = new TokensInvalidationResult(invalidated, previouslyInvalidated,
                                failedRequestResponses, attemptCount.get());
                            attemptCount.incrementAndGet();
<<<<<<< HEAD
                            executeAsyncWithOrigin(client.threadPool().getThreadContext(), SECURITY_ORIGIN,
                                client.prepareGet(SystemIndicesNames.SECURITY_INDEX_NAME, TYPE, tokenDocId).request(),
                                ActionListener.<GetResponse>wrap(getResult -> {
                                        if (getResult.isExists()) {
                                            Map<String, Object> source = getResult.getSource();
                                            Map<String, Object> accessTokenSource = (Map<String, Object>) source.get("access_token");
                                            Consumer<Exception> onFailure = ex -> listener.onFailure(traceLog("get token", tokenDocId, ex));
                                            if (accessTokenSource == null) {
                                                onFailure.accept(new IllegalArgumentException(
                                                    "token document is missing access_token field"));
                                            } else {
                                                Boolean invalidated = (Boolean) accessTokenSource.get("invalidated");
                                                if (invalidated == null) {
                                                    onFailure.accept(new IllegalStateException(
                                                        "token document missing invalidated value"));
                                                } else if (invalidated) {
                                                    logger.trace("Token [{}] is already invalidated", tokenDocId);
                                                    listener.onResponse(false);
                                                } else {
                                                    indexInvalidation(tokenDocId, version, listener, attemptCount, srcPrefix,
                                                        getResult.getVersion());
                                                }
                                            }
                                        } else if (version.onOrAfter(Version.V_6_2_0)) {
                                            logger.warn("could not find token document [{}] but there should " +
                                                "be one as token has version [{}]", tokenDocId, version);
                                            listener.onFailure(invalidGrantException("could not invalidate the token"));
                                        } else {
                                            listener.onResponse(false);
                                        }
                                    },
                                    e1 -> {
                                        traceLog("get token", tokenDocId, e1);
                                        if (isShardNotAvailableException(e1)) {
                                            // don't increment count; call again
                                            indexInvalidation(tokenDocId, version, listener, attemptCount, srcPrefix,
                                                documentVersion);
                                        } else {
                                            listener.onFailure(e1);
                                        }
                                    }), client::get);
=======
                            indexInvalidation(retryTokenDocIds, listener, attemptCount, srcPrefix, incompleteResult);
                        }
                        TokensInvalidationResult result = new TokensInvalidationResult(invalidated, previouslyInvalidated,
                            failedRequestResponses, attemptCount.get());
                        listener.onResponse(result);
                    }, e -> {
                        Throwable cause = ExceptionsHelper.unwrapCause(e);
                        traceLog("invalidate tokens", cause);
                        if (isShardNotAvailableException(cause)) {
                            attemptCount.incrementAndGet();
                            indexInvalidation(tokenIds, listener, attemptCount, srcPrefix, previousResult);
>>>>>>> 62430741
                        } else {
                            listener.onFailure(e);
                        }
                    }), client::bulk));
        }
    }

    /**
     * Uses the refresh token to refresh its associated token and returns the new token with an
     * updated expiration date to the listener
     */
    public void refreshToken(String refreshToken, ActionListener<Tuple<UserToken, String>> listener) {
        ensureEnabled();
        findTokenFromRefreshToken(refreshToken,
            ActionListener.wrap(tuple -> {
                final Authentication userAuth = Authentication.readFromContext(client.threadPool().getThreadContext());
                final String tokenDocId = tuple.v1().getHits().getHits()[0].getId();
                innerRefresh(tokenDocId, userAuth, listener, tuple.v2());
            }, listener::onFailure),
            new AtomicInteger(0));
    }

    private void findTokenFromRefreshToken(String refreshToken, ActionListener<Tuple<SearchResponse, AtomicInteger>> listener,
                                           AtomicInteger attemptCount) {
        if (attemptCount.get() > MAX_RETRY_ATTEMPTS) {
            logger.warn("Failed to find token for refresh token [{}] after [{}] attempts", refreshToken, attemptCount.get());
            listener.onFailure(invalidGrantException("could not refresh the requested token"));
        } else {
<<<<<<< HEAD
            SearchRequest request = client.prepareSearch(SystemIndicesNames.SECURITY_INDEX_NAME)
                    .setQuery(QueryBuilders.boolQuery()
                            .filter(QueryBuilders.termQuery("doc_type", "token"))
                            .filter(QueryBuilders.termQuery("refresh_token.token", refreshToken)))
                    .setVersion(true)
                    .request();
=======
            SearchRequest request = client.prepareSearch(SecurityIndexManager.SECURITY_INDEX_NAME)
                .setQuery(QueryBuilders.boolQuery()
                    .filter(QueryBuilders.termQuery("doc_type", "token"))
                    .filter(QueryBuilders.termQuery("refresh_token.token", refreshToken)))
                .setVersion(true)
                .request();
>>>>>>> 62430741

            final SecurityIndexManager frozenSecurityIndex = securityIndex.freeze();
            if (frozenSecurityIndex.indexExists() == false) {
                logger.warn("security index does not exist therefore refresh token [{}] cannot be validated", refreshToken);
                listener.onFailure(invalidGrantException("could not refresh the requested token"));
            } else if (frozenSecurityIndex.isAvailable() == false) {
                logger.debug("security index is not available to find token from refresh token, retrying");
                attemptCount.incrementAndGet();
                findTokenFromRefreshToken(refreshToken, listener, attemptCount);
            } else {
                Consumer<Exception> onFailure = ex -> listener.onFailure(traceLog("find by refresh token", refreshToken, ex));
                securityIndex.checkIndexVersionThenExecute(listener::onFailure, () ->
                    executeAsyncWithOrigin(client.threadPool().getThreadContext(), SECURITY_ORIGIN, request,
                        ActionListener.<SearchResponse>wrap(searchResponse -> {
                            if (searchResponse.isTimedOut()) {
                                attemptCount.incrementAndGet();
                                findTokenFromRefreshToken(refreshToken, listener, attemptCount);
                            } else if (searchResponse.getHits().getHits().length < 1) {
                                logger.info("could not find token document with refresh_token [{}]", refreshToken);
                                onFailure.accept(invalidGrantException("could not refresh the requested token"));
                            } else if (searchResponse.getHits().getHits().length > 1) {
                                onFailure.accept(new IllegalStateException("multiple tokens share the same refresh token"));
                            } else {
                                listener.onResponse(new Tuple<>(searchResponse, attemptCount));
                            }
                        }, e -> {
                            if (isShardNotAvailableException(e)) {
                                logger.debug("failed to search for token document, retrying", e);
                                attemptCount.incrementAndGet();
                                findTokenFromRefreshToken(refreshToken, listener, attemptCount);
                            } else {
                                onFailure.accept(e);
                            }
                        }),
                        client::search));
            }
        }
    }

    /**
     * Performs the actual refresh of the token with retries in case of certain exceptions that
     * may be recoverable. The refresh involves retrieval of the token document and then
     * updating the token document to indicate that the document has been refreshed.
     */
    private void innerRefresh(String tokenDocId, Authentication userAuth, ActionListener<Tuple<UserToken, String>> listener,
                              AtomicInteger attemptCount) {
        if (attemptCount.getAndIncrement() > MAX_RETRY_ATTEMPTS) {
            logger.warn("Failed to refresh token for doc [{}] after [{}] attempts", tokenDocId, attemptCount.get());
            listener.onFailure(invalidGrantException("could not refresh the requested token"));
        } else {
            Consumer<Exception> onFailure = ex -> listener.onFailure(traceLog("refresh token", tokenDocId, ex));
            GetRequest getRequest = client.prepareGet(SystemIndicesNames.SECURITY_INDEX_NAME, TYPE, tokenDocId).request();
            executeAsyncWithOrigin(client.threadPool().getThreadContext(), SECURITY_ORIGIN, getRequest,
                ActionListener.<GetResponse>wrap(response -> {
                    if (response.isExists()) {
                        final Map<String, Object> source = response.getSource();
                        final Optional<ElasticsearchSecurityException> invalidSource = checkTokenDocForRefresh(source, userAuth);

                        if (invalidSource.isPresent()) {
                            onFailure.accept(invalidSource.get());
                        } else {
                            final Map<String, Object> userTokenSource = (Map<String, Object>)
                                ((Map<String, Object>) source.get("access_token")).get("user_token");
                            final String authString = (String) userTokenSource.get("authentication");
                            final Integer version = (Integer) userTokenSource.get("version");
                            final Map<String, Object> metadata = (Map<String, Object>) userTokenSource.get("metadata");

                            Version authVersion = Version.fromId(version);
                            try (StreamInput in = StreamInput.wrap(Base64.getDecoder().decode(authString))) {
                                in.setVersion(authVersion);
                                Authentication authentication = new Authentication(in);
                                UpdateRequest updateRequest =
                                    client.prepareUpdate(SystemIndicesNames.SECURITY_INDEX_NAME, TYPE, tokenDocId)
                                        .setVersion(response.getVersion())
                                        .setDoc("refresh_token", Collections.singletonMap("refreshed", true))
                                        .setRefreshPolicy(RefreshPolicy.WAIT_UNTIL)
                                        .request();
                                executeAsyncWithOrigin(client.threadPool().getThreadContext(), SECURITY_ORIGIN, updateRequest,
                                    ActionListener.<UpdateResponse>wrap(
                                        updateResponse -> createUserToken(authentication, userAuth, listener, metadata, true),
                                        e -> {
                                            Throwable cause = ExceptionsHelper.unwrapCause(e);
                                            if (cause instanceof VersionConflictEngineException ||
                                                isShardNotAvailableException(e)) {
                                                innerRefresh(tokenDocId, userAuth,
                                                    listener, attemptCount);
                                            } else {
                                                onFailure.accept(e);
                                            }
                                        }),
                                    client::update);
                            }
                        }
                    } else {
                        logger.info("could not find token document [{}] for refresh", tokenDocId);
                        onFailure.accept(invalidGrantException("could not refresh the requested token"));
                    }
                }, e -> {
                    if (isShardNotAvailableException(e)) {
                        innerRefresh(tokenDocId, userAuth, listener, attemptCount);
                    } else {
                        listener.onFailure(e);
                    }
                }), client::get);
        }
    }

    /**
     * Performs checks on the retrieved source and returns an {@link Optional} with the exception
     * if there is an issue
     */
    private Optional<ElasticsearchSecurityException> checkTokenDocForRefresh(Map<String, Object> source, Authentication userAuth) {
        final Map<String, Object> refreshTokenSrc = (Map<String, Object>) source.get("refresh_token");
        final Map<String, Object> accessTokenSrc = (Map<String, Object>) source.get("access_token");
        if (refreshTokenSrc == null || refreshTokenSrc.isEmpty()) {
            return Optional.of(invalidGrantException("token document is missing the refresh_token object"));
        } else if (accessTokenSrc == null || accessTokenSrc.isEmpty()) {
            return Optional.of(invalidGrantException("token document is missing the access_token object"));
        } else {
            final Boolean refreshed = (Boolean) refreshTokenSrc.get("refreshed");
            final Boolean invalidated = (Boolean) refreshTokenSrc.get("invalidated");
            final Long creationEpochMilli = (Long) source.get("creation_time");
            final Instant creationTime = creationEpochMilli == null ? null : Instant.ofEpochMilli(creationEpochMilli);
            final Map<String, Object> userTokenSrc = (Map<String, Object>) accessTokenSrc.get("user_token");
            if (refreshed == null) {
                return Optional.of(invalidGrantException("token document is missing refreshed value"));
            } else if (invalidated == null) {
                return Optional.of(invalidGrantException("token document is missing invalidated value"));
            } else if (creationEpochMilli == null) {
                return Optional.of(invalidGrantException("token document is missing creation time value"));
            } else if (refreshed) {
                return Optional.of(invalidGrantException("token has already been refreshed"));
            } else if (invalidated) {
                return Optional.of(invalidGrantException("token has been invalidated"));
            } else if (clock.instant().isAfter(creationTime.plus(24L, ChronoUnit.HOURS))) {
                return Optional.of(invalidGrantException("refresh token is expired"));
            } else if (userTokenSrc == null || userTokenSrc.isEmpty()) {
                return Optional.of(invalidGrantException("token document is missing the user token info"));
            } else if (userTokenSrc.get("authentication") == null) {
                return Optional.of(invalidGrantException("token is missing authentication info"));
            } else if (userTokenSrc.get("version") == null) {
                return Optional.of(invalidGrantException("token is missing version value"));
            } else if (userTokenSrc.get("metadata") == null) {
                return Optional.of(invalidGrantException("token is missing metadata"));
            } else {
                return checkClient(refreshTokenSrc, userAuth);
            }
        }
    }

    private Optional<ElasticsearchSecurityException> checkClient(Map<String, Object> refreshTokenSource, Authentication userAuth) {
        Map<String, Object> clientInfo = (Map<String, Object>) refreshTokenSource.get("client");
        if (clientInfo == null) {
            return Optional.of(invalidGrantException("token is missing client information"));
        } else if (userAuth.getUser().principal().equals(clientInfo.get("user")) == false) {
            return Optional.of(invalidGrantException("tokens must be refreshed by the creating client"));
        } else if (userAuth.getAuthenticatedBy().getName().equals(clientInfo.get("realm")) == false) {
            return Optional.of(invalidGrantException("tokens must be refreshed by the creating client"));
        } else {
            return Optional.empty();
        }
    }

    /**
     * Find stored refresh and access tokens that have not been invalidated or expired, and were issued against
     *  the specified realm.
     *
     * @param realmName The name of the realm for which to get the tokens
     * @param listener The listener to notify upon completion
     * @param filter an optional Predicate to test the source of the found documents against
     */
    public void findActiveTokensForRealm(String realmName, ActionListener<Collection<Tuple<UserToken, String>>> listener,
                                         @Nullable Predicate<Map<String, Object>> filter) {
        ensureEnabled();
        final SecurityIndexManager frozenSecurityIndex = securityIndex.freeze();
        if (Strings.isNullOrEmpty(realmName)) {
            listener.onFailure(new IllegalArgumentException("Realm name is required"));
        } else if (frozenSecurityIndex.indexExists() == false) {
            listener.onResponse(Collections.emptyList());
        } else if (frozenSecurityIndex.isAvailable() == false) {
            listener.onFailure(frozenSecurityIndex.getUnavailableReason());
        } else {
            final Instant now = clock.instant();
            final BoolQueryBuilder boolQuery = QueryBuilders.boolQuery()
                .filter(QueryBuilders.termQuery("doc_type", "token"))
                .filter(QueryBuilders.termQuery("access_token.realm", realmName))
                .filter(QueryBuilders.boolQuery()
                    .should(QueryBuilders.boolQuery()
                        .must(QueryBuilders.termQuery("access_token.invalidated", false))
                        .must(QueryBuilders.rangeQuery("access_token.user_token.expiration_time").gte(now.toEpochMilli()))
                    )
                    .should(QueryBuilders.boolQuery()
                        .must(QueryBuilders.termQuery("refresh_token.invalidated", false))
                        .must(QueryBuilders.rangeQuery("creation_time").gte(now.toEpochMilli() - TimeValue.timeValueHours(24).millis()))
                    )
                );

            final SearchRequest request = client.prepareSearch(SystemIndicesNames.SECURITY_INDEX_NAME)
                .setScroll(DEFAULT_KEEPALIVE_SETTING.get(settings))
                .setQuery(boolQuery)
                .setVersion(false)
                .setSize(1000)
                .setFetchSource(true)
                .request();
            securityIndex.checkIndexVersionThenExecute(listener::onFailure,
                () -> ScrollHelper.fetchAllByEntity(client, request, listener, (SearchHit hit) -> filterAndParseHit(hit, filter)));
        }
    }

    /**
     * Find stored refresh and access tokens that have not been invalidated or expired, and were issued for
     * the specified user.
     *
     * @param username The user for which to get the tokens
     * @param listener The listener to notify upon completion
     */
    public void findActiveTokensForUser(String username, ActionListener<Collection<Tuple<UserToken, String>>> listener) {
        ensureEnabled();

        final SecurityIndexManager frozenSecurityIndex = securityIndex.freeze();
        if (Strings.isNullOrEmpty(username)) {
            listener.onFailure(new IllegalArgumentException("username is required"));
        } else if (frozenSecurityIndex.indexExists() == false) {
            listener.onResponse(Collections.emptyList());
        } else if (frozenSecurityIndex.isAvailable() == false) {
            listener.onFailure(frozenSecurityIndex.getUnavailableReason());
        } else {
            final Instant now = clock.instant();
            final BoolQueryBuilder boolQuery = QueryBuilders.boolQuery()
                .filter(QueryBuilders.termQuery("doc_type", "token"))
                .filter(QueryBuilders.boolQuery()
                    .should(QueryBuilders.boolQuery()
                        .must(QueryBuilders.termQuery("access_token.invalidated", false))
                        .must(QueryBuilders.rangeQuery("access_token.user_token.expiration_time").gte(now.toEpochMilli()))
                    )
                    .should(QueryBuilders.boolQuery()
                        .must(QueryBuilders.termQuery("refresh_token.invalidated", false))
                        .must(QueryBuilders.rangeQuery("creation_time").gte(now.toEpochMilli() - TimeValue.timeValueHours(24).millis()))
                    )
                );

            final SearchRequest request = client.prepareSearch(SecurityIndexManager.SECURITY_INDEX_NAME)
                .setScroll(DEFAULT_KEEPALIVE_SETTING.get(settings))
                .setQuery(boolQuery)
                .setVersion(false)
                .setSize(1000)
                .setFetchSource(true)
                .request();
            securityIndex.checkIndexVersionThenExecute(listener::onFailure,
                () -> ScrollHelper.fetchAllByEntity(client, request, listener,
                    (SearchHit hit) -> filterAndParseHit(hit, isOfUser(username))));
        }
    }

    private static Predicate<Map<String, Object>> isOfUser(String username) {
        return source -> {
            String auth = (String) source.get("authentication");
            Integer version = (Integer) source.get("version");
            Version authVersion = Version.fromId(version);
            try (StreamInput in = StreamInput.wrap(Base64.getDecoder().decode(auth))) {
                in.setVersion(authVersion);
                Authentication authentication = new Authentication(in);
                return authentication.getUser().principal().equals(username);
            } catch (IOException e) {
                throw new UncheckedIOException(e);
            }
        };
    }


    private Tuple<UserToken, String> filterAndParseHit(SearchHit hit, @Nullable Predicate<Map<String, Object>> filter) {
        final Map<String, Object> source = hit.getSourceAsMap();
        if (source == null) {
            throw new IllegalStateException("token document did not have source but source should have been fetched");
        }
        try {
            return parseTokensFromDocument(source, filter);
        } catch (IOException e) {
            throw invalidGrantException("cannot read token from document");
        }
    }

    /**
     *
     * Parses a token document into a Tuple of a {@link UserToken} and a String representing the corresponding refresh_token
     *
     * @param source The token document source as retrieved
     * @param filter an optional Predicate to test the source of the UserToken against
     * @return A {@link Tuple} of access-token and refresh-token-id or null if a Predicate is defined and the userToken source doesn't
     *         satisfy it
     */
    private Tuple<UserToken, String> parseTokensFromDocument(Map<String, Object> source, @Nullable Predicate<Map<String, Object>> filter)
        throws IOException {

        final String refreshToken = (String) ((Map<String, Object>) source.get("refresh_token")).get("token");
        final Map<String, Object> userTokenSource = (Map<String, Object>)
            ((Map<String, Object>) source.get("access_token")).get("user_token");
        if (null != filter && filter.test(userTokenSource) == false) {
            return null;
        }
        final String id = (String) userTokenSource.get("id");
        final Integer version = (Integer) userTokenSource.get("version");
        final String authString = (String) userTokenSource.get("authentication");
        final Long expiration = (Long) userTokenSource.get("expiration_time");
        final Map<String, Object> metadata = (Map<String, Object>) userTokenSource.get("metadata");

        Version authVersion = Version.fromId(version);
        try (StreamInput in = StreamInput.wrap(Base64.getDecoder().decode(authString))) {
            in.setVersion(authVersion);
            Authentication authentication = new Authentication(in);
            return new Tuple<>(new UserToken(id, Version.fromId(version), authentication, Instant.ofEpochMilli(expiration), metadata),
                    refreshToken);
        }
    }

    private static String getInvalidatedTokenDocumentId(UserToken userToken) {
        return getInvalidatedTokenDocumentId(userToken.getId());
    }

    private static String getInvalidatedTokenDocumentId(String id) {
        return INVALIDATED_TOKEN_DOC_TYPE + "_" + id;
    }

    private static String getTokenDocumentId(UserToken userToken) {
        return getTokenDocumentId(userToken.getId());
    }

    private static String getTokenDocumentId(String id) {
        return "token_" + id;
    }

    private static String getTokenIdFromDocumentId(String docId) {
        if (docId.startsWith("token_") == false) {
            throw new IllegalStateException("TokenDocument ID [" + docId + "] has unexpected value");
        } else {
            return docId.substring("token_".length());
        }
    }

    private static String getTokenIdFromInvalidatedTokenDocumentId(String docId) {
        final String invalidatedTokenDocPrefix = INVALIDATED_TOKEN_DOC_TYPE + "_";
        if (docId.startsWith(invalidatedTokenDocPrefix) == false) {
            throw new IllegalStateException("InvalidatedTokenDocument ID [" + docId + "] has unexpected value");
        } else {
            return docId.substring(invalidatedTokenDocPrefix.length());
        }
    }

    private void ensureEnabled() {
        if (enabled == false) {
            throw new IllegalStateException("tokens are not enabled");
        }
    }

    /**
     * Checks if the token has been stored as a revoked token to ensure we do not allow tokens that
     * have been explicitly cleared.
     */
    private void checkIfTokenIsRevoked(UserToken userToken, ActionListener<UserToken> listener) {
        if (securityIndex.indexExists() == false) {
            // index doesn't exist so the token is considered valid. it is important to note that
            // we do not use isAvailable as the lack of a shard being available is not equivalent
            // to the index not existing in the case of revocation checking.
            listener.onResponse(userToken);
        } else {
            securityIndex.checkIndexVersionThenExecute(listener::onFailure, () -> {
                MultiGetRequest mGetRequest = client.prepareMultiGet()
                        .add(SystemIndicesNames.SECURITY_INDEX_NAME, TYPE, getInvalidatedTokenDocumentId(userToken))
                        .add(SystemIndicesNames.SECURITY_INDEX_NAME, TYPE, getTokenDocumentId(userToken))
                        .request();
                Consumer<Exception> onFailure = ex -> listener.onFailure(traceLog("check token state", userToken.getId(), ex));
                executeAsyncWithOrigin(client.threadPool().getThreadContext(), SECURITY_ORIGIN,
                        mGetRequest,
                        new ActionListener<MultiGetResponse>() {

                            @Override
                            public void onResponse(MultiGetResponse response) {
                                MultiGetItemResponse[] itemResponse = response.getResponses();
                                if (itemResponse[0].isFailed()) {
                                    onFailure(itemResponse[0].getFailure().getFailure());
                                } else if (itemResponse[0].getResponse().isExists()) {
                                    onFailure.accept(expiredTokenException());
                                } else if (itemResponse[1].isFailed()) {
                                    onFailure(itemResponse[1].getFailure().getFailure());
                                } else if (itemResponse[1].getResponse().isExists()) {
                                    Map<String, Object> source = itemResponse[1].getResponse().getSource();
                                    Map<String, Object> accessTokenSource = (Map<String, Object>) source.get("access_token");
                                    if (accessTokenSource == null) {
                                        onFailure.accept(new IllegalStateException("token document is missing access_token field"));
                                    } else {
                                        Boolean invalidated = (Boolean) accessTokenSource.get("invalidated");
                                        if (invalidated == null) {
                                            onFailure.accept(new IllegalStateException("token document is missing invalidated field"));
                                        } else if (invalidated) {
                                            onFailure.accept(expiredTokenException());
                                        } else {
                                            listener.onResponse(userToken);
                                        }
                                    }
                                } else if (userToken.getVersion().onOrAfter(Version.V_6_2_0)) {
                                    onFailure.accept(new IllegalStateException("token document is missing and must be present"));
                                } else {
                                    listener.onResponse(userToken);
                                }
                            }

                            @Override
                            public void onFailure(Exception e) {
                                // if the index or the shard is not there / available we assume that
                                // the token is not valid
                                if (isShardNotAvailableException(e)) {
                                    logger.warn("failed to get token [{}] since index is not available", userToken.getId());
                                    listener.onResponse(null);
                                } else {
                                    logger.error(new ParameterizedMessage("failed to get token [{}]", userToken.getId()), e);
                                    listener.onFailure(e);
                                }
                            }
                        }, client::multiGet);
            });
        }
    }


    public TimeValue getExpirationDelay() {
        return expirationDelay;
    }

    private Instant getExpirationTime() {
        return getExpirationTime(clock.instant());
    }

    private Instant getExpirationTime(Instant now) {
        return now.plusSeconds(expirationDelay.getSeconds());
    }

    private void maybeStartTokenRemover() {
        if (securityIndex.isAvailable()) {
            if (client.threadPool().relativeTimeInMillis() - lastExpirationRunMs > deleteInterval.getMillis()) {
                expiredTokenRemover.submit(client.threadPool());
                lastExpirationRunMs = client.threadPool().relativeTimeInMillis();
            }
        }
    }

    /**
     * Gets the token from the <code>Authorization</code> header if the header begins with
     * <code>Bearer </code>
     */
    private String getFromHeader(ThreadContext threadContext) {
        String header = threadContext.getHeader("Authorization");
        if (Strings.hasText(header) && header.regionMatches(true, 0, "Bearer ", 0, "Bearer ".length())
                && header.length() > "Bearer ".length()) {
            return header.substring("Bearer ".length());
        }
        return null;
    }

    /**
     * Serializes a token to a String containing an encrypted representation of the token
     */
    public String getUserTokenString(UserToken userToken) throws IOException, GeneralSecurityException {
        // we know that the minimum length is larger than the default of the ByteArrayOutputStream so set the size to this explicitly
        try (ByteArrayOutputStream os = new ByteArrayOutputStream(MINIMUM_BASE64_BYTES);
             OutputStream base64 = Base64.getEncoder().wrap(os);
             StreamOutput out = new OutputStreamStreamOutput(base64)) {
            out.setVersion(userToken.getVersion());
            KeyAndCache keyAndCache = keyCache.activeKeyCache;
            Version.writeVersion(userToken.getVersion(), out);
            out.writeByteArray(keyAndCache.getSalt().bytes);
            out.writeByteArray(keyAndCache.getKeyHash().bytes);
            final byte[] initializationVector = getNewInitializationVector();
            out.writeByteArray(initializationVector);
            try (CipherOutputStream encryptedOutput =
                         new CipherOutputStream(out, getEncryptionCipher(initializationVector, keyAndCache, userToken.getVersion()));
                 StreamOutput encryptedStreamOutput = new OutputStreamStreamOutput(encryptedOutput)) {
                encryptedStreamOutput.setVersion(userToken.getVersion());
                if (userToken.getVersion().onOrAfter(Version.V_6_2_0)) {
                    encryptedStreamOutput.writeString(userToken.getId());
                } else {
                    userToken.writeTo(encryptedStreamOutput);
                }
                encryptedStreamOutput.close();
                return new String(os.toByteArray(), StandardCharsets.UTF_8);
            }
        }
    }

    private void ensureEncryptionCiphersSupported() throws NoSuchPaddingException, NoSuchAlgorithmException {
        Cipher.getInstance(ENCRYPTION_CIPHER);
        SecretKeyFactory.getInstance(KDF_ALGORITHM);
    }

    private Cipher getEncryptionCipher(byte[] iv, KeyAndCache keyAndCache, Version version) throws GeneralSecurityException {
        Cipher cipher = Cipher.getInstance(ENCRYPTION_CIPHER);
        BytesKey salt = keyAndCache.getSalt();
        try {
            cipher.init(Cipher.ENCRYPT_MODE, keyAndCache.getOrComputeKey(salt), new GCMParameterSpec(128, iv), secureRandom);
        } catch (ExecutionException e) {
            throw new ElasticsearchSecurityException("Failed to compute secret key for active salt", e);
        }
        cipher.updateAAD(ByteBuffer.allocate(4).putInt(version.id).array());
        cipher.updateAAD(salt.bytes);
        return cipher;
    }

    private Cipher getDecryptionCipher(byte[] iv, SecretKey key, Version version,
                                       BytesKey salt) throws GeneralSecurityException {
        Cipher cipher = Cipher.getInstance(ENCRYPTION_CIPHER);
        cipher.init(Cipher.DECRYPT_MODE, key, new GCMParameterSpec(128, iv), secureRandom);
        cipher.updateAAD(ByteBuffer.allocate(4).putInt(version.id).array());
        cipher.updateAAD(salt.bytes);
        return cipher;
    }

    private byte[] getNewInitializationVector() {
        final byte[] initializationVector = new byte[IV_BYTES];
        secureRandom.nextBytes(initializationVector);
        return initializationVector;
    }

    /**
     * Generates a secret key based off of the provided password and salt.
     * This method is computationally expensive.
     */
    static SecretKey computeSecretKey(char[] rawPassword, byte[] salt)
            throws NoSuchAlgorithmException, InvalidKeySpecException {
        SecretKeyFactory secretKeyFactory = SecretKeyFactory.getInstance(KDF_ALGORITHM);
        PBEKeySpec keySpec = new PBEKeySpec(rawPassword, salt, ITERATIONS, 128);
        SecretKey tmp = secretKeyFactory.generateSecret(keySpec);
        return new SecretKeySpec(tmp.getEncoded(), "AES");
    }

    /**
     * Creates an {@link ElasticsearchSecurityException} that indicates the token was expired. It
     * is up to the client to re-authenticate and obtain a new token. The format for this response
     * is defined in <a href="https://tools.ietf.org/html/rfc6750#section-3.1"></a>
     */
    private static ElasticsearchSecurityException expiredTokenException() {
        ElasticsearchSecurityException e =
                new ElasticsearchSecurityException("token expired", RestStatus.UNAUTHORIZED);
        e.addHeader("WWW-Authenticate", EXPIRED_TOKEN_WWW_AUTH_VALUE);
        return e;
    }

    /**
     * Creates an {@link ElasticsearchSecurityException} that indicates the token was malformed. It
     * is up to the client to re-authenticate and obtain a new token. The format for this response
     * is defined in <a href="https://tools.ietf.org/html/rfc6750#section-3.1"></a>
     */
    private static ElasticsearchSecurityException malformedTokenException() {
        ElasticsearchSecurityException e =
                new ElasticsearchSecurityException("token malformed", RestStatus.UNAUTHORIZED);
        e.addHeader("WWW-Authenticate", MALFORMED_TOKEN_WWW_AUTH_VALUE);
        return e;
    }

    /**
     * Creates an {@link ElasticsearchSecurityException} that indicates the request contained an invalid grant
     */
    private static ElasticsearchSecurityException invalidGrantException(String detail) {
        ElasticsearchSecurityException e =
            new ElasticsearchSecurityException("invalid_grant", RestStatus.BAD_REQUEST);
        e.addHeader("error_description", detail);
        return e;
    }

    /**
     * Logs an exception concerning a specific Token at TRACE level (if enabled)
     */
    private <E extends Throwable> E traceLog(String action, String identifier, E exception) {
        if (logger.isTraceEnabled()) {
            if (exception instanceof ElasticsearchException) {
                final ElasticsearchException esEx = (ElasticsearchException) exception;
                final Object detail = esEx.getHeader("error_description");
                if (detail != null) {
                    logger.trace(() -> new ParameterizedMessage("Failure in [{}] for id [{}] - [{}]", action, identifier, detail),
                        esEx);
                } else {
                    logger.trace(() -> new ParameterizedMessage("Failure in [{}] for id [{}]", action, identifier),
                        esEx);
                }
            } else {
                logger.trace(() -> new ParameterizedMessage("Failure in [{}] for id [{}]", action, identifier), exception);
            }
        }
        return exception;
    }

    /**
     * Logs an exception at TRACE level (if enabled)
     */
    private <E extends Throwable> E traceLog(String action, E exception) {
        if (logger.isTraceEnabled()) {
            if (exception instanceof ElasticsearchException) {
                final ElasticsearchException esEx = (ElasticsearchException) exception;
                final Object detail = esEx.getHeader("error_description");
                if (detail != null) {
                    logger.trace(() -> new ParameterizedMessage("Failure in [{}] - [{}]", action, detail), esEx);
                } else {
                    logger.trace(() -> new ParameterizedMessage("Failure in [{}]", action), esEx);
                }
            } else {
                logger.trace(() -> new ParameterizedMessage("Failure in [{}]", action), exception);
            }
        }
        return exception;
    }

    boolean isExpiredTokenException(ElasticsearchSecurityException e) {
        final List<String> headers = e.getHeader("WWW-Authenticate");
        return headers != null && headers.stream().anyMatch(EXPIRED_TOKEN_WWW_AUTH_VALUE::equals);
    }

    boolean isExpirationInProgress() {
        return expiredTokenRemover.isExpirationInProgress();
    }

    private class KeyComputingRunnable extends AbstractRunnable {

        private final BytesKey decodedSalt;
        private final ActionListener<SecretKey> listener;
        private final KeyAndCache keyAndCache;

        KeyComputingRunnable(BytesKey decodedSalt, ActionListener<SecretKey> listener, KeyAndCache keyAndCache) {
            this.decodedSalt = decodedSalt;
            this.listener = listener;
            this.keyAndCache = keyAndCache;
        }

        @Override
        protected void doRun() {
            try {
                final SecretKey computedKey = keyAndCache.getOrComputeKey(decodedSalt);
                listener.onResponse(computedKey);
            } catch (ExecutionException e) {
                if (e.getCause() != null &&
                        (e.getCause() instanceof GeneralSecurityException || e.getCause() instanceof IOException
                                || e.getCause() instanceof IllegalArgumentException)) {
                    // this could happen if another realm supports the Bearer token so we should
                    // see if another realm can use this token!
                    logger.debug("unable to decode bearer token", e);
                    listener.onResponse(null);
                } else {
                    listener.onFailure(e);
                }
            }
        }

        @Override
        public void onFailure(Exception e) {
            listener.onFailure(e);
        }
    }

    /**
     * Creates a new key unless present that is newer than the current active key and returns the corresponding metadata. Note:
     * this method doesn't modify the metadata used in this token service. See {@link #refreshMetaData(TokenMetaData)}
     */
    synchronized TokenMetaData generateSpareKey() {
        KeyAndCache maxKey = keyCache.cache.values().stream().max(Comparator.comparingLong(v -> v.keyAndTimestamp.getTimestamp())).get();
        KeyAndCache currentKey = keyCache.activeKeyCache;
        if (currentKey == maxKey) {
            long timestamp = createdTimeStamps.incrementAndGet();
            while (true) {
                byte[] saltArr = new byte[SALT_BYTES];
                secureRandom.nextBytes(saltArr);
                SecureString tokenKey = generateTokenKey();
                KeyAndCache keyAndCache = new KeyAndCache(new KeyAndTimestamp(tokenKey, timestamp), new BytesKey(saltArr));
                if (keyCache.cache.containsKey(keyAndCache.getKeyHash())) {
                    continue; // collision -- generate a new key
                }
                return newTokenMetaData(keyCache.currentTokenKeyHash, Iterables.concat(keyCache.cache.values(),
                        Collections.singletonList(keyAndCache)));
            }
        }
        return newTokenMetaData(keyCache.currentTokenKeyHash, keyCache.cache.values());
    }

    /**
     * Rotate the current active key to the spare key created in the previous {@link #generateSpareKey()} call.
     */
    synchronized TokenMetaData rotateToSpareKey() {
        KeyAndCache maxKey = keyCache.cache.values().stream().max(Comparator.comparingLong(v -> v.keyAndTimestamp.getTimestamp())).get();
        if (maxKey == keyCache.activeKeyCache) {
            throw new IllegalStateException("call generateSpareKey first");
        }
        return newTokenMetaData(maxKey.getKeyHash(), keyCache.cache.values());
    }

    /**
     * Prunes the keys and keeps up to the latest N keys around
     *
     * @param numKeysToKeep the number of keys to keep.
     */
    synchronized TokenMetaData pruneKeys(int numKeysToKeep) {
        if (keyCache.cache.size() <= numKeysToKeep) {
            return getTokenMetaData(); // nothing to do
        }
        Map<BytesKey, KeyAndCache> map = new HashMap<>(keyCache.cache.size() + 1);
        KeyAndCache currentKey = keyCache.get(keyCache.currentTokenKeyHash);
        ArrayList<KeyAndCache> entries = new ArrayList<>(keyCache.cache.values());
        Collections.sort(entries,
                (left, right) ->  Long.compare(right.keyAndTimestamp.getTimestamp(), left.keyAndTimestamp.getTimestamp()));
        for (KeyAndCache value : entries) {
            if (map.size() < numKeysToKeep || value.keyAndTimestamp.getTimestamp() >= currentKey
                    .keyAndTimestamp.getTimestamp()) {
                logger.debug("keeping key {} ", value.getKeyHash());
                map.put(value.getKeyHash(), value);
            } else {
                logger.debug("prune key {} ", value.getKeyHash());
            }
        }
        assert map.isEmpty() == false;
        assert map.containsKey(keyCache.currentTokenKeyHash);
        return newTokenMetaData(keyCache.currentTokenKeyHash, map.values());
    }

    /**
     * Returns the current in-use metdata of this {@link TokenService}
     */
    public synchronized TokenMetaData getTokenMetaData() {
        return newTokenMetaData(keyCache.currentTokenKeyHash, keyCache.cache.values());
    }

    private TokenMetaData newTokenMetaData(BytesKey activeTokenKey, Iterable<KeyAndCache> iterable) {
        List<KeyAndTimestamp> list = new ArrayList<>();
        for (KeyAndCache v : iterable) {
            list.add(v.keyAndTimestamp);
        }
        return new TokenMetaData(list, activeTokenKey.bytes);
    }

    /**
     * Refreshes the current in-use metadata.
     */
    synchronized void refreshMetaData(TokenMetaData metaData) {
        BytesKey currentUsedKeyHash = new BytesKey(metaData.getCurrentKeyHash());
        byte[] saltArr = new byte[SALT_BYTES];
        Map<BytesKey, KeyAndCache> map = new HashMap<>(metaData.getKeys().size());
        long maxTimestamp = createdTimeStamps.get();
        for (KeyAndTimestamp key : metaData.getKeys()) {
            secureRandom.nextBytes(saltArr);
            KeyAndCache keyAndCache = new KeyAndCache(key, new BytesKey(saltArr));
            maxTimestamp = Math.max(keyAndCache.keyAndTimestamp.getTimestamp(), maxTimestamp);
            if (keyCache.cache.containsKey(keyAndCache.getKeyHash()) == false) {
                map.put(keyAndCache.getKeyHash(), keyAndCache);
            } else {
                map.put(keyAndCache.getKeyHash(), keyCache.get(keyAndCache.getKeyHash())); // maintain the cache we already have
            }
        }
        if (map.containsKey(currentUsedKeyHash) == false) {
            // this won't leak any secrets it's only exposing the current set of hashes
            throw new IllegalStateException("Current key is not in the map: " + map.keySet() + " key: " + currentUsedKeyHash);
        }
        createdTimeStamps.set(maxTimestamp);
        keyCache = new TokenKeys(Collections.unmodifiableMap(map), currentUsedKeyHash);
        logger.debug("refreshed keys current: {}, keys: {}", currentUsedKeyHash, keyCache.cache.keySet());
    }

    private SecureString generateTokenKey() {
        byte[] keyBytes = new byte[KEY_BYTES];
        byte[] encode = new byte[0];
        char[] ref = new char[0];
        try {
            secureRandom.nextBytes(keyBytes);
            encode = Base64.getUrlEncoder().withoutPadding().encode(keyBytes);
            ref = new char[encode.length];
            int len = UnicodeUtil.UTF8toUTF16(encode, 0, encode.length, ref);
            return new SecureString(Arrays.copyOfRange(ref, 0, len));
        } finally {
            Arrays.fill(keyBytes, (byte) 0x00);
            Arrays.fill(encode, (byte) 0x00);
            Arrays.fill(ref, (char) 0x00);
        }
    }

    synchronized String getActiveKeyHash() {
        return new BytesRef(Base64.getUrlEncoder().withoutPadding().encode(this.keyCache.currentTokenKeyHash.bytes)).utf8ToString();
    }

    void rotateKeysOnMaster(ActionListener<ClusterStateUpdateResponse> listener) {
        logger.info("rotate keys on master");
        TokenMetaData tokenMetaData = generateSpareKey();
        clusterService.submitStateUpdateTask("publish next key to prepare key rotation",
                new TokenMetadataPublishAction(
                        ActionListener.wrap((res) -> {
                            if (res.isAcknowledged()) {
                                TokenMetaData metaData = rotateToSpareKey();
                                clusterService.submitStateUpdateTask("publish next key to prepare key rotation",
                                        new TokenMetadataPublishAction(listener, metaData));
                            } else {
                                listener.onFailure(new IllegalStateException("not acked"));
                            }
                        }, listener::onFailure), tokenMetaData));
    }

    private final class TokenMetadataPublishAction extends AckedClusterStateUpdateTask<ClusterStateUpdateResponse> {

        private final TokenMetaData tokenMetaData;

        protected TokenMetadataPublishAction(ActionListener<ClusterStateUpdateResponse> listener, TokenMetaData tokenMetaData) {
            super(new AckedRequest() {
                @Override
                public TimeValue ackTimeout() {
                    return AcknowledgedRequest.DEFAULT_ACK_TIMEOUT;
                }

                @Override
                public TimeValue masterNodeTimeout() {
                    return AcknowledgedRequest.DEFAULT_MASTER_NODE_TIMEOUT;
                }
            }, listener);
            this.tokenMetaData = tokenMetaData;
        }

        @Override
        public ClusterState execute(ClusterState currentState) throws Exception {
            XPackPlugin.checkReadyForXPackCustomMetadata(currentState);

            if (tokenMetaData.equals(currentState.custom(TokenMetaData.TYPE))) {
                return currentState;
            }
            return ClusterState.builder(currentState).putCustom(TokenMetaData.TYPE, tokenMetaData).build();
        }

        @Override
        protected ClusterStateUpdateResponse newResponse(boolean acknowledged) {
            return new ClusterStateUpdateResponse(acknowledged);
        }

    }

    private void initialize(ClusterService clusterService) {
        clusterService.addListener(event -> {
            ClusterState state = event.state();
            if (state.getBlocks().hasGlobalBlock(STATE_NOT_RECOVERED_BLOCK)) {
                return;
            }

            if (state.nodes().isLocalNodeElectedMaster()) {
                if (XPackPlugin.isReadyForXPackCustomMetadata(state)) {
                    installTokenMetadata(state.metaData());
                } else {
                    logger.debug("cannot add token metadata to cluster as the following nodes might not understand the metadata: {}",
                        () -> XPackPlugin.nodesNotReadyForXPackCustomMetadata(state));
                }
            }

            TokenMetaData custom = event.state().custom(TokenMetaData.TYPE);
            if (custom != null && custom.equals(getTokenMetaData()) == false) {
                logger.info("refresh keys");
                try {
                    refreshMetaData(custom);
                } catch (Exception e) {
                    logger.warn("refreshing metadata failed", e);
                }
                logger.info("refreshed keys");
            }
        });
    }

    // to prevent too many cluster state update tasks to be queued for doing the same update
    private final AtomicBoolean installTokenMetadataInProgress = new AtomicBoolean(false);

    private void installTokenMetadata(MetaData metaData) {
        if (metaData.custom(TokenMetaData.TYPE) == null) {
            if (installTokenMetadataInProgress.compareAndSet(false, true)) {
                clusterService.submitStateUpdateTask("install-token-metadata", new ClusterStateUpdateTask(Priority.URGENT) {
                    @Override
                    public ClusterState execute(ClusterState currentState) {
                        XPackPlugin.checkReadyForXPackCustomMetadata(currentState);

                        if (currentState.custom(TokenMetaData.TYPE) == null) {
                            return ClusterState.builder(currentState).putCustom(TokenMetaData.TYPE, getTokenMetaData()).build();
                        } else {
                            return currentState;
                        }
                    }

                    @Override
                    public void onFailure(String source, Exception e) {
                        installTokenMetadataInProgress.set(false);
                        logger.error("unable to install token metadata", e);
                    }

                    @Override
                    public void clusterStateProcessed(String source, ClusterState oldState, ClusterState newState) {
                        installTokenMetadataInProgress.set(false);
                    }
                });
            }
        }
    }

    /**
     * For testing
     */
    void clearActiveKeyCache() {
        this.keyCache.activeKeyCache.keyCache.invalidateAll();
    }

    static final class KeyAndCache implements Closeable {
        private final KeyAndTimestamp keyAndTimestamp;
        private final Cache<BytesKey, SecretKey> keyCache;
        private final BytesKey salt;
        private final BytesKey keyHash;

        private KeyAndCache(KeyAndTimestamp keyAndTimestamp, BytesKey salt) {
            this.keyAndTimestamp = keyAndTimestamp;
            keyCache = CacheBuilder.<BytesKey, SecretKey>builder()
                    .setExpireAfterAccess(TimeValue.timeValueMinutes(60L))
                    .setMaximumWeight(500L)
                    .build();
            try {
                SecretKey secretKey = computeSecretKey(keyAndTimestamp.getKey().getChars(), salt.bytes);
                keyCache.put(salt, secretKey);
            } catch (Exception e) {
                throw new IllegalStateException(e);
            }
            this.salt = salt;
            this.keyHash = calculateKeyHash(keyAndTimestamp.getKey());
        }

        private SecretKey getKey(BytesKey salt) {
            return keyCache.get(salt);
        }

        public SecretKey getOrComputeKey(BytesKey decodedSalt) throws ExecutionException {
            return keyCache.computeIfAbsent(decodedSalt, (salt) -> {
                try (SecureString closeableChars = keyAndTimestamp.getKey().clone()) {
                    return computeSecretKey(closeableChars.getChars(), salt.bytes);
                }
            });
        }

        @Override
        public void close() throws IOException {
            keyAndTimestamp.getKey().close();
        }

        BytesKey getKeyHash() {
            return keyHash;
        }

        private static BytesKey calculateKeyHash(SecureString key) {
            MessageDigest messageDigest = MessageDigests.sha256();
            BytesRefBuilder b = new BytesRefBuilder();
            try {
                b.copyChars(key);
                BytesRef bytesRef = b.toBytesRef();
                try {
                    messageDigest.update(bytesRef.bytes, bytesRef.offset, bytesRef.length);
                    return new BytesKey(Arrays.copyOfRange(messageDigest.digest(), 0, 8));
                } finally {
                    Arrays.fill(bytesRef.bytes, (byte) 0x00);
                }
            } finally {
                Arrays.fill(b.bytes(), (byte) 0x00);
            }
        }

        BytesKey getSalt() {
            return salt;
        }
    }


    private static final class TokenKeys {
        final Map<BytesKey, KeyAndCache> cache;
        final BytesKey currentTokenKeyHash;
        final KeyAndCache activeKeyCache;

        private TokenKeys(Map<BytesKey, KeyAndCache> cache, BytesKey currentTokenKeyHash) {
            this.cache = cache;
            this.currentTokenKeyHash = currentTokenKeyHash;
            this.activeKeyCache = cache.get(currentTokenKeyHash);
        }

        KeyAndCache get(BytesKey passphraseHash) {
            return cache.get(passphraseHash);
        }
    }

}<|MERGE_RESOLUTION|>--- conflicted
+++ resolved
@@ -78,11 +78,8 @@
 import org.elasticsearch.xpack.core.security.authc.Authentication;
 import org.elasticsearch.xpack.core.security.authc.KeyAndTimestamp;
 import org.elasticsearch.xpack.core.security.authc.TokenMetaData;
-<<<<<<< HEAD
 import org.elasticsearch.xpack.core.security.index.SystemIndicesNames;
-=======
 import org.elasticsearch.xpack.core.security.authc.support.TokensInvalidationResult;
->>>>>>> 62430741
 import org.elasticsearch.xpack.security.support.SecurityIndexManager;
 
 import javax.crypto.Cipher;
@@ -626,15 +623,10 @@
                 attemptCount.get());
             listener.onFailure(invalidGrantException("failed to invalidate tokens"));
         } else {
-<<<<<<< HEAD
-            final String invalidatedTokenId = getInvalidatedTokenDocumentId(userToken);
-            IndexRequest indexRequest = client.prepareIndex(SystemIndicesNames.SECURITY_INDEX_NAME, TYPE, invalidatedTokenId)
-=======
             BulkRequestBuilder bulkRequestBuilder = client.prepareBulk();
             for (String tokenId : tokenIds) {
                 final String invalidatedTokenId = getInvalidatedTokenDocumentId(tokenId);
-                IndexRequest indexRequest = client.prepareIndex(SecurityIndexManager.SECURITY_INDEX_NAME, TYPE, invalidatedTokenId)
->>>>>>> 62430741
+                IndexRequest indexRequest = client.prepareIndex(SystemIndicesNames.SECURITY_INDEX_NAME, TYPE, invalidatedTokenId)
                     .setOpType(OpType.CREATE)
                     .setSource("doc_type", INVALIDATED_TOKEN_DOC_TYPE, "expiration_time", expirationEpochMilli)
                     .request();
@@ -699,13 +691,9 @@
                 attemptCount.get());
             listener.onFailure(invalidGrantException("failed to invalidate tokens"));
         } else {
-<<<<<<< HEAD
-            UpdateRequest request = client.prepareUpdate(SystemIndicesNames.SECURITY_INDEX_NAME, TYPE, tokenDocId)
-=======
             BulkRequestBuilder bulkRequestBuilder = client.prepareBulk();
             for (String tokenId : tokenIds) {
-                UpdateRequest request = client.prepareUpdate(SecurityIndexManager.SECURITY_INDEX_NAME, TYPE, getTokenDocumentId(tokenId))
->>>>>>> 62430741
+                UpdateRequest request = client.prepareUpdate(SystemIndicesNames.SECURITY_INDEX_NAME, TYPE, getTokenDocumentId(tokenId))
                     .setDoc(srcPrefix, Collections.singletonMap("invalidated", true))
                     .setFetchSource(srcPrefix, null)
                     .request();
@@ -749,49 +737,6 @@
                             TokensInvalidationResult incompleteResult = new TokensInvalidationResult(invalidated, previouslyInvalidated,
                                 failedRequestResponses, attemptCount.get());
                             attemptCount.incrementAndGet();
-<<<<<<< HEAD
-                            executeAsyncWithOrigin(client.threadPool().getThreadContext(), SECURITY_ORIGIN,
-                                client.prepareGet(SystemIndicesNames.SECURITY_INDEX_NAME, TYPE, tokenDocId).request(),
-                                ActionListener.<GetResponse>wrap(getResult -> {
-                                        if (getResult.isExists()) {
-                                            Map<String, Object> source = getResult.getSource();
-                                            Map<String, Object> accessTokenSource = (Map<String, Object>) source.get("access_token");
-                                            Consumer<Exception> onFailure = ex -> listener.onFailure(traceLog("get token", tokenDocId, ex));
-                                            if (accessTokenSource == null) {
-                                                onFailure.accept(new IllegalArgumentException(
-                                                    "token document is missing access_token field"));
-                                            } else {
-                                                Boolean invalidated = (Boolean) accessTokenSource.get("invalidated");
-                                                if (invalidated == null) {
-                                                    onFailure.accept(new IllegalStateException(
-                                                        "token document missing invalidated value"));
-                                                } else if (invalidated) {
-                                                    logger.trace("Token [{}] is already invalidated", tokenDocId);
-                                                    listener.onResponse(false);
-                                                } else {
-                                                    indexInvalidation(tokenDocId, version, listener, attemptCount, srcPrefix,
-                                                        getResult.getVersion());
-                                                }
-                                            }
-                                        } else if (version.onOrAfter(Version.V_6_2_0)) {
-                                            logger.warn("could not find token document [{}] but there should " +
-                                                "be one as token has version [{}]", tokenDocId, version);
-                                            listener.onFailure(invalidGrantException("could not invalidate the token"));
-                                        } else {
-                                            listener.onResponse(false);
-                                        }
-                                    },
-                                    e1 -> {
-                                        traceLog("get token", tokenDocId, e1);
-                                        if (isShardNotAvailableException(e1)) {
-                                            // don't increment count; call again
-                                            indexInvalidation(tokenDocId, version, listener, attemptCount, srcPrefix,
-                                                documentVersion);
-                                        } else {
-                                            listener.onFailure(e1);
-                                        }
-                                    }), client::get);
-=======
                             indexInvalidation(retryTokenDocIds, listener, attemptCount, srcPrefix, incompleteResult);
                         }
                         TokensInvalidationResult result = new TokensInvalidationResult(invalidated, previouslyInvalidated,
@@ -803,7 +748,6 @@
                         if (isShardNotAvailableException(cause)) {
                             attemptCount.incrementAndGet();
                             indexInvalidation(tokenIds, listener, attemptCount, srcPrefix, previousResult);
->>>>>>> 62430741
                         } else {
                             listener.onFailure(e);
                         }
@@ -832,21 +776,12 @@
             logger.warn("Failed to find token for refresh token [{}] after [{}] attempts", refreshToken, attemptCount.get());
             listener.onFailure(invalidGrantException("could not refresh the requested token"));
         } else {
-<<<<<<< HEAD
             SearchRequest request = client.prepareSearch(SystemIndicesNames.SECURITY_INDEX_NAME)
-                    .setQuery(QueryBuilders.boolQuery()
-                            .filter(QueryBuilders.termQuery("doc_type", "token"))
-                            .filter(QueryBuilders.termQuery("refresh_token.token", refreshToken)))
-                    .setVersion(true)
-                    .request();
-=======
-            SearchRequest request = client.prepareSearch(SecurityIndexManager.SECURITY_INDEX_NAME)
                 .setQuery(QueryBuilders.boolQuery()
                     .filter(QueryBuilders.termQuery("doc_type", "token"))
                     .filter(QueryBuilders.termQuery("refresh_token.token", refreshToken)))
                 .setVersion(true)
                 .request();
->>>>>>> 62430741
 
             final SecurityIndexManager frozenSecurityIndex = securityIndex.freeze();
             if (frozenSecurityIndex.indexExists() == false) {
@@ -1088,7 +1023,7 @@
                     )
                 );
 
-            final SearchRequest request = client.prepareSearch(SecurityIndexManager.SECURITY_INDEX_NAME)
+            final SearchRequest request = client.prepareSearch(SystemIndicesNames.SECURITY_INDEX_NAME)
                 .setScroll(DEFAULT_KEEPALIVE_SETTING.get(settings))
                 .setQuery(boolQuery)
                 .setVersion(false)
