--- conflicted
+++ resolved
@@ -1029,15 +1029,10 @@
      */
     private void checkIfTokenIsValid(UserToken userToken, ActionListener<UserToken> listener) {
         Instant currentTime = clock.instant();
+        final SecurityIndexManager indexManager = indexManager();
         if (currentTime.isAfter(userToken.getExpirationTime())) {
             listener.onFailure(traceLog("validate token", userToken.getId(), expiredTokenException()));
-<<<<<<< HEAD
-        }
-        final SecurityIndexManager indexManager = indexManager();
-        if (indexManager.exists() == false) {
-=======
-        } else if (securityIndex.indexExists() == false) {
->>>>>>> 7ff846ff
+        } else if (indexManager.exists() == false) {
             // index doesn't exist so the token is considered invalid as we cannot verify its validity
             logger.warn("failed to validate token [{}] since the alias [{}] doesn't exist", userToken.getId(), indexManager.aliasName());
             listener.onResponse(null);
