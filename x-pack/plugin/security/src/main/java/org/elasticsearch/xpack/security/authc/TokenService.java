/*
 * Copyright Elasticsearch B.V. and/or licensed to Elasticsearch B.V. under one
 * or more contributor license agreements. Licensed under the Elastic License;
 * you may not use this file except in compliance with the Elastic License.
 */

package org.elasticsearch.xpack.security.authc;

import org.apache.logging.log4j.LogManager;
import org.apache.logging.log4j.Logger;
import org.apache.logging.log4j.message.ParameterizedMessage;
import org.apache.lucene.util.BytesRef;
import org.apache.lucene.util.BytesRefBuilder;
import org.apache.lucene.util.UnicodeUtil;
import org.elasticsearch.ElasticsearchException;
import org.elasticsearch.ElasticsearchSecurityException;
import org.elasticsearch.ExceptionsHelper;
import org.elasticsearch.Version;
import org.elasticsearch.action.ActionListener;
import org.elasticsearch.action.DocWriteRequest.OpType;
import org.elasticsearch.action.DocWriteResponse;
import org.elasticsearch.action.bulk.BackoffPolicy;
import org.elasticsearch.action.bulk.BulkItemResponse;
import org.elasticsearch.action.bulk.BulkRequestBuilder;
import org.elasticsearch.action.bulk.BulkResponse;
import org.elasticsearch.action.get.GetRequest;
import org.elasticsearch.action.get.GetResponse;
import org.elasticsearch.action.index.IndexAction;
import org.elasticsearch.action.index.IndexRequest;
import org.elasticsearch.action.search.SearchRequest;
import org.elasticsearch.action.search.SearchResponse;
import org.elasticsearch.action.support.TransportActions;
import org.elasticsearch.action.support.WriteRequest.RefreshPolicy;
import org.elasticsearch.action.support.master.AcknowledgedRequest;
import org.elasticsearch.action.update.UpdateRequest;
import org.elasticsearch.action.update.UpdateRequestBuilder;
import org.elasticsearch.action.update.UpdateResponse;
import org.elasticsearch.client.Client;
import org.elasticsearch.cluster.AckedClusterStateUpdateTask;
import org.elasticsearch.cluster.ClusterState;
import org.elasticsearch.cluster.ClusterStateUpdateTask;
import org.elasticsearch.cluster.ack.AckedRequest;
import org.elasticsearch.cluster.ack.ClusterStateUpdateResponse;
import org.elasticsearch.cluster.metadata.MetaData;
import org.elasticsearch.cluster.service.ClusterService;
import org.elasticsearch.common.Nullable;
import org.elasticsearch.common.Priority;
import org.elasticsearch.common.Strings;
import org.elasticsearch.common.UUIDs;
import org.elasticsearch.common.bytes.BytesReference;
import org.elasticsearch.common.cache.Cache;
import org.elasticsearch.common.cache.CacheBuilder;
import org.elasticsearch.common.collect.Tuple;
import org.elasticsearch.common.compress.CompressorFactory;
import org.elasticsearch.common.hash.MessageDigests;
import org.elasticsearch.common.io.Streams;
import org.elasticsearch.common.io.stream.BytesStreamOutput;
import org.elasticsearch.common.io.stream.InputStreamStreamInput;
import org.elasticsearch.common.io.stream.OutputStreamStreamOutput;
import org.elasticsearch.common.io.stream.StreamInput;
import org.elasticsearch.common.io.stream.StreamOutput;
import org.elasticsearch.common.settings.SecureString;
import org.elasticsearch.common.settings.Setting;
import org.elasticsearch.common.settings.Setting.Property;
import org.elasticsearch.common.settings.Settings;
import org.elasticsearch.common.unit.TimeValue;
import org.elasticsearch.common.util.concurrent.AbstractRunnable;
import org.elasticsearch.common.util.concurrent.ThreadContext;
import org.elasticsearch.common.util.iterable.Iterables;
import org.elasticsearch.common.xcontent.XContentBuilder;
import org.elasticsearch.common.xcontent.XContentFactory;
import org.elasticsearch.core.internal.io.IOUtils;
import org.elasticsearch.index.engine.VersionConflictEngineException;
import org.elasticsearch.index.query.BoolQueryBuilder;
import org.elasticsearch.index.query.QueryBuilders;
import org.elasticsearch.index.seqno.SequenceNumbers;
import org.elasticsearch.rest.RestStatus;
import org.elasticsearch.search.SearchHit;
import org.elasticsearch.xpack.core.XPackField;
import org.elasticsearch.xpack.core.XPackPlugin;
import org.elasticsearch.xpack.core.XPackSettings;
import org.elasticsearch.xpack.core.security.ScrollHelper;
import org.elasticsearch.xpack.core.security.authc.Authentication;
import org.elasticsearch.xpack.core.security.authc.Authentication.AuthenticationType;
import org.elasticsearch.xpack.core.security.authc.KeyAndTimestamp;
import org.elasticsearch.xpack.core.security.authc.TokenMetaData;
import org.elasticsearch.xpack.core.security.authc.support.TokensInvalidationResult;
import org.elasticsearch.xpack.security.support.SecurityIndexManager;

import javax.crypto.Cipher;
import javax.crypto.CipherInputStream;
import javax.crypto.CipherOutputStream;
import javax.crypto.NoSuchPaddingException;
import javax.crypto.SecretKey;
import javax.crypto.SecretKeyFactory;
import javax.crypto.spec.GCMParameterSpec;
import javax.crypto.spec.PBEKeySpec;
import javax.crypto.spec.SecretKeySpec;
import java.io.ByteArrayInputStream;
import java.io.ByteArrayOutputStream;
import java.io.Closeable;
import java.io.IOException;
import java.io.OutputStream;
import java.io.UncheckedIOException;
import java.nio.ByteBuffer;
import java.nio.charset.StandardCharsets;
import java.security.GeneralSecurityException;
import java.security.MessageDigest;
import java.security.NoSuchAlgorithmException;
import java.security.SecureRandom;
import java.security.spec.InvalidKeySpecException;
import java.time.Clock;
import java.time.Instant;
import java.time.ZoneOffset;
import java.time.temporal.ChronoUnit;
import java.util.ArrayList;
import java.util.Arrays;
import java.util.Base64;
import java.util.Collection;
import java.util.Collections;
import java.util.Comparator;
import java.util.HashMap;
import java.util.Iterator;
import java.util.List;
import java.util.Map;
import java.util.Optional;
import java.util.concurrent.ExecutionException;
import java.util.concurrent.atomic.AtomicBoolean;
import java.util.concurrent.atomic.AtomicLong;
import java.util.function.Consumer;
import java.util.function.Predicate;
import java.util.stream.Collectors;

import static org.elasticsearch.action.support.TransportActions.isShardNotAvailableException;
import static org.elasticsearch.gateway.GatewayService.STATE_NOT_RECOVERED_BLOCK;
import static org.elasticsearch.index.mapper.MapperService.SINGLE_MAPPING_NAME;
import static org.elasticsearch.search.SearchService.DEFAULT_KEEPALIVE_SETTING;
import static org.elasticsearch.xpack.core.ClientHelper.SECURITY_ORIGIN;
import static org.elasticsearch.xpack.core.ClientHelper.executeAsyncWithOrigin;
import static org.elasticsearch.xpack.security.support.SecurityIndexManager.SECURITY_INDEX_NAME;
import static org.elasticsearch.threadpool.ThreadPool.Names.GENERIC;

/**
 * Service responsible for the creation, validation, and other management of {@link UserToken}
 * objects for authentication
 */
public final class TokenService {

    /**
     * The parameters below are used to generate the cryptographic key that is used to encrypt the
     * values returned by this service. These parameters are based off of the
     * <a href="https://www.owasp.org/index.php/Password_Storage_Cheat_Sheet">OWASP Password Storage
     * Cheat Sheet</a> and the <a href="https://pages.nist.gov/800-63-3/sp800-63b.html#sec5">
     * NIST Digital Identity Guidelines</a>
     */
    private static final int ITERATIONS = 100000;
    private static final String KDF_ALGORITHM = "PBKDF2withHMACSHA512";
    private static final int SALT_BYTES = 32;
    private static final int KEY_BYTES = 64;
    private static final int IV_BYTES = 12;
    private static final int VERSION_BYTES = 4;
    private static final String ENCRYPTION_CIPHER = "AES/GCM/NoPadding";
    private static final String EXPIRED_TOKEN_WWW_AUTH_VALUE = "Bearer realm=\"" + XPackField.SECURITY +
            "\", error=\"invalid_token\", error_description=\"The access token expired\"";
    private static final String MALFORMED_TOKEN_WWW_AUTH_VALUE = "Bearer realm=\"" + XPackField.SECURITY +
            "\", error=\"invalid_token\", error_description=\"The access token is malformed\"";
    private static final BackoffPolicy DEFAULT_BACKOFF = BackoffPolicy.exponentialBackoff();

    public static final String THREAD_POOL_NAME = XPackField.SECURITY + "-token-key";
    public static final Setting<TimeValue> TOKEN_EXPIRATION = Setting.timeSetting("xpack.security.authc.token.timeout",
            TimeValue.timeValueMinutes(20L), TimeValue.timeValueSeconds(1L), TimeValue.timeValueHours(1L), Property.NodeScope);
    public static final Setting<TimeValue> DELETE_INTERVAL = Setting.timeSetting("xpack.security.authc.token.delete.interval",
            TimeValue.timeValueMinutes(30L), Property.NodeScope);
    public static final Setting<TimeValue> DELETE_TIMEOUT = Setting.timeSetting("xpack.security.authc.token.delete.timeout",
            TimeValue.MINUS_ONE, Property.NodeScope);

    private static final String TOKEN_DOC_TYPE = "token";
    private static final String TOKEN_DOC_ID_PREFIX = TOKEN_DOC_TYPE + "_";
    static final int MINIMUM_BYTES = VERSION_BYTES + SALT_BYTES + IV_BYTES + 1;
    static final int MINIMUM_BASE64_BYTES = Double.valueOf(Math.ceil((4 * MINIMUM_BYTES) / 3)).intValue();
    private static final Logger logger = LogManager.getLogger(TokenService.class);

    private final SecureRandom secureRandom = new SecureRandom();
    private final Settings settings;
    private final ClusterService clusterService;
    private final Clock clock;
    private final TimeValue expirationDelay;
    private final TimeValue deleteInterval;
    private final Client client;
    private final SecurityIndexManager securityIndex;
    private final ExpiredTokenRemover expiredTokenRemover;
    private final boolean enabled;
    private volatile TokenKeys keyCache;
    private volatile long lastExpirationRunMs;
    private final AtomicLong createdTimeStamps = new AtomicLong(-1);

    /**
     * Creates a new token service
     *
     * @param settings the node settings
     * @param clock    the clock that will be used for comparing timestamps
     * @param client   the client to use when checking for revocations
     */
    public TokenService(Settings settings, Clock clock, Client client,
                        SecurityIndexManager securityIndex, ClusterService clusterService) throws GeneralSecurityException {
        byte[] saltArr = new byte[SALT_BYTES];
        secureRandom.nextBytes(saltArr);
        final SecureString tokenPassphrase = generateTokenKey();
        this.settings = settings;
        this.clock = clock.withZone(ZoneOffset.UTC);
        this.expirationDelay = TOKEN_EXPIRATION.get(settings);
        this.client = client;
        this.securityIndex = securityIndex;
        this.lastExpirationRunMs = client.threadPool().relativeTimeInMillis();
        this.deleteInterval = DELETE_INTERVAL.get(settings);
        this.enabled = isTokenServiceEnabled(settings);
        this.expiredTokenRemover = new ExpiredTokenRemover(settings, client);
        ensureEncryptionCiphersSupported();
        KeyAndCache keyAndCache = new KeyAndCache(new KeyAndTimestamp(tokenPassphrase, createdTimeStamps.incrementAndGet()),
                new BytesKey(saltArr));
        keyCache = new TokenKeys(Collections.singletonMap(keyAndCache.getKeyHash(), keyAndCache), keyAndCache.getKeyHash());
        this.clusterService = clusterService;
        initialize(clusterService);
        getTokenMetaData();
    }

    public static Boolean isTokenServiceEnabled(Settings settings) {
        return XPackSettings.TOKEN_SERVICE_ENABLED_SETTING.get(settings);
    }

    /**
     * Creates a token based on the provided authentication and metadata with an auto-generated token id.
     * The created token will be stored in the security index.
     */
    public void createUserToken(Authentication authentication, Authentication originatingClientAuth,
                                Map<String, Object> metadata, boolean includeRefreshToken,
                                ActionListener<Tuple<UserToken, String>> listener) {
        createUserToken(UUIDs.randomBase64UUID(), authentication, originatingClientAuth, metadata, includeRefreshToken, listener);
    }

    /**
     * Create a token based on the provided authentication and metadata with the given token id.
     * The created token will be stored in the security index.
     */
    private void createUserToken(String userTokenId, Authentication authentication, Authentication originatingClientAuth,
                                 Map<String, Object> metadata, boolean includeRefreshToken,
                                 ActionListener<Tuple<UserToken, String>> listener) {
        ensureEnabled();
        if (authentication == null) {
            listener.onFailure(traceLog("create token", new IllegalArgumentException("authentication must be provided")));
        } else if (originatingClientAuth == null) {
            listener.onFailure(traceLog("create token",
                new IllegalArgumentException("originating client authentication must be provided")));
        } else {
            final Instant created = clock.instant();
            final Instant expiration = getExpirationTime(created);
            final Version version = clusterService.state().nodes().getMinNodeVersion();
            final Authentication tokenAuth = new Authentication(authentication.getUser(), authentication.getAuthenticatedBy(),
                authentication.getLookedUpBy(), version, AuthenticationType.TOKEN, authentication.getMetadata());
            final UserToken userToken = new UserToken(userTokenId, version, tokenAuth, expiration, metadata);
            final String documentId = getTokenDocumentId(userToken);
            final String refreshToken = includeRefreshToken ? UUIDs.randomBase64UUID() : null;

            final IndexRequest request;
            try (XContentBuilder builder = XContentFactory.jsonBuilder()) {
                builder.startObject();
                builder.field("doc_type", TOKEN_DOC_TYPE);
                builder.field("creation_time", created.toEpochMilli());
                if (includeRefreshToken) {
                    builder.startObject("refresh_token")
                        .field("token", refreshToken)
                        .field("invalidated", false)
                        .field("refreshed", false)
                        .startObject("client")
                            .field("type", "unassociated_client")
                            .field("user", originatingClientAuth.getUser().principal())
                            .field("realm", originatingClientAuth.getAuthenticatedBy().getName())
                        .endObject()
                        .endObject();
                }
                builder.startObject("access_token")
                        .field("invalidated", false)
                        .field("user_token", userToken)
                        .field("realm", authentication.getAuthenticatedBy().getName())
                        .endObject();
                builder.endObject();
<<<<<<< HEAD
                request = client.prepareIndex(SecurityIndexManager.SECURITY_INDEX_NAME, TYPE, documentId)
=======
                final String documentId = getTokenDocumentId(userToken);
                IndexRequest request =
                        client.prepareIndex(SECURITY_INDEX_NAME, SINGLE_MAPPING_NAME, documentId)
>>>>>>> 7e107325
                                .setOpType(OpType.CREATE)
                                .setSource(builder)
                                .setRefreshPolicy(RefreshPolicy.WAIT_UNTIL)
                                .request();
            } catch (IOException e) {
                // unexpected exception
                listener.onFailure(e);
                return;
            }
            securityIndex.prepareIndexIfNeededThenExecute(ex -> listener.onFailure(traceLog("prepare security index", documentId, ex)),
                    () -> executeAsyncWithOrigin(client, SECURITY_ORIGIN, IndexAction.INSTANCE, request, ActionListener
                            .wrap(indexResponse -> listener.onResponse(new Tuple<>(userToken, refreshToken)), listener::onFailure)));
        }
    }

    /**
     * Looks in the context to see if the request provided a header with a user token and if so the
     * token is validated, which might include authenticated decryption and verification that the token
     * has not been revoked or is expired.
     */
    void getAndValidateToken(ThreadContext ctx,ActionListener<UserToken> listener) {
        if (enabled) {
            final String token = getFromHeader(ctx);
            if (token == null) {
                listener.onResponse(null);
            } else {
                decodeToken(token, ActionListener.wrap(userToken -> {
                    if (userToken != null) {
                        checkIfTokenIsValid(userToken, listener);
                    } else {
                        listener.onResponse(null);
                    }
                }, listener::onFailure));
            }
        } else {
            listener.onResponse(null);
        }
    }

    /**
     * Reads the authentication and metadata from the given token.
     * This method does not validate whether the token is expired or not.
     */
    public void getAuthenticationAndMetaData(String token, ActionListener<Tuple<Authentication, Map<String, Object>>> listener) {
        decodeToken(token, ActionListener.wrap(
                userToken -> {
                    if (userToken == null) {
                        listener.onFailure(new ElasticsearchSecurityException("supplied token is not valid"));
                    } else {
                        listener.onResponse(new Tuple<>(userToken.getAuthentication(), userToken.getMetadata()));
                    }
                },
                listener::onFailure
        ));
    }

    /**
     * Gets the UserToken with given id by fetching the the corresponding token document
     */
    void getUserTokenFromId(String userTokenId, ActionListener<UserToken> listener) {
        if (securityIndex.isAvailable() == false) {
            logger.warn("failed to get token [{}] since index is not available", userTokenId);
            listener.onResponse(null);
        } else {
            securityIndex.checkIndexVersionThenExecute(
                ex -> listener.onFailure(traceLog("prepare security index", userTokenId, ex)),
                () -> {
                    final GetRequest getRequest = client.prepareGet(SecurityIndexManager.SECURITY_INDEX_NAME, SINGLE_MAPPING_NAME,
                        getTokenDocumentId(userTokenId)).request();
                    Consumer<Exception> onFailure = ex -> listener.onFailure(traceLog("decode token", userTokenId, ex));
                    executeAsyncWithOrigin(client.threadPool().getThreadContext(), SECURITY_ORIGIN, getRequest,
                        ActionListener.<GetResponse>wrap(response -> {
                            if (response.isExists()) {
                                Map<String, Object> accessTokenSource =
                                    (Map<String, Object>) response.getSource().get("access_token");
                                if (accessTokenSource == null) {
                                    onFailure.accept(new IllegalStateException(
                                        "token document is missing the access_token field"));
                                } else if (accessTokenSource.containsKey("user_token") == false) {
                                    onFailure.accept(new IllegalStateException(
                                        "token document is missing the user_token field"));
                                } else {
                                    Map<String, Object> userTokenSource =
                                        (Map<String, Object>) accessTokenSource.get("user_token");
                                    listener.onResponse(UserToken.fromSourceMap(userTokenSource));
                                }
                            } else {
                                onFailure.accept(
                                    new IllegalStateException("token document is missing and must be present"));
                            }
                        }, e -> {
                            // if the index or the shard is not there / available we assume that
                            // the token is not valid
                            if (isShardNotAvailableException(e)) {
                                logger.warn("failed to get token [{}] since index is not available", userTokenId);
                                listener.onResponse(null);
                            } else {
                                logger.error(new ParameterizedMessage("failed to get token [{}]", userTokenId), e);
                                listener.onFailure(e);
                            }
                        }), client::get);
                });
        }
    }

    /*
     * If needed, for tokens that were created in a pre 7.1.0 cluster, it asynchronously decodes the token to get the token document Id.
     * The process for this is asynchronous as we may need to compute a key, which can be computationally expensive
     * so this should not block the current thread, which is typically a network thread. A second reason for being asynchronous is that
     * we can restrain the amount of resources consumed by the key computation to a single thread.
     * For tokens created in an after 7.1.0 cluster, the token is just the token document Id so this is used directly without decryption
     */
<<<<<<< HEAD
    void decodeToken(String token, ActionListener<UserToken> listener) {
        final byte[] bytes = token.getBytes(StandardCharsets.UTF_8);
        try (StreamInput in = new InputStreamStreamInput(Base64.getDecoder().wrap(new ByteArrayInputStream(bytes)), bytes.length)) {
            final Version version = Version.readVersion(in);
=======
    void decodeToken(String token, ActionListener<UserToken> listener) throws IOException {
        // We intentionally do not use try-with resources since we need to keep the stream open if we need to compute a key!
        byte[] bytes = token.getBytes(StandardCharsets.UTF_8);
        StreamInput in = new InputStreamStreamInput(Base64.getDecoder().wrap(new ByteArrayInputStream(bytes)), bytes.length);
        final Version version = Version.readVersion(in);
        if (version.onOrAfter(Version.V_7_1_0)) {
            // The token was created in a > 7.1.0 cluster so it contains the tokenId as a String
            String usedTokenId = in.readString();
            getUserTokenFromId(usedTokenId, listener);
        } else {
            // The token was created in a < 7.1.0 cluster so we need to decrypt it to get the tokenId
>>>>>>> 7e107325
            in.setVersion(version);
            if (version.onOrAfter(Version.V_8_0_0)) {
                // The token was created in a > 7.1.0 cluster so it contains the tokenId as a String
                String usedTokenId = in.readString();
                getUserTokenFromId(usedTokenId, listener);
            } else {
                // The token was created in a < 7.1.0 cluster so we need to decrypt it to get the tokenId
                if (in.available() < MINIMUM_BASE64_BYTES) {
                    logger.debug("invalid token, smaller than [{}] bytes", MINIMUM_BASE64_BYTES);
                    listener.onResponse(null);
                    return;
                }
                final BytesKey decodedSalt = new BytesKey(in.readByteArray());
                final BytesKey passphraseHash = new BytesKey(in.readByteArray());
                final byte[] iv = in.readByteArray();
                final BytesStreamOutput out = new BytesStreamOutput();
                Streams.copy(in, out);
                final byte[] encryptedTokenId = BytesReference.toBytes(out.bytes());
                final KeyAndCache keyAndCache = keyCache.get(passphraseHash);
                if (keyAndCache != null) {
                    getKeyAsync(decodedSalt, keyAndCache, ActionListener.wrap(decodeKey -> {
                        if (decodeKey == null) {
                            // could happen with a token that is not ours
                            logger.warn("invalid token");
                            listener.onResponse(null);
                            return;
                        }
                        try {
                            final Cipher cipher = getDecryptionCipher(iv, decodeKey, version, decodedSalt);
                            final String tokenId = decryptTokenId(encryptedTokenId, cipher, version);
                            getUserTokenFromId(tokenId, listener);
                        } catch (IOException | GeneralSecurityException e) {
                            // could happen with a token that is not ours
                            logger.warn("invalid token", e);
                            listener.onResponse(null);
                        }
                    }, listener::onFailure));
                } else {
                    logger.debug("invalid key {} key: {}", passphraseHash, keyCache.cache.keySet());
                    listener.onResponse(null);
                }
            }
        } catch (IOException e) {
            // could happen with a token that is not ours
            logger.debug("invalid token");
            listener.onResponse(null);
        }
    }

    private void getKeyAsync(BytesKey decodedSalt, KeyAndCache keyAndCache, ActionListener<SecretKey> listener) {
        final SecretKey decodeKey = keyAndCache.getKey(decodedSalt);
        if (decodeKey != null) {
            listener.onResponse(decodeKey);
        } else {
            /* As a measure of protected against DOS, we can pass requests requiring a key
             * computation off to a single thread executor. For normal usage, the initial
             * request(s) that require a key computation will be delayed and there will be
             * some additional latency.
             */
            client.threadPool().executor(THREAD_POOL_NAME)
                    .submit(new KeyComputingRunnable(decodedSalt, keyAndCache, listener));
        }
    }

    private static String decryptTokenId(byte[] encryptedTokenId, Cipher cipher, Version version)
            throws GeneralSecurityException, IOException {
        try (ByteArrayInputStream bais = new ByteArrayInputStream(encryptedTokenId);
                CipherInputStream cis = new CipherInputStream(bais, cipher);
                StreamInput decryptedInput = new InputStreamStreamInput(cis)) {
            decryptedInput.setVersion(version);
            return decryptedInput.readString();
        }
    }

    /**
     * This method performs the steps necessary to invalidate a token so that it may no longer be
     * used. The process of invalidation involves performing an update to the token document and setting
     * the <code>invalidated</code> field to <code>true</code>
     */
    public void invalidateAccessToken(String tokenString, ActionListener<TokensInvalidationResult> listener) {
        ensureEnabled();
        if (Strings.isNullOrEmpty(tokenString)) {
            logger.trace("No token-string provided");
            listener.onFailure(new IllegalArgumentException("token must be provided"));
        } else {
            maybeStartTokenRemover();
            final Iterator<TimeValue> backoff = DEFAULT_BACKOFF.iterator();
            decodeToken(tokenString, ActionListener.wrap(userToken -> {
                if (userToken == null) {
                    logger.error("received a malformed token as part of a invalidation request");
                    listener.onFailure(traceLog("invalidate token", tokenString, malformedTokenException()));
                } else {
                    indexInvalidation(Collections.singleton(userToken.getId()), backoff, "access_token", null, listener);
                }
            }, listener::onFailure));
        }
    }

    /**
     * This method performs the steps necessary to invalidate a token so that it may no longer be used.
     *
     * @see #invalidateAccessToken(String, ActionListener)
     */
    public void invalidateAccessToken(UserToken userToken, ActionListener<TokensInvalidationResult> listener) {
        ensureEnabled();
        if (userToken == null) {
            logger.trace("No access token provided");
            listener.onFailure(new IllegalArgumentException("token must be provided"));
        } else {
            maybeStartTokenRemover();
            final Iterator<TimeValue> backoff = DEFAULT_BACKOFF.iterator();
            indexInvalidation(Collections.singleton(userToken.getId()), backoff, "access_token", null, listener);
        }
    }

    /**
     * This method onvalidates a refresh token so that it may no longer be used. Iinvalidation involves performing an update to the token
     * document and setting the <code>refresh_token.invalidated</code> field to <code>true</code>
     *
     * @param refreshToken The string representation of the refresh token
     * @param listener  the listener to notify upon completion
     */
    public void invalidateRefreshToken(String refreshToken, ActionListener<TokensInvalidationResult> listener) {
        ensureEnabled();
        if (Strings.isNullOrEmpty(refreshToken)) {
            logger.trace("No refresh token provided");
            listener.onFailure(new IllegalArgumentException("refresh token must be provided"));
        } else {
            maybeStartTokenRemover();
            final Iterator<TimeValue> backoff = DEFAULT_BACKOFF.iterator();
            findTokenFromRefreshToken(refreshToken,
                backoff, ActionListener.wrap(searchResponse -> {
                    final String docId = getTokenIdFromDocumentId(searchResponse.getId());
                    indexInvalidation(Collections.singletonList(docId), backoff, "refresh_token", null, listener);
                }, listener::onFailure));
        }
    }

    /**
     * Invalidates all access tokens and all refresh tokens of a given {@code realmName} and/or of a given
     * {@code username} so that they may no longer be used
     *
     * @param realmName the realm of which the tokens should be invalidated
     * @param username the username for which the tokens should be invalidated
     * @param listener  the listener to notify upon completion
     */
    public void invalidateActiveTokensForRealmAndUser(@Nullable String realmName, @Nullable String username,
                                                      ActionListener<TokensInvalidationResult> listener) {
        ensureEnabled();
        if (Strings.isNullOrEmpty(realmName) && Strings.isNullOrEmpty(username)) {
            logger.trace("No realm name or username provided");
            listener.onFailure(new IllegalArgumentException("realm name or username must be provided"));
        } else {
            if (Strings.isNullOrEmpty(realmName)) {
                findActiveTokensForUser(username, ActionListener.wrap(tokenTuples -> {
                    if (tokenTuples.isEmpty()) {
                        logger.warn("No tokens to invalidate for realm [{}] and username [{}]", realmName, username);
                        listener.onResponse(TokensInvalidationResult.emptyResult());
                    } else {
                        invalidateAllTokens(tokenTuples.stream().map(t -> t.v1().getId()).collect(Collectors.toList()), listener);
                    }
                }, listener::onFailure));
            } else {
                Predicate filter = null;
                if (Strings.hasText(username)) {
                    filter = isOfUser(username);
                }
                findActiveTokensForRealm(realmName, filter, ActionListener.wrap(tokenTuples -> {
                    if (tokenTuples.isEmpty()) {
                        logger.warn("No tokens to invalidate for realm [{}] and username [{}]", realmName, username);
                        listener.onResponse(TokensInvalidationResult.emptyResult());
                    } else {
                        invalidateAllTokens(tokenTuples.stream().map(t -> t.v1().getId()).collect(Collectors.toList()), listener);
                    }
                }, listener::onFailure));
            }
        }
    }

    /**
     * Invalidates a collection of access_token and refresh_token that were retrieved by
     * {@link TokenService#invalidateActiveTokensForRealmAndUser}
     *
     * @param accessTokenIds The ids of the access tokens which should be invalidated (along with the respective refresh_token)
     * @param listener  the listener to notify upon completion
     */
    private void invalidateAllTokens(Collection<String> accessTokenIds, ActionListener<TokensInvalidationResult> listener) {
        maybeStartTokenRemover();
        // Invalidate the refresh tokens first so that they cannot be used to get new
        // access tokens while we invalidate the access tokens we currently know about
        final Iterator<TimeValue> backoff = DEFAULT_BACKOFF.iterator();
        indexInvalidation(accessTokenIds, backoff, "refresh_token", null, ActionListener.wrap(result ->
                    indexInvalidation(accessTokenIds, backoff, "access_token", result, listener),
                listener::onFailure));
    }

    /**
     * Performs the actual invalidation of a collection of tokens. In case of recoverable errors ( see
     * {@link TransportActions#isShardNotAvailableException} ) the UpdateRequests to mark the tokens as invalidated are retried using
     * an exponential backoff policy.
     *
     * @param tokenIds        the tokens to invalidate
     * @param backoff         the amount of time to delay between attempts
     * @param srcPrefix       the prefix to use when constructing the doc to update, either refresh_token or access_token depending on
     *                        what type of tokens should be invalidated
     * @param previousResult  if this not the initial attempt for invalidation, it contains the result of invalidating
     *                        tokens up to the point of the retry. This result is added to the result of the current attempt
     * @param listener        the listener to notify upon completion
     */
    private void indexInvalidation(Collection<String> tokenIds, Iterator<TimeValue> backoff, String srcPrefix,
                                   @Nullable TokensInvalidationResult previousResult, ActionListener<TokensInvalidationResult> listener) {
        if (tokenIds.isEmpty()) {
            logger.warn("No [{}] tokens provided for invalidation", srcPrefix);
            listener.onFailure(invalidGrantException("No tokens provided for invalidation"));
        } else {
            BulkRequestBuilder bulkRequestBuilder = client.prepareBulk();
            for (String tokenId : tokenIds) {
                UpdateRequest request = client
                        .prepareUpdate(SECURITY_INDEX_NAME, SINGLE_MAPPING_NAME, getTokenDocumentId(tokenId))
                        .setDoc(srcPrefix, Collections.singletonMap("invalidated", true))
                        .setFetchSource(srcPrefix, null)
                        .request();
                bulkRequestBuilder.add(request);
            }
            bulkRequestBuilder.setRefreshPolicy(RefreshPolicy.WAIT_UNTIL);
            securityIndex.prepareIndexIfNeededThenExecute(ex -> listener.onFailure(traceLog("prepare security index", ex)),
                () -> executeAsyncWithOrigin(client.threadPool().getThreadContext(), SECURITY_ORIGIN, bulkRequestBuilder.request(),
                    ActionListener.<BulkResponse>wrap(bulkResponse -> {
                        ArrayList<String> retryTokenDocIds = new ArrayList<>();
                        ArrayList<ElasticsearchException> failedRequestResponses = new ArrayList<>();
                        ArrayList<String> previouslyInvalidated = new ArrayList<>();
                        ArrayList<String> invalidated = new ArrayList<>();
                        if (null != previousResult) {
                            failedRequestResponses.addAll((previousResult.getErrors()));
                            previouslyInvalidated.addAll(previousResult.getPreviouslyInvalidatedTokens());
                            invalidated.addAll(previousResult.getInvalidatedTokens());
                        }
                        for (BulkItemResponse bulkItemResponse : bulkResponse.getItems()) {
                            if (bulkItemResponse.isFailed()) {
                                Throwable cause = bulkItemResponse.getFailure().getCause();
                                final String failedTokenDocId = getTokenIdFromDocumentId(bulkItemResponse.getFailure().getId());
                                if (isShardNotAvailableException(cause)) {
                                    retryTokenDocIds.add(failedTokenDocId);
                                }
                                else {
                                    traceLog("invalidate access token", failedTokenDocId, cause);
                                    failedRequestResponses.add(new ElasticsearchException("Error invalidating " + srcPrefix + ": ", cause));
                                }
                            } else {
                                UpdateResponse updateResponse = bulkItemResponse.getResponse();
                                if (updateResponse.getResult() == DocWriteResponse.Result.UPDATED) {
                                    logger.debug("Invalidated [{}] for doc [{}]", srcPrefix, updateResponse.getGetResult().getId());
                                    invalidated.add(updateResponse.getGetResult().getId());
                                } else if (updateResponse.getResult() == DocWriteResponse.Result.NOOP) {
                                    previouslyInvalidated.add(updateResponse.getGetResult().getId());
                                }
                            }
                        }
                        if (retryTokenDocIds.isEmpty() == false) {
                            if (backoff.hasNext()) {
                                logger.debug("failed to invalidate [{}] tokens out of [{}], retrying to invalidate these too",
                                        retryTokenDocIds.size(), tokenIds.size());
                                final TokensInvalidationResult incompleteResult = new TokensInvalidationResult(invalidated,
                                        previouslyInvalidated, failedRequestResponses);
                                final Runnable retryWithContextRunnable = client.threadPool().getThreadContext().preserveContext(
                                        () -> indexInvalidation(retryTokenDocIds, backoff, srcPrefix, incompleteResult, listener));
                                client.threadPool().schedule(retryWithContextRunnable, backoff.next(), GENERIC);
                            } else {
                                logger.warn("failed to invalidate [{}] tokens out of [{}] after all retries", retryTokenDocIds.size(),
                                        tokenIds.size());
                            }
                        } else {
                            final TokensInvalidationResult result = new TokensInvalidationResult(invalidated, previouslyInvalidated,
                                    failedRequestResponses);
                            listener.onResponse(result);
                        }
                    }, e -> {
                        Throwable cause = ExceptionsHelper.unwrapCause(e);
                        traceLog("invalidate tokens", cause);
                        if (isShardNotAvailableException(cause) && backoff.hasNext()) {
                            logger.debug("failed to invalidate tokens, retrying ");
                            final Runnable retryWithContextRunnable = client.threadPool().getThreadContext()
                                    .preserveContext(() -> indexInvalidation(tokenIds, backoff, srcPrefix, previousResult, listener));
                            client.threadPool().schedule(retryWithContextRunnable, backoff.next(), GENERIC);
                        } else {
                            listener.onFailure(e);
                        }
                    }), client::bulk));
        }
    }

    /**
     * Called by the transport action in order to start the process of refreshing a token.
     */
    public void refreshToken(String refreshToken, ActionListener<Tuple<UserToken, String>> listener) {
        ensureEnabled();
        final Instant refreshRequested = clock.instant();
        final Iterator<TimeValue> backoff = DEFAULT_BACKOFF.iterator();
        findTokenFromRefreshToken(refreshToken,
            backoff,
            ActionListener.wrap(tokenDocHit -> {
                final Authentication clientAuth = Authentication.readFromContext(client.threadPool().getThreadContext());
                innerRefresh(tokenDocHit.getId(), tokenDocHit.getSourceAsMap(), tokenDocHit.getSeqNo(), tokenDocHit.getPrimaryTerm(), clientAuth,
                    backoff, refreshRequested, listener);
            }, listener::onFailure));
    }

    /**
     * Performs an asynchronous search request for the token document that contains the {@code refreshToken} and calls the listener with the
     * {@link SearchResponse}. In case of recoverable errors the SearchRequest is retried using an exponential backoff policy.
     */
    private void findTokenFromRefreshToken(String refreshToken, Iterator<TimeValue> backoff, ActionListener<SearchHit> listener) {
        final Consumer<Exception> onFailure = ex -> listener.onFailure(traceLog("find token by refresh token", refreshToken, ex));
        final Consumer<Exception> maybeRetryOnFailure = ex -> {
            if (backoff.hasNext()) {
                final TimeValue backofTimeValue = backoff.next();
                logger.debug("retrying after [" + backofTimeValue + "] back off");
                final Runnable retryWithContextRunnable = client.threadPool().getThreadContext()
                        .preserveContext(() -> findTokenFromRefreshToken(refreshToken, backoff, listener));
                client.threadPool().schedule(retryWithContextRunnable, backofTimeValue, GENERIC);
            } else {
                logger.warn("failed to find token from refresh token after all retries");
                onFailure.accept(ex);
            }
        };
        final SecurityIndexManager frozenSecurityIndex = securityIndex.freeze();
        if (frozenSecurityIndex.indexExists() == false) {
            logger.warn("security index does not exist therefore refresh token [{}] cannot be validated", refreshToken);
            listener.onFailure(invalidGrantException("could not refresh the requested token"));
        } else if (frozenSecurityIndex.isAvailable() == false) {
            logger.debug("security index is not available to find token from refresh token, retrying");
            maybeRetryOnFailure.accept(invalidGrantException("could not refresh the requested token"));
        } else {
            final SearchRequest request = client.prepareSearch(SECURITY_INDEX_NAME)
                    .setQuery(QueryBuilders.boolQuery()
                            .filter(QueryBuilders.termQuery("doc_type", TOKEN_DOC_TYPE))
                            .filter(QueryBuilders.termQuery("refresh_token.token", refreshToken)))
                    .seqNoAndPrimaryTerm(true)
                    .request();
            securityIndex.checkIndexVersionThenExecute(listener::onFailure, () ->
                executeAsyncWithOrigin(client.threadPool().getThreadContext(), SECURITY_ORIGIN, request,
                    ActionListener.<SearchResponse>wrap(searchResponse -> {
                        if (searchResponse.isTimedOut()) {
                            logger.debug("find token from refresh token response timed out, retrying");
                            maybeRetryOnFailure.accept(invalidGrantException("could not refresh the requested token"));
                        } else if (searchResponse.getHits().getHits().length < 1) {
                            logger.warn("could not find token document with refresh_token [{}]", refreshToken);
                            onFailure.accept(invalidGrantException("could not refresh the requested token"));
                        } else if (searchResponse.getHits().getHits().length > 1) {
                            onFailure.accept(new IllegalStateException("multiple tokens share the same refresh token"));
                        } else {
                            listener.onResponse(searchResponse.getHits().getAt(0));
                        }
                    }, e -> {
                        if (isShardNotAvailableException(e)) {
                            logger.debug("find token from refresh token request failed because of unavailable shards, retrying");
                            maybeRetryOnFailure.accept(invalidGrantException("could not refresh the requested token"));
                        } else {
                            onFailure.accept(e);
                        }
                    }),
                    client::search));
        }
    }

    /**
     * Performs the actual refresh of the token with retries in case of certain exceptions that may be recoverable. The refresh involves two
     * steps: First, we check if the token document is still valid for refresh
     * ({@link TokenService#checkTokenDocForRefresh(Map, Authentication)} Then, in the case that the token has been refreshed within the
     * previous 30 seconds (see {@link TokenService#checkLenientlyIfTokenAlreadyRefreshed(Map, Authentication)}), we do not create a new
     * token document but instead retrieve the one that was created by the original refresh and return a user token and refresh token based
     * on that. Otherwise this token document gets its refresh_token marked as refreshed, while also storing the Instant when it was
     * refreshed along with a pointer to the new token document that holds the refresh_token that supersedes this one. The new document that
     * contains the new access token and refresh token is created and finally the new access token and refresh token are returned to the
     * listener.
     */
    private void innerRefresh(String tokenDocId, Map<String, Object> source, long seqNo, long primaryTerm, Authentication clientAuth,
                              Iterator<TimeValue> backoff, Instant refreshRequested, ActionListener<Tuple<UserToken, String>> listener) {
        logger.debug("Attempting to refresh token [{}]", tokenDocId);
        final Consumer<Exception> onFailure = ex -> listener.onFailure(traceLog("refresh token", tokenDocId, ex));
        final String refreshedNewTokenId;
        try {
            refreshedNewTokenId = checkTokenDocForRefresh(source, clientAuth);
        } catch (ElasticsearchSecurityException e) {
            onFailure.accept(e);
            return;
        }
        if (refreshedNewTokenId != null) {
            logger.debug("Token document [{}] was recently refreshed, when a new token document [{}] was generated. Reusing that result.",
                    tokenDocId, refreshedNewTokenId);
            getTokenDocAsync(refreshedNewTokenId, new ActionListener<GetResponse>() {
                private final Consumer<Exception> maybeRetryOnFailure = ex -> {
                    if (backoff.hasNext()) {
                        final TimeValue backofTimeValue = backoff.next();
                        logger.debug("retrying after [" + backofTimeValue + "] back off");
                        final Runnable retryWithContextRunnable = client.threadPool().getThreadContext()
                                .preserveContext(() -> getTokenDocAsync(refreshedNewTokenId, this));
                        client.threadPool().schedule(retryWithContextRunnable, backofTimeValue, GENERIC);
                    } else {
                        logger.warn("back off retries exhausted");
                        onFailure.accept(ex);
                    }
                };

                @Override
                public void onResponse(GetResponse response) {
                    if (response.isExists()) {
                        logger.debug("found superseding token document [{}] for token document [{}]", refreshedNewTokenId, tokenDocId);
                        final Tuple<UserToken, String> parsedTokens;
                        try {
                            parsedTokens = parseTokensFromDocument(response.getSource(), null);
                        } catch (IOException e) {
                            logger.error("unable to decode existing user token", e);
                            listener.onFailure(invalidGrantException("could not refresh the requested token"));
                            return;
                        }
                        listener.onResponse(parsedTokens);
                    } else {
                        // We retry this since the creation of the superseding token document might already be in flight but not
                        // yet completed, triggered by a refresh request that came a few milliseconds ago
                        logger.info("could not find superseding token document [{}] for token document [{}], retrying",
                                refreshedNewTokenId, tokenDocId);
                        maybeRetryOnFailure.accept(invalidGrantException("could not refresh the requested token"));
                    }
                }

                @Override
                public void onFailure(Exception e) {
                    if (isShardNotAvailableException(e)) {
                        logger.info("could not find superseding token document [{}] for refresh, retrying", refreshedNewTokenId);
                        maybeRetryOnFailure.accept(invalidGrantException("could not refresh the requested token"));
                    } else {
                        logger.warn("could not find superseding token document [{}] for refresh", refreshedNewTokenId);
                        onFailure.accept(invalidGrantException("could not refresh the requested token"));
                    }
                }
<<<<<<< HEAD
            });
        } else {
            final String newUserTokenId = UUIDs.randomBase64UUID();
            final Map<String, Object> updateMap = new HashMap<>();
            updateMap.put("refreshed", true);
            updateMap.put("refresh_time", clock.instant().toEpochMilli());
            updateMap.put("superseded_by", getTokenDocumentId(newUserTokenId));
            assert seqNo != SequenceNumbers.UNASSIGNED_SEQ_NO : "expected an assigned sequence number";
            assert primaryTerm != SequenceNumbers.UNASSIGNED_PRIMARY_TERM : "expected an assigned primary term";
            final UpdateRequestBuilder updateRequest = client.prepareUpdate(SecurityIndexManager.SECURITY_INDEX_NAME, TYPE, tokenDocId)
                    .setDoc("refresh_token", updateMap)
                    .setFetchSource(true)
                    .setRefreshPolicy(RefreshPolicy.IMMEDIATE)
                    .setIfSeqNo(seqNo)
                    .setIfPrimaryTerm(primaryTerm);
            executeAsyncWithOrigin(client.threadPool().getThreadContext(), SECURITY_ORIGIN, updateRequest.request(),
                    ActionListener.<UpdateResponse>wrap(updateResponse -> {
                        if (updateResponse.getResult() == DocWriteResponse.Result.UPDATED) {
                            logger.debug("updated the original token document to {}", updateResponse.getGetResult().sourceAsMap());
                            final Tuple<UserToken, String> parsedTokens;
                            try {
                                parsedTokens = parseTokensFromDocument(source, null);
                            } catch (IOException e) {
                                logger.error("unable to decode the user token from document [{}]", tokenDocId);
=======
                final String newUserTokenId = UUIDs.randomBase64UUID();
                final Instant refreshTime = clock.instant();
                Map<String, Object> updateMap = new HashMap<>();
                updateMap.put("refreshed", true);
                updateMap.put("refresh_time", refreshTime.toEpochMilli());
                updateMap.put("superseded_by", getTokenDocumentId(newUserTokenId));
                UpdateRequestBuilder updateRequest =
                    client.prepareUpdate(SecurityIndexManager.SECURITY_INDEX_NAME, SINGLE_MAPPING_NAME, tokenDocId)
                        .setDoc("refresh_token", updateMap)
                        .setFetchSource(true)
                        .setRefreshPolicy(RefreshPolicy.IMMEDIATE);
                assert seqNo != SequenceNumbers.UNASSIGNED_SEQ_NO : "expected an assigned sequence number";
                updateRequest.setIfSeqNo(seqNo);
                assert primaryTerm != SequenceNumbers.UNASSIGNED_PRIMARY_TERM : "expected an assigned primary term";
                updateRequest.setIfPrimaryTerm(primaryTerm);
                executeAsyncWithOrigin(client.threadPool().getThreadContext(), SECURITY_ORIGIN, updateRequest.request(),
                    ActionListener.<UpdateResponse>wrap(
                        updateResponse -> {
                            if (updateResponse.getResult() == DocWriteResponse.Result.UPDATED) {
                                logger.debug("updated the original token document to {}", updateResponse.getGetResult().sourceAsMap());
                                createUserToken(newUserTokenId, authentication, clientAuth, listener, metadata, true);
                            } else if (backoff.hasNext()) {
                                logger.info("failed to update the original token document [{}], the update result was [{}]. Retrying",
                                    tokenDocId, updateResponse.getResult());
                                final Runnable retryWithContextRunnable = client.threadPool().getThreadContext()
                                        .preserveContext(() -> innerRefresh(tokenDocId, source, seqNo, primaryTerm, clientAuth, listener,
                                                backoff, refreshRequested));
                                client.threadPool().schedule(retryWithContextRunnable, backoff.next(), GENERIC);
                            } else {
                                logger.info("failed to update the original token document [{}] after all retries, " +
                                    "the update result was [{}]. ", tokenDocId, updateResponse.getResult());
>>>>>>> 7e107325
                                listener.onFailure(invalidGrantException("could not refresh the requested token"));
                                return;
                            }
                            final UserToken toRefreshUserToken = parsedTokens.v1();
                            createUserToken(newUserTokenId, toRefreshUserToken.getAuthentication(), clientAuth,
                                    toRefreshUserToken.getMetadata(), true, listener);
                        } else if (backoff.hasNext()) {
                            logger.info("failed to update the original token document [{}], the update result was [{}]. Retrying",
                                    tokenDocId, updateResponse.getResult());
                            final Runnable retryWithContextRunnable = client.threadPool().getThreadContext()
                                    .preserveContext(() -> innerRefresh(tokenDocId, source, seqNo, primaryTerm, clientAuth, backoff,
                                            refreshRequested, listener));
                            client.threadPool().schedule(retryWithContextRunnable, backoff.next(), GENERIC);
                        } else {
                            logger.info("failed to update the original token document [{}] after all retries, "
                                    + "the update result was [{}]. ", tokenDocId, updateResponse.getResult());
                            listener.onFailure(invalidGrantException("could not refresh the requested token"));
                        }
                    }, e -> {
                        Throwable cause = ExceptionsHelper.unwrapCause(e);
                        if (cause instanceof VersionConflictEngineException) {
                            // The document has been updated by another thread, get it again.
                            logger.debug("version conflict while updating document [{}], attempting to get it again", tokenDocId);
                            getTokenDocAsync(tokenDocId, new ActionListener<GetResponse>() {
                                @Override
                                public void onResponse(GetResponse response) {
                                    if (response.isExists()) {
                                        innerRefresh(tokenDocId, response.getSource(), response.getSeqNo(), response.getPrimaryTerm(),
                                                clientAuth, backoff, refreshRequested, listener);
                                    } else {
                                        logger.warn("could not find token document [{}] for refresh", tokenDocId);
                                        onFailure.accept(invalidGrantException("could not refresh the requested token"));
                                    }
                                }

                                @Override
                                public void onFailure(Exception e) {
                                    if (isShardNotAvailableException(e)) {
                                        if (backoff.hasNext()) {
                                            logger.info("could not get token document [{}] for refresh, retrying", tokenDocId);
                                            final Runnable retryWithContextRunnable = client.threadPool().getThreadContext()
                                                    .preserveContext(() -> getTokenDocAsync(tokenDocId, this));
                                            client.threadPool().schedule(retryWithContextRunnable, backoff.next(), GENERIC);
                                        } else {
                                            logger.warn("could not get token document [{}] for refresh after all retries", tokenDocId);
                                            onFailure.accept(invalidGrantException("could not refresh the requested token"));
                                        }
                                    } else {
                                        onFailure.accept(e);
                                    }
                                }
                            });
                        } else if (isShardNotAvailableException(e)) {
                            if (backoff.hasNext()) {
                                logger.debug("failed to update the original token document [{}], retrying", tokenDocId);
                                final Runnable retryWithContextRunnable = client.threadPool().getThreadContext()
                                        .preserveContext(() -> innerRefresh(tokenDocId, source, seqNo, primaryTerm, clientAuth, backoff,
                                                refreshRequested, listener));
                                client.threadPool().schedule(retryWithContextRunnable, backoff.next(), GENERIC);
                            } else {
                                logger.warn("failed to update the original token document [{}], after all retries", tokenDocId);
                                onFailure.accept(invalidGrantException("could not refresh the requested token"));
                            }
                        } else {
                            onFailure.accept(e);
                        }
                    }), client::update);
        }
    }

    /**
     * Performs checks on the retrieved doc source and returns the id for the document containing the superseding - after the refresh -
     * token, or {@code null} if the token was not refreshed. If the token cannot be refreshed an exception is thrown.
     */
    private String checkTokenDocForRefresh(Map<String, Object> source, Authentication clientAuth) throws ElasticsearchSecurityException {
        checkRefreshTokenExpired(source);
        final Map<String, Object> refreshTokenSource = getRefreshTokenSource(source);
        checkRefreshTokenInvalidated(refreshTokenSource);
        checkClientCanRefresh(refreshTokenSource, clientAuth);
        final Map<String, Object> userTokenSource = getUserTokenSource(source);
        return checkRepeatedRefreshes(refreshTokenSource, userTokenSource);
    }

    private void getTokenDocAsync(String tokenDocId, ActionListener<GetResponse> listener) {
<<<<<<< HEAD
        GetRequest getRequest = client.prepareGet(SecurityIndexManager.SECURITY_INDEX_NAME, TYPE, tokenDocId)
                .setFetchSource(true)
                .request();
=======
        GetRequest getRequest =
            client.prepareGet(SECURITY_INDEX_NAME, SINGLE_MAPPING_NAME, tokenDocId).request();
>>>>>>> 7e107325
        executeAsyncWithOrigin(client.threadPool().getThreadContext(), SECURITY_ORIGIN, getRequest, listener, client::get);
    }

    private void checkRefreshTokenExpired(Map<String, Object> source) throws ElasticsearchSecurityException {
        final Long creationEpochMilli = (Long) source.get("creation_time");
        if (creationEpochMilli == null) {
            throw invalidGrantException("token document is missing creation time value");
        } else {
            final Instant creationTime = creationEpochMilli == null ? null : Instant.ofEpochMilli(creationEpochMilli);
            if (clock.instant().isAfter(creationTime.plus(24L, ChronoUnit.HOURS))) {
                throw invalidGrantException("refresh token has expired");
            }
        }
    }

    private Map<String, Object> getRefreshTokenSource(Map<String, Object> source) throws ElasticsearchSecurityException {
        final Map<String, Object> refreshTokenSource = (Map<String, Object>) source.get("refresh_token");
        if (refreshTokenSource == null || refreshTokenSource.isEmpty()) {
            throw invalidGrantException("token document is missing the refresh_token object");
        }
        return refreshTokenSource;
    }

    private void checkRefreshTokenInvalidated(Map<String, Object> refreshTokenSource) throws ElasticsearchSecurityException {
        final Boolean invalidated = (Boolean) refreshTokenSource.get("invalidated");
        if (invalidated == null) {
            throw invalidGrantException("token document is missing invalidated value");
        } else if(invalidated) {
            throw invalidGrantException("token has already been invalidated");
        }
    }

    private Map<String, Object> getUserTokenSource(Map<String, Object> source) throws ElasticsearchSecurityException {
        final Map<String, Object> accessTokenSource = (Map<String, Object>) source.get("access_token");
        if (accessTokenSource == null || accessTokenSource.isEmpty()) {
            throw invalidGrantException("token document is missing the access_token object");
        }
        final Map<String, Object> userTokenSource = (Map<String, Object>) accessTokenSource.get("user_token");
        if (userTokenSource == null || userTokenSource.isEmpty()) {
            throw invalidGrantException("token document is missing the user token info");
        }
        return userTokenSource;
    }

    /**
     * If the token has been refreshed recently, returns the id of the doc containing the superseding token.
     * If the token has not been refreshed returns {@code null}. Otherwise throws exception.
     */
    private String checkRepeatedRefreshes(Map<String, Object> refreshTokenSource, Map<String, Object> userTokenSource)
            throws ElasticsearchSecurityException {
        final Boolean refreshed = (Boolean) refreshTokenSource.get("refreshed");
        if (refreshed == null) {
            throw invalidGrantException("token document is missing refreshed value");
        }
        final Integer versionInteger = (Integer) userTokenSource.get("version");
        if (versionInteger == null) {
            throw invalidGrantException("token is missing version value");
        }
        final Version authVersion = Version.fromId((Integer) userTokenSource.get("version"));
        if (refreshed) {
            if (authVersion.onOrAfter(Version.V_7_1_0)) {
<<<<<<< HEAD
                final Long refreshEpochMilli = (Long) refreshTokenSource.get("refresh_time");
                final Instant refreshTime = refreshEpochMilli == null ? null : Instant.ofEpochMilli(refreshEpochMilli);
                if (refreshTime == null) {
                    throw invalidGrantException("token document is missing refresh time value");
=======
                final Long refreshedEpochMilli = (Long) refreshTokenSrc.get("refresh_time");
                final Instant refreshTime = refreshedEpochMilli == null ? null : Instant.ofEpochMilli(refreshedEpochMilli);
                final String supersededBy = (String) refreshTokenSrc.get("superseded_by");
                if (supersededBy == null) {
                    return Optional.of(invalidGrantException("token document is missing superseded by value"));
                } else if (refreshTime == null) {
                    return Optional.of(invalidGrantException("token document is missing refresh time value"));
>>>>>>> 7e107325
                } else if (clock.instant().isAfter(refreshTime.plus(30L, ChronoUnit.SECONDS))) {
                    throw invalidGrantException("token has already been refreshed more than 30 seconds in the past");
                } else if (clock.instant().isBefore(refreshTime.minus(30L, ChronoUnit.SECONDS))) {
                    throw invalidGrantException("token has been refreshed more than 30 seconds in the future. clock skew too great.");
                }
                final String supersededBy = (String) refreshTokenSource.get("superseded_by");
                if (supersededBy == null) {
                    throw invalidGrantException("token document is missing superseded by value");
                }
                // token refreshed recently so we return the doc id for the containing doc
                return supersededBy;
            } else {
                // token refreshed and does not support multiple refreshes
                throw invalidGrantException("token has already been refreshed");
            }
        }
        return null;
    }

<<<<<<< HEAD
    private void checkClientCanRefresh(Map<String, Object> refreshTokenSource, Authentication clientAuth) throws ElasticsearchSecurityException {
        final Map<String, Object> clientInfo = (Map<String, Object>) refreshTokenSource.get("client");
        if (clientInfo == null) {
            throw invalidGrantException("token is missing client information");
        }
        if (clientAuth.getUser().principal().equals(clientInfo.get("user")) == false) {
            logger.warn("Token was originally created by [{}] but [{}] attempted to refresh it", clientInfo.get("user"),
                    clientAuth.getUser().principal());
            throw invalidGrantException("tokens must be refreshed by the creating client");
        }
        if (clientAuth.getAuthenticatedBy().getName().equals(clientInfo.get("realm")) == false) {
            logger.warn("[{}] created the refresh token while authenticated by [{}] but is now authenticated by [{}]",
                    clientInfo.get("user"), clientInfo.get("realm"), clientAuth.getAuthenticatedBy().getName());
            throw invalidGrantException("tokens must be refreshed by the creating client");
        }
=======
    /**
     * Checks if a refreshed token is eligible to be refreshed again. This is only allowed for versions after 7.1.0 and
     * when the refresh_token contains the refresh_time and superseded_by fields and it has been refreshed in a specific
     * time period of 60 seconds. The period is defined as 30 seconds before the token was refreshed until 30 seconds after. The
     * time window needs to handle instants before the request time as we capture an instant early on in
     * {@link TokenService#refreshToken(String, ActionListener)} and in the case of multiple concurrent requests,
     * the {@code refreshRequested} when dealing with one of the subsequent requests might well be <em>before</em> the instant when
     * the first of the requests refreshed the token.
     *
     * @param source The source of the token document that contains the originally refreshed token
     * @param refreshRequested The instant when the this refresh request was acknowledged by the TokenService
     */
    private boolean eligibleForMultiRefresh(Map<String, Object> source, Instant refreshRequested) {
        final Map<String, Object> refreshTokenSrc = (Map<String, Object>) source.get("refresh_token");
        final Map<String, Object> userTokenSource = (Map<String, Object>)
            ((Map<String, Object>) source.get("access_token")).get("user_token");
        final Integer version = (Integer) userTokenSource.get("version");
        Version authVersion = Version.fromId(version);
        final Long refreshedEpochMilli = (Long) refreshTokenSrc.get("refresh_time");
        final Instant refreshTime = refreshedEpochMilli == null ? null : Instant.ofEpochMilli(refreshedEpochMilli);
        final String supersededBy = (String) refreshTokenSrc.get("superseded_by");
        return authVersion.onOrAfter(Version.V_7_1_0)
            && supersededBy != null
            && refreshTime != null
            && refreshRequested.isBefore(refreshTime.plus(30L, ChronoUnit.SECONDS))
            && refreshRequested.isAfter(refreshTime.minus(30L, ChronoUnit.SECONDS));
>>>>>>> 7e107325
    }


    /**
     * Find stored refresh and access tokens that have not been invalidated or expired, and were issued against
     * the specified realm.
     *
     * @param realmName The name of the realm for which to get the tokens
     * @param filter    an optional Predicate to test the source of the found documents against
     * @param listener  The listener to notify upon completion
     */
    public void findActiveTokensForRealm(String realmName, @Nullable Predicate<Map<String, Object>> filter,
                                         ActionListener<Collection<Tuple<UserToken, String>>> listener) {
        ensureEnabled();
        final SecurityIndexManager frozenSecurityIndex = securityIndex.freeze();
        if (Strings.isNullOrEmpty(realmName)) {
            listener.onFailure(new IllegalArgumentException("Realm name is required"));
        } else if (frozenSecurityIndex.indexExists() == false) {
            listener.onResponse(Collections.emptyList());
        } else if (frozenSecurityIndex.isAvailable() == false) {
            listener.onFailure(frozenSecurityIndex.getUnavailableReason());
        } else {
            final Instant now = clock.instant();
            final BoolQueryBuilder boolQuery = QueryBuilders.boolQuery()
                .filter(QueryBuilders.termQuery("doc_type", TOKEN_DOC_TYPE))
                .filter(QueryBuilders.termQuery("access_token.realm", realmName))
                .filter(QueryBuilders.boolQuery()
                    .should(QueryBuilders.boolQuery()
                        .must(QueryBuilders.termQuery("access_token.invalidated", false))
                        .must(QueryBuilders.rangeQuery("access_token.user_token.expiration_time").gte(now.toEpochMilli()))
                    )
                    .should(QueryBuilders.boolQuery()
                        .must(QueryBuilders.termQuery("refresh_token.invalidated", false))
                        .must(QueryBuilders.rangeQuery("creation_time").gte(now.toEpochMilli() - TimeValue.timeValueHours(24).millis()))
                    )
                );

            final SearchRequest request = client.prepareSearch(SECURITY_INDEX_NAME)
                .setScroll(DEFAULT_KEEPALIVE_SETTING.get(settings))
                .setQuery(boolQuery)
                .setVersion(false)
                .setSize(1000)
                .setFetchSource(true)
                .request();
            securityIndex.checkIndexVersionThenExecute(listener::onFailure,
                () -> ScrollHelper.fetchAllByEntity(client, request, listener, (SearchHit hit) -> filterAndParseHit(hit, filter)));
        }
    }

    /**
     * Find stored refresh and access tokens that have not been invalidated or expired, and were issued for
     * the specified user.
     *
     * @param username The user for which to get the tokens
     * @param listener The listener to notify upon completion
     */
    public void findActiveTokensForUser(String username, ActionListener<Collection<Tuple<UserToken, String>>> listener) {
        ensureEnabled();
        final SecurityIndexManager frozenSecurityIndex = securityIndex.freeze();
        if (Strings.isNullOrEmpty(username)) {
            listener.onFailure(new IllegalArgumentException("username is required"));
        } else if (frozenSecurityIndex.indexExists() == false) {
            listener.onResponse(Collections.emptyList());
        } else if (frozenSecurityIndex.isAvailable() == false) {
            listener.onFailure(frozenSecurityIndex.getUnavailableReason());
        } else {
            final Instant now = clock.instant();
            final BoolQueryBuilder boolQuery = QueryBuilders.boolQuery()
                .filter(QueryBuilders.termQuery("doc_type", TOKEN_DOC_TYPE))
                .filter(QueryBuilders.boolQuery()
                    .should(QueryBuilders.boolQuery()
                        .must(QueryBuilders.termQuery("access_token.invalidated", false))
                        .must(QueryBuilders.rangeQuery("access_token.user_token.expiration_time").gte(now.toEpochMilli()))
                    )
                    .should(QueryBuilders.boolQuery()
                        .must(QueryBuilders.termQuery("refresh_token.invalidated", false))
                        .must(QueryBuilders.rangeQuery("creation_time").gte(now.toEpochMilli() - TimeValue.timeValueHours(24).millis()))
                    )
                );

            final SearchRequest request = client.prepareSearch(SECURITY_INDEX_NAME)
                .setScroll(DEFAULT_KEEPALIVE_SETTING.get(settings))
                .setQuery(boolQuery)
                .setVersion(false)
                .setSize(1000)
                .setFetchSource(true)
                .request();
            securityIndex.checkIndexVersionThenExecute(listener::onFailure,
                () -> ScrollHelper.fetchAllByEntity(client, request, listener,
                    (SearchHit hit) -> filterAndParseHit(hit, isOfUser(username))));
        }
    }

    private static Predicate<Map<String, Object>> isOfUser(String username) {
        return source -> {
            String auth = (String) source.get("authentication");
            Integer version = (Integer) source.get("version");
            Version authVersion = Version.fromId(version);
            try (StreamInput in = StreamInput.wrap(Base64.getDecoder().decode(auth))) {
                in.setVersion(authVersion);
                Authentication authentication = new Authentication(in);
                return authentication.getUser().principal().equals(username);
            } catch (IOException e) {
                throw new UncheckedIOException(e);
            }
        };
    }


    private Tuple<UserToken, String> filterAndParseHit(SearchHit hit, @Nullable Predicate<Map<String, Object>> filter) {
        final Map<String, Object> source = hit.getSourceAsMap();
        if (source == null) {
            throw new IllegalStateException("token document did not have source but source should have been fetched");
        }
        try {
            return parseTokensFromDocument(source, filter);
        } catch (IOException e) {
            throw invalidGrantException("cannot read token from document");
        }
    }

    /**
     * Parses a token document into a Tuple of a {@link UserToken} and a String representing the corresponding refresh_token
     *
     * @param source The token document source as retrieved
     * @param filter an optional Predicate to test the source of the UserToken against
     * @return A {@link Tuple} of access-token and refresh-token-id or null if a Predicate is defined and the userToken source doesn't
     * satisfy it
     */
    private Tuple<UserToken, String> parseTokensFromDocument(Map<String, Object> source, @Nullable Predicate<Map<String, Object>> filter)
        throws IOException {
        final String refreshToken = (String) ((Map<String, Object>) source.get("refresh_token")).get("token");
        final Map<String, Object> userTokenSource = (Map<String, Object>)
            ((Map<String, Object>) source.get("access_token")).get("user_token");
        if (null != filter && filter.test(userTokenSource) == false) {
            return null;
        }
        return new Tuple<>(UserToken.fromSourceMap(userTokenSource), refreshToken);
    }

    private static String getTokenDocumentId(UserToken userToken) {
        return getTokenDocumentId(userToken.getId());
    }

    private static String getTokenDocumentId(String id) {
        return TOKEN_DOC_ID_PREFIX + id;
    }

    private static String getTokenIdFromDocumentId(String docId) {
        if (docId.startsWith(TOKEN_DOC_ID_PREFIX) == false) {
            throw new IllegalStateException("TokenDocument ID [" + docId + "] has unexpected value");
        } else {
            return docId.substring(TOKEN_DOC_ID_PREFIX.length());
        }
    }

    private void ensureEnabled() {
        if (enabled == false) {
            throw new IllegalStateException("tokens are not enabled");
        }
    }

    /**
     * Checks if the access token has been explicitly invalidated
     */
    private void checkIfTokenIsValid(UserToken userToken, ActionListener<UserToken> listener) {
        Instant currentTime = clock.instant();
        if (currentTime.isAfter(userToken.getExpirationTime())) {
            listener.onFailure(traceLog("validate token", userToken.getId(), expiredTokenException()));
        } else if (securityIndex.indexExists() == false) {
            // index doesn't exist so the token is considered invalid as we cannot verify its validity
            logger.warn("failed to validate token [{}] since the security index doesn't exist", userToken.getId());
            listener.onResponse(null);
        } else {
            securityIndex.checkIndexVersionThenExecute(listener::onFailure, () -> {
                final GetRequest getRequest = client.prepareGet(SECURITY_INDEX_NAME, SINGLE_MAPPING_NAME, getTokenDocumentId(userToken))
                        .request();
                Consumer<Exception> onFailure = ex -> listener.onFailure(traceLog("check token state", userToken.getId(), ex));
                executeAsyncWithOrigin(client.threadPool().getThreadContext(), SECURITY_ORIGIN, getRequest,
                    ActionListener.<GetResponse>wrap(response -> {
                        if (response.isExists()) {
                            Map<String, Object> source = response.getSource();
                            Map<String, Object> accessTokenSource = (Map<String, Object>) source.get("access_token");
                            if (accessTokenSource == null) {
                                onFailure.accept(new IllegalStateException("token document is missing access_token field"));
                            } else {
                                Boolean invalidated = (Boolean) accessTokenSource.get("invalidated");
                                if (invalidated == null) {
                                    onFailure.accept(new IllegalStateException("token document is missing invalidated field"));
                                } else if (invalidated) {
                                    onFailure.accept(expiredTokenException());
                                } else {
                                    listener.onResponse(userToken);
                                }
                            }
                        } else {
                            onFailure.accept(new IllegalStateException("token document is missing and must be present"));
                        }
                    }, e -> {
                        // if the index or the shard is not there / available we assume that
                        // the token is not valid
                        if (isShardNotAvailableException(e)) {
                            logger.warn("failed to get token [{}] since index is not available", userToken.getId());
                            listener.onResponse(null);
                        } else {
                            logger.error(new ParameterizedMessage("failed to get token [{}]", userToken.getId()), e);
                            listener.onFailure(e);
                        }
                    }), client::get);
            });
        }
    }

    public TimeValue getExpirationDelay() {
        return expirationDelay;
    }

    private Instant getExpirationTime(Instant now) {
        return now.plusSeconds(expirationDelay.getSeconds());
    }

    private void maybeStartTokenRemover() {
        if (securityIndex.isAvailable()) {
            if (client.threadPool().relativeTimeInMillis() - lastExpirationRunMs > deleteInterval.getMillis()) {
                expiredTokenRemover.submit(client.threadPool());
                lastExpirationRunMs = client.threadPool().relativeTimeInMillis();
            }
        }
    }

    /**
     * Gets the token from the <code>Authorization</code> header if the header begins with
     * <code>Bearer </code>
     */
    private String getFromHeader(ThreadContext threadContext) {
        String header = threadContext.getHeader("Authorization");
        if (Strings.hasText(header) && header.regionMatches(true, 0, "Bearer ", 0, "Bearer ".length())
            && header.length() > "Bearer ".length()) {
            return header.substring("Bearer ".length());
        }
        return null;
    }

    /**
     * Serializes a token to a String containing the version of the node that created the token and
     * either an encrypted representation of the token id for versions earlier to 7.1.0 or the token ie
     * itself for versions after 7.1.0
     */
    public String getAccessTokenAsString(UserToken userToken) throws IOException, GeneralSecurityException {
        if (clusterService.state().nodes().getMinNodeVersion().onOrAfter(Version.V_7_1_0)) {
            try (ByteArrayOutputStream os = new ByteArrayOutputStream(MINIMUM_BASE64_BYTES);
                 OutputStream base64 = Base64.getEncoder().wrap(os);
                 StreamOutput out = new OutputStreamStreamOutput(base64)) {
                out.setVersion(userToken.getVersion());
                Version.writeVersion(userToken.getVersion(), out);
                out.writeString(userToken.getId());
                return new String(os.toByteArray(), StandardCharsets.UTF_8);
            }
        } else {
            // we know that the minimum length is larger than the default of the ByteArrayOutputStream so set the size to this explicitly
            try (ByteArrayOutputStream os = new ByteArrayOutputStream(MINIMUM_BASE64_BYTES);
                 OutputStream base64 = Base64.getEncoder().wrap(os);
                 StreamOutput out = new OutputStreamStreamOutput(base64)) {
                out.setVersion(userToken.getVersion());
                KeyAndCache keyAndCache = keyCache.activeKeyCache;
                Version.writeVersion(userToken.getVersion(), out);
                out.writeByteArray(keyAndCache.getSalt().bytes);
                out.writeByteArray(keyAndCache.getKeyHash().bytes);
                final byte[] initializationVector = getNewInitializationVector();
                out.writeByteArray(initializationVector);
                try (CipherOutputStream encryptedOutput =
                         new CipherOutputStream(out, getEncryptionCipher(initializationVector, keyAndCache, userToken.getVersion()));
                     StreamOutput encryptedStreamOutput = new OutputStreamStreamOutput(encryptedOutput)) {
                    encryptedStreamOutput.setVersion(userToken.getVersion());
                    encryptedStreamOutput.writeString(userToken.getId());
                    encryptedStreamOutput.close();
                    return new String(os.toByteArray(), StandardCharsets.UTF_8);
                }
            }
        }
    }

    private void ensureEncryptionCiphersSupported() throws NoSuchPaddingException, NoSuchAlgorithmException {
        Cipher.getInstance(ENCRYPTION_CIPHER);
        SecretKeyFactory.getInstance(KDF_ALGORITHM);
    }

    // Package private for testing
    Cipher getEncryptionCipher(byte[] iv, KeyAndCache keyAndCache, Version version) throws GeneralSecurityException {
        Cipher cipher = Cipher.getInstance(ENCRYPTION_CIPHER);
        BytesKey salt = keyAndCache.getSalt();
        try {
            cipher.init(Cipher.ENCRYPT_MODE, keyAndCache.getOrComputeKey(salt), new GCMParameterSpec(128, iv), secureRandom);
        } catch (ExecutionException e) {
            throw new ElasticsearchSecurityException("Failed to compute secret key for active salt", e);
        }
        cipher.updateAAD(ByteBuffer.allocate(4).putInt(version.id).array());
        cipher.updateAAD(salt.bytes);
        return cipher;
    }

    private Cipher getDecryptionCipher(byte[] iv, SecretKey key, Version version,
                                       BytesKey salt) throws GeneralSecurityException {
        Cipher cipher = Cipher.getInstance(ENCRYPTION_CIPHER);
        cipher.init(Cipher.DECRYPT_MODE, key, new GCMParameterSpec(128, iv), secureRandom);
        cipher.updateAAD(ByteBuffer.allocate(4).putInt(version.id).array());
        cipher.updateAAD(salt.bytes);
        return cipher;
    }

    // Package private for testing
    byte[] getNewInitializationVector() {
        final byte[] initializationVector = new byte[IV_BYTES];
        secureRandom.nextBytes(initializationVector);
        return initializationVector;
    }

    /**
     * Generates a secret key based off of the provided password and salt.
     * This method is computationally expensive.
     */
    static SecretKey computeSecretKey(char[] rawPassword, byte[] salt)
        throws NoSuchAlgorithmException, InvalidKeySpecException {
        SecretKeyFactory secretKeyFactory = SecretKeyFactory.getInstance(KDF_ALGORITHM);
        PBEKeySpec keySpec = new PBEKeySpec(rawPassword, salt, ITERATIONS, 128);
        SecretKey tmp = secretKeyFactory.generateSecret(keySpec);
        return new SecretKeySpec(tmp.getEncoded(), "AES");
    }

    /**
     * Creates an {@link ElasticsearchSecurityException} that indicates the token was expired. It
     * is up to the client to re-authenticate and obtain a new token. The format for this response
     * is defined in <a href="https://tools.ietf.org/html/rfc6750#section-3.1"></a>
     */
    private static ElasticsearchSecurityException expiredTokenException() {
        ElasticsearchSecurityException e =
            new ElasticsearchSecurityException("token expired", RestStatus.UNAUTHORIZED);
        e.addHeader("WWW-Authenticate", EXPIRED_TOKEN_WWW_AUTH_VALUE);
        return e;
    }

    /**
     * Creates an {@link ElasticsearchSecurityException} that indicates the token was malformed. It
     * is up to the client to re-authenticate and obtain a new token. The format for this response
     * is defined in <a href="https://tools.ietf.org/html/rfc6750#section-3.1"></a>
     */
    private static ElasticsearchSecurityException malformedTokenException() {
        ElasticsearchSecurityException e =
                new ElasticsearchSecurityException("token malformed", RestStatus.UNAUTHORIZED);
        e.addHeader("WWW-Authenticate", MALFORMED_TOKEN_WWW_AUTH_VALUE);
        return e;
    }

    /**
     * Creates an {@link ElasticsearchSecurityException} that indicates the request contained an invalid grant
     */
    private static ElasticsearchSecurityException invalidGrantException(String detail) {
        ElasticsearchSecurityException e =
            new ElasticsearchSecurityException("invalid_grant", RestStatus.BAD_REQUEST);
        e.addHeader("error_description", detail);
        return e;
    }

    /**
     * Logs an exception concerning a specific Token at TRACE level (if enabled)
     */
    private <E extends Throwable> E traceLog(String action, String identifier, E exception) {
        if (logger.isTraceEnabled()) {
            if (exception instanceof ElasticsearchException) {
                final ElasticsearchException esEx = (ElasticsearchException) exception;
                final Object detail = esEx.getHeader("error_description");
                if (detail != null) {
                    logger.trace(() -> new ParameterizedMessage("Failure in [{}] for id [{}] - [{}]", action, identifier, detail),
                        esEx);
                } else {
                    logger.trace(() -> new ParameterizedMessage("Failure in [{}] for id [{}]", action, identifier),
                        esEx);
                }
            } else {
                logger.trace(() -> new ParameterizedMessage("Failure in [{}] for id [{}]", action, identifier), exception);
            }
        }
        return exception;
    }

    /**
     * Logs an exception at TRACE level (if enabled)
     */
    private <E extends Throwable> E traceLog(String action, E exception) {
        if (logger.isTraceEnabled()) {
            if (exception instanceof ElasticsearchException) {
                final ElasticsearchException esEx = (ElasticsearchException) exception;
                final Object detail = esEx.getHeader("error_description");
                if (detail != null) {
                    logger.trace(() -> new ParameterizedMessage("Failure in [{}] - [{}]", action, detail), esEx);
                } else {
                    logger.trace(() -> new ParameterizedMessage("Failure in [{}]", action), esEx);
                }
            } else {
                logger.trace(() -> new ParameterizedMessage("Failure in [{}]", action), exception);
            }
        }
        return exception;
    }

    boolean isExpiredTokenException(ElasticsearchSecurityException e) {
        final List<String> headers = e.getHeader("WWW-Authenticate");
        return headers != null && headers.stream().anyMatch(EXPIRED_TOKEN_WWW_AUTH_VALUE::equals);
    }

    boolean isExpirationInProgress() {
        return expiredTokenRemover.isExpirationInProgress();
    }

    private class KeyComputingRunnable extends AbstractRunnable {

        private final BytesKey decodedSalt;
        private final KeyAndCache keyAndCache;
        private final ActionListener<SecretKey> listener;

        KeyComputingRunnable(BytesKey decodedSalt, KeyAndCache keyAndCache, ActionListener<SecretKey> listener) {
            this.decodedSalt = decodedSalt;
            this.keyAndCache = keyAndCache;
            this.listener = listener;
        }

        @Override
        protected void doRun() {
            try {
                final SecretKey computedKey = keyAndCache.getOrComputeKey(decodedSalt);
                listener.onResponse(computedKey);
            } catch (ExecutionException e) {
                if (e.getCause() != null &&
                    (e.getCause() instanceof GeneralSecurityException || e.getCause() instanceof IOException
                        || e.getCause() instanceof IllegalArgumentException)) {
                    // this could happen if another realm supports the Bearer token so we should
                    // see if another realm can use this token!
                    logger.debug("unable to decode bearer token", e);
                    listener.onResponse(null);
                } else {
                    listener.onFailure(e);
                }
            }
        }

        @Override
        public void onFailure(Exception e) {
            listener.onFailure(e);
        }
    }

    /**
     * Creates a new key unless present that is newer than the current active key and returns the corresponding metadata. Note:
     * this method doesn't modify the metadata used in this token service. See {@link #refreshMetaData(TokenMetaData)}
     */
    synchronized TokenMetaData generateSpareKey() {
        KeyAndCache maxKey = keyCache.cache.values().stream().max(Comparator.comparingLong(v -> v.keyAndTimestamp.getTimestamp())).get();
        KeyAndCache currentKey = keyCache.activeKeyCache;
        if (currentKey == maxKey) {
            long timestamp = createdTimeStamps.incrementAndGet();
            while (true) {
                byte[] saltArr = new byte[SALT_BYTES];
                secureRandom.nextBytes(saltArr);
                SecureString tokenKey = generateTokenKey();
                KeyAndCache keyAndCache = new KeyAndCache(new KeyAndTimestamp(tokenKey, timestamp), new BytesKey(saltArr));
                if (keyCache.cache.containsKey(keyAndCache.getKeyHash())) {
                    continue; // collision -- generate a new key
                }
                return newTokenMetaData(keyCache.currentTokenKeyHash, Iterables.concat(keyCache.cache.values(),
                    Collections.singletonList(keyAndCache)));
            }
        }
        return newTokenMetaData(keyCache.currentTokenKeyHash, keyCache.cache.values());
    }

    /**
     * Rotate the current active key to the spare key created in the previous {@link #generateSpareKey()} call.
     */
    synchronized TokenMetaData rotateToSpareKey() {
        KeyAndCache maxKey = keyCache.cache.values().stream().max(Comparator.comparingLong(v -> v.keyAndTimestamp.getTimestamp())).get();
        if (maxKey == keyCache.activeKeyCache) {
            throw new IllegalStateException("call generateSpareKey first");
        }
        return newTokenMetaData(maxKey.getKeyHash(), keyCache.cache.values());
    }

    /**
     * Prunes the keys and keeps up to the latest N keys around
     *
     * @param numKeysToKeep the number of keys to keep.
     */
    synchronized TokenMetaData pruneKeys(int numKeysToKeep) {
        if (keyCache.cache.size() <= numKeysToKeep) {
            return getTokenMetaData(); // nothing to do
        }
        Map<BytesKey, KeyAndCache> map = new HashMap<>(keyCache.cache.size() + 1);
        KeyAndCache currentKey = keyCache.get(keyCache.currentTokenKeyHash);
        ArrayList<KeyAndCache> entries = new ArrayList<>(keyCache.cache.values());
        Collections.sort(entries,
            (left, right) -> Long.compare(right.keyAndTimestamp.getTimestamp(), left.keyAndTimestamp.getTimestamp()));
        for (KeyAndCache value : entries) {
            if (map.size() < numKeysToKeep || value.keyAndTimestamp.getTimestamp() >= currentKey
                .keyAndTimestamp.getTimestamp()) {
                logger.debug("keeping key {} ", value.getKeyHash());
                map.put(value.getKeyHash(), value);
            } else {
                logger.debug("prune key {} ", value.getKeyHash());
            }
        }
        assert map.isEmpty() == false;
        assert map.containsKey(keyCache.currentTokenKeyHash);
        return newTokenMetaData(keyCache.currentTokenKeyHash, map.values());
    }

    /**
     * Returns the current in-use metdata of this {@link TokenService}
     */
    public synchronized TokenMetaData getTokenMetaData() {
        return newTokenMetaData(keyCache.currentTokenKeyHash, keyCache.cache.values());
    }

    private TokenMetaData newTokenMetaData(BytesKey activeTokenKey, Iterable<KeyAndCache> iterable) {
        List<KeyAndTimestamp> list = new ArrayList<>();
        for (KeyAndCache v : iterable) {
            list.add(v.keyAndTimestamp);
        }
        return new TokenMetaData(list, activeTokenKey.bytes);
    }

    /**
     * Refreshes the current in-use metadata.
     */
    synchronized void refreshMetaData(TokenMetaData metaData) {
        BytesKey currentUsedKeyHash = new BytesKey(metaData.getCurrentKeyHash());
        byte[] saltArr = new byte[SALT_BYTES];
        Map<BytesKey, KeyAndCache> map = new HashMap<>(metaData.getKeys().size());
        long maxTimestamp = createdTimeStamps.get();
        for (KeyAndTimestamp key : metaData.getKeys()) {
            secureRandom.nextBytes(saltArr);
            KeyAndCache keyAndCache = new KeyAndCache(key, new BytesKey(saltArr));
            maxTimestamp = Math.max(keyAndCache.keyAndTimestamp.getTimestamp(), maxTimestamp);
            if (keyCache.cache.containsKey(keyAndCache.getKeyHash()) == false) {
                map.put(keyAndCache.getKeyHash(), keyAndCache);
            } else {
                map.put(keyAndCache.getKeyHash(), keyCache.get(keyAndCache.getKeyHash())); // maintain the cache we already have
            }
        }
        if (map.containsKey(currentUsedKeyHash) == false) {
            // this won't leak any secrets it's only exposing the current set of hashes
            throw new IllegalStateException("Current key is not in the map: " + map.keySet() + " key: " + currentUsedKeyHash);
        }
        createdTimeStamps.set(maxTimestamp);
        keyCache = new TokenKeys(Collections.unmodifiableMap(map), currentUsedKeyHash);
        logger.debug("refreshed keys current: {}, keys: {}", currentUsedKeyHash, keyCache.cache.keySet());
    }

    private SecureString generateTokenKey() {
        byte[] keyBytes = new byte[KEY_BYTES];
        byte[] encode = new byte[0];
        char[] ref = new char[0];
        try {
            secureRandom.nextBytes(keyBytes);
            encode = Base64.getUrlEncoder().withoutPadding().encode(keyBytes);
            ref = new char[encode.length];
            int len = UnicodeUtil.UTF8toUTF16(encode, 0, encode.length, ref);
            return new SecureString(Arrays.copyOfRange(ref, 0, len));
        } finally {
            Arrays.fill(keyBytes, (byte) 0x00);
            Arrays.fill(encode, (byte) 0x00);
            Arrays.fill(ref, (char) 0x00);
        }
    }

    synchronized String getActiveKeyHash() {
        return new BytesRef(Base64.getUrlEncoder().withoutPadding().encode(this.keyCache.currentTokenKeyHash.bytes)).utf8ToString();
    }

    void rotateKeysOnMaster(ActionListener<ClusterStateUpdateResponse> listener) {
        logger.info("rotate keys on master");
        TokenMetaData tokenMetaData = generateSpareKey();
        clusterService.submitStateUpdateTask("publish next key to prepare key rotation",
            new TokenMetadataPublishAction(
                tokenMetaData, ActionListener.wrap((res) -> {
                    if (res.isAcknowledged()) {
                        TokenMetaData metaData = rotateToSpareKey();
                        clusterService.submitStateUpdateTask("publish next key to prepare key rotation",
                            new TokenMetadataPublishAction(metaData, listener));
                    } else {
                        listener.onFailure(new IllegalStateException("not acked"));
                    }
                }, listener::onFailure)));
    }

    private final class TokenMetadataPublishAction extends AckedClusterStateUpdateTask<ClusterStateUpdateResponse> {

        private final TokenMetaData tokenMetaData;

        protected TokenMetadataPublishAction(TokenMetaData tokenMetaData, ActionListener<ClusterStateUpdateResponse> listener) {
            super(new AckedRequest() {
                @Override
                public TimeValue ackTimeout() {
                    return AcknowledgedRequest.DEFAULT_ACK_TIMEOUT;
                }

                @Override
                public TimeValue masterNodeTimeout() {
                    return AcknowledgedRequest.DEFAULT_MASTER_NODE_TIMEOUT;
                }
            }, listener);
            this.tokenMetaData = tokenMetaData;
        }

        @Override
        public ClusterState execute(ClusterState currentState) throws Exception {
            XPackPlugin.checkReadyForXPackCustomMetadata(currentState);

            if (tokenMetaData.equals(currentState.custom(TokenMetaData.TYPE))) {
                return currentState;
            }
            return ClusterState.builder(currentState).putCustom(TokenMetaData.TYPE, tokenMetaData).build();
        }

        @Override
        protected ClusterStateUpdateResponse newResponse(boolean acknowledged) {
            return new ClusterStateUpdateResponse(acknowledged);
        }

    }

    private void initialize(ClusterService clusterService) {
        clusterService.addListener(event -> {
            ClusterState state = event.state();
            if (state.getBlocks().hasGlobalBlock(STATE_NOT_RECOVERED_BLOCK)) {
                return;
            }

            if (state.nodes().isLocalNodeElectedMaster()) {
                if (XPackPlugin.isReadyForXPackCustomMetadata(state)) {
                    installTokenMetadata(state.metaData());
                } else {
                    logger.debug("cannot add token metadata to cluster as the following nodes might not understand the metadata: {}",
                        () -> XPackPlugin.nodesNotReadyForXPackCustomMetadata(state));
                }
            }

            TokenMetaData custom = event.state().custom(TokenMetaData.TYPE);
            if (custom != null && custom.equals(getTokenMetaData()) == false) {
                logger.info("refresh keys");
                try {
                    refreshMetaData(custom);
                } catch (Exception e) {
                    logger.warn("refreshing metadata failed", e);
                }
                logger.info("refreshed keys");
            }
        });
    }

    // to prevent too many cluster state update tasks to be queued for doing the same update
    private final AtomicBoolean installTokenMetadataInProgress = new AtomicBoolean(false);

    private void installTokenMetadata(MetaData metaData) {
        if (metaData.custom(TokenMetaData.TYPE) == null) {
            if (installTokenMetadataInProgress.compareAndSet(false, true)) {
                clusterService.submitStateUpdateTask("install-token-metadata", new ClusterStateUpdateTask(Priority.URGENT) {
                    @Override
                    public ClusterState execute(ClusterState currentState) {
                        XPackPlugin.checkReadyForXPackCustomMetadata(currentState);

                        if (currentState.custom(TokenMetaData.TYPE) == null) {
                            return ClusterState.builder(currentState).putCustom(TokenMetaData.TYPE, getTokenMetaData()).build();
                        } else {
                            return currentState;
                        }
                    }

                    @Override
                    public void onFailure(String source, Exception e) {
                        installTokenMetadataInProgress.set(false);
                        logger.error("unable to install token metadata", e);
                    }

                    @Override
                    public void clusterStateProcessed(String source, ClusterState oldState, ClusterState newState) {
                        installTokenMetadataInProgress.set(false);
                    }
                });
            }
        }
    }

    /**
     * Package private for testing
     */
    void clearActiveKeyCache() {
        this.keyCache.activeKeyCache.keyCache.invalidateAll();
    }

    /**
     * Package private for testing
     */
    KeyAndCache getActiveKeyCache() {
        return this.keyCache.activeKeyCache;
    }

    static final class KeyAndCache implements Closeable {
        private final KeyAndTimestamp keyAndTimestamp;
        private final Cache<BytesKey, SecretKey> keyCache;
        private final BytesKey salt;
        private final BytesKey keyHash;

        private KeyAndCache(KeyAndTimestamp keyAndTimestamp, BytesKey salt) {
            this.keyAndTimestamp = keyAndTimestamp;
            keyCache = CacheBuilder.<BytesKey, SecretKey>builder()
                .setExpireAfterAccess(TimeValue.timeValueMinutes(60L))
                .setMaximumWeight(500L)
                .build();
            try {
                SecretKey secretKey = computeSecretKey(keyAndTimestamp.getKey().getChars(), salt.bytes);
                keyCache.put(salt, secretKey);
            } catch (Exception e) {
                throw new IllegalStateException(e);
            }
            this.salt = salt;
            this.keyHash = calculateKeyHash(keyAndTimestamp.getKey());
        }

        private SecretKey getKey(BytesKey salt) {
            return keyCache.get(salt);
        }

        public SecretKey getOrComputeKey(BytesKey decodedSalt) throws ExecutionException {
            return keyCache.computeIfAbsent(decodedSalt, (salt) -> {
                try (SecureString closeableChars = keyAndTimestamp.getKey().clone()) {
                    return computeSecretKey(closeableChars.getChars(), salt.bytes);
                }
            });
        }

        @Override
        public void close() throws IOException {
            keyAndTimestamp.getKey().close();
        }

        BytesKey getKeyHash() {
            return keyHash;
        }

        private static BytesKey calculateKeyHash(SecureString key) {
            MessageDigest messageDigest = MessageDigests.sha256();
            BytesRefBuilder b = new BytesRefBuilder();
            try {
                b.copyChars(key);
                BytesRef bytesRef = b.toBytesRef();
                try {
                    messageDigest.update(bytesRef.bytes, bytesRef.offset, bytesRef.length);
                    return new BytesKey(Arrays.copyOfRange(messageDigest.digest(), 0, 8));
                } finally {
                    Arrays.fill(bytesRef.bytes, (byte) 0x00);
                }
            } finally {
                Arrays.fill(b.bytes(), (byte) 0x00);
            }
        }

        BytesKey getSalt() {
            return salt;
        }
    }


    private static final class TokenKeys {
        final Map<BytesKey, KeyAndCache> cache;
        final BytesKey currentTokenKeyHash;
        final KeyAndCache activeKeyCache;

        private TokenKeys(Map<BytesKey, KeyAndCache> cache, BytesKey currentTokenKeyHash) {
            this.cache = cache;
            this.currentTokenKeyHash = currentTokenKeyHash;
            this.activeKeyCache = cache.get(currentTokenKeyHash);
        }

        KeyAndCache get(BytesKey passphraseHash) {
            return cache.get(passphraseHash);
        }
    }

}<|MERGE_RESOLUTION|>--- conflicted
+++ resolved
@@ -284,13 +284,7 @@
                         .field("realm", authentication.getAuthenticatedBy().getName())
                         .endObject();
                 builder.endObject();
-<<<<<<< HEAD
-                request = client.prepareIndex(SecurityIndexManager.SECURITY_INDEX_NAME, TYPE, documentId)
-=======
-                final String documentId = getTokenDocumentId(userToken);
-                IndexRequest request =
-                        client.prepareIndex(SECURITY_INDEX_NAME, SINGLE_MAPPING_NAME, documentId)
->>>>>>> 7e107325
+                final IndexRequest request = client.prepareIndex(SECURITY_INDEX_NAME, SINGLE_MAPPING_NAME, documentId)
                                 .setOpType(OpType.CREATE)
                                 .setSource(builder)
                                 .setRefreshPolicy(RefreshPolicy.WAIT_UNTIL)
@@ -403,26 +397,12 @@
      * we can restrain the amount of resources consumed by the key computation to a single thread.
      * For tokens created in an after 7.1.0 cluster, the token is just the token document Id so this is used directly without decryption
      */
-<<<<<<< HEAD
     void decodeToken(String token, ActionListener<UserToken> listener) {
         final byte[] bytes = token.getBytes(StandardCharsets.UTF_8);
         try (StreamInput in = new InputStreamStreamInput(Base64.getDecoder().wrap(new ByteArrayInputStream(bytes)), bytes.length)) {
             final Version version = Version.readVersion(in);
-=======
-    void decodeToken(String token, ActionListener<UserToken> listener) throws IOException {
-        // We intentionally do not use try-with resources since we need to keep the stream open if we need to compute a key!
-        byte[] bytes = token.getBytes(StandardCharsets.UTF_8);
-        StreamInput in = new InputStreamStreamInput(Base64.getDecoder().wrap(new ByteArrayInputStream(bytes)), bytes.length);
-        final Version version = Version.readVersion(in);
-        if (version.onOrAfter(Version.V_7_1_0)) {
-            // The token was created in a > 7.1.0 cluster so it contains the tokenId as a String
-            String usedTokenId = in.readString();
-            getUserTokenFromId(usedTokenId, listener);
-        } else {
-            // The token was created in a < 7.1.0 cluster so we need to decrypt it to get the tokenId
->>>>>>> 7e107325
             in.setVersion(version);
-            if (version.onOrAfter(Version.V_8_0_0)) {
+            if (version.onOrAfter(Version.V_7_1_0)) {
                 // The token was created in a > 7.1.0 cluster so it contains the tokenId as a String
                 String usedTokenId = in.readString();
                 getUserTokenFromId(usedTokenId, listener);
@@ -857,7 +837,6 @@
                         onFailure.accept(invalidGrantException("could not refresh the requested token"));
                     }
                 }
-<<<<<<< HEAD
             });
         } else {
             final String newUserTokenId = UUIDs.randomBase64UUID();
@@ -882,39 +861,6 @@
                                 parsedTokens = parseTokensFromDocument(source, null);
                             } catch (IOException e) {
                                 logger.error("unable to decode the user token from document [{}]", tokenDocId);
-=======
-                final String newUserTokenId = UUIDs.randomBase64UUID();
-                final Instant refreshTime = clock.instant();
-                Map<String, Object> updateMap = new HashMap<>();
-                updateMap.put("refreshed", true);
-                updateMap.put("refresh_time", refreshTime.toEpochMilli());
-                updateMap.put("superseded_by", getTokenDocumentId(newUserTokenId));
-                UpdateRequestBuilder updateRequest =
-                    client.prepareUpdate(SecurityIndexManager.SECURITY_INDEX_NAME, SINGLE_MAPPING_NAME, tokenDocId)
-                        .setDoc("refresh_token", updateMap)
-                        .setFetchSource(true)
-                        .setRefreshPolicy(RefreshPolicy.IMMEDIATE);
-                assert seqNo != SequenceNumbers.UNASSIGNED_SEQ_NO : "expected an assigned sequence number";
-                updateRequest.setIfSeqNo(seqNo);
-                assert primaryTerm != SequenceNumbers.UNASSIGNED_PRIMARY_TERM : "expected an assigned primary term";
-                updateRequest.setIfPrimaryTerm(primaryTerm);
-                executeAsyncWithOrigin(client.threadPool().getThreadContext(), SECURITY_ORIGIN, updateRequest.request(),
-                    ActionListener.<UpdateResponse>wrap(
-                        updateResponse -> {
-                            if (updateResponse.getResult() == DocWriteResponse.Result.UPDATED) {
-                                logger.debug("updated the original token document to {}", updateResponse.getGetResult().sourceAsMap());
-                                createUserToken(newUserTokenId, authentication, clientAuth, listener, metadata, true);
-                            } else if (backoff.hasNext()) {
-                                logger.info("failed to update the original token document [{}], the update result was [{}]. Retrying",
-                                    tokenDocId, updateResponse.getResult());
-                                final Runnable retryWithContextRunnable = client.threadPool().getThreadContext()
-                                        .preserveContext(() -> innerRefresh(tokenDocId, source, seqNo, primaryTerm, clientAuth, listener,
-                                                backoff, refreshRequested));
-                                client.threadPool().schedule(retryWithContextRunnable, backoff.next(), GENERIC);
-                            } else {
-                                logger.info("failed to update the original token document [{}] after all retries, " +
-                                    "the update result was [{}]. ", tokenDocId, updateResponse.getResult());
->>>>>>> 7e107325
                                 listener.onFailure(invalidGrantException("could not refresh the requested token"));
                                 return;
                             }
@@ -999,14 +945,8 @@
     }
 
     private void getTokenDocAsync(String tokenDocId, ActionListener<GetResponse> listener) {
-<<<<<<< HEAD
-        GetRequest getRequest = client.prepareGet(SecurityIndexManager.SECURITY_INDEX_NAME, TYPE, tokenDocId)
-                .setFetchSource(true)
-                .request();
-=======
         GetRequest getRequest =
             client.prepareGet(SECURITY_INDEX_NAME, SINGLE_MAPPING_NAME, tokenDocId).request();
->>>>>>> 7e107325
         executeAsyncWithOrigin(client.threadPool().getThreadContext(), SECURITY_ORIGIN, getRequest, listener, client::get);
     }
 
@@ -1068,20 +1008,10 @@
         final Version authVersion = Version.fromId((Integer) userTokenSource.get("version"));
         if (refreshed) {
             if (authVersion.onOrAfter(Version.V_7_1_0)) {
-<<<<<<< HEAD
                 final Long refreshEpochMilli = (Long) refreshTokenSource.get("refresh_time");
                 final Instant refreshTime = refreshEpochMilli == null ? null : Instant.ofEpochMilli(refreshEpochMilli);
                 if (refreshTime == null) {
                     throw invalidGrantException("token document is missing refresh time value");
-=======
-                final Long refreshedEpochMilli = (Long) refreshTokenSrc.get("refresh_time");
-                final Instant refreshTime = refreshedEpochMilli == null ? null : Instant.ofEpochMilli(refreshedEpochMilli);
-                final String supersededBy = (String) refreshTokenSrc.get("superseded_by");
-                if (supersededBy == null) {
-                    return Optional.of(invalidGrantException("token document is missing superseded by value"));
-                } else if (refreshTime == null) {
-                    return Optional.of(invalidGrantException("token document is missing refresh time value"));
->>>>>>> 7e107325
                 } else if (clock.instant().isAfter(refreshTime.plus(30L, ChronoUnit.SECONDS))) {
                     throw invalidGrantException("token has already been refreshed more than 30 seconds in the past");
                 } else if (clock.instant().isBefore(refreshTime.minus(30L, ChronoUnit.SECONDS))) {
@@ -1101,7 +1031,6 @@
         return null;
     }
 
-<<<<<<< HEAD
     private void checkClientCanRefresh(Map<String, Object> refreshTokenSource, Authentication clientAuth) throws ElasticsearchSecurityException {
         final Map<String, Object> clientInfo = (Map<String, Object>) refreshTokenSource.get("client");
         if (clientInfo == null) {
@@ -1117,34 +1046,6 @@
                     clientInfo.get("user"), clientInfo.get("realm"), clientAuth.getAuthenticatedBy().getName());
             throw invalidGrantException("tokens must be refreshed by the creating client");
         }
-=======
-    /**
-     * Checks if a refreshed token is eligible to be refreshed again. This is only allowed for versions after 7.1.0 and
-     * when the refresh_token contains the refresh_time and superseded_by fields and it has been refreshed in a specific
-     * time period of 60 seconds. The period is defined as 30 seconds before the token was refreshed until 30 seconds after. The
-     * time window needs to handle instants before the request time as we capture an instant early on in
-     * {@link TokenService#refreshToken(String, ActionListener)} and in the case of multiple concurrent requests,
-     * the {@code refreshRequested} when dealing with one of the subsequent requests might well be <em>before</em> the instant when
-     * the first of the requests refreshed the token.
-     *
-     * @param source The source of the token document that contains the originally refreshed token
-     * @param refreshRequested The instant when the this refresh request was acknowledged by the TokenService
-     */
-    private boolean eligibleForMultiRefresh(Map<String, Object> source, Instant refreshRequested) {
-        final Map<String, Object> refreshTokenSrc = (Map<String, Object>) source.get("refresh_token");
-        final Map<String, Object> userTokenSource = (Map<String, Object>)
-            ((Map<String, Object>) source.get("access_token")).get("user_token");
-        final Integer version = (Integer) userTokenSource.get("version");
-        Version authVersion = Version.fromId(version);
-        final Long refreshedEpochMilli = (Long) refreshTokenSrc.get("refresh_time");
-        final Instant refreshTime = refreshedEpochMilli == null ? null : Instant.ofEpochMilli(refreshedEpochMilli);
-        final String supersededBy = (String) refreshTokenSrc.get("superseded_by");
-        return authVersion.onOrAfter(Version.V_7_1_0)
-            && supersededBy != null
-            && refreshTime != null
-            && refreshRequested.isBefore(refreshTime.plus(30L, ChronoUnit.SECONDS))
-            && refreshRequested.isAfter(refreshTime.minus(30L, ChronoUnit.SECONDS));
->>>>>>> 7e107325
     }
 
 
