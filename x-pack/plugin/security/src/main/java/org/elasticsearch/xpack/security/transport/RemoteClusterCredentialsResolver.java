--- conflicted
+++ resolved
@@ -25,9 +25,8 @@
 
     private final Map<String, SecureString> clusterCredentials;
 
-<<<<<<< HEAD
     public RemoteClusterCredentialsResolver(final Settings settings) {
-        this.clusterCredentials = REMOTE_CLUSTER_AUTHORIZATION.getAsMap(settings);
+        this.clusterCredentials = REMOTE_CLUSTER_CREDENTIALS.getAsMap(settings);
         logger.debug(
             "Read cluster credentials for remote clusters [{}]",
             Strings.collectionToCommaDelimitedString(clusterCredentials.keySet())
@@ -40,36 +39,6 @@
             return Optional.empty();
         } else {
             return Optional.of(new RemoteClusterCredentials(clusterAlias, ApiKeyService.withApiKeyPrefix(apiKey.toString())));
-=======
-    public RemoteClusterCredentialsResolver(final Settings settings, final ClusterSettings clusterSettings) {
-        if (TcpTransport.isUntrustedRemoteClusterEnabled()) {
-            for (final Map.Entry<String, String> entry : REMOTE_CLUSTER_CREDENTIALS.getAsMap(settings).entrySet()) {
-                if (Strings.isEmpty(entry.getValue()) == false) {
-                    update(entry.getKey(), entry.getValue());
-                }
-            }
-            clusterSettings.addAffixUpdateConsumer(REMOTE_CLUSTER_CREDENTIALS, this::update, (clusterAlias, credentials) -> {});
-        }
-    }
-
-    public Optional<RemoteClusterCredentials> resolve(final String clusterAlias) {
-        if (TcpTransport.isUntrustedRemoteClusterEnabled()) {
-            final String apiKey = apiKeys.get(clusterAlias);
-            return apiKey == null
-                ? Optional.empty()
-                : Optional.of(new RemoteClusterCredentials(clusterAlias, ApiKeyService.withApiKeyPrefix(apiKey)));
-        }
-        return Optional.empty();
-    }
-
-    private void update(final String clusterAlias, final String credentials) {
-        if (Strings.isEmpty(credentials)) {
-            apiKeys.remove(clusterAlias);
-            LOGGER.debug("Credentials value for cluster alias [{}] removed", clusterAlias);
-        } else {
-            final boolean notFound = Strings.isEmpty(apiKeys.put(clusterAlias, credentials));
-            LOGGER.debug("Credentials value for cluster alias [{}] {}", clusterAlias, (notFound ? "added" : "updated"));
->>>>>>> 60ebc31c
         }
     }
 
