/*
 * Copyright Elasticsearch B.V. and/or licensed to Elasticsearch B.V. under one
 * or more contributor license agreements. Licensed under the Elastic License;
 * you may not use this file except in compliance with the Elastic License.
 */
package org.elasticsearch.xpack.security;

import org.elasticsearch.bootstrap.BootstrapCheck;
import org.elasticsearch.bootstrap.BootstrapContext;
import org.elasticsearch.xpack.core.XPackSettings;

import java.util.Locale;

/**
 * Bootstrap check to ensure that the user has enabled HTTPS when using the token service
 */
final class TokenSSLBootstrapCheck implements BootstrapCheck {

    @Override
    public BootstrapCheckResult check(BootstrapContext context) {
<<<<<<< HEAD
        final Boolean httpsEnabled = XPackSettings.HTTP_SSL_ENABLED.get(context.settings);
        final Boolean tokenServiceEnabled = XPackSettings.TOKEN_SERVICE_ENABLED_SETTING.get(context.settings);
        final Boolean apiKeyServiceEnabled = XPackSettings.API_KEY_SERVICE_ENABLED_SETTING.get(context.settings);
        if (httpsEnabled == false && (tokenServiceEnabled || apiKeyServiceEnabled)) {
            String message = null;
            if (tokenServiceEnabled) {
                message = String.format(
                        Locale.ROOT,
                        "HTTPS is required in order to use the token service; "
                                + "please enable HTTPS using the [%s] setting or disable the token service using the [%s] setting",
                        XPackSettings.HTTP_SSL_ENABLED.getKey(),
                        XPackSettings.TOKEN_SERVICE_ENABLED_SETTING.getKey());
            } else {
                message = String.format(
                        Locale.ROOT,
                        "HTTPS is required in order to use the API key service; "
                                + "please enable HTTPS using the [%s] setting or disable the API key service using the [%s] setting",
                        XPackSettings.HTTP_SSL_ENABLED.getKey(),
                        XPackSettings.API_KEY_SERVICE_ENABLED_SETTING.getKey());
            }
=======
        final Boolean httpsEnabled = XPackSettings.HTTP_SSL_ENABLED.get(context.settings());
        final Boolean tokenServiceEnabled = XPackSettings.TOKEN_SERVICE_ENABLED_SETTING.get(context.settings());
        if (httpsEnabled == false && tokenServiceEnabled) {
            final String message = String.format(
                    Locale.ROOT,
                    "HTTPS is required in order to use the token service; "
                            + "please enable HTTPS using the [%s] setting or disable the token service using the [%s] setting",
                    XPackSettings.HTTP_SSL_ENABLED.getKey(),
                    XPackSettings.TOKEN_SERVICE_ENABLED_SETTING.getKey());
>>>>>>> d3ab4dfa
            return BootstrapCheckResult.failure(message);
        } else {
            return BootstrapCheckResult.success();
        }
    }

}<|MERGE_RESOLUTION|>--- conflicted
+++ resolved
@@ -18,42 +18,29 @@
 
     @Override
     public BootstrapCheckResult check(BootstrapContext context) {
-<<<<<<< HEAD
-        final Boolean httpsEnabled = XPackSettings.HTTP_SSL_ENABLED.get(context.settings);
-        final Boolean tokenServiceEnabled = XPackSettings.TOKEN_SERVICE_ENABLED_SETTING.get(context.settings);
-        final Boolean apiKeyServiceEnabled = XPackSettings.API_KEY_SERVICE_ENABLED_SETTING.get(context.settings);
-        if (httpsEnabled == false && (tokenServiceEnabled || apiKeyServiceEnabled)) {
-            String message = null;
+        final Boolean httpsEnabled = XPackSettings.HTTP_SSL_ENABLED.get(context.settings());
+        final Boolean tokenServiceEnabled = XPackSettings.TOKEN_SERVICE_ENABLED_SETTING.get(context.settings());
+        final Boolean apiKeyServiceEnabled = XPackSettings.API_KEY_SERVICE_ENABLED_SETTING.get(context.settings());
+        if (httpsEnabled == false) {
             if (tokenServiceEnabled) {
-                message = String.format(
+                final String message = String.format(
                         Locale.ROOT,
                         "HTTPS is required in order to use the token service; "
                                 + "please enable HTTPS using the [%s] setting or disable the token service using the [%s] setting",
                         XPackSettings.HTTP_SSL_ENABLED.getKey(),
                         XPackSettings.TOKEN_SERVICE_ENABLED_SETTING.getKey());
-            } else {
-                message = String.format(
+                return BootstrapCheckResult.failure(message);
+            } else if (apiKeyServiceEnabled) {
+                final String message = String.format(
                         Locale.ROOT,
                         "HTTPS is required in order to use the API key service; "
                                 + "please enable HTTPS using the [%s] setting or disable the API key service using the [%s] setting",
                         XPackSettings.HTTP_SSL_ENABLED.getKey(),
                         XPackSettings.API_KEY_SERVICE_ENABLED_SETTING.getKey());
+                return BootstrapCheckResult.failure(message);
             }
-=======
-        final Boolean httpsEnabled = XPackSettings.HTTP_SSL_ENABLED.get(context.settings());
-        final Boolean tokenServiceEnabled = XPackSettings.TOKEN_SERVICE_ENABLED_SETTING.get(context.settings());
-        if (httpsEnabled == false && tokenServiceEnabled) {
-            final String message = String.format(
-                    Locale.ROOT,
-                    "HTTPS is required in order to use the token service; "
-                            + "please enable HTTPS using the [%s] setting or disable the token service using the [%s] setting",
-                    XPackSettings.HTTP_SSL_ENABLED.getKey(),
-                    XPackSettings.TOKEN_SERVICE_ENABLED_SETTING.getKey());
->>>>>>> d3ab4dfa
-            return BootstrapCheckResult.failure(message);
-        } else {
-            return BootstrapCheckResult.success();
         }
+        return BootstrapCheckResult.success();
     }
 
 }