/*
 * Copyright Elasticsearch B.V. and/or licensed to Elasticsearch B.V. under one
 * or more contributor license agreements. Licensed under the Elastic License
 * 2.0; you may not use this file except in compliance with the Elastic License
 * 2.0.
 */

package org.elasticsearch.xpack.security.authc;

import org.apache.logging.log4j.LogManager;
import org.apache.logging.log4j.Logger;
import org.elasticsearch.ElasticsearchSecurityException;
import org.elasticsearch.Version;
import org.elasticsearch.action.ActionListener;
import org.elasticsearch.action.support.ContextPreservingActionListener;
import org.elasticsearch.cluster.service.ClusterService;
import org.elasticsearch.common.util.concurrent.ThreadContext;
import org.elasticsearch.transport.TransportRequest;
import org.elasticsearch.xpack.core.ClientHelper;
import org.elasticsearch.xpack.core.security.authc.Authentication;
import org.elasticsearch.xpack.core.security.authc.CrossClusterAccessSubjectInfo;
import org.elasticsearch.xpack.core.security.authc.Subject;
import org.elasticsearch.xpack.core.security.authz.RoleDescriptor;
import org.elasticsearch.xpack.core.security.user.CrossClusterAccessUser;
import org.elasticsearch.xpack.core.security.user.User;

import java.util.Collections;
import java.util.List;
import java.util.Set;
import java.util.function.Supplier;

import static org.elasticsearch.core.Strings.format;
import static org.elasticsearch.xpack.core.security.authc.CrossClusterAccessSubjectInfo.CROSS_CLUSTER_ACCESS_SUBJECT_INFO_HEADER_KEY;
import static org.elasticsearch.xpack.security.authc.CrossClusterAccessHeaders.CROSS_CLUSTER_ACCESS_CREDENTIALS_HEADER_KEY;

public class CrossClusterAccessAuthenticationService {

    public static final Version VERSION_CROSS_CLUSTER_ACCESS_AUTHENTICATION = Version.V_8_8_0;

    private static final Logger logger = LogManager.getLogger(CrossClusterAccessAuthenticationService.class);

    private final ClusterService clusterService;
    private final ApiKeyService apiKeyService;
    private final AuthenticationService authenticationService;

    public CrossClusterAccessAuthenticationService(
        ClusterService clusterService,
        ApiKeyService apiKeyService,
        AuthenticationService authenticationService
    ) {
        this.clusterService = clusterService;
        this.apiKeyService = apiKeyService;
        this.authenticationService = authenticationService;
    }

    public void authenticate(final String action, final TransportRequest request, final ActionListener<Authentication> listener) {
        final Authenticator.Context authcContext = authenticationService.newContext(action, request, false);
        final ThreadContext threadContext = authcContext.getThreadContext();

        final CrossClusterAccessHeaders crossClusterAccessHeaders;
        try {
            // parse and add as authentication token as early as possible so that failure events in audit log include API key ID
            crossClusterAccessHeaders = CrossClusterAccessHeaders.readFromContext(threadContext);
            authcContext.addAuthenticationToken(crossClusterAccessHeaders.credentials());
            apiKeyService.ensureEnabled();
        } catch (Exception ex) {
            withRequestProcessingFailure(authcContext, ex, listener);
            return;
        }

        if (getMinNodeVersion().before(VERSION_CROSS_CLUSTER_ACCESS_AUTHENTICATION)) {
            withRequestProcessingFailure(
                authcContext,
                new IllegalArgumentException(
                    "all nodes must have version ["
                        + VERSION_CROSS_CLUSTER_ACCESS_AUTHENTICATION
                        + "] or higher to support cross cluster requests through the dedicated remote cluster port"
                ),
                listener
            );
            return;
        }

        // This is ensured by CrossClusterAccessServerTransportFilter -- validating for internal consistency here
        assert threadContext.getHeaders().keySet().stream().noneMatch(ClientHelper.SECURITY_HEADER_FILTERS::contains);
        try (
            ThreadContext.StoredContext ignored = threadContext.newStoredContext(
                Collections.emptyList(),
                // drop cross cluster access authentication headers since we've read their values, and we want to maintain the invariant
                // that either the cross cluster access subject info header is in the context, or the authentication header, but not both
                List.of(CROSS_CLUSTER_ACCESS_CREDENTIALS_HEADER_KEY, CROSS_CLUSTER_ACCESS_SUBJECT_INFO_HEADER_KEY)
            )
        ) {
            final Supplier<ThreadContext.StoredContext> storedContextSupplier = threadContext.newRestorableContext(false);
            authenticationService.authenticate(
                authcContext,
                new ContextPreservingActionListener<>(storedContextSupplier, ActionListener.wrap(authentication -> {
                    assert authentication.isApiKey() : "initial authentication for cross cluster access must be by API key";
                    assert false == authentication.isRunAs() : "initial authentication for cross cluster access cannot be run-as";
                    // try-catch so any failure here is wrapped by `withRequestProcessingFailure`, whereas `authenticate` failures are not
                    // we should _not_ wrap `authenticate` failures since this produces duplicate audit events
                    try {
                        final CrossClusterAccessSubjectInfo crossClusterAccessSubjectInfo = crossClusterAccessHeaders.subjectInfo();
                        validate(crossClusterAccessSubjectInfo);
                        writeAuthToContext(
                            authcContext,
                            authentication.toCrossClusterAccess(maybeRewriteForCrossClusterAccessUser(crossClusterAccessSubjectInfo)),
                            listener
                        );
                    } catch (Exception ex) {
                        withRequestProcessingFailure(authcContext, ex, listener);
                    }
                }, listener::onFailure))
            );
        }
    }

    public AuthenticationService getAuthenticationService() {
        return authenticationService;
    }

    private CrossClusterAccessSubjectInfo maybeRewriteForCrossClusterAccessUser(
        CrossClusterAccessSubjectInfo crossClusterAccessSubjectInfo
    ) {
        final Authentication authentication = crossClusterAccessSubjectInfo.getAuthentication();
        final Subject effectiveSubject = authentication.getEffectiveSubject();
        final User user = effectiveSubject.getUser();
        if (CrossClusterAccessUser.is(user)) {
            return CrossClusterAccessUser.subjectInfoWithRoleDescriptors(
                effectiveSubject.getTransportVersion(),
                effectiveSubject.getRealm().getNodeName()
            );
        } else {
            return crossClusterAccessSubjectInfo;
        }
    }

    private void validate(final CrossClusterAccessSubjectInfo crossClusterAccessSubjectInfo) {
        final Authentication authentication = crossClusterAccessSubjectInfo.getAuthentication();
        authentication.checkConsistency();
        final Subject effectiveSubject = authentication.getEffectiveSubject();
        if (false == effectiveSubject.getType().equals(Subject.Type.USER)
            && false == effectiveSubject.getType().equals(Subject.Type.SERVICE_ACCOUNT)
            && false == effectiveSubject.getType().equals(Subject.Type.API_KEY)) {
            throw new IllegalArgumentException(
                "subject ["
                    + effectiveSubject.getUser().principal()
                    + "] has type ["
                    + effectiveSubject.getType()
                    + "] which is not supported for cross cluster access"
            );
        }

        final User user = effectiveSubject.getUser();
        if (CrossClusterAccessUser.is(user)) {
            if (false == crossClusterAccessSubjectInfo.getRoleDescriptorsBytesList().isEmpty()) {
                logger.warn(
                    "Received non-empty role descriptors bytes list for internal cross cluster access user. "
                        + "These will be ignored during authorization."
                );
<<<<<<< HEAD
                // DEBUG log to avoid logging potentially large role descriptors at WARN level
                logger.debug(
                    () -> format(
                        "Received invalid role descriptors for internal cross cluster access user [{}]",
                        crossClusterAccessSubjectInfo
                    )
                );
                assert false : "received role descriptors bytes list for internal cross cluster access user must be empty.";
=======
                assert false : "role descriptors bytes list for internal cross cluster access user must be empty";
>>>>>>> 36923542
            }
        } else if (User.isInternal(user)) {
            throw new IllegalArgumentException(
                "received cross cluster request from an unexpected internal user [" + user.principal() + "]"
            );
        } else {
            for (CrossClusterAccessSubjectInfo.RoleDescriptorsBytes roleDescriptorsBytes : crossClusterAccessSubjectInfo
                .getRoleDescriptorsBytesList()) {
                final Set<RoleDescriptor> roleDescriptors = roleDescriptorsBytes.toRoleDescriptors();
                for (RoleDescriptor roleDescriptor : roleDescriptors) {
                    final boolean privilegesOtherThanIndex = roleDescriptor.hasClusterPrivileges()
                        || roleDescriptor.hasConfigurableClusterPrivileges()
                        || roleDescriptor.hasApplicationPrivileges()
                        || roleDescriptor.hasRunAs()
                        || roleDescriptor.hasRemoteIndicesPrivileges();
                    if (privilegesOtherThanIndex) {
                        throw new IllegalArgumentException(
                            "role descriptor for cross cluster access can only contain index privileges "
                                + "but other privileges found for subject ["
                                + effectiveSubject.getUser().principal()
                                + "]"
                        );
                    }
                }
            }
        }

    }

    private Version getMinNodeVersion() {
        return clusterService.state().nodes().getMinNodeVersion();
    }

    private static void withRequestProcessingFailure(
        final Authenticator.Context context,
        final Exception ex,
        final ActionListener<Authentication> listener
    ) {
        logger.debug(() -> format("Failed to authenticate cross cluster access for request [%s]", context.getRequest()), ex);
        final ElasticsearchSecurityException ese = context.getRequest()
            .exceptionProcessingRequest(ex, context.getMostRecentAuthenticationToken());
        context.addUnsuccessfulMessageToMetadata(ese);
        listener.onFailure(ese);
    }

    private void writeAuthToContext(
        final Authenticator.Context context,
        final Authentication authentication,
        final ActionListener<Authentication> listener
    ) {
        try {
            authentication.writeToContext(context.getThreadContext());
            context.getRequest().authenticationSuccess(authentication);
        } catch (Exception e) {
            logger.debug(() -> format("Failed to store authentication [%s] for request [%s]", authentication, context.getRequest()), e);
            withRequestProcessingFailure(context, e, listener);
            return;
        }
        logger.trace("Established authentication [{}] for request [{}]", authentication, context.getRequest());
        listener.onResponse(authentication);
    }
}<|MERGE_RESOLUTION|>--- conflicted
+++ resolved
@@ -158,18 +158,7 @@
                     "Received non-empty role descriptors bytes list for internal cross cluster access user. "
                         + "These will be ignored during authorization."
                 );
-<<<<<<< HEAD
-                // DEBUG log to avoid logging potentially large role descriptors at WARN level
-                logger.debug(
-                    () -> format(
-                        "Received invalid role descriptors for internal cross cluster access user [{}]",
-                        crossClusterAccessSubjectInfo
-                    )
-                );
-                assert false : "received role descriptors bytes list for internal cross cluster access user must be empty.";
-=======
                 assert false : "role descriptors bytes list for internal cross cluster access user must be empty";
->>>>>>> 36923542
             }
         } else if (User.isInternal(user)) {
             throw new IllegalArgumentException(
