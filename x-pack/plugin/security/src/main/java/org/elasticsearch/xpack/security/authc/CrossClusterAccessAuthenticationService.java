/*
 * Copyright Elasticsearch B.V. and/or licensed to Elasticsearch B.V. under one
 * or more contributor license agreements. Licensed under the Elastic License
 * 2.0; you may not use this file except in compliance with the Elastic License
 * 2.0.
 */

package org.elasticsearch.xpack.security.authc;

import org.apache.logging.log4j.LogManager;
import org.apache.logging.log4j.Logger;
import org.elasticsearch.ElasticsearchSecurityException;
import org.elasticsearch.Version;
import org.elasticsearch.action.ActionListener;
import org.elasticsearch.action.admin.cluster.state.ClusterStateAction;
import org.elasticsearch.action.support.ContextPreservingActionListener;
import org.elasticsearch.cluster.service.ClusterService;
import org.elasticsearch.common.util.concurrent.ThreadContext;
import org.elasticsearch.index.seqno.RetentionLeaseActions;
import org.elasticsearch.transport.TransportRequest;
import org.elasticsearch.xpack.core.ClientHelper;
import org.elasticsearch.xpack.core.action.XPackInfoAction;
import org.elasticsearch.xpack.core.security.authc.Authentication;
import org.elasticsearch.xpack.core.security.authc.CrossClusterAccessSubjectInfo;
import org.elasticsearch.xpack.core.security.authc.Subject;
import org.elasticsearch.xpack.core.security.authz.RoleDescriptor;
import org.elasticsearch.xpack.core.security.user.CrossClusterAccessUser;
import org.elasticsearch.xpack.core.security.user.User;

import java.util.Collections;
import java.util.List;
import java.util.Set;
import java.util.function.Supplier;

import static org.elasticsearch.core.Strings.format;
import static org.elasticsearch.xpack.core.security.authc.CrossClusterAccessSubjectInfo.CROSS_CLUSTER_ACCESS_SUBJECT_INFO_HEADER_KEY;
import static org.elasticsearch.xpack.security.authc.CrossClusterAccessHeaders.CROSS_CLUSTER_ACCESS_CREDENTIALS_HEADER_KEY;

public class CrossClusterAccessAuthenticationService {

    public static final Version VERSION_CROSS_CLUSTER_ACCESS_AUTHENTICATION = Version.V_8_8_0;

<<<<<<< HEAD
    public static final RoleDescriptor CROSS_CLUSTER_INTERNAL_ROLE = new RoleDescriptor(
        "_cross_cluster_internal",
        new String[] { "cross_cluster_access", ClusterStateAction.NAME, XPackInfoAction.NAME, "cluster:internal/remote_cluster/proxy/*" },
        // Needed for CCR background jobs (with system user)
        new RoleDescriptor.IndicesPrivileges[] {
            RoleDescriptor.IndicesPrivileges.builder()
                .indices("*")
                .privileges(
                    RetentionLeaseActions.Add.ACTION_NAME,
                    RetentionLeaseActions.Remove.ACTION_NAME,
                    RetentionLeaseActions.Renew.ACTION_NAME,
                    "indices:monitor/stats"
                )
                .build() },
        null,
        null,
        null,
        null,
        null,
        null
    );
=======
>>>>>>> 36923542
    private static final Logger logger = LogManager.getLogger(CrossClusterAccessAuthenticationService.class);

    private final ClusterService clusterService;
    private final ApiKeyService apiKeyService;
    private final AuthenticationService authenticationService;

    public CrossClusterAccessAuthenticationService(
        ClusterService clusterService,
        ApiKeyService apiKeyService,
        AuthenticationService authenticationService
    ) {
        this.clusterService = clusterService;
        this.apiKeyService = apiKeyService;
        this.authenticationService = authenticationService;
    }

    public void authenticate(final String action, final TransportRequest request, final ActionListener<Authentication> listener) {
        final Authenticator.Context authcContext = authenticationService.newContext(action, request, false);
        final ThreadContext threadContext = authcContext.getThreadContext();

        final CrossClusterAccessHeaders crossClusterAccessHeaders;
        try {
            // parse and add as authentication token as early as possible so that failure events in audit log include API key ID
            crossClusterAccessHeaders = CrossClusterAccessHeaders.readFromContext(threadContext);
            authcContext.addAuthenticationToken(crossClusterAccessHeaders.credentials());
            apiKeyService.ensureEnabled();
        } catch (Exception ex) {
            withRequestProcessingFailure(authcContext, ex, listener);
            return;
        }

        if (getMinNodeVersion().before(VERSION_CROSS_CLUSTER_ACCESS_AUTHENTICATION)) {
            withRequestProcessingFailure(
                authcContext,
                new IllegalArgumentException(
                    "all nodes must have version ["
                        + VERSION_CROSS_CLUSTER_ACCESS_AUTHENTICATION
                        + "] or higher to support cross cluster requests through the dedicated remote cluster port"
                ),
                listener
            );
            return;
        }

        // This is ensured by CrossClusterAccessServerTransportFilter -- validating for internal consistency here
        assert threadContext.getHeaders().keySet().stream().noneMatch(ClientHelper.SECURITY_HEADER_FILTERS::contains);
        try (
            ThreadContext.StoredContext ignored = threadContext.newStoredContext(
                Collections.emptyList(),
                // drop cross cluster access authentication headers since we've read their values, and we want to maintain the invariant
                // that either the cross cluster access subject info header is in the context, or the authentication header, but not both
                List.of(CROSS_CLUSTER_ACCESS_CREDENTIALS_HEADER_KEY, CROSS_CLUSTER_ACCESS_SUBJECT_INFO_HEADER_KEY)
            )
        ) {
            final Supplier<ThreadContext.StoredContext> storedContextSupplier = threadContext.newRestorableContext(false);
            authenticationService.authenticate(
                authcContext,
                new ContextPreservingActionListener<>(storedContextSupplier, ActionListener.wrap(authentication -> {
                    assert authentication.isApiKey() : "initial authentication for cross cluster access must be by API key";
                    assert false == authentication.isRunAs() : "initial authentication for cross cluster access cannot be run-as";
                    // try-catch so any failure here is wrapped by `withRequestProcessingFailure`, whereas `authenticate` failures are not
                    // we should _not_ wrap `authenticate` failures since this produces duplicate audit events
                    try {
                        final CrossClusterAccessSubjectInfo crossClusterAccessSubjectInfo = crossClusterAccessHeaders.subjectInfo();
                        validate(crossClusterAccessSubjectInfo);
                        writeAuthToContext(
                            authcContext,
                            authentication.toCrossClusterAccess(maybeRewriteForCrossClusterAccessUser(crossClusterAccessSubjectInfo)),
                            listener
                        );
                    } catch (Exception ex) {
                        withRequestProcessingFailure(authcContext, ex, listener);
                    }
                }, listener::onFailure))
            );
        }
    }

    public AuthenticationService getAuthenticationService() {
        return authenticationService;
    }

    private CrossClusterAccessSubjectInfo maybeRewriteForCrossClusterAccessUser(
        CrossClusterAccessSubjectInfo crossClusterAccessSubjectInfo
    ) {
        final Authentication authentication = crossClusterAccessSubjectInfo.getAuthentication();
        final Subject effectiveSubject = authentication.getEffectiveSubject();
        final User user = effectiveSubject.getUser();
        if (CrossClusterAccessUser.is(user)) {
            return CrossClusterAccessUser.subjectInfoWithRoleDescriptors(
                effectiveSubject.getTransportVersion(),
                effectiveSubject.getRealm().getNodeName()
            );
        } else {
            return crossClusterAccessSubjectInfo;
        }
    }

    private void validate(final CrossClusterAccessSubjectInfo crossClusterAccessSubjectInfo) {
        final Authentication authentication = crossClusterAccessSubjectInfo.getAuthentication();
        authentication.checkConsistency();
        final Subject effectiveSubject = authentication.getEffectiveSubject();
        if (false == effectiveSubject.getType().equals(Subject.Type.USER)
            && false == effectiveSubject.getType().equals(Subject.Type.SERVICE_ACCOUNT)
            && false == effectiveSubject.getType().equals(Subject.Type.API_KEY)) {
            throw new IllegalArgumentException(
                "subject ["
                    + effectiveSubject.getUser().principal()
                    + "] has type ["
                    + effectiveSubject.getType()
                    + "] which is not supported for cross cluster access"
            );
        }

        final User user = effectiveSubject.getUser();
        if (CrossClusterAccessUser.is(user)) {
            if (false == crossClusterAccessSubjectInfo.getRoleDescriptorsBytesList().isEmpty()) {
                logger.warn(
                    "Received non-empty role descriptors bytes list for internal cross cluster access user. "
                        + "These will be ignored during authorization."
                );
                assert false : "role descriptors bytes list for internal cross cluster access user must be empty";
            }
        } else if (User.isInternal(user)) {
            throw new IllegalArgumentException(
                "received cross cluster request from an unexpected internal user [" + user.principal() + "]"
            );
        } else {
            for (CrossClusterAccessSubjectInfo.RoleDescriptorsBytes roleDescriptorsBytes : crossClusterAccessSubjectInfo
                .getRoleDescriptorsBytesList()) {
                final Set<RoleDescriptor> roleDescriptors = roleDescriptorsBytes.toRoleDescriptors();
                for (RoleDescriptor roleDescriptor : roleDescriptors) {
                    final boolean privilegesOtherThanIndex = roleDescriptor.hasClusterPrivileges()
                        || roleDescriptor.hasConfigurableClusterPrivileges()
                        || roleDescriptor.hasApplicationPrivileges()
                        || roleDescriptor.hasRunAs()
                        || roleDescriptor.hasRemoteIndicesPrivileges();
                    if (privilegesOtherThanIndex) {
                        throw new IllegalArgumentException(
                            "role descriptor for cross cluster access can only contain index privileges "
                                + "but other privileges found for subject ["
                                + effectiveSubject.getUser().principal()
                                + "]"
                        );
                    }
                }
            }
        }

    }

    private Version getMinNodeVersion() {
        return clusterService.state().nodes().getMinNodeVersion();
    }

    private static void withRequestProcessingFailure(
        final Authenticator.Context context,
        final Exception ex,
        final ActionListener<Authentication> listener
    ) {
        logger.debug(() -> format("Failed to authenticate cross cluster access for request [%s]", context.getRequest()), ex);
        final ElasticsearchSecurityException ese = context.getRequest()
            .exceptionProcessingRequest(ex, context.getMostRecentAuthenticationToken());
        context.addUnsuccessfulMessageToMetadata(ese);
        listener.onFailure(ese);
    }

    private void writeAuthToContext(
        final Authenticator.Context context,
        final Authentication authentication,
        final ActionListener<Authentication> listener
    ) {
        try {
            authentication.writeToContext(context.getThreadContext());
            context.getRequest().authenticationSuccess(authentication);
        } catch (Exception e) {
            logger.debug(() -> format("Failed to store authentication [%s] for request [%s]", authentication, context.getRequest()), e);
            withRequestProcessingFailure(context, e, listener);
            return;
        }
        logger.trace("Established authentication [{}] for request [{}]", authentication, context.getRequest());
        listener.onResponse(authentication);
    }
}<|MERGE_RESOLUTION|>--- conflicted
+++ resolved
@@ -12,14 +12,11 @@
 import org.elasticsearch.ElasticsearchSecurityException;
 import org.elasticsearch.Version;
 import org.elasticsearch.action.ActionListener;
-import org.elasticsearch.action.admin.cluster.state.ClusterStateAction;
 import org.elasticsearch.action.support.ContextPreservingActionListener;
 import org.elasticsearch.cluster.service.ClusterService;
 import org.elasticsearch.common.util.concurrent.ThreadContext;
-import org.elasticsearch.index.seqno.RetentionLeaseActions;
 import org.elasticsearch.transport.TransportRequest;
 import org.elasticsearch.xpack.core.ClientHelper;
-import org.elasticsearch.xpack.core.action.XPackInfoAction;
 import org.elasticsearch.xpack.core.security.authc.Authentication;
 import org.elasticsearch.xpack.core.security.authc.CrossClusterAccessSubjectInfo;
 import org.elasticsearch.xpack.core.security.authc.Subject;
@@ -40,30 +37,6 @@
 
     public static final Version VERSION_CROSS_CLUSTER_ACCESS_AUTHENTICATION = Version.V_8_8_0;
 
-<<<<<<< HEAD
-    public static final RoleDescriptor CROSS_CLUSTER_INTERNAL_ROLE = new RoleDescriptor(
-        "_cross_cluster_internal",
-        new String[] { "cross_cluster_access", ClusterStateAction.NAME, XPackInfoAction.NAME, "cluster:internal/remote_cluster/proxy/*" },
-        // Needed for CCR background jobs (with system user)
-        new RoleDescriptor.IndicesPrivileges[] {
-            RoleDescriptor.IndicesPrivileges.builder()
-                .indices("*")
-                .privileges(
-                    RetentionLeaseActions.Add.ACTION_NAME,
-                    RetentionLeaseActions.Remove.ACTION_NAME,
-                    RetentionLeaseActions.Renew.ACTION_NAME,
-                    "indices:monitor/stats"
-                )
-                .build() },
-        null,
-        null,
-        null,
-        null,
-        null,
-        null
-    );
-=======
->>>>>>> 36923542
     private static final Logger logger = LogManager.getLogger(CrossClusterAccessAuthenticationService.class);
 
     private final ClusterService clusterService;
