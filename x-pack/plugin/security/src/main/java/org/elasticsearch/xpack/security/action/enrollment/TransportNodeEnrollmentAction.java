/*
 * Copyright Elasticsearch B.V. and/or licensed to Elasticsearch B.V. under one
 * or more contributor license agreements. Licensed under the Elastic License
 * 2.0; you may not use this file except in compliance with the Elastic License
 * 2.0.
 */

package org.elasticsearch.xpack.security.action.enrollment;

import org.elasticsearch.ElasticsearchException;
import org.elasticsearch.action.ActionListener;
import org.elasticsearch.action.admin.cluster.node.info.NodeInfo;
import org.elasticsearch.action.admin.cluster.node.info.NodesInfoAction;
import org.elasticsearch.action.admin.cluster.node.info.NodesInfoRequest;
import org.elasticsearch.action.support.ActionFilters;
import org.elasticsearch.action.support.HandledTransportAction;
import org.elasticsearch.client.Client;
import org.elasticsearch.core.Tuple;
import org.elasticsearch.common.inject.Inject;
import org.elasticsearch.common.ssl.SslKeyConfig;
import org.elasticsearch.common.ssl.StoreKeyConfig;
import org.elasticsearch.tasks.Task;
import org.elasticsearch.transport.TransportInfo;
import org.elasticsearch.transport.TransportService;
import org.elasticsearch.xpack.core.security.action.enrollment.NodeEnrollmentAction;
import org.elasticsearch.xpack.core.security.action.enrollment.NodeEnrollmentRequest;
import org.elasticsearch.xpack.core.security.action.enrollment.NodeEnrollmentResponse;
import org.elasticsearch.xpack.core.ssl.SSLService;

import java.security.PrivateKey;
import java.security.cert.CertificateEncodingException;
import java.security.cert.X509Certificate;
import java.util.ArrayList;
import java.util.Base64;
import java.util.List;
import java.util.stream.Collectors;

import static org.elasticsearch.xpack.core.ClientHelper.SECURITY_ORIGIN;
import static org.elasticsearch.xpack.core.ClientHelper.executeAsyncWithOrigin;

public class TransportNodeEnrollmentAction extends HandledTransportAction<NodeEnrollmentRequest, NodeEnrollmentResponse> {
<<<<<<< HEAD
    private final ClusterService clusterService;
=======
    private final Environment environment;
>>>>>>> 12b4fcf0
    private final SSLService sslService;
    private final Client client;

    @Inject
<<<<<<< HEAD
    public TransportNodeEnrollmentAction(TransportService transportService, ClusterService clusterService, SSLService sslService,
                                         Client client, ActionFilters actionFilters) {
        super(NodeEnrollmentAction.NAME, transportService, actionFilters, NodeEnrollmentRequest::new);
        this.clusterService = clusterService;
=======
    public TransportNodeEnrollmentAction(TransportService transportService, SSLService sslService, Client client,
                                         ActionFilters actionFilters, Environment environment) {
        super(NodeEnrollmentAction.NAME, transportService, actionFilters, NodeEnrollmentRequest::new);
        this.environment = environment;
>>>>>>> 12b4fcf0
        this.sslService = sslService;
        this.client = client;
    }

    @Override
    protected void doExecute(Task task, NodeEnrollmentRequest request, ActionListener<NodeEnrollmentResponse> listener) {

        final SslKeyConfig transportKeyConfig = sslService.getTransportSSLConfiguration().getKeyConfig();
        final SslKeyConfig httpKeyConfig = sslService.getHttpTransportSSLConfiguration().getKeyConfig();
        if (transportKeyConfig instanceof StoreKeyConfig == false) {
            listener.onFailure(new IllegalStateException(
                "Unable to enroll node. Elasticsearch node transport layer SSL configuration is not configured with a keystore"));
            return;
        }
        if (httpKeyConfig instanceof StoreKeyConfig == false) {
            listener.onFailure(new IllegalStateException(
                "Unable to enroll node. Elasticsearch node HTTP layer SSL configuration is not configured with a keystore"));
            return;
        }

        final List<Tuple<PrivateKey, X509Certificate>> transportKeysAndCertificates = transportKeyConfig.getKeys();
        final List<Tuple<PrivateKey, X509Certificate>> httpCaKeysAndCertificates = httpKeyConfig.getKeys()
            .stream()
                .filter(t -> t.v2().getBasicConstraints() != -1)
            .collect(Collectors.toUnmodifiableList());

        if (transportKeysAndCertificates.isEmpty()) {
            listener.onFailure(new IllegalStateException(
                "Unable to enroll node. Elasticsearch node transport layer SSL configuration doesn't contain any keys"));
            return;
        } else if (transportKeysAndCertificates.size() > 1) {
            listener.onFailure(new IllegalStateException(
                "Unable to enroll node. Elasticsearch node transport layer SSL configuration contains multiple keys"));
            return;
        }

        if (httpCaKeysAndCertificates.isEmpty()) {
            listener.onFailure(new IllegalStateException(
                "Unable to enroll node. Elasticsearch node HTTP layer SSL configuration Keystore doesn't contain any " +
                    "PrivateKey entries where the associated certificate is a CA certificate"));
            return;
        } else if (httpCaKeysAndCertificates.size() > 1) {
            listener.onFailure(new IllegalStateException(
                "Unable to enroll node. Elasticsearch node HTTP layer SSL configuration Keystore contain multiple " +
                    "PrivateKey entries where the associated certificate is a CA certificate"));
            return;
        }

        final List<String> nodeList = new ArrayList<>();
        final NodesInfoRequest nodesInfoRequest = new NodesInfoRequest().addMetric(NodesInfoRequest.Metric.TRANSPORT.metricName());
        executeAsyncWithOrigin(client, SECURITY_ORIGIN, NodesInfoAction.INSTANCE, nodesInfoRequest, ActionListener.wrap(
            response -> {
                for (NodeInfo nodeInfo : response.getNodes()) {
                    nodeList.add(nodeInfo.getInfo(TransportInfo.class).getAddress().publishAddress().toString());
                }
            }, listener::onFailure
        ));
        try {
            final String httpCaKey = Base64.getUrlEncoder().encodeToString(httpCaKeysAndCertificates.get(0).v1().getEncoded());
            final String httpCaCert = Base64.getUrlEncoder().encodeToString(httpCaKeysAndCertificates.get(0).v2().getEncoded());
            final String transportKey = Base64.getUrlEncoder().encodeToString(transportKeysAndCertificates.get(0).v1().getEncoded());
            final String transportCert = Base64.getUrlEncoder().encodeToString(transportKeysAndCertificates.get(0).v2().getEncoded());
            listener.onResponse(new NodeEnrollmentResponse(httpCaKey,
                httpCaCert,
                transportKey,
                transportCert,
                nodeList));
        } catch (CertificateEncodingException e) {
            listener.onFailure(new ElasticsearchException("Unable to enroll node", e));
        }
    }
}<|MERGE_RESOLUTION|>--- conflicted
+++ resolved
@@ -39,26 +39,13 @@
 import static org.elasticsearch.xpack.core.ClientHelper.executeAsyncWithOrigin;
 
 public class TransportNodeEnrollmentAction extends HandledTransportAction<NodeEnrollmentRequest, NodeEnrollmentResponse> {
-<<<<<<< HEAD
-    private final ClusterService clusterService;
-=======
-    private final Environment environment;
->>>>>>> 12b4fcf0
     private final SSLService sslService;
     private final Client client;
 
     @Inject
-<<<<<<< HEAD
-    public TransportNodeEnrollmentAction(TransportService transportService, ClusterService clusterService, SSLService sslService,
-                                         Client client, ActionFilters actionFilters) {
+    public TransportNodeEnrollmentAction(TransportService transportService, SSLService sslService, Client client,
+                                         ActionFilters actionFilters) {
         super(NodeEnrollmentAction.NAME, transportService, actionFilters, NodeEnrollmentRequest::new);
-        this.clusterService = clusterService;
-=======
-    public TransportNodeEnrollmentAction(TransportService transportService, SSLService sslService, Client client,
-                                         ActionFilters actionFilters, Environment environment) {
-        super(NodeEnrollmentAction.NAME, transportService, actionFilters, NodeEnrollmentRequest::new);
-        this.environment = environment;
->>>>>>> 12b4fcf0
         this.sslService = sslService;
         this.client = client;
     }
