--- conflicted
+++ resolved
@@ -98,11 +98,7 @@
         Map<String, Object> fips140Usage = fips140Usage(settings);
         Map<String, Object> operatorPrivilegesUsage = Map.of(
             "available",
-<<<<<<< HEAD
-            licenseState.isAllowed(XPackLicenseState.Feature.OPERATOR_PRIVILEGES),
-=======
             Security.OPERATOR_PRIVILEGES_FEATURE.checkWithoutTracking(licenseState),
->>>>>>> d90fa4eb
             "enabled",
             OperatorPrivileges.OPERATOR_PRIVILEGES_ENABLED.get(settings)
         );
