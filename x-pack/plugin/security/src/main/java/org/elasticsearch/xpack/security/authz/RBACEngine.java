/*
 * Copyright Elasticsearch B.V. and/or licensed to Elasticsearch B.V. under one
 * or more contributor license agreements. Licensed under the Elastic License
 * 2.0; you may not use this file except in compliance with the Elastic License
 * 2.0.
 */

package org.elasticsearch.xpack.security.authz;

import org.apache.lucene.util.automaton.Automaton;
import org.apache.lucene.util.automaton.Operations;
import org.elasticsearch.action.ActionListener;
import org.elasticsearch.action.ActionRunnable;
import org.elasticsearch.action.CompositeIndicesRequest;
import org.elasticsearch.action.IndicesRequest;
import org.elasticsearch.action.bulk.BulkAction;
import org.elasticsearch.action.bulk.BulkShardRequest;
import org.elasticsearch.action.delete.DeleteAction;
import org.elasticsearch.action.get.MultiGetAction;
import org.elasticsearch.action.index.IndexAction;
import org.elasticsearch.action.search.ClearScrollAction;
import org.elasticsearch.action.search.ClosePointInTimeAction;
import org.elasticsearch.action.search.MultiSearchAction;
import org.elasticsearch.action.search.SearchScrollAction;
import org.elasticsearch.action.search.SearchScrollRequest;
import org.elasticsearch.action.search.SearchTransportService;
import org.elasticsearch.action.termvectors.MultiTermVectorsAction;
import org.elasticsearch.cluster.metadata.IndexAbstraction;
import org.elasticsearch.common.Strings;
import org.elasticsearch.common.bytes.BytesReference;
import org.elasticsearch.common.regex.Regex;
import org.elasticsearch.common.settings.Settings;
import org.elasticsearch.common.util.set.Sets;
import org.elasticsearch.index.Index;
import org.elasticsearch.logging.LogManager;
import org.elasticsearch.logging.Logger;
import org.elasticsearch.logging.Message;
import org.elasticsearch.transport.TransportActionProxy;
import org.elasticsearch.transport.TransportRequest;
import org.elasticsearch.xpack.core.async.DeleteAsyncResultAction;
import org.elasticsearch.xpack.core.eql.EqlAsyncActionNames;
import org.elasticsearch.xpack.core.search.action.GetAsyncSearchAction;
import org.elasticsearch.xpack.core.search.action.SubmitAsyncSearchAction;
import org.elasticsearch.xpack.core.security.action.apikey.GetApiKeyAction;
import org.elasticsearch.xpack.core.security.action.apikey.GetApiKeyRequest;
import org.elasticsearch.xpack.core.security.action.user.AuthenticateAction;
import org.elasticsearch.xpack.core.security.action.user.ChangePasswordAction;
import org.elasticsearch.xpack.core.security.action.user.GetUserPrivilegesAction;
import org.elasticsearch.xpack.core.security.action.user.GetUserPrivilegesRequest;
import org.elasticsearch.xpack.core.security.action.user.GetUserPrivilegesResponse;
import org.elasticsearch.xpack.core.security.action.user.HasPrivilegesAction;
import org.elasticsearch.xpack.core.security.action.user.HasPrivilegesRequest;
import org.elasticsearch.xpack.core.security.action.user.HasPrivilegesResponse;
import org.elasticsearch.xpack.core.security.action.user.UserRequest;
import org.elasticsearch.xpack.core.security.authc.Authentication;
import org.elasticsearch.xpack.core.security.authc.Authentication.AuthenticationType;
import org.elasticsearch.xpack.core.security.authc.AuthenticationField;
import org.elasticsearch.xpack.core.security.authc.esnative.NativeRealmSettings;
import org.elasticsearch.xpack.core.security.authz.AuthorizationEngine;
import org.elasticsearch.xpack.core.security.authz.ResolvedIndices;
import org.elasticsearch.xpack.core.security.authz.RoleDescriptor;
import org.elasticsearch.xpack.core.security.authz.accesscontrol.IndicesAccessControl;
import org.elasticsearch.xpack.core.security.authz.permission.FieldPermissionsCache;
import org.elasticsearch.xpack.core.security.authz.permission.FieldPermissionsDefinition;
import org.elasticsearch.xpack.core.security.authz.permission.IndicesPermission;
import org.elasticsearch.xpack.core.security.authz.permission.ResourcePrivileges;
import org.elasticsearch.xpack.core.security.authz.permission.ResourcePrivilegesMap;
import org.elasticsearch.xpack.core.security.authz.permission.Role;
import org.elasticsearch.xpack.core.security.authz.privilege.ApplicationPrivilege;
import org.elasticsearch.xpack.core.security.authz.privilege.ApplicationPrivilegeDescriptor;
import org.elasticsearch.xpack.core.security.authz.privilege.ClusterPrivilege;
import org.elasticsearch.xpack.core.security.authz.privilege.ClusterPrivilegeResolver;
import org.elasticsearch.xpack.core.security.authz.privilege.ConfigurableClusterPrivilege;
import org.elasticsearch.xpack.core.security.authz.privilege.NamedClusterPrivilege;
import org.elasticsearch.xpack.core.security.authz.privilege.Privilege;
import org.elasticsearch.xpack.core.security.support.StringMatcher;
import org.elasticsearch.xpack.core.sql.SqlAsyncActionNames;
import org.elasticsearch.xpack.security.authc.esnative.ReservedRealm;
import org.elasticsearch.xpack.security.authz.store.CompositeRolesStore;

import java.util.Arrays;
import java.util.Collection;
import java.util.Collections;
import java.util.HashMap;
import java.util.HashSet;
import java.util.Iterator;
import java.util.LinkedHashSet;
import java.util.List;
import java.util.Map;
import java.util.Map.Entry;
import java.util.Objects;
import java.util.Set;
import java.util.TreeSet;
import java.util.function.Consumer;
import java.util.function.Predicate;
import java.util.function.Supplier;

import static org.elasticsearch.common.Strings.arrayToCommaDelimitedString;
import static org.elasticsearch.xpack.security.action.user.TransportHasPrivilegesAction.getApplicationNames;
import static org.elasticsearch.xpack.security.audit.logfile.LoggingAuditTrail.PRINCIPAL_ROLES_FIELD_NAME;

public class RBACEngine implements AuthorizationEngine {

    private static final Predicate<String> SAME_USER_PRIVILEGE = StringMatcher.of(
        ChangePasswordAction.NAME,
        AuthenticateAction.NAME,
        HasPrivilegesAction.NAME,
        GetUserPrivilegesAction.NAME,
        GetApiKeyAction.NAME
    );
    private static final String INDEX_SUB_REQUEST_PRIMARY = IndexAction.NAME + "[p]";
    private static final String INDEX_SUB_REQUEST_REPLICA = IndexAction.NAME + "[r]";
    private static final String DELETE_SUB_REQUEST_PRIMARY = DeleteAction.NAME + "[p]";
    private static final String DELETE_SUB_REQUEST_REPLICA = DeleteAction.NAME + "[r]";

    private static final Logger logger = LogManager.getLogger(RBACEngine.class);

    private final CompositeRolesStore rolesStore;
    private final FieldPermissionsCache fieldPermissionsCache;
    private final LoadAuthorizedIndicesTimeChecker.Factory authzIndicesTimerFactory;

    public RBACEngine(
        Settings settings,
        CompositeRolesStore rolesStore,
        LoadAuthorizedIndicesTimeChecker.Factory authzIndicesTimerFactory
    ) {
        this.rolesStore = rolesStore;
        this.fieldPermissionsCache = new FieldPermissionsCache(settings);
        this.authzIndicesTimerFactory = authzIndicesTimerFactory;
    }

    @Override
    public void resolveAuthorizationInfo(RequestInfo requestInfo, ActionListener<AuthorizationInfo> listener) {
        final Authentication authentication = requestInfo.getAuthentication();
        rolesStore.getRoles(
            authentication,
            ActionListener.wrap(
                roleTuple -> listener.onResponse(new RBACAuthorizationInfo(roleTuple.v1(), roleTuple.v2())),
                listener::onFailure
            )
        );
    }

    @Override
    public void authorizeRunAs(RequestInfo requestInfo, AuthorizationInfo authorizationInfo, ActionListener<AuthorizationResult> listener) {
        if (authorizationInfo instanceof RBACAuthorizationInfo) {
            final Role role = ((RBACAuthorizationInfo) authorizationInfo).getAuthenticatedUserAuthorizationInfo().getRole();
            listener.onResponse(new AuthorizationResult(role.checkRunAs(requestInfo.getAuthentication().getUser().principal())));
        } else {
            listener.onFailure(
                new IllegalArgumentException("unsupported authorization info:" + authorizationInfo.getClass().getSimpleName())
            );
        }
    }

    @Override
    public void authorizeClusterAction(
        RequestInfo requestInfo,
        AuthorizationInfo authorizationInfo,
        ActionListener<AuthorizationResult> listener
    ) {
        if (authorizationInfo instanceof RBACAuthorizationInfo) {
            final Role role = ((RBACAuthorizationInfo) authorizationInfo).getRole();
            if (role.checkClusterAction(requestInfo.getAction(), requestInfo.getRequest(), requestInfo.getAuthentication())) {
                listener.onResponse(AuthorizationResult.granted());
            } else if (checkSameUserPermissions(requestInfo.getAction(), requestInfo.getRequest(), requestInfo.getAuthentication())) {
                listener.onResponse(AuthorizationResult.granted());
            } else {
                listener.onResponse(AuthorizationResult.deny());
            }
        } else {
            listener.onFailure(
                new IllegalArgumentException("unsupported authorization info:" + authorizationInfo.getClass().getSimpleName())
            );
        }
    }

    // pkg private for testing
    static boolean checkSameUserPermissions(String action, TransportRequest request, Authentication authentication) {
        final boolean actionAllowed = SAME_USER_PRIVILEGE.test(action);
        if (actionAllowed) {
            if (request instanceof UserRequest userRequest) {
                String[] usernames = userRequest.usernames();
                if (usernames == null || usernames.length != 1 || usernames[0] == null) {
                    assert false : "this role should only be used for actions to apply to a single user";
                    return false;
                }
                final String username = usernames[0];
                final boolean sameUsername = authentication.getUser().principal().equals(username);
                if (sameUsername && ChangePasswordAction.NAME.equals(action)) {
                    return checkChangePasswordAction(authentication);
                }

                assert AuthenticateAction.NAME.equals(action)
                    || HasPrivilegesAction.NAME.equals(action)
                    || GetUserPrivilegesAction.NAME.equals(action)
                    || sameUsername == false : "Action '" + action + "' should not be possible when sameUsername=" + sameUsername;
                return sameUsername;
            } else if (request instanceof GetApiKeyRequest getApiKeyRequest) {
                if (authentication.isApiKey()) {
                    // if the authentication is an API key then the request must also contain same API key id
                    String authenticatedApiKeyId = (String) authentication.getMetadata().get(AuthenticationField.API_KEY_ID_KEY);
                    if (Strings.hasText(getApiKeyRequest.getApiKeyId())) {
                        return getApiKeyRequest.getApiKeyId().equals(authenticatedApiKeyId);
                    } else {
                        return false;
                    }
                }
            } else {
                assert false : "right now only a user request or get api key request should be allowed";
                return false;
            }
        }
        return false;
    }

    private static boolean shouldAuthorizeIndexActionNameOnly(String action, TransportRequest request) {
        switch (action) {
            case BulkAction.NAME:
            case IndexAction.NAME:
            case DeleteAction.NAME:
            case INDEX_SUB_REQUEST_PRIMARY:
            case INDEX_SUB_REQUEST_REPLICA:
            case DELETE_SUB_REQUEST_PRIMARY:
            case DELETE_SUB_REQUEST_REPLICA:
            case MultiGetAction.NAME:
            case MultiTermVectorsAction.NAME:
            case MultiSearchAction.NAME:
            case "indices:data/read/mpercolate":
            case "indices:data/read/msearch/template":
            case "indices:data/read/search/template":
            case "indices:data/write/reindex":
            case "indices:data/read/sql":
            case "indices:data/read/sql/translate":
                if (request instanceof BulkShardRequest) {
                    return false;
                }
                if (request instanceof CompositeIndicesRequest == false) {
                    throw new IllegalStateException(
                        "Composite and bulk actions must implement "
                            + CompositeIndicesRequest.class.getSimpleName()
                            + ", "
                            + request.getClass().getSimpleName()
                            + " doesn't. Action "
                            + action
                    );
                }
                return true;
            default:
                return false;
        }
    }

    @Override
    public void authorizeIndexAction(
        RequestInfo requestInfo,
        AuthorizationInfo authorizationInfo,
        AsyncSupplier<ResolvedIndices> indicesAsyncSupplier,
        Map<String, IndexAbstraction> aliasOrIndexLookup,
        ActionListener<IndexAuthorizationResult> listener
    ) {
        final String action = requestInfo.getAction();
        final TransportRequest request = requestInfo.getRequest();
        if (TransportActionProxy.isProxyAction(action) || shouldAuthorizeIndexActionNameOnly(action, request)) {
            // we've already validated that the request is a proxy request so we can skip that but we still
            // need to validate that the action is allowed and then move on
            try {
                listener.onResponse(authorizeIndexActionName(action, authorizationInfo, null));
            } catch (Exception e) {
                listener.onFailure(e);
            }
        } else if (request instanceof IndicesRequest == false) {
            if (isScrollRelatedAction(action)) {
                // scroll is special
                // some APIs are indices requests that are not actually associated with indices. For example,
                // search scroll request, is categorized under the indices context, but doesn't hold indices names
                // (in this case, the security check on the indices was done on the search request that initialized
                // the scroll. Given that scroll is implemented using a context on the node holding the shard, we
                // piggyback on it and enhance the context with the original authentication. This serves as our method
                // to validate the scroll id only stays with the same user!
                // note that clear scroll shard level actions can originate from a clear scroll all, which doesn't require any
                // indices permission as it's categorized under cluster. This is why the scroll check is performed
                // even before checking if the user has any indices permission.

                // if the action is a search scroll action, we first authorize that the user can execute the action for some
                // index and if they cannot, we can fail the request early before we allow the execution of the action and in
                // turn the shard actions
                if (SearchScrollAction.NAME.equals(action)) {
                    ActionRunnable.supply(ActionListener.wrap(parsedScrollId -> {
                        if (parsedScrollId.hasLocalIndices()) {
                            listener.onResponse(authorizeIndexActionName(action, authorizationInfo, null));
                        } else {
                            listener.onResponse(new IndexAuthorizationResult(true, null));
                        }
                    }, listener::onFailure), ((SearchScrollRequest) request)::parseScrollId).run();
                } else {
                    // RBACEngine simply authorizes scroll related actions without filling in any DLS/FLS permissions.
                    // Scroll related actions have special security logic, where the security context of the initial search
                    // request is attached to the scroll context upon creation in {@code SecuritySearchOperationListener#onNewScrollContext}
                    // and it is then verified, before every use of the scroll, in
                    // {@code SecuritySearchOperationListener#validateSearchContext}.
                    // The DLS/FLS permissions are used inside the {@code DirectoryReader} that {@code SecurityIndexReaderWrapper}
                    // built while handling the initial search request. In addition, for consistency, the DLS/FLS permissions from
                    // the originating search request are attached to the thread context upon validating the scroll.
                    listener.onResponse(new IndexAuthorizationResult(true, null));
                }
            } else if (isAsyncRelatedAction(action)) {
                if (SubmitAsyncSearchAction.NAME.equals(action)) {
                    // authorize submit async search but don't fill in the DLS/FLS permissions
                    // the `null` IndicesAccessControl parameter indicates that this action has *not* determined
                    // which DLS/FLS controls should be applied to this action
                    listener.onResponse(new IndexAuthorizationResult(true, null));
                } else {
                    // async-search actions other than submit have a custom security layer that checks if the current user is
                    // the same as the user that submitted the original request so no additional checks are needed here.
                    listener.onResponse(new IndexAuthorizationResult(true, IndicesAccessControl.ALLOW_NO_INDICES));
                }
            } else if (action.equals(ClosePointInTimeAction.NAME)) {
                listener.onResponse(new IndexAuthorizationResult(true, IndicesAccessControl.ALLOW_NO_INDICES));
            } else {
                assert false
                    : "only scroll and async-search related requests are known indices api that don't "
                        + "support retrieving the indices they relate to";
                listener.onFailure(
                    new IllegalStateException(
                        "only scroll and async-search related requests are known indices "
                            + "api that don't support retrieving the indices they relate to"
                    )
                );
            }
        } else if (isChildActionAuthorizedByParent(requestInfo, authorizationInfo)) {
            listener.onResponse(
                new IndexAuthorizationResult(true, requestInfo.getOriginatingAuthorizationContext().getIndicesAccessControl())
            );
        } else if (request instanceof IndicesRequest.Replaceable && ((IndicesRequest.Replaceable) request).allowsRemoteIndices()) {
            // remote indices are allowed
            indicesAsyncSupplier.getAsync(ActionListener.wrap(resolvedIndices -> {
                assert resolvedIndices.isEmpty() == false
                    : "every indices request needs to have its indices set thus the resolved indices must not be empty";
                // all wildcard expressions have been resolved and only the security plugin could have set '-*' here.
                // '-*' matches no indices so we allow the request to go through, which will yield an empty response
                if (resolvedIndices.isNoIndicesPlaceholder()) {
                    // check action name
                    listener.onResponse(authorizeIndexActionName(action, authorizationInfo, IndicesAccessControl.ALLOW_NO_INDICES));
                } else {
                    listener.onResponse(
                        buildIndicesAccessControl(
                            action,
                            authorizationInfo,
                            Sets.newHashSet(resolvedIndices.getLocal()),
                            aliasOrIndexLookup
                        )
                    );
                }
            }, listener::onFailure));
        } else {
            try {
                final IndexAuthorizationResult indexAuthorizationResult = authorizeIndexActionName(
                    action,
                    authorizationInfo,
                    IndicesAccessControl.ALLOW_NO_INDICES
                );
                if (indexAuthorizationResult.isGranted()) {
                    indicesAsyncSupplier.getAsync(ActionListener.wrap(resolvedIndices -> {
                        assert resolvedIndices.isEmpty() == false
                            : "every indices request needs to have its indices set thus the resolved indices must not be empty";
                        // all wildcard expressions have been resolved and only the security plugin could have set '-*' here.
                        // '-*' matches no indices so we allow the request to go through, which will yield an empty response
                        if (resolvedIndices.isNoIndicesPlaceholder()) {
                            listener.onResponse(new IndexAuthorizationResult(true, IndicesAccessControl.ALLOW_NO_INDICES));
                        } else {
                            listener.onResponse(
                                buildIndicesAccessControl(
                                    action,
                                    authorizationInfo,
                                    Sets.newHashSet(resolvedIndices.getLocal()),
                                    aliasOrIndexLookup
                                )
                            );
                        }
                    }, listener::onFailure));
                } else {
                    listener.onResponse(indexAuthorizationResult);
                }
            } catch (Exception e) {
                listener.onFailure(e);
            }
        }
    }

    private static boolean isChildActionAuthorizedByParent(RequestInfo requestInfo, AuthorizationInfo authorizationInfo) {
        final AuthorizationContext parent = requestInfo.getOriginatingAuthorizationContext();
        if (parent == null) {
            return false;
        }

        final IndicesAccessControl indicesAccessControl = parent.getIndicesAccessControl();
        if (indicesAccessControl == null) {
            // This can happen for is the parent request was authorized by index name only - e.g. bulk request
            // A missing IAC is not an error, but it means we can't safely tie authz of the child action to the parent authz
            return false;
        }

        if (requestInfo.getAction().startsWith(parent.getAction()) == false) {
            // Parent action is not a true parent
            // We want to treat shard level actions (those that append '[s]' and/or '[p]' & '[r]')
            // or similar (e.g. search phases) as children, but not every action that is triggered
            // within another action should be authorized this way
            return false;
        }

        if (authorizationInfo.equals(parent.getAuthorizationInfo()) == false) {
            // Authorization changed
            // This should only happen if the user's list of roles changed between requests
            // Take the safe option and perform full authorization
            return false;
        }

        final IndicesRequest indicesRequest;
        if (requestInfo.getRequest() instanceof IndicesRequest) {
            indicesRequest = (IndicesRequest) requestInfo.getRequest();
        } else {
            // Can only handle indices request here
            return false;
        }

        final String[] indices = indicesRequest.indices();
        if (indices == null || indices.length == 0) {
            // No indices to check
            return false;
        }

        if (Arrays.equals(IndicesAndAliasesResolver.NO_INDICES_OR_ALIASES_ARRAY, indices)) {
            // Special placeholder for no indices.
            // We probably can short circuit this, but it's safer not to and just fall through to the regular authorization
            return false;
        }

        for (String idx : indices) {
            assert Regex.isSimpleMatchPattern(idx) == false
                : "Wildcards should already be expanded but action [" + requestInfo.getAction() + "] has index [" + idx + "]";
            IndicesAccessControl.IndexAccessControl iac = indicesAccessControl.getIndexPermissions(idx);
            // The parent context has already successfully authorized access to this index (by name)
            if (iac == null || iac.isGranted() == false) {
                return false;
            }
        }
        return true;
    }

    private static IndexAuthorizationResult authorizeIndexActionName(
        String action,
        AuthorizationInfo authorizationInfo,
        IndicesAccessControl grantedValue
    ) {
        final Role role = ensureRBAC(authorizationInfo).getRole();
        return new IndexAuthorizationResult(true, role.checkIndicesAction(action) ? grantedValue : IndicesAccessControl.DENIED);

    }

    @Override
    public void loadAuthorizedIndices(
        RequestInfo requestInfo,
        AuthorizationInfo authorizationInfo,
        Map<String, IndexAbstraction> indicesLookup,
        ActionListener<Set<String>> listener
    ) {
        if (authorizationInfo instanceof RBACAuthorizationInfo) {
            final Role role = ((RBACAuthorizationInfo) authorizationInfo).getRole();
            listener.onResponse(
                resolveAuthorizedIndicesFromRole(role, requestInfo, indicesLookup, () -> authzIndicesTimerFactory.newTimer(requestInfo))
            );
        } else {
            listener.onFailure(
                new IllegalArgumentException("unsupported authorization info:" + authorizationInfo.getClass().getSimpleName())
            );
        }
    }

    @Override
    public void validateIndexPermissionsAreSubset(
        RequestInfo requestInfo,
        AuthorizationInfo authorizationInfo,
        Map<String, List<String>> indexNameToNewNames,
        ActionListener<AuthorizationResult> listener
    ) {
        if (authorizationInfo instanceof RBACAuthorizationInfo) {
            final Role role = ((RBACAuthorizationInfo) authorizationInfo).getRole();
            Map<String, Automaton> permissionMap = new HashMap<>();
            for (Entry<String, List<String>> entry : indexNameToNewNames.entrySet()) {
                Automaton existingPermissions = permissionMap.computeIfAbsent(entry.getKey(), role::allowedActionsMatcher);
                for (String alias : entry.getValue()) {
                    Automaton newNamePermissions = permissionMap.computeIfAbsent(alias, role::allowedActionsMatcher);
                    if (Operations.subsetOf(newNamePermissions, existingPermissions) == false) {
                        listener.onResponse(AuthorizationResult.deny());
                        return;
                    }
                }
            }
            listener.onResponse(AuthorizationResult.granted());
        } else {
            listener.onFailure(
                new IllegalArgumentException("unsupported authorization info:" + authorizationInfo.getClass().getSimpleName())
            );
        }
    }

    @Override
    public void checkPrivileges(
        Authentication authentication,
        AuthorizationInfo authorizationInfo,
        HasPrivilegesRequest request,
        Collection<ApplicationPrivilegeDescriptor> applicationPrivileges,
        ActionListener<HasPrivilegesResponse> listener
    ) {
        if (authorizationInfo instanceof RBACAuthorizationInfo == false) {
            listener.onFailure(
                new IllegalArgumentException("unsupported authorization info:" + authorizationInfo.getClass().getSimpleName())
            );
            return;
        }
        final Role userRole = ((RBACAuthorizationInfo) authorizationInfo).getRole();
        logger.trace(
            () -> Message.createParameterizedMessage(
                "Check whether role [{}] has privileges cluster=[{}] index=[{}] application=[{}]",
                Strings.arrayToCommaDelimitedString(userRole.names()),
                Strings.arrayToCommaDelimitedString(request.clusterPrivileges()),
                Strings.arrayToCommaDelimitedString(request.indexPrivileges()),
                Strings.arrayToCommaDelimitedString(request.applicationPrivileges())
            )
        );

        Map<String, Boolean> cluster = new HashMap<>();
        for (String checkAction : request.clusterPrivileges()) {
            cluster.put(checkAction, userRole.grants(ClusterPrivilegeResolver.resolve(checkAction)));
        }
        boolean allMatch = cluster.values().stream().allMatch(Boolean::booleanValue);
        ResourcePrivilegesMap.Builder combineIndicesResourcePrivileges = ResourcePrivilegesMap.builder();
        for (RoleDescriptor.IndicesPrivileges check : request.indexPrivileges()) {
            ResourcePrivilegesMap resourcePrivileges = userRole.checkIndicesPrivileges(
                Sets.newHashSet(check.getIndices()),
                check.allowRestrictedIndices(),
                Sets.newHashSet(check.getPrivileges())
            );
            allMatch = allMatch && resourcePrivileges.allAllowed();
            combineIndicesResourcePrivileges.addResourcePrivilegesMap(resourcePrivileges);
        }
        ResourcePrivilegesMap allIndices = combineIndicesResourcePrivileges.build();
        allMatch = allMatch && allIndices.allAllowed();

        final Map<String, Collection<ResourcePrivileges>> privilegesByApplication = new HashMap<>();
        for (String applicationName : getApplicationNames(request)) {
            logger.debug("Checking privileges for application {}", applicationName);
            ResourcePrivilegesMap.Builder builder = ResourcePrivilegesMap.builder();
            for (RoleDescriptor.ApplicationResourcePrivileges p : request.applicationPrivileges()) {
                if (applicationName.equals(p.getApplication())) {
                    ResourcePrivilegesMap appPrivsByResourceMap = userRole.checkApplicationResourcePrivileges(
                        applicationName,
                        Sets.newHashSet(p.getResources()),
                        Sets.newHashSet(p.getPrivileges()),
                        applicationPrivileges
                    );
                    builder.addResourcePrivilegesMap(appPrivsByResourceMap);
                }
            }
            ResourcePrivilegesMap resourcePrivsForApplication = builder.build();
            allMatch = allMatch && resourcePrivsForApplication.allAllowed();
            privilegesByApplication.put(applicationName, resourcePrivsForApplication.getResourceToResourcePrivileges().values());
        }

        listener.onResponse(
            new HasPrivilegesResponse(
                request.username(),
                allMatch,
                cluster,
                allIndices.getResourceToResourcePrivileges().values(),
                privilegesByApplication
            )
        );
    }

    @Override
    public void getUserPrivileges(
        Authentication authentication,
        AuthorizationInfo authorizationInfo,
        GetUserPrivilegesRequest request,
        ActionListener<GetUserPrivilegesResponse> listener
    ) {
        if (authorizationInfo instanceof RBACAuthorizationInfo == false) {
            listener.onFailure(
                new IllegalArgumentException("unsupported authorization info:" + authorizationInfo.getClass().getSimpleName())
            );
        } else {
            final Role role = ((RBACAuthorizationInfo) authorizationInfo).getRole();
            listener.onResponse(buildUserPrivilegesResponseObject(role));
        }
    }

<<<<<<< HEAD
    GetUserPrivilegesResponse buildUserPrivilegesResponseObject(Role userRole) {
        logger.trace(
            () -> Message.createParameterizedMessage("List privileges for role [{}]", arrayToCommaDelimitedString(userRole.names()))
        );
=======
    static GetUserPrivilegesResponse buildUserPrivilegesResponseObject(Role userRole) {
        logger.trace(() -> new ParameterizedMessage("List privileges for role [{}]", arrayToCommaDelimitedString(userRole.names())));
>>>>>>> 1a3d8bd1

        // We use sorted sets for Strings because they will typically be small, and having a predictable order allows for simpler testing
        final Set<String> cluster = new TreeSet<>();
        // But we don't have a meaningful ordering for objects like ConfigurableClusterPrivilege, so the tests work with "random" ordering
        final Set<ConfigurableClusterPrivilege> conditionalCluster = new HashSet<>();
        for (ClusterPrivilege privilege : userRole.cluster().privileges()) {
            if (privilege instanceof NamedClusterPrivilege) {
                cluster.add(((NamedClusterPrivilege) privilege).name());
            } else if (privilege instanceof ConfigurableClusterPrivilege) {
                conditionalCluster.add((ConfigurableClusterPrivilege) privilege);
            } else {
                throw new IllegalArgumentException(
                    "found unsupported cluster privilege : "
                        + privilege
                        + ((privilege != null) ? " of type " + privilege.getClass().getSimpleName() : "")
                );
            }
        }

        final Set<GetUserPrivilegesResponse.Indices> indices = new LinkedHashSet<>();
        for (IndicesPermission.Group group : userRole.indices().groups()) {
            final Set<BytesReference> queries = group.getQuery() == null ? Collections.emptySet() : group.getQuery();
            final Set<FieldPermissionsDefinition.FieldGrantExcludeGroup> fieldSecurity;
            if (group.getFieldPermissions().hasFieldLevelSecurity()) {
                final FieldPermissionsDefinition definition = group.getFieldPermissions().getFieldPermissionsDefinition();
                assert group.getFieldPermissions().getLimitedByFieldPermissionsDefinition() == null
                    : "limited-by field must not exist since we do not support reporting user privileges for limited roles";
                fieldSecurity = definition.getFieldGrantExcludeGroups();
            } else {
                fieldSecurity = Collections.emptySet();
            }
            indices.add(
                new GetUserPrivilegesResponse.Indices(
                    Arrays.asList(group.indices()),
                    group.privilege().name(),
                    fieldSecurity,
                    queries,
                    group.allowRestrictedIndices()
                )
            );
        }

        final Set<RoleDescriptor.ApplicationResourcePrivileges> application = new LinkedHashSet<>();
        for (String applicationName : userRole.application().getApplicationNames()) {
            for (ApplicationPrivilege privilege : userRole.application().getPrivileges(applicationName)) {
                final Set<String> resources = userRole.application().getResourcePatterns(privilege);
                if (resources.isEmpty()) {
                    logger.trace("No resources defined in application privilege {}", privilege);
                } else {
                    application.add(
                        RoleDescriptor.ApplicationResourcePrivileges.builder()
                            .application(applicationName)
                            .privileges(privilege.name())
                            .resources(resources)
                            .build()
                    );
                }
            }
        }

        final Privilege runAsPrivilege = userRole.runAs().getPrivilege();
        final Set<String> runAs;
        if (Operations.isEmpty(runAsPrivilege.getAutomaton())) {
            runAs = Collections.emptySet();
        } else {
            runAs = runAsPrivilege.name();
        }

        return new GetUserPrivilegesResponse(cluster, conditionalCluster, indices, application, runAs);
    }

    static Set<String> resolveAuthorizedIndicesFromRole(Role role, RequestInfo requestInfo, Map<String, IndexAbstraction> lookup) {
        return resolveAuthorizedIndicesFromRole(role, requestInfo, lookup, () -> LoadAuthorizedIndicesTimeChecker.NO_OP_CONSUMER);
    }

    static Set<String> resolveAuthorizedIndicesFromRole(
        Role role,
        RequestInfo requestInfo,
        Map<String, IndexAbstraction> lookup,
        Supplier<Consumer<Collection<String>>> timerSupplier
    ) {
        Predicate<IndexAbstraction> predicate = role.allowedIndicesMatcher(requestInfo.getAction());

        // do not include data streams for actions that do not operate on data streams
        TransportRequest request = requestInfo.getRequest();
        final boolean includeDataStreams = (request instanceof IndicesRequest) && ((IndicesRequest) request).includeDataStreams();

        return new AuthorizedIndicesSet(() -> {
            Consumer<Collection<String>> timeChecker = timerSupplier.get();
            Set<String> indicesAndAliases = new HashSet<>();
            // TODO: can this be done smarter? I think there are usually more indices/aliases in the cluster then indices defined a roles?
            if (includeDataStreams) {
                for (IndexAbstraction indexAbstraction : lookup.values()) {
                    if (predicate.test(indexAbstraction)) {
                        indicesAndAliases.add(indexAbstraction.getName());
                        if (indexAbstraction.getType() == IndexAbstraction.Type.DATA_STREAM) {
                            // add data stream and its backing indices for any authorized data streams
                            for (Index index : indexAbstraction.getIndices()) {
                                indicesAndAliases.add(index.getName());
                            }
                        }
                    }
                }
            } else {
                for (IndexAbstraction indexAbstraction : lookup.values()) {
                    if (indexAbstraction.getType() != IndexAbstraction.Type.DATA_STREAM && predicate.test(indexAbstraction)) {
                        indicesAndAliases.add(indexAbstraction.getName());
                    }
                }
            }
            timeChecker.accept(indicesAndAliases);
            return indicesAndAliases;
        }, name -> {
            final IndexAbstraction indexAbstraction = lookup.get(name);
            if (indexAbstraction == null) {
                return false;
            }
            if (includeDataStreams) {
                // We check the parent data stream first if there is one. For testing requested indices, this is most likely
                // more efficient than checking the index name first because we recommend grant privileges over data stream
                // instead of backing indices.
                if (indexAbstraction.getParentDataStream() != null && predicate.test(indexAbstraction.getParentDataStream())) {
                    return true;
                } else {
                    return predicate.test(indexAbstraction);
                }
            } else {
                return indexAbstraction.getType() != IndexAbstraction.Type.DATA_STREAM && predicate.test(indexAbstraction);
            }
        });
    }

    private IndexAuthorizationResult buildIndicesAccessControl(
        String action,
        AuthorizationInfo authorizationInfo,
        Set<String> indices,
        Map<String, IndexAbstraction> aliasAndIndexLookup
    ) {
        final Role role = ensureRBAC(authorizationInfo).getRole();
        final IndicesAccessControl accessControl = role.authorize(action, indices, aliasAndIndexLookup, fieldPermissionsCache);
        return new IndexAuthorizationResult(true, accessControl);
    }

    private static RBACAuthorizationInfo ensureRBAC(AuthorizationInfo authorizationInfo) {
        if (authorizationInfo instanceof RBACAuthorizationInfo == false) {
            throw new IllegalArgumentException("unsupported authorization info:" + authorizationInfo.getClass().getSimpleName());
        }
        return (RBACAuthorizationInfo) authorizationInfo;
    }

    public static Role maybeGetRBACEngineRole(AuthorizationInfo authorizationInfo) {
        if (authorizationInfo instanceof RBACAuthorizationInfo) {
            return ((RBACAuthorizationInfo) authorizationInfo).getRole();
        }
        return null;
    }

    private static boolean checkChangePasswordAction(Authentication authentication) {
        // we need to verify that this user was authenticated by or looked up by a realm type that support password changes
        // otherwise we open ourselves up to issues where a user in a different realm could be created with the same username
        // and do malicious things
        final boolean isRunAs = authentication.getUser().isRunAs();
        final String realmType;
        if (isRunAs) {
            realmType = authentication.getLookedUpBy().getType();
        } else {
            realmType = authentication.getAuthenticatedBy().getType();
        }

        assert realmType != null;
        // Ensure that the user is not authenticated with an access token or an API key.
        // Also ensure that the user was authenticated by a realm that we can change a password for. The native realm is an internal realm
        // and right now only one can exist in the realm configuration - if this changes we should update this check
        final AuthenticationType authType = authentication.getAuthenticationType();
        return (authType.equals(AuthenticationType.REALM)
            && (ReservedRealm.TYPE.equals(realmType) || NativeRealmSettings.TYPE.equals(realmType)));
    }

    static class RBACAuthorizationInfo implements AuthorizationInfo {

        private final Role role;
        private final Map<String, Object> info;
        private final RBACAuthorizationInfo authenticatedUserAuthorizationInfo;

        RBACAuthorizationInfo(Role role, Role authenticatedUserRole) {
            this.role = Objects.requireNonNull(role);
            this.info = Collections.singletonMap(PRINCIPAL_ROLES_FIELD_NAME, role.names());
            this.authenticatedUserAuthorizationInfo = authenticatedUserRole == null
                ? this
                : new RBACAuthorizationInfo(authenticatedUserRole, null);
        }

        Role getRole() {
            return role;
        }

        @Override
        public Map<String, Object> asMap() {
            return info;
        }

        @Override
        public RBACAuthorizationInfo getAuthenticatedUserAuthorizationInfo() {
            return authenticatedUserAuthorizationInfo;
        }

        @Override
        public boolean equals(Object o) {
            if (this == o) {
                return true;
            }
            if (o == null || getClass() != o.getClass()) {
                return false;
            }
            RBACAuthorizationInfo that = (RBACAuthorizationInfo) o;
            if (this.role.equals(that.role) == false) {
                return false;
            }
            // Because authenticatedUserAuthorizationInfo can be reference to this, calling `equals` can result in infinite recursion.
            // But if both user-authz-info objects are references to their containing object, then they must be equal.
            if (this.authenticatedUserAuthorizationInfo == this) {
                return that.authenticatedUserAuthorizationInfo == that;
            } else {
                return this.authenticatedUserAuthorizationInfo.equals(that.authenticatedUserAuthorizationInfo);
            }
        }

        @Override
        public int hashCode() {
            // Since authenticatedUserAuthorizationInfo can self reference, we handle it specially to avoid infinite recursion.
            if (this.authenticatedUserAuthorizationInfo == this) {
                return Objects.hashCode(role);
            } else {
                return Objects.hash(role, authenticatedUserAuthorizationInfo);
            }
        }
    }

    private static boolean isScrollRelatedAction(String action) {
        return action.equals(SearchScrollAction.NAME)
            || action.equals(SearchTransportService.FETCH_ID_SCROLL_ACTION_NAME)
            || action.equals(SearchTransportService.QUERY_FETCH_SCROLL_ACTION_NAME)
            || action.equals(SearchTransportService.QUERY_SCROLL_ACTION_NAME)
            || action.equals(SearchTransportService.FREE_CONTEXT_SCROLL_ACTION_NAME)
            || action.equals(ClearScrollAction.NAME)
            || action.equals("indices:data/read/sql/close_cursor")
            || action.equals(SearchTransportService.CLEAR_SCROLL_CONTEXTS_ACTION_NAME);
    }

    private static boolean isAsyncRelatedAction(String action) {
        return action.equals(SubmitAsyncSearchAction.NAME)
            || action.equals(GetAsyncSearchAction.NAME)
            || action.equals(DeleteAsyncResultAction.NAME)
            || action.equals(EqlAsyncActionNames.EQL_ASYNC_GET_RESULT_ACTION_NAME)
            || action.equals(SqlAsyncActionNames.SQL_ASYNC_GET_RESULT_ACTION_NAME);
    }

    /**
     * A lazily loaded Set for authorized indices. It avoids loading the set if only contains check is required.
     * It only loads the set if iterating through it is necessary, i.e. when expanding wildcards.
     *
     * NOTE that the lazy loading is NOT thread-safe and must NOT be used by multi-threads.
     * The current usage has it wrapped inside a CachingAsyncSupplier which guarantees it to be accessed
     * from a single thread. Extra caution is needed if moving or using this class in other places.
     */
    static class AuthorizedIndicesSet implements Set<String> {

        private final Supplier<Set<String>> supplier;
        private final Predicate<String> predicate;
        private Set<String> authorizedIndices = null;

        AuthorizedIndicesSet(Supplier<Set<String>> supplier, Predicate<String> predicate) {
            this.supplier = Objects.requireNonNull(supplier);
            this.predicate = Objects.requireNonNull(predicate);
        }

        private Set<String> getAuthorizedIndices() {
            if (authorizedIndices == null) {
                authorizedIndices = supplier.get();
            }
            return authorizedIndices;
        }

        @Override
        public int size() {
            return getAuthorizedIndices().size();
        }

        @Override
        public boolean isEmpty() {
            return getAuthorizedIndices().isEmpty();
        }

        @Override
        public boolean contains(Object o) {
            if (authorizedIndices == null) {
                return predicate.test((String) o);
            } else {
                return authorizedIndices.contains(o);
            }
        }

        @Override
        public Iterator<String> iterator() {
            return getAuthorizedIndices().iterator();
        }

        @Override
        public Object[] toArray() {
            return getAuthorizedIndices().toArray();
        }

        @Override
        public <T> T[] toArray(T[] a) {
            return getAuthorizedIndices().toArray(a);
        }

        @Override
        public boolean add(String s) {
            throw new UnsupportedOperationException();
        }

        @Override
        public boolean remove(Object o) {
            throw new UnsupportedOperationException();
        }

        @Override
        public boolean containsAll(Collection<?> c) {
            if (authorizedIndices == null) {
                return c.stream().allMatch(this::contains);
            } else {
                return authorizedIndices.containsAll(c);
            }
        }

        @Override
        public boolean addAll(Collection<? extends String> c) {
            throw new UnsupportedOperationException();
        }

        @Override
        public boolean retainAll(Collection<?> c) {
            throw new UnsupportedOperationException();
        }

        @Override
        public boolean removeAll(Collection<?> c) {
            throw new UnsupportedOperationException();
        }

        @Override
        public void clear() {
            throw new UnsupportedOperationException();
        }
    }
}<|MERGE_RESOLUTION|>--- conflicted
+++ resolved
@@ -596,15 +596,10 @@
         }
     }
 
-<<<<<<< HEAD
-    GetUserPrivilegesResponse buildUserPrivilegesResponseObject(Role userRole) {
+    static GetUserPrivilegesResponse buildUserPrivilegesResponseObject(Role userRole) {
         logger.trace(
             () -> Message.createParameterizedMessage("List privileges for role [{}]", arrayToCommaDelimitedString(userRole.names()))
         );
-=======
-    static GetUserPrivilegesResponse buildUserPrivilegesResponseObject(Role userRole) {
-        logger.trace(() -> new ParameterizedMessage("List privileges for role [{}]", arrayToCommaDelimitedString(userRole.names())));
->>>>>>> 1a3d8bd1
 
         // We use sorted sets for Strings because they will typically be small, and having a predictable order allows for simpler testing
         final Set<String> cluster = new TreeSet<>();
