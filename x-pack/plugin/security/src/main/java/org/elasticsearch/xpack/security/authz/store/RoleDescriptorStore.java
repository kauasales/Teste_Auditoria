--- conflicted
+++ resolved
@@ -82,12 +82,7 @@
         final Set<String> roleNames = Set.copyOf(new HashSet<>(List.of(namedRoleReference.getRoleNames())));
         if (roleNames.isEmpty()) {
             listener.onResponse(RolesRetrievalResult.EMPTY);
-<<<<<<< HEAD
-        } else if (roleNames.contains(ReservedRolesStore.SUPERUSER_ROLE_DESCRIPTOR.getName())) {
-=======
         } else if (roleNames.equals(Set.of(ReservedRolesStore.SUPERUSER_ROLE_DESCRIPTOR.getName()))) {
-            assert false : "superuser role should have short circuited earlier";
->>>>>>> b6277d89
             listener.onResponse(RolesRetrievalResult.SUPERUSER);
         } else {
             resolveRoleNames(roleNames, listener);
