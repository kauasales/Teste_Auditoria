/*
 * Copyright Elasticsearch B.V. and/or licensed to Elasticsearch B.V. under one
 * or more contributor license agreements. Licensed under the Elastic License;
 * you may not use this file except in compliance with the Elastic License.
 */
package org.elasticsearch.xpack.security.authc;

import java.util.ArrayList;
import java.util.Arrays;
import java.util.Collections;
import java.util.HashMap;
import java.util.HashSet;
import java.util.Iterator;
import java.util.List;
import java.util.Map;
import java.util.Map.Entry;
import java.util.Set;
import java.util.concurrent.atomic.AtomicBoolean;
import java.util.stream.Collectors;
import java.util.stream.Stream;
import java.util.stream.StreamSupport;

import org.elasticsearch.action.ActionListener;
import org.elasticsearch.common.collect.MapBuilder;
import org.elasticsearch.common.component.AbstractComponent;
import org.elasticsearch.common.settings.Settings;
import org.elasticsearch.common.util.concurrent.CountDown;
import org.elasticsearch.common.util.concurrent.ThreadContext;
import org.elasticsearch.env.Environment;
import org.elasticsearch.license.XPackLicenseState;
import org.elasticsearch.license.XPackLicenseState.AllowedRealmType;
import org.elasticsearch.xpack.core.security.authc.Realm;
import org.elasticsearch.xpack.core.security.authc.RealmConfig;
import org.elasticsearch.xpack.core.security.authc.RealmSettings;
import org.elasticsearch.xpack.core.security.authc.esnative.NativeRealmSettings;
import org.elasticsearch.xpack.core.security.authc.file.FileRealmSettings;
<<<<<<< HEAD
import org.elasticsearch.xpack.security.authc.esnative.ReservedRealm;

import java.util.ArrayList;
import java.util.Arrays;
import java.util.Collections;
import java.util.HashMap;
import java.util.HashSet;
import java.util.Iterator;
import java.util.List;
import java.util.Map;
import java.util.Map.Entry;
import java.util.Set;
import java.util.stream.Stream;
import java.util.stream.StreamSupport;
=======
import org.elasticsearch.xpack.core.security.authc.kerberos.KerberosRealmSettings;
>>>>>>> 6fd97104


/**
 * Serves as a realms registry (also responsible for ordering the realms appropriately)
 */
public class Realms extends AbstractComponent implements Iterable<Realm> {

    private final Environment env;
    private final Map<String, Realm.Factory> factories;
    private final XPackLicenseState licenseState;
    private final ThreadContext threadContext;
    private final ReservedRealm reservedRealm;

    protected List<Realm> realms;
    // a list of realms that are considered standard in that they are provided by x-pack and
    // interact with a 3rd party source on a limited basis
    List<Realm> standardRealmsOnly;
    // a list of realms that are considered native, that is they only interact with x-pack and no 3rd party auth sources
    List<Realm> nativeRealmsOnly;

    public Realms(Settings settings, Environment env, Map<String, Realm.Factory> factories, XPackLicenseState licenseState,
                  ThreadContext threadContext, ReservedRealm reservedRealm) throws Exception {
        super(settings);
        this.env = env;
        this.factories = factories;
        this.licenseState = licenseState;
        this.threadContext = threadContext;
        this.reservedRealm = reservedRealm;
        assert factories.get(ReservedRealm.TYPE) == null;
        this.realms = initRealms();
        // pre-computing a list of internal only realms allows us to have much cheaper iteration than a custom iterator
        // and is also simpler in terms of logic. These lists are small, so the duplication should not be a real issue here
        List<Realm> standardRealms = new ArrayList<>();
        List<Realm> nativeRealms = new ArrayList<>();
        for (Realm realm : realms) {
            // don't add the reserved realm here otherwise we end up with only this realm...
            if (InternalRealms.isStandardRealm(realm.type())) {
                standardRealms.add(realm);
            }

            if (FileRealmSettings.TYPE.equals(realm.type()) || NativeRealmSettings.TYPE.equals(realm.type())) {
                nativeRealms.add(realm);
            }
        }

        for (List<Realm> realmList : Arrays.asList(standardRealms, nativeRealms)) {
            if (realmList.isEmpty()) {
                addNativeRealms(realmList);
            }

            assert realmList.contains(reservedRealm) == false;
            realmList.add(0, reservedRealm);
            assert realmList.get(0) == reservedRealm;
        }

        this.standardRealmsOnly = Collections.unmodifiableList(standardRealms);
        this.nativeRealmsOnly = Collections.unmodifiableList(nativeRealms);
    }

    @Override
    public Iterator<Realm> iterator() {
        if (licenseState.isSecurityEnabled() == false || licenseState.isAuthAllowed() == false) {
            return Collections.emptyIterator();
        }

        AllowedRealmType allowedRealmType = licenseState.allowedRealmType();
        switch (allowedRealmType) {
            case ALL:
                return realms.iterator();
            case DEFAULT:
                return standardRealmsOnly.iterator();
            case NATIVE:
                return nativeRealmsOnly.iterator();
            default:
                throw new IllegalStateException("authentication should not be enabled");
        }
    }

    public Stream<Realm> stream() {
        return StreamSupport.stream(this.spliterator(), false);
    }

    public List<Realm> asList() {
        if (licenseState.isSecurityEnabled() == false || licenseState.isAuthAllowed() == false) {
            return Collections.emptyList();
        }

        AllowedRealmType allowedRealmType = licenseState.allowedRealmType();
        switch (allowedRealmType) {
            case ALL:
                return Collections.unmodifiableList(realms);
            case DEFAULT:
                return Collections.unmodifiableList(standardRealmsOnly);
            case NATIVE:
                return Collections.unmodifiableList(nativeRealmsOnly);
            default:
                throw new IllegalStateException("authentication should not be enabled");
        }
    }

    public Realm realm(String name) {
        for (Realm realm : realms) {
            if (name.equals(realm.name())) {
                return realm;
            }
        }
        return null;
    }

    public Realm.Factory realmFactory(String type) {
        return factories.get(type);
    }

    protected List<Realm> initRealms() throws Exception {
        Map<RealmConfig.RealmIdentifier, Settings> realmsSettings = RealmSettings.getRealmSettings(settings);
        Set<String> internalTypes = new HashSet<>();
        List<Realm> realms = new ArrayList<>();
<<<<<<< HEAD
        for (RealmConfig.RealmIdentifier identifier: realmsSettings.keySet()) {
            Settings realmSettings = realmsSettings.get(identifier);
            Realm.Factory factory = factories.get(identifier.getType());
=======
        List<String> kerberosRealmNames = new ArrayList<>();
        for (String name : realmsSettings.names()) {
            Settings realmSettings = realmsSettings.getAsSettings(name);
            String type = realmSettings.get("type");
            if (type == null) {
                throw new IllegalArgumentException("missing realm type for [" + name + "] realm");
            }
            Realm.Factory factory = factories.get(type);
>>>>>>> 6fd97104
            if (factory == null) {
                throw new IllegalArgumentException("unknown realm type [" + identifier.getType() + "] for realm [" + identifier + "]");
            }
            RealmConfig config = new RealmConfig(identifier, realmSettings, settings, env, threadContext);
            if (!config.enabled()) {
                if (logger.isDebugEnabled()) {
                    logger.debug("realm [{}] is disabled", identifier);
                }
                continue;
            }
            if (FileRealmSettings.TYPE.equals(identifier.getType()) || NativeRealmSettings.TYPE.equals(identifier.getType())) {
                // this is an internal realm factory, let's make sure we didn't already registered one
                // (there can only be one instance of an internal realm)
                if (internalTypes.contains(identifier.getType())) {
                    throw new IllegalArgumentException("multiple [" + identifier.getType() + "] realms are configured. ["
                            + identifier.getType() + "] is an internal realm and therefore there can only be one such realm configured");
                }
                internalTypes.add(identifier.getType());
            }
            if (KerberosRealmSettings.TYPE.equals(type)) {
                kerberosRealmNames.add(name);
                if (kerberosRealmNames.size() > 1) {
                    throw new IllegalArgumentException("multiple realms " + kerberosRealmNames.toString() + " configured of type [" + type
                            + "], [" + type + "] can only have one such realm configured");
                }
            }
            realms.add(factory.create(config));
        }

        if (!realms.isEmpty()) {
            Collections.sort(realms);
        } else {
            // there is no "realms" configuration, add the defaults
            addNativeRealms(realms);
        }
        // always add built in first!
        realms.add(0, reservedRealm);
        return realms;
    }

    public void usageStats(ActionListener<Map<String, Object>> listener) {
        Map<String, Object> realmMap = new HashMap<>();
        final AtomicBoolean failed = new AtomicBoolean(false);
        final List<Realm> realmList = asList().stream()
            .filter(r -> ReservedRealm.TYPE.equals(r.type()) == false)
            .collect(Collectors.toList());
        final CountDown countDown = new CountDown(realmList.size());
        final Runnable doCountDown = () -> {
            if ((realmList.isEmpty() || countDown.countDown()) && failed.get() == false) {
                final AllowedRealmType allowedRealmType = licenseState.allowedRealmType();
                // iterate over the factories so we can add enabled & available info
                for (String type : factories.keySet()) {
                    assert ReservedRealm.TYPE.equals(type) == false;
                    realmMap.compute(type, (key, value) -> {
                        if (value == null) {
                            return MapBuilder.<String, Object>newMapBuilder()
                                .put("enabled", false)
                                .put("available", isRealmTypeAvailable(allowedRealmType, type))
                                .map();
                        }

                        assert value instanceof Map;
                        Map<String, Object> realmTypeUsage = (Map<String, Object>) value;
                        realmTypeUsage.put("enabled", true);
                        // the realms iterator returned this type so it must be enabled
                        assert isRealmTypeAvailable(allowedRealmType, type);
                        realmTypeUsage.put("available", true);
                        return value;
                    });
                }
                listener.onResponse(realmMap);
            }
        };

        if (realmList.isEmpty()) {
            doCountDown.run();
        } else {
            for (Realm realm : realmList) {
                realm.usageStats(ActionListener.wrap(stats -> {
                        if (failed.get() == false) {
                            synchronized (realmMap) {
                                realmMap.compute(realm.type(), (key, value) -> {
                                    if (value == null) {
                                        Object realmTypeUsage = convertToMapOfLists(stats);
                                        return realmTypeUsage;
                                    }
                                    assert value instanceof Map;
                                    combineMaps((Map<String, Object>) value, stats);
                                    return value;
                                });
                            }
                            doCountDown.run();
                        }
                    },
                    e -> {
                        if (failed.compareAndSet(false, true)) {
                            listener.onFailure(e);
                        }
                    }));
            }
        }
    }

    private void addNativeRealms(List<Realm> realms) throws Exception {
        Realm.Factory fileRealm = factories.get(FileRealmSettings.TYPE);
        if (fileRealm != null) {
            realms.add(fileRealm.create(new RealmConfig(
                    new RealmConfig.RealmIdentifier(FileRealmSettings.TYPE, "default_" + FileRealmSettings.TYPE),
                    Settings.EMPTY, settings, env, threadContext)));
        }
        Realm.Factory indexRealmFactory = factories.get(NativeRealmSettings.TYPE);
        if (indexRealmFactory != null) {
            realms.add(indexRealmFactory.create(new RealmConfig(
                    new RealmConfig.RealmIdentifier(NativeRealmSettings.TYPE, "default_" + NativeRealmSettings.TYPE),
                    Settings.EMPTY, settings, env, threadContext)));
        }
    }

    private static void combineMaps(Map<String, Object> mapA, Map<String, Object> mapB) {
        for (Entry<String, Object> entry : mapB.entrySet()) {
            mapA.compute(entry.getKey(), (key, value) -> {
                if (value == null) {
                    return new ArrayList<>(Collections.singletonList(entry.getValue()));
                }

                assert value instanceof List;
                ((List) value).add(entry.getValue());
                return value;
            });
        }
    }

    private static Map<String, Object> convertToMapOfLists(Map<String, Object> map) {
        Map<String, Object> converted = new HashMap<>(map.size());
        for (Entry<String, Object> entry : map.entrySet()) {
            converted.put(entry.getKey(), new ArrayList<>(Collections.singletonList(entry.getValue())));
        }
        return converted;
    }

    public static boolean isRealmTypeAvailable(AllowedRealmType enabledRealmType, String type) {
        switch (enabledRealmType) {
            case ALL:
                return true;
            case NONE:
                return false;
            case NATIVE:
                return FileRealmSettings.TYPE.equals(type) || NativeRealmSettings.TYPE.equals(type);
            case DEFAULT:
                return InternalRealms.isStandardRealm(type) || ReservedRealm.TYPE.equals(type);
            default:
                throw new IllegalStateException("unknown enabled realm type [" + enabledRealmType + "]");
        }
    }

}<|MERGE_RESOLUTION|>--- conflicted
+++ resolved
@@ -34,7 +34,7 @@
 import org.elasticsearch.xpack.core.security.authc.RealmSettings;
 import org.elasticsearch.xpack.core.security.authc.esnative.NativeRealmSettings;
 import org.elasticsearch.xpack.core.security.authc.file.FileRealmSettings;
-<<<<<<< HEAD
+import org.elasticsearch.xpack.core.security.authc.kerberos.KerberosRealmSettings;
 import org.elasticsearch.xpack.security.authc.esnative.ReservedRealm;
 
 import java.util.ArrayList;
@@ -49,10 +49,6 @@
 import java.util.Set;
 import java.util.stream.Stream;
 import java.util.stream.StreamSupport;
-=======
-import org.elasticsearch.xpack.core.security.authc.kerberos.KerberosRealmSettings;
->>>>>>> 6fd97104
-
 
 /**
  * Serves as a realms registry (also responsible for ordering the realms appropriately)
@@ -169,20 +165,10 @@
         Map<RealmConfig.RealmIdentifier, Settings> realmsSettings = RealmSettings.getRealmSettings(settings);
         Set<String> internalTypes = new HashSet<>();
         List<Realm> realms = new ArrayList<>();
-<<<<<<< HEAD
+        List<String> kerberosRealmNames = new ArrayList<>();
         for (RealmConfig.RealmIdentifier identifier: realmsSettings.keySet()) {
             Settings realmSettings = realmsSettings.get(identifier);
             Realm.Factory factory = factories.get(identifier.getType());
-=======
-        List<String> kerberosRealmNames = new ArrayList<>();
-        for (String name : realmsSettings.names()) {
-            Settings realmSettings = realmsSettings.getAsSettings(name);
-            String type = realmSettings.get("type");
-            if (type == null) {
-                throw new IllegalArgumentException("missing realm type for [" + name + "] realm");
-            }
-            Realm.Factory factory = factories.get(type);
->>>>>>> 6fd97104
             if (factory == null) {
                 throw new IllegalArgumentException("unknown realm type [" + identifier.getType() + "] for realm [" + identifier + "]");
             }
@@ -202,11 +188,11 @@
                 }
                 internalTypes.add(identifier.getType());
             }
-            if (KerberosRealmSettings.TYPE.equals(type)) {
-                kerberosRealmNames.add(name);
+            if (KerberosRealmSettings.TYPE.equals(identifier.getType())) {
+                kerberosRealmNames.add(identifier.getName());
                 if (kerberosRealmNames.size() > 1) {
-                    throw new IllegalArgumentException("multiple realms " + kerberosRealmNames.toString() + " configured of type [" + type
-                            + "], [" + type + "] can only have one such realm configured");
+                    throw new IllegalArgumentException("multiple realms " + kerberosRealmNames.toString() + " configured of type [" + identifier.getType()
+                            + "], [" + identifier.getType() + "] can only have one such realm configured");
                 }
             }
             realms.add(factory.create(config));
