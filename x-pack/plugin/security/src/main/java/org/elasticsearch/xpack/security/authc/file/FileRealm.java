/*
 * Copyright Elasticsearch B.V. and/or licensed to Elasticsearch B.V. under one
 * or more contributor license agreements. Licensed under the Elastic License;
 * you may not use this file except in compliance with the Elastic License.
 */
package org.elasticsearch.xpack.security.authc.file;

import org.elasticsearch.action.ActionListener;
import org.elasticsearch.threadpool.ThreadPool;
import org.elasticsearch.watcher.ResourceWatcherService;
import org.elasticsearch.xpack.core.security.authc.AuthenticationResult;
import org.elasticsearch.xpack.core.security.authc.RealmConfig;
import org.elasticsearch.xpack.core.security.authc.support.UsernamePasswordToken;
import org.elasticsearch.xpack.core.security.user.User;
import org.elasticsearch.xpack.security.authc.support.CachingUsernamePasswordRealm;

import java.util.Map;

public class FileRealm extends CachingUsernamePasswordRealm {

    private final FileUserPasswdStore userPasswdStore;
    private final FileUserRolesStore userRolesStore;

    public FileRealm(RealmConfig config, ResourceWatcherService watcherService, ThreadPool threadPool) {
        this(config, new FileUserPasswdStore(config, watcherService), new FileUserRolesStore(config, watcherService), threadPool);
    }

    // pkg private for testing
<<<<<<< HEAD
    FileRealm(RealmConfig config, FileUserPasswdStore userPasswdStore, FileUserRolesStore userRolesStore) {
        super(config);
=======
    FileRealm(RealmConfig config, FileUserPasswdStore userPasswdStore, FileUserRolesStore userRolesStore, ThreadPool threadPool) {
        super(FileRealmSettings.TYPE, config, threadPool);
>>>>>>> 80564884
        this.userPasswdStore = userPasswdStore;
        userPasswdStore.addListener(this::expireAll);
        this.userRolesStore = userRolesStore;
        userRolesStore.addListener(this::expireAll);
    }

    @Override
    protected void doAuthenticate(UsernamePasswordToken token, ActionListener<AuthenticationResult> listener) {
        final AuthenticationResult result = userPasswdStore.verifyPassword(token.principal(), token.credentials(), () -> {
            String[] roles = userRolesStore.roles(token.principal());
            return new User(token.principal(), roles);
        });
        listener.onResponse(result);
    }

    @Override
    protected void doLookupUser(String username, ActionListener<User> listener) {
        if (userPasswdStore.userExists(username)) {
            String[] roles = userRolesStore.roles(username);
            listener.onResponse(new User(username, roles));
        } else {
            listener.onResponse(null);
        }
    }

    @Override
    public Map<String, Object> usageStats() {
        Map<String, Object> stats = super.usageStats();
        // here we can determine the size based on the in mem user store
        stats.put("size", userPasswdStore.usersCount());
        return stats;
    }

}<|MERGE_RESOLUTION|>--- conflicted
+++ resolved
@@ -26,13 +26,8 @@
     }
 
     // pkg private for testing
-<<<<<<< HEAD
-    FileRealm(RealmConfig config, FileUserPasswdStore userPasswdStore, FileUserRolesStore userRolesStore) {
-        super(config);
-=======
     FileRealm(RealmConfig config, FileUserPasswdStore userPasswdStore, FileUserRolesStore userRolesStore, ThreadPool threadPool) {
-        super(FileRealmSettings.TYPE, config, threadPool);
->>>>>>> 80564884
+        super(config, threadPool);
         this.userPasswdStore = userPasswdStore;
         userPasswdStore.addListener(this::expireAll);
         this.userRolesStore = userRolesStore;
