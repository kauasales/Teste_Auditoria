--- conflicted
+++ resolved
@@ -160,23 +160,14 @@
     }
 
     @Override
-<<<<<<< HEAD
-    public Map<String, Object> usageStats() {
-        Map<String, Object> usage = super.usageStats();
-        usage.put("load_balance_type", LdapLoadBalancing.resolve(config).toString());
-        usage.put("ssl", sessionFactory.isSslUsed());
-        usage.put("user_search", LdapUserSearchSessionFactory.hasUserSearchSettings(config));
-        return usage;
-=======
     public void usageStats(ActionListener<Map<String, Object>> listener) {
         super.usageStats(ActionListener.wrap(usage -> {
             usage.put("size", getCacheSize());
-            usage.put("load_balance_type", LdapLoadBalancing.resolve(config.settings()).toString());
+            usage.put("load_balance_type", LdapLoadBalancing.resolve(config).toString());
             usage.put("ssl", sessionFactory.isSslUsed());
             usage.put("user_search", LdapUserSearchSessionFactory.hasUserSearchSettings(config));
             listener.onResponse(usage);
         }, listener::onFailure));
->>>>>>> 16fa6b27
     }
 
     private static void buildUser(LdapSession session, String username, ActionListener<AuthenticationResult> listener,
