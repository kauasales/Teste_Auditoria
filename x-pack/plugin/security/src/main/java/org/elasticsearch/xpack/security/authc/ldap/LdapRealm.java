/*
 * Copyright Elasticsearch B.V. and/or licensed to Elasticsearch B.V. under one
 * or more contributor license agreements. Licensed under the Elastic License;
 * you may not use this file except in compliance with the Elastic License.
 */
package org.elasticsearch.xpack.security.authc.ldap;

import com.unboundid.ldap.sdk.LDAPException;
import org.apache.logging.log4j.Logger;
import org.apache.logging.log4j.message.ParameterizedMessage;
import org.elasticsearch.ElasticsearchTimeoutException;
import org.elasticsearch.action.ActionListener;
import org.elasticsearch.action.support.ContextPreservingActionListener;
import org.elasticsearch.common.collect.MapBuilder;
import org.elasticsearch.common.unit.TimeValue;
import org.elasticsearch.common.util.concurrent.AbstractRunnable;
import org.elasticsearch.common.util.concurrent.ThreadContext;
import org.elasticsearch.core.internal.io.IOUtils;
<<<<<<< HEAD
=======
import org.elasticsearch.license.XPackLicenseState;
>>>>>>> 273c82d7
import org.elasticsearch.threadpool.ThreadPool;
import org.elasticsearch.threadpool.ThreadPool.Names;
import org.elasticsearch.watcher.ResourceWatcherService;
import org.elasticsearch.xpack.core.security.authc.AuthenticationResult;
import org.elasticsearch.xpack.core.security.authc.Realm;
import org.elasticsearch.xpack.core.security.authc.RealmConfig;
import org.elasticsearch.xpack.core.security.authc.RealmSettings;
import org.elasticsearch.xpack.core.security.authc.ldap.LdapRealmSettings;
import org.elasticsearch.xpack.core.security.authc.ldap.LdapSessionFactorySettings;
import org.elasticsearch.xpack.core.security.authc.ldap.LdapUserSearchSessionFactorySettings;
import org.elasticsearch.xpack.core.security.authc.support.UsernamePasswordToken;
import org.elasticsearch.xpack.core.security.user.User;
import org.elasticsearch.xpack.core.ssl.SSLService;
import org.elasticsearch.xpack.security.authc.ldap.support.LdapLoadBalancing;
import org.elasticsearch.xpack.security.authc.ldap.support.LdapSession;
import org.elasticsearch.xpack.security.authc.ldap.support.SessionFactory;
import org.elasticsearch.xpack.security.authc.support.CachingUsernamePasswordRealm;
import org.elasticsearch.xpack.security.authc.support.DelegatedAuthorizationSupport;
import org.elasticsearch.xpack.security.authc.support.UserRoleMapper;
import org.elasticsearch.xpack.security.authc.support.UserRoleMapper.UserData;
import org.elasticsearch.xpack.security.authc.support.mapper.CompositeRoleMapper;
import org.elasticsearch.xpack.security.authc.support.mapper.NativeRoleMappingStore;

import java.util.Map;
import java.util.Objects;
import java.util.concurrent.atomic.AtomicReference;
import java.util.function.Consumer;
import java.util.function.Function;
import java.util.function.Supplier;


/**
 * Authenticates username/password tokens against ldap, locates groups and maps them to roles.
 */
public final class LdapRealm extends CachingUsernamePasswordRealm {

    private final SessionFactory sessionFactory;
    private final UserRoleMapper roleMapper;
    private final ThreadPool threadPool;
    private final TimeValue executionTimeout;
<<<<<<< HEAD

    public LdapRealm(RealmConfig config, SSLService sslService,
=======
    private DelegatedAuthorizationSupport delegatedRealms;

    public LdapRealm(String type, RealmConfig config, SSLService sslService,
>>>>>>> 273c82d7
                     ResourceWatcherService watcherService,
                     NativeRoleMappingStore nativeRoleMappingStore, ThreadPool threadPool)
            throws LDAPException {
        this(config, sessionFactory(config, sslService, threadPool),
                new CompositeRoleMapper(config, watcherService, nativeRoleMappingStore),
                threadPool);
    }

    // pkg private for testing
    LdapRealm(RealmConfig config, SessionFactory sessionFactory,
              UserRoleMapper roleMapper, ThreadPool threadPool) {
        super(config, threadPool);
        this.sessionFactory = sessionFactory;
        this.roleMapper = roleMapper;
        this.threadPool = threadPool;
        this.executionTimeout = config.getSetting(LdapRealmSettings.EXECUTION_TIMEOUT);
        roleMapper.refreshRealmOnChange(this);
    }

    static SessionFactory sessionFactory(RealmConfig config, SSLService sslService, ThreadPool threadPool)
            throws LDAPException {

        final SessionFactory sessionFactory;
        if (LdapRealmSettings.AD_TYPE.equals(config.type())) {
            sessionFactory = new ActiveDirectorySessionFactory(config, sslService, threadPool);
        } else {
            assert LdapRealmSettings.LDAP_TYPE.equals(config.type()) : "type [" + config.type() + "] is unknown. expected one of ["
                    + LdapRealmSettings.AD_TYPE + ", " + LdapRealmSettings.LDAP_TYPE + "]";
            final boolean hasSearchSettings = LdapUserSearchSessionFactory.hasUserSearchSettings(config);
            final boolean hasTemplates = config.hasSetting(LdapSessionFactorySettings.USER_DN_TEMPLATES_SETTING);
            if (hasSearchSettings == false) {
                if (hasTemplates == false) {
                    throw new IllegalArgumentException("settings were not found for either user search [" +
                            RealmSettings.getFullSettingKey(config, LdapUserSearchSessionFactorySettings.SEARCH_BASE_DN) +
                            "] or user template [" +
                            RealmSettings.getFullSettingKey(config, LdapSessionFactorySettings.USER_DN_TEMPLATES_SETTING) +
                            "] modes of operation. " +
                            "Please provide the settings for the mode you wish to use. For more details refer to the ldap " +
                            "authentication section of the X-Pack guide.");
                }
                sessionFactory = new LdapSessionFactory(config, sslService, threadPool);
            } else if (hasTemplates) {
                throw new IllegalArgumentException("settings were found for both user search [" +
                        RealmSettings.getFullSettingKey(config, LdapUserSearchSessionFactorySettings.SEARCH_BASE_DN) +
                        "] and user template [" +
                        RealmSettings.getFullSettingKey(config, LdapSessionFactorySettings.USER_DN_TEMPLATES_SETTING) +
                        "] modes of operation. " +
                        "Please remove the settings for the mode you do not wish to use. For more details refer to the ldap " +
                        "authentication section of the X-Pack guide.");
            } else {
                sessionFactory = new LdapUserSearchSessionFactory(config, sslService, threadPool);
            }
        }
        return sessionFactory;
    }

    /**
     * Given a username and password, open a connection to ldap, bind to authenticate, retrieve groups, map to roles and build the user.
     * This user will then be passed to the listener
     */
    @Override
    protected void doAuthenticate(UsernamePasswordToken token, ActionListener<AuthenticationResult> listener) {
        assert delegatedRealms != null : "Realm has not been initialized correctly";
        // we submit to the threadpool because authentication using LDAP will execute blocking I/O for a bind request and we don't want
        // network threads stuck waiting for a socket to connect. After the bind, then all interaction with LDAP should be async
        final CancellableLdapRunnable<AuthenticationResult> cancellableLdapRunnable = new CancellableLdapRunnable<>(listener,
                ex -> AuthenticationResult.unsuccessful("Authentication against realm [" + this.toString() + "] failed", ex),
                () -> sessionFactory.session(token.principal(), token.credentials(),
                        contextPreservingListener(new LdapSessionActionListener("authenticate", token.principal(), listener))), logger
        );
        threadPool.generic().execute(cancellableLdapRunnable);
        threadPool.schedule(executionTimeout, Names.SAME, cancellableLdapRunnable::maybeTimeout);
    }

    @Override
    protected void doLookupUser(String username, ActionListener<User> userActionListener) {
        if (sessionFactory.supportsUnauthenticatedSession()) {
            // we submit to the threadpool because authentication using LDAP will execute blocking I/O for a bind request and we don't want
            // network threads stuck waiting for a socket to connect. After the bind, then all interaction with LDAP should be async
            final ActionListener<AuthenticationResult> sessionListener = ActionListener.wrap(
                    result -> userActionListener.onResponse(result.getUser()),
                    userActionListener::onFailure);
            final CancellableLdapRunnable<User> cancellableLdapRunnable = new CancellableLdapRunnable<>(userActionListener, e -> null,
                    () -> sessionFactory.unauthenticatedSession(username,
                            contextPreservingListener(new LdapSessionActionListener("lookup", username, sessionListener))), logger);
            threadPool.generic().execute(cancellableLdapRunnable);
            threadPool.schedule(executionTimeout, Names.SAME, cancellableLdapRunnable::maybeTimeout);
        } else {
            userActionListener.onResponse(null);
        }
    }

    /**
     * Wraps the provided <code>sessionListener</code> to preserve the {@link ThreadContext} associated with the
     * current thread.
     * Responses headers are not preserved, as they are not needed. Response output should not yet exist, nor should
     * any be produced within the realm/ldap-session.
     */
    private ContextPreservingActionListener<LdapSession> contextPreservingListener(LdapSessionActionListener sessionListener) {
        final Supplier<ThreadContext.StoredContext> toRestore = config.threadContext().newRestorableContext(false);
        return new ContextPreservingActionListener<>(toRestore,
                sessionListener);
    }

    @Override
    public void initialize(Iterable<Realm> realms, XPackLicenseState licenseState) {
        if (delegatedRealms != null) {
            throw new IllegalStateException("Realm has already been initialized");
        }
        delegatedRealms = new DelegatedAuthorizationSupport(realms, config, licenseState);
    }

    @Override
    public void usageStats(ActionListener<Map<String, Object>> listener) {
        super.usageStats(ActionListener.wrap(usage -> {
            usage.put("size", getCacheSize());
            usage.put("load_balance_type", LdapLoadBalancing.resolve(config).toString());
            usage.put("ssl", sessionFactory.isSslUsed());
            usage.put("user_search", LdapUserSearchSessionFactory.hasUserSearchSettings(config));
            listener.onResponse(usage);
        }, listener::onFailure));
    }

    private static void buildUser(LdapSession session, String username, ActionListener<AuthenticationResult> listener,
                                  UserRoleMapper roleMapper, DelegatedAuthorizationSupport delegatedAuthz) {
        assert delegatedAuthz != null : "DelegatedAuthorizationSupport is null";
        if (session == null) {
            listener.onResponse(AuthenticationResult.notHandled());
        } else if (delegatedAuthz.hasDelegation()) {
            delegatedAuthz.resolve(username, listener);
        } else {
            lookupUserFromSession(username, session, roleMapper, listener);
        }
    }

    @Override
    protected void handleCachedAuthentication(User user, ActionListener<AuthenticationResult> listener) {
        if (delegatedRealms.hasDelegation()) {
            delegatedRealms.resolve(user.principal(), listener);
        } else {
            super.handleCachedAuthentication(user, listener);
        }
    }

    private static void lookupUserFromSession(String username, LdapSession session, UserRoleMapper roleMapper,
                                              ActionListener<AuthenticationResult> listener) {
        boolean loadingGroups = false;
        try {
            final Consumer<Exception> onFailure = e -> {
                IOUtils.closeWhileHandlingException(session);
                listener.onFailure(e);
            };
            session.resolve(ActionListener.wrap((ldapData) -> {
                final Map<String, Object> metadata = MapBuilder.<String, Object>newMapBuilder()
                    .put("ldap_dn", session.userDn())
                    .put("ldap_groups", ldapData.groups)
                    .putAll(ldapData.metaData)
                    .map();
                final UserData user = new UserData(username, session.userDn(), ldapData.groups,
                    metadata, session.realm());
                roleMapper.resolveRoles(user, ActionListener.wrap(
                    roles -> {
                        IOUtils.close(session);
                        String[] rolesArray = roles.toArray(new String[roles.size()]);
                        listener.onResponse(AuthenticationResult.success(
                            new User(username, rolesArray, null, null, metadata, true))
                        );
                    }, onFailure
                ));
            }, onFailure));
            loadingGroups = true;
        } finally {
            if (loadingGroups == false) {
                session.close();
            }
        }
    }


    /**
     * A special {@link ActionListener} that encapsulates the handling of a LdapSession, which is used to return a user. This class handles
     * cases where the session is null or where an exception may be caught after a session has been established, which requires the
     * closing of the session.
     */
    private class LdapSessionActionListener implements ActionListener<LdapSession> {

        private final AtomicReference<LdapSession> ldapSessionAtomicReference = new AtomicReference<>();
        private String action;
        private final String username;
        private final ActionListener<AuthenticationResult> resultListener;

        LdapSessionActionListener(String action, String username, ActionListener<AuthenticationResult> resultListener) {
            this.action = action;
            this.username = username;
            this.resultListener = resultListener;
        }

        @Override
        public void onResponse(LdapSession session) {
            if (session == null) {
                resultListener.onResponse(AuthenticationResult.notHandled());
            } else {
                ldapSessionAtomicReference.set(session);
                buildUser(session, username, resultListener, roleMapper, delegatedRealms);
            }
        }

        @Override
        public void onFailure(Exception e) {
            if (ldapSessionAtomicReference.get() != null) {
                IOUtils.closeWhileHandlingException(ldapSessionAtomicReference.get());
            }
            if (logger.isDebugEnabled()) {
                logger.debug(new ParameterizedMessage("Exception occurred during {} for {}", action, LdapRealm.this), e);
            }
            resultListener.onResponse(AuthenticationResult.unsuccessful(action + " failed", e));
        }

    }

    /**
     * A runnable that allows us to terminate and call the listener. We use this as a runnable can
     * be queued and not executed for a long time or ever and this causes user requests to appear
     * to hang. In these cases at least we can provide a response.
     */
    static class CancellableLdapRunnable<T> extends AbstractRunnable {

        private final Runnable in;
        private final ActionListener<T> listener;
        private final Function<Exception, T> defaultValue;
        private final Logger logger;
        private final AtomicReference<LdapRunnableState> state = new AtomicReference<>(LdapRunnableState.AWAITING_EXECUTION);

        CancellableLdapRunnable(ActionListener<T> listener, Function<Exception, T> defaultValue, Runnable in, Logger logger) {
            this.listener = listener;
            this.defaultValue = Objects.requireNonNull(defaultValue);
            this.in = in;
            this.logger = logger;
        }

        @Override
        public void onFailure(Exception e) {
            logger.error("execution of ldap runnable failed", e);
            final T result = defaultValue.apply(e);
            listener.onResponse(result);
        }

        @Override
        protected void doRun() throws Exception {
            if (state.compareAndSet(LdapRunnableState.AWAITING_EXECUTION, LdapRunnableState.EXECUTING)) {
                in.run();
            } else {
                logger.trace("skipping execution of ldap runnable as the current state is [{}]", state.get());
            }
        }

        @Override
        public void onRejection(Exception e) {
            listener.onFailure(e);
        }

        /**
         * If the execution of this runnable has not already started, the runnable is cancelled and we pass an exception to the user
         * listener
         */
        void maybeTimeout() {
            if (state.compareAndSet(LdapRunnableState.AWAITING_EXECUTION, LdapRunnableState.TIMED_OUT)) {
                logger.warn("skipping execution of ldap runnable as it has been waiting for " +
                        "execution too long");
                listener.onFailure(new ElasticsearchTimeoutException("timed out waiting for " +
                        "execution of ldap runnable"));
            }
        }

        enum LdapRunnableState {
            AWAITING_EXECUTION,
            EXECUTING,
            TIMED_OUT
        }
    }
}<|MERGE_RESOLUTION|>--- conflicted
+++ resolved
@@ -16,10 +16,7 @@
 import org.elasticsearch.common.util.concurrent.AbstractRunnable;
 import org.elasticsearch.common.util.concurrent.ThreadContext;
 import org.elasticsearch.core.internal.io.IOUtils;
-<<<<<<< HEAD
-=======
 import org.elasticsearch.license.XPackLicenseState;
->>>>>>> 273c82d7
 import org.elasticsearch.threadpool.ThreadPool;
 import org.elasticsearch.threadpool.ThreadPool.Names;
 import org.elasticsearch.watcher.ResourceWatcherService;
@@ -60,14 +57,10 @@
     private final UserRoleMapper roleMapper;
     private final ThreadPool threadPool;
     private final TimeValue executionTimeout;
-<<<<<<< HEAD
+
+    private DelegatedAuthorizationSupport delegatedRealms;
 
     public LdapRealm(RealmConfig config, SSLService sslService,
-=======
-    private DelegatedAuthorizationSupport delegatedRealms;
-
-    public LdapRealm(String type, RealmConfig config, SSLService sslService,
->>>>>>> 273c82d7
                      ResourceWatcherService watcherService,
                      NativeRoleMappingStore nativeRoleMappingStore, ThreadPool threadPool)
             throws LDAPException {
