/*
 * Copyright Elasticsearch B.V. and/or licensed to Elasticsearch B.V. under one
 * or more contributor license agreements. Licensed under the Elastic License
 * 2.0; you may not use this file except in compliance with the Elastic License
 * 2.0.
 */
package org.elasticsearch.xpack.security.authc.ldap;

import com.unboundid.ldap.sdk.Filter;
import com.unboundid.ldap.sdk.LDAPConnection;
import com.unboundid.ldap.sdk.LDAPConnectionPool;
import com.unboundid.ldap.sdk.LDAPException;
import com.unboundid.ldap.sdk.LDAPInterface;
import com.unboundid.ldap.sdk.SearchResultEntry;
import com.unboundid.ldap.sdk.ServerSet;
import com.unboundid.ldap.sdk.SimpleBindRequest;
import com.unboundid.ldap.sdk.controls.AuthorizationIdentityRequestControl;

import org.apache.logging.log4j.Logger;
import org.elasticsearch.ElasticsearchSecurityException;
import org.elasticsearch.action.ActionListener;
import org.elasticsearch.action.ActionRunnable;
import org.elasticsearch.common.cache.Cache;
import org.elasticsearch.common.cache.CacheBuilder;
import org.elasticsearch.common.logging.DeprecationCategory;
import org.elasticsearch.common.logging.DeprecationLogger;
import org.elasticsearch.common.settings.SecureString;
import org.elasticsearch.common.settings.Setting;
import org.elasticsearch.common.util.concurrent.AbstractRunnable;
import org.elasticsearch.core.CharArrays;
import org.elasticsearch.core.TimeValue;
import org.elasticsearch.core.internal.io.IOUtils;
import org.elasticsearch.threadpool.ThreadPool;
import org.elasticsearch.xpack.core.security.authc.RealmConfig;
import org.elasticsearch.xpack.core.security.authc.RealmSettings;
import org.elasticsearch.xpack.core.security.authc.ldap.ActiveDirectorySessionFactorySettings;
import org.elasticsearch.xpack.core.security.authc.ldap.PoolingSessionFactorySettings;
import org.elasticsearch.xpack.core.security.authc.ldap.support.LdapSearchScope;
import org.elasticsearch.xpack.core.ssl.SSLService;
import org.elasticsearch.xpack.security.authc.ldap.support.LdapMetadataResolver;
import org.elasticsearch.xpack.security.authc.ldap.support.LdapSession;
import org.elasticsearch.xpack.security.authc.ldap.support.LdapSession.GroupsResolver;
import org.elasticsearch.xpack.security.authc.ldap.support.LdapUtils;

import java.util.Collections;
import java.util.List;
import java.util.Optional;
import java.util.concurrent.ExecutionException;

import static org.elasticsearch.xpack.security.authc.ldap.support.LdapUtils.attributesToSearchFor;
import static org.elasticsearch.xpack.security.authc.ldap.support.LdapUtils.createFilter;
import static org.elasticsearch.xpack.security.authc.ldap.support.LdapUtils.search;
import static org.elasticsearch.xpack.security.authc.ldap.support.LdapUtils.searchForEntry;

/**
 * This Class creates LdapSessions authenticating via the custom Active Directory protocol.  (that being
 * authenticating with a principal name, "username@domain", then searching through the directory to find the
 * user entry in Active Directory that matches the user name).  This eliminates the need for user templates, and simplifies
 * the configuration for windows admins that may not be familiar with LDAP concepts.
 */
class ActiveDirectorySessionFactory extends PoolingSessionFactory {

    private static final String NETBIOS_NAME_FILTER_TEMPLATE = "(netbiosname={0})";

    final DefaultADAuthenticator defaultADAuthenticator;
    final DownLevelADAuthenticator downLevelADAuthenticator;
    final UpnADAuthenticator upnADAuthenticator;

    ActiveDirectorySessionFactory(RealmConfig config, SSLService sslService, ThreadPool threadPool) throws LDAPException {
        super(
            config,
            sslService,
            new ActiveDirectoryGroupsResolver(config),
            ActiveDirectorySessionFactorySettings.POOL_ENABLED,
            config.hasSetting(PoolingSessionFactorySettings.BIND_DN) ? getBindDN(config) : null,
            () -> {
                if (config.hasSetting(PoolingSessionFactorySettings.BIND_DN)) {
                    final String healthCheckDn = config.getSetting(PoolingSessionFactorySettings.BIND_DN);
                    if (healthCheckDn.isEmpty() && healthCheckDn.indexOf('=') > 0) {
                        return healthCheckDn;
                    }
                }
                return config.getSetting(
                    ActiveDirectorySessionFactorySettings.AD_USER_SEARCH_BASEDN_SETTING,
                    () -> config.getSetting(ActiveDirectorySessionFactorySettings.AD_DOMAIN_NAME_SETTING)
                );
            },
            threadPool
        );
        String domainName = config.getSetting(ActiveDirectorySessionFactorySettings.AD_DOMAIN_NAME_SETTING);
        String domainDN = buildDnFromDomain(domainName);
        final int ldapPort = config.getSetting(ActiveDirectorySessionFactorySettings.AD_LDAP_PORT_SETTING);
        final int ldapsPort = config.getSetting(ActiveDirectorySessionFactorySettings.AD_LDAPS_PORT_SETTING);
        final int gcLdapPort = config.getSetting(ActiveDirectorySessionFactorySettings.AD_GC_LDAP_PORT_SETTING);
        final int gcLdapsPort = config.getSetting(ActiveDirectorySessionFactorySettings.AD_GC_LDAPS_PORT_SETTING);

        defaultADAuthenticator = new DefaultADAuthenticator(
            config,
            timeout,
            ignoreReferralErrors,
            logger,
            groupResolver,
            metadataResolver,
            domainDN,
            threadPool
        );
        downLevelADAuthenticator = new DownLevelADAuthenticator(
            config,
            timeout,
            ignoreReferralErrors,
            logger,
            groupResolver,
            metadataResolver,
            domainDN,
            sslService,
            threadPool,
            ldapPort,
            ldapsPort,
            gcLdapPort,
            gcLdapsPort
        );
        upnADAuthenticator = new UpnADAuthenticator(
            config,
            timeout,
            ignoreReferralErrors,
            logger,
            groupResolver,
            metadataResolver,
            domainDN,
            threadPool
        );

    }

    @Override
    protected List<String> getDefaultLdapUrls(RealmConfig config) {
        return Collections.singletonList(
            "ldap://"
                + config.getSetting(ActiveDirectorySessionFactorySettings.AD_DOMAIN_NAME_SETTING)
                + ":"
                + config.getSetting(ActiveDirectorySessionFactorySettings.AD_LDAP_PORT_SETTING)
        );
    }

    @Override
    public boolean supportsUnauthenticatedSession() {
        // Strictly, we only support unauthenticated sessions if there is a bind_dn or a connection pool, but the
        // getUnauthenticatedSession... methods handle the situations correctly, so it's OK to always return true here.
        return true;
    }

    @Override
    void getSessionWithPool(LDAPConnectionPool connectionPool, String user, SecureString password, ActionListener<LdapSession> listener) {
        getADAuthenticator(user).authenticate(connectionPool, user, password, threadPool, listener);
    }

    @Override
    void getSessionWithoutPool(String username, SecureString password, ActionListener<LdapSession> listener) {
        try {
            final LDAPConnection connection = LdapUtils.privilegedConnect(serverSet::getConnection);
            getADAuthenticator(username).authenticate(connection, username, password, ActionListener.wrap(listener::onResponse, e -> {
                IOUtils.closeWhileHandlingException(connection);
                listener.onFailure(e);
            }));
        } catch (LDAPException e) {
            listener.onFailure(e);
        }
    }

    @Override
    void getUnauthenticatedSessionWithPool(LDAPConnectionPool connectionPool, String user, ActionListener<LdapSession> listener) {
        getADAuthenticator(user).searchForDN(connectionPool, user, null, Math.toIntExact(timeout.seconds()), ActionListener.wrap(entry -> {
            if (entry == null) {
                listener.onResponse(null);
            } else {
                final String dn = entry.getDN();
                listener.onResponse(new LdapSession(logger, config, connectionPool, dn, groupResolver, metadataResolver, timeout, null));
            }
        }, listener::onFailure));
    }

    @Override
    void getUnauthenticatedSessionWithoutPool(String user, ActionListener<LdapSession> listener) {
        if (config.hasSetting(PoolingSessionFactorySettings.BIND_DN) == false) {
            listener.onResponse(null);
            return;
        }
        try {
            final LDAPConnection connection = LdapUtils.privilegedConnect(serverSet::getConnection);
            LdapUtils.maybeForkThenBind(connection, bindCredentials, true, threadPool, new AbstractRunnable() {

                @Override
                public void onFailure(Exception e) {
                    IOUtils.closeWhileHandlingException(connection);
                    listener.onFailure(e);
                }

                @Override
                protected void doRun() throws Exception {
                    getADAuthenticator(user).searchForDN(
                        connection,
                        user,
                        null,
                        Math.toIntExact(timeout.getSeconds()),
                        ActionListener.wrap(entry -> {
                            if (entry == null) {
                                IOUtils.close(connection);
                                listener.onResponse(null);
                            } else {
                                listener.onResponse(
                                    new LdapSession(
                                        logger,
                                        config,
                                        connection,
                                        entry.getDN(),
                                        groupResolver,
                                        metadataResolver,
                                        timeout,
                                        null
                                    )
                                );
                            }
                        }, e -> {
                            IOUtils.closeWhileHandlingException(connection);
                            listener.onFailure(e);
                        })
                    );

                }
            });
        } catch (LDAPException e) {
            listener.onFailure(e);
        }
    }

    /**
     * @param domain active directory domain name
     * @return LDAP DN, distinguished name, of the root of the domain
     */
    static String buildDnFromDomain(String domain) {
        return "DC=" + domain.replace(".", ",DC=");
    }

    static String getBindDN(RealmConfig config) {
        String bindDN = config.getSetting(PoolingSessionFactorySettings.BIND_DN);
        if (bindDN.isEmpty() == false && bindDN.indexOf('\\') < 0 && bindDN.indexOf('@') < 0 && bindDN.indexOf('=') < 0) {
            bindDN = bindDN + "@" + config.getSetting(ActiveDirectorySessionFactorySettings.AD_DOMAIN_NAME_SETTING);
        }
        return bindDN;
    }

    // Exposed for testing
    ServerSet getServerSet() {
        return super.serverSet;
    }

    ADAuthenticator getADAuthenticator(String username) {
        if (username.indexOf('\\') > 0) {
            return downLevelADAuthenticator;
        } else if (username.indexOf("@") > 0) {
            return upnADAuthenticator;
        }
        return defaultADAuthenticator;
    }

    abstract static class ADAuthenticator {

        private final RealmConfig realm;
        final TimeValue timeout;
        final boolean ignoreReferralErrors;
        final Logger logger;
        final GroupsResolver groupsResolver;
        final LdapMetadataResolver metadataResolver;
        final String userSearchDN;
        final LdapSearchScope userSearchScope;
        final String userSearchFilter;
        final String bindDN;
        final SecureString bindPassword;
        final ThreadPool threadPool;

        ADAuthenticator(
            RealmConfig realm,
            TimeValue timeout,
            boolean ignoreReferralErrors,
            Logger logger,
            GroupsResolver groupsResolver,
            LdapMetadataResolver metadataResolver,
            String domainDN,
            Setting.AffixSetting<String> userSearchFilterSetting,
            String defaultUserSearchFilter,
            ThreadPool threadPool
        ) {
            this.realm = realm;
            this.timeout = timeout;
            this.ignoreReferralErrors = ignoreReferralErrors;
            this.logger = logger;
            this.groupsResolver = groupsResolver;
            this.metadataResolver = metadataResolver;
            this.bindDN = getBindDN(realm);
            this.bindPassword = realm.getSetting(
                PoolingSessionFactorySettings.SECURE_BIND_PASSWORD,
                () -> realm.getSetting(PoolingSessionFactorySettings.LEGACY_BIND_PASSWORD)
            );
            this.threadPool = threadPool;
            userSearchDN = realm.getSetting(ActiveDirectorySessionFactorySettings.AD_USER_SEARCH_BASEDN_SETTING, () -> domainDN);
            userSearchScope = LdapSearchScope.resolve(
                realm.getSetting(ActiveDirectorySessionFactorySettings.AD_USER_SEARCH_SCOPE_SETTING),
                LdapSearchScope.SUB_TREE
            );
            userSearchFilter = realm.getSetting(userSearchFilterSetting, () -> defaultUserSearchFilter);
        }

        final void authenticate(LDAPConnection connection, String username, SecureString password, ActionListener<LdapSession> listener) {
            final byte[] passwordBytes = CharArrays.toUtf8Bytes(password.getChars());
            final SimpleBindRequest userBind = new SimpleBindRequest(
                bindUsername(username),
                passwordBytes,
                new AuthorizationIdentityRequestControl()
            );
            LdapUtils.maybeForkThenBind(connection, userBind, false, threadPool, new ActionRunnable<LdapSession>(listener) {
                @Override
                protected void doRun() throws Exception {
                    final ActionRunnable<LdapSession> searchRunnable = new ActionRunnable<LdapSession>(listener) {
                        @Override
                        protected void doRun() throws Exception {
                            searchForDN(connection, username, password, Math.toIntExact(timeout.seconds()), ActionListener.wrap((entry) -> {
                                if (entry == null) {
                                    // we did not find the user, cannot authenticate in this realm
                                    listener.onFailure(
                                        new ElasticsearchSecurityException(
                                            "search for user [" + username + "] by principal name yielded no results"
                                        )
                                    );
                                } else {
                                    listener.onResponse(
                                        new LdapSession(
                                            logger,
                                            realm,
                                            connection,
                                            entry.getDN(),
                                            groupsResolver,
                                            metadataResolver,
                                            timeout,
                                            null
                                        )
                                    );
                                }
                            }, e -> { listener.onFailure(e); }));
                        }
                    };
                    if (bindDN.isEmpty()) {
                        searchRunnable.run();
                    } else {
                        final SimpleBindRequest bind = new SimpleBindRequest(bindDN, CharArrays.toUtf8Bytes(bindPassword.getChars()));
                        LdapUtils.maybeForkThenBind(connection, bind, true, threadPool, searchRunnable);
                    }
                }
            });
        }

        final void authenticate(
            LDAPConnectionPool pool,
            String username,
            SecureString password,
            ThreadPool threadPool,
            ActionListener<LdapSession> listener
        ) {
            final byte[] passwordBytes = CharArrays.toUtf8Bytes(password.getChars());
            final SimpleBindRequest bind = new SimpleBindRequest(bindUsername(username), passwordBytes);
            LdapUtils.maybeForkThenBindAndRevert(pool, bind, threadPool, new ActionRunnable<LdapSession>(listener) {
                @Override
                protected void doRun() throws Exception {
                    searchForDN(pool, username, password, Math.toIntExact(timeout.seconds()), ActionListener.wrap((entry) -> {
                        if (entry == null) {
                            // we did not find the user, cannot authenticate in this realm
                            listener.onFailure(
                                new ElasticsearchSecurityException(
                                    "search for user [" + username + "] by principal name yielded no results"
                                )
                            );
                        } else {
                            listener.onResponse(
                                new LdapSession(logger, realm, pool, entry.getDN(), groupsResolver, metadataResolver, timeout, null)
                            );
                        }
                    }, e -> { listener.onFailure(e); }));
                }
            });
        }

        String bindUsername(String username) {
            return username;
        }

        // pkg-private for testing
        final String getUserSearchFilter() {
            return userSearchFilter;
        }

        abstract void searchForDN(
            LDAPInterface connection,
            String username,
            SecureString password,
            int timeLimitSeconds,
            ActionListener<SearchResultEntry> listener
        );
    }

    /**
     * This authenticator is used for usernames that do not contain an `@` or `/`. It attempts a bind with the provided username combined
     * with the domain name specified in settings. On AD DS this will work for both upn@domain and samaccountname@domain; AD LDS will only
     * support the upn format
     */
    static class DefaultADAuthenticator extends ADAuthenticator {

        final String domainName;

        DefaultADAuthenticator(
            RealmConfig realm,
            TimeValue timeout,
            boolean ignoreReferralErrors,
            Logger logger,
            GroupsResolver groupsResolver,
            LdapMetadataResolver metadataResolver,
            String domainDN,
            ThreadPool threadPool
        ) {
            super(
                realm,
                timeout,
                ignoreReferralErrors,
                logger,
                groupsResolver,
                metadataResolver,
                domainDN,
                ActiveDirectorySessionFactorySettings.AD_USER_SEARCH_FILTER_SETTING,
                "(&(objectClass=user)(|(sAMAccountName={0})(userPrincipalName={0}@" + domainName(realm) + ")))",
                threadPool
            );
            domainName = domainName(realm);
        }

        private static String domainName(RealmConfig realm) {
            return realm.getSetting(ActiveDirectorySessionFactorySettings.AD_DOMAIN_NAME_SETTING);
        }

        @Override
        void searchForDN(
            LDAPInterface connection,
            String username,
            SecureString password,
            int timeLimitSeconds,
            ActionListener<SearchResultEntry> listener
        ) {
            try {
                searchForEntry(
                    connection,
                    userSearchDN,
                    userSearchScope.scope(),
                    createFilter(userSearchFilter, username),
                    timeLimitSeconds,
                    ignoreReferralErrors,
                    listener,
                    attributesToSearchFor(groupsResolver.attributes())
                );
            } catch (LDAPException e) {
                listener.onFailure(e);
            }
        }

        @Override
        String bindUsername(String username) {
            return username + "@" + domainName;
        }
    }

    /**
     * Active Directory calls the format <code>DOMAIN\\username</code> down-level credentials and
     * this class contains the logic necessary to authenticate this form of a username
     */
    static class DownLevelADAuthenticator extends ADAuthenticator {
        static final String DOWN_LEVEL_FILTER = "(&(objectClass=user)(sAMAccountName={0}))";
        Cache<String, String> domainNameCache = CacheBuilder.<String, String>builder().setMaximumWeight(100).build();

        final String domainDN;
        final SSLService sslService;
        final RealmConfig config;
        private final int ldapPort;
        private final int ldapsPort;
        private final int gcLdapPort;
        private final int gcLdapsPort;

        DownLevelADAuthenticator(
            RealmConfig config,
            TimeValue timeout,
            boolean ignoreReferralErrors,
            Logger logger,
            GroupsResolver groupsResolver,
            LdapMetadataResolver metadataResolver,
            String domainDN,
            SSLService sslService,
            ThreadPool threadPool,
            int ldapPort,
            int ldapsPort,
            int gcLdapPort,
            int gcLdapsPort
        ) {
            super(
                config,
                timeout,
                ignoreReferralErrors,
                logger,
                groupsResolver,
                metadataResolver,
                domainDN,
                ActiveDirectorySessionFactorySettings.AD_DOWN_LEVEL_USER_SEARCH_FILTER_SETTING,
                DOWN_LEVEL_FILTER,
                threadPool
            );
            this.domainDN = domainDN;
            this.sslService = sslService;
            this.config = config;
            this.ldapPort = ldapPort;
            this.ldapsPort = ldapsPort;
            this.gcLdapPort = gcLdapPort;
            this.gcLdapsPort = gcLdapsPort;
        }

        @Override
        void searchForDN(
            LDAPInterface connection,
            String username,
            SecureString password,
            int timeLimitSeconds,
            ActionListener<SearchResultEntry> listener
        ) {
            String[] parts = username.split("\\\\");
            assert parts.length == 2;
            final String netBiosDomainName = parts[0];
            final String accountName = parts[1];

            netBiosDomainNameToDn(connection, netBiosDomainName, username, password, timeLimitSeconds, ActionListener.wrap((domainDN) -> {
                if (domainDN == null) {
                    listener.onResponse(null);
                } else {
                    searchForEntry(
                        connection,
                        domainDN,
                        LdapSearchScope.SUB_TREE.scope(),
                        createFilter(userSearchFilter, accountName),
                        timeLimitSeconds,
                        ignoreReferralErrors,
                        listener,
                        attributesToSearchFor(groupsResolver.attributes())
                    );
                }
            }, listener::onFailure));
        }

        void netBiosDomainNameToDn(
            LDAPInterface ldapInterface,
            String netBiosDomainName,
            String username,
            SecureString password,
            int timeLimitSeconds,
            ActionListener<String> listener
        ) {
            LDAPConnection ldapConnection = null;
            try {
                final Filter filter = createFilter(NETBIOS_NAME_FILTER_TEMPLATE, netBiosDomainName);
                final String cachedName = domainNameCache.get(netBiosDomainName);
                if (cachedName != null) {
                    listener.onResponse(cachedName);
                } else if (usingGlobalCatalog(ldapInterface) == false) {
                    search(
                        ldapInterface,
                        "CN=Configuration," + domainDN,
                        LdapSearchScope.SUB_TREE.scope(),
                        filter,
                        timeLimitSeconds,
                        ignoreReferralErrors,
                        ActionListener.wrap(
                            (results) -> handleSearchResults(results, netBiosDomainName, domainNameCache, listener),
                            listener::onFailure
                        ),
                        "ncname"
                    );
                } else {
                    // the global catalog does not replicate the necessary information to map a
                    // netbios dns name to a DN so we need to instead connect to the normal ports.
                    // This code uses the standard ports to avoid adding even more settings and is
                    // probably ok as most AD users do not use non-standard ports
                    if (ldapInterface instanceof LDAPConnection) {
                        ldapConnection = (LDAPConnection) ldapInterface;
                    } else {
                        ldapConnection = LdapUtils.privilegedConnect(((LDAPConnectionPool) ldapInterface)::getConnection);
                    }
                    final LDAPConnection finalLdapConnection = ldapConnection;
                    final LDAPConnection searchConnection = LdapUtils.privilegedConnect(
                        () -> new LDAPConnection(
                            finalLdapConnection.getSocketFactory(),
                            connectionOptions(config, sslService, logger),
                            finalLdapConnection.getConnectedAddress(),
                            finalLdapConnection.getSSLSession() != null ? ldapsPort : ldapPort
                        )
                    );
                    final byte[] passwordBytes = CharArrays.toUtf8Bytes(password.getChars());
                    final boolean bindAsAuthenticatingUser = this.bindDN.isEmpty();
                    final SimpleBindRequest bind = bindAsAuthenticatingUser
                        ? new SimpleBindRequest(username, passwordBytes)
                        : new SimpleBindRequest(bindDN, CharArrays.toUtf8Bytes(bindPassword.getChars()));
                    ActionRunnable<String> body = new ActionRunnable<>(listener) {
                        @Override
                        protected void doRun() throws Exception {
                            search(
                                searchConnection,
                                "CN=Configuration," + domainDN,
                                LdapSearchScope.SUB_TREE.scope(),
                                filter,
                                timeLimitSeconds,
                                ignoreReferralErrors,
                                ActionListener.wrap(results -> {
                                    IOUtils.close(searchConnection);
                                    handleSearchResults(results, netBiosDomainName, domainNameCache, listener);
                                }, e -> {
                                    IOUtils.closeWhileHandlingException(searchConnection);
                                    listener.onFailure(e);
                                }),
                                "ncname"
                            );
                        }

                        @Override
                        public void onFailure(Exception e) {
                            IOUtils.closeWhileHandlingException(searchConnection);
                            listener.onFailure(e);
                        }
                    };
                    LdapUtils.maybeForkThenBind(searchConnection, bind, bindAsAuthenticatingUser == false, threadPool, body);
                }
            } catch (LDAPException e) {
                listener.onFailure(e);
            } finally {
                if (ldapInterface instanceof LDAPConnectionPool && ldapConnection != null) {
                    ((LDAPConnectionPool) ldapInterface).releaseConnection(ldapConnection);
                }
            }
        }

        static void handleSearchResults(
            List<SearchResultEntry> results,
            String netBiosDomainName,
            Cache<String, String> domainNameCache,
            ActionListener<String> listener
        ) {
            Optional<SearchResultEntry> entry = results.stream().filter((r) -> r.hasAttribute("ncname")).findFirst();
            if (entry.isPresent()) {
                final String value = entry.get().getAttributeValue("ncname");
                try {
                    domainNameCache.computeIfAbsent(netBiosDomainName, (s) -> value);
                } catch (ExecutionException e) {
                    throw new AssertionError("failed to load constant non-null value", e);
                }
                listener.onResponse(value);
            } else {
                listener.onResponse(null);
            }
        }

        boolean usingGlobalCatalog(LDAPInterface ldap) throws LDAPException {
            if (ldap instanceof LDAPConnection) {
                return usingGlobalCatalog((LDAPConnection) ldap);
            } else {
                LDAPConnectionPool pool = (LDAPConnectionPool) ldap;
                LDAPConnection connection = null;
                try {
                    connection = LdapUtils.privilegedConnect(pool::getConnection);
                    return usingGlobalCatalog(connection);
                } finally {
                    if (connection != null) {
                        pool.releaseConnection(connection);
                    }
                }
            }
        }

        private boolean usingGlobalCatalog(LDAPConnection ldapConnection) {
            return ldapConnection.getConnectedPort() == gcLdapPort || ldapConnection.getConnectedPort() == gcLdapsPort;
        }
    }

    /**
     * Authenticates user principal names provided by the user (eq user@domain). Note this authenticator does not currently support
     * UPN suffixes that are different than the actual domain name.
     */
    static class UpnADAuthenticator extends ADAuthenticator {
        static final String UPN_USER_FILTER = "(&(objectClass=user)(userPrincipalName={1}))";
        private final DeprecationLogger deprecationLogger = DeprecationLogger.getLogger(logger.getName());

        UpnADAuthenticator(
            RealmConfig config,
            TimeValue timeout,
            boolean ignoreReferralErrors,
            Logger logger,
            GroupsResolver groupsResolver,
            LdapMetadataResolver metadataResolver,
            String domainDN,
            ThreadPool threadPool
        ) {
            super(
                config,
                timeout,
                ignoreReferralErrors,
                logger,
                groupsResolver,
                metadataResolver,
                domainDN,
                ActiveDirectorySessionFactorySettings.AD_UPN_USER_SEARCH_FILTER_SETTING,
                UPN_USER_FILTER,
                threadPool
            );
            if (userSearchFilter.contains("{0}")) {
<<<<<<< HEAD
                deprecationLogger.critical(
=======
                deprecationLogger.warn(
>>>>>>> d90fa4eb
                    DeprecationCategory.SECURITY,
                    "ldap_settings",
                    "The use of the account name variable {0} in the setting ["
                        + RealmSettings.getFullSettingKey(config, ActiveDirectorySessionFactorySettings.AD_UPN_USER_SEARCH_FILTER_SETTING)
                        + "] has been deprecated and will be removed in a future version!"
                );
            }
        }

        @Override
        void searchForDN(
            LDAPInterface connection,
            String username,
            SecureString password,
            int timeLimitSeconds,
            ActionListener<SearchResultEntry> listener
        ) {
            String[] parts = username.split("@");
            assert parts.length == 2 : "there should have only been two values for " + username + " after splitting on '@'";
            final String accountName = parts[0];
            try {
                Filter filter = createFilter(userSearchFilter, accountName, username);
                searchForEntry(
                    connection,
                    userSearchDN,
                    LdapSearchScope.SUB_TREE.scope(),
                    filter,
                    timeLimitSeconds,
                    ignoreReferralErrors,
                    listener,
                    attributesToSearchFor(groupsResolver.attributes())
                );
            } catch (LDAPException e) {
                listener.onFailure(e);
            }
        }
    }
}<|MERGE_RESOLUTION|>--- conflicted
+++ resolved
@@ -720,11 +720,7 @@
                 threadPool
             );
             if (userSearchFilter.contains("{0}")) {
-<<<<<<< HEAD
-                deprecationLogger.critical(
-=======
                 deprecationLogger.warn(
->>>>>>> d90fa4eb
                     DeprecationCategory.SECURITY,
                     "ldap_settings",
                     "The use of the account name variable {0} in the setting ["
