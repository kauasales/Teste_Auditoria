--- conflicted
+++ resolved
@@ -71,11 +71,7 @@
  * elastic user and the ChangePassword API for setting the password of the rest of the built-in users when needed.
  */
 @Deprecated
-<<<<<<< HEAD
-public class SetupPasswordTool extends MultiCommand {
-=======
 class SetupPasswordTool extends MultiCommand {
->>>>>>> ef357672
 
     private static final char[] CHARS = ("ABCDEFGHIJKLMNOPQRSTUVWXYZabcdefghijklmnopqrstuvwxyz0123456789").toCharArray();
     public static final List<String> USERS = asList(
