--- conflicted
+++ resolved
@@ -402,34 +402,6 @@
 
                 final User user = authentication.getEffectiveSubject().getUser();
                 if (SystemUser.is(user)) {
-<<<<<<< HEAD
-                    try (ThreadContext.StoredContext ignored = threadContext.stashContext()) {
-                        new CrossClusterAccessHeaders(
-                            remoteClusterCredentials.credentials(),
-                            // Access control is handled differently for the system user. Privileges are defined by the fulfilling cluster,
-                            // so we pass an empty role descriptors intersection here and let the receiver resolve privileges based on the
-                            // authentication instance
-                            new CrossClusterAccessSubjectInfo(authentication, RoleDescriptorsIntersection.EMPTY)
-                        ).writeToContext(threadContext);
-                        final Transport.Connection effectiveConnection;
-                        final String effectiveAction;
-                        final TransportRequest effectiveRequest;
-                        if (false == TransportService.HANDSHAKE_ACTION_NAME.equals(action) && action.startsWith("internal:")) {
-                            effectiveConnection = TransportService.unwrapConnection(connection);
-                            final boolean isProxyConnection = effectiveConnection != connection;
-                            final DiscoveryNode targetNode = isProxyConnection ? connection.getNode() : null;
-                            effectiveAction = RemoteClusterActionProxy.getProxyAction(action);
-                            effectiveRequest = RemoteClusterActionProxy.wrapRequest(targetNode, request);
-                        } else {
-                            effectiveConnection = connection;
-                            effectiveAction = action;
-                            effectiveRequest = request;
-                        }
-                        sender.sendRequest(effectiveConnection, effectiveAction, effectiveRequest, options, contextRestoreHandler);
-                    } catch (IOException e) {
-                        contextRestoreHandler.handleException(new SendRequestTransportException(connection.getNode(), action, e));
-                    }
-=======
                     final var crossClusterAccessHeaders = new CrossClusterAccessHeaders(
                         remoteClusterCredentials.credentials(),
                         CrossClusterAccessUser.subjectInfoWithEmptyRoleDescriptors(
@@ -437,30 +409,42 @@
                             authentication.getEffectiveSubject().getRealm().getNodeName()
                         )
                     );
-                    sendWithCrossClusterAccessHeaders(crossClusterAccessHeaders, connection, action, request, options, handler);
->>>>>>> 36923542
+                    final Transport.Connection effectiveConnection;
+                    final String effectiveAction;
+                    final TransportRequest effectiveRequest;
+                    if (false == TransportService.HANDSHAKE_ACTION_NAME.equals(action) && action.startsWith("internal:")) {
+                        effectiveConnection = TransportService.unwrapConnection(connection);
+                        final boolean isProxyConnection = effectiveConnection != connection;
+                        final DiscoveryNode targetNode = isProxyConnection ? connection.getNode() : null;
+                        effectiveAction = RemoteClusterActionProxy.getProxyAction(action);
+                        effectiveRequest = RemoteClusterActionProxy.wrapRequest(targetNode, request);
+                    } else {
+                        effectiveConnection = connection;
+                        effectiveAction = action;
+                        effectiveRequest = request;
+                    }
+                    sendWithCrossClusterAccessHeaders(
+                        crossClusterAccessHeaders,
+                        effectiveConnection,
+                        effectiveAction,
+                        effectiveRequest,
+                        options,
+                        handler
+                    );
                 } else if (User.isInternal(user)) {
                     final String message = "internal user [" + user.principal() + "] should not be used for cross cluster requests";
                     assert false : message;
                     throw new IllegalArgumentException(message);
                 } else if (action.equals(ClusterStateAction.NAME)) {
+                    final var crossClusterAccessHeaders = new CrossClusterAccessHeaders(
+                        remoteClusterCredentials.credentials(),
+                        CrossClusterAccessUser.subjectInfoWithEmptyRoleDescriptors(
+                            authentication.getEffectiveSubject().getTransportVersion(),
+                            authentication.getEffectiveSubject().getRealm().getNodeName()
+                        )
+                    );
                     // Use system user for cluster state requests (CCR has many calls of cluster state with end-user context)
-                    try (ThreadContext.StoredContext ignored = threadContext.stashContext()) {
-                        new CrossClusterAccessHeaders(
-                            remoteClusterCredentials.credentials(),
-                            new CrossClusterAccessSubjectInfo(
-                                Authentication.newInternalAuthentication(
-                                    SystemUser.INSTANCE,
-                                    authentication.getEffectiveSubject().getTransportVersion(),
-                                    authentication.getEffectiveSubject().getRealm().getNodeName()
-                                ),
-                                RoleDescriptorsIntersection.EMPTY
-                            )
-                        ).writeToContext(threadContext);
-                        sender.sendRequest(connection, action, request, options, contextRestoreHandler);
-                    } catch (IOException e) {
-                        contextRestoreHandler.handleException(new SendRequestTransportException(connection.getNode(), action, e));
-                    }
+                    sendWithCrossClusterAccessHeaders(crossClusterAccessHeaders, connection, action, request, options, handler);
                 } else {
                     authzService.getRoleDescriptorsIntersectionForRemoteCluster(
                         remoteClusterAlias,
