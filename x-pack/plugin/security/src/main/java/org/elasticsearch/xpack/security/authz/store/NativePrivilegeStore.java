--- conflicted
+++ resolved
@@ -128,13 +128,8 @@
                     query = QueryBuilders.boolQuery().filter(typeQuery).filter(QueryBuilders.idsQuery().addIds(docIds));
                 }
                 final Supplier<ThreadContext.StoredContext> supplier = client.threadPool().getThreadContext().newRestorableContext(false);
-<<<<<<< HEAD
-                try (ThreadContext.StoredContext ignore = stashWithOrigin(client.threadPool().getThreadContext(), SECURITY_ORIGIN)) {
+                try (ThreadContext.StoredContext ignore = client.threadPool().getThreadContext().stashWithOrigin(SECURITY_ORIGIN)) {
                     SearchRequest request = client.prepareSearch(SECURITY_MAIN_ALIAS)
-=======
-                try (ThreadContext.StoredContext ignore = client.threadPool().getThreadContext().stashWithOrigin(SECURITY_ORIGIN)) {
-                    SearchRequest request = client.prepareSearch(SECURITY_INDEX_NAME)
->>>>>>> a8b68110
                         .setScroll(DEFAULT_KEEPALIVE_SETTING.get(settings))
                         .setQuery(query)
                         .setSize(1000)
