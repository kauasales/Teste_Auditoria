--- conflicted
+++ resolved
@@ -6,10 +6,7 @@
 package org.elasticsearch.xpack.security.authc.oidc;
 
 import com.nimbusds.jose.JWSAlgorithm;
-<<<<<<< HEAD
 import com.nimbusds.jwt.JWT;
-=======
->>>>>>> ebe0f9d3
 import com.nimbusds.jwt.JWTClaimsSet;
 
 import com.nimbusds.oauth2.sdk.ParseException;
@@ -19,13 +16,11 @@
 import com.nimbusds.oauth2.sdk.id.Issuer;
 import com.nimbusds.oauth2.sdk.id.State;
 import com.nimbusds.openid.connect.sdk.AuthenticationRequest;
-<<<<<<< HEAD
 import com.nimbusds.openid.connect.sdk.LogoutRequest;
-=======
->>>>>>> ebe0f9d3
 import com.nimbusds.openid.connect.sdk.Nonce;
 import org.apache.logging.log4j.Logger;
 import org.elasticsearch.ElasticsearchSecurityException;
+
 import org.elasticsearch.action.ActionListener;
 import org.elasticsearch.common.Nullable;
 import org.elasticsearch.common.Strings;
@@ -37,10 +32,7 @@
 import org.elasticsearch.license.XPackLicenseState;
 import org.elasticsearch.watcher.ResourceWatcherService;
 import org.elasticsearch.xpack.core.XPackSettings;
-<<<<<<< HEAD
 import org.elasticsearch.xpack.core.security.action.oidc.OpenIdConnectLogoutResponse;
-=======
->>>>>>> ebe0f9d3
 import org.elasticsearch.xpack.core.security.action.oidc.OpenIdConnectPrepareAuthenticationResponse;
 import org.elasticsearch.xpack.core.security.authc.AuthenticationResult;
 import org.elasticsearch.xpack.core.security.authc.AuthenticationToken;
@@ -67,13 +59,8 @@
 import java.util.regex.Matcher;
 import java.util.regex.Pattern;
 import java.util.stream.Collectors;
-<<<<<<< HEAD
-
-
-=======
-
-
->>>>>>> ebe0f9d3
+
+
 import static org.elasticsearch.xpack.core.security.authc.oidc.OpenIdConnectRealmSettings.DN_CLAIM;
 import static org.elasticsearch.xpack.core.security.authc.oidc.OpenIdConnectRealmSettings.GROUPS_CLAIM;
 import static org.elasticsearch.xpack.core.security.authc.oidc.OpenIdConnectRealmSettings.MAIL_CLAIM;
@@ -89,10 +76,7 @@
 import static org.elasticsearch.xpack.core.security.authc.oidc.OpenIdConnectRealmSettings.PRINCIPAL_CLAIM;
 import static org.elasticsearch.xpack.core.security.authc.oidc.OpenIdConnectRealmSettings.RP_CLIENT_ID;
 import static org.elasticsearch.xpack.core.security.authc.oidc.OpenIdConnectRealmSettings.RP_CLIENT_SECRET;
-<<<<<<< HEAD
 import static org.elasticsearch.xpack.core.security.authc.oidc.OpenIdConnectRealmSettings.RP_POST_LOGOUT_REDIRECT_URI;
-=======
->>>>>>> ebe0f9d3
 import static org.elasticsearch.xpack.core.security.authc.oidc.OpenIdConnectRealmSettings.RP_REDIRECT_URI;
 import static org.elasticsearch.xpack.core.security.authc.oidc.OpenIdConnectRealmSettings.RP_RESPONSE_TYPE;
 import static org.elasticsearch.xpack.core.security.authc.oidc.OpenIdConnectRealmSettings.RP_REQUESTED_SCOPES;
@@ -111,13 +95,6 @@
     private final ClaimParser mailAttribute;
     private final Boolean populateUserMetadata;
     private final UserRoleMapper roleMapper;
-<<<<<<< HEAD
-
-    private DelegatedAuthorizationSupport delegatedRealms;
-
-    public OpenIdConnectRealm(RealmConfig config, SSLService sslService, UserRoleMapper roleMapper,
-                              ResourceWatcherService watcherService) {
-=======
 
     private DelegatedAuthorizationSupport delegatedRealms;
 
@@ -143,34 +120,10 @@
 
     // For testing
     OpenIdConnectRealm(RealmConfig config, OpenIdConnectAuthenticator authenticator, UserRoleMapper roleMapper) {
->>>>>>> ebe0f9d3
         super(config);
         this.roleMapper = roleMapper;
         this.rpConfiguration = buildRelyingPartyConfiguration(config);
         this.opConfiguration = buildOpenIdConnectProviderConfiguration(config);
-<<<<<<< HEAD
-        this.openIdConnectAuthenticator =
-            new OpenIdConnectAuthenticator(config, opConfiguration, rpConfiguration, sslService, watcherService);
-        this.principalAttribute = ClaimParser.forSetting(logger, PRINCIPAL_CLAIM, config, true);
-        this.groupsAttribute = ClaimParser.forSetting(logger, GROUPS_CLAIM, config, false);
-        this.dnAttribute = ClaimParser.forSetting(logger, DN_CLAIM, config, false);
-        this.nameAttribute = ClaimParser.forSetting(logger, NAME_CLAIM, config, false);
-        this.mailAttribute = ClaimParser.forSetting(logger, MAIL_CLAIM, config, false);
-        this.populateUserMetadata = config.getSetting(POPULATE_USER_METADATA);
-        if (TokenService.isTokenServiceEnabled(config.settings()) == false) {
-            throw new IllegalStateException("OpenID Connect Realm requires that the token service be enabled ("
-                + XPackSettings.TOKEN_SERVICE_ENABLED_SETTING.getKey() + ")");
-        }
-    }
-
-    // For testing
-    OpenIdConnectRealm(RealmConfig config, OpenIdConnectAuthenticator authenticator, UserRoleMapper roleMapper) {
-        super(config);
-        this.roleMapper = roleMapper;
-        this.rpConfiguration = buildRelyingPartyConfiguration(config);
-        this.opConfiguration = buildOpenIdConnectProviderConfiguration(config);
-=======
->>>>>>> ebe0f9d3
         this.openIdConnectAuthenticator = authenticator;
         this.principalAttribute = ClaimParser.forSetting(logger, PRINCIPAL_CLAIM, config, true);
         this.groupsAttribute = ClaimParser.forSetting(logger, GROUPS_CLAIM, config, false);
@@ -231,7 +184,6 @@
             return;
         }
 
-<<<<<<< HEAD
         final Map<String, Object> tokenMetadata = new HashMap<>();
         tokenMetadata.put("id_token_hint", claims.getClaim("id_token_hint"));
         tokenMetadata.put("oidc_realm", this.name());
@@ -247,10 +199,6 @@
 
         if (delegatedRealms.hasDelegation()) {
             delegatedRealms.resolve(principal, wrappedAuthResultListener);
-=======
-        if (delegatedRealms.hasDelegation()) {
-            delegatedRealms.resolve(principal, authResultListener);
->>>>>>> ebe0f9d3
             return;
         }
 
@@ -275,13 +223,8 @@
         UserRoleMapper.UserData userData = new UserRoleMapper.UserData(principal, dn, groups, userMetadata, config);
         roleMapper.resolveRoles(userData, ActionListener.wrap(roles -> {
             final User user = new User(principal, roles.toArray(Strings.EMPTY_ARRAY), name, mail, userMetadata, true);
-<<<<<<< HEAD
             wrappedAuthResultListener.onResponse(AuthenticationResult.success(user));
         }, wrappedAuthResultListener::onFailure));
-=======
-            authResultListener.onResponse(AuthenticationResult.success(user));
-        }, authResultListener::onFailure));
->>>>>>> ebe0f9d3
 
     }
 
@@ -294,7 +237,6 @@
             // This should never happen as it's already validated in the settings
             throw new SettingsException("Invalid URI:" + RP_REDIRECT_URI.getKey(), e);
         }
-<<<<<<< HEAD
         final String postLogoutRedirectUriString = config.getSetting(RP_POST_LOGOUT_REDIRECT_URI);
         final URI postLogoutRedirectUri;
         try {
@@ -303,8 +245,6 @@
             // This should never happen as it's already validated in the settings
             throw new SettingsException("Invalid URI:" + RP_POST_LOGOUT_REDIRECT_URI.getKey(), e);
         }
-=======
->>>>>>> ebe0f9d3
         final ClientID clientId = new ClientID(require(config, RP_CLIENT_ID));
         final SecureString clientSecret = config.getSetting(RP_CLIENT_SECRET);
         final ResponseType responseType;
@@ -313,7 +253,6 @@
             responseType = ResponseType.parse(require(config, RP_RESPONSE_TYPE));
         } catch (ParseException e) {
             throw new SettingsException("Invalid value for " + RP_RESPONSE_TYPE.getKey(), e);
-<<<<<<< HEAD
         }
 
         final Scope requestedScope = new Scope(config.getSetting(RP_REQUESTED_SCOPES).toArray(Strings.EMPTY_ARRAY));
@@ -324,32 +263,14 @@
 
         return new RelyingPartyConfiguration(clientId, clientSecret, redirectUri, responseType, requestedScope,
             signatureAlgorithm, postLogoutRedirectUri);
-=======
-        }
-
-        final Scope requestedScope = new Scope(config.getSetting(RP_REQUESTED_SCOPES).toArray(Strings.EMPTY_ARRAY));
-        if (requestedScope.contains("openid") == false) {
-            requestedScope.add("openid");
-        }
-        final JWSAlgorithm signatureAlgorithm = JWSAlgorithm.parse(require(config, RP_SIGNATURE_ALGORITHM));
-
-        return new RelyingPartyConfiguration(clientId, clientSecret, redirectUri, responseType, requestedScope,
-            signatureAlgorithm);
->>>>>>> ebe0f9d3
     }
 
     private OpenIdConnectProviderConfiguration buildOpenIdConnectProviderConfiguration(RealmConfig config) {
         String providerName = require(config, OP_NAME);
         Issuer issuer = new Issuer(require(config, OP_ISSUER));
-<<<<<<< HEAD
 
         String jwkSetUrl = require(config, OP_JWKSET_PATH);
 
-=======
-
-        String jwkSetUrl = require(config, OP_JWKSET_PATH);
-
->>>>>>> ebe0f9d3
         URI authorizationEndpoint;
         try {
             authorizationEndpoint = new URI(require(config, OP_AUTHORIZATION_ENDPOINT));
@@ -372,7 +293,6 @@
             // This should never happen as it's already validated in the settings
             throw new SettingsException("Invalid URI: " + OP_USERINFO_ENDPOINT.getKey(), e);
         }
-<<<<<<< HEAD
         URI endsessionEndpoint;
         try {
             endsessionEndpoint = (config.getSetting(OP_ENDSESSION_ENDPOINT, () -> null) == null) ? null :
@@ -384,11 +304,6 @@
 
         return new OpenIdConnectProviderConfiguration(providerName, issuer, jwkSetUrl, authorizationEndpoint, tokenEndpoint,
             userinfoEndpoint, endsessionEndpoint);
-=======
-
-        return new OpenIdConnectProviderConfiguration(providerName, issuer, jwkSetUrl, authorizationEndpoint, tokenEndpoint,
-            userinfoEndpoint);
->>>>>>> ebe0f9d3
     }
 
     private static String require(RealmConfig config, Setting.AffixSetting<String> setting) {
@@ -429,7 +344,6 @@
             rpConfiguration.getRedirectUri(),
             state,
             nonce);
-<<<<<<< HEAD
 
         return new OpenIdConnectPrepareAuthenticationResponse(authenticationRequest.toURI().toString(),
             state.getValue(), nonce.getValue());
@@ -444,11 +358,6 @@
         } else {
             return new OpenIdConnectLogoutResponse((String) null);
         }
-=======
-
-        return new OpenIdConnectPrepareAuthenticationResponse(authenticationRequest.toURI().toString(),
-            state.getValue(), nonce.getValue());
->>>>>>> ebe0f9d3
     }
 
     @Override
@@ -500,21 +409,12 @@
                                 values = Collections.emptyList();
                             } else if (claimValueObject instanceof String) {
                                 values = Collections.singletonList((String) claimValueObject);
-<<<<<<< HEAD
-                            } else if (claimValueObject instanceof List == false) {
-                                throw new SettingsException("Setting [" + RealmSettings.getFullSettingKey(realmConfig, setting.getClaim())
-                                    + " expects a claim with String or a String Array value but found a "
-                                    + claimValueObject.getClass().getName());
-                            } else {
-                                values = (List<String>) claimValueObject;
-=======
                             } else if (claimValueObject instanceof List) {
                                 values = (List<String>) claimValueObject;
                             } else {
                                 throw new SettingsException("Setting [" + RealmSettings.getFullSettingKey(realmConfig, setting.getClaim())
                                     + " expects a claim with String or a String Array value but found a "
                                     + claimValueObject.getClass().getName());
->>>>>>> ebe0f9d3
                             }
                             return values.stream().map(s -> {
                                 final Matcher matcher = regex.matcher(s);
@@ -562,4 +462,4 @@
             }
         }
     }
-}
+}