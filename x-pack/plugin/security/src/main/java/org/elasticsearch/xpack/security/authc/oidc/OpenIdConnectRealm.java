--- conflicted
+++ resolved
@@ -327,13 +327,8 @@
      * </ul>
      *
      *
-<<<<<<< HEAD
-     * @param existingState A facilitator can provide a state parameter in two cases.
-     * @param existingNonce
-=======
      * @param existingState An existing state that can be reused or null if we need to generate one
      * @param existingNonce An existing nonce that can be reused or null if we need to generate one
->>>>>>> b368ffc2
      *
      * @return an {@link OpenIdConnectPrepareAuthenticationResponse}
      */
