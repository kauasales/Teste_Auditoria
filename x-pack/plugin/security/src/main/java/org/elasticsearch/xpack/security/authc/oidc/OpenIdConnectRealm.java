/*
 * Copyright Elasticsearch B.V. and/or licensed to Elasticsearch B.V. under one
 * or more contributor license agreements. Licensed under the Elastic License;
 * you may not use this file except in compliance with the Elastic License.
 */
package org.elasticsearch.xpack.security.authc.oidc;

import com.nimbusds.jose.JWSAlgorithm;
import com.nimbusds.jwt.JWT;
import com.nimbusds.jwt.JWTClaimsSet;

import com.nimbusds.oauth2.sdk.ParseException;
import com.nimbusds.oauth2.sdk.ResponseType;
import com.nimbusds.oauth2.sdk.Scope;
import com.nimbusds.oauth2.sdk.id.ClientID;
import com.nimbusds.oauth2.sdk.id.Issuer;
import com.nimbusds.oauth2.sdk.id.State;
import com.nimbusds.openid.connect.sdk.AuthenticationRequest;
import com.nimbusds.openid.connect.sdk.LogoutRequest;
import com.nimbusds.openid.connect.sdk.Nonce;
import org.apache.logging.log4j.Logger;
import org.elasticsearch.ElasticsearchException;
import org.elasticsearch.ElasticsearchSecurityException;
import org.elasticsearch.action.ActionListener;
import org.elasticsearch.common.Strings;
import org.elasticsearch.common.lease.Releasable;
import org.elasticsearch.common.settings.SecureString;
import org.elasticsearch.common.settings.Setting;
import org.elasticsearch.common.settings.SettingsException;
import org.elasticsearch.common.util.concurrent.ThreadContext;
import org.elasticsearch.license.XPackLicenseState;
import org.elasticsearch.watcher.ResourceWatcherService;
import org.elasticsearch.xpack.core.XPackSettings;
import org.elasticsearch.xpack.core.security.action.oidc.OpenIdConnectLogoutResponse;
import org.elasticsearch.xpack.core.security.action.oidc.OpenIdConnectPrepareAuthenticationResponse;
import org.elasticsearch.xpack.core.security.authc.AuthenticationResult;
import org.elasticsearch.xpack.core.security.authc.AuthenticationToken;
import org.elasticsearch.xpack.core.security.authc.Realm;
import org.elasticsearch.xpack.core.security.authc.RealmConfig;
import org.elasticsearch.xpack.core.security.authc.RealmSettings;
import org.elasticsearch.xpack.core.security.authc.oidc.OpenIdConnectRealmSettings;
import org.elasticsearch.xpack.core.security.user.User;
import org.elasticsearch.xpack.core.ssl.SSLService;
import org.elasticsearch.xpack.security.authc.TokenService;
import org.elasticsearch.xpack.security.authc.support.DelegatedAuthorizationSupport;
import org.elasticsearch.xpack.security.authc.support.UserRoleMapper;

import java.net.URI;
import java.net.URISyntaxException;

import java.util.Collections;
import java.util.HashMap;
import java.util.List;
import java.util.Map;
import java.util.Objects;
import java.util.Set;
import java.util.function.Function;
import java.util.regex.Matcher;
import java.util.regex.Pattern;
import java.util.stream.Collectors;


import static org.elasticsearch.xpack.core.security.authc.oidc.OpenIdConnectRealmSettings.DN_CLAIM;
import static org.elasticsearch.xpack.core.security.authc.oidc.OpenIdConnectRealmSettings.GROUPS_CLAIM;
import static org.elasticsearch.xpack.core.security.authc.oidc.OpenIdConnectRealmSettings.MAIL_CLAIM;
import static org.elasticsearch.xpack.core.security.authc.oidc.OpenIdConnectRealmSettings.NAME_CLAIM;
import static org.elasticsearch.xpack.core.security.authc.oidc.OpenIdConnectRealmSettings.OP_AUTHORIZATION_ENDPOINT;
import static org.elasticsearch.xpack.core.security.authc.oidc.OpenIdConnectRealmSettings.OP_ENDSESSION_ENDPOINT;
import static org.elasticsearch.xpack.core.security.authc.oidc.OpenIdConnectRealmSettings.OP_ISSUER;
import static org.elasticsearch.xpack.core.security.authc.oidc.OpenIdConnectRealmSettings.OP_JWKSET_PATH;
import static org.elasticsearch.xpack.core.security.authc.oidc.OpenIdConnectRealmSettings.OP_NAME;
import static org.elasticsearch.xpack.core.security.authc.oidc.OpenIdConnectRealmSettings.OP_TOKEN_ENDPOINT;
import static org.elasticsearch.xpack.core.security.authc.oidc.OpenIdConnectRealmSettings.OP_USERINFO_ENDPOINT;
import static org.elasticsearch.xpack.core.security.authc.oidc.OpenIdConnectRealmSettings.POPULATE_USER_METADATA;
import static org.elasticsearch.xpack.core.security.authc.oidc.OpenIdConnectRealmSettings.PRINCIPAL_CLAIM;
import static org.elasticsearch.xpack.core.security.authc.oidc.OpenIdConnectRealmSettings.RP_CLIENT_ID;
import static org.elasticsearch.xpack.core.security.authc.oidc.OpenIdConnectRealmSettings.RP_CLIENT_SECRET;
import static org.elasticsearch.xpack.core.security.authc.oidc.OpenIdConnectRealmSettings.RP_POST_LOGOUT_REDIRECT_URI;
import static org.elasticsearch.xpack.core.security.authc.oidc.OpenIdConnectRealmSettings.RP_REDIRECT_URI;
import static org.elasticsearch.xpack.core.security.authc.oidc.OpenIdConnectRealmSettings.RP_RESPONSE_TYPE;
import static org.elasticsearch.xpack.core.security.authc.oidc.OpenIdConnectRealmSettings.RP_REQUESTED_SCOPES;
import static org.elasticsearch.xpack.core.security.authc.oidc.OpenIdConnectRealmSettings.RP_SIGNATURE_ALGORITHM;

public class OpenIdConnectRealm extends Realm implements Releasable {

    public static final String CONTEXT_TOKEN_DATA = "_oidc_tokendata";
    private final OpenIdConnectProviderConfiguration opConfiguration;
    private final RelyingPartyConfiguration rpConfiguration;
    private final OpenIdConnectAuthenticator openIdConnectAuthenticator;
    private final ClaimParser principalAttribute;
    private final ClaimParser groupsAttribute;
    private final ClaimParser dnAttribute;
    private final ClaimParser nameAttribute;
    private final ClaimParser mailAttribute;
    private final Boolean populateUserMetadata;
    private final UserRoleMapper roleMapper;

    private DelegatedAuthorizationSupport delegatedRealms;

    public OpenIdConnectRealm(RealmConfig config, SSLService sslService, UserRoleMapper roleMapper,
                              ResourceWatcherService watcherService) {
        super(config);
        this.roleMapper = roleMapper;
        this.rpConfiguration = buildRelyingPartyConfiguration(config);
        this.opConfiguration = buildOpenIdConnectProviderConfiguration(config);
        this.openIdConnectAuthenticator =
            new OpenIdConnectAuthenticator(config, opConfiguration, rpConfiguration, sslService, watcherService);
        this.principalAttribute = ClaimParser.forSetting(logger, PRINCIPAL_CLAIM, config, true);
        this.groupsAttribute = ClaimParser.forSetting(logger, GROUPS_CLAIM, config, false);
        this.dnAttribute = ClaimParser.forSetting(logger, DN_CLAIM, config, false);
        this.nameAttribute = ClaimParser.forSetting(logger, NAME_CLAIM, config, false);
        this.mailAttribute = ClaimParser.forSetting(logger, MAIL_CLAIM, config, false);
        this.populateUserMetadata = config.getSetting(POPULATE_USER_METADATA);
        if (TokenService.isTokenServiceEnabled(config.settings()) == false) {
            throw new IllegalStateException("OpenID Connect Realm requires that the token service be enabled ("
                + XPackSettings.TOKEN_SERVICE_ENABLED_SETTING.getKey() + ")");
        }
    }

    // For testing
    OpenIdConnectRealm(RealmConfig config, OpenIdConnectAuthenticator authenticator, UserRoleMapper roleMapper) {
        super(config);
        this.roleMapper = roleMapper;
        this.rpConfiguration = buildRelyingPartyConfiguration(config);
        this.opConfiguration = buildOpenIdConnectProviderConfiguration(config);
        this.openIdConnectAuthenticator = authenticator;
        this.principalAttribute = ClaimParser.forSetting(logger, PRINCIPAL_CLAIM, config, true);
        this.groupsAttribute = ClaimParser.forSetting(logger, GROUPS_CLAIM, config, false);
        this.dnAttribute = ClaimParser.forSetting(logger, DN_CLAIM, config, false);
        this.nameAttribute = ClaimParser.forSetting(logger, NAME_CLAIM, config, false);
        this.mailAttribute = ClaimParser.forSetting(logger, MAIL_CLAIM, config, false);
        this.populateUserMetadata = config.getSetting(POPULATE_USER_METADATA);
    }

    @Override
    public void initialize(Iterable<Realm> realms, XPackLicenseState licenseState) {
        if (delegatedRealms != null) {
            throw new IllegalStateException("Realm has already been initialized");
        }
        delegatedRealms = new DelegatedAuthorizationSupport(realms, config, licenseState);
    }

    @Override
    public boolean supports(AuthenticationToken token) {
        return token instanceof OpenIdConnectToken;
    }

    @Override
    public AuthenticationToken token(ThreadContext context) {
        return null;
    }

    @Override
    public void authenticate(AuthenticationToken token, ActionListener<AuthenticationResult> listener) {
        if (token instanceof OpenIdConnectToken) {
            OpenIdConnectToken oidcToken = (OpenIdConnectToken) token;
            openIdConnectAuthenticator.authenticate(oidcToken, ActionListener.wrap(
                jwtClaimsSet -> buildUserFromClaims(jwtClaimsSet, listener),
                e -> {
                    logger.debug("Failed to consume the OpenIdConnectToken ", e);
                    if (e instanceof ElasticsearchSecurityException) {
                        listener.onResponse(AuthenticationResult.unsuccessful("Failed to authenticate user with OpenID Connect", e));
                    } else {
                        listener.onFailure(e);
                    }
                }));
        } else {
            listener.onResponse(AuthenticationResult.notHandled());
        }
    }

    @Override
    public void lookupUser(String username, ActionListener<User> listener) {
        listener.onResponse(null);
    }


    private void buildUserFromClaims(JWTClaimsSet claims, ActionListener<AuthenticationResult> authResultListener) {
        final String principal = principalAttribute.getClaimValue(claims);
        if (Strings.isNullOrEmpty(principal)) {
            authResultListener.onResponse(AuthenticationResult.unsuccessful(
                principalAttribute + "not found in " + claims.toJSONObject(), null));
            return;
        }

        final Map<String, Object> tokenMetadata = new HashMap<>();
        tokenMetadata.put("id_token_hint", claims.getClaim("id_token_hint"));
        tokenMetadata.put("oidc_realm", this.name());
        ActionListener<AuthenticationResult> wrappedAuthResultListener = ActionListener.wrap(auth -> {
            if (auth.isAuthenticated()) {
                // Add the ID Token as metadata on the authentication, so that it can be used for logout requests
                Map<String, Object> metadata = new HashMap<>(auth.getMetadata());
                metadata.put(CONTEXT_TOKEN_DATA, tokenMetadata);
                auth = AuthenticationResult.success(auth.getUser(), metadata);
            }
            authResultListener.onResponse(auth);
        }, authResultListener::onFailure);

        if (delegatedRealms.hasDelegation()) {
            delegatedRealms.resolve(principal, wrappedAuthResultListener);
            return;
        }

        final Map<String, Object> userMetadata = new HashMap<>();
        if (populateUserMetadata) {
            Map<String, Object> claimsMap = claims.getClaims();
            /*
             * We whitelist the Types that we want to parse as metadata from the Claims, explicitly filtering out {@link Date}s
             */
            Set<Map.Entry> allowedEntries = claimsMap.entrySet().stream().filter(entry -> {
                Object v = entry.getValue();
                return (v instanceof String || v instanceof Boolean || v instanceof Number || v instanceof Collections);
            }).collect(Collectors.toSet());
            for (Map.Entry entry : allowedEntries) {
                userMetadata.put("oidc(" + entry.getKey() + ")", entry.getValue());
            }
        }
        final List<String> groups = groupsAttribute.getClaimValues(claims);
        final String dn = dnAttribute.getClaimValue(claims);
        final String mail = mailAttribute.getClaimValue(claims);
        final String name = nameAttribute.getClaimValue(claims);
        UserRoleMapper.UserData userData = new UserRoleMapper.UserData(principal, dn, groups, userMetadata, config);
        roleMapper.resolveRoles(userData, ActionListener.wrap(roles -> {
            final User user = new User(principal, roles.toArray(Strings.EMPTY_ARRAY), name, mail, userMetadata, true);
            wrappedAuthResultListener.onResponse(AuthenticationResult.success(user));
        }, wrappedAuthResultListener::onFailure));

    }

    private RelyingPartyConfiguration buildRelyingPartyConfiguration(RealmConfig config) {
        final String redirectUriString = require(config, RP_REDIRECT_URI);
        final URI redirectUri;
        try {
            redirectUri = new URI(redirectUriString);
        } catch (URISyntaxException e) {
            // This should never happen as it's already validated in the settings
            throw new SettingsException("Invalid URI:" + RP_REDIRECT_URI.getKey(), e);
        }
        final String postLogoutRedirectUriString = config.getSetting(RP_POST_LOGOUT_REDIRECT_URI);
        final URI postLogoutRedirectUri;
        try {
            postLogoutRedirectUri = new URI(postLogoutRedirectUriString);
        } catch (URISyntaxException e) {
            // This should never happen as it's already validated in the settings
            throw new SettingsException("Invalid URI:" + RP_POST_LOGOUT_REDIRECT_URI.getKey(), e);
        }
        final ClientID clientId = new ClientID(require(config, RP_CLIENT_ID));
        final SecureString clientSecret = config.getSetting(RP_CLIENT_SECRET);
        final ResponseType responseType;
        try {
            // This should never happen as it's already validated in the settings
            responseType = ResponseType.parse(require(config, RP_RESPONSE_TYPE));
        } catch (ParseException e) {
            throw new SettingsException("Invalid value for " + RP_RESPONSE_TYPE.getKey(), e);
        }

        final Scope requestedScope = new Scope(config.getSetting(RP_REQUESTED_SCOPES).toArray(Strings.EMPTY_ARRAY));
        if (requestedScope.contains("openid") == false) {
            requestedScope.add("openid");
        }
        final JWSAlgorithm signatureAlgorithm = JWSAlgorithm.parse(require(config, RP_SIGNATURE_ALGORITHM));

        return new RelyingPartyConfiguration(clientId, clientSecret, redirectUri, responseType, requestedScope,
<<<<<<< HEAD
            signatureVerificationAlgorithm, postLogoutRedirectUri);
=======
            signatureAlgorithm);
>>>>>>> 59bc1224
    }

    private OpenIdConnectProviderConfiguration buildOpenIdConnectProviderConfiguration(RealmConfig config) {
        String providerName = require(config, OP_NAME);
        Issuer issuer = new Issuer(require(config, OP_ISSUER));

        String jwkSetUrl = require(config, OP_JWKSET_PATH);

        URI authorizationEndpoint;
        try {
            authorizationEndpoint = new URI(require(config, OP_AUTHORIZATION_ENDPOINT));
        } catch (URISyntaxException e) {
            // This should never happen as it's already validated in the settings
            throw new SettingsException("Invalid URI: " + OP_AUTHORIZATION_ENDPOINT.getKey(), e);
        }
        URI tokenEndpoint;
        try {
            tokenEndpoint = new URI(require(config, OP_TOKEN_ENDPOINT));
        } catch (URISyntaxException e) {
            // This should never happen as it's already validated in the settings
            throw new SettingsException("Invalid URL: " + OP_TOKEN_ENDPOINT.getKey(), e);
        }
        URI userinfoEndpoint;
        try {
            userinfoEndpoint = (config.getSetting(OP_USERINFO_ENDPOINT, () -> null) == null) ? null :
                new URI(config.getSetting(OP_USERINFO_ENDPOINT, () -> null));
        } catch (URISyntaxException e) {
            // This should never happen as it's already validated in the settings
            throw new SettingsException("Invalid URI: " + OP_USERINFO_ENDPOINT.getKey(), e);
        }
        URI endsessionEndpoint;
        try {
            endsessionEndpoint = (config.getSetting(OP_ENDSESSION_ENDPOINT, () -> null) == null) ? null :
                new URI(config.getSetting(OP_ENDSESSION_ENDPOINT, () -> null));
        } catch (URISyntaxException e) {
            // This should never happen as it's already validated in the settings
            throw new SettingsException("Invalid URI: " + OP_ENDSESSION_ENDPOINT.getKey(), e);
        }

        return new OpenIdConnectProviderConfiguration(providerName, issuer, jwkSetUrl, authorizationEndpoint, tokenEndpoint,
            userinfoEndpoint, endsessionEndpoint);
    }

    private static String require(RealmConfig config, Setting.AffixSetting<String> setting) {
        final String value = config.getSetting(setting);
        if (value.isEmpty()) {
            throw new SettingsException("The configuration setting [" + RealmSettings.getFullSettingKey(config, setting)
                + "] is required");
        }
        return value;
    }

    /**
     * Creates the URI for an OIDC Authentication Request from the realm configuration using URI Query String Serialization and
     * generates a state parameter and a nonce. It then returns the URI, state and nonce encapsulated in a
     * {@link OpenIdConnectPrepareAuthenticationResponse}
     *
     * @return an {@link OpenIdConnectPrepareAuthenticationResponse}
     */
    public OpenIdConnectPrepareAuthenticationResponse buildAuthenticationRequestUri() throws ElasticsearchException {
        final State state = new State();
        final Nonce nonce = new Nonce();
        final AuthenticationRequest authenticationRequest = new AuthenticationRequest(
            opConfiguration.getAuthorizationEndpoint(),
            rpConfiguration.getResponseType(),
            rpConfiguration.getRequestedScope(),
            rpConfiguration.getClientId(),
            rpConfiguration.getRedirectUri(),
            state,
            nonce);

        return new OpenIdConnectPrepareAuthenticationResponse(authenticationRequest.toURI().toString(),
            state.getValue(), nonce.getValue());
    }

    public OpenIdConnectLogoutResponse buildLogoutResponse(JWT idTokenHint) {
        final State state = new State();
        final LogoutRequest logoutRequest = new LogoutRequest(opConfiguration.getEndsessionEndpoint(), idTokenHint,
            rpConfiguration.getPostLogoutRedirectUri(), state);
        return new OpenIdConnectLogoutResponse(logoutRequest.toURI().toString());
    }

    @Override
    public void close() {
        openIdConnectAuthenticator.close();
    }

    static final class ClaimParser {
        private final String name;
        private final Function<JWTClaimsSet, List<String>> parser;

        ClaimParser(String name, Function<JWTClaimsSet, List<String>> parser) {
            this.name = name;
            this.parser = parser;
        }

        List<String> getClaimValues(JWTClaimsSet claims) {
            return parser.apply(claims);
        }

        String getClaimValue(JWTClaimsSet claims) {
            List<String> claimValues = parser.apply(claims);
            if (claimValues == null || claimValues.isEmpty()) {
                return null;
            } else {
                return claimValues.get(0);
            }
        }

        @Override
        public String toString() {
            return name;
        }

        static ClaimParser forSetting(Logger logger, OpenIdConnectRealmSettings.ClaimSetting setting, RealmConfig realmConfig,
                                      boolean required) {

            if (realmConfig.hasSetting(setting.getClaim())) {
                String claimName = realmConfig.getSetting(setting.getClaim());
                if (realmConfig.hasSetting(setting.getPattern())) {
                    Pattern regex = Pattern.compile(realmConfig.getSetting(setting.getPattern()));
                    return new ClaimParser(
                        "OpenID Connect Claim [" + claimName + "] with pattern [" + regex.pattern() + "] for ["
                            + setting.name(realmConfig) + "]",
                        claims -> {
                            Object claimValueObject = claims.getClaim(claimName);
                            List<String> values;
                            if (claimValueObject == null) {
                                values = Collections.emptyList();
                            } else if (claimValueObject instanceof String) {
                                values = Collections.singletonList((String) claimValueObject);
                            } else if (claimValueObject instanceof List == false) {
                                throw new SettingsException("Setting [" + RealmSettings.getFullSettingKey(realmConfig, setting.getClaim())
                                    + " expects a claim with String or a String Array value but found a "
                                    + claimValueObject.getClass().getName());
                            } else {
                                values = (List<String>) claimValueObject;
                            }
                            return values.stream().map(s -> {
                                final Matcher matcher = regex.matcher(s);
                                if (matcher.find() == false) {
                                    logger.debug("OpenID Connect Claim [{}] is [{}], which does not match [{}]",
                                        claimName, s, regex.pattern());
                                    return null;
                                }
                                final String value = matcher.group(1);
                                if (Strings.isNullOrEmpty(value)) {
                                    logger.debug("OpenID Connect Claim [{}] is [{}], which does match [{}] but group(1) is empty",
                                        claimName, s, regex.pattern());
                                    return null;
                                }
                                return value;
                            }).filter(Objects::nonNull).collect(Collectors.toList());
                        });
                } else {
                    return new ClaimParser(
                        "OpenID Connect Claim [" + claimName + "] for [" + setting.name(realmConfig) + "]",
                        claims -> {
                            Object claimValueObject = claims.getClaim(claimName);
                            if (claimValueObject == null) {
                                return Collections.emptyList();
                            } else if (claimValueObject instanceof String) {
                                return Collections.singletonList((String) claimValueObject);
                            } else if (claimValueObject instanceof List == false) {
                                throw new SettingsException("Setting [" + RealmSettings.getFullSettingKey(realmConfig, setting.getClaim())
                                    + " expects a claim with String or a String Array value but found a "
                                    + claimValueObject.getClass().getName());
                            }
                            return (List<String>) claimValueObject;
                        });
                }
            } else if (required) {
                throw new SettingsException("Setting [" + RealmSettings.getFullSettingKey(realmConfig, setting.getClaim())
                    + "] is required");
            } else if (realmConfig.hasSetting(setting.getPattern())) {
                throw new SettingsException("Setting [" + RealmSettings.getFullSettingKey(realmConfig, setting.getPattern())
                    + "] cannot be set unless [" + RealmSettings.getFullSettingKey(realmConfig, setting.getClaim())
                    + "] is also set");
            } else {
                return new ClaimParser("No OpenID Connect Claim for [" + setting.name(realmConfig) + "]",
                    attributes -> Collections.emptyList());
            }
        }
    }
}
<|MERGE_RESOLUTION|>--- conflicted
+++ resolved
@@ -261,11 +261,7 @@
         final JWSAlgorithm signatureAlgorithm = JWSAlgorithm.parse(require(config, RP_SIGNATURE_ALGORITHM));
 
         return new RelyingPartyConfiguration(clientId, clientSecret, redirectUri, responseType, requestedScope,
-<<<<<<< HEAD
-            signatureVerificationAlgorithm, postLogoutRedirectUri);
-=======
-            signatureAlgorithm);
->>>>>>> 59bc1224
+            signatureAlgorithm, postLogoutRedirectUri);
     }
 
     private OpenIdConnectProviderConfiguration buildOpenIdConnectProviderConfiguration(RealmConfig config) {
