/*
 * Copyright Elasticsearch B.V. and/or licensed to Elasticsearch B.V. under one
 * or more contributor license agreements. Licensed under the Elastic License;
 * you may not use this file except in compliance with the Elastic License.
 */
package org.elasticsearch.xpack.security;

import org.elasticsearch.bootstrap.BootstrapCheck;
import org.elasticsearch.bootstrap.BootstrapContext;
import org.elasticsearch.common.settings.Settings;
import org.elasticsearch.xpack.core.XPackSettings;
import org.elasticsearch.xpack.core.security.authc.RealmConfig;
import org.elasticsearch.xpack.core.security.authc.RealmSettings;
import org.elasticsearch.xpack.core.security.authc.pki.PkiRealmSettings;
import org.elasticsearch.xpack.core.ssl.SSLConfiguration;
import org.elasticsearch.xpack.core.ssl.SSLService;

import java.util.ArrayList;
import java.util.List;

import static org.elasticsearch.xpack.core.XPackSettings.HTTP_SSL_ENABLED;
import static org.elasticsearch.xpack.core.security.SecurityField.setting;

class PkiRealmBootstrapCheck implements BootstrapCheck {

    private final SSLService sslService;

    PkiRealmBootstrapCheck(SSLService sslService) {
        this.sslService = sslService;
<<<<<<< HEAD
        this.sslConfigurations = loadSslConfigurations(settings);
    }

    /**
     * {@link SSLConfiguration} may depend on {@link org.elasticsearch.common.settings.SecureSettings} that can only be read during startup.
     * We need to preload these during component configuration.
     */
    private List<SSLConfiguration> loadSslConfigurations(Settings settings) {
        final List<SSLConfiguration> list = new ArrayList<>();
        if (HTTP_SSL_ENABLED.get(settings)) {
            list.add(sslService.sslConfiguration(SSLService.getHttpTransportSSLSettings(settings)));
        }

        if (XPackSettings.TRANSPORT_SSL_ENABLED.get(settings)) {
            final Settings transportSslSettings = settings.getByPrefix(setting("transport.ssl."));
            list.add(sslService.sslConfiguration(transportSslSettings));

            settings.getGroups("transport.profiles.").values().stream()
                    .map(SecurityNetty4Transport::profileSslSettings)
                    .map(sslService::sslConfiguration)
                    .forEach(list::add);
        }

        return list;
=======
>>>>>>> 71a39d10
    }

    /**
     * If a PKI realm is enabled, checks to see if SSL and Client authentication are enabled on at
     * least one network communication layer.
     */
    @Override
    public BootstrapCheckResult check(BootstrapContext context) {
        final Settings settings = context.settings;
        final Map<RealmConfig.RealmIdentifier, Settings> realms = RealmSettings.getRealmSettings(settings);
        final boolean pkiRealmEnabled = realms.entrySet().stream()
                .filter(e -> PkiRealmSettings.TYPE.equals(e.getKey().getType()))
                .map(Map.Entry::getValue)
                .anyMatch(s -> s.getAsBoolean("enabled", true));
        if (pkiRealmEnabled) {
            for (String contextName : getSslContextNames(settings)) {
                final SSLConfiguration configuration = sslService.getSSLConfiguration(contextName);
                if (sslService.isSSLClientAuthEnabled(configuration)) {
                    return BootstrapCheckResult.success();
                }
            }
            return BootstrapCheckResult.failure(
                    "a PKI realm is enabled but cannot be used as neither HTTP or Transport have SSL and client authentication enabled");
        } else {
            return BootstrapCheckResult.success();
        }
    }

    private List<String> getSslContextNames(Settings settings) {
        final List<String> list = new ArrayList<>();
        if (HTTP_SSL_ENABLED.get(settings)) {
            list.add(setting("http.ssl"));
        }

        if (XPackSettings.TRANSPORT_SSL_ENABLED.get(settings)) {
            list.add(setting("transport.ssl"));
            list.addAll(sslService.getTransportProfileContextNames());
        }

        return list;
    }

    @Override
    public boolean alwaysEnforce() {
        return true;
    }
}<|MERGE_RESOLUTION|>--- conflicted
+++ resolved
@@ -9,7 +9,7 @@
 import org.elasticsearch.bootstrap.BootstrapContext;
 import org.elasticsearch.common.settings.Settings;
 import org.elasticsearch.xpack.core.XPackSettings;
-import org.elasticsearch.xpack.core.security.authc.RealmConfig;
+import org.elasticsearch.xpack.core.security.authc.RealmConfig.RealmIdentifier;
 import org.elasticsearch.xpack.core.security.authc.RealmSettings;
 import org.elasticsearch.xpack.core.security.authc.pki.PkiRealmSettings;
 import org.elasticsearch.xpack.core.ssl.SSLConfiguration;
@@ -17,6 +17,7 @@
 
 import java.util.ArrayList;
 import java.util.List;
+import java.util.Map;
 
 import static org.elasticsearch.xpack.core.XPackSettings.HTTP_SSL_ENABLED;
 import static org.elasticsearch.xpack.core.security.SecurityField.setting;
@@ -27,33 +28,6 @@
 
     PkiRealmBootstrapCheck(SSLService sslService) {
         this.sslService = sslService;
-<<<<<<< HEAD
-        this.sslConfigurations = loadSslConfigurations(settings);
-    }
-
-    /**
-     * {@link SSLConfiguration} may depend on {@link org.elasticsearch.common.settings.SecureSettings} that can only be read during startup.
-     * We need to preload these during component configuration.
-     */
-    private List<SSLConfiguration> loadSslConfigurations(Settings settings) {
-        final List<SSLConfiguration> list = new ArrayList<>();
-        if (HTTP_SSL_ENABLED.get(settings)) {
-            list.add(sslService.sslConfiguration(SSLService.getHttpTransportSSLSettings(settings)));
-        }
-
-        if (XPackSettings.TRANSPORT_SSL_ENABLED.get(settings)) {
-            final Settings transportSslSettings = settings.getByPrefix(setting("transport.ssl."));
-            list.add(sslService.sslConfiguration(transportSslSettings));
-
-            settings.getGroups("transport.profiles.").values().stream()
-                    .map(SecurityNetty4Transport::profileSslSettings)
-                    .map(sslService::sslConfiguration)
-                    .forEach(list::add);
-        }
-
-        return list;
-=======
->>>>>>> 71a39d10
     }
 
     /**
@@ -63,7 +37,7 @@
     @Override
     public BootstrapCheckResult check(BootstrapContext context) {
         final Settings settings = context.settings;
-        final Map<RealmConfig.RealmIdentifier, Settings> realms = RealmSettings.getRealmSettings(settings);
+        final Map<RealmIdentifier, Settings> realms = RealmSettings.getRealmSettings(settings);
         final boolean pkiRealmEnabled = realms.entrySet().stream()
                 .filter(e -> PkiRealmSettings.TYPE.equals(e.getKey().getType()))
                 .map(Map.Entry::getValue)
@@ -96,6 +70,7 @@
         return list;
     }
 
+    // FIXME this is an antipattern move this out of a bootstrap check!
     @Override
     public boolean alwaysEnforce() {
         return true;
