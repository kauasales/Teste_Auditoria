--- conflicted
+++ resolved
@@ -704,9 +704,8 @@
             expiredQuery.should(QueryBuilders.boolQuery().mustNot(QueryBuilders.existsQuery("expiration_time")));
             boolQuery.filter(expiredQuery);
         }
-<<<<<<< HEAD
         try (ThreadContext.StoredContext ignore = client.threadPool().getThreadContext().stashWithOrigin(SECURITY_ORIGIN)) {
-            final SearchRequest request = client.prepareSearch(SECURITY_INDEX_NAME)
+            final SearchRequest request = client.prepareSearch(SECURITY_MAIN_ALIAS)
                 .setScroll(DEFAULT_KEEPALIVE_SETTING.get(settings))
                 .setQuery(boolQuery)
                 .setVersion(false)
@@ -733,33 +732,6 @@
     private void findApiKeysForUserRealmApiKeyIdAndNameCombination(String userName, String realmName, String apiKeyName, String apiKeyId,
                                                                    boolean filterOutInvalidatedKeys, boolean filterOutExpiredKeys,
                                                                    ActionListener<Collection<ApiKey>> listener) {
-=======
-        final SearchRequest request = client.prepareSearch(SECURITY_MAIN_ALIAS)
-            .setScroll(DEFAULT_KEEPALIVE_SETTING.get(settings))
-            .setQuery(boolQuery)
-            .setVersion(false)
-            .setSize(1000)
-            .setFetchSource(true)
-            .request();
-        securityIndex.checkIndexVersionThenExecute(listener::onFailure,
-            () -> ScrollHelper.fetchAllByEntity(client, request, listener,
-                        (SearchHit hit) -> {
-                            Map<String, Object> source = hit.getSourceAsMap();
-                            String name = (String) source.get("name");
-                            String id = hit.getId();
-                            Long creation = (Long) source.get("creation_time");
-                            Long expiration = (Long) source.get("expiration_time");
-                            Boolean invalidated = (Boolean) source.get("api_key_invalidated");
-                            String username = (String) ((Map<String, Object>) source.get("creator")).get("principal");
-                            String realm = (String) ((Map<String, Object>) source.get("creator")).get("realm");
-                            return new ApiKey(name, id, Instant.ofEpochMilli(creation),
-                                    (expiration != null) ? Instant.ofEpochMilli(expiration) : null, invalidated, username, realm);
-                        }));
-    }
-
-    private void findApiKeyForApiKeyName(String apiKeyName, boolean filterOutInvalidatedKeys, boolean filterOutExpiredKeys,
-                                         ActionListener<Collection<ApiKey>> listener) {
->>>>>>> 8e04f36c
         final SecurityIndexManager frozenSecurityIndex = securityIndex.freeze();
         if (frozenSecurityIndex.indexExists() == false) {
             listener.onResponse(Collections.emptyList());
