/*
 * Copyright Elasticsearch B.V. and/or licensed to Elasticsearch B.V. under one
 * or more contributor license agreements. Licensed under the Elastic License
 * 2.0; you may not use this file except in compliance with the Elastic License
 * 2.0.
 */

package org.elasticsearch.xpack.security.authc;

import org.apache.logging.log4j.LogManager;
import org.apache.logging.log4j.Logger;
import org.elasticsearch.ElasticsearchException;
import org.elasticsearch.ElasticsearchSecurityException;
import org.elasticsearch.ExceptionsHelper;
import org.elasticsearch.ResourceNotFoundException;
import org.elasticsearch.Version;
import org.elasticsearch.action.ActionListener;
import org.elasticsearch.action.ActionRunnable;
import org.elasticsearch.action.DocWriteRequest;
import org.elasticsearch.action.DocWriteResponse;
import org.elasticsearch.action.bulk.BulkAction;
import org.elasticsearch.action.bulk.BulkItemResponse;
import org.elasticsearch.action.bulk.BulkRequest;
import org.elasticsearch.action.bulk.BulkRequestBuilder;
import org.elasticsearch.action.bulk.BulkResponse;
import org.elasticsearch.action.bulk.TransportSingleItemBulkWriteAction;
import org.elasticsearch.action.get.GetRequest;
import org.elasticsearch.action.get.GetResponse;
import org.elasticsearch.action.index.IndexRequest;
import org.elasticsearch.action.index.IndexResponse;
import org.elasticsearch.action.search.SearchAction;
import org.elasticsearch.action.search.SearchRequest;
import org.elasticsearch.action.support.ContextPreservingActionListener;
import org.elasticsearch.action.support.WriteRequest.RefreshPolicy;
import org.elasticsearch.action.update.UpdateRequest;
import org.elasticsearch.action.update.UpdateResponse;
import org.elasticsearch.client.internal.Client;
import org.elasticsearch.cluster.service.ClusterService;
import org.elasticsearch.common.Strings;
import org.elasticsearch.common.UUIDs;
import org.elasticsearch.common.bytes.BytesArray;
import org.elasticsearch.common.bytes.BytesReference;
import org.elasticsearch.common.cache.Cache;
import org.elasticsearch.common.cache.CacheBuilder;
import org.elasticsearch.common.cache.RemovalListener;
import org.elasticsearch.common.cache.RemovalNotification.RemovalReason;
import org.elasticsearch.common.hash.MessageDigests;
import org.elasticsearch.common.logging.DeprecationCategory;
import org.elasticsearch.common.logging.DeprecationLogger;
import org.elasticsearch.common.settings.SecureString;
import org.elasticsearch.common.settings.Setting;
import org.elasticsearch.common.settings.Setting.Property;
import org.elasticsearch.common.settings.Settings;
import org.elasticsearch.common.util.concurrent.EsRejectedExecutionException;
import org.elasticsearch.common.util.concurrent.FutureUtils;
import org.elasticsearch.common.util.concurrent.ListenableFuture;
import org.elasticsearch.common.util.concurrent.ThreadContext;
import org.elasticsearch.common.xcontent.LoggingDeprecationHandler;
import org.elasticsearch.common.xcontent.ObjectParserHelper;
import org.elasticsearch.common.xcontent.XContentHelper;
import org.elasticsearch.core.CharArrays;
import org.elasticsearch.core.Nullable;
import org.elasticsearch.core.TimeValue;
import org.elasticsearch.core.Tuple;
import org.elasticsearch.index.query.BoolQueryBuilder;
import org.elasticsearch.index.query.QueryBuilder;
import org.elasticsearch.index.query.QueryBuilders;
import org.elasticsearch.search.SearchHit;
import org.elasticsearch.threadpool.ThreadPool;
import org.elasticsearch.xcontent.DeprecationHandler;
import org.elasticsearch.xcontent.InstantiatingObjectParser;
import org.elasticsearch.xcontent.NamedXContentRegistry;
import org.elasticsearch.xcontent.ParseField;
import org.elasticsearch.xcontent.XContentBuilder;
import org.elasticsearch.xcontent.XContentFactory;
import org.elasticsearch.xcontent.XContentLocation;
import org.elasticsearch.xcontent.XContentParser;
import org.elasticsearch.xcontent.XContentParserConfiguration;
import org.elasticsearch.xcontent.XContentType;
import org.elasticsearch.xpack.core.XPackSettings;
import org.elasticsearch.xpack.core.security.ScrollHelper;
import org.elasticsearch.xpack.core.security.action.ClearSecurityCacheAction;
import org.elasticsearch.xpack.core.security.action.ClearSecurityCacheRequest;
import org.elasticsearch.xpack.core.security.action.ClearSecurityCacheResponse;
import org.elasticsearch.xpack.core.security.action.apikey.ApiKey;
import org.elasticsearch.xpack.core.security.action.apikey.BulkUpdateApiKeyRequest;
import org.elasticsearch.xpack.core.security.action.apikey.BulkUpdateApiKeyResponse;
import org.elasticsearch.xpack.core.security.action.apikey.CreateApiKeyRequest;
import org.elasticsearch.xpack.core.security.action.apikey.CreateApiKeyResponse;
import org.elasticsearch.xpack.core.security.action.apikey.GetApiKeyResponse;
import org.elasticsearch.xpack.core.security.action.apikey.InvalidateApiKeyResponse;
import org.elasticsearch.xpack.core.security.action.apikey.QueryApiKeyResponse;
import org.elasticsearch.xpack.core.security.action.apikey.UpdateApiKeyRequest;
import org.elasticsearch.xpack.core.security.action.apikey.UpdateApiKeyResponse;
import org.elasticsearch.xpack.core.security.authc.Authentication;
import org.elasticsearch.xpack.core.security.authc.AuthenticationField;
import org.elasticsearch.xpack.core.security.authc.AuthenticationResult;
import org.elasticsearch.xpack.core.security.authc.AuthenticationToken;
import org.elasticsearch.xpack.core.security.authc.RealmDomain;
import org.elasticsearch.xpack.core.security.authc.support.Hasher;
import org.elasticsearch.xpack.core.security.authz.RoleDescriptor;
import org.elasticsearch.xpack.core.security.authz.store.ReservedRolesStore;
import org.elasticsearch.xpack.core.security.authz.store.RoleReference;
import org.elasticsearch.xpack.core.security.support.MetadataUtils;
import org.elasticsearch.xpack.core.security.user.User;
import org.elasticsearch.xpack.security.support.CacheInvalidatorRegistry;
import org.elasticsearch.xpack.security.support.FeatureNotEnabledException;
import org.elasticsearch.xpack.security.support.FeatureNotEnabledException.Feature;
import org.elasticsearch.xpack.security.support.LockingAtomicCounter;
import org.elasticsearch.xpack.security.support.SecurityIndexManager;

import java.io.Closeable;
import java.io.IOException;
import java.io.UncheckedIOException;
import java.security.MessageDigest;
import java.time.Clock;
import java.time.Instant;
import java.util.ArrayList;
import java.util.Arrays;
import java.util.Base64;
import java.util.Collection;
import java.util.Collections;
import java.util.HashMap;
import java.util.List;
import java.util.Map;
import java.util.Objects;
import java.util.Set;
import java.util.concurrent.ExecutionException;
import java.util.concurrent.TimeUnit;
import java.util.concurrent.atomic.AtomicBoolean;
import java.util.concurrent.atomic.AtomicLong;
import java.util.concurrent.atomic.LongAdder;
import java.util.function.Consumer;
import java.util.function.Function;
import java.util.function.Supplier;
import java.util.stream.Collectors;

import static org.elasticsearch.action.bulk.TransportSingleItemBulkWriteAction.toSingleItemBulkRequest;
import static org.elasticsearch.core.Strings.format;
import static org.elasticsearch.search.SearchService.DEFAULT_KEEPALIVE_SETTING;
import static org.elasticsearch.xcontent.ConstructingObjectParser.constructorArg;
import static org.elasticsearch.xcontent.ConstructingObjectParser.optionalConstructorArg;
import static org.elasticsearch.xpack.core.ClientHelper.SECURITY_ORIGIN;
import static org.elasticsearch.xpack.core.ClientHelper.executeAsyncWithOrigin;
import static org.elasticsearch.xpack.security.Security.SECURITY_CRYPTO_THREAD_POOL_NAME;
import static org.elasticsearch.xpack.security.support.SecuritySystemIndices.SECURITY_MAIN_ALIAS;

public class ApiKeyService {

    private static final Logger logger = LogManager.getLogger(ApiKeyService.class);
    private static final DeprecationLogger deprecationLogger = DeprecationLogger.getLogger(ApiKeyService.class);

    public static final Setting<String> PASSWORD_HASHING_ALGORITHM = XPackSettings.defaultStoredHashAlgorithmSetting(
        "xpack.security.authc.api_key.hashing.algorithm",
        (s) -> Hasher.PBKDF2.name()
    );
    public static final Setting<TimeValue> DELETE_TIMEOUT = Setting.timeSetting(
        "xpack.security.authc.api_key.delete.timeout",
        TimeValue.MINUS_ONE,
        Property.NodeScope
    );
    public static final Setting<TimeValue> DELETE_INTERVAL = Setting.timeSetting(
        "xpack.security.authc.api_key.delete.interval",
        TimeValue.timeValueHours(24L),
        Property.NodeScope
    );
    public static final Setting<String> CACHE_HASH_ALGO_SETTING = Setting.simpleString(
        "xpack.security.authc.api_key.cache.hash_algo",
        "ssha256",
        Setting.Property.NodeScope
    );
    public static final Setting<TimeValue> CACHE_TTL_SETTING = Setting.timeSetting(
        "xpack.security.authc.api_key.cache.ttl",
        TimeValue.timeValueHours(24L),
        Property.NodeScope
    );
    public static final Setting<Integer> CACHE_MAX_KEYS_SETTING = Setting.intSetting(
        "xpack.security.authc.api_key.cache.max_keys",
        25000,
        Property.NodeScope
    );
    public static final Setting<TimeValue> DOC_CACHE_TTL_SETTING = Setting.timeSetting(
        "xpack.security.authc.api_key.doc_cache.ttl",
        TimeValue.timeValueMinutes(5),
        TimeValue.timeValueMinutes(0),
        TimeValue.timeValueMinutes(15),
        Property.NodeScope
    );

    private final Clock clock;
    private final Client client;
    private final SecurityIndexManager securityIndex;
    private final ClusterService clusterService;
    private final Hasher hasher;
    private final boolean enabled;
    private final Settings settings;
    private final ExpiredApiKeysRemover expiredApiKeysRemover;
    private final TimeValue deleteInterval;
    private final Cache<String, ListenableFuture<CachedApiKeyHashResult>> apiKeyAuthCache;
    private final Hasher cacheHasher;
    private final ThreadPool threadPool;
    private final ApiKeyDocCache apiKeyDocCache;

    private volatile long lastExpirationRunMs;

    private static final long EVICTION_MONITOR_INTERVAL_SECONDS = 300L; // 5 minutes
    private static final long EVICTION_MONITOR_INTERVAL_NANOS = EVICTION_MONITOR_INTERVAL_SECONDS * 1_000_000_000L;
    private static final long EVICTION_WARNING_THRESHOLD = 15L * EVICTION_MONITOR_INTERVAL_SECONDS; // 15 eviction per sec = 4500 in 5 min
    private final AtomicLong lastEvictionCheckedAt = new AtomicLong(0);
    private final LongAdder evictionCounter = new LongAdder();

    public ApiKeyService(
        Settings settings,
        Clock clock,
        Client client,
        SecurityIndexManager securityIndex,
        ClusterService clusterService,
        CacheInvalidatorRegistry cacheInvalidatorRegistry,
        ThreadPool threadPool
    ) {
        this.clock = clock;
        this.client = client;
        this.securityIndex = securityIndex;
        this.clusterService = clusterService;
        this.enabled = XPackSettings.API_KEY_SERVICE_ENABLED_SETTING.get(settings);
        this.hasher = Hasher.resolve(PASSWORD_HASHING_ALGORITHM.get(settings));
        this.settings = settings;
        this.deleteInterval = DELETE_INTERVAL.get(settings);
        this.expiredApiKeysRemover = new ExpiredApiKeysRemover(settings, client);
        this.threadPool = threadPool;
        this.cacheHasher = Hasher.resolve(CACHE_HASH_ALGO_SETTING.get(settings));
        final TimeValue ttl = CACHE_TTL_SETTING.get(settings);
        final int maximumWeight = CACHE_MAX_KEYS_SETTING.get(settings);
        if (ttl.getNanos() > 0) {
            this.apiKeyAuthCache = CacheBuilder.<String, ListenableFuture<CachedApiKeyHashResult>>builder()
                .setExpireAfterAccess(ttl)
                .setMaximumWeight(maximumWeight)
                .removalListener(getAuthCacheRemovalListener(maximumWeight))
                .build();
            final TimeValue doc_ttl = DOC_CACHE_TTL_SETTING.get(settings);
            this.apiKeyDocCache = doc_ttl.getNanos() == 0 ? null : new ApiKeyDocCache(doc_ttl, maximumWeight);
            cacheInvalidatorRegistry.registerCacheInvalidator("api_key", new CacheInvalidatorRegistry.CacheInvalidator() {
                @Override
                public void invalidate(Collection<String> keys) {
                    if (apiKeyDocCache != null) {
                        apiKeyDocCache.invalidate(keys);
                    }
                    keys.forEach(apiKeyAuthCache::invalidate);
                }

                @Override
                public void invalidateAll() {
                    if (apiKeyDocCache != null) {
                        apiKeyDocCache.invalidateAll();
                    }
                    apiKeyAuthCache.invalidateAll();
                }
            });
            cacheInvalidatorRegistry.registerCacheInvalidator("api_key_doc", new CacheInvalidatorRegistry.CacheInvalidator() {
                @Override
                public void invalidate(Collection<String> keys) {
                    if (apiKeyDocCache != null) {
                        apiKeyDocCache.invalidate(keys);
                    }
                }

                @Override
                public void invalidateAll() {
                    if (apiKeyDocCache != null) {
                        apiKeyDocCache.invalidateAll();
                    }
                }
            });
        } else {
            this.apiKeyAuthCache = null;
            this.apiKeyDocCache = null;
        }
    }

    /**
     * Asynchronously creates a new API key based off of the request and authentication
     * @param authentication the authentication that this api key should be based off of
     * @param request the request to create the api key included any permission restrictions
     * @param userRoleDescriptors the user's actual roles that we always enforce
     * @param listener the listener that will be used to notify of completion
     */
    public void createApiKey(
        Authentication authentication,
        CreateApiKeyRequest request,
        Set<RoleDescriptor> userRoleDescriptors,
        ActionListener<CreateApiKeyResponse> listener
    ) {
        ensureEnabled();
        if (authentication == null) {
            listener.onFailure(new IllegalArgumentException("authentication must be provided"));
        } else {
            createApiKeyAndIndexIt(authentication, request, userRoleDescriptors, listener);
        }
    }

    private void createApiKeyAndIndexIt(
        Authentication authentication,
        CreateApiKeyRequest request,
        Set<RoleDescriptor> userRoleDescriptors,
        ActionListener<CreateApiKeyResponse> listener
    ) {
        final Instant created = clock.instant();
        final Instant expiration = getApiKeyExpiration(created, request);
        final SecureString apiKey = UUIDs.randomBase64UUIDSecureString();
        final Version version = clusterService.state().nodes().getMinNodeVersion();

        computeHashForApiKey(apiKey, listener.delegateFailure((l, apiKeyHashChars) -> {
            try (
                XContentBuilder builder = newDocument(
                    apiKeyHashChars,
                    request.getName(),
                    authentication,
                    userRoleDescriptors,
                    created,
                    expiration,
                    request.getRoleDescriptors(),
                    version,
                    request.getMetadata()
                )
            ) {

                final IndexRequest indexRequest = client.prepareIndex(SECURITY_MAIN_ALIAS)
                    .setSource(builder)
                    .setId(request.getId())
                    .setOpType(DocWriteRequest.OpType.CREATE)
                    .setRefreshPolicy(request.getRefreshPolicy())
                    .request();
                final BulkRequest bulkRequest = toSingleItemBulkRequest(indexRequest);

                securityIndex.prepareIndexIfNeededThenExecute(
                    listener::onFailure,
                    () -> executeAsyncWithOrigin(
                        client,
                        SECURITY_ORIGIN,
                        BulkAction.INSTANCE,
                        bulkRequest,
                        TransportSingleItemBulkWriteAction.<IndexResponse>wrapBulkResponse(ActionListener.wrap(indexResponse -> {
                            assert request.getId().equals(indexResponse.getId());
                            assert indexResponse.getResult() == DocWriteResponse.Result.CREATED;
                            final ListenableFuture<CachedApiKeyHashResult> listenableFuture = new ListenableFuture<>();
                            listenableFuture.onResponse(new CachedApiKeyHashResult(true, apiKey));
                            apiKeyAuthCache.put(request.getId(), listenableFuture);
                            listener.onResponse(new CreateApiKeyResponse(request.getName(), request.getId(), apiKey, expiration));
                        }, listener::onFailure))
                    )
                );
            } catch (IOException e) {
                listener.onFailure(e);
            } finally {
                Arrays.fill(apiKeyHashChars, (char) 0);
            }
        }));
    }

    public void updateApiKey(
        final Authentication authentication,
        final UpdateApiKeyRequest request,
        final Set<RoleDescriptor> userRoleDescriptors,
        final ActionListener<UpdateApiKeyResponse> listener
    ) {
        ensureEnabled();

        // TODO could call bulkUpdateApiKey with a translation here
        if (authentication == null) {
            listener.onFailure(new IllegalArgumentException("authentication must be provided"));
            return;
        } else if (authentication.isApiKey()) {
            listener.onFailure(
                new IllegalArgumentException("authentication via API key not supported: only the owner user can update an API key")
            );
            return;
        }

        logger.debug("Updating API key [{}]", request.getId());

        findVersionedApiKeyDocsForSubject(authentication, new String[] { request.getId() }, ActionListener.wrap((versionedDocs) -> {
            final var apiKeyId = request.getId();

            if (versionedDocs.isEmpty()) {
                throw new ResourceNotFoundException("no API key owned by requesting user found for ID [" + apiKeyId + "]");
            }

            final VersionedApiKeyDoc versionedDoc = singleDoc(apiKeyId, versionedDocs);

            validateForUpdate(apiKeyId, authentication, versionedDoc.doc());

            doUpdateApiKey(authentication, request, userRoleDescriptors, versionedDoc, listener);
        }, ex -> listener.onFailure(traceLog("update", ex))));
    }

    public void bulkUpdateApiKeys(
        final Authentication authentication,
        final BulkUpdateApiKeyRequest request,
        final Set<RoleDescriptor> userRoleDescriptors,
        final ActionListener<BulkUpdateApiKeyResponse> listener
    ) {
        ensureEnabled();

        if (authentication == null) {
            listener.onFailure(new IllegalArgumentException("authentication must be provided"));
            return;
        } else if (authentication.isApiKey()) {
            listener.onFailure(
                new IllegalArgumentException("authentication via API key not supported: only the owner user can update an API key")
            );
            return;
        }

        logger.debug("Bulk updating API keys [{}]", request.getIds().size());

        findVersionedApiKeyDocsForSubject(authentication, request.getIds().toArray(new String[0]), ActionListener.wrap((versionedDocs) -> {
            final BulkUpdateApiKeyResponse.Builder responseBuilder = BulkUpdateApiKeyResponse.builder();
            final BulkRequestBuilder requestBuilder = client.prepareBulk().setRefreshPolicy(RefreshPolicy.WAIT_UNTIL);
            for (VersionedApiKeyDoc versionedDoc : versionedDocs) {
                try {
                    validateForUpdate(versionedDoc.id(), authentication, versionedDoc.doc());
                } catch (IllegalArgumentException ex) {
                    responseBuilder.addError(versionedDoc.id(), new ElasticsearchException("Validation", ex));
                    continue;
                }

                final IndexRequest indexRequest = maybeBuildIndexRequestForUpdate(
                    authentication,
                    request.getRoleDescriptors(),
                    userRoleDescriptors,
                    request.getMetadata(),
                    versionedDoc
                );
                final boolean isNoop = indexRequest == null;
                if (isNoop) {
                    responseBuilder.addNoop(versionedDoc.id());
                } else {
                    requestBuilder.add(indexRequest);
                }
            }
            addNotFound(responseBuilder, request.getIds(), versionedDocs);

            if (requestBuilder.numberOfActions() == 0) {
                logger.trace("No bulk request execution necessary for API key update");
                listener.onResponse(responseBuilder.build());
                return;
            }
            securityIndex.prepareIndexIfNeededThenExecute(
                listener::onFailure,
                () -> executeAsyncWithOrigin(
                    client.threadPool().getThreadContext(),
                    SECURITY_ORIGIN,
                    requestBuilder.request(),
                    ActionListener.<BulkResponse>wrap(
                        bulkResponse -> translateResponseAndClearCache(bulkResponse, responseBuilder, listener),
                        listener::onFailure
                    ),
                    client::bulk
                )
            );
        }, listener::onFailure));
    }

    private void addNotFound(
        final BulkUpdateApiKeyResponse.Builder responseBuilder,
        final List<String> requestedIds,
        final Collection<VersionedApiKeyDoc> foundDocs
    ) {
        final Set<String> foundIds = foundDocs.stream().map(VersionedApiKeyDoc::id).collect(Collectors.toUnmodifiableSet());
        requestedIds.forEach(id -> {
            if (foundIds.contains(id) == false) {
                responseBuilder.addError(
                    id,
                    new ResourceNotFoundException("no API key owned by requesting user found for ID [" + id + "]")
                );
            }
        });
    }

    // package-private for testing
    void validateForUpdate(final String apiKeyId, final Authentication authentication, final ApiKeyDoc apiKeyDoc) {
        assert authentication.getEffectiveSubject().getUser().principal().equals(apiKeyDoc.creator.get("principal"));

        if (apiKeyDoc.invalidated) {
            throw new IllegalArgumentException("cannot update invalidated API key [" + apiKeyId + "]");
        }

        boolean expired = apiKeyDoc.expirationTime != -1 && clock.instant().isAfter(Instant.ofEpochMilli(apiKeyDoc.expirationTime));
        if (expired) {
            throw new IllegalArgumentException("cannot update expired API key [" + apiKeyId + "]");
        }

        if (Strings.isNullOrEmpty(apiKeyDoc.name)) {
            throw new IllegalArgumentException("cannot update legacy API key [" + apiKeyId + "] without name");
        }
    }

    /**
     * package-private for testing
     */
    static XContentBuilder newDocument(
        char[] apiKeyHashChars,
        String name,
        Authentication authentication,
        Set<RoleDescriptor> userRoleDescriptors,
        Instant created,
        Instant expiration,
        List<RoleDescriptor> keyRoleDescriptors,
        Version version,
        @Nullable Map<String, Object> metadata
    ) throws IOException {
        final XContentBuilder builder = XContentFactory.jsonBuilder();
        builder.startObject()
            .field("doc_type", "api_key")
            .field("creation_time", created.toEpochMilli())
            .field("expiration_time", expiration == null ? null : expiration.toEpochMilli())
            .field("api_key_invalidated", false);

        addApiKeyHash(builder, apiKeyHashChars);
        addRoleDescriptors(builder, keyRoleDescriptors);
        addLimitedByRoleDescriptors(builder, userRoleDescriptors);

        builder.field("name", name).field("version", version.id).field("metadata_flattened", metadata);
        addCreator(builder, authentication);

        return builder.endObject();
    }

    // package private for testing

    /**
     * @return `null` if the update is a noop, i.e., if no changes to `currentApiKeyDoc` are required
     */
    @Nullable
    XContentBuilder maybeBuildUpdatedDocument(
        final ApiKeyDoc currentApiKeyDoc,
        final Version targetDocVersion,
        final Authentication authentication,
        final UpdateApiKeyRequest request,
        final Set<RoleDescriptor> userRoleDescriptors
    ) throws IOException {
        if (isNoop(currentApiKeyDoc, targetDocVersion, authentication, request, userRoleDescriptors)) {
            return null;
        }

        final XContentBuilder builder = XContentFactory.jsonBuilder();
        builder.startObject()
            .field("doc_type", "api_key")
            .field("creation_time", currentApiKeyDoc.creationTime)
            .field("expiration_time", currentApiKeyDoc.expirationTime == -1 ? null : currentApiKeyDoc.expirationTime)
            .field("api_key_invalidated", false);

        addApiKeyHash(builder, currentApiKeyDoc.hash.toCharArray());

        final List<RoleDescriptor> keyRoles = request.getRoleDescriptors();
        if (keyRoles != null) {
            logger.trace(() -> format("Building API key doc with updated role descriptors [{}]", keyRoles));
            addRoleDescriptors(builder, keyRoles);
        } else {
            assert currentApiKeyDoc.roleDescriptorsBytes != null;
            builder.rawField("role_descriptors", currentApiKeyDoc.roleDescriptorsBytes.streamInput(), XContentType.JSON);
        }

        addLimitedByRoleDescriptors(builder, userRoleDescriptors);

        builder.field("name", currentApiKeyDoc.name).field("version", targetDocVersion.id);

        assert currentApiKeyDoc.metadataFlattened == null
            || MetadataUtils.containsReservedMetadata(
                XContentHelper.convertToMap(currentApiKeyDoc.metadataFlattened, false, XContentType.JSON).v2()
            ) == false : "API key doc to be updated contains reserved metadata";
        final Map<String, Object> metadata = request.getMetadata();
        if (metadata != null) {
            logger.trace(() -> format("Building API key doc with updated metadata [{}]", metadata));
            builder.field("metadata_flattened", metadata);
        } else {
            builder.rawField(
                "metadata_flattened",
                currentApiKeyDoc.metadataFlattened == null
                    ? ApiKeyDoc.NULL_BYTES.streamInput()
                    : currentApiKeyDoc.metadataFlattened.streamInput(),
                XContentType.JSON
            );
        }

        addCreator(builder, authentication);

        return builder.endObject();
    }

    private boolean isNoop(
        final ApiKeyDoc apiKeyDoc,
        final Version targetDocVersion,
        final Authentication authentication,
        final UpdateApiKeyRequest request,
        final Set<RoleDescriptor> userRoleDescriptors
    ) {
        if (apiKeyDoc.version != targetDocVersion.id) {
            return false;
        }

        final Map<String, Object> currentCreator = apiKeyDoc.creator;
        final var user = authentication.getEffectiveSubject().getUser();
        final var sourceRealm = authentication.getEffectiveSubject().getRealm();
        if (false == (Objects.equals(user.principal(), currentCreator.get("principal"))
            && Objects.equals(user.fullName(), currentCreator.get("full_name"))
            && Objects.equals(user.email(), currentCreator.get("email"))
            && Objects.equals(user.metadata(), currentCreator.get("metadata"))
            && Objects.equals(sourceRealm.getName(), currentCreator.get("realm"))
            && Objects.equals(sourceRealm.getType(), currentCreator.get("realm_type")))) {
            return false;
        }
        if (sourceRealm.getDomain() != null) {
            if (currentCreator.get("realm_domain") == null) {
                return false;
            }
            @SuppressWarnings("unchecked")
            final var currentRealmDomain = RealmDomain.fromXContent(
                XContentHelper.mapToXContentParser(
                    XContentParserConfiguration.EMPTY,
                    (Map<String, Object>) currentCreator.get("realm_domain")
                )
            );
            if (sourceRealm.getDomain().equals(currentRealmDomain) == false) {
                return false;
            }
        } else {
            if (currentCreator.get("realm_domain") != null) {
                return false;
            }
        }

        final Map<String, Object> newMetadata = request.getMetadata();
        if (newMetadata != null) {
            if (apiKeyDoc.metadataFlattened == null) {
                return false;
            }
            final Map<String, Object> currentMetadata = XContentHelper.convertToMap(apiKeyDoc.metadataFlattened, false, XContentType.JSON)
                .v2();
            if (newMetadata.equals(currentMetadata) == false) {
                return false;
            }
        }

        final List<RoleDescriptor> newRoleDescriptors = request.getRoleDescriptors();
        if (newRoleDescriptors != null) {
            final List<RoleDescriptor> currentRoleDescriptors = parseRoleDescriptorsBytes(
                request.getId(),
                apiKeyDoc.roleDescriptorsBytes,
                false
            );
            if (false == (newRoleDescriptors.size() == currentRoleDescriptors.size()
                && Set.copyOf(newRoleDescriptors).containsAll(currentRoleDescriptors))) {
                return false;
            }
        }

        assert userRoleDescriptors != null;
        final List<RoleDescriptor> currentLimitedByRoleDescriptors = parseRoleDescriptorsBytes(
            request.getId(),
            apiKeyDoc.limitedByRoleDescriptorsBytes,
            // We want the 7.x `LEGACY_SUPERUSER_ROLE_DESCRIPTOR` role descriptor to be returned here to auto-update
            // `LEGACY_SUPERUSER_ROLE_DESCRIPTOR` to `ReservedRolesStore.SUPERUSER_ROLE_DESCRIPTOR`, when we update a 7.x API key.
            false
        );
        return (userRoleDescriptors.size() == currentLimitedByRoleDescriptors.size()
            && userRoleDescriptors.containsAll(currentLimitedByRoleDescriptors));
    }

    void tryAuthenticate(ThreadContext ctx, ApiKeyCredentials credentials, ActionListener<AuthenticationResult<User>> listener) {
        if (false == isEnabled()) {
            listener.onResponse(AuthenticationResult.notHandled());
        }
        assert credentials != null : "api key credentials must not be null";
        loadApiKeyAndValidateCredentials(ctx, credentials, ActionListener.wrap(response -> {
            credentials.close();
            listener.onResponse(response);
        }, e -> {
            credentials.close();
            listener.onFailure(e);
        }));
    }

    void loadApiKeyAndValidateCredentials(
        ThreadContext ctx,
        ApiKeyCredentials credentials,
        ActionListener<AuthenticationResult<User>> listener
    ) {
        final String docId = credentials.getId();

        Consumer<ApiKeyDoc> validator = apiKeyDoc -> validateApiKeyCredentials(
            docId,
            apiKeyDoc,
            credentials,
            clock,
            listener.delegateResponse((l, e) -> {
                if (ExceptionsHelper.unwrapCause(e) instanceof EsRejectedExecutionException) {
                    l.onResponse(AuthenticationResult.terminate("server is too busy to respond", e));
                } else {
                    l.onFailure(e);
                }
            })
        );

        final long invalidationCount;
        if (apiKeyDocCache != null) {
            ApiKeyDoc existing = apiKeyDocCache.get(docId);
            if (existing != null) {
                validator.accept(existing);
                return;
            }
            // API key doc not found in cache, take a record of the current invalidation count to prepare for caching
            invalidationCount = apiKeyDocCache.getInvalidationCount();
        } else {
            invalidationCount = -1;
        }

        final GetRequest getRequest = client.prepareGet(SECURITY_MAIN_ALIAS, docId).setFetchSource(true).request();
        executeAsyncWithOrigin(ctx, SECURITY_ORIGIN, getRequest, ActionListener.<GetResponse>wrap(response -> {
            if (response.isExists()) {
                final ApiKeyDoc apiKeyDoc;
                try (
                    XContentParser parser = XContentHelper.createParser(
                        NamedXContentRegistry.EMPTY,
                        LoggingDeprecationHandler.INSTANCE,
                        response.getSourceAsBytesRef(),
                        XContentType.JSON
                    )
                ) {
                    apiKeyDoc = ApiKeyDoc.fromXContent(parser);
                }
                if (invalidationCount != -1) {
                    apiKeyDocCache.putIfNoInvalidationSince(docId, apiKeyDoc, invalidationCount);
                }
                validator.accept(apiKeyDoc);
            } else {
                if (apiKeyAuthCache != null) {
                    apiKeyAuthCache.invalidate(docId);
                }
                listener.onResponse(AuthenticationResult.unsuccessful("unable to find apikey with id " + credentials.getId(), null));
            }
        }, e -> {
            if (ExceptionsHelper.unwrapCause(e) instanceof EsRejectedExecutionException) {
                listener.onResponse(AuthenticationResult.terminate("server is too busy to respond", e));
            } else {
                listener.onResponse(
                    AuthenticationResult.unsuccessful("apikey authentication for id " + credentials.getId() + " encountered a failure", e)
                );
            }
        }), client::get);
    }

    public List<RoleDescriptor> parseRoleDescriptors(
        final String apiKeyId,
        final Map<String, Object> roleDescriptorsMap,
        RoleReference.ApiKeyRoleType roleType
    ) {
        if (roleDescriptorsMap == null) {
            return null;
        }
        final List<RoleDescriptor> roleDescriptors = roleDescriptorsMap.entrySet().stream().map(entry -> {
            final String name = entry.getKey();
            @SuppressWarnings("unchecked")
            final Map<String, Object> rdMap = (Map<String, Object>) entry.getValue();
            try (XContentBuilder builder = XContentBuilder.builder(XContentType.JSON.xContent())) {
                builder.map(rdMap);
                try (
                    XContentParser parser = XContentType.JSON.xContent()
                        .createParser(
                            NamedXContentRegistry.EMPTY,
                            new ApiKeyLoggingDeprecationHandler(deprecationLogger, apiKeyId),
                            BytesReference.bytes(builder).streamInput()
                        )
                ) {
                    return RoleDescriptor.parse(name, parser, false);
                }
            } catch (IOException e) {
                throw new UncheckedIOException(e);
            }
        }).toList();
        return roleType == RoleReference.ApiKeyRoleType.LIMITED_BY
            ? maybeReplaceSuperuserRoleDescriptor(apiKeyId, roleDescriptors)
            : roleDescriptors;
    }

    public List<RoleDescriptor> parseRoleDescriptorsBytes(
        final String apiKeyId,
        BytesReference bytesReference,
        RoleReference.ApiKeyRoleType roleType
    ) {
        return parseRoleDescriptorsBytes(apiKeyId, bytesReference, roleType == RoleReference.ApiKeyRoleType.LIMITED_BY);
    }

    private List<RoleDescriptor> parseRoleDescriptorsBytes(
        final String apiKeyId,
        BytesReference bytesReference,
        final boolean replaceLegacySuperuserRoleDescriptor
    ) {
        if (bytesReference == null) {
            return Collections.emptyList();
        }

        List<RoleDescriptor> roleDescriptors = new ArrayList<>();
        try (
            XContentParser parser = XContentHelper.createParser(
                NamedXContentRegistry.EMPTY,
                new ApiKeyLoggingDeprecationHandler(deprecationLogger, apiKeyId),
                bytesReference,
                XContentType.JSON
            )
        ) {
            parser.nextToken(); // skip outer start object
            while (parser.nextToken() != XContentParser.Token.END_OBJECT) {
                parser.nextToken(); // role name
                String roleName = parser.currentName();
                roleDescriptors.add(RoleDescriptor.parse(roleName, parser, false));
            }
        } catch (IOException e) {
            throw new UncheckedIOException(e);
        }
        return replaceLegacySuperuserRoleDescriptor ? maybeReplaceSuperuserRoleDescriptor(apiKeyId, roleDescriptors) : roleDescriptors;
    }

    // package private for tests
    static final RoleDescriptor LEGACY_SUPERUSER_ROLE_DESCRIPTOR = new RoleDescriptor(
        "superuser",
        new String[] { "all" },
        new RoleDescriptor.IndicesPrivileges[] {
            RoleDescriptor.IndicesPrivileges.builder().indices("*").privileges("all").allowRestrictedIndices(true).build() },
        new RoleDescriptor.ApplicationResourcePrivileges[] {
            RoleDescriptor.ApplicationResourcePrivileges.builder().application("*").privileges("*").resources("*").build() },
        null,
        new String[] { "*" },
        MetadataUtils.DEFAULT_RESERVED_METADATA,
        Collections.emptyMap()
    );

    // This method should only be called to replace the superuser role descriptor for the limited-by roles of an API Key.
    // We do not replace assigned roles because they are created explicitly by users.
    // Before #82049, it is possible to specify a role descriptor for API keys that is identical to the builtin superuser role
    // (including the _reserved metadata field).
    private static List<RoleDescriptor> maybeReplaceSuperuserRoleDescriptor(String apiKeyId, List<RoleDescriptor> roleDescriptors) {
        // Scan through all the roles because superuser can be one of the roles that a user has. Unlike building the Role object,
        // capturing role descriptors does not preempt for superuser.
        return roleDescriptors.stream().map(rd -> {
            // Since we are only replacing limited-by roles and all limited-by roles are looked up with role providers,
            // it is technically possible to just check the name of superuser and the _reserved metadata field.
            // But the gain is not much since role resolving is cached and comparing the whole role descriptor is still safer.
            if (rd.equals(LEGACY_SUPERUSER_ROLE_DESCRIPTOR)) {
                logger.debug("replacing superuser role for API key [{}]", apiKeyId);
                return ReservedRolesStore.SUPERUSER_ROLE_DESCRIPTOR;
            }
            return rd;
        }).toList();
    }

    /**
     * Validates the ApiKey using the source map
     * @param docId the identifier of the document that was retrieved from the security index
     * @param apiKeyDoc the partially deserialized API key document
     * @param credentials the credentials provided by the user
     * @param listener the listener to notify after verification
     */
    void validateApiKeyCredentials(
        String docId,
        ApiKeyDoc apiKeyDoc,
        ApiKeyCredentials credentials,
        Clock clock,
        ActionListener<AuthenticationResult<User>> listener
    ) {
        if ("api_key".equals(apiKeyDoc.docType) == false) {
            listener.onResponse(
                AuthenticationResult.unsuccessful("document [" + docId + "] is [" + apiKeyDoc.docType + "] not an api key", null)
            );
        } else if (apiKeyDoc.invalidated == null) {
            listener.onResponse(AuthenticationResult.unsuccessful("api key document is missing invalidated field", null));
        } else if (apiKeyDoc.invalidated) {
            if (apiKeyAuthCache != null) {
                apiKeyAuthCache.invalidate(docId);
            }
            listener.onResponse(AuthenticationResult.unsuccessful("api key has been invalidated", null));
        } else {
            if (apiKeyDoc.hash == null) {
                throw new IllegalStateException("api key hash is missing");
            }

            if (apiKeyAuthCache != null) {
                final AtomicBoolean valueAlreadyInCache = new AtomicBoolean(true);
                final ListenableFuture<CachedApiKeyHashResult> listenableCacheEntry;
                try {
                    listenableCacheEntry = apiKeyAuthCache.computeIfAbsent(credentials.getId(), k -> {
                        valueAlreadyInCache.set(false);
                        return new ListenableFuture<>();
                    });
                } catch (ExecutionException e) {
                    listener.onFailure(e);
                    return;
                }

                if (valueAlreadyInCache.get()) {
                    listenableCacheEntry.addListener(ActionListener.wrap(result -> {
                        if (result.success) {
                            if (result.verify(credentials.getKey())) {
                                // move on
                                validateApiKeyExpiration(apiKeyDoc, credentials, clock, listener);
                            } else {
                                listener.onResponse(AuthenticationResult.unsuccessful("invalid credentials", null));
                            }
                        } else if (result.verify(credentials.getKey())) { // same key, pass the same result
                            listener.onResponse(AuthenticationResult.unsuccessful("invalid credentials", null));
                        } else {
                            apiKeyAuthCache.invalidate(credentials.getId(), listenableCacheEntry);
                            validateApiKeyCredentials(docId, apiKeyDoc, credentials, clock, listener);
                        }
                    }, listener::onFailure), threadPool.generic(), threadPool.getThreadContext());
                } else {
                    verifyKeyAgainstHash(apiKeyDoc.hash, credentials, ActionListener.wrap(verified -> {
                        listenableCacheEntry.onResponse(new CachedApiKeyHashResult(verified, credentials.getKey()));
                        if (verified) {
                            // move on
                            validateApiKeyExpiration(apiKeyDoc, credentials, clock, listener);
                        } else {
                            listener.onResponse(AuthenticationResult.unsuccessful("invalid credentials", null));
                        }
                    }, listener::onFailure));
                }
            } else {
                verifyKeyAgainstHash(apiKeyDoc.hash, credentials, ActionListener.wrap(verified -> {
                    if (verified) {
                        // move on
                        validateApiKeyExpiration(apiKeyDoc, credentials, clock, listener);
                    } else {
                        listener.onResponse(AuthenticationResult.unsuccessful("invalid credentials", null));
                    }
                }, listener::onFailure));
            }
        }
    }

    // pkg private for testing
    CachedApiKeyHashResult getFromCache(String id) {
        return apiKeyAuthCache == null ? null : FutureUtils.get(apiKeyAuthCache.get(id), 0L, TimeUnit.MILLISECONDS);
    }

    // pkg private for testing
    Cache<String, ListenableFuture<CachedApiKeyHashResult>> getApiKeyAuthCache() {
        return apiKeyAuthCache;
    }

    // pkg private for testing
    Cache<String, CachedApiKeyDoc> getDocCache() {
        return apiKeyDocCache == null ? null : apiKeyDocCache.docCache;
    }

    // pkg private for testing
    Cache<String, BytesReference> getRoleDescriptorsBytesCache() {
        return apiKeyDocCache == null ? null : apiKeyDocCache.roleDescriptorsBytesCache;
    }

    // package-private for testing
    static void validateApiKeyExpiration(
        ApiKeyDoc apiKeyDoc,
        ApiKeyCredentials credentials,
        Clock clock,
        ActionListener<AuthenticationResult<User>> listener
    ) {
        if (apiKeyDoc.expirationTime == -1 || Instant.ofEpochMilli(apiKeyDoc.expirationTime).isAfter(clock.instant())) {
            final String principal = Objects.requireNonNull((String) apiKeyDoc.creator.get("principal"));
            final String fullName = (String) apiKeyDoc.creator.get("full_name");
            final String email = (String) apiKeyDoc.creator.get("email");
            @SuppressWarnings("unchecked")
            Map<String, Object> metadata = (Map<String, Object>) apiKeyDoc.creator.get("metadata");
            final User apiKeyUser = new User(principal, Strings.EMPTY_ARRAY, fullName, email, metadata, true);
            final Map<String, Object> authResultMetadata = new HashMap<>();
            authResultMetadata.put(AuthenticationField.API_KEY_CREATOR_REALM_NAME, apiKeyDoc.creator.get("realm"));
            authResultMetadata.put(AuthenticationField.API_KEY_CREATOR_REALM_TYPE, apiKeyDoc.creator.get("realm_type"));
            authResultMetadata.put(AuthenticationField.API_KEY_ROLE_DESCRIPTORS_KEY, apiKeyDoc.roleDescriptorsBytes);
            authResultMetadata.put(AuthenticationField.API_KEY_LIMITED_ROLE_DESCRIPTORS_KEY, apiKeyDoc.limitedByRoleDescriptorsBytes);
            authResultMetadata.put(AuthenticationField.API_KEY_ID_KEY, credentials.getId());
            authResultMetadata.put(AuthenticationField.API_KEY_NAME_KEY, apiKeyDoc.name);
            if (apiKeyDoc.metadataFlattened != null) {
                authResultMetadata.put(AuthenticationField.API_KEY_METADATA_KEY, apiKeyDoc.metadataFlattened);
            }
            listener.onResponse(AuthenticationResult.success(apiKeyUser, authResultMetadata));
        } else {
            listener.onResponse(AuthenticationResult.unsuccessful("api key is expired", null));
        }
    }

    /**
     * Gets the API Key from the <code>Authorization</code> header if the header begins with
     * <code>ApiKey </code>
     */
    ApiKeyCredentials getCredentialsFromHeader(ThreadContext threadContext) {
        if (false == isEnabled()) {
            return null;
        }
        final SecureString apiKeyString = Authenticator.extractCredentialFromAuthorizationHeader(threadContext, "ApiKey");
        if (apiKeyString != null) {
            final byte[] decodedApiKeyCredBytes = Base64.getDecoder().decode(CharArrays.toUtf8Bytes(apiKeyString.getChars()));
            char[] apiKeyCredChars = null;
            try {
                apiKeyCredChars = CharArrays.utf8BytesToChars(decodedApiKeyCredBytes);
                int colonIndex = -1;
                for (int i = 0; i < apiKeyCredChars.length; i++) {
                    if (apiKeyCredChars[i] == ':') {
                        colonIndex = i;
                        break;
                    }
                }

                if (colonIndex < 1) {
                    throw new IllegalArgumentException("invalid ApiKey value");
                }
                return new ApiKeyCredentials(
                    new String(Arrays.copyOfRange(apiKeyCredChars, 0, colonIndex)),
                    new SecureString(Arrays.copyOfRange(apiKeyCredChars, colonIndex + 1, apiKeyCredChars.length))
                );
            } finally {
                if (apiKeyCredChars != null) {
                    Arrays.fill(apiKeyCredChars, (char) 0);
                }
            }
        }
        return null;
    }

    void computeHashForApiKey(SecureString apiKey, ActionListener<char[]> listener) {
        threadPool.executor(SECURITY_CRYPTO_THREAD_POOL_NAME).execute(ActionRunnable.supply(listener, () -> hasher.hash(apiKey)));
    }

    // Protected instance method so this can be mocked
    protected void verifyKeyAgainstHash(String apiKeyHash, ApiKeyCredentials credentials, ActionListener<Boolean> listener) {
        threadPool.executor(SECURITY_CRYPTO_THREAD_POOL_NAME).execute(ActionRunnable.supply(listener, () -> {
            Hasher hasher = Hasher.resolveFromHash(apiKeyHash.toCharArray());
            final char[] apiKeyHashChars = apiKeyHash.toCharArray();
            try {
                return hasher.verify(credentials.getKey(), apiKeyHashChars);
            } finally {
                Arrays.fill(apiKeyHashChars, (char) 0);
            }
        }));
    }

    private static Instant getApiKeyExpiration(Instant now, CreateApiKeyRequest request) {
        if (request.getExpiration() != null) {
            return now.plusSeconds(request.getExpiration().getSeconds());
        } else {
            return null;
        }
    }

    private boolean isEnabled() {
        return enabled;
    }

    public void ensureEnabled() {
        if (enabled == false) {
            throw new FeatureNotEnabledException(Feature.API_KEY_SERVICE, "api keys are not enabled");
        }
    }

    // public class for testing
    public static final class ApiKeyCredentials implements AuthenticationToken, Closeable {
        private final String id;
        private final SecureString key;

        public ApiKeyCredentials(String id, SecureString key) {
            this.id = id;
            this.key = key;
        }

        String getId() {
            return id;
        }

        SecureString getKey() {
            return key;
        }

        @Override
        public void close() {
            key.close();
        }

        @Override
        public String principal() {
            return id;
        }

        @Override
        public Object credentials() {
            return key;
        }

        @Override
        public void clearCredentials() {
            close();
        }
    }

    private static class ApiKeyLoggingDeprecationHandler implements DeprecationHandler {

        private final DeprecationLogger deprecationLogger;
        private final String apiKeyId;

        private ApiKeyLoggingDeprecationHandler(DeprecationLogger logger, String apiKeyId) {
            this.deprecationLogger = logger;
            this.apiKeyId = apiKeyId;
        }

        @Override
        public void logRenamedField(String parserName, Supplier<XContentLocation> location, String oldName, String currentName) {
            String prefix = parserName == null ? "" : "[" + parserName + "][" + location.get() + "] ";
            deprecationLogger.warn(
                DeprecationCategory.API,
                "api_key_field",
                "{}Deprecated field [{}] used in api key [{}], expected [{}] instead",
                prefix,
                oldName,
                apiKeyId,
                currentName
            );
        }

        @Override
        public void logReplacedField(String parserName, Supplier<XContentLocation> location, String oldName, String replacedName) {
            String prefix = parserName == null ? "" : "[" + parserName + "][" + location.get() + "] ";
            deprecationLogger.warn(
                DeprecationCategory.API,
                "api_key_field",
                "{}Deprecated field [{}] used in api key [{}], replaced by [{}]",
                prefix,
                oldName,
                apiKeyId,
                replacedName
            );
        }

        @Override
        public void logRemovedField(String parserName, Supplier<XContentLocation> location, String removedName) {
            String prefix = parserName == null ? "" : "[" + parserName + "][" + location.get() + "] ";
            deprecationLogger.warn(
                DeprecationCategory.API,
                "api_key_field",
                "{}Deprecated field [{}] used in api key [{}], which is unused and will be removed entirely",
                prefix,
                removedName,
                apiKeyId
            );
        }
    }

    private void doUpdateApiKey(
        final Authentication authentication,
        final UpdateApiKeyRequest request,
        final Set<RoleDescriptor> userRoleDescriptors,
        final VersionedApiKeyDoc currentVersionedDoc,
        final ActionListener<UpdateApiKeyResponse> listener
    ) throws IOException {
        final IndexRequest indexRequest = maybeBuildIndexRequestForUpdate(
            authentication,
            request.getRoleDescriptors(),
            userRoleDescriptors,
            request.getMetadata(),
            currentVersionedDoc
        );
        final boolean isNoop = indexRequest == null;
        if (isNoop) {
            logger.debug("Detected noop update request for API key [{}]. Skipping index request.", currentVersionedDoc.id());
            listener.onResponse(new UpdateApiKeyResponse(false));
            return;
        }
        logger.trace("Executing bulk request to update API key [{}]", currentVersionedDoc.id());
        securityIndex.prepareIndexIfNeededThenExecute(
            listener::onFailure,
            () -> executeAsyncWithOrigin(
                client.threadPool().getThreadContext(),
                SECURITY_ORIGIN,
                client.prepareBulk().add(indexRequest).setRefreshPolicy(RefreshPolicy.WAIT_UNTIL).request(),
                ActionListener.<BulkResponse>wrap(
                    bulkResponse -> translateResponseAndClearCache(request.getId(), bulkResponse, listener),
                    listener::onFailure
                ),
                client::bulk
            )
        );
    }

    @Nullable
    private IndexRequest maybeBuildIndexRequestForUpdate(
        final Authentication authentication,
        final List<RoleDescriptor> keyRoleDescriptors,
        final Set<RoleDescriptor> userRoleDescriptors,
        final Map<String, Object> metadata,
        final VersionedApiKeyDoc currentVersionedDoc
    ) throws IOException {
        logger.trace(
            "Building index request for update of API key doc [{}] with seqNo [{}] and primaryTerm [{}]",
            currentVersionedDoc.id(),
            currentVersionedDoc.seqNo(),
            currentVersionedDoc.primaryTerm()
        );
        final var targetDocVersion = clusterService.state().nodes().getMinNodeVersion();
        final var currentDocVersion = Version.fromId(currentVersionedDoc.doc().version);
        assert currentDocVersion.onOrBefore(targetDocVersion) : "current API key doc version must be on or before target version";
        if (currentDocVersion.before(targetDocVersion)) {
            logger.debug(
                "API key update for [{}] will update version from [{}] to [{}]",
                currentVersionedDoc.id(),
                currentDocVersion,
                targetDocVersion
            );
        }
        final XContentBuilder builder = maybeBuildUpdatedDocument(
            currentVersionedDoc.doc(),
            targetDocVersion,
            authentication,
            // TODO
            new UpdateApiKeyRequest(currentVersionedDoc.id(), keyRoleDescriptors, metadata),
            userRoleDescriptors
        );
        final boolean isNoop = builder == null;
<<<<<<< HEAD
        return isNoop
            ? null
            : client.prepareIndex(SECURITY_MAIN_ALIAS)
                .setId(currentVersionedDoc.id())
                .setSource(builder)
                .setIfSeqNo(currentVersionedDoc.seqNo())
                .setIfPrimaryTerm(currentVersionedDoc.primaryTerm())
                .setOpType(DocWriteRequest.OpType.INDEX)
                .request();
=======
        if (isNoop) {
            logger.debug("Detected noop update request for API key [{}]. Skipping index request.", request.getId());
            listener.onResponse(new UpdateApiKeyResponse(false));
            return;
        }

        final IndexRequest indexRequest = client.prepareIndex(SECURITY_MAIN_ALIAS)
            .setId(request.getId())
            .setSource(builder)
            .setIfSeqNo(currentVersionedDoc.seqNo())
            .setIfPrimaryTerm(currentVersionedDoc.primaryTerm())
            .setOpType(DocWriteRequest.OpType.INDEX)
            .request();
        logger.trace("Executing index request to update API key [{}]", request.getId());
        securityIndex.prepareIndexIfNeededThenExecute(
            ex -> listener.onFailure(traceLog("prepare security index before update", ex)),
            () -> executeAsyncWithOrigin(
                client.threadPool().getThreadContext(),
                SECURITY_ORIGIN,
                client.prepareBulk().add(indexRequest).setRefreshPolicy(RefreshPolicy.WAIT_UNTIL).request(),
                ActionListener.<BulkResponse>wrap(
                    bulkResponse -> translateResponseAndClearCache(request.getId(), bulkResponse, listener),
                    ex -> listener.onFailure(traceLog("execute bulk request for update", ex))
                ),
                client::bulk
            )
        );
>>>>>>> 72a6fdc2
    }

    /**
     * Invalidate API keys for given realm, user name, API key name and id.
     * @param realmNames realm names
     * @param username user name
     * @param apiKeyName API key name
     * @param apiKeyIds API key ids
     * @param invalidateListener listener for {@link InvalidateApiKeyResponse}
     */
    public void invalidateApiKeys(
        String[] realmNames,
        String username,
        String apiKeyName,
        String[] apiKeyIds,
        ActionListener<InvalidateApiKeyResponse> invalidateListener
    ) {
        ensureEnabled();
        if ((realmNames == null || realmNames.length == 0)
            && Strings.hasText(username) == false
            && Strings.hasText(apiKeyName) == false
            && (apiKeyIds == null || apiKeyIds.length == 0)) {
            logger.trace("none of the parameters [api key id, api key name, username, realm name] were specified for invalidation");
            invalidateListener.onFailure(
                new IllegalArgumentException("One of [api key id, api key name, username, realm name] must be specified")
            );
        } else {
            findApiKeysForUserRealmApiKeyIdAndNameCombination(
                realmNames,
                username,
                apiKeyName,
                apiKeyIds,
                true,
                false,
                ApiKeyService::convertSearchHitToApiKeyInfo,
                ActionListener.wrap(apiKeys -> {
                    if (apiKeys.isEmpty()) {
                        logger.debug(
                            "No active api keys to invalidate for realms {}, username [{}], api key name [{}] and api key ids {}",
                            Arrays.toString(realmNames),
                            username,
                            apiKeyName,
                            Arrays.toString(apiKeyIds)
                        );
                        invalidateListener.onResponse(InvalidateApiKeyResponse.emptyResponse());
                    } else {
                        invalidateAllApiKeys(apiKeys.stream().map(ApiKey::getId).collect(Collectors.toSet()), invalidateListener);
                    }
                }, invalidateListener::onFailure)
            );
        }
    }

    private void invalidateAllApiKeys(Collection<String> apiKeyIds, ActionListener<InvalidateApiKeyResponse> invalidateListener) {
        indexInvalidation(apiKeyIds, invalidateListener, null);
    }

    private <T> void findApiKeys(
        final BoolQueryBuilder boolQuery,
        boolean filterOutInvalidatedKeys,
        boolean filterOutExpiredKeys,
        final Function<SearchHit, T> hitParser,
        final ActionListener<Collection<T>> listener
    ) {
        if (filterOutInvalidatedKeys) {
            boolQuery.filter(QueryBuilders.termQuery("api_key_invalidated", false));
        }
        if (filterOutExpiredKeys) {
            final BoolQueryBuilder expiredQuery = QueryBuilders.boolQuery();
            expiredQuery.should(QueryBuilders.rangeQuery("expiration_time").gt(Instant.now().toEpochMilli()));
            expiredQuery.should(QueryBuilders.boolQuery().mustNot(QueryBuilders.existsQuery("expiration_time")));
            boolQuery.filter(expiredQuery);
        }
        final Supplier<ThreadContext.StoredContext> supplier = client.threadPool().getThreadContext().newRestorableContext(false);
        try (ThreadContext.StoredContext ignore = client.threadPool().getThreadContext().stashWithOrigin(SECURITY_ORIGIN)) {
            final SearchRequest request = client.prepareSearch(SECURITY_MAIN_ALIAS)
                .setScroll(DEFAULT_KEEPALIVE_SETTING.get(settings))
                .setQuery(boolQuery)
                .setVersion(false)
                .setSize(1000)
                .setFetchSource(true)
                .request();
            securityIndex.checkIndexVersionThenExecute(
                listener::onFailure,
                () -> ScrollHelper.fetchAllByEntity(client, request, new ContextPreservingActionListener<>(supplier, listener), hitParser)
            );
        }
    }

    public static QueryBuilder filterForRealmNames(String[] realmNames) {
        if (realmNames == null || realmNames.length == 0) {
            return null;
        }
        if (realmNames.length == 1) {
            return QueryBuilders.termQuery("creator.realm", realmNames[0]);
        } else {
            final BoolQueryBuilder realmsQuery = QueryBuilders.boolQuery();
            for (String realmName : realmNames) {
                realmsQuery.should(QueryBuilders.termQuery("creator.realm", realmName));
            }
            realmsQuery.minimumShouldMatch(1);
            return realmsQuery;
        }
    }

    private void findVersionedApiKeyDocsForSubject(
        final Authentication authentication,
        final String[] apiKeyIds,
        final ActionListener<Collection<VersionedApiKeyDoc>> listener
    ) {
        assert authentication.isApiKey() == false;
        findApiKeysForUserRealmApiKeyIdAndNameCombination(
            getOwnersRealmNames(authentication),
            authentication.getEffectiveSubject().getUser().principal(),
            null,
            apiKeyIds,
            false,
            false,
            ApiKeyService::convertSearchHitToVersionedApiKeyDoc,
            listener
        );
    }

    private <T> void findApiKeysForUserRealmApiKeyIdAndNameCombination(
        String[] realmNames,
        String userName,
        String apiKeyName,
        String[] apiKeyIds,
        boolean filterOutInvalidatedKeys,
        boolean filterOutExpiredKeys,
        Function<SearchHit, T> hitParser,
        ActionListener<Collection<T>> listener
    ) {
        final SecurityIndexManager frozenSecurityIndex = securityIndex.freeze();
        if (frozenSecurityIndex.indexExists() == false) {
            listener.onResponse(Collections.emptyList());
        } else if (frozenSecurityIndex.isAvailable() == false) {
            listener.onFailure(frozenSecurityIndex.getUnavailableReason());
        } else {
            final BoolQueryBuilder boolQuery = QueryBuilders.boolQuery().filter(QueryBuilders.termQuery("doc_type", "api_key"));
            QueryBuilder realmsQuery = filterForRealmNames(realmNames);
            if (realmsQuery != null) {
                boolQuery.filter(realmsQuery);
            }
            if (Strings.hasText(userName)) {
                boolQuery.filter(QueryBuilders.termQuery("creator.principal", userName));
            }
            if (Strings.hasText(apiKeyName) && "*".equals(apiKeyName) == false) {
                if (apiKeyName.endsWith("*")) {
                    boolQuery.filter(QueryBuilders.prefixQuery("name", apiKeyName.substring(0, apiKeyName.length() - 1)));
                } else {
                    boolQuery.filter(QueryBuilders.termQuery("name", apiKeyName));
                }
            }
            if (apiKeyIds != null && apiKeyIds.length > 0) {
                boolQuery.filter(QueryBuilders.idsQuery().addIds(apiKeyIds));
            }

            findApiKeys(boolQuery, filterOutInvalidatedKeys, filterOutExpiredKeys, hitParser, listener);
        }
    }

    /**
     * Performs the actual invalidation of a collection of api keys
     *
     * @param apiKeyIds       the api keys to invalidate
     * @param listener        the listener to notify upon completion
     * @param previousResult  if this not the initial attempt for invalidation, it contains the result of invalidating
     *                        api keys up to the point of the retry. This result is added to the result of the current attempt
     */
    private void indexInvalidation(
        Collection<String> apiKeyIds,
        ActionListener<InvalidateApiKeyResponse> listener,
        @Nullable InvalidateApiKeyResponse previousResult
    ) {
        maybeStartApiKeyRemover();
        if (apiKeyIds.isEmpty()) {
            listener.onFailure(new ElasticsearchSecurityException("No api key ids provided for invalidation"));
        } else {
            BulkRequestBuilder bulkRequestBuilder = client.prepareBulk();
            for (String apiKeyId : apiKeyIds) {
                UpdateRequest request = client.prepareUpdate(SECURITY_MAIN_ALIAS, apiKeyId)
                    .setDoc(Collections.singletonMap("api_key_invalidated", true))
                    .request();
                bulkRequestBuilder.add(request);
            }
            bulkRequestBuilder.setRefreshPolicy(RefreshPolicy.WAIT_UNTIL);
            securityIndex.prepareIndexIfNeededThenExecute(
                ex -> listener.onFailure(traceLog("prepare security index", ex)),
                () -> executeAsyncWithOrigin(
                    client.threadPool().getThreadContext(),
                    SECURITY_ORIGIN,
                    bulkRequestBuilder.request(),
                    ActionListener.<BulkResponse>wrap(bulkResponse -> {
                        ArrayList<ElasticsearchException> failedRequestResponses = new ArrayList<>();
                        ArrayList<String> previouslyInvalidated = new ArrayList<>();
                        ArrayList<String> invalidated = new ArrayList<>();
                        if (null != previousResult) {
                            failedRequestResponses.addAll((previousResult.getErrors()));
                            previouslyInvalidated.addAll(previousResult.getPreviouslyInvalidatedApiKeys());
                            invalidated.addAll(previousResult.getInvalidatedApiKeys());
                        }
                        for (BulkItemResponse bulkItemResponse : bulkResponse.getItems()) {
                            if (bulkItemResponse.isFailed()) {
                                Throwable cause = bulkItemResponse.getFailure().getCause();
                                final String failedApiKeyId = bulkItemResponse.getFailure().getId();
                                traceLog("invalidate api key", failedApiKeyId, cause);
                                failedRequestResponses.add(new ElasticsearchException("Error invalidating api key", cause));
                            } else {
                                UpdateResponse updateResponse = bulkItemResponse.getResponse();
                                if (updateResponse.getResult() == DocWriteResponse.Result.UPDATED) {
                                    logger.debug("Invalidated api key for doc [{}]", updateResponse.getId());
                                    invalidated.add(updateResponse.getId());
                                } else if (updateResponse.getResult() == DocWriteResponse.Result.NOOP) {
                                    previouslyInvalidated.add(updateResponse.getId());
                                }
                            }
                        }
                        InvalidateApiKeyResponse result = new InvalidateApiKeyResponse(
                            invalidated,
                            previouslyInvalidated,
                            failedRequestResponses
                        );
                        clearCache(result, listener);
                    }, e -> {
                        Throwable cause = ExceptionsHelper.unwrapCause(e);
                        traceLog("invalidate api keys", cause);
                        listener.onFailure(e);
                    }),
                    client::bulk
                )
            );
        }
    }

    private void translateResponseAndClearCache(
        final String apiKeyId,
        final BulkResponse bulkResponse,
        final ActionListener<UpdateApiKeyResponse> listener
    ) {
        final BulkItemResponse[] elements = bulkResponse.getItems();
        assert elements.length == 1 : "expected single item in bulk index response for API key update";
        final var bulkItemResponse = elements[0];
        if (bulkItemResponse.isFailed()) {
            listener.onFailure(bulkItemResponse.getFailure().getCause());
        } else {
            assert bulkItemResponse.getResponse().getId().equals(apiKeyId);
            // Since we made an index request against an existing document, we can't get a NOOP or CREATED here
            assert bulkItemResponse.getResponse().getResult() == DocWriteResponse.Result.UPDATED;
            clearApiKeyDocCache(apiKeyId, new UpdateApiKeyResponse(true), listener);
        }
    }

    private void translateResponseAndClearCache(
        final BulkResponse bulkResponse,
        final BulkUpdateApiKeyResponse.Builder responseBuilder,
        final ActionListener<BulkUpdateApiKeyResponse> listener
    ) {
        for (BulkItemResponse bulkItemResponse : bulkResponse.getItems()) {
            final String id = bulkItemResponse.getId();
            if (bulkItemResponse.isFailed()) {
                responseBuilder.addError(
                    id,
                    new ElasticsearchException("Bulk request execution", bulkItemResponse.getFailure().getCause())
                );
            } else {
                // Since we made an index request against an existing document, we can't get a NOOP or CREATED here
                assert bulkItemResponse.getResponse().getResult() == DocWriteResponse.Result.UPDATED;
                responseBuilder.addUpdated(id);
            }
        }
        clearApiKeyDocCache(responseBuilder.build(), listener);
    }

    private static VersionedApiKeyDoc singleDoc(final String apiKeyId, final Collection<VersionedApiKeyDoc> elements) {
        if (elements.size() != 1) {
            final var message = "expected single API key doc with ID ["
                + apiKeyId
                + "] to be found for update but found ["
                + elements.size()
                + "]";
            assert false : message;
            throw new IllegalStateException(message);
        }
        return elements.iterator().next();
    }

    private static void addLimitedByRoleDescriptors(final XContentBuilder builder, final Set<RoleDescriptor> limitedByRoleDescriptors)
        throws IOException {
        assert limitedByRoleDescriptors != null;
        builder.startObject("limited_by_role_descriptors");
        for (RoleDescriptor descriptor : limitedByRoleDescriptors) {
            builder.field(descriptor.getName(), (contentBuilder, params) -> descriptor.toXContent(contentBuilder, params, true));
        }
        builder.endObject();
    }

    private static void addApiKeyHash(final XContentBuilder builder, final char[] apiKeyHashChars) throws IOException {
        byte[] utf8Bytes = null;
        try {
            utf8Bytes = CharArrays.toUtf8Bytes(apiKeyHashChars);
            builder.field("api_key_hash").utf8Value(utf8Bytes, 0, utf8Bytes.length);
        } finally {
            if (utf8Bytes != null) {
                Arrays.fill(utf8Bytes, (byte) 0);
            }
        }
    }

    private static void addCreator(final XContentBuilder builder, final Authentication authentication) throws IOException {
        final var user = authentication.getEffectiveSubject().getUser();
        final var sourceRealm = authentication.getEffectiveSubject().getRealm();
        builder.startObject("creator")
            .field("principal", user.principal())
            .field("full_name", user.fullName())
            .field("email", user.email())
            .field("metadata", user.metadata())
            .field("realm", sourceRealm.getName())
            .field("realm_type", sourceRealm.getType());
        if (sourceRealm.getDomain() != null) {
            builder.field("realm_domain", sourceRealm.getDomain());
        }
        builder.endObject();
    }

    private static void addRoleDescriptors(final XContentBuilder builder, final List<RoleDescriptor> keyRoles) throws IOException {
        builder.startObject("role_descriptors");
        if (keyRoles != null && keyRoles.isEmpty() == false) {
            for (RoleDescriptor descriptor : keyRoles) {
                builder.field(descriptor.getName(), (contentBuilder, params) -> descriptor.toXContent(contentBuilder, params, true));
            }
        }
        builder.endObject();
    }

    private void clearCache(InvalidateApiKeyResponse result, ActionListener<InvalidateApiKeyResponse> listener) {
        executeClearCacheRequest(
            result,
            listener,
            new ClearSecurityCacheRequest().cacheName("api_key").keys(result.getInvalidatedApiKeys().toArray(String[]::new))
        );
    }

    private void clearApiKeyDocCache(
        final String apiKeyId,
        final UpdateApiKeyResponse result,
        final ActionListener<UpdateApiKeyResponse> listener
    ) {
        executeClearCacheRequest(result, listener, new ClearSecurityCacheRequest().cacheName("api_key_doc").keys(apiKeyId));
    }

    private void clearApiKeyDocCache(final BulkUpdateApiKeyResponse result, final ActionListener<BulkUpdateApiKeyResponse> listener) {
        executeClearCacheRequest(
            result,
            listener,
            new ClearSecurityCacheRequest().cacheName("api_key_doc").keys(result.getUpdated().toArray(String[]::new))
        );
    }

    private <T> void executeClearCacheRequest(T result, ActionListener<T> listener, ClearSecurityCacheRequest clearApiKeyCacheRequest) {
        executeAsyncWithOrigin(client, SECURITY_ORIGIN, ClearSecurityCacheAction.INSTANCE, clearApiKeyCacheRequest, new ActionListener<>() {
            @Override
            public void onResponse(ClearSecurityCacheResponse nodes) {
                listener.onResponse(result);
            }

            @Override
            public void onFailure(Exception e) {
                logger.error(() -> format("unable to clear API key cache [{}]", clearApiKeyCacheRequest.cacheName()), e);
                listener.onFailure(new ElasticsearchException("clearing the API key cache failed; please clear the caches manually", e));
            }
        });
    }

    /**
     * Logs an exception concerning a specific api key at TRACE level (if enabled)
     */
    private static <E extends Throwable> E traceLog(String action, String identifier, E exception) {
        if (logger.isTraceEnabled()) {
            if (exception instanceof final ElasticsearchException esEx) {
                final Object detail = esEx.getHeader("error_description");
                if (detail != null) {
                    logger.trace(() -> format("Failure in [%s] for id [%s] - [%s]", action, identifier, detail), esEx);
                } else {
                    logger.trace(() -> format("Failure in [%s] for id [%s]", action, identifier), esEx);
                }
            } else {
                logger.trace(() -> format("Failure in [%s] for id [%s]", action, identifier), exception);
            }
        }
        return exception;
    }

    /**
     * Logs an exception at TRACE level (if enabled)
     */
    private static <E extends Throwable> E traceLog(String action, E exception) {
        if (logger.isTraceEnabled()) {
            if (exception instanceof final ElasticsearchException esEx) {
                final Object detail = esEx.getHeader("error_description");
                if (detail != null) {
                    logger.trace(() -> format("Failure in [%s] - [%s]", action, detail), esEx);
                } else {
                    logger.trace(() -> "Failure in [" + action + "]", esEx);
                }
            } else {
                logger.trace(() -> "Failure in [" + action + "]", exception);
            }
        }
        return exception;
    }

    // pkg scoped for testing
    boolean isExpirationInProgress() {
        return expiredApiKeysRemover.isExpirationInProgress();
    }

    // pkg scoped for testing
    long lastTimeWhenApiKeysRemoverWasTriggered() {
        return lastExpirationRunMs;
    }

    private void maybeStartApiKeyRemover() {
        if (securityIndex.isAvailable()) {
            if (client.threadPool().relativeTimeInMillis() - lastExpirationRunMs > deleteInterval.getMillis()) {
                expiredApiKeysRemover.submit(client.threadPool());
                lastExpirationRunMs = client.threadPool().relativeTimeInMillis();
            }
        }
    }

    /**
     * Get API key information for given realm, user, API key name and id combination
     * @param realmNames realm names
     * @param username user name
     * @param apiKeyName API key name
     * @param apiKeyIds API key ids
     * @param listener listener for {@link GetApiKeyResponse}
     */
    public void getApiKeys(
        String[] realmNames,
        String username,
        String apiKeyName,
        String[] apiKeyIds,
        ActionListener<GetApiKeyResponse> listener
    ) {
        ensureEnabled();
        findApiKeysForUserRealmApiKeyIdAndNameCombination(
            realmNames,
            username,
            apiKeyName,
            apiKeyIds,
            false,
            false,
            ApiKeyService::convertSearchHitToApiKeyInfo,
            ActionListener.wrap(apiKeyInfos -> {
                if (apiKeyInfos.isEmpty()) {
                    logger.debug(
                        "No active api keys found for realms {}, user [{}], api key name [{}] and api key ids {}",
                        Arrays.toString(realmNames),
                        username,
                        apiKeyName,
                        Arrays.toString(apiKeyIds)
                    );
                    listener.onResponse(GetApiKeyResponse.emptyResponse());
                } else {
                    listener.onResponse(new GetApiKeyResponse(apiKeyInfos));
                }
            }, listener::onFailure)
        );
    }

    public void queryApiKeys(SearchRequest searchRequest, ActionListener<QueryApiKeyResponse> listener) {
        ensureEnabled();

        final SecurityIndexManager frozenSecurityIndex = securityIndex.freeze();
        if (frozenSecurityIndex.indexExists() == false) {
            logger.debug("security index does not exist");
            listener.onResponse(QueryApiKeyResponse.emptyResponse());
        } else if (frozenSecurityIndex.isAvailable() == false) {
            listener.onFailure(frozenSecurityIndex.getUnavailableReason());
        } else {
            securityIndex.checkIndexVersionThenExecute(
                listener::onFailure,
                () -> executeAsyncWithOrigin(
                    client,
                    SECURITY_ORIGIN,
                    SearchAction.INSTANCE,
                    searchRequest,
                    ActionListener.wrap(searchResponse -> {
                        final long total = searchResponse.getHits().getTotalHits().value;
                        if (total == 0) {
                            logger.debug("No api keys found for query [{}]", searchRequest.source().query());
                            listener.onResponse(QueryApiKeyResponse.emptyResponse());
                            return;
                        }
                        final List<QueryApiKeyResponse.Item> apiKeyItem = Arrays.stream(searchResponse.getHits().getHits())
                            .map(ApiKeyService::convertSearchHitToQueryItem)
                            .toList();
                        listener.onResponse(new QueryApiKeyResponse(total, apiKeyItem));
                    }, listener::onFailure)
                )
            );
        }
    }

    private static QueryApiKeyResponse.Item convertSearchHitToQueryItem(SearchHit hit) {
        return new QueryApiKeyResponse.Item(convertSearchHitToApiKeyInfo(hit), hit.getSortValues());
    }

    private static ApiKey convertSearchHitToApiKeyInfo(SearchHit hit) {
        Map<String, Object> source = hit.getSourceAsMap();
        String name = (String) source.get("name");
        String id = hit.getId();
        Long creation = (Long) source.get("creation_time");
        Long expiration = (Long) source.get("expiration_time");
        Boolean invalidated = (Boolean) source.get("api_key_invalidated");
        @SuppressWarnings("unchecked")
        String username = (String) ((Map<String, Object>) source.get("creator")).get("principal");
        @SuppressWarnings("unchecked")
        String realm = (String) ((Map<String, Object>) source.get("creator")).get("realm");
        @SuppressWarnings("unchecked")
        Map<String, Object> metadata = (Map<String, Object>) source.get("metadata_flattened");

        return new ApiKey(
            name,
            id,
            Instant.ofEpochMilli(creation),
            (expiration != null) ? Instant.ofEpochMilli(expiration) : null,
            invalidated,
            username,
            realm,
            metadata
        );
    }

    private static VersionedApiKeyDoc convertSearchHitToVersionedApiKeyDoc(SearchHit hit) {
        try (
            XContentParser parser = XContentHelper.createParser(XContentParserConfiguration.EMPTY, hit.getSourceRef(), XContentType.JSON)
        ) {
            return new VersionedApiKeyDoc(ApiKeyDoc.fromXContent(parser), hit.getId(), hit.getSeqNo(), hit.getPrimaryTerm());
        } catch (IOException ex) {
            throw new UncheckedIOException(ex);
        }
    }

    private record VersionedApiKeyDoc(ApiKeyDoc doc, String id, long seqNo, long primaryTerm) {}

    private RemovalListener<String, ListenableFuture<CachedApiKeyHashResult>> getAuthCacheRemovalListener(int maximumWeight) {
        return notification -> {
            if (RemovalReason.EVICTED == notification.getRemovalReason() && getApiKeyAuthCache().count() >= maximumWeight) {
                evictionCounter.increment();
                logger.trace(
                    "API key with ID [{}] was evicted from the authentication cache, " + "possibly due to cache size limit",
                    notification.getKey()
                );
                final long last = lastEvictionCheckedAt.get();
                final long now = System.nanoTime();
                if (now - last >= EVICTION_MONITOR_INTERVAL_NANOS && lastEvictionCheckedAt.compareAndSet(last, now)) {
                    final long sum = evictionCounter.sum();
                    evictionCounter.add(-sum); // reset by decrease
                    if (sum >= EVICTION_WARNING_THRESHOLD) {
                        logger.warn(
                            "Possible thrashing for API key authentication cache, "
                                + "[{}] eviction due to cache size within last [{}] seconds",
                            sum,
                            EVICTION_MONITOR_INTERVAL_SECONDS
                        );
                    }
                }
            }
        };
    }

    // package private for test
    LongAdder getEvictionCounter() {
        return evictionCounter;
    }

    // package private for test
    AtomicLong getLastEvictionCheckedAt() {
        return lastEvictionCheckedAt;
    }

    /**
     * Returns realm name of the owner user of an API key if the effective user is an API Key.
     * If the effective user is not an API key, it just returns the source realm name.
     *
     * @param authentication {@link Authentication}
     * @return realm name
     */
    public static String getCreatorRealmName(final Authentication authentication) {
        if (authentication.isApiKey()) {
            return (String) authentication.getMetadata().get(AuthenticationField.API_KEY_CREATOR_REALM_NAME);
        } else {
            return authentication.getSourceRealm().getName();
        }
    }

    /** Returns the realm names that the username can access resources across.
     */
    public static String[] getOwnersRealmNames(Authentication authentication) {
        if (authentication.isApiKey()) {
            return new String[] { (String) authentication.getMetadata().get(AuthenticationField.API_KEY_CREATOR_REALM_NAME) };
        } else {
            RealmDomain domain = authentication.getSourceRealm().getDomain();
            if (domain != null) {
                return domain.realms().stream().map(realmIdentifier -> realmIdentifier.getName()).toArray(String[]::new);
            } else {
                return new String[] { authentication.getSourceRealm().getName() };
            }
        }
    }

    /**
     * Returns realm type of the owner user of an API key if the effective user is an API Key.
     * If the effective user is not an API key, it just returns the source realm type.
     *
     * @param authentication {@link Authentication}
     * @return realm type
     */
    public static String getCreatorRealmType(final Authentication authentication) {
        if (authentication.isApiKey()) {
            return (String) authentication.getMetadata().get(AuthenticationField.API_KEY_CREATOR_REALM_TYPE);
        } else {
            return authentication.getSourceRealm().getType();
        }
    }

    /**
     * If the authentication has type of api_key, returns the metadata associated to the
     * API key.
     * @param authentication {@link Authentication}
     * @return A map for the metadata or an empty map if no metadata is found.
     */
    public static Map<String, Object> getApiKeyMetadata(Authentication authentication) {
        if (false == authentication.isAuthenticatedAsApiKey()) {
            throw new IllegalArgumentException(
                "authentication realm must be ["
                    + AuthenticationField.API_KEY_REALM_TYPE
                    + "], got ["
                    + authentication.getAuthenticatedBy().getType()
                    + "]"
            );
        }
        final Object apiKeyMetadata = authentication.getMetadata().get(AuthenticationField.API_KEY_METADATA_KEY);
        if (apiKeyMetadata != null) {
            final Tuple<XContentType, Map<String, Object>> tuple = XContentHelper.convertToMap(
                (BytesReference) apiKeyMetadata,
                false,
                XContentType.JSON
            );
            return tuple.v2();
        } else {
            return Map.of();
        }
    }

    final class CachedApiKeyHashResult {
        final boolean success;
        final char[] hash;

        CachedApiKeyHashResult(boolean success, SecureString apiKey) {
            this.success = success;
            this.hash = cacheHasher.hash(apiKey);
        }

        boolean verify(SecureString password) {
            return hash != null && cacheHasher.verify(password, hash);
        }
    }

    public static final class ApiKeyDoc {

        private static final BytesReference NULL_BYTES = new BytesArray("null");
        static final InstantiatingObjectParser<ApiKeyDoc, Void> PARSER;
        static {
            InstantiatingObjectParser.Builder<ApiKeyDoc, Void> builder = InstantiatingObjectParser.builder(
                "api_key_doc",
                true,
                ApiKeyDoc.class
            );
            builder.declareString(constructorArg(), new ParseField("doc_type"));
            builder.declareLong(constructorArg(), new ParseField("creation_time"));
            builder.declareLongOrNull(constructorArg(), -1, new ParseField("expiration_time"));
            builder.declareBoolean(constructorArg(), new ParseField("api_key_invalidated"));
            builder.declareString(constructorArg(), new ParseField("api_key_hash"));
            builder.declareStringOrNull(optionalConstructorArg(), new ParseField("name"));
            builder.declareInt(constructorArg(), new ParseField("version"));
            ObjectParserHelper.declareRawObject(builder, constructorArg(), new ParseField("role_descriptors"));
            ObjectParserHelper.declareRawObject(builder, constructorArg(), new ParseField("limited_by_role_descriptors"));
            builder.declareObject(constructorArg(), (p, c) -> p.map(), new ParseField("creator"));
            ObjectParserHelper.declareRawObjectOrNull(builder, optionalConstructorArg(), new ParseField("metadata_flattened"));
            PARSER = builder.build();
        }

        final String docType;
        final long creationTime;
        final long expirationTime;
        final Boolean invalidated;
        final String hash;
        @Nullable
        final String name;
        final int version;
        final BytesReference roleDescriptorsBytes;
        final BytesReference limitedByRoleDescriptorsBytes;
        final Map<String, Object> creator;
        @Nullable
        final BytesReference metadataFlattened;

        public ApiKeyDoc(
            String docType,
            long creationTime,
            long expirationTime,
            Boolean invalidated,
            String hash,
            @Nullable String name,
            int version,
            BytesReference roleDescriptorsBytes,
            BytesReference limitedByRoleDescriptorsBytes,
            Map<String, Object> creator,
            @Nullable BytesReference metadataFlattened
        ) {
            this.docType = docType;
            this.creationTime = creationTime;
            this.expirationTime = expirationTime;
            this.invalidated = invalidated;
            this.hash = hash;
            this.name = name;
            this.version = version;
            this.roleDescriptorsBytes = roleDescriptorsBytes;
            this.limitedByRoleDescriptorsBytes = limitedByRoleDescriptorsBytes;
            this.creator = creator;
            this.metadataFlattened = NULL_BYTES.equals(metadataFlattened) ? null : metadataFlattened;
        }

        public CachedApiKeyDoc toCachedApiKeyDoc() {
            final MessageDigest digest = MessageDigests.sha256();
            final String roleDescriptorsHash = MessageDigests.toHexString(MessageDigests.digest(roleDescriptorsBytes, digest));
            digest.reset();
            final String limitedByRoleDescriptorsHash = MessageDigests.toHexString(
                MessageDigests.digest(limitedByRoleDescriptorsBytes, digest)
            );
            return new CachedApiKeyDoc(
                creationTime,
                expirationTime,
                invalidated,
                hash,
                name,
                version,
                creator,
                roleDescriptorsHash,
                limitedByRoleDescriptorsHash,
                metadataFlattened
            );
        }

        static ApiKeyDoc fromXContent(XContentParser parser) {
            return PARSER.apply(parser, null);
        }
    }

    /**
     * A cached version of the {@link ApiKeyDoc}. The main difference is that the role descriptors
     * are replaced by their hashes. The actual values are stored in a separate role descriptor cache,
     * so that duplicate role descriptors are cached only once (and therefore consume less memory).
     */
    public static final class CachedApiKeyDoc {
        final long creationTime;
        final long expirationTime;
        final Boolean invalidated;
        final String hash;
        final String name;
        final int version;
        final Map<String, Object> creator;
        final String roleDescriptorsHash;
        final String limitedByRoleDescriptorsHash;
        @Nullable
        final BytesReference metadataFlattened;

        public CachedApiKeyDoc(
            long creationTime,
            long expirationTime,
            Boolean invalidated,
            String hash,
            String name,
            int version,
            Map<String, Object> creator,
            String roleDescriptorsHash,
            String limitedByRoleDescriptorsHash,
            @Nullable BytesReference metadataFlattened
        ) {
            this.creationTime = creationTime;
            this.expirationTime = expirationTime;
            this.invalidated = invalidated;
            this.hash = hash;
            this.name = name;
            this.version = version;
            this.creator = creator;
            this.roleDescriptorsHash = roleDescriptorsHash;
            this.limitedByRoleDescriptorsHash = limitedByRoleDescriptorsHash;
            this.metadataFlattened = metadataFlattened;
        }

        public ApiKeyDoc toApiKeyDoc(BytesReference roleDescriptorsBytes, BytesReference limitedByRoleDescriptorsBytes) {
            return new ApiKeyDoc(
                "api_key",
                creationTime,
                expirationTime,
                invalidated,
                hash,
                name,
                version,
                roleDescriptorsBytes,
                limitedByRoleDescriptorsBytes,
                creator,
                metadataFlattened
            );
        }
    }

    private static final class ApiKeyDocCache {
        private final Cache<String, ApiKeyService.CachedApiKeyDoc> docCache;
        private final Cache<String, BytesReference> roleDescriptorsBytesCache;
        private final LockingAtomicCounter lockingAtomicCounter;

        ApiKeyDocCache(TimeValue ttl, int maximumWeight) {
            this.docCache = CacheBuilder.<String, ApiKeyService.CachedApiKeyDoc>builder()
                .setMaximumWeight(maximumWeight)
                .setExpireAfterWrite(ttl)
                .build();
            // We don't use the doc TTL because that TTL is very low to avoid the risk of
            // caching an invalidated API key. But role descriptors are immutable and may be shared between
            // multiple API keys, so we cache for longer and rely on the weight to manage the cache size.
            this.roleDescriptorsBytesCache = CacheBuilder.<String, BytesReference>builder()
                .setExpireAfterAccess(TimeValue.timeValueHours(1))
                .setMaximumWeight(maximumWeight * 2L)
                .build();
            this.lockingAtomicCounter = new LockingAtomicCounter();
        }

        public ApiKeyDoc get(String docId) {
            ApiKeyService.CachedApiKeyDoc existing = docCache.get(docId);
            if (existing != null) {
                final BytesReference roleDescriptorsBytes = roleDescriptorsBytesCache.get(existing.roleDescriptorsHash);
                final BytesReference limitedByRoleDescriptorsBytes = roleDescriptorsBytesCache.get(existing.limitedByRoleDescriptorsHash);
                if (roleDescriptorsBytes != null && limitedByRoleDescriptorsBytes != null) {
                    return existing.toApiKeyDoc(roleDescriptorsBytes, limitedByRoleDescriptorsBytes);
                }
            }
            return null;
        }

        public long getInvalidationCount() {
            return lockingAtomicCounter.get();
        }

        public void putIfNoInvalidationSince(String docId, ApiKeyDoc apiKeyDoc, long invalidationCount) {
            final CachedApiKeyDoc cachedApiKeyDoc = apiKeyDoc.toCachedApiKeyDoc();
            lockingAtomicCounter.compareAndRun(invalidationCount, () -> {
                docCache.put(docId, cachedApiKeyDoc);
                try {
                    roleDescriptorsBytesCache.computeIfAbsent(cachedApiKeyDoc.roleDescriptorsHash, k -> apiKeyDoc.roleDescriptorsBytes);
                    roleDescriptorsBytesCache.computeIfAbsent(
                        cachedApiKeyDoc.limitedByRoleDescriptorsHash,
                        k -> apiKeyDoc.limitedByRoleDescriptorsBytes
                    );
                } catch (ExecutionException e) {
                    throw new RuntimeException(e);
                }
            });
        }

        public void invalidate(Collection<String> docIds) {
            lockingAtomicCounter.increment();
            logger.debug("Invalidating API key doc cache with ids: [{}]", Strings.collectionToCommaDelimitedString(docIds));
            docIds.forEach(docCache::invalidate);
        }

        public void invalidateAll() {
            lockingAtomicCounter.increment();
            logger.debug("Invalidating all API key doc cache and descriptor cache");
            docCache.invalidateAll();
            roleDescriptorsBytesCache.invalidateAll();
        }
    }
}<|MERGE_RESOLUTION|>--- conflicted
+++ resolved
@@ -433,6 +433,7 @@
                 );
                 final boolean isNoop = indexRequest == null;
                 if (isNoop) {
+                    logger.debug("Detected noop update request for API key [{}]. Skipping index request.", versionedDoc.id());
                     responseBuilder.addNoop(versionedDoc.id());
                 } else {
                     requestBuilder.add(indexRequest);
@@ -1173,14 +1174,14 @@
         }
         logger.trace("Executing bulk request to update API key [{}]", currentVersionedDoc.id());
         securityIndex.prepareIndexIfNeededThenExecute(
-            listener::onFailure,
+            ex -> listener.onFailure(traceLog("prepare security index before update", ex)),
             () -> executeAsyncWithOrigin(
                 client.threadPool().getThreadContext(),
                 SECURITY_ORIGIN,
                 client.prepareBulk().add(indexRequest).setRefreshPolicy(RefreshPolicy.WAIT_UNTIL).request(),
                 ActionListener.<BulkResponse>wrap(
                     bulkResponse -> translateResponseAndClearCache(request.getId(), bulkResponse, listener),
-                    listener::onFailure
+                    ex -> listener.onFailure(traceLog("execute bulk request for update", ex))
                 ),
                 client::bulk
             )
@@ -1221,7 +1222,6 @@
             userRoleDescriptors
         );
         final boolean isNoop = builder == null;
-<<<<<<< HEAD
         return isNoop
             ? null
             : client.prepareIndex(SECURITY_MAIN_ALIAS)
@@ -1231,35 +1231,6 @@
                 .setIfPrimaryTerm(currentVersionedDoc.primaryTerm())
                 .setOpType(DocWriteRequest.OpType.INDEX)
                 .request();
-=======
-        if (isNoop) {
-            logger.debug("Detected noop update request for API key [{}]. Skipping index request.", request.getId());
-            listener.onResponse(new UpdateApiKeyResponse(false));
-            return;
-        }
-
-        final IndexRequest indexRequest = client.prepareIndex(SECURITY_MAIN_ALIAS)
-            .setId(request.getId())
-            .setSource(builder)
-            .setIfSeqNo(currentVersionedDoc.seqNo())
-            .setIfPrimaryTerm(currentVersionedDoc.primaryTerm())
-            .setOpType(DocWriteRequest.OpType.INDEX)
-            .request();
-        logger.trace("Executing index request to update API key [{}]", request.getId());
-        securityIndex.prepareIndexIfNeededThenExecute(
-            ex -> listener.onFailure(traceLog("prepare security index before update", ex)),
-            () -> executeAsyncWithOrigin(
-                client.threadPool().getThreadContext(),
-                SECURITY_ORIGIN,
-                client.prepareBulk().add(indexRequest).setRefreshPolicy(RefreshPolicy.WAIT_UNTIL).request(),
-                ActionListener.<BulkResponse>wrap(
-                    bulkResponse -> translateResponseAndClearCache(request.getId(), bulkResponse, listener),
-                    ex -> listener.onFailure(traceLog("execute bulk request for update", ex))
-                ),
-                client::bulk
-            )
-        );
->>>>>>> 72a6fdc2
     }
 
     /**
