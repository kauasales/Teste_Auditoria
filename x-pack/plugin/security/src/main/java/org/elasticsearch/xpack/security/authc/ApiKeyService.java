--- conflicted
+++ resolved
@@ -1035,11 +1035,7 @@
     }
 
     // pkg private for testing
-<<<<<<< HEAD
-    CachedApiKeyHashResult getFromCache(String id) throws Exception {
-=======
     CachedApiKeyHashResult getFromCache(String id) {
->>>>>>> 8ad86941
         return apiKeyAuthCache == null ? null : apiKeyAuthCache.get(id).result();
     }
 
