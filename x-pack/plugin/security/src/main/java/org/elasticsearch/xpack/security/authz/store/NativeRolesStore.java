/*
 * Copyright Elasticsearch B.V. and/or licensed to Elasticsearch B.V. under one
 * or more contributor license agreements. Licensed under the Elastic License
 * 2.0; you may not use this file except in compliance with the Elastic License
 * 2.0.
 */
package org.elasticsearch.xpack.security.authz.store;

import org.apache.logging.log4j.LogManager;
import org.apache.logging.log4j.Logger;
import org.elasticsearch.ElasticsearchException;
import org.elasticsearch.TransportVersions;
import org.elasticsearch.action.ActionListener;
import org.elasticsearch.action.ActionRequestValidationException;
import org.elasticsearch.action.DelegatingActionListener;
import org.elasticsearch.action.DocWriteResponse;
import org.elasticsearch.action.bulk.BulkItemResponse;
import org.elasticsearch.action.bulk.BulkRequest;
import org.elasticsearch.action.bulk.BulkResponse;
import org.elasticsearch.action.delete.DeleteRequest;
import org.elasticsearch.action.delete.DeleteResponse;
import org.elasticsearch.action.get.GetResponse;
import org.elasticsearch.action.get.MultiGetItemResponse;
import org.elasticsearch.action.get.MultiGetRequest;
import org.elasticsearch.action.get.MultiGetResponse;
import org.elasticsearch.action.index.IndexRequest;
import org.elasticsearch.action.search.MultiSearchResponse;
import org.elasticsearch.action.search.SearchRequest;
import org.elasticsearch.action.search.TransportSearchAction;
import org.elasticsearch.action.support.ContextPreservingActionListener;
import org.elasticsearch.action.support.WriteRequest;
import org.elasticsearch.action.update.UpdateRequest;
import org.elasticsearch.client.internal.Client;
import org.elasticsearch.cluster.service.ClusterService;
import org.elasticsearch.common.bytes.BytesReference;
import org.elasticsearch.common.settings.Settings;
import org.elasticsearch.common.util.Maps;
import org.elasticsearch.common.util.concurrent.ThreadContext;
import org.elasticsearch.core.Nullable;
import org.elasticsearch.features.FeatureService;
import org.elasticsearch.index.query.QueryBuilder;
import org.elasticsearch.index.query.QueryBuilders;
import org.elasticsearch.license.LicenseUtils;
import org.elasticsearch.license.XPackLicenseState;
import org.elasticsearch.search.SearchHit;
import org.elasticsearch.search.builder.SearchSourceBuilder;
import org.elasticsearch.xcontent.NamedXContentRegistry;
import org.elasticsearch.xcontent.ToXContent;
import org.elasticsearch.xcontent.XContentBuilder;
import org.elasticsearch.xcontent.XContentType;
import org.elasticsearch.xpack.core.security.ScrollHelper;
import org.elasticsearch.xpack.core.security.action.role.BulkRolesResponse;
import org.elasticsearch.xpack.core.security.action.role.ClearRolesCacheAction;
import org.elasticsearch.xpack.core.security.action.role.ClearRolesCacheRequest;
import org.elasticsearch.xpack.core.security.action.role.ClearRolesCacheResponse;
import org.elasticsearch.xpack.core.security.action.role.DeleteRoleRequest;
import org.elasticsearch.xpack.core.security.action.role.QueryRoleResponse;
import org.elasticsearch.xpack.core.security.action.role.QueryRoleResponse.QueryRoleResult;
import org.elasticsearch.xpack.core.security.action.role.RoleDescriptorRequestValidator;
import org.elasticsearch.xpack.core.security.authz.RoleDescriptor;
import org.elasticsearch.xpack.core.security.authz.RoleDescriptor.IndicesPrivileges;
import org.elasticsearch.xpack.core.security.authz.permission.RemoteClusterPermissions;
import org.elasticsearch.xpack.core.security.authz.privilege.ConfigurableClusterPrivileges;
import org.elasticsearch.xpack.core.security.authz.store.RoleRetrievalResult;
import org.elasticsearch.xpack.core.security.authz.support.DLSRoleQueryValidator;
import org.elasticsearch.xpack.core.security.support.NativeRealmValidationUtil;
import org.elasticsearch.xpack.security.authz.ReservedRoleNameChecker;
import org.elasticsearch.xpack.security.support.SecurityIndexManager;

import java.io.IOException;
import java.util.ArrayList;
import java.util.Arrays;
import java.util.Collections;
import java.util.HashMap;
import java.util.HashSet;
import java.util.Iterator;
import java.util.List;
import java.util.Map;
import java.util.Objects;
import java.util.Set;
import java.util.function.BiConsumer;
import java.util.function.Supplier;

import static org.elasticsearch.TransportVersions.ROLE_REMOTE_CLUSTER_PRIVS;
import static org.elasticsearch.action.ValidateActions.addValidationError;
import static org.elasticsearch.index.query.QueryBuilders.existsQuery;
import static org.elasticsearch.search.SearchService.DEFAULT_KEEPALIVE_SETTING;
import static org.elasticsearch.transport.RemoteClusterPortSettings.TRANSPORT_VERSION_ADVANCED_REMOTE_CLUSTER_SECURITY;
import static org.elasticsearch.xcontent.XContentFactory.jsonBuilder;
import static org.elasticsearch.xpack.core.ClientHelper.SECURITY_ORIGIN;
import static org.elasticsearch.xpack.core.ClientHelper.executeAsyncWithOrigin;
import static org.elasticsearch.xpack.core.security.SecurityField.DOCUMENT_LEVEL_SECURITY_FEATURE;
import static org.elasticsearch.xpack.core.security.authz.RoleDescriptor.ROLE_TYPE;
import static org.elasticsearch.xpack.security.support.SecurityIndexManager.Availability.PRIMARY_SHARDS;
import static org.elasticsearch.xpack.security.support.SecurityIndexManager.Availability.SEARCH_SHARDS;
import static org.elasticsearch.xpack.security.support.SecurityMigrations.ROLE_METADATA_FLATTENED_MIGRATION_VERSION;
import static org.elasticsearch.xpack.security.support.SecuritySystemIndices.SECURITY_MAIN_ALIAS;
import static org.elasticsearch.xpack.security.support.SecuritySystemIndices.SECURITY_ROLES_METADATA_FLATTENED;

/**
 * NativeRolesStore is a {@code RolesStore} that, instead of reading from a
 * file, reads from an Elasticsearch index instead. Unlike the file-based roles
 * store, ESNativeRolesStore can be used to add a role to the store by inserting
 * the document into the administrative index.
 *
 * No caching is done by this class, it is handled at a higher level
 */
public class NativeRolesStore implements BiConsumer<Set<String>, ActionListener<RoleRetrievalResult>> {

    /**
     * This setting is never registered by the security plugin - in order to disable the native role APIs
     * another plugin must register it as a boolean setting and cause it to be set to `false`.
     *
     * If this setting is set to <code>false</code> then
     * <ul>
     *     <li>the Rest APIs for native role management are disabled.</li>
     *     <li>The native roles store will not resolve any roles</li>
     * </ul>
     */
    public static final String NATIVE_ROLES_ENABLED = "xpack.security.authc.native_roles.enabled";

    private static final Logger logger = LogManager.getLogger(NativeRolesStore.class);

    private static final RoleDescriptor.Parser ROLE_DESCRIPTOR_PARSER = RoleDescriptor.parserBuilder()
        .allow2xFormat(true)
        .allowDescription(true)
        .build();

    private static final Set<DocWriteResponse.Result> UPDATE_ROLES_REFRESH_CACHE_RESULTS = Set.of(
        DocWriteResponse.Result.CREATED,
        DocWriteResponse.Result.UPDATED,
        DocWriteResponse.Result.DELETED
    );

    private final Settings settings;
    private final Client client;
    private final XPackLicenseState licenseState;
    private final boolean enabled;

    private final SecurityIndexManager securityIndex;

    private final ClusterService clusterService;

    private final FeatureService featureService;

    private final ReservedRoleNameChecker reservedRoleNameChecker;

    private final NamedXContentRegistry xContentRegistry;

    public NativeRolesStore(
        Settings settings,
        Client client,
        XPackLicenseState licenseState,
        SecurityIndexManager securityIndex,
        ClusterService clusterService,
        FeatureService featureService,
        ReservedRoleNameChecker reservedRoleNameChecker,
        NamedXContentRegistry xContentRegistry
    ) {
        this.settings = settings;
        this.client = client;
        this.licenseState = licenseState;
        this.securityIndex = securityIndex;
        this.clusterService = clusterService;
        this.featureService = featureService;
        this.reservedRoleNameChecker = reservedRoleNameChecker;
        this.xContentRegistry = xContentRegistry;
        this.enabled = settings.getAsBoolean(NATIVE_ROLES_ENABLED, true);
    }

    @Override
    public void accept(Set<String> names, ActionListener<RoleRetrievalResult> listener) {
        getRoleDescriptors(names, listener);
    }

    /**
     * Retrieve a list of roles, if rolesToGet is null or empty, fetch all roles
     */
    public void getRoleDescriptors(Set<String> names, final ActionListener<RoleRetrievalResult> listener) {
        if (enabled == false) {
            listener.onResponse(RoleRetrievalResult.success(Set.of()));
            return;
        }

        final SecurityIndexManager frozenSecurityIndex = this.securityIndex.defensiveCopy();
        if (frozenSecurityIndex.indexExists() == false) {
            // TODO remove this short circuiting and fix tests that fail without this!
            listener.onResponse(RoleRetrievalResult.success(Collections.emptySet()));
        } else if (frozenSecurityIndex.isAvailable(SEARCH_SHARDS) == false) {
            listener.onResponse(RoleRetrievalResult.failure(frozenSecurityIndex.getUnavailableReason(SEARCH_SHARDS)));
        } else if (names == null || names.isEmpty()) {
            securityIndex.checkIndexVersionThenExecute(listener::onFailure, () -> {
                QueryBuilder query = QueryBuilders.termQuery(RoleDescriptor.Fields.TYPE.getPreferredName(), ROLE_TYPE);
                final Supplier<ThreadContext.StoredContext> supplier = client.threadPool().getThreadContext().newRestorableContext(false);
                try (ThreadContext.StoredContext ignore = client.threadPool().getThreadContext().stashWithOrigin(SECURITY_ORIGIN)) {
                    SearchRequest request = client.prepareSearch(SECURITY_MAIN_ALIAS)
                        .setScroll(DEFAULT_KEEPALIVE_SETTING.get(settings))
                        .setQuery(query)
                        .setSize(1000)
                        .setFetchSource(true)
                        .request();
                    request.indicesOptions().ignoreUnavailable();
                    ScrollHelper.fetchAllByEntity(
                        client,
                        request,
                        new ContextPreservingActionListener<>(
                            supplier,
                            ActionListener.wrap(
                                roles -> listener.onResponse(RoleRetrievalResult.success(new HashSet<>(roles))),
                                e -> listener.onResponse(RoleRetrievalResult.failure(e))
                            )
                        ),
                        (hit) -> transformRole(hit.getId(), hit.getSourceRef(), logger, licenseState)
                    );
                }
            });
        } else if (names.size() == 1) {
            getRoleDescriptor(Objects.requireNonNull(names.iterator().next()), listener);
        } else {
            securityIndex.checkIndexVersionThenExecute(listener::onFailure, () -> {
                final String[] roleIds = names.stream().map(NativeRolesStore::getIdForRole).toArray(String[]::new);
                MultiGetRequest multiGetRequest = client.prepareMultiGet().addIds(SECURITY_MAIN_ALIAS, roleIds).request();
                executeAsyncWithOrigin(
                    client.threadPool().getThreadContext(),
                    SECURITY_ORIGIN,
                    multiGetRequest,
                    ActionListener.<MultiGetResponse>wrap(mGetResponse -> {
                        final MultiGetItemResponse[] responses = mGetResponse.getResponses();
                        Set<RoleDescriptor> descriptors = new HashSet<>();
                        for (int i = 0; i < responses.length; i++) {
                            MultiGetItemResponse item = responses[i];
                            if (item.isFailed()) {
                                final Exception failure = item.getFailure().getFailure();
                                for (int j = i + 1; j < responses.length; j++) {
                                    item = responses[j];
                                    if (item.isFailed()) {
                                        failure.addSuppressed(failure);
                                    }
                                }
                                listener.onResponse(RoleRetrievalResult.failure(failure));
                                return;
                            } else if (item.getResponse().isExists()) {
                                descriptors.add(transformRole(item.getResponse()));
                            }
                        }
                        listener.onResponse(RoleRetrievalResult.success(descriptors));
                    }, e -> listener.onResponse(RoleRetrievalResult.failure(e))),
                    client::multiGet
                );
            });
        }
    }

    public boolean isMetadataSearchable() {
        SecurityIndexManager frozenSecurityIndex = securityIndex.defensiveCopy();
        // the metadata is searchable if:
        // * the security index has been created anew (using the latest index version),
        // i.e. it is NOT created in a previous ES version that potentially didn't index the role metadata
        // * or, the .security index has been migrated (using an internal update-by-query) such that the metadata is queryable
        return frozenSecurityIndex.isCreatedOnLatestVersion()
            || securityIndex.isMigrationsVersionAtLeast(ROLE_METADATA_FLATTENED_MIGRATION_VERSION);
    }

    public void queryRoleDescriptors(SearchSourceBuilder searchSourceBuilder, ActionListener<QueryRoleResult> listener) {
        SearchRequest searchRequest = new SearchRequest(new String[] { SECURITY_MAIN_ALIAS }, searchSourceBuilder);
        SecurityIndexManager frozenSecurityIndex = securityIndex.defensiveCopy();
        if (frozenSecurityIndex.indexExists() == false) {
            logger.debug("security index does not exist");
            listener.onResponse(QueryRoleResult.EMPTY);
        } else if (frozenSecurityIndex.isAvailable(SEARCH_SHARDS) == false) {
            listener.onFailure(frozenSecurityIndex.getUnavailableReason(SEARCH_SHARDS));
        } else {
            securityIndex.checkIndexVersionThenExecute(
                listener::onFailure,
                () -> executeAsyncWithOrigin(
                    client,
                    SECURITY_ORIGIN,
                    TransportSearchAction.TYPE,
                    searchRequest,
                    ActionListener.wrap(searchResponse -> {
                        long total = searchResponse.getHits().getTotalHits().value;
                        if (total == 0) {
                            logger.debug("No roles found for query [{}]", searchRequest.source().query());
                            listener.onResponse(QueryRoleResult.EMPTY);
                            return;
                        }
                        SearchHit[] hits = searchResponse.getHits().getHits();
                        List<QueryRoleResponse.Item> items = Arrays.stream(hits).map(hit -> {
                            RoleDescriptor roleDescriptor = transformRole(hit.getId(), hit.getSourceRef(), logger, licenseState);
                            if (roleDescriptor == null) {
                                return null;
                            }
                            return new QueryRoleResponse.Item(roleDescriptor, hit.getSortValues());
                        }).filter(Objects::nonNull).toList();
                        listener.onResponse(new QueryRoleResult(total, items));
                    }, listener::onFailure)
                )
            );
        }
    }

    public void deleteRole(final DeleteRoleRequest deleteRoleRequest, final ActionListener<Boolean> listener) {
        if (enabled == false) {
            listener.onFailure(new IllegalStateException("Native role management is disabled"));
            return;
        }

        final SecurityIndexManager frozenSecurityIndex = securityIndex.defensiveCopy();
        if (frozenSecurityIndex.indexExists() == false) {
            listener.onResponse(false);
        } else if (frozenSecurityIndex.isAvailable(PRIMARY_SHARDS) == false) {
            listener.onFailure(frozenSecurityIndex.getUnavailableReason(PRIMARY_SHARDS));
        } else {
            securityIndex.checkIndexVersionThenExecute(listener::onFailure, () -> {
                DeleteRequest request = createRoleDeleteRequest(deleteRoleRequest.name());
                request.setRefreshPolicy(deleteRoleRequest.getRefreshPolicy());
                executeAsyncWithOrigin(
                    client.threadPool().getThreadContext(),
                    SECURITY_ORIGIN,
                    request,
                    new ActionListener<DeleteResponse>() {
                        @Override
                        public void onResponse(DeleteResponse deleteResponse) {
                            clearRoleCache(
                                deleteRoleRequest.name(),
                                listener,
                                deleteResponse.getResult() == DocWriteResponse.Result.DELETED
                            );
                        }

                        @Override
                        public void onFailure(Exception e) {
                            logger.error("failed to delete role from the index", e);
                            listener.onFailure(e);
                        }
                    },
                    client::delete
                );
            });
        }
    }

    public void deleteRoles(
        final List<String> roleNames,
        WriteRequest.RefreshPolicy refreshPolicy,
        final ActionListener<BulkRolesResponse> listener
    ) {
        if (enabled == false) {
            listener.onFailure(new IllegalStateException("Native role management is disabled"));
            return;
        }

        BulkRequest bulkRequest = new BulkRequest().setRefreshPolicy(refreshPolicy);
        Map<String, Exception> validationErrorByRoleName = new HashMap<>();

        for (String roleName : roleNames) {
            if (reservedRoleNameChecker.isReserved(roleName)) {
                validationErrorByRoleName.put(
                    roleName,
                    new IllegalArgumentException("role [" + roleName + "] is reserved and cannot be deleted")
                );
            } else {
                bulkRequest.add(createRoleDeleteRequest(roleName));
            }
        }

        if (bulkRequest.numberOfActions() == 0) {
            bulkResponseWithOnlyValidationErrors(roleNames, validationErrorByRoleName, listener);
            return;
        }

        final SecurityIndexManager frozenSecurityIndex = securityIndex.defensiveCopy();
        if (frozenSecurityIndex.indexExists() == false) {
            logger.debug("security index does not exist");
            listener.onResponse(new BulkRolesResponse(List.of()));
        } else if (frozenSecurityIndex.isAvailable(PRIMARY_SHARDS) == false) {
            listener.onFailure(frozenSecurityIndex.getUnavailableReason(PRIMARY_SHARDS));
        } else {
            securityIndex.checkIndexVersionThenExecute(
                listener::onFailure,
                () -> executeAsyncWithOrigin(
                    client.threadPool().getThreadContext(),
                    SECURITY_ORIGIN,
                    bulkRequest,
                    new ActionListener<BulkResponse>() {
                        @Override
                        public void onResponse(BulkResponse bulkResponse) {
                            bulkResponseAndRefreshRolesCache(roleNames, bulkResponse, validationErrorByRoleName, listener);
                        }

                        @Override
                        public void onFailure(Exception e) {
                            logger.error(() -> "failed to delete roles", e);
                            listener.onFailure(e);
                        }
                    },
                    client::bulk
                )
            );
        }
    }

    private void bulkResponseAndRefreshRolesCache(
        List<String> roleNames,
        BulkResponse bulkResponse,
        Map<String, Exception> validationErrorByRoleName,
        ActionListener<BulkRolesResponse> listener
    ) {
        Iterator<BulkItemResponse> bulkItemResponses = bulkResponse.iterator();
        BulkRolesResponse.Builder bulkPutRolesResponseBuilder = new BulkRolesResponse.Builder();
        List<String> rolesToRefreshInCache = new ArrayList<>(roleNames.size());
        roleNames.stream().map(roleName -> {
            if (validationErrorByRoleName.containsKey(roleName)) {
                return BulkRolesResponse.Item.failure(roleName, validationErrorByRoleName.get(roleName));
            }
            BulkItemResponse resp = bulkItemResponses.next();
            if (resp.isFailed()) {
                return BulkRolesResponse.Item.failure(roleName, resp.getFailure().getCause());
            }
            if (UPDATE_ROLES_REFRESH_CACHE_RESULTS.contains(resp.getResponse().getResult())) {
                rolesToRefreshInCache.add(roleName);
            }
            return BulkRolesResponse.Item.success(roleName, resp.getResponse().getResult());
        }).forEach(bulkPutRolesResponseBuilder::addItem);

        clearRoleCache(rolesToRefreshInCache.toArray(String[]::new), ActionListener.wrap(res -> {
            listener.onResponse(bulkPutRolesResponseBuilder.build());
        }, listener::onFailure), bulkResponse);
    }

    private void bulkResponseWithOnlyValidationErrors(
        List<String> roleNames,
        Map<String, Exception> validationErrorByRoleName,
        ActionListener<BulkRolesResponse> listener
    ) {
        BulkRolesResponse.Builder bulkRolesResponseBuilder = new BulkRolesResponse.Builder();
        roleNames.stream()
            .map(roleName -> BulkRolesResponse.Item.failure(roleName, validationErrorByRoleName.get(roleName)))
            .forEach(bulkRolesResponseBuilder::addItem);

        listener.onResponse(bulkRolesResponseBuilder.build());
    }

    private void executeAsyncRolesBulkRequest(BulkRequest bulkRequest, ActionListener<BulkResponse> listener) {
        securityIndex.checkIndexVersionThenExecute(
            listener::onFailure,
            () -> executeAsyncWithOrigin(client.threadPool().getThreadContext(), SECURITY_ORIGIN, bulkRequest, listener, client::bulk)
        );
    }

    private Exception validateRoleDescriptor(RoleDescriptor role) {
        ActionRequestValidationException validationException = null;
        validationException = RoleDescriptorRequestValidator.validate(role, validationException);

        if (reservedRoleNameChecker.isReserved(role.getName())) {
            throw addValidationError("Role [" + role.getName() + "] is reserved and may not be used.", validationException);
        }

        if (role.isUsingDocumentOrFieldLevelSecurity() && DOCUMENT_LEVEL_SECURITY_FEATURE.checkWithoutTracking(licenseState) == false) {
            return LicenseUtils.newComplianceException("field and document level security");
        } else if (role.hasRemoteIndicesPrivileges()
            && clusterService.state().getMinTransportVersion().before(TRANSPORT_VERSION_ADVANCED_REMOTE_CLUSTER_SECURITY)) {
                return new IllegalStateException(
                    "all nodes must have version ["
                        + TRANSPORT_VERSION_ADVANCED_REMOTE_CLUSTER_SECURITY.toReleaseVersion()
                        + "] or higher to support remote indices privileges"
                );
            } else if (role.hasRemoteClusterPermissions()
                && clusterService.state().getMinTransportVersion().before(ROLE_REMOTE_CLUSTER_PRIVS)) {
                    return new IllegalStateException(
                        "all nodes must have version [" + ROLE_REMOTE_CLUSTER_PRIVS + "] or higher to support remote cluster privileges"
                    );
                } else if (role.hasDescription()
                    && clusterService.state().getMinTransportVersion().before(TransportVersions.SECURITY_ROLE_DESCRIPTION)) {
                        return new IllegalStateException(
                            "all nodes must have version ["
                                + TransportVersions.SECURITY_ROLE_DESCRIPTION.toReleaseVersion()
                                + "] or higher to support specifying role description"
                        );
                    }
        try {
            DLSRoleQueryValidator.validateQueryField(role.getIndicesPrivileges(), xContentRegistry);
        } catch (ElasticsearchException | IllegalArgumentException e) {
            return e;
        }

        return validationException;
    }

    public void putRole(final WriteRequest.RefreshPolicy refreshPolicy, final RoleDescriptor role, final ActionListener<Boolean> listener) {
        if (enabled == false) {
            listener.onFailure(new IllegalStateException("Native role management is disabled"));
            return;
        }
        Exception validationException = validateRoleDescriptor(role);

        if (validationException != null) {
            listener.onFailure(validationException);
            return;
        }

        try {
            IndexRequest indexRequest = createRoleIndexRequest(role);
            indexRequest.setRefreshPolicy(refreshPolicy);
            securityIndex.prepareIndexIfNeededThenExecute(
                listener::onFailure,
                () -> executeAsyncWithOrigin(
                    client.threadPool().getThreadContext(),
                    SECURITY_ORIGIN,
                    indexRequest,
                    new ActionListener<DocWriteResponse>() {
                        @Override
                        public void onResponse(DocWriteResponse indexResponse) {
                            final boolean created = indexResponse.getResult() == DocWriteResponse.Result.CREATED;
                            logger.trace("Created role: [{}]", indexRequest);
                            clearRoleCache(role.getName(), listener, created);
                        }

                        @Override
                        public void onFailure(Exception e) {
                            logger.error(() -> "failed to put role [" + role.getName() + "]", e);
                            listener.onFailure(e);
                        }
                    },
                    client::index
                )
            );
        } catch (IOException exception) {
            listener.onFailure(exception);
        }
    }

    public void putRoles(
        final WriteRequest.RefreshPolicy refreshPolicy,
        final List<RoleDescriptor> roles,
        final ActionListener<BulkRolesResponse> listener
    ) {
        if (enabled == false) {
            listener.onFailure(new IllegalStateException("Native role management is disabled"));
            return;
        }
        BulkRequest bulkRequest = new BulkRequest().setRefreshPolicy(refreshPolicy);
        Map<String, Exception> validationErrorByRoleName = new HashMap<>();

        for (RoleDescriptor role : roles) {
            Exception validationException;
            try {
                validationException = validateRoleDescriptor(role);
            } catch (Exception e) {
                validationException = e;
            }

            if (validationException != null) {
                validationErrorByRoleName.put(role.getName(), validationException);
            } else {
                try {
                    bulkRequest.add(createRoleUpsertRequest(role));
                } catch (IOException ioException) {
                    listener.onFailure(ioException);
                }
            }
        }

        List<String> roleNames = roles.stream().map(RoleDescriptor::getName).toList();

        if (bulkRequest.numberOfActions() == 0) {
            bulkResponseWithOnlyValidationErrors(roleNames, validationErrorByRoleName, listener);
            return;
        }

        securityIndex.prepareIndexIfNeededThenExecute(
            listener::onFailure,
            () -> executeAsyncWithOrigin(
                client.threadPool().getThreadContext(),
                SECURITY_ORIGIN,
                bulkRequest,
                new ActionListener<BulkResponse>() {
                    @Override
                    public void onResponse(BulkResponse bulkResponse) {
                        bulkResponseAndRefreshRolesCache(roleNames, bulkResponse, validationErrorByRoleName, listener);
                    }

                    @Override
                    public void onFailure(Exception e) {
                        logger.error(() -> "failed to put roles", e);
                        listener.onFailure(e);
                    }
                },
                client::bulk
            )
        );
    }

    private IndexRequest createRoleIndexRequest(final RoleDescriptor role) throws IOException {
        return client.prepareIndex(SECURITY_MAIN_ALIAS)
            .setId(getIdForRole(role.getName()))
            .setSource(createRoleXContentBuilder(role))
            .request();
    }

    private UpdateRequest createRoleUpsertRequest(final RoleDescriptor role) throws IOException {
        return client.prepareUpdate(SECURITY_MAIN_ALIAS, getIdForRole(role.getName()))
            .setDoc(createRoleXContentBuilder(role))
            .setDocAsUpsert(true)
            .request();
    }

<<<<<<< HEAD
    // Package private for testing
    XContentBuilder createRoleXContentBuilder(RoleDescriptor role) throws IOException {
=======
    private DeleteRequest createRoleDeleteRequest(final String roleName) {
        return client.prepareDelete(SECURITY_MAIN_ALIAS, getIdForRole(roleName)).request();
    }

    private XContentBuilder createRoleXContentBuilder(RoleDescriptor role) throws IOException {
>>>>>>> ffea002a
        assert NativeRealmValidationUtil.validateRoleName(role.getName(), false) == null
            : "Role name was invalid or reserved: " + role.getName();
        assert false == role.hasRestriction() : "restriction is not supported for native roles";

        XContentBuilder builder = jsonBuilder().startObject();
        role.innerToXContent(builder, ToXContent.EMPTY_PARAMS, true);

        if (featureService.clusterHasFeature(clusterService.state(), SECURITY_ROLES_METADATA_FLATTENED)) {
            builder.field(RoleDescriptor.Fields.METADATA_FLATTENED.getPreferredName(), role.getMetadata());
        }

        if (role.hasConfigurableClusterPrivileges() == false) {
            builder.field(RoleDescriptor.Fields.GLOBAL.getPreferredName(), ConfigurableClusterPrivileges.EMPTY_ARRAY);
        }

        if (role.hasRemoteIndicesPrivileges() == false) {
            builder.field(RoleDescriptor.Fields.REMOTE_INDICES.getPreferredName(), RoleDescriptor.RemoteIndicesPrivileges.NONE);
        }

        if (role.hasRemoteClusterPermissions() == false
            && clusterService.state().getMinTransportVersion().onOrAfter(ROLE_REMOTE_CLUSTER_PRIVS)) {
            builder.array(RoleDescriptor.Fields.REMOTE_CLUSTER.getPreferredName(), RemoteClusterPermissions.NONE);
        }
        if (role.hasDescription() == false
            && clusterService.state().getMinTransportVersion().onOrAfter(TransportVersions.SECURITY_ROLE_DESCRIPTION)) {
            builder.field(RoleDescriptor.Fields.DESCRIPTION.getPreferredName(), "");
        }

        builder.endObject();
        return builder;
    }

    public void usageStats(ActionListener<Map<String, Object>> listener) {
        Map<String, Object> usageStats = Maps.newMapWithExpectedSize(3);
        if (securityIndex.isAvailable(SEARCH_SHARDS) == false) {
            usageStats.put("size", 0L);
            usageStats.put("fls", false);
            usageStats.put("dls", false);
            listener.onResponse(usageStats);
        } else {
            securityIndex.checkIndexVersionThenExecute(
                listener::onFailure,
                () -> executeAsyncWithOrigin(
                    client.threadPool().getThreadContext(),
                    SECURITY_ORIGIN,
                    client.prepareMultiSearch()
                        .add(
                            client.prepareSearch(SECURITY_MAIN_ALIAS)
                                .setQuery(QueryBuilders.termQuery(RoleDescriptor.Fields.TYPE.getPreferredName(), ROLE_TYPE))
                                .setTrackTotalHits(true)
                                .setSize(0)
                        )
                        .add(
                            client.prepareSearch(SECURITY_MAIN_ALIAS)
                                .setQuery(
                                    QueryBuilders.boolQuery()
                                        .must(QueryBuilders.termQuery(RoleDescriptor.Fields.TYPE.getPreferredName(), ROLE_TYPE))
                                        .must(
                                            QueryBuilders.boolQuery()
                                                .should(existsQuery("indices.field_security.grant"))
                                                .should(existsQuery("indices.field_security.except"))
                                                // for backwardscompat with 2.x
                                                .should(existsQuery("indices.fields"))
                                        )
                                )
                                .setTrackTotalHits(true)
                                .setSize(0)
                                .setTerminateAfter(1)
                        )
                        .add(
                            client.prepareSearch(SECURITY_MAIN_ALIAS)
                                .setQuery(
                                    QueryBuilders.boolQuery()
                                        .must(QueryBuilders.termQuery(RoleDescriptor.Fields.TYPE.getPreferredName(), ROLE_TYPE))
                                        .filter(existsQuery("indices.query"))
                                )
                                .setTrackTotalHits(true)
                                .setSize(0)
                                .setTerminateAfter(1)
                        )
                        .add(
                            client.prepareSearch(SECURITY_MAIN_ALIAS)
                                .setQuery(
                                    QueryBuilders.boolQuery()
                                        .must(QueryBuilders.termQuery(RoleDescriptor.Fields.TYPE.getPreferredName(), ROLE_TYPE))
                                        .filter(existsQuery("remote_indices"))
                                )
                                .setTrackTotalHits(true)
                                .setSize(0)
                        )
                        .add(
                            client.prepareSearch(SECURITY_MAIN_ALIAS)
                                .setQuery(
                                    QueryBuilders.boolQuery()
                                        .must(QueryBuilders.termQuery(RoleDescriptor.Fields.TYPE.getPreferredName(), ROLE_TYPE))
                                        .filter(existsQuery("remote_cluster"))
                                )
                                .setTrackTotalHits(true)
                                .setSize(0)
                        )
                        .request(),
                    new DelegatingActionListener<MultiSearchResponse, Map<String, Object>>(listener) {
                        @Override
                        public void onResponse(MultiSearchResponse items) {
                            MultiSearchResponse.Item[] responses = items.getResponses();
                            if (responses[0].isFailure()) {
                                usageStats.put("size", 0);
                            } else {
                                usageStats.put("size", responses[0].getResponse().getHits().getTotalHits().value);
                            }
                            if (responses[1].isFailure()) {
                                usageStats.put("fls", false);
                            } else {
                                usageStats.put("fls", responses[1].getResponse().getHits().getTotalHits().value > 0L);
                            }

                            if (responses[2].isFailure()) {
                                usageStats.put("dls", false);
                            } else {
                                usageStats.put("dls", responses[2].getResponse().getHits().getTotalHits().value > 0L);
                            }
                            if (responses[3].isFailure()) {
                                usageStats.put("remote_indices", 0);
                            } else {
                                usageStats.put("remote_indices", responses[3].getResponse().getHits().getTotalHits().value);
                            }
                            if (responses[4].isFailure()) {
                                usageStats.put("remote_cluster", 0);
                            } else {
                                usageStats.put("remote_cluster", responses[4].getResponse().getHits().getTotalHits().value);
                            }
                            delegate.onResponse(usageStats);
                        }
                    },
                    client::multiSearch
                )
            );
        }
    }

    @Override
    public String toString() {
        return "native roles store";
    }

    private void getRoleDescriptor(final String roleId, ActionListener<RoleRetrievalResult> resultListener) {
        final SecurityIndexManager frozenSecurityIndex = this.securityIndex.defensiveCopy();
        if (frozenSecurityIndex.indexExists() == false) {
            // TODO remove this short circuiting and fix tests that fail without this!
            resultListener.onResponse(RoleRetrievalResult.success(Collections.emptySet()));
        } else if (frozenSecurityIndex.isAvailable(PRIMARY_SHARDS) == false) {
            resultListener.onResponse(RoleRetrievalResult.failure(frozenSecurityIndex.getUnavailableReason(PRIMARY_SHARDS)));
        } else {
            securityIndex.checkIndexVersionThenExecute(
                e -> resultListener.onResponse(RoleRetrievalResult.failure(e)),
                () -> executeGetRoleRequest(roleId, new ActionListener<GetResponse>() {
                    @Override
                    public void onResponse(GetResponse response) {
                        final RoleDescriptor descriptor = transformRole(response);
                        resultListener.onResponse(
                            RoleRetrievalResult.success(descriptor == null ? Collections.emptySet() : Collections.singleton(descriptor))
                        );
                    }

                    @Override
                    public void onFailure(Exception e) {
                        resultListener.onResponse(RoleRetrievalResult.failure(e));
                    }
                })
            );
        }
    }

    private void executeGetRoleRequest(String role, ActionListener<GetResponse> listener) {
        securityIndex.checkIndexVersionThenExecute(
            listener::onFailure,
            () -> executeAsyncWithOrigin(
                client.threadPool().getThreadContext(),
                SECURITY_ORIGIN,
                client.prepareGet(SECURITY_MAIN_ALIAS, getIdForRole(role)).request(),
                listener,
                client::get
            )
        );
    }

    private <Response> void clearRoleCache(final String role, ActionListener<Response> listener, Response response) {
        clearRoleCache(new String[] { role }, listener, response);
    }

    private <Response> void clearRoleCache(final String[] roles, ActionListener<Response> listener, Response response) {
        ClearRolesCacheRequest request = new ClearRolesCacheRequest().names(roles);
        executeAsyncWithOrigin(client, SECURITY_ORIGIN, ClearRolesCacheAction.INSTANCE, request, new ActionListener<>() {
            @Override
            public void onResponse(ClearRolesCacheResponse nodes) {
                listener.onResponse(response);
            }

            @Override
            public void onFailure(Exception e) {
                logger.error(() -> "unable to clear cache for roles [" + Arrays.toString(roles) + "]", e);
                ElasticsearchException exception = new ElasticsearchException(
                    "clearing the cache for [" + Arrays.toString(roles) + "] failed. please clear the role cache manually",
                    e
                );
                listener.onFailure(exception);
            }
        });
    }

    @Nullable
    private RoleDescriptor transformRole(GetResponse response) {
        if (response.isExists() == false) {
            return null;
        }

        return transformRole(response.getId(), response.getSourceAsBytesRef(), logger, licenseState);
    }

    @Nullable
    static RoleDescriptor transformRole(String id, BytesReference sourceBytes, Logger logger, XPackLicenseState licenseState) {
        assert id.startsWith(ROLE_TYPE) : "[" + id + "] does not have role prefix";
        final String name = id.substring(ROLE_TYPE.length() + 1);
        try {
            // we do not want to reject permissions if the field permissions are given in 2.x syntax, hence why we allow2xFormat
            RoleDescriptor roleDescriptor = ROLE_DESCRIPTOR_PARSER.parse(name, sourceBytes, XContentType.JSON);
            final boolean dlsEnabled = Arrays.stream(roleDescriptor.getIndicesPrivileges())
                .anyMatch(IndicesPrivileges::isUsingDocumentLevelSecurity);
            final boolean flsEnabled = Arrays.stream(roleDescriptor.getIndicesPrivileges())
                .anyMatch(IndicesPrivileges::isUsingFieldLevelSecurity);
            if ((dlsEnabled || flsEnabled) && DOCUMENT_LEVEL_SECURITY_FEATURE.checkWithoutTracking(licenseState) == false) {
                List<String> unlicensedFeatures = new ArrayList<>(2);
                if (flsEnabled) {
                    unlicensedFeatures.add("fls");
                }
                if (dlsEnabled) {
                    unlicensedFeatures.add("dls");
                }
                Map<String, Object> transientMap = Maps.newMapWithExpectedSize(2);
                transientMap.put("unlicensed_features", unlicensedFeatures);
                transientMap.put("enabled", false);
                return new RoleDescriptor(
                    roleDescriptor.getName(),
                    roleDescriptor.getClusterPrivileges(),
                    roleDescriptor.getIndicesPrivileges(),
                    roleDescriptor.getApplicationPrivileges(),
                    roleDescriptor.getConditionalClusterPrivileges(),
                    roleDescriptor.getRunAs(),
                    roleDescriptor.getMetadata(),
                    transientMap,
                    roleDescriptor.getRemoteIndicesPrivileges(),
                    roleDescriptor.getRemoteClusterPermissions(),
                    roleDescriptor.getRestriction(),
                    roleDescriptor.getDescription()
                );
            } else {
                return roleDescriptor;
            }
        } catch (Exception e) {
            logger.error("error in the format of data for role [" + name + "]", e);
            return null;
        }
    }

    /**
     * Gets the document's id field for the given role name.
     */
    private static String getIdForRole(final String roleName) {
        return ROLE_TYPE + "-" + roleName;
    }
}<|MERGE_RESOLUTION|>--- conflicted
+++ resolved
@@ -605,16 +605,12 @@
             .request();
     }
 
-<<<<<<< HEAD
+    private DeleteRequest createRoleDeleteRequest(final String roleName) {
+        return client.prepareDelete(SECURITY_MAIN_ALIAS, getIdForRole(roleName)).request();
+    }
+
     // Package private for testing
     XContentBuilder createRoleXContentBuilder(RoleDescriptor role) throws IOException {
-=======
-    private DeleteRequest createRoleDeleteRequest(final String roleName) {
-        return client.prepareDelete(SECURITY_MAIN_ALIAS, getIdForRole(roleName)).request();
-    }
-
-    private XContentBuilder createRoleXContentBuilder(RoleDescriptor role) throws IOException {
->>>>>>> ffea002a
         assert NativeRealmValidationUtil.validateRoleName(role.getName(), false) == null
             : "Role name was invalid or reserved: " + role.getName();
         assert false == role.hasRestriction() : "restriction is not supported for native roles";
