--- conflicted
+++ resolved
@@ -109,22 +109,12 @@
     /**
      * Retrieve a list of roles, if rolesToGet is null or empty, fetch all roles
      */
-<<<<<<< HEAD
-    public void getRoleDescriptors(String[] names, final ActionListener<Collection<RoleDescriptor>> listener) {
-        if (securityIndex.isAvailable() == false) {
-            listener.onResponse(Collections.emptyList());
-        } else if (names != null && names.length == 1) {
-            getRoleDescriptor(Objects.requireNonNull(names[0]), ActionListener.wrap(roleDescriptor ->
-                    listener.onResponse(roleDescriptor == null ? Collections.emptyList() : Collections.singletonList(roleDescriptor)),
-                    listener::onFailure));
-=======
     public void getRoleDescriptors(Set<String> names, final ActionListener<RoleRetrievalResult> listener) {
         if (securityIndex.indexExists() == false) {
             // TODO remove this short circuiting and fix tests that fail without this!
             listener.onResponse(RoleRetrievalResult.success(Collections.emptySet()));
         } else if (names != null && names.size() == 1) {
             getRoleDescriptor(Objects.requireNonNull(names.iterator().next()), listener);
->>>>>>> 23ece922
         } else {
             securityIndex.checkIndexVersionThenExecute(listener::onFailure, () -> {
                 QueryBuilder query;
@@ -284,13 +274,6 @@
         }
     }
 
-<<<<<<< HEAD
-    private void getRoleDescriptor(final String roleId, ActionListener<RoleDescriptor> roleActionListener) {
-        if (securityIndex.isAvailable() == false) {
-            roleActionListener.onResponse(null);
-        } else {
-            securityIndex.checkIndexVersionThenExecute(roleActionListener::onFailure, () ->
-=======
     @Override
     public String toString() {
         return "native roles store";
@@ -302,7 +285,6 @@
             resultListener.onResponse(RoleRetrievalResult.success(Collections.emptySet()));
         } else {
             securityIndex.prepareIndexIfNeededThenExecute(e -> resultListener.onResponse(RoleRetrievalResult.failure(e)), () ->
->>>>>>> 23ece922
                     executeGetRoleRequest(roleId, new ActionListener<GetResponse>() {
                         @Override
                         public void onResponse(GetResponse response) {
