/*
 * Copyright Elasticsearch B.V. and/or licensed to Elasticsearch B.V. under one
 * or more contributor license agreements. Licensed under the Elastic License
 * 2.0; you may not use this file except in compliance with the Elastic License
 * 2.0.
 */
package org.elasticsearch.xpack.security;

import org.apache.logging.log4j.LogManager;
import org.apache.logging.log4j.Logger;
import org.apache.lucene.util.SetOnce;
import org.elasticsearch.Version;
import org.elasticsearch.action.ActionListener;
import org.elasticsearch.action.ActionRequest;
import org.elasticsearch.action.ActionResponse;
import org.elasticsearch.action.support.ActionFilter;
import org.elasticsearch.action.support.DestructiveOperations;
import org.elasticsearch.bootstrap.BootstrapCheck;
import org.elasticsearch.client.Client;
import org.elasticsearch.cluster.ClusterState;
import org.elasticsearch.cluster.metadata.IndexMetadata;
import org.elasticsearch.cluster.metadata.IndexNameExpressionResolver;
import org.elasticsearch.cluster.metadata.IndexTemplateMetadata;
import org.elasticsearch.cluster.node.DiscoveryNode;
import org.elasticsearch.cluster.node.DiscoveryNodes;
import org.elasticsearch.cluster.service.ClusterService;
import org.elasticsearch.common.CheckedBiConsumer;
import org.elasticsearch.common.Strings;
import org.elasticsearch.common.io.stream.NamedWriteableRegistry;
import org.elasticsearch.common.io.stream.StreamOutput;
import org.elasticsearch.common.network.NetworkModule;
import org.elasticsearch.common.network.NetworkService;
import org.elasticsearch.common.settings.ClusterSettings;
import org.elasticsearch.common.settings.IndexScopedSettings;
import org.elasticsearch.common.settings.Setting;
import org.elasticsearch.common.settings.Setting.Property;
import org.elasticsearch.common.settings.Settings;
import org.elasticsearch.common.settings.SettingsFilter;
import org.elasticsearch.common.ssl.KeyStoreUtil;
import org.elasticsearch.common.ssl.SslConfiguration;
import org.elasticsearch.common.util.BigArrays;
import org.elasticsearch.common.util.PageCacheRecycler;
import org.elasticsearch.common.util.concurrent.EsExecutors;
import org.elasticsearch.common.util.concurrent.ThreadContext;
import org.elasticsearch.common.util.set.Sets;
import org.elasticsearch.env.Environment;
import org.elasticsearch.env.NodeEnvironment;
import org.elasticsearch.http.HttpServerTransport;
import org.elasticsearch.index.IndexModule;
import org.elasticsearch.indices.ExecutorNames;
import org.elasticsearch.indices.SystemIndexDescriptor;
import org.elasticsearch.indices.breaker.CircuitBreakerService;
import org.elasticsearch.ingest.Processor;
import org.elasticsearch.license.License;
import org.elasticsearch.license.LicenseService;
import org.elasticsearch.license.LicensedFeature;
import org.elasticsearch.license.XPackLicenseState;
import org.elasticsearch.plugins.ClusterPlugin;
import org.elasticsearch.plugins.DiscoveryPlugin;
import org.elasticsearch.plugins.ExtensiblePlugin;
import org.elasticsearch.plugins.IngestPlugin;
import org.elasticsearch.plugins.MapperPlugin;
import org.elasticsearch.plugins.NetworkPlugin;
import org.elasticsearch.plugins.Plugin;
import org.elasticsearch.plugins.SearchPlugin;
import org.elasticsearch.plugins.SystemIndexPlugin;
import org.elasticsearch.repositories.RepositoriesService;
import org.elasticsearch.rest.RestController;
import org.elasticsearch.rest.RestHandler;
import org.elasticsearch.rest.RestHeaderDefinition;
import org.elasticsearch.script.ScriptService;
import org.elasticsearch.search.internal.ShardSearchRequest;
import org.elasticsearch.threadpool.ExecutorBuilder;
import org.elasticsearch.threadpool.FixedExecutorBuilder;
import org.elasticsearch.threadpool.ThreadPool;
import org.elasticsearch.transport.Transport;
import org.elasticsearch.transport.TransportInterceptor;
import org.elasticsearch.transport.TransportRequest;
import org.elasticsearch.transport.TransportRequestHandler;
import org.elasticsearch.transport.netty4.SharedGroupFactory;
import org.elasticsearch.transport.nio.NioGroupFactory;
import org.elasticsearch.watcher.ResourceWatcherService;
import org.elasticsearch.xcontent.NamedXContentRegistry;
import org.elasticsearch.xcontent.XContentBuilder;
import org.elasticsearch.xpack.core.XPackField;
import org.elasticsearch.xpack.core.XPackPlugin;
import org.elasticsearch.xpack.core.XPackSettings;
import org.elasticsearch.xpack.core.action.XPackInfoFeatureAction;
import org.elasticsearch.xpack.core.action.XPackUsageFeatureAction;
import org.elasticsearch.xpack.core.security.SecurityContext;
import org.elasticsearch.xpack.core.security.SecurityExtension;
import org.elasticsearch.xpack.core.security.SecurityField;
import org.elasticsearch.xpack.core.security.SecuritySettings;
import org.elasticsearch.xpack.core.security.action.ClearSecurityCacheAction;
import org.elasticsearch.xpack.core.security.action.CreateApiKeyAction;
import org.elasticsearch.xpack.core.security.action.DelegatePkiAuthenticationAction;
import org.elasticsearch.xpack.core.security.action.GetApiKeyAction;
import org.elasticsearch.xpack.core.security.action.GrantApiKeyAction;
import org.elasticsearch.xpack.core.security.action.InvalidateApiKeyAction;
import org.elasticsearch.xpack.core.security.action.apikey.QueryApiKeyAction;
import org.elasticsearch.xpack.core.security.action.enrollment.KibanaEnrollmentAction;
import org.elasticsearch.xpack.core.security.action.enrollment.NodeEnrollmentAction;
import org.elasticsearch.xpack.core.security.action.oidc.OpenIdConnectAuthenticateAction;
import org.elasticsearch.xpack.core.security.action.oidc.OpenIdConnectLogoutAction;
import org.elasticsearch.xpack.core.security.action.oidc.OpenIdConnectPrepareAuthenticationAction;
import org.elasticsearch.xpack.core.security.action.privilege.ClearPrivilegesCacheAction;
import org.elasticsearch.xpack.core.security.action.privilege.DeletePrivilegesAction;
import org.elasticsearch.xpack.core.security.action.privilege.GetBuiltinPrivilegesAction;
import org.elasticsearch.xpack.core.security.action.privilege.GetPrivilegesAction;
import org.elasticsearch.xpack.core.security.action.privilege.PutPrivilegesAction;
import org.elasticsearch.xpack.core.security.action.realm.ClearRealmCacheAction;
import org.elasticsearch.xpack.core.security.action.role.ClearRolesCacheAction;
import org.elasticsearch.xpack.core.security.action.role.DeleteRoleAction;
import org.elasticsearch.xpack.core.security.action.role.GetRolesAction;
import org.elasticsearch.xpack.core.security.action.role.PutRoleAction;
import org.elasticsearch.xpack.core.security.action.rolemapping.DeleteRoleMappingAction;
import org.elasticsearch.xpack.core.security.action.rolemapping.GetRoleMappingsAction;
import org.elasticsearch.xpack.core.security.action.rolemapping.PutRoleMappingAction;
import org.elasticsearch.xpack.core.security.action.saml.SamlAuthenticateAction;
import org.elasticsearch.xpack.core.security.action.saml.SamlCompleteLogoutAction;
import org.elasticsearch.xpack.core.security.action.saml.SamlInvalidateSessionAction;
import org.elasticsearch.xpack.core.security.action.saml.SamlLogoutAction;
import org.elasticsearch.xpack.core.security.action.saml.SamlPrepareAuthenticationAction;
import org.elasticsearch.xpack.core.security.action.saml.SamlSpMetadataAction;
import org.elasticsearch.xpack.core.security.action.service.CreateServiceAccountTokenAction;
import org.elasticsearch.xpack.core.security.action.service.DeleteServiceAccountTokenAction;
import org.elasticsearch.xpack.core.security.action.service.GetServiceAccountAction;
import org.elasticsearch.xpack.core.security.action.service.GetServiceAccountCredentialsAction;
import org.elasticsearch.xpack.core.security.action.service.GetServiceAccountNodesCredentialsAction;
import org.elasticsearch.xpack.core.security.action.token.CreateTokenAction;
import org.elasticsearch.xpack.core.security.action.token.InvalidateTokenAction;
import org.elasticsearch.xpack.core.security.action.token.RefreshTokenAction;
import org.elasticsearch.xpack.core.security.action.user.AuthenticateAction;
import org.elasticsearch.xpack.core.security.action.user.ChangePasswordAction;
import org.elasticsearch.xpack.core.security.action.user.DeleteUserAction;
import org.elasticsearch.xpack.core.security.action.user.GetUserPrivilegesAction;
import org.elasticsearch.xpack.core.security.action.user.GetUsersAction;
import org.elasticsearch.xpack.core.security.action.user.HasPrivilegesAction;
import org.elasticsearch.xpack.core.security.action.user.PutUserAction;
import org.elasticsearch.xpack.core.security.action.user.SetEnabledAction;
import org.elasticsearch.xpack.core.security.authc.AuthenticationFailureHandler;
import org.elasticsearch.xpack.core.security.authc.AuthenticationServiceField;
import org.elasticsearch.xpack.core.security.authc.DefaultAuthenticationFailureHandler;
import org.elasticsearch.xpack.core.security.authc.InternalRealmsSettings;
import org.elasticsearch.xpack.core.security.authc.Realm;
import org.elasticsearch.xpack.core.security.authc.RealmConfig;
import org.elasticsearch.xpack.core.security.authc.RealmSettings;
import org.elasticsearch.xpack.core.security.authc.support.UsernamePasswordToken;
import org.elasticsearch.xpack.core.security.authz.AuthorizationEngine;
import org.elasticsearch.xpack.core.security.authz.AuthorizationServiceField;
import org.elasticsearch.xpack.core.security.authz.accesscontrol.DocumentSubsetBitsetCache;
import org.elasticsearch.xpack.core.security.authz.accesscontrol.IndicesAccessControl;
import org.elasticsearch.xpack.core.security.authz.accesscontrol.SecurityIndexReaderWrapper;
import org.elasticsearch.xpack.core.security.authz.permission.FieldPermissions;
import org.elasticsearch.xpack.core.security.authz.permission.FieldPermissionsCache;
import org.elasticsearch.xpack.core.security.authz.store.ReservedRolesStore;
import org.elasticsearch.xpack.core.security.authz.store.RoleRetrievalResult;
import org.elasticsearch.xpack.core.security.index.RestrictedIndicesNames;
import org.elasticsearch.xpack.core.security.support.Automatons;
import org.elasticsearch.xpack.core.security.user.AnonymousUser;
import org.elasticsearch.xpack.core.ssl.SSLConfigurationSettings;
import org.elasticsearch.xpack.core.ssl.SSLService;
import org.elasticsearch.xpack.core.ssl.TLSLicenseBootstrapCheck;
import org.elasticsearch.xpack.core.ssl.action.GetCertificateInfoAction;
import org.elasticsearch.xpack.core.ssl.action.TransportGetCertificateInfoAction;
import org.elasticsearch.xpack.core.ssl.rest.RestGetCertificateInfoAction;
import org.elasticsearch.xpack.security.action.TransportClearSecurityCacheAction;
import org.elasticsearch.xpack.security.action.TransportCreateApiKeyAction;
import org.elasticsearch.xpack.security.action.TransportDelegatePkiAuthenticationAction;
import org.elasticsearch.xpack.security.action.TransportGetApiKeyAction;
import org.elasticsearch.xpack.security.action.TransportGrantApiKeyAction;
import org.elasticsearch.xpack.security.action.TransportInvalidateApiKeyAction;
import org.elasticsearch.xpack.security.action.apikey.TransportQueryApiKeyAction;
import org.elasticsearch.xpack.security.action.enrollment.TransportKibanaEnrollmentAction;
import org.elasticsearch.xpack.security.action.enrollment.TransportNodeEnrollmentAction;
import org.elasticsearch.xpack.security.action.filter.SecurityActionFilter;
import org.elasticsearch.xpack.security.action.oidc.TransportOpenIdConnectAuthenticateAction;
import org.elasticsearch.xpack.security.action.oidc.TransportOpenIdConnectLogoutAction;
import org.elasticsearch.xpack.security.action.oidc.TransportOpenIdConnectPrepareAuthenticationAction;
import org.elasticsearch.xpack.security.action.privilege.TransportClearPrivilegesCacheAction;
import org.elasticsearch.xpack.security.action.privilege.TransportDeletePrivilegesAction;
import org.elasticsearch.xpack.security.action.privilege.TransportGetBuiltinPrivilegesAction;
import org.elasticsearch.xpack.security.action.privilege.TransportGetPrivilegesAction;
import org.elasticsearch.xpack.security.action.privilege.TransportPutPrivilegesAction;
import org.elasticsearch.xpack.security.action.realm.TransportClearRealmCacheAction;
import org.elasticsearch.xpack.security.action.role.TransportClearRolesCacheAction;
import org.elasticsearch.xpack.security.action.role.TransportDeleteRoleAction;
import org.elasticsearch.xpack.security.action.role.TransportGetRolesAction;
import org.elasticsearch.xpack.security.action.role.TransportPutRoleAction;
import org.elasticsearch.xpack.security.action.rolemapping.TransportDeleteRoleMappingAction;
import org.elasticsearch.xpack.security.action.rolemapping.TransportGetRoleMappingsAction;
import org.elasticsearch.xpack.security.action.rolemapping.TransportPutRoleMappingAction;
import org.elasticsearch.xpack.security.action.saml.TransportSamlAuthenticateAction;
import org.elasticsearch.xpack.security.action.saml.TransportSamlCompleteLogoutAction;
import org.elasticsearch.xpack.security.action.saml.TransportSamlInvalidateSessionAction;
import org.elasticsearch.xpack.security.action.saml.TransportSamlLogoutAction;
import org.elasticsearch.xpack.security.action.saml.TransportSamlPrepareAuthenticationAction;
import org.elasticsearch.xpack.security.action.saml.TransportSamlSpMetadataAction;
import org.elasticsearch.xpack.security.action.service.TransportCreateServiceAccountTokenAction;
import org.elasticsearch.xpack.security.action.service.TransportDeleteServiceAccountTokenAction;
import org.elasticsearch.xpack.security.action.service.TransportGetServiceAccountAction;
import org.elasticsearch.xpack.security.action.service.TransportGetServiceAccountCredentialsAction;
import org.elasticsearch.xpack.security.action.service.TransportGetServiceAccountNodesCredentialsAction;
import org.elasticsearch.xpack.security.action.token.TransportCreateTokenAction;
import org.elasticsearch.xpack.security.action.token.TransportInvalidateTokenAction;
import org.elasticsearch.xpack.security.action.token.TransportRefreshTokenAction;
import org.elasticsearch.xpack.security.action.user.TransportAuthenticateAction;
import org.elasticsearch.xpack.security.action.user.TransportChangePasswordAction;
import org.elasticsearch.xpack.security.action.user.TransportDeleteUserAction;
import org.elasticsearch.xpack.security.action.user.TransportGetUserPrivilegesAction;
import org.elasticsearch.xpack.security.action.user.TransportGetUsersAction;
import org.elasticsearch.xpack.security.action.user.TransportHasPrivilegesAction;
import org.elasticsearch.xpack.security.action.user.TransportPutUserAction;
import org.elasticsearch.xpack.security.action.user.TransportSetEnabledAction;
import org.elasticsearch.xpack.security.audit.AuditTrail;
import org.elasticsearch.xpack.security.audit.AuditTrailService;
import org.elasticsearch.xpack.security.audit.logfile.LoggingAuditTrail;
import org.elasticsearch.xpack.security.authc.ApiKeyService;
import org.elasticsearch.xpack.security.authc.AuthenticationService;
import org.elasticsearch.xpack.security.authc.InternalRealms;
import org.elasticsearch.xpack.security.authc.Realms;
import org.elasticsearch.xpack.security.authc.TokenService;
import org.elasticsearch.xpack.security.authc.esnative.NativeUsersStore;
import org.elasticsearch.xpack.security.authc.esnative.ReservedRealm;
import org.elasticsearch.xpack.security.authc.service.CachingServiceAccountTokenStore;
import org.elasticsearch.xpack.security.authc.service.FileServiceAccountTokenStore;
import org.elasticsearch.xpack.security.authc.service.IndexServiceAccountTokenStore;
import org.elasticsearch.xpack.security.authc.service.ServiceAccountService;
import org.elasticsearch.xpack.security.authc.support.SecondaryAuthenticator;
import org.elasticsearch.xpack.security.authc.support.mapper.NativeRoleMappingStore;
import org.elasticsearch.xpack.security.authz.AuthorizationService;
import org.elasticsearch.xpack.security.authz.DlsFlsRequestCacheDifferentiator;
import org.elasticsearch.xpack.security.authz.SecuritySearchOperationListener;
import org.elasticsearch.xpack.security.authz.accesscontrol.OptOutQueryCache;
import org.elasticsearch.xpack.security.authz.interceptor.BulkShardRequestInterceptor;
import org.elasticsearch.xpack.security.authz.interceptor.DlsFlsLicenseRequestInterceptor;
import org.elasticsearch.xpack.security.authz.interceptor.IndicesAliasesRequestInterceptor;
import org.elasticsearch.xpack.security.authz.interceptor.RequestInterceptor;
import org.elasticsearch.xpack.security.authz.interceptor.ResizeRequestInterceptor;
import org.elasticsearch.xpack.security.authz.interceptor.SearchRequestInterceptor;
import org.elasticsearch.xpack.security.authz.interceptor.ShardSearchRequestInterceptor;
import org.elasticsearch.xpack.security.authz.interceptor.UpdateRequestInterceptor;
import org.elasticsearch.xpack.security.authz.store.CompositeRolesStore;
import org.elasticsearch.xpack.security.authz.store.DeprecationRoleDescriptorConsumer;
import org.elasticsearch.xpack.security.authz.store.FileRolesStore;
import org.elasticsearch.xpack.security.authz.store.NativePrivilegeStore;
import org.elasticsearch.xpack.security.authz.store.NativeRolesStore;
import org.elasticsearch.xpack.security.authz.store.RoleProviders;
import org.elasticsearch.xpack.security.ingest.SetSecurityUserProcessor;
import org.elasticsearch.xpack.security.operator.FileOperatorUsersStore;
import org.elasticsearch.xpack.security.operator.OperatorOnlyRegistry;
import org.elasticsearch.xpack.security.operator.OperatorPrivileges;
import org.elasticsearch.xpack.security.operator.OperatorPrivileges.OperatorPrivilegesService;
import org.elasticsearch.xpack.security.rest.SecurityRestFilter;
import org.elasticsearch.xpack.security.rest.action.RestAuthenticateAction;
import org.elasticsearch.xpack.security.rest.action.RestDelegatePkiAuthenticationAction;
import org.elasticsearch.xpack.security.rest.action.apikey.RestClearApiKeyCacheAction;
import org.elasticsearch.xpack.security.rest.action.apikey.RestCreateApiKeyAction;
import org.elasticsearch.xpack.security.rest.action.apikey.RestGetApiKeyAction;
import org.elasticsearch.xpack.security.rest.action.apikey.RestGrantApiKeyAction;
import org.elasticsearch.xpack.security.rest.action.apikey.RestInvalidateApiKeyAction;
import org.elasticsearch.xpack.security.rest.action.apikey.RestQueryApiKeyAction;
import org.elasticsearch.xpack.security.rest.action.enrollment.RestKibanaEnrollAction;
import org.elasticsearch.xpack.security.rest.action.enrollment.RestNodeEnrollmentAction;
import org.elasticsearch.xpack.security.rest.action.oauth2.RestGetTokenAction;
import org.elasticsearch.xpack.security.rest.action.oauth2.RestInvalidateTokenAction;
import org.elasticsearch.xpack.security.rest.action.oidc.RestOpenIdConnectAuthenticateAction;
import org.elasticsearch.xpack.security.rest.action.oidc.RestOpenIdConnectLogoutAction;
import org.elasticsearch.xpack.security.rest.action.oidc.RestOpenIdConnectPrepareAuthenticationAction;
import org.elasticsearch.xpack.security.rest.action.privilege.RestClearPrivilegesCacheAction;
import org.elasticsearch.xpack.security.rest.action.privilege.RestDeletePrivilegesAction;
import org.elasticsearch.xpack.security.rest.action.privilege.RestGetBuiltinPrivilegesAction;
import org.elasticsearch.xpack.security.rest.action.privilege.RestGetPrivilegesAction;
import org.elasticsearch.xpack.security.rest.action.privilege.RestPutPrivilegesAction;
import org.elasticsearch.xpack.security.rest.action.realm.RestClearRealmCacheAction;
import org.elasticsearch.xpack.security.rest.action.role.RestClearRolesCacheAction;
import org.elasticsearch.xpack.security.rest.action.role.RestDeleteRoleAction;
import org.elasticsearch.xpack.security.rest.action.role.RestGetRolesAction;
import org.elasticsearch.xpack.security.rest.action.role.RestPutRoleAction;
import org.elasticsearch.xpack.security.rest.action.rolemapping.RestDeleteRoleMappingAction;
import org.elasticsearch.xpack.security.rest.action.rolemapping.RestGetRoleMappingsAction;
import org.elasticsearch.xpack.security.rest.action.rolemapping.RestPutRoleMappingAction;
import org.elasticsearch.xpack.security.rest.action.saml.RestSamlAuthenticateAction;
import org.elasticsearch.xpack.security.rest.action.saml.RestSamlCompleteLogoutAction;
import org.elasticsearch.xpack.security.rest.action.saml.RestSamlInvalidateSessionAction;
import org.elasticsearch.xpack.security.rest.action.saml.RestSamlLogoutAction;
import org.elasticsearch.xpack.security.rest.action.saml.RestSamlPrepareAuthenticationAction;
import org.elasticsearch.xpack.security.rest.action.saml.RestSamlSpMetadataAction;
import org.elasticsearch.xpack.security.rest.action.service.RestClearServiceAccountTokenStoreCacheAction;
import org.elasticsearch.xpack.security.rest.action.service.RestCreateServiceAccountTokenAction;
import org.elasticsearch.xpack.security.rest.action.service.RestDeleteServiceAccountTokenAction;
import org.elasticsearch.xpack.security.rest.action.service.RestGetServiceAccountAction;
import org.elasticsearch.xpack.security.rest.action.service.RestGetServiceAccountCredentialsAction;
import org.elasticsearch.xpack.security.rest.action.user.RestChangePasswordAction;
import org.elasticsearch.xpack.security.rest.action.user.RestDeleteUserAction;
import org.elasticsearch.xpack.security.rest.action.user.RestGetUserPrivilegesAction;
import org.elasticsearch.xpack.security.rest.action.user.RestGetUsersAction;
import org.elasticsearch.xpack.security.rest.action.user.RestHasPrivilegesAction;
import org.elasticsearch.xpack.security.rest.action.user.RestPutUserAction;
import org.elasticsearch.xpack.security.rest.action.user.RestSetEnabledAction;
import org.elasticsearch.xpack.security.support.CacheInvalidatorRegistry;
import org.elasticsearch.xpack.security.support.ExtensionComponents;
import org.elasticsearch.xpack.security.support.SecurityIndexManager;
import org.elasticsearch.xpack.security.transport.SecurityHttpSettings;
import org.elasticsearch.xpack.security.transport.SecurityServerTransportInterceptor;
import org.elasticsearch.xpack.security.transport.filter.IPFilter;
import org.elasticsearch.xpack.security.transport.netty4.SecurityNetty4HttpServerTransport;
import org.elasticsearch.xpack.security.transport.netty4.SecurityNetty4ServerTransport;
import org.elasticsearch.xpack.security.transport.nio.SecurityNioHttpServerTransport;
import org.elasticsearch.xpack.security.transport.nio.SecurityNioTransport;

import java.io.IOException;
import java.io.UncheckedIOException;
import java.nio.file.Path;
import java.time.Clock;
import java.util.ArrayList;
import java.util.Arrays;
import java.util.Collection;
import java.util.Collections;
import java.util.HashMap;
import java.util.HashSet;
import java.util.LinkedHashMap;
import java.util.List;
import java.util.Locale;
import java.util.Map;
import java.util.Set;
import java.util.function.BiConsumer;
import java.util.function.Function;
import java.util.function.Predicate;
import java.util.function.Supplier;
import java.util.function.UnaryOperator;
import java.util.stream.Collectors;

import static java.util.Collections.emptyList;
import static java.util.Collections.emptyMap;
import static java.util.Collections.singletonList;
import static org.elasticsearch.xcontent.XContentFactory.jsonBuilder;
import static org.elasticsearch.xpack.core.ClientHelper.SECURITY_ORIGIN;
import static org.elasticsearch.xpack.core.XPackSettings.API_KEY_SERVICE_ENABLED_SETTING;
import static org.elasticsearch.xpack.core.XPackSettings.HTTP_SSL_ENABLED;
import static org.elasticsearch.xpack.core.XPackSettings.SECURITY_AUTOCONFIGURATION_ENABLED;
import static org.elasticsearch.xpack.core.security.SecurityField.FIELD_LEVEL_SECURITY_FEATURE;
import static org.elasticsearch.xpack.core.security.index.RestrictedIndicesNames.SECURITY_MAIN_ALIAS;
import static org.elasticsearch.xpack.core.security.index.RestrictedIndicesNames.SECURITY_TOKENS_ALIAS;
import static org.elasticsearch.xpack.security.operator.OperatorPrivileges.OPERATOR_PRIVILEGES_ENABLED;
import static org.elasticsearch.xpack.security.support.SecurityIndexManager.INTERNAL_MAIN_INDEX_FORMAT;
import static org.elasticsearch.xpack.security.support.SecurityIndexManager.INTERNAL_TOKENS_INDEX_FORMAT;
import static org.elasticsearch.xpack.security.support.SecurityIndexManager.SECURITY_VERSION_STRING;

public class Security extends Plugin implements SystemIndexPlugin, IngestPlugin, NetworkPlugin, ClusterPlugin,
        DiscoveryPlugin, MapperPlugin, ExtensiblePlugin, SearchPlugin {

    public static final String SECURITY_CRYPTO_THREAD_POOL_NAME = XPackField.SECURITY + "-crypto";

    // TODO: ip filtering does not actually track license usage yet
    public static final LicensedFeature.Momentary IP_FILTERING_FEATURE =
        LicensedFeature.momentaryLenient(null, "security-ip-filtering", License.OperationMode.GOLD);
    public static final LicensedFeature.Momentary AUDITING_FEATURE =
<<<<<<< HEAD
        LicensedFeature.momentaryLenient(null, "security_auditing", License.OperationMode.GOLD);
    public static final LicensedFeature.Momentary TOKEN_SERVICE_FEATURE =
        LicensedFeature.momentaryLenient(null, "security-token-service", License.OperationMode.STANDARD);
=======
        LicensedFeature.momentaryLenient(null, "security-auditing", License.OperationMode.GOLD);
>>>>>>> 6161b72b

    private static final String REALMS_FEATURE_FAMILY = "security-realms";
    // Builtin realms (file/native) realms are Basic licensed, so don't need to be checked or tracked
    // Some realms (LDAP, AD, PKI) are Gold+
    public static final LicensedFeature.Persistent LDAP_REALM_FEATURE =
        LicensedFeature.persistentLenient(REALMS_FEATURE_FAMILY, "ldap", License.OperationMode.GOLD);
    public static final LicensedFeature.Persistent AD_REALM_FEATURE =
        LicensedFeature.persistentLenient(REALMS_FEATURE_FAMILY, "active-directory", License.OperationMode.GOLD);
    public static final LicensedFeature.Persistent PKI_REALM_FEATURE =
        LicensedFeature.persistentLenient(REALMS_FEATURE_FAMILY, "pki", License.OperationMode.GOLD);
    // SSO realms are Platinum+
    public static final LicensedFeature.Persistent SAML_REALM_FEATURE =
        LicensedFeature.persistentLenient(REALMS_FEATURE_FAMILY, "saml", License.OperationMode.PLATINUM);
    public static final LicensedFeature.Persistent OIDC_REALM_FEATURE =
        LicensedFeature.persistentLenient(REALMS_FEATURE_FAMILY, "oidc", License.OperationMode.PLATINUM);
    public static final LicensedFeature.Persistent KERBEROS_REALM_FEATURE =
        LicensedFeature.persistentLenient(REALMS_FEATURE_FAMILY, "kerberos", License.OperationMode.PLATINUM);
    // Custom realms are Platinum+
    public static final LicensedFeature.Persistent CUSTOM_REALMS_FEATURE =
        LicensedFeature.persistentLenient(REALMS_FEATURE_FAMILY, "custom", License.OperationMode.PLATINUM);

    public static final LicensedFeature.Momentary DELEGATED_AUTHORIZATION_FEATURE =
        LicensedFeature.momentary(null, "security-delegated-authorization", License.OperationMode.PLATINUM);
    public static final LicensedFeature.Momentary AUTHORIZATION_ENGINE_FEATURE =
        LicensedFeature.momentary(null, "security-authorization-engine", License.OperationMode.PLATINUM);

    // Custom role providers are Platinum+
    public static final LicensedFeature.Persistent CUSTOM_ROLE_PROVIDERS_FEATURE =
        LicensedFeature.persistent(null, "security-roles-provider", License.OperationMode.PLATINUM);

    private static final Logger logger = LogManager.getLogger(Security.class);

    public static final SystemIndexDescriptor SECURITY_MAIN_INDEX_DESCRIPTOR = getSecurityMainIndexDescriptor();
    public static final SystemIndexDescriptor SECURITY_TOKEN_INDEX_DESCRIPTOR = getSecurityTokenIndexDescriptor();

    private final Settings settings;
    private final boolean enabled;
    /* what a PITA that we need an extra indirection to initialize this. Yet, once we got rid of guice we can thing about how
     * to fix this or make it simpler. Today we need several service that are created in createComponents but we need to register
     * an instance of TransportInterceptor way earlier before createComponents is called. */
    private final SetOnce<TransportInterceptor> securityInterceptor = new SetOnce<>();
    private final SetOnce<IPFilter> ipFilter = new SetOnce<>();
    private final SetOnce<AuthenticationService> authcService = new SetOnce<>();
    private final SetOnce<SecondaryAuthenticator> secondayAuthc = new SetOnce<>();
    private final SetOnce<AuditTrailService> auditTrailService = new SetOnce<>();
    private final SetOnce<SecurityContext> securityContext = new SetOnce<>();
    private final SetOnce<ThreadContext> threadContext = new SetOnce<>();
    private final SetOnce<TokenService> tokenService = new SetOnce<>();
    private final SetOnce<SecurityActionFilter> securityActionFilter = new SetOnce<>();
    private final SetOnce<SecurityIndexManager> securityIndex = new SetOnce<>();
    private final SetOnce<SharedGroupFactory> sharedGroupFactory = new SetOnce<>();
    private final SetOnce<NioGroupFactory> nioGroupFactory = new SetOnce<>();
    private final SetOnce<DocumentSubsetBitsetCache> dlsBitsetCache = new SetOnce<>();
    private final SetOnce<List<BootstrapCheck>> bootstrapChecks = new SetOnce<>();
    private final List<SecurityExtension> securityExtensions = new ArrayList<>();
    private final SetOnce<Transport> transportReference = new SetOnce<>();
    private final SetOnce<ScriptService> scriptServiceReference = new SetOnce<>();

    public Security(Settings settings, final Path configPath) {
        this(settings, configPath, Collections.emptyList());
    }

    Security(Settings settings, final Path configPath, List<SecurityExtension> extensions) {
        // TODO This is wrong. Settings can change after this. We should use the settings from createComponents
        this.settings = settings;
        // TODO this is wrong, we should only use the environment that is provided to createComponents
        this.enabled = XPackSettings.SECURITY_ENABLED.get(settings);
        if (enabled) {
            runStartupChecks(settings);
            // we load them all here otherwise we can't access secure settings since they are closed once the checks are
            // fetched

            Automatons.updateConfiguration(settings);
        } else {
            this.bootstrapChecks.set(Collections.emptyList());
        }
        this.securityExtensions.addAll(extensions);
    }

    private static void runStartupChecks(Settings settings) {
        validateRealmSettings(settings);
        if (XPackSettings.FIPS_MODE_ENABLED.get(settings)) {
            validateForFips(settings);
        }
    }

    // overridable by tests
    protected Clock getClock() {
        return Clock.systemUTC();
    }
    protected SSLService getSslService() { return XPackPlugin.getSharedSslService(); }
    protected XPackLicenseState getLicenseState() { return XPackPlugin.getSharedLicenseState(); }

    @Override
    public Collection<Object> createComponents(Client client, ClusterService clusterService, ThreadPool threadPool,
                                               ResourceWatcherService resourceWatcherService, ScriptService scriptService,
                                               NamedXContentRegistry xContentRegistry, Environment environment,
                                               NodeEnvironment nodeEnvironment, NamedWriteableRegistry namedWriteableRegistry,
                                               IndexNameExpressionResolver expressionResolver,
                                               Supplier<RepositoriesService> repositoriesServiceSupplier) {
        try {
            return createComponents(client, threadPool, clusterService, resourceWatcherService, scriptService, xContentRegistry,
                environment, expressionResolver);
        } catch (final Exception e) {
            throw new IllegalStateException("security initialization failed", e);
        }
    }

    // pkg private for testing - tests want to pass in their set of extensions hence we are not using the extension service directly
    Collection<Object> createComponents(Client client, ThreadPool threadPool, ClusterService clusterService,
                                        ResourceWatcherService resourceWatcherService, ScriptService scriptService,
                                        NamedXContentRegistry xContentRegistry, Environment environment,
                                        IndexNameExpressionResolver expressionResolver) throws Exception {
        logger.info("Security is {}", enabled ? "enabled" : "disabled");
        if (enabled == false) {
            return Collections.singletonList(new SecurityUsageServices(null, null, null, null));
        }

        scriptServiceReference.set(scriptService);
        // We need to construct the checks here while the secure settings are still available.
        // If we wait until #getBoostrapChecks the secure settings will have been cleared/closed.
        final List<BootstrapCheck> checks = new ArrayList<>();
        checks.addAll(Arrays.asList(
            new TokenSSLBootstrapCheck(),
            new PkiRealmBootstrapCheck(getSslService()),
            new TLSLicenseBootstrapCheck()));
        checks.addAll(InternalRealms.getBootstrapChecks(settings, environment));
        this.bootstrapChecks.set(Collections.unmodifiableList(checks));

        threadContext.set(threadPool.getThreadContext());
        List<Object> components = new ArrayList<>();
        securityContext.set(new SecurityContext(settings, threadPool.getThreadContext()));
        components.add(securityContext.get());

        // audit trail service construction
        final List<AuditTrail> auditTrails = XPackSettings.AUDIT_ENABLED.get(settings)
                ? Collections.singletonList(new LoggingAuditTrail(settings, clusterService, threadPool))
                : Collections.emptyList();
        final AuditTrailService auditTrailService = new AuditTrailService(auditTrails, getLicenseState());
        components.add(auditTrailService);
        this.auditTrailService.set(auditTrailService);

        securityIndex.set(SecurityIndexManager.buildSecurityIndexManager(client, clusterService, SECURITY_MAIN_INDEX_DESCRIPTOR));

        final TokenService tokenService = new TokenService(
            settings,
            Clock.systemUTC(),
            client,
            getLicenseState(),
            securityContext.get(),
            securityIndex.get(),
            SecurityIndexManager.buildSecurityIndexManager(client, clusterService, SECURITY_TOKEN_INDEX_DESCRIPTOR),
            clusterService
        );
        this.tokenService.set(tokenService);
        components.add(tokenService);

        // realms construction
        final NativeUsersStore nativeUsersStore = new NativeUsersStore(settings, client, securityIndex.get());

        final NativeRoleMappingStore nativeRoleMappingStore = new NativeRoleMappingStore(settings, client, securityIndex.get(),
            scriptService);
        final AnonymousUser anonymousUser = new AnonymousUser(settings);
        components.add(anonymousUser);
        final ReservedRealm reservedRealm = new ReservedRealm(environment, settings, nativeUsersStore, anonymousUser, threadPool);
        final SecurityExtension.SecurityComponents extensionComponents = new ExtensionComponents(environment, client, clusterService,
            resourceWatcherService, nativeRoleMappingStore);
        Map<String, Realm.Factory> realmFactories = new HashMap<>(InternalRealms.getFactories(threadPool, resourceWatcherService,
                getSslService(), nativeUsersStore, nativeRoleMappingStore, securityIndex.get()));
        for (SecurityExtension extension : securityExtensions) {
            Map<String, Realm.Factory> newRealms = extension.getRealms(extensionComponents);
            for (Map.Entry<String, Realm.Factory> entry : newRealms.entrySet()) {
                if (realmFactories.put(entry.getKey(), entry.getValue()) != null) {
                    throw new IllegalArgumentException("Realm type [" + entry.getKey() + "] is already registered");
                }
            }
        }
        final Realms realms =
            new Realms(settings, environment, realmFactories, getLicenseState(), threadPool.getThreadContext(), reservedRealm);
        components.add(nativeUsersStore);
        components.add(nativeRoleMappingStore);
        components.add(realms);
        components.add(reservedRealm);

        securityIndex.get().addStateListener(nativeRoleMappingStore::onSecurityIndexStateChange);

        final CacheInvalidatorRegistry cacheInvalidatorRegistry = new CacheInvalidatorRegistry();
        cacheInvalidatorRegistry.registerAlias("service", Set.of("file_service_account_token", "index_service_account_token"));
        components.add(cacheInvalidatorRegistry);
        securityIndex.get().addStateListener(cacheInvalidatorRegistry::onSecurityIndexStateChange);

        final NativePrivilegeStore privilegeStore =
            new NativePrivilegeStore(settings, client, securityIndex.get(), cacheInvalidatorRegistry);
        components.add(privilegeStore);

        dlsBitsetCache.set(new DocumentSubsetBitsetCache(settings, threadPool));
        final FieldPermissionsCache fieldPermissionsCache = new FieldPermissionsCache(settings);
        final FileRolesStore fileRolesStore = new FileRolesStore(settings, environment, resourceWatcherService, getLicenseState(),
            xContentRegistry);
        final NativeRolesStore nativeRolesStore = new NativeRolesStore(settings, client, getLicenseState(), securityIndex.get());
        final ReservedRolesStore reservedRolesStore = new ReservedRolesStore();

        final Map<String, List<BiConsumer<Set<String>, ActionListener<RoleRetrievalResult>>>> customRoleProviders = new LinkedHashMap<>();
        for (SecurityExtension extension : securityExtensions) {
            final List<BiConsumer<Set<String>, ActionListener<RoleRetrievalResult>>> providers = extension.getRolesProviders(
                extensionComponents
            );
            if (providers != null && providers.isEmpty() == false) {
                customRoleProviders.put(extension.toString(), providers);
            }
        }

        final ApiKeyService apiKeyService = new ApiKeyService(settings, Clock.systemUTC(), client, securityIndex.get(),
            clusterService, cacheInvalidatorRegistry, threadPool);
        components.add(apiKeyService);

        final IndexServiceAccountTokenStore indexServiceAccountTokenStore = new IndexServiceAccountTokenStore(
            settings, threadPool, getClock(), client, securityIndex.get(), clusterService, cacheInvalidatorRegistry);
        components.add(indexServiceAccountTokenStore);

        final FileServiceAccountTokenStore fileServiceAccountTokenStore =
            new FileServiceAccountTokenStore(environment, resourceWatcherService, threadPool, clusterService, cacheInvalidatorRegistry);
        components.add(fileServiceAccountTokenStore);

        final ServiceAccountService serviceAccountService = new ServiceAccountService(
            client,
            fileServiceAccountTokenStore,
            indexServiceAccountTokenStore
        );
        components.add(serviceAccountService);

        final RoleProviders roleProviders = new RoleProviders(
            reservedRolesStore,
            fileRolesStore,
            nativeRolesStore,
            customRoleProviders,
            getLicenseState()
        );
        final CompositeRolesStore allRolesStore = new CompositeRolesStore(settings, roleProviders,
            privilegeStore, threadPool.getThreadContext(), getLicenseState(), fieldPermissionsCache, apiKeyService,
            serviceAccountService, dlsBitsetCache.get(), expressionResolver,
            new DeprecationRoleDescriptorConsumer(clusterService, threadPool));
        securityIndex.get().addStateListener(allRolesStore::onSecurityIndexStateChange);

        if (SECURITY_AUTOCONFIGURATION_ENABLED.get(settings)) {
            InitialSecurityConfigurationListener initialSecurityConfigurationListener = new InitialSecurityConfigurationListener(
                nativeUsersStore,
                securityIndex.get(),
                getSslService(),
                client,
                environment
            );
            securityIndex.get().addStateListener(initialSecurityConfigurationListener);
        }
        // to keep things simple, just invalidate all cached entries on license change. this happens so rarely that the impact should be
        // minimal
        getLicenseState().addListener(allRolesStore::invalidateAll);

        final AuthenticationFailureHandler failureHandler = createAuthenticationFailureHandler(realms, extensionComponents);
        final OperatorPrivilegesService operatorPrivilegesService;
        final boolean operatorPrivilegesEnabled = OPERATOR_PRIVILEGES_ENABLED.get(settings);
        if (operatorPrivilegesEnabled) {
            operatorPrivilegesService = new OperatorPrivileges.DefaultOperatorPrivilegesService(getLicenseState(),
                new FileOperatorUsersStore(environment, resourceWatcherService),
                new OperatorOnlyRegistry(clusterService.getClusterSettings()));
        } else {
            operatorPrivilegesService = OperatorPrivileges.NOOP_OPERATOR_PRIVILEGES_SERVICE;
        }
        authcService.set(new AuthenticationService(settings, realms, auditTrailService, failureHandler, threadPool,
                anonymousUser, tokenService, apiKeyService, serviceAccountService, operatorPrivilegesService));
        components.add(authcService.get());
        securityIndex.get().addStateListener(authcService.get()::onSecurityIndexStateChange);

        Set<RequestInterceptor> requestInterceptors = Sets.newHashSet(
            new ResizeRequestInterceptor(threadPool, getLicenseState(), auditTrailService),
            new IndicesAliasesRequestInterceptor(threadPool.getThreadContext(), getLicenseState(), auditTrailService));
        if (XPackSettings.DLS_FLS_ENABLED.get(settings)) {
            requestInterceptors.addAll(Arrays.asList(
                new SearchRequestInterceptor(threadPool, getLicenseState(), clusterService),
                new ShardSearchRequestInterceptor(threadPool, getLicenseState(), clusterService),
                new UpdateRequestInterceptor(threadPool, getLicenseState()),
                new BulkShardRequestInterceptor(threadPool, getLicenseState()),
                new DlsFlsLicenseRequestInterceptor(threadPool.getThreadContext(), getLicenseState())
            ));
        }
        requestInterceptors = Collections.unmodifiableSet(requestInterceptors);

        final AuthorizationService authzService = new AuthorizationService(settings, allRolesStore, clusterService,
            auditTrailService, failureHandler, threadPool, anonymousUser, getAuthorizationEngine(), requestInterceptors,
            getLicenseState(), expressionResolver, operatorPrivilegesService);

        components.add(nativeRolesStore); // used by roles actions
        components.add(reservedRolesStore); // used by roles actions
        components.add(allRolesStore); // for SecurityInfoTransportAction and clear roles cache
        components.add(authzService);

        final SecondaryAuthenticator secondaryAuthenticator = new SecondaryAuthenticator(securityContext.get(), authcService.get());
        this.secondayAuthc.set(secondaryAuthenticator);
        components.add(secondaryAuthenticator);

        ipFilter.set(new IPFilter(settings, auditTrailService, clusterService.getClusterSettings(), getLicenseState()));
        components.add(ipFilter.get());
        DestructiveOperations destructiveOperations = new DestructiveOperations(settings, clusterService.getClusterSettings());
        securityInterceptor.set(new SecurityServerTransportInterceptor(settings, threadPool, authcService.get(),
                authzService, getSslService(), securityContext.get(), destructiveOperations, clusterService));

        securityActionFilter.set(new SecurityActionFilter(authcService.get(), authzService, auditTrailService, getLicenseState(),
            threadPool, securityContext.get(), destructiveOperations));

        components.add(new SecurityUsageServices(realms, allRolesStore, nativeRoleMappingStore, ipFilter.get()));

        cacheInvalidatorRegistry.validate();

        return components;
    }

    private AuthorizationEngine getAuthorizationEngine() {
        AuthorizationEngine authorizationEngine = null;
        String extensionName = null;
        for (SecurityExtension extension : securityExtensions) {
            final AuthorizationEngine extensionEngine = extension.getAuthorizationEngine(settings);
            if (extensionEngine != null && authorizationEngine != null) {
                throw new IllegalStateException("Extensions [" + extensionName + "] and [" + extension.toString() + "] "
                    + "both set an authorization engine");
            }
            authorizationEngine = extensionEngine;
            extensionName = extension.toString();
        }

        if (authorizationEngine != null) {
            logger.debug("Using authorization engine from extension [" + extensionName + "]");
        }
        return authorizationEngine;
    }

    private AuthenticationFailureHandler createAuthenticationFailureHandler(final Realms realms,
                                                                            final SecurityExtension.SecurityComponents components) {
        AuthenticationFailureHandler failureHandler = null;
        String extensionName = null;
        for (SecurityExtension extension : securityExtensions) {
            AuthenticationFailureHandler extensionFailureHandler = extension.getAuthenticationFailureHandler(components);
            if (extensionFailureHandler != null && failureHandler != null) {
                throw new IllegalStateException("Extensions [" + extensionName + "] and [" + extension.toString() + "] "
                        + "both set an authentication failure handler");
            }
            failureHandler = extensionFailureHandler;
            extensionName = extension.toString();
        }
        if (failureHandler == null) {
            logger.debug("Using default authentication failure handler");
            Supplier<Map<String, List<String>>> headersSupplier = () -> {
                final Map<String, List<String>> defaultFailureResponseHeaders = new HashMap<>();
                realms.getActiveRealms().stream().forEach((realm) -> {
                    Map<String, List<String>> realmFailureHeaders = realm.getAuthenticationFailureHeaders();
                    realmFailureHeaders.entrySet().stream().forEach((e) -> {
                        String key = e.getKey();
                        e.getValue().stream()
                                .filter(v -> defaultFailureResponseHeaders.computeIfAbsent(key, x -> new ArrayList<>()).contains(v)
                                    == false)
                                .forEach(v -> defaultFailureResponseHeaders.get(key).add(v));
                    });
                });

                if (TokenService.isTokenServiceEnabled(settings)) {
                    String bearerScheme = "Bearer realm=\"" + XPackField.SECURITY + "\"";
                    if (defaultFailureResponseHeaders.computeIfAbsent("WWW-Authenticate", x -> new ArrayList<>())
                            .contains(bearerScheme) == false) {
                        defaultFailureResponseHeaders.get("WWW-Authenticate").add(bearerScheme);
                    }
                }
                if (API_KEY_SERVICE_ENABLED_SETTING.get(settings)) {
                    final String apiKeyScheme = "ApiKey";
                    if (defaultFailureResponseHeaders.computeIfAbsent("WWW-Authenticate", x -> new ArrayList<>())
                        .contains(apiKeyScheme) == false) {
                        defaultFailureResponseHeaders.get("WWW-Authenticate").add(apiKeyScheme);
                    }
                }
                return defaultFailureResponseHeaders;
            };
            DefaultAuthenticationFailureHandler finalDefaultFailureHandler = new DefaultAuthenticationFailureHandler(headersSupplier.get());
            failureHandler = finalDefaultFailureHandler;
            getLicenseState().addListener(() -> {
                finalDefaultFailureHandler.setHeaders(headersSupplier.get());
            });
        } else {
            logger.debug("Using authentication failure handler from extension [" + extensionName + "]");
        }
        return failureHandler;
    }

    @Override
    public Settings additionalSettings() {
        return additionalSettings(settings, enabled);
    }

    // visible for tests
    static Settings additionalSettings(final Settings settings, final boolean enabled) {
        if (enabled) {
            final Settings.Builder builder = Settings.builder();

            builder.put(SecuritySettings.addTransportSettings(settings));

            if (NetworkModule.HTTP_TYPE_SETTING.exists(settings)) {
                final String httpType = NetworkModule.HTTP_TYPE_SETTING.get(settings);
                if (httpType.equals(SecurityField.NAME4) || httpType.equals(SecurityField.NIO)) {
                    SecurityHttpSettings.overrideSettings(builder, settings);
                } else {
                    final String message = String.format(
                            Locale.ROOT,
                            "http type setting [%s] must be [%s] or [%s] but is [%s]",
                            NetworkModule.HTTP_TYPE_KEY,
                            SecurityField.NAME4,
                            SecurityField.NIO,
                            httpType);
                    throw new IllegalArgumentException(message);
                }
            } else {
                // default to security4
                builder.put(NetworkModule.HTTP_TYPE_KEY, SecurityField.NAME4);
                SecurityHttpSettings.overrideSettings(builder, settings);
            }
            builder.put(SecuritySettings.addUserSettings(settings));
            return builder.build();
        } else {
            return Settings.EMPTY;
        }
    }

    @Override
    public List<Setting<?>> getSettings() {
        return getSettings(securityExtensions);
    }

        /**
         * Get the {@link Setting setting configuration} for all security components, including those defined in extensions.
         */
    public static List<Setting<?>> getSettings(List<SecurityExtension> securityExtensions) {
        List<Setting<?>> settingsList = new ArrayList<>();

        // The following just apply in node mode
        settingsList.add(XPackSettings.FIPS_MODE_ENABLED);

        SSLService.registerSettings(settingsList);
        // IP Filter settings
        IPFilter.addSettings(settingsList);

        // audit settings
        LoggingAuditTrail.registerSettings(settingsList);

        // authentication and authorization settings
        AnonymousUser.addSettings(settingsList);
        settingsList.addAll(InternalRealmsSettings.getSettings());
        ReservedRealm.addSettings(settingsList);
        AuthenticationService.addSettings(settingsList);
        AuthorizationService.addSettings(settingsList);
        Automatons.addSettings(settingsList);
        settingsList.addAll(CompositeRolesStore.getSettings());
        settingsList.addAll(DocumentSubsetBitsetCache.getSettings());
        settingsList.add(FieldPermissionsCache.CACHE_SIZE_SETTING);
        settingsList.add(TokenService.TOKEN_EXPIRATION);
        settingsList.add(TokenService.DELETE_INTERVAL);
        settingsList.add(TokenService.DELETE_TIMEOUT);
        settingsList.addAll(SSLConfigurationSettings.getProfileSettings());
        settingsList.add(ApiKeyService.PASSWORD_HASHING_ALGORITHM);
        settingsList.add(ApiKeyService.DELETE_TIMEOUT);
        settingsList.add(ApiKeyService.DELETE_INTERVAL);
        settingsList.add(ApiKeyService.CACHE_HASH_ALGO_SETTING);
        settingsList.add(ApiKeyService.CACHE_MAX_KEYS_SETTING);
        settingsList.add(ApiKeyService.CACHE_TTL_SETTING);
        settingsList.add(ApiKeyService.DOC_CACHE_TTL_SETTING);
        settingsList.add(NativePrivilegeStore.CACHE_MAX_APPLICATIONS_SETTING);
        settingsList.add(NativePrivilegeStore.CACHE_TTL_SETTING);
        settingsList.add(OPERATOR_PRIVILEGES_ENABLED);
        settingsList.add(CachingServiceAccountTokenStore.CACHE_TTL_SETTING);
        settingsList.add(CachingServiceAccountTokenStore.CACHE_HASH_ALGO_SETTING);
        settingsList.add(CachingServiceAccountTokenStore.CACHE_MAX_TOKENS_SETTING);

        // hide settings
        settingsList.add(Setting.listSetting(SecurityField.setting("hide_settings"), Collections.emptyList(), Function.identity(),
                Property.NodeScope, Property.Filtered));
        return settingsList;
    }

    @Override
    public Collection<RestHeaderDefinition> getRestHeaders() {
        Set<RestHeaderDefinition> headers = new HashSet<>();
        headers.add(new RestHeaderDefinition(UsernamePasswordToken.BASIC_AUTH_HEADER, false));
        headers.add(new RestHeaderDefinition(SecondaryAuthenticator.SECONDARY_AUTH_HEADER_NAME, false));
        if (XPackSettings.AUDIT_ENABLED.get(settings)) {
            headers.add(new RestHeaderDefinition(AuditTrail.X_FORWARDED_FOR_HEADER, true));
        }
        if (AuthenticationServiceField.RUN_AS_ENABLED.get(settings)) {
            headers.add(new RestHeaderDefinition(AuthenticationServiceField.RUN_AS_USER_HEADER, false));
        }
        return headers;
    }

    @Override
    public List<String> getSettingsFilter() {
        List<String> asArray = settings.getAsList(SecurityField.setting("hide_settings"));
        ArrayList<String> settingsFilter = new ArrayList<>(asArray);
        // hide settings where we don't define them - they are part of a group...
        settingsFilter.add("transport.profiles.*." + SecurityField.setting("*"));
        return settingsFilter;
    }

    @Override
    public List<BootstrapCheck> getBootstrapChecks() {
       return bootstrapChecks.get();
    }

    @Override
    public void onIndexModule(IndexModule module) {
        if (enabled) {
            assert getLicenseState() != null;
            if (XPackSettings.DLS_FLS_ENABLED.get(settings)) {
                assert dlsBitsetCache.get() != null;
                module.setReaderWrapper(indexService ->
                        new SecurityIndexReaderWrapper(
                                shardId -> indexService.newSearchExecutionContext(shardId.id(),
                                0,
                                // we pass a null index reader, which is legal and will disable rewrite optimizations
                                // based on index statistics, which is probably safer...
                                null,
                                () -> {
                                    throw new IllegalArgumentException("permission filters are not allowed to use the current timestamp");

                                },
                                null,
                                // Don't use runtime mappings in the security query
                                emptyMap()),
                                dlsBitsetCache.get(),
                                securityContext.get(),
                                getLicenseState(),
                                indexService.getScriptService()));
                /*
                 * We need to forcefully overwrite the query cache implementation to use security's opt-out query cache implementation. This
                 * implementation disables the query cache if field level security is used for a particular request. We have to forcefully
                 * overwrite the query cache implementation to prevent data leakage to unauthorized users.
                 */
                module.forceQueryCacheProvider(
                        (indexSettings, cache) -> {
                            final OptOutQueryCache queryCache =
                                    new OptOutQueryCache(indexSettings, cache, threadContext.get());

                            return queryCache;
                        });
            }

            // in order to prevent scroll ids from being maliciously crafted and/or guessed, a listener is added that
            // attaches information to the scroll context so that we can validate the user that created the scroll against
            // the user that is executing a scroll operation
            module.addSearchOperationListener(
                    new SecuritySearchOperationListener(securityContext.get(), auditTrailService.get()));
        }
    }

    @Override
    public List<ActionHandler<? extends ActionRequest, ? extends ActionResponse>> getActions() {
        var usageAction = new ActionHandler<>(XPackUsageFeatureAction.SECURITY, SecurityUsageTransportAction.class);
        var infoAction = new ActionHandler<>(XPackInfoFeatureAction.SECURITY, SecurityInfoTransportAction.class);
        if (enabled == false) {
            return Arrays.asList(usageAction, infoAction);
        }
        return Arrays.asList(
                new ActionHandler<>(ClearRealmCacheAction.INSTANCE, TransportClearRealmCacheAction.class),
                new ActionHandler<>(ClearRolesCacheAction.INSTANCE, TransportClearRolesCacheAction.class),
                new ActionHandler<>(ClearPrivilegesCacheAction.INSTANCE, TransportClearPrivilegesCacheAction.class),
                new ActionHandler<>(ClearSecurityCacheAction.INSTANCE, TransportClearSecurityCacheAction.class),
                new ActionHandler<>(GetUsersAction.INSTANCE, TransportGetUsersAction.class),
                new ActionHandler<>(PutUserAction.INSTANCE, TransportPutUserAction.class),
                new ActionHandler<>(DeleteUserAction.INSTANCE, TransportDeleteUserAction.class),
                new ActionHandler<>(GetRolesAction.INSTANCE, TransportGetRolesAction.class),
                new ActionHandler<>(PutRoleAction.INSTANCE, TransportPutRoleAction.class),
                new ActionHandler<>(DeleteRoleAction.INSTANCE, TransportDeleteRoleAction.class),
                new ActionHandler<>(ChangePasswordAction.INSTANCE, TransportChangePasswordAction.class),
                new ActionHandler<>(AuthenticateAction.INSTANCE, TransportAuthenticateAction.class),
                new ActionHandler<>(SetEnabledAction.INSTANCE, TransportSetEnabledAction.class),
                new ActionHandler<>(HasPrivilegesAction.INSTANCE, TransportHasPrivilegesAction.class),
                new ActionHandler<>(GetUserPrivilegesAction.INSTANCE, TransportGetUserPrivilegesAction.class),
                new ActionHandler<>(GetRoleMappingsAction.INSTANCE, TransportGetRoleMappingsAction.class),
                new ActionHandler<>(PutRoleMappingAction.INSTANCE, TransportPutRoleMappingAction.class),
                new ActionHandler<>(DeleteRoleMappingAction.INSTANCE, TransportDeleteRoleMappingAction.class),
                new ActionHandler<>(CreateTokenAction.INSTANCE, TransportCreateTokenAction.class),
                new ActionHandler<>(InvalidateTokenAction.INSTANCE, TransportInvalidateTokenAction.class),
                new ActionHandler<>(GetCertificateInfoAction.INSTANCE, TransportGetCertificateInfoAction.class),
                new ActionHandler<>(RefreshTokenAction.INSTANCE, TransportRefreshTokenAction.class),
                new ActionHandler<>(SamlPrepareAuthenticationAction.INSTANCE, TransportSamlPrepareAuthenticationAction.class),
                new ActionHandler<>(SamlAuthenticateAction.INSTANCE, TransportSamlAuthenticateAction.class),
                new ActionHandler<>(SamlLogoutAction.INSTANCE, TransportSamlLogoutAction.class),
                new ActionHandler<>(SamlInvalidateSessionAction.INSTANCE, TransportSamlInvalidateSessionAction.class),
                new ActionHandler<>(SamlCompleteLogoutAction.INSTANCE, TransportSamlCompleteLogoutAction.class),
                new ActionHandler<>(SamlSpMetadataAction.INSTANCE, TransportSamlSpMetadataAction.class),
                new ActionHandler<>(OpenIdConnectPrepareAuthenticationAction.INSTANCE,
                    TransportOpenIdConnectPrepareAuthenticationAction.class),
                new ActionHandler<>(OpenIdConnectAuthenticateAction.INSTANCE, TransportOpenIdConnectAuthenticateAction.class),
                new ActionHandler<>(OpenIdConnectLogoutAction.INSTANCE, TransportOpenIdConnectLogoutAction.class),
                new ActionHandler<>(GetBuiltinPrivilegesAction.INSTANCE, TransportGetBuiltinPrivilegesAction.class),
                new ActionHandler<>(GetPrivilegesAction.INSTANCE, TransportGetPrivilegesAction.class),
                new ActionHandler<>(PutPrivilegesAction.INSTANCE, TransportPutPrivilegesAction.class),
                new ActionHandler<>(DeletePrivilegesAction.INSTANCE, TransportDeletePrivilegesAction.class),
                new ActionHandler<>(CreateApiKeyAction.INSTANCE, TransportCreateApiKeyAction.class),
                new ActionHandler<>(GrantApiKeyAction.INSTANCE, TransportGrantApiKeyAction.class),
                new ActionHandler<>(InvalidateApiKeyAction.INSTANCE, TransportInvalidateApiKeyAction.class),
                new ActionHandler<>(GetApiKeyAction.INSTANCE, TransportGetApiKeyAction.class),
                new ActionHandler<>(QueryApiKeyAction.INSTANCE, TransportQueryApiKeyAction.class),
                new ActionHandler<>(DelegatePkiAuthenticationAction.INSTANCE, TransportDelegatePkiAuthenticationAction.class),
                new ActionHandler<>(CreateServiceAccountTokenAction.INSTANCE, TransportCreateServiceAccountTokenAction.class),
                new ActionHandler<>(DeleteServiceAccountTokenAction.INSTANCE, TransportDeleteServiceAccountTokenAction.class),
                new ActionHandler<>(GetServiceAccountCredentialsAction.INSTANCE, TransportGetServiceAccountCredentialsAction.class),
                new ActionHandler<>(GetServiceAccountNodesCredentialsAction.INSTANCE,
                    TransportGetServiceAccountNodesCredentialsAction.class),
                new ActionHandler<>(GetServiceAccountAction.INSTANCE, TransportGetServiceAccountAction.class),
                new ActionHandler<>(KibanaEnrollmentAction.INSTANCE, TransportKibanaEnrollmentAction.class),
                new ActionHandler<>(NodeEnrollmentAction.INSTANCE, TransportNodeEnrollmentAction.class),
                usageAction,
                infoAction);
    }

    @Override
    public List<ActionFilter> getActionFilters() {
        if (enabled == false) {
            return emptyList();
        }
        return singletonList(securityActionFilter.get());
    }

    @Override
    public List<RestHandler> getRestHandlers(Settings settings, RestController restController, ClusterSettings clusterSettings,
                                             IndexScopedSettings indexScopedSettings, SettingsFilter settingsFilter,
                                             IndexNameExpressionResolver indexNameExpressionResolver,
                                             Supplier<DiscoveryNodes> nodesInCluster) {
        if (enabled == false) {
            return emptyList();
        }
        return Arrays.asList(
                new RestAuthenticateAction(settings, securityContext.get(), getLicenseState()),
                new RestClearRealmCacheAction(settings, getLicenseState()),
                new RestClearRolesCacheAction(settings, getLicenseState()),
                new RestClearPrivilegesCacheAction(settings, getLicenseState()),
                new RestClearApiKeyCacheAction(settings, getLicenseState()),
                new RestClearServiceAccountTokenStoreCacheAction(settings, getLicenseState()),
                new RestGetUsersAction(settings, getLicenseState()),
                new RestPutUserAction(settings, getLicenseState()),
                new RestDeleteUserAction(settings, getLicenseState()),
                new RestGetRolesAction(settings, getLicenseState()),
                new RestPutRoleAction(settings, getLicenseState()),
                new RestDeleteRoleAction(settings, getLicenseState()),
                new RestChangePasswordAction(settings, securityContext.get(), getLicenseState()),
                new RestSetEnabledAction(settings, getLicenseState()),
                new RestHasPrivilegesAction(settings, securityContext.get(), getLicenseState()),
                new RestGetUserPrivilegesAction(settings, securityContext.get(), getLicenseState()),
                new RestGetRoleMappingsAction(settings, getLicenseState()),
                new RestPutRoleMappingAction(settings, getLicenseState()),
                new RestDeleteRoleMappingAction(settings, getLicenseState()),
                new RestGetTokenAction(settings, getLicenseState()),
                new RestInvalidateTokenAction(settings, getLicenseState()),
                new RestGetCertificateInfoAction(),
                new RestSamlPrepareAuthenticationAction(settings, getLicenseState()),
                new RestSamlAuthenticateAction(settings, getLicenseState()),
                new RestSamlLogoutAction(settings, getLicenseState()),
                new RestSamlInvalidateSessionAction(settings, getLicenseState()),
                new RestSamlCompleteLogoutAction(settings, getLicenseState()),
                new RestSamlSpMetadataAction(settings, getLicenseState()),
                new RestOpenIdConnectPrepareAuthenticationAction(settings, getLicenseState()),
                new RestOpenIdConnectAuthenticateAction(settings, getLicenseState()),
                new RestOpenIdConnectLogoutAction(settings, getLicenseState()),
                new RestGetBuiltinPrivilegesAction(settings, getLicenseState()),
                new RestGetPrivilegesAction(settings, getLicenseState()),
                new RestPutPrivilegesAction(settings, getLicenseState()),
                new RestDeletePrivilegesAction(settings, getLicenseState()),
                new RestCreateApiKeyAction(settings, getLicenseState()),
                new RestGrantApiKeyAction(settings, getLicenseState()),
                new RestInvalidateApiKeyAction(settings, getLicenseState()),
                new RestGetApiKeyAction(settings, getLicenseState()),
                new RestQueryApiKeyAction(settings, getLicenseState()),
                new RestDelegatePkiAuthenticationAction(settings, getLicenseState()),
                new RestCreateServiceAccountTokenAction(settings, getLicenseState()),
                new RestDeleteServiceAccountTokenAction(settings, getLicenseState()),
                new RestGetServiceAccountCredentialsAction(settings, getLicenseState()),
                new RestGetServiceAccountAction(settings, getLicenseState()),
                new RestKibanaEnrollAction(settings, getLicenseState()),
                new RestNodeEnrollmentAction(settings, getLicenseState())
        );
    }

    @Override
    public Map<String, Processor.Factory> getProcessors(Processor.Parameters parameters) {
        return Collections.singletonMap(SetSecurityUserProcessor.TYPE,
            new SetSecurityUserProcessor.Factory(securityContext::get, settings));
    }

    /**
     * Realm settings were changed in 7.0. This method validates that the settings in use on this node match the new style of setting.
     * In 6.x a realm config would be
     * <pre>
     *   xpack.security.authc.realms.file1.type: file
     *   xpack.security.authc.realms.file1.order: 0
     * </pre>
     * In 7.x this realm should be
     * <pre>
     *   xpack.security.authc.realms.file.file1.order: 0
     * </pre>
     * If confronted with an old style config, the ES Settings validation would simply fail with an error such as
     * <em>unknown setting [xpack.security.authc.realms.file1.order]</em>. This validation method provides an error that is easier to
     * understand and take action on.
     */
     static void validateRealmSettings(Settings settings) {
        final Set<String> badRealmSettings = settings.keySet().stream()
            .filter(k -> k.startsWith(RealmSettings.PREFIX))
            .filter(key -> {
                final String suffix = key.substring(RealmSettings.PREFIX.length());
                // suffix-part, only contains a single '.'
                return suffix.indexOf('.') == suffix.lastIndexOf('.');
            })
            .collect(Collectors.toSet());
        if (badRealmSettings.isEmpty() == false) {
            String sampleRealmSetting = RealmSettings.realmSettingPrefix(new RealmConfig.RealmIdentifier("file", "my_file")) + "order";
            throw new IllegalArgumentException("Incorrect realm settings found. " +
                "Realm settings have been changed to include the type as part of the setting key.\n" +
                "For example '" + sampleRealmSetting + "'\n" +
                "Found invalid config: " + Strings.collectionToDelimitedString(badRealmSettings, ", ") + "\n" +
                "Please see the breaking changes documentation."
            );
        }
    }

    static void validateForFips(Settings settings) {
        final List<String> validationErrors = new ArrayList<>();
        Settings keystoreTypeSettings = settings.filter(k -> k.endsWith("keystore.type"))
            .filter(k -> settings.get(k).equalsIgnoreCase("jks"));
        if (keystoreTypeSettings.isEmpty() == false) {
            validationErrors.add("JKS Keystores cannot be used in a FIPS 140 compliant JVM. Please " +
                "revisit [" + keystoreTypeSettings.toDelimitedString(',') + "] settings");
        }
        Settings keystorePathSettings = settings.filter(k -> k.endsWith("keystore.path"))
            .filter(k -> settings.hasValue(k.replace(".path", ".type")) == false)
            .filter(k -> KeyStoreUtil.inferKeyStoreType(settings.get(k)).equals("jks"));
        if (keystorePathSettings.isEmpty() == false) {
            validationErrors.add("JKS Keystores cannot be used in a FIPS 140 compliant JVM. Please " +
                "revisit [" + keystorePathSettings.toDelimitedString(',') + "] settings");
        }
        final String selectedAlgorithm = XPackSettings.PASSWORD_HASHING_ALGORITHM.get(settings);
        if (selectedAlgorithm.toLowerCase(Locale.ROOT).startsWith("pbkdf2") == false) {
            validationErrors.add("Only PBKDF2 is allowed for password hashing in a FIPS 140 JVM. Please set the " +
                "appropriate value for [ " + XPackSettings.PASSWORD_HASHING_ALGORITHM.getKey() + " ] setting.");
        }

        if (validationErrors.isEmpty() == false) {
            final StringBuilder sb = new StringBuilder();
            sb.append("Validation for FIPS 140 mode failed: \n");
            int index = 0;
            for (String error : validationErrors) {
                sb.append(++index).append(": ").append(error).append(";\n");
            }
            throw new IllegalArgumentException(sb.toString());
        }
    }

    @Override
    public List<TransportInterceptor> getTransportInterceptors(NamedWriteableRegistry namedWriteableRegistry, ThreadContext threadContext) {
        if (enabled == false) { // don't register anything if we are not enabled
            return Collections.emptyList();
        }
       return Collections.singletonList(new TransportInterceptor() {
            @Override
            public <T extends TransportRequest> TransportRequestHandler<T> interceptHandler(String action, String executor,
                                                                                            boolean forceExecution,
                                                                                            TransportRequestHandler<T> actualHandler) {
                assert securityInterceptor.get() != null;
                return securityInterceptor.get().interceptHandler(action, executor, forceExecution, actualHandler);
            }

            @Override
            public AsyncSender interceptSender(AsyncSender sender) {
                assert securityInterceptor.get() != null;
                return securityInterceptor.get().interceptSender(sender);
            }
        });
    }

    @Override
    public Map<String, Supplier<Transport>> getTransports(Settings settings, ThreadPool threadPool, PageCacheRecycler pageCacheRecycler,
                                                          CircuitBreakerService circuitBreakerService,
                                                          NamedWriteableRegistry namedWriteableRegistry, NetworkService networkService) {
        if (enabled == false) { // don't register anything if we are not enabled
            return Collections.emptyMap();
        }

        IPFilter ipFilter = this.ipFilter.get();
        return Map.of(
                // security based on Netty 4
                SecurityField.NAME4,
                () -> {
                    transportReference.set(new SecurityNetty4ServerTransport(
                        settings,
                        Version.CURRENT,
                        threadPool,
                        networkService,
                        pageCacheRecycler,
                        namedWriteableRegistry,
                        circuitBreakerService,
                        ipFilter,
                        getSslService(),
                        getNettySharedGroupFactory(settings)));
                    return transportReference.get();
                },
                // security based on NIO
                SecurityField.NIO,
                () -> {
                    transportReference.set(new SecurityNioTransport(settings,
                        Version.CURRENT,
                        threadPool,
                        networkService,
                        pageCacheRecycler,
                        namedWriteableRegistry,
                        circuitBreakerService,
                        ipFilter,
                        getSslService(),
                        getNioGroupFactory(settings)));
                    return transportReference.get();
                });
    }

    @Override
    public Map<String, Supplier<HttpServerTransport>> getHttpTransports(Settings settings, ThreadPool threadPool, BigArrays bigArrays,
                                                                        PageCacheRecycler pageCacheRecycler,
                                                                        CircuitBreakerService circuitBreakerService,
                                                                        NamedXContentRegistry xContentRegistry,
                                                                        NetworkService networkService,
                                                                        HttpServerTransport.Dispatcher dispatcher,
                                                                        ClusterSettings clusterSettings) {
        if (enabled == false) { // don't register anything if we are not enabled
            return Collections.emptyMap();
        }

        Map<String, Supplier<HttpServerTransport>> httpTransports = new HashMap<>();
        httpTransports.put(SecurityField.NAME4, () -> new SecurityNetty4HttpServerTransport(settings, networkService, bigArrays,
            ipFilter.get(), getSslService(), threadPool, xContentRegistry, dispatcher, clusterSettings,
            getNettySharedGroupFactory(settings)));
        httpTransports.put(SecurityField.NIO, () -> new SecurityNioHttpServerTransport(settings, networkService, bigArrays,
            pageCacheRecycler, threadPool, xContentRegistry, dispatcher, ipFilter.get(), getSslService(), getNioGroupFactory(settings),
            clusterSettings));

        return httpTransports;
    }

    @Override
    public UnaryOperator<RestHandler> getRestHandlerWrapper(ThreadContext threadContext) {
        final boolean extractClientCertificate;
        if (enabled && HTTP_SSL_ENABLED.get(settings)) {
            final SslConfiguration httpSSLConfig = getSslService().getHttpTransportSSLConfiguration();
            extractClientCertificate = getSslService().isSSLClientAuthEnabled(httpSSLConfig);
        } else {
            extractClientCertificate = false;
        }
        return handler -> new SecurityRestFilter(settings, threadContext, authcService.get(), secondayAuthc.get(),
            handler, extractClientCertificate);
    }

    @Override
    public List<ExecutorBuilder<?>> getExecutorBuilders(final Settings settings) {
        if (enabled) {
            final int allocatedProcessors = EsExecutors.allocatedProcessors(settings);
            return List.of(
                new FixedExecutorBuilder(settings, TokenService.THREAD_POOL_NAME, 1, 1000,
                    "xpack.security.authc.token.thread_pool", false),
                new FixedExecutorBuilder(settings, SECURITY_CRYPTO_THREAD_POOL_NAME,
                    (allocatedProcessors + 1) / 2, 1000,
                    "xpack.security.crypto.thread_pool", false)
            );
        }
        return Collections.emptyList();
    }

    @Override
    public UnaryOperator<Map<String, IndexTemplateMetadata>> getIndexTemplateMetadataUpgrader() {
        return templates -> {
            // .security index is not managed by using templates anymore
            templates.remove("security_audit_log");
            return templates;
        };
    }

    @Override
    public Function<String, Predicate<String>> getFieldFilter() {
        if (enabled) {
            return index -> {
                XPackLicenseState licenseState = getLicenseState();
                IndicesAccessControl indicesAccessControl = threadContext.get().getTransient(
                        AuthorizationServiceField.INDICES_PERMISSIONS_KEY);
                if (indicesAccessControl == null) {
                    return MapperPlugin.NOOP_FIELD_PREDICATE;
                }
                IndicesAccessControl.IndexAccessControl indexPermissions = indicesAccessControl.getIndexPermissions(index);
                if (indexPermissions == null) {
                    return MapperPlugin.NOOP_FIELD_PREDICATE;
                }
                if (indexPermissions.isGranted() == false) {
                    throw new IllegalStateException("unexpected call to getFieldFilter for index [" + index + "] which is not granted");
                }
                FieldPermissions fieldPermissions = indexPermissions.getFieldPermissions();
                if (fieldPermissions.hasFieldLevelSecurity() == false) {
                    return MapperPlugin.NOOP_FIELD_PREDICATE;
                }
                if (FIELD_LEVEL_SECURITY_FEATURE.checkWithoutTracking(licenseState) == false) {
                    // check license last, once we know FLS is actually used
                    return MapperPlugin.NOOP_FIELD_PREDICATE;
                }
                return fieldPermissions::grantsAccessTo;
            };
        }
        return MapperPlugin.super.getFieldFilter();
    }

    @Override
    public BiConsumer<DiscoveryNode, ClusterState> getJoinValidator() {
        if (enabled) {
            return new ValidateLicenseForFIPS(XPackSettings.FIPS_MODE_ENABLED.get(settings));
        }
        return null;
    }

    static final class ValidateLicenseForFIPS implements BiConsumer<DiscoveryNode, ClusterState> {
        private final boolean inFipsMode;

        ValidateLicenseForFIPS(boolean inFipsMode) {
            this.inFipsMode = inFipsMode;
        }

        @Override
        public void accept(DiscoveryNode node, ClusterState state) {
            if (inFipsMode) {
                License license = LicenseService.getLicense(state.metadata());
                if (license != null &&
                    XPackLicenseState.isFipsAllowedForOperationMode(license.operationMode()) == false) {
                    throw new IllegalStateException("FIPS mode cannot be used with a [" + license.operationMode() +
                        "] license. It is only allowed with a Platinum or Trial license.");

                }
            }
        }
    }

    @Override
    public void loadExtensions(ExtensionLoader loader) {
        securityExtensions.addAll(loader.loadExtensions(SecurityExtension.class));
    }

    private synchronized NioGroupFactory getNioGroupFactory(Settings settings) {
         if (nioGroupFactory.get() != null) {
             assert nioGroupFactory.get().getSettings().equals(settings) : "Different settings than originally provided";
             return nioGroupFactory.get();
         } else {
            nioGroupFactory.set(new NioGroupFactory(settings, logger));
            return nioGroupFactory.get();
         }
    }
    private synchronized SharedGroupFactory getNettySharedGroupFactory(Settings settings) {
        if (sharedGroupFactory.get() != null) {
            assert sharedGroupFactory.get().getSettings().equals(settings) : "Different settings than originally provided";
            return sharedGroupFactory.get();
        } else {
            sharedGroupFactory.set(new SharedGroupFactory(settings));
            return sharedGroupFactory.get();
        }
     }

     private static SystemIndexDescriptor getSecurityMainIndexDescriptor() {
         return SystemIndexDescriptor.builder()
             // This can't just be `.security-*` because that would overlap with the tokens index pattern
             .setIndexPattern(".security-[0-9]+*")
             .setPrimaryIndex(RestrictedIndicesNames.INTERNAL_SECURITY_MAIN_INDEX_7)
             .setDescription("Contains Security configuration")
             .setMappings(getIndexMappings())
             .setSettings(getIndexSettings())
             .setAliasName(SECURITY_MAIN_ALIAS)
             .setIndexFormat(INTERNAL_MAIN_INDEX_FORMAT)
             .setVersionMetaKey("security-version")
             .setOrigin(SECURITY_ORIGIN)
             .setThreadPools(ExecutorNames.CRITICAL_SYSTEM_INDEX_THREAD_POOLS)
             .build();
     }

     private static SystemIndexDescriptor getSecurityTokenIndexDescriptor() {
         return SystemIndexDescriptor.builder()
             .setIndexPattern(".security-tokens-[0-9]+*")
             .setPrimaryIndex(RestrictedIndicesNames.INTERNAL_SECURITY_TOKENS_INDEX_7)
             .setDescription("Contains auth token data")
             .setMappings(getTokenIndexMappings())
             .setSettings(getTokenIndexSettings())
             .setAliasName(SECURITY_TOKENS_ALIAS)
             .setIndexFormat(INTERNAL_TOKENS_INDEX_FORMAT)
             .setVersionMetaKey(SECURITY_VERSION_STRING)
             .setOrigin(SECURITY_ORIGIN)
             .setThreadPools(ExecutorNames.CRITICAL_SYSTEM_INDEX_THREAD_POOLS)
             .build();
     }

    @Override
    public Collection<SystemIndexDescriptor> getSystemIndexDescriptors(Settings settings) {
        return List.of(SECURITY_MAIN_INDEX_DESCRIPTOR, SECURITY_TOKEN_INDEX_DESCRIPTOR);
    }

    private static Settings getIndexSettings() {
        return Settings.builder()
            .put(IndexMetadata.SETTING_NUMBER_OF_SHARDS, 1)
            .put(IndexMetadata.SETTING_NUMBER_OF_REPLICAS, 0)
            .put(IndexMetadata.SETTING_AUTO_EXPAND_REPLICAS, "0-1")
            .put(IndexMetadata.SETTING_PRIORITY, 1000)
            .put("index.refresh_interval", "1s")
            .put(IndexMetadata.INDEX_FORMAT_SETTING.getKey(), INTERNAL_MAIN_INDEX_FORMAT)
            .put("analysis.filter.email.type", "pattern_capture")
            .put("analysis.filter.email.preserve_original", true)
            .putList("analysis.filter.email.patterns", List.of("([^@]+)", "(\\p{L}+)", "(\\d+)", "@(.+)"))
            .put("analysis.analyzer.email.tokenizer", "uax_url_email")
            .putList("analysis.analyzer.email.filter", List.of("email", "lowercase", "unique"))
            .build();
    }

    private static XContentBuilder getIndexMappings() {
        try {
            final XContentBuilder builder = jsonBuilder();
            builder.startObject();
            {
                builder.startObject("_meta");
                builder.field(SECURITY_VERSION_STRING, Version.CURRENT.toString());
                builder.endObject();

                builder.field("dynamic", "strict");
                builder.startObject("properties");
                {
                    builder.startObject("username");
                    builder.field("type", "keyword");
                    builder.endObject();

                    builder.startObject("roles");
                    builder.field("type", "keyword");
                    builder.endObject();

                    builder.startObject("role_templates");
                    {
                        builder.startObject("properties");
                        {
                            builder.startObject("template");
                            builder.field("type", "text");
                            builder.endObject();

                            builder.startObject("format");
                            builder.field("type", "keyword");
                            builder.endObject();
                        }
                        builder.endObject();
                    }
                    builder.endObject();

                    builder.startObject("password");
                    builder.field("type", "keyword");
                    builder.field("index", false);
                    builder.field("doc_values", false);
                    builder.endObject();

                    builder.startObject("full_name");
                    builder.field("type", "text");
                    builder.endObject();

                    builder.startObject("email");
                    builder.field("type", "text");
                    builder.field("analyzer", "email");
                    builder.endObject();

                    builder.startObject("metadata");
                    builder.field("type", "object");
                    builder.field("dynamic", false);
                    builder.endObject();

                    builder.startObject("metadata_flattened");
                    builder.field("type", "flattened");
                    builder.endObject();

                    builder.startObject("enabled");
                    builder.field("type", "boolean");
                    builder.endObject();

                    builder.startObject("cluster");
                    builder.field("type", "keyword");
                    builder.endObject();

                    builder.startObject("indices");
                    {
                        builder.field("type", "object");
                        builder.startObject("properties");
                        {
                            builder.startObject("field_security");
                            {
                                builder.startObject("properties");
                                {
                                    builder.startObject("grant");
                                    builder.field("type", "keyword");
                                    builder.endObject();

                                    builder.startObject("except");
                                    builder.field("type", "keyword");
                                    builder.endObject();
                                }
                                builder.endObject();
                            }
                            builder.endObject();

                            builder.startObject("names");
                            builder.field("type", "keyword");
                            builder.endObject();

                            builder.startObject("privileges");
                            builder.field("type", "keyword");
                            builder.endObject();

                            builder.startObject("query");
                            builder.field("type", "keyword");
                            builder.endObject();

                            builder.startObject("allow_restricted_indices");
                            builder.field("type", "boolean");
                            builder.endObject();
                        }
                        builder.endObject();
                    }
                    builder.endObject();

                    builder.startObject("applications");
                    {
                        builder.field("type", "object");
                        builder.startObject("properties");
                        {
                            builder.startObject("application");
                            builder.field("type", "keyword");
                            builder.endObject();

                            builder.startObject("privileges");
                            builder.field("type", "keyword");
                            builder.endObject();

                            builder.startObject("resources");
                            builder.field("type", "keyword");
                            builder.endObject();
                        }
                        builder.endObject();
                    }
                    builder.endObject();

                    builder.startObject("application");
                    builder.field("type", "keyword");
                    builder.endObject();

                    builder.startObject("global");
                    {
                        builder.field("type", "object");
                        builder.startObject("properties");
                        {
                            builder.startObject("application");
                            {
                                builder.field("type", "object");
                                builder.startObject("properties");
                                {
                                    builder.startObject("manage");
                                    {
                                        builder.field("type", "object");
                                        builder.startObject("properties");
                                        {
                                            builder.startObject("applications");
                                            builder.field("type", "keyword");
                                            builder.endObject();
                                        }
                                        builder.endObject();
                                    }
                                    builder.endObject();
                                }
                                builder.endObject();
                            }
                            builder.endObject();
                        }
                        builder.endObject();
                    }
                    builder.endObject();

                    builder.startObject("name");
                    builder.field("type", "keyword");
                    builder.endObject();

                    builder.startObject("run_as");
                    builder.field("type", "keyword");
                    builder.endObject();

                    builder.startObject("doc_type");
                    builder.field("type", "keyword");
                    builder.endObject();

                    builder.startObject("type");
                    builder.field("type", "keyword");
                    builder.endObject();

                    builder.startObject("actions");
                    builder.field("type", "keyword");
                    builder.endObject();

                    builder.startObject("expiration_time");
                    builder.field("type", "date");
                    builder.field("format", "epoch_millis");
                    builder.endObject();

                    builder.startObject("creation_time");
                    builder.field("type", "date");
                    builder.field("format", "epoch_millis");
                    builder.endObject();

                    builder.startObject("api_key_hash");
                    builder.field("type", "keyword");
                    builder.field("index", false);
                    builder.field("doc_values", false);
                    builder.endObject();

                    builder.startObject("api_key_invalidated");
                    builder.field("type", "boolean");
                    builder.endObject();

                    builder.startObject("role_descriptors");
                    builder.field("type", "object");
                    builder.field("enabled", false);
                    builder.endObject();

                    builder.startObject("limited_by_role_descriptors");
                    builder.field("type", "object");
                    builder.field("enabled", false);
                    builder.endObject();

                    builder.startObject("version");
                    builder.field("type", "integer");
                    builder.endObject();

                    builder.startObject("creator");
                    {
                        builder.field("type", "object");
                        builder.startObject("properties");
                        {
                            builder.startObject("principal");
                            builder.field("type", "keyword");
                            builder.endObject();

                            builder.startObject("full_name");
                            builder.field("type", "text");
                            builder.endObject();

                            builder.startObject("email");
                            builder.field("type", "text");
                            builder.field("analyzer", "email");
                            builder.endObject();

                            builder.startObject("metadata");
                            builder.field("type", "object");
                            builder.field("dynamic", false);
                            builder.endObject();

                            builder.startObject("realm");
                            builder.field("type", "keyword");
                            builder.endObject();

                            builder.startObject("realm_type");
                            builder.field("type", "keyword");
                            builder.endObject();
                        }
                        builder.endObject();
                    }
                    builder.endObject();

                    builder.startObject("rules");
                    builder.field("type", "object");
                    builder.field("dynamic", false);
                    builder.endObject();

                    builder.startObject("refresh_token");
                    {
                        builder.field("type", "object");
                        builder.startObject("properties");
                        {
                            builder.startObject("token");
                            builder.field("type", "keyword");
                            builder.endObject();

                            builder.startObject("refreshed");
                            builder.field("type", "boolean");
                            builder.endObject();

                            builder.startObject("refresh_time");
                            builder.field("type", "date");
                            builder.field("format", "epoch_millis");
                            builder.endObject();

                            builder.startObject("superseding");
                            {
                                builder.field("type", "object");
                                builder.startObject("properties");
                                {
                                    builder.startObject("encrypted_tokens");
                                    builder.field("type", "binary");
                                    builder.endObject();

                                    builder.startObject("encryption_iv");
                                    builder.field("type", "binary");
                                    builder.endObject();

                                    builder.startObject("encryption_salt");
                                    builder.field("type", "binary");
                                    builder.endObject();
                                }
                                builder.endObject();
                            }
                            builder.endObject();

                            builder.startObject("invalidated");
                            builder.field("type", "boolean");
                            builder.endObject();

                            builder.startObject("client");
                            {
                                builder.field("type", "object");
                                builder.startObject("properties");
                                {
                                    builder.startObject("type");
                                    builder.field("type", "keyword");
                                    builder.endObject();

                                    builder.startObject("user");
                                    builder.field("type", "keyword");
                                    builder.endObject();

                                    builder.startObject("realm");
                                    builder.field("type", "keyword");
                                    builder.endObject();
                                }
                                builder.endObject();
                            }
                            builder.endObject();
                        }
                        builder.endObject();
                    }
                    builder.endObject();

                    builder.startObject("access_token");
                    {
                        builder.field("type", "object");
                        builder.startObject("properties");
                        {
                            builder.startObject("user_token");
                            {
                                builder.field("type", "object");
                                builder.startObject("properties");
                                {
                                    builder.startObject("id");
                                    builder.field("type", "keyword");
                                    builder.endObject();

                                    builder.startObject("expiration_time");
                                    builder.field("type", "date");
                                    builder.field("format", "epoch_millis");
                                    builder.endObject();

                                    builder.startObject("version");
                                    builder.field("type", "integer");
                                    builder.endObject();

                                    builder.startObject("metadata");
                                    builder.field("type", "object");
                                    builder.field("dynamic", false);
                                    builder.endObject();

                                    builder.startObject("authentication");
                                    builder.field("type", "binary");
                                    builder.endObject();
                                }
                                builder.endObject();
                            }
                            builder.endObject();

                            builder.startObject("invalidated");
                            builder.field("type", "boolean");
                            builder.endObject();

                            builder.startObject("realm");
                            builder.field("type", "keyword");
                            builder.endObject();
                        }
                        builder.endObject();
                    }
                    builder.endObject();
                }
                builder.endObject();
            }
            builder.endObject();

            return builder;
        } catch (IOException e) {
            logger.fatal("Failed to build " + RestrictedIndicesNames.INTERNAL_SECURITY_MAIN_INDEX_7 + " index mappings", e);
            throw new UncheckedIOException(
                "Failed to build " + RestrictedIndicesNames.INTERNAL_SECURITY_MAIN_INDEX_7 + " index mappings", e);
        }
    }

    private static Settings getTokenIndexSettings() {
        return Settings.builder()
            .put(IndexMetadata.SETTING_NUMBER_OF_SHARDS, 1)
            .put(IndexMetadata.SETTING_NUMBER_OF_REPLICAS, 0)
            .put(IndexMetadata.SETTING_AUTO_EXPAND_REPLICAS, "0-1")
            .put(IndexMetadata.SETTING_PRIORITY, 1000)
            .put("index.refresh_interval", "1s")
            .put(IndexMetadata.INDEX_FORMAT_SETTING.getKey(), INTERNAL_TOKENS_INDEX_FORMAT)
            .build();
    }


    private static XContentBuilder getTokenIndexMappings() {
        try {
            final XContentBuilder builder = jsonBuilder();

            builder.startObject();
            {
                builder.startObject("_meta");
                builder.field(SECURITY_VERSION_STRING, Version.CURRENT);
                builder.endObject();

                builder.field("dynamic", "strict");
                builder.startObject("properties");
                {
                    builder.startObject("doc_type");
                    builder.field("type", "keyword");
                    builder.endObject();

                    builder.startObject("creation_time");
                    builder.field("type", "date");
                    builder.field("format", "epoch_millis");
                    builder.endObject();

                    builder.startObject("refresh_token");
                    {
                        builder.field("type", "object");
                        builder.startObject("properties");
                        {
                            builder.startObject("token");
                            builder.field("type", "keyword");
                            builder.endObject();

                            builder.startObject("refreshed");
                            builder.field("type", "boolean");
                            builder.endObject();

                            builder.startObject("refresh_time");
                            builder.field("type", "date");
                            builder.field("format", "epoch_millis");
                            builder.endObject();

                            builder.startObject("superseding");
                            {
                                builder.field("type", "object");
                                builder.startObject("properties");
                                {
                                    builder.startObject("encrypted_tokens");
                                    builder.field("type", "binary");
                                    builder.endObject();

                                    builder.startObject("encryption_iv");
                                    builder.field("type", "binary");
                                    builder.endObject();

                                    builder.startObject("encryption_salt");
                                    builder.field("type", "binary");
                                    builder.endObject();
                                }
                                builder.endObject();
                            }
                            builder.endObject();

                            builder.startObject("invalidated");
                            builder.field("type", "boolean");
                            builder.endObject();

                            builder.startObject("client");
                            {
                                builder.field("type", "object");
                                builder.startObject("properties");
                                {
                                    builder.startObject("type");
                                    builder.field("type", "keyword");
                                    builder.endObject();

                                    builder.startObject("user");
                                    builder.field("type", "keyword");
                                    builder.endObject();

                                    builder.startObject("realm");
                                    builder.field("type", "keyword");
                                    builder.endObject();
                                }
                                builder.endObject();
                            }
                            builder.endObject();
                        }
                        builder.endObject();
                    }
                    builder.endObject();

                    builder.startObject("access_token");
                    {
                        builder.field("type", "object");
                        builder.startObject("properties");
                        {
                            builder.startObject("user_token");
                            {
                                builder.field("type", "object");
                                builder.startObject("properties");
                                {
                                    builder.startObject("id");
                                    builder.field("type", "keyword");
                                    builder.endObject();

                                    builder.startObject("expiration_time");
                                    builder.field("type", "date");
                                    builder.field("format", "epoch_millis");
                                    builder.endObject();

                                    builder.startObject("version");
                                    builder.field("type", "integer");
                                    builder.endObject();

                                    builder.startObject("metadata");
                                    builder.field("type", "object");
                                    builder.field("dynamic", false);
                                    builder.endObject();

                                    builder.startObject("authentication");
                                    builder.field("type", "binary");
                                    builder.endObject();
                                }
                                builder.endObject();
                            }
                            builder.endObject();

                            builder.startObject("invalidated");
                            builder.field("type", "boolean");
                            builder.endObject();

                            builder.startObject("realm");
                            builder.field("type", "keyword");
                            builder.endObject();
                        }
                        builder.endObject();
                    }
                    builder.endObject();
                }
                builder.endObject();
            }

            builder.endObject();
            return builder;
        } catch (IOException e) {
            throw new UncheckedIOException(
                "Failed to build " + RestrictedIndicesNames.INTERNAL_SECURITY_TOKENS_INDEX_7 + " index mappings", e);
        }
    }

    @Override
    public String getFeatureName() {
        return "security";
    }

    @Override
    public String getFeatureDescription() {
        return "Manages configuration for Security features, such as users and roles";
    }

    @Override
    public CheckedBiConsumer<ShardSearchRequest, StreamOutput, IOException> getRequestCacheKeyDifferentiator() {
        if (enabled == false) {
            return null;
        }
        return new DlsFlsRequestCacheDifferentiator(getLicenseState(), securityContext, scriptServiceReference);
    }
}<|MERGE_RESOLUTION|>--- conflicted
+++ resolved
@@ -356,13 +356,9 @@
     public static final LicensedFeature.Momentary IP_FILTERING_FEATURE =
         LicensedFeature.momentaryLenient(null, "security-ip-filtering", License.OperationMode.GOLD);
     public static final LicensedFeature.Momentary AUDITING_FEATURE =
-<<<<<<< HEAD
-        LicensedFeature.momentaryLenient(null, "security_auditing", License.OperationMode.GOLD);
+        LicensedFeature.momentaryLenient(null, "security-auditing", License.OperationMode.GOLD);
     public static final LicensedFeature.Momentary TOKEN_SERVICE_FEATURE =
         LicensedFeature.momentaryLenient(null, "security-token-service", License.OperationMode.STANDARD);
-=======
-        LicensedFeature.momentaryLenient(null, "security-auditing", License.OperationMode.GOLD);
->>>>>>> 6161b72b
 
     private static final String REALMS_FEATURE_FAMILY = "security-realms";
     // Builtin realms (file/native) realms are Basic licensed, so don't need to be checked or tracked
