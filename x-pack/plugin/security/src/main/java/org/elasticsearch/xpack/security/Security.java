--- conflicted
+++ resolved
@@ -284,17 +284,11 @@
             // fetched
             final List<BootstrapCheck> checks = new ArrayList<>();
             checks.addAll(Arrays.asList(
-<<<<<<< HEAD
-                    new TokenSSLBootstrapCheck(),
-                    new PkiRealmBootstrapCheck(settings, getSslService()),
-                    new TLSLicenseBootstrapCheck(),
-                    new KerberosRealmBootstrapCheck(env)));
-=======
                 new TokenSSLBootstrapCheck(),
                 new PkiRealmBootstrapCheck(settings, getSslService()),
                 new TLSLicenseBootstrapCheck(),
-                new PasswordHashingAlgorithmBootstrapCheck()));
->>>>>>> 5925611e
+                new PasswordHashingAlgorithmBootstrapCheck(),
+                new KerberosRealmBootstrapCheck(env)));
             checks.addAll(InternalRealms.getBootstrapChecks(settings, env));
             this.bootstrapChecks = Collections.unmodifiableList(checks);
         } else {
