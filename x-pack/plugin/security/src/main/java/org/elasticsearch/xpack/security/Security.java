/*
 * Copyright Elasticsearch B.V. and/or licensed to Elasticsearch B.V. under one
 * or more contributor license agreements. Licensed under the Elastic License;
 * you may not use this file except in compliance with the Elastic License.
 */
package org.elasticsearch.xpack.security;

import org.apache.logging.log4j.LogManager;
import org.apache.logging.log4j.Logger;
import org.apache.lucene.util.SetOnce;
import org.elasticsearch.Version;
import org.elasticsearch.action.ActionListener;
import org.elasticsearch.action.ActionRequest;
import org.elasticsearch.action.ActionResponse;
import org.elasticsearch.action.support.ActionFilter;
import org.elasticsearch.action.support.DestructiveOperations;
import org.elasticsearch.bootstrap.BootstrapCheck;
import org.elasticsearch.client.Client;
import org.elasticsearch.cluster.ClusterState;
import org.elasticsearch.cluster.metadata.IndexMetaData;
import org.elasticsearch.cluster.metadata.IndexNameExpressionResolver;
import org.elasticsearch.cluster.metadata.IndexTemplateMetaData;
import org.elasticsearch.cluster.node.DiscoveryNode;
import org.elasticsearch.cluster.node.DiscoveryNodes;
import org.elasticsearch.cluster.service.ClusterService;
import org.elasticsearch.common.Strings;
import org.elasticsearch.common.inject.Module;
import org.elasticsearch.common.inject.util.Providers;
import org.elasticsearch.common.io.stream.NamedWriteableRegistry;
import org.elasticsearch.common.logging.DeprecationLogger;
import org.elasticsearch.common.network.NetworkModule;
import org.elasticsearch.common.network.NetworkService;
import org.elasticsearch.common.settings.ClusterSettings;
import org.elasticsearch.common.settings.IndexScopedSettings;
import org.elasticsearch.common.settings.Setting;
import org.elasticsearch.common.settings.Setting.Property;
import org.elasticsearch.common.settings.Settings;
import org.elasticsearch.common.settings.SettingsFilter;
import org.elasticsearch.common.util.BigArrays;
import org.elasticsearch.common.util.PageCacheRecycler;
import org.elasticsearch.common.util.concurrent.ThreadContext;
import org.elasticsearch.common.util.set.Sets;
import org.elasticsearch.common.xcontent.NamedXContentRegistry;
import org.elasticsearch.discovery.DiscoveryModule;
import org.elasticsearch.env.Environment;
import org.elasticsearch.env.NodeEnvironment;
import org.elasticsearch.http.HttpServerTransport;
import org.elasticsearch.index.IndexModule;
import org.elasticsearch.indices.breaker.CircuitBreakerService;
import org.elasticsearch.ingest.Processor;
import org.elasticsearch.license.License;
import org.elasticsearch.license.LicenseService;
import org.elasticsearch.license.XPackLicenseState;
import org.elasticsearch.plugins.ActionPlugin;
import org.elasticsearch.plugins.ClusterPlugin;
import org.elasticsearch.plugins.DiscoveryPlugin;
import org.elasticsearch.plugins.ExtensiblePlugin;
import org.elasticsearch.plugins.IngestPlugin;
import org.elasticsearch.plugins.MapperPlugin;
import org.elasticsearch.plugins.NetworkPlugin;
import org.elasticsearch.plugins.Plugin;
import org.elasticsearch.rest.RestController;
import org.elasticsearch.rest.RestHandler;
import org.elasticsearch.script.ScriptService;
import org.elasticsearch.threadpool.ExecutorBuilder;
import org.elasticsearch.threadpool.FixedExecutorBuilder;
import org.elasticsearch.threadpool.ThreadPool;
import org.elasticsearch.transport.Transport;
import org.elasticsearch.transport.TransportInterceptor;
import org.elasticsearch.transport.TransportRequest;
import org.elasticsearch.transport.TransportRequestHandler;
import org.elasticsearch.transport.nio.NioGroupFactory;
import org.elasticsearch.watcher.ResourceWatcherService;
import org.elasticsearch.xpack.core.XPackField;
import org.elasticsearch.xpack.core.XPackPlugin;
import org.elasticsearch.xpack.core.XPackSettings;
import org.elasticsearch.xpack.core.security.SecurityContext;
import org.elasticsearch.xpack.core.security.SecurityExtension;
import org.elasticsearch.xpack.core.security.SecurityField;
import org.elasticsearch.xpack.core.security.SecuritySettings;
import org.elasticsearch.xpack.core.security.action.CreateApiKeyAction;
import org.elasticsearch.xpack.core.security.action.GetApiKeyAction;
import org.elasticsearch.xpack.core.security.action.InvalidateApiKeyAction;
import org.elasticsearch.xpack.core.security.action.privilege.DeletePrivilegesAction;
import org.elasticsearch.xpack.core.security.action.privilege.GetPrivilegesAction;
import org.elasticsearch.xpack.core.security.action.privilege.PutPrivilegesAction;
import org.elasticsearch.xpack.core.security.action.realm.ClearRealmCacheAction;
import org.elasticsearch.xpack.core.security.action.role.ClearRolesCacheAction;
import org.elasticsearch.xpack.core.security.action.role.DeleteRoleAction;
import org.elasticsearch.xpack.core.security.action.role.GetRolesAction;
import org.elasticsearch.xpack.core.security.action.role.PutRoleAction;
import org.elasticsearch.xpack.core.security.action.rolemapping.DeleteRoleMappingAction;
import org.elasticsearch.xpack.core.security.action.rolemapping.GetRoleMappingsAction;
import org.elasticsearch.xpack.core.security.action.rolemapping.PutRoleMappingAction;
import org.elasticsearch.xpack.core.security.action.saml.SamlAuthenticateAction;
import org.elasticsearch.xpack.core.security.action.saml.SamlInvalidateSessionAction;
import org.elasticsearch.xpack.core.security.action.saml.SamlLogoutAction;
import org.elasticsearch.xpack.core.security.action.saml.SamlPrepareAuthenticationAction;
import org.elasticsearch.xpack.core.security.action.token.CreateTokenAction;
import org.elasticsearch.xpack.core.security.action.token.InvalidateTokenAction;
import org.elasticsearch.xpack.core.security.action.token.RefreshTokenAction;
import org.elasticsearch.xpack.core.security.action.user.AuthenticateAction;
import org.elasticsearch.xpack.core.security.action.user.ChangePasswordAction;
import org.elasticsearch.xpack.core.security.action.user.DeleteUserAction;
import org.elasticsearch.xpack.core.security.action.user.GetUserPrivilegesAction;
import org.elasticsearch.xpack.core.security.action.user.GetUsersAction;
import org.elasticsearch.xpack.core.security.action.user.HasPrivilegesAction;
import org.elasticsearch.xpack.core.security.action.user.PutUserAction;
import org.elasticsearch.xpack.core.security.action.user.SetEnabledAction;
import org.elasticsearch.xpack.core.security.authc.AuthenticationFailureHandler;
import org.elasticsearch.xpack.core.security.authc.AuthenticationServiceField;
import org.elasticsearch.xpack.core.security.authc.DefaultAuthenticationFailureHandler;
import org.elasticsearch.xpack.core.security.authc.InternalRealmsSettings;
import org.elasticsearch.xpack.core.security.authc.Realm;
import org.elasticsearch.xpack.core.security.authc.RealmConfig;
import org.elasticsearch.xpack.core.security.authc.RealmSettings;
import org.elasticsearch.xpack.core.security.authc.support.UsernamePasswordToken;
import org.elasticsearch.xpack.core.security.authz.AuthorizationEngine;
import org.elasticsearch.xpack.core.security.authz.AuthorizationServiceField;
import org.elasticsearch.xpack.core.security.authz.accesscontrol.IndicesAccessControl;
import org.elasticsearch.xpack.core.security.authz.accesscontrol.SecurityIndexSearcherWrapper;
import org.elasticsearch.xpack.core.security.authz.permission.FieldPermissions;
import org.elasticsearch.xpack.core.security.authz.permission.FieldPermissionsCache;
import org.elasticsearch.xpack.core.security.authz.store.ReservedRolesStore;
import org.elasticsearch.xpack.core.security.authz.store.RoleRetrievalResult;
import org.elasticsearch.xpack.core.security.support.Automatons;
import org.elasticsearch.xpack.core.security.user.AnonymousUser;
import org.elasticsearch.xpack.core.ssl.SSLConfiguration;
import org.elasticsearch.xpack.core.ssl.SSLConfigurationSettings;
import org.elasticsearch.xpack.core.ssl.SSLService;
import org.elasticsearch.xpack.core.ssl.TLSLicenseBootstrapCheck;
import org.elasticsearch.xpack.core.ssl.action.GetCertificateInfoAction;
import org.elasticsearch.xpack.core.ssl.action.TransportGetCertificateInfoAction;
import org.elasticsearch.xpack.core.ssl.rest.RestGetCertificateInfoAction;
import org.elasticsearch.xpack.security.action.TransportCreateApiKeyAction;
import org.elasticsearch.xpack.security.action.TransportGetApiKeyAction;
import org.elasticsearch.xpack.security.action.TransportInvalidateApiKeyAction;
import org.elasticsearch.xpack.security.action.filter.SecurityActionFilter;
import org.elasticsearch.xpack.security.action.privilege.TransportDeletePrivilegesAction;
import org.elasticsearch.xpack.security.action.privilege.TransportGetPrivilegesAction;
import org.elasticsearch.xpack.security.action.privilege.TransportPutPrivilegesAction;
import org.elasticsearch.xpack.security.action.realm.TransportClearRealmCacheAction;
import org.elasticsearch.xpack.security.action.role.TransportClearRolesCacheAction;
import org.elasticsearch.xpack.security.action.role.TransportDeleteRoleAction;
import org.elasticsearch.xpack.security.action.role.TransportGetRolesAction;
import org.elasticsearch.xpack.security.action.role.TransportPutRoleAction;
import org.elasticsearch.xpack.security.action.rolemapping.TransportDeleteRoleMappingAction;
import org.elasticsearch.xpack.security.action.rolemapping.TransportGetRoleMappingsAction;
import org.elasticsearch.xpack.security.action.rolemapping.TransportPutRoleMappingAction;
import org.elasticsearch.xpack.security.action.saml.TransportSamlAuthenticateAction;
import org.elasticsearch.xpack.security.action.saml.TransportSamlInvalidateSessionAction;
import org.elasticsearch.xpack.security.action.saml.TransportSamlLogoutAction;
import org.elasticsearch.xpack.security.action.saml.TransportSamlPrepareAuthenticationAction;
import org.elasticsearch.xpack.security.action.token.TransportCreateTokenAction;
import org.elasticsearch.xpack.security.action.token.TransportInvalidateTokenAction;
import org.elasticsearch.xpack.security.action.token.TransportRefreshTokenAction;
import org.elasticsearch.xpack.security.action.user.TransportAuthenticateAction;
import org.elasticsearch.xpack.security.action.user.TransportChangePasswordAction;
import org.elasticsearch.xpack.security.action.user.TransportDeleteUserAction;
import org.elasticsearch.xpack.security.action.user.TransportGetUserPrivilegesAction;
import org.elasticsearch.xpack.security.action.user.TransportGetUsersAction;
import org.elasticsearch.xpack.security.action.user.TransportHasPrivilegesAction;
import org.elasticsearch.xpack.security.action.user.TransportPutUserAction;
import org.elasticsearch.xpack.security.action.user.TransportSetEnabledAction;
import org.elasticsearch.xpack.security.audit.AuditTrail;
import org.elasticsearch.xpack.security.audit.AuditTrailService;
import org.elasticsearch.xpack.security.audit.logfile.LoggingAuditTrail;
import org.elasticsearch.xpack.security.authc.ApiKeyService;
import org.elasticsearch.xpack.security.authc.AuthenticationService;
import org.elasticsearch.xpack.security.authc.InternalRealms;
import org.elasticsearch.xpack.security.authc.Realms;
import org.elasticsearch.xpack.security.authc.TokenService;
import org.elasticsearch.xpack.security.authc.esnative.NativeUsersStore;
import org.elasticsearch.xpack.security.authc.esnative.ReservedRealm;
import org.elasticsearch.xpack.security.authc.support.mapper.NativeRoleMappingStore;
import org.elasticsearch.xpack.security.authz.AuthorizationService;
import org.elasticsearch.xpack.security.authz.SecuritySearchOperationListener;
import org.elasticsearch.xpack.security.authz.accesscontrol.OptOutQueryCache;
import org.elasticsearch.xpack.security.authz.interceptor.BulkShardRequestInterceptor;
import org.elasticsearch.xpack.security.authz.interceptor.IndicesAliasesRequestInterceptor;
import org.elasticsearch.xpack.security.authz.interceptor.RequestInterceptor;
import org.elasticsearch.xpack.security.authz.interceptor.ResizeRequestInterceptor;
import org.elasticsearch.xpack.security.authz.interceptor.SearchRequestInterceptor;
import org.elasticsearch.xpack.security.authz.interceptor.UpdateRequestInterceptor;
import org.elasticsearch.xpack.security.authz.store.CompositeRolesStore;
import org.elasticsearch.xpack.security.authz.store.DeprecationRoleDescriptorConsumer;
import org.elasticsearch.xpack.security.authz.store.FileRolesStore;
import org.elasticsearch.xpack.security.authz.store.NativePrivilegeStore;
import org.elasticsearch.xpack.security.authz.store.NativeRolesStore;
import org.elasticsearch.xpack.security.ingest.SetSecurityUserProcessor;
import org.elasticsearch.xpack.security.rest.SecurityRestFilter;
import org.elasticsearch.xpack.security.rest.action.RestAuthenticateAction;
import org.elasticsearch.xpack.security.rest.action.RestCreateApiKeyAction;
import org.elasticsearch.xpack.security.rest.action.RestGetApiKeyAction;
import org.elasticsearch.xpack.security.rest.action.RestInvalidateApiKeyAction;
import org.elasticsearch.xpack.security.rest.action.oauth2.RestGetTokenAction;
import org.elasticsearch.xpack.security.rest.action.oauth2.RestInvalidateTokenAction;
import org.elasticsearch.xpack.security.rest.action.privilege.RestDeletePrivilegesAction;
import org.elasticsearch.xpack.security.rest.action.privilege.RestGetPrivilegesAction;
import org.elasticsearch.xpack.security.rest.action.privilege.RestPutPrivilegesAction;
import org.elasticsearch.xpack.security.rest.action.realm.RestClearRealmCacheAction;
import org.elasticsearch.xpack.security.rest.action.role.RestClearRolesCacheAction;
import org.elasticsearch.xpack.security.rest.action.role.RestDeleteRoleAction;
import org.elasticsearch.xpack.security.rest.action.role.RestGetRolesAction;
import org.elasticsearch.xpack.security.rest.action.role.RestPutRoleAction;
import org.elasticsearch.xpack.security.rest.action.rolemapping.RestDeleteRoleMappingAction;
import org.elasticsearch.xpack.security.rest.action.rolemapping.RestGetRoleMappingsAction;
import org.elasticsearch.xpack.security.rest.action.rolemapping.RestPutRoleMappingAction;
import org.elasticsearch.xpack.security.rest.action.saml.RestSamlAuthenticateAction;
import org.elasticsearch.xpack.security.rest.action.saml.RestSamlInvalidateSessionAction;
import org.elasticsearch.xpack.security.rest.action.saml.RestSamlLogoutAction;
import org.elasticsearch.xpack.security.rest.action.saml.RestSamlPrepareAuthenticationAction;
import org.elasticsearch.xpack.security.rest.action.user.RestChangePasswordAction;
import org.elasticsearch.xpack.security.rest.action.user.RestDeleteUserAction;
import org.elasticsearch.xpack.security.rest.action.user.RestGetUserPrivilegesAction;
import org.elasticsearch.xpack.security.rest.action.user.RestGetUsersAction;
import org.elasticsearch.xpack.security.rest.action.user.RestHasPrivilegesAction;
import org.elasticsearch.xpack.security.rest.action.user.RestPutUserAction;
import org.elasticsearch.xpack.security.rest.action.user.RestSetEnabledAction;
import org.elasticsearch.xpack.security.support.SecurityIndexManager;
import org.elasticsearch.xpack.security.transport.SecurityHttpSettings;
import org.elasticsearch.xpack.security.transport.SecurityServerTransportInterceptor;
import org.elasticsearch.xpack.security.transport.filter.IPFilter;
import org.elasticsearch.xpack.security.transport.netty4.SecurityNetty4HttpServerTransport;
import org.elasticsearch.xpack.security.transport.netty4.SecurityNetty4ServerTransport;
import org.elasticsearch.xpack.security.transport.nio.SecurityNioHttpServerTransport;
import org.elasticsearch.xpack.security.transport.nio.SecurityNioTransport;

import java.nio.file.Path;
import java.time.Clock;
import java.util.ArrayList;
import java.util.Arrays;
import java.util.Collection;
import java.util.Collections;
import java.util.HashMap;
import java.util.HashSet;
import java.util.List;
import java.util.Locale;
import java.util.Map;
import java.util.Set;
import java.util.function.BiConsumer;
import java.util.function.Function;
import java.util.function.Predicate;
import java.util.function.Supplier;
import java.util.function.UnaryOperator;
import java.util.stream.Collectors;

import static java.util.Collections.emptyList;
import static java.util.Collections.singletonList;
import static org.elasticsearch.cluster.metadata.IndexMetaData.INDEX_FORMAT_SETTING;
import static org.elasticsearch.xpack.core.XPackSettings.API_KEY_SERVICE_ENABLED_SETTING;
import static org.elasticsearch.xpack.core.XPackSettings.HTTP_SSL_ENABLED;
import static org.elasticsearch.xpack.security.support.SecurityIndexManager.INTERNAL_INDEX_FORMAT;
import static org.elasticsearch.xpack.security.support.SecurityIndexManager.SECURITY_INDEX_NAME;
import static org.elasticsearch.xpack.security.support.SecurityIndexManager.SECURITY_TEMPLATE_NAME;

public class Security extends Plugin implements ActionPlugin, IngestPlugin, NetworkPlugin, ClusterPlugin,
        DiscoveryPlugin, MapperPlugin, ExtensiblePlugin {

    private static final Logger logger = LogManager.getLogger(Security.class);

    private final Settings settings;
    private final Environment env;
    private final boolean enabled;
    private final boolean transportClientMode;
    /* what a PITA that we need an extra indirection to initialize this. Yet, once we got rid of guice we can thing about how
     * to fix this or make it simpler. Today we need several service that are created in createComponents but we need to register
     * an instance of TransportInterceptor way earlier before createComponents is called. */
    private final SetOnce<TransportInterceptor> securityInterceptor = new SetOnce<>();
    private final SetOnce<IPFilter> ipFilter = new SetOnce<>();
    private final SetOnce<AuthenticationService> authcService = new SetOnce<>();
    private final SetOnce<AuditTrailService> auditTrailService = new SetOnce<>();
    private final SetOnce<SecurityContext> securityContext = new SetOnce<>();
    private final SetOnce<ThreadContext> threadContext = new SetOnce<>();
    private final SetOnce<TokenService> tokenService = new SetOnce<>();
    private final SetOnce<SecurityActionFilter> securityActionFilter = new SetOnce<>();
    private final SetOnce<SecurityIndexManager> securityIndex = new SetOnce<>();
    private final SetOnce<NioGroupFactory> groupFactory = new SetOnce<>();
    private final List<BootstrapCheck> bootstrapChecks;
    private final List<SecurityExtension> securityExtensions = new ArrayList<>();

    public Security(Settings settings, final Path configPath) {
        this(settings, configPath, Collections.emptyList());
    }

    Security(Settings settings, final Path configPath, List<SecurityExtension> extensions) {
        this.settings = settings;
        this.transportClientMode = XPackPlugin.transportClientMode(settings);
        this.env = transportClientMode ? null : new Environment(settings, configPath);
        this.enabled = XPackSettings.SECURITY_ENABLED.get(settings);
        if (enabled && transportClientMode == false) {
            runStartupChecks(settings);
            // we load them all here otherwise we can't access secure settings since they are closed once the checks are
            // fetched
            final List<BootstrapCheck> checks = new ArrayList<>();
            checks.addAll(Arrays.asList(
                new ApiKeySSLBootstrapCheck(),
                new TokenSSLBootstrapCheck(),
                new PkiRealmBootstrapCheck(getSslService()),
                new TLSLicenseBootstrapCheck(),
                new FIPS140SecureSettingsBootstrapCheck(settings, env),
                new FIPS140JKSKeystoreBootstrapCheck(),
                new FIPS140PasswordHashingAlgorithmBootstrapCheck(),
                new FIPS140LicenseBootstrapCheck()));
            checks.addAll(InternalRealms.getBootstrapChecks(settings, env));
            this.bootstrapChecks = Collections.unmodifiableList(checks);
            Automatons.updateConfiguration(settings);
        } else {
            this.bootstrapChecks = Collections.emptyList();
        }
        this.securityExtensions.addAll(extensions);

    }

    private static void runStartupChecks(Settings settings) {
        validateRealmSettings(settings);
    }

    @Override
    public Collection<Module> createGuiceModules() {
        List<Module> modules = new ArrayList<>();
        if (enabled == false || transportClientMode) {
            modules.add(b -> b.bind(IPFilter.class).toProvider(Providers.of(null)));
        }

        if (transportClientMode) {
            if (enabled == false) {
                return modules;
            }
            modules.add(b -> {
                // for transport client we still must inject these ssl classes with guice
                b.bind(SSLService.class).toInstance(getSslService());
            });

            return modules;
        }
        modules.add(b -> XPackPlugin.bindFeatureSet(b, SecurityFeatureSet.class));


        if (enabled == false) {
            modules.add(b -> {
                b.bind(Realms.class).toProvider(Providers.of(null)); // for SecurityFeatureSet
                b.bind(CompositeRolesStore.class).toProvider(Providers.of(null)); // for SecurityFeatureSet
                b.bind(NativeRoleMappingStore.class).toProvider(Providers.of(null)); // for SecurityFeatureSet
                b.bind(AuditTrailService.class)
                    .toInstance(new AuditTrailService(Collections.emptyList(), getLicenseState()));
            });
            return modules;
        }

        // we can't load that at construction time since the license plugin might not have been loaded at that point
        // which might not be the case during Plugin class instantiation. Once nodeModules are pulled
        // everything should have been loaded
        modules.add(b -> {
            if (XPackSettings.AUDIT_ENABLED.get(settings)) {
                b.bind(AuditTrail.class).to(AuditTrailService.class); // interface used by some actions...
            }
        });
        return modules;
    }

    // overridable by tests
    protected Clock getClock() {
        return Clock.systemUTC();
    }
    protected SSLService getSslService() { return XPackPlugin.getSharedSslService(); }
    protected XPackLicenseState getLicenseState() { return XPackPlugin.getSharedLicenseState(); }

    @Override
    public Collection<Object> createComponents(Client client, ClusterService clusterService, ThreadPool threadPool,
                                               ResourceWatcherService resourceWatcherService, ScriptService scriptService,
                                               NamedXContentRegistry xContentRegistry, Environment environment,
                                               NodeEnvironment nodeEnvironment, NamedWriteableRegistry namedWriteableRegistry) {
        try {
            return createComponents(client, threadPool, clusterService, resourceWatcherService);
        } catch (final Exception e) {
            throw new IllegalStateException("security initialization failed", e);
        }
    }

    // pkg private for testing - tests want to pass in their set of extensions hence we are not using the extension service directly
    Collection<Object> createComponents(Client client, ThreadPool threadPool, ClusterService clusterService,
                                               ResourceWatcherService resourceWatcherService) throws Exception {
        if (enabled == false) {
            return Collections.emptyList();
        }

        threadContext.set(threadPool.getThreadContext());
        List<Object> components = new ArrayList<>();
        securityContext.set(new SecurityContext(settings, threadPool.getThreadContext()));
        components.add(securityContext.get());

        // audit trail service construction
        final List<AuditTrail> auditTrails = XPackSettings.AUDIT_ENABLED.get(settings)
                ? Collections.singletonList(new LoggingAuditTrail(settings, clusterService, threadPool))
                : Collections.emptyList();
        final AuditTrailService auditTrailService = new AuditTrailService(auditTrails, getLicenseState());
        components.add(auditTrailService);
        this.auditTrailService.set(auditTrailService);

        securityIndex.set(new SecurityIndexManager(client, SecurityIndexManager.SECURITY_INDEX_NAME, clusterService));

        final TokenService tokenService = new TokenService(settings, Clock.systemUTC(), client, securityIndex.get(), clusterService);
        this.tokenService.set(tokenService);
        components.add(tokenService);

        // realms construction
        final NativeUsersStore nativeUsersStore = new NativeUsersStore(settings, client, securityIndex.get());
        final NativeRoleMappingStore nativeRoleMappingStore = new NativeRoleMappingStore(settings, client, securityIndex.get());
        final AnonymousUser anonymousUser = new AnonymousUser(settings);
        final ReservedRealm reservedRealm = new ReservedRealm(env, settings, nativeUsersStore,
                anonymousUser, securityIndex.get(), threadPool);
        Map<String, Realm.Factory> realmFactories = new HashMap<>(InternalRealms.getFactories(threadPool, resourceWatcherService,
                getSslService(), nativeUsersStore, nativeRoleMappingStore, securityIndex.get()));
        for (SecurityExtension extension : securityExtensions) {
            Map<String, Realm.Factory> newRealms = extension.getRealms(resourceWatcherService);
            for (Map.Entry<String, Realm.Factory> entry : newRealms.entrySet()) {
                if (realmFactories.put(entry.getKey(), entry.getValue()) != null) {
                    throw new IllegalArgumentException("Realm type [" + entry.getKey() + "] is already registered");
                }
            }
        }
        final Realms realms = new Realms(settings, env, realmFactories, getLicenseState(), threadPool.getThreadContext(), reservedRealm);
        components.add(nativeUsersStore);
        components.add(nativeRoleMappingStore);
        components.add(realms);
        components.add(reservedRealm);

        securityIndex.get().addIndexStateListener(nativeRoleMappingStore::onSecurityIndexStateChange);

        final NativePrivilegeStore privilegeStore = new NativePrivilegeStore(settings, client, securityIndex.get());
        components.add(privilegeStore);

        final FieldPermissionsCache fieldPermissionsCache = new FieldPermissionsCache(settings);
        final FileRolesStore fileRolesStore = new FileRolesStore(settings, env, resourceWatcherService, getLicenseState());
        final NativeRolesStore nativeRolesStore = new NativeRolesStore(settings, client, getLicenseState(), securityIndex.get());
        final ReservedRolesStore reservedRolesStore = new ReservedRolesStore();
        List<BiConsumer<Set<String>, ActionListener<RoleRetrievalResult>>> rolesProviders = new ArrayList<>();
        for (SecurityExtension extension : securityExtensions) {
            rolesProviders.addAll(extension.getRolesProviders(settings, resourceWatcherService));
        }
<<<<<<< HEAD
        final CompositeRolesStore allRolesStore = new CompositeRolesStore(settings, fileRolesStore, nativeRolesStore,
            reservedRolesStore, privilegeStore, rolesProviders, threadPool.getThreadContext(), getLicenseState(), fieldPermissionsCache,
            new DeprecationRoleDescriptorConsumer(clusterService, threadPool, new DeprecationLogger(logger)));
=======

        final ApiKeyService apiKeyService = new ApiKeyService(settings, Clock.systemUTC(), client, securityIndex.get(), clusterService);
        components.add(apiKeyService);
        final CompositeRolesStore allRolesStore = new CompositeRolesStore(settings, fileRolesStore, nativeRolesStore, reservedRolesStore,
            privilegeStore, rolesProviders, threadPool.getThreadContext(), getLicenseState(), fieldPermissionsCache, apiKeyService);
>>>>>>> 2c30501c
        securityIndex.get().addIndexStateListener(allRolesStore::onSecurityIndexStateChange);

        // to keep things simple, just invalidate all cached entries on license change. this happens so rarely that the impact should be
        // minimal
        getLicenseState().addListener(allRolesStore::invalidateAll);

        final AuthenticationFailureHandler failureHandler = createAuthenticationFailureHandler(realms);
        authcService.set(new AuthenticationService(settings, realms, auditTrailService, failureHandler, threadPool,
                anonymousUser, tokenService, apiKeyService));
        components.add(authcService.get());
        securityIndex.get().addIndexStateListener(authcService.get()::onSecurityIndexStateChange);

        Set<RequestInterceptor> requestInterceptors = Sets.newHashSet(
            new ResizeRequestInterceptor(threadPool, getLicenseState(), auditTrailService),
            new IndicesAliasesRequestInterceptor(threadPool.getThreadContext(), getLicenseState(), auditTrailService));
        if (XPackSettings.DLS_FLS_ENABLED.get(settings)) {
            requestInterceptors.addAll(Arrays.asList(
                new SearchRequestInterceptor(threadPool, getLicenseState()),
                new UpdateRequestInterceptor(threadPool, getLicenseState()),
                new BulkShardRequestInterceptor(threadPool, getLicenseState())
            ));
        }
        requestInterceptors = Collections.unmodifiableSet(requestInterceptors);

        final AuthorizationService authzService = new AuthorizationService(settings, allRolesStore, clusterService,
            auditTrailService, failureHandler, threadPool, anonymousUser, getAuthorizationEngine(), requestInterceptors,
            getLicenseState());

        components.add(nativeRolesStore); // used by roles actions
        components.add(reservedRolesStore); // used by roles actions
        components.add(allRolesStore); // for SecurityFeatureSet and clear roles cache
        components.add(authzService);

        ipFilter.set(new IPFilter(settings, auditTrailService, clusterService.getClusterSettings(), getLicenseState()));
        components.add(ipFilter.get());
        DestructiveOperations destructiveOperations = new DestructiveOperations(settings, clusterService.getClusterSettings());
        securityInterceptor.set(new SecurityServerTransportInterceptor(settings, threadPool, authcService.get(),
                authzService, getLicenseState(), getSslService(), securityContext.get(), destructiveOperations, clusterService));

        securityActionFilter.set(new SecurityActionFilter(authcService.get(), authzService, getLicenseState(),
            threadPool, securityContext.get(), destructiveOperations));

        return components;
    }

    private AuthorizationEngine getAuthorizationEngine() {
        AuthorizationEngine authorizationEngine = null;
        String extensionName = null;
        for (SecurityExtension extension : securityExtensions) {
            final AuthorizationEngine extensionEngine = extension.getAuthorizationEngine(settings);
            if (extensionEngine != null && authorizationEngine != null) {
                throw new IllegalStateException("Extensions [" + extensionName + "] and [" + extension.toString() + "] "
                    + "both set an authorization engine");
            }
            authorizationEngine = extensionEngine;
            extensionName = extension.toString();
        }

        if (authorizationEngine != null) {
            logger.debug("Using authorization engine from extension [" + extensionName + "]");
        }
        return authorizationEngine;
    }

    private AuthenticationFailureHandler createAuthenticationFailureHandler(final Realms realms) {
        AuthenticationFailureHandler failureHandler = null;
        String extensionName = null;
        for (SecurityExtension extension : securityExtensions) {
            AuthenticationFailureHandler extensionFailureHandler = extension.getAuthenticationFailureHandler();
            if (extensionFailureHandler != null && failureHandler != null) {
                throw new IllegalStateException("Extensions [" + extensionName + "] and [" + extension.toString() + "] "
                        + "both set an authentication failure handler");
            }
            failureHandler = extensionFailureHandler;
            extensionName = extension.toString();
        }
        if (failureHandler == null) {
            logger.debug("Using default authentication failure handler");
            final Map<String, List<String>> defaultFailureResponseHeaders = new HashMap<>();
            realms.asList().stream().forEach((realm) -> {
                Map<String, List<String>> realmFailureHeaders = realm.getAuthenticationFailureHeaders();
                realmFailureHeaders.entrySet().stream().forEach((e) -> {
                    String key = e.getKey();
                    e.getValue().stream()
                            .filter(v -> defaultFailureResponseHeaders.computeIfAbsent(key, x -> new ArrayList<>()).contains(v) == false)
                            .forEach(v -> defaultFailureResponseHeaders.get(key).add(v));
                });
            });

            if (TokenService.isTokenServiceEnabled(settings)) {
                String bearerScheme = "Bearer realm=\"" + XPackField.SECURITY + "\"";
                if (defaultFailureResponseHeaders.computeIfAbsent("WWW-Authenticate", x -> new ArrayList<>())
                        .contains(bearerScheme) == false) {
                    defaultFailureResponseHeaders.get("WWW-Authenticate").add(bearerScheme);
                }
            }
            if (API_KEY_SERVICE_ENABLED_SETTING.get(settings)) {
                final String apiKeyScheme = "ApiKey";
                if (defaultFailureResponseHeaders.computeIfAbsent("WWW-Authenticate", x -> new ArrayList<>())
                    .contains(apiKeyScheme) == false) {
                    defaultFailureResponseHeaders.get("WWW-Authenticate").add(apiKeyScheme);
                }
            }
            failureHandler = new DefaultAuthenticationFailureHandler(defaultFailureResponseHeaders);
        } else {
            logger.debug("Using authentication failure handler from extension [" + extensionName + "]");
        }
        return failureHandler;
    }

    @Override
    public Settings additionalSettings() {
        return additionalSettings(settings, enabled, transportClientMode);
    }

    // visible for tests
    static Settings additionalSettings(final Settings settings, final boolean enabled, final boolean transportClientMode) {
        if (enabled && transportClientMode == false) {
            final Settings.Builder builder = Settings.builder();

            builder.put(SecuritySettings.addTransportSettings(settings));

            if (NetworkModule.HTTP_TYPE_SETTING.exists(settings)) {
                final String httpType = NetworkModule.HTTP_TYPE_SETTING.get(settings);
                if (httpType.equals(SecurityField.NAME4) || httpType.equals(SecurityField.NIO)) {
                    SecurityHttpSettings.overrideSettings(builder, settings);
                } else {
                    final String message = String.format(
                            Locale.ROOT,
                            "http type setting [%s] must be [%s] or [%s] but is [%s]",
                            NetworkModule.HTTP_TYPE_KEY,
                            SecurityField.NAME4,
                            SecurityField.NIO,
                            httpType);
                    throw new IllegalArgumentException(message);
                }
            } else {
                // default to security4
                builder.put(NetworkModule.HTTP_TYPE_KEY, SecurityField.NAME4);
                SecurityHttpSettings.overrideSettings(builder, settings);
            }
            builder.put(SecuritySettings.addUserSettings(settings));
            return builder.build();
        } else {
            return Settings.EMPTY;
        }
    }

    @Override
    public List<Setting<?>> getSettings() {
        return getSettings(transportClientMode, securityExtensions);
    }

        /**
         * Get the {@link Setting setting configuration} for all security components, including those defined in extensions.
         */
    public static List<Setting<?>> getSettings(boolean transportClientMode, List<SecurityExtension> securityExtensions) {
        List<Setting<?>> settingsList = new ArrayList<>();

        if (transportClientMode) {
            return settingsList;
        }

        // The following just apply in node mode
        settingsList.add(XPackSettings.FIPS_MODE_ENABLED);

        // IP Filter settings
        IPFilter.addSettings(settingsList);

        // audit settings
        LoggingAuditTrail.registerSettings(settingsList);

        // authentication and authorization settings
        AnonymousUser.addSettings(settingsList);
        settingsList.addAll(InternalRealmsSettings.getSettings());
        NativeRolesStore.addSettings(settingsList);
        ReservedRealm.addSettings(settingsList);
        AuthenticationService.addSettings(settingsList);
        AuthorizationService.addSettings(settingsList);
        Automatons.addSettings(settingsList);
        settingsList.addAll(CompositeRolesStore.getSettings());
        settingsList.add(FieldPermissionsCache.CACHE_SIZE_SETTING);
        settingsList.add(TokenService.TOKEN_EXPIRATION);
        settingsList.add(TokenService.DELETE_INTERVAL);
        settingsList.add(TokenService.DELETE_TIMEOUT);
        settingsList.add(SecurityServerTransportInterceptor.TRANSPORT_TYPE_PROFILE_SETTING);
        settingsList.addAll(SSLConfigurationSettings.getProfileSettings());
        settingsList.add(ApiKeyService.PASSWORD_HASHING_ALGORITHM);
        settingsList.add(ApiKeyService.DELETE_TIMEOUT);
        settingsList.add(ApiKeyService.DELETE_INTERVAL);

        // hide settings
        settingsList.add(Setting.listSetting(SecurityField.setting("hide_settings"), Collections.emptyList(), Function.identity(),
                Property.NodeScope, Property.Filtered));
        return settingsList;
    }

    @Override
    public Collection<String> getRestHeaders() {
        if (transportClientMode) {
            return Collections.emptyList();
        }
        Set<String> headers = new HashSet<>();
        headers.add(UsernamePasswordToken.BASIC_AUTH_HEADER);
        if (XPackSettings.AUDIT_ENABLED.get(settings)) {
            headers.add(AuditTrail.X_FORWARDED_FOR_HEADER);
        }
        if (AuthenticationServiceField.RUN_AS_ENABLED.get(settings)) {
            headers.add(AuthenticationServiceField.RUN_AS_USER_HEADER);
        }
        return headers;
    }

    @Override
    public List<String> getSettingsFilter() {
        List<String> asArray = settings.getAsList(SecurityField.setting("hide_settings"));
        ArrayList<String> settingsFilter = new ArrayList<>(asArray);
        // hide settings where we don't define them - they are part of a group...
        settingsFilter.add("transport.profiles.*." + SecurityField.setting("*"));
        return settingsFilter;
    }

    @Override
    public List<BootstrapCheck> getBootstrapChecks() {
       return bootstrapChecks;
    }

    @Override
    public void onIndexModule(IndexModule module) {
        if (enabled) {
            assert getLicenseState() != null;
            if (XPackSettings.DLS_FLS_ENABLED.get(settings)) {
                module.setSearcherWrapper(indexService ->
                        new SecurityIndexSearcherWrapper(
                                shardId -> indexService.newQueryShardContext(shardId.id(),
                                // we pass a null index reader, which is legal and will disable rewrite optimizations
                                // based on index statistics, which is probably safer...
                                null,
                                () -> {
                                    throw new IllegalArgumentException("permission filters are not allowed to use the current timestamp");

                                }, null),
                                indexService.cache().bitsetFilterCache(),
                                indexService.getThreadPool().getThreadContext(), getLicenseState(),
                                indexService.getScriptService()));
                /*  We need to forcefully overwrite the query cache implementation to use security's opt out query cache implementation.
                *  This impl. disabled the query cache if field level security is used for a particular request. If we wouldn't do
                *  forcefully overwrite the query cache implementation then we leave the system vulnerable to leakages of data to
                *  unauthorized users. */
                module.forceQueryCacheProvider(
                        (settings, cache) -> new OptOutQueryCache(settings, cache, threadContext.get(), getLicenseState()));
            }

            // in order to prevent scroll ids from being maliciously crafted and/or guessed, a listener is added that
            // attaches information to the scroll context so that we can validate the user that created the scroll against
            // the user that is executing a scroll operation
            module.addSearchOperationListener(
                    new SecuritySearchOperationListener(threadContext.get(), getLicenseState(), auditTrailService.get()));
        }
    }

    @Override
    public List<ActionHandler<? extends ActionRequest, ? extends ActionResponse>> getActions() {
        if (enabled == false) {
            return emptyList();
        }
        return Arrays.asList(
                new ActionHandler<>(ClearRealmCacheAction.INSTANCE, TransportClearRealmCacheAction.class),
                new ActionHandler<>(ClearRolesCacheAction.INSTANCE, TransportClearRolesCacheAction.class),
                new ActionHandler<>(GetUsersAction.INSTANCE, TransportGetUsersAction.class),
                new ActionHandler<>(PutUserAction.INSTANCE, TransportPutUserAction.class),
                new ActionHandler<>(DeleteUserAction.INSTANCE, TransportDeleteUserAction.class),
                new ActionHandler<>(GetRolesAction.INSTANCE, TransportGetRolesAction.class),
                new ActionHandler<>(PutRoleAction.INSTANCE, TransportPutRoleAction.class),
                new ActionHandler<>(DeleteRoleAction.INSTANCE, TransportDeleteRoleAction.class),
                new ActionHandler<>(ChangePasswordAction.INSTANCE, TransportChangePasswordAction.class),
                new ActionHandler<>(AuthenticateAction.INSTANCE, TransportAuthenticateAction.class),
                new ActionHandler<>(SetEnabledAction.INSTANCE, TransportSetEnabledAction.class),
                new ActionHandler<>(HasPrivilegesAction.INSTANCE, TransportHasPrivilegesAction.class),
                new ActionHandler<>(GetUserPrivilegesAction.INSTANCE, TransportGetUserPrivilegesAction.class),
                new ActionHandler<>(GetRoleMappingsAction.INSTANCE, TransportGetRoleMappingsAction.class),
                new ActionHandler<>(PutRoleMappingAction.INSTANCE, TransportPutRoleMappingAction.class),
                new ActionHandler<>(DeleteRoleMappingAction.INSTANCE, TransportDeleteRoleMappingAction.class),
                new ActionHandler<>(CreateTokenAction.INSTANCE, TransportCreateTokenAction.class),
                new ActionHandler<>(InvalidateTokenAction.INSTANCE, TransportInvalidateTokenAction.class),
                new ActionHandler<>(GetCertificateInfoAction.INSTANCE, TransportGetCertificateInfoAction.class),
                new ActionHandler<>(RefreshTokenAction.INSTANCE, TransportRefreshTokenAction.class),
                new ActionHandler<>(SamlPrepareAuthenticationAction.INSTANCE, TransportSamlPrepareAuthenticationAction.class),
                new ActionHandler<>(SamlAuthenticateAction.INSTANCE, TransportSamlAuthenticateAction.class),
                new ActionHandler<>(SamlLogoutAction.INSTANCE, TransportSamlLogoutAction.class),
                new ActionHandler<>(SamlInvalidateSessionAction.INSTANCE, TransportSamlInvalidateSessionAction.class),
                new ActionHandler<>(GetPrivilegesAction.INSTANCE, TransportGetPrivilegesAction.class),
                new ActionHandler<>(PutPrivilegesAction.INSTANCE, TransportPutPrivilegesAction.class),
                new ActionHandler<>(DeletePrivilegesAction.INSTANCE, TransportDeletePrivilegesAction.class),
                new ActionHandler<>(CreateApiKeyAction.INSTANCE, TransportCreateApiKeyAction.class),
                new ActionHandler<>(InvalidateApiKeyAction.INSTANCE, TransportInvalidateApiKeyAction.class),
                new ActionHandler<>(GetApiKeyAction.INSTANCE, TransportGetApiKeyAction.class)
        );
    }

    @Override
    public List<ActionFilter> getActionFilters() {
        if (enabled == false) {
            return emptyList();
        }
        // registering the security filter only for nodes
        if (transportClientMode == false) {
            return singletonList(securityActionFilter.get());
        }
        return emptyList();
    }

    @Override
    public List<RestHandler> getRestHandlers(Settings settings, RestController restController, ClusterSettings clusterSettings,
            IndexScopedSettings indexScopedSettings, SettingsFilter settingsFilter, IndexNameExpressionResolver indexNameExpressionResolver,
            Supplier<DiscoveryNodes> nodesInCluster) {
        if (enabled == false) {
            return emptyList();
        }
        return Arrays.asList(
                new RestAuthenticateAction(settings, restController, securityContext.get(), getLicenseState()),
                new RestClearRealmCacheAction(settings, restController, getLicenseState()),
                new RestClearRolesCacheAction(settings, restController, getLicenseState()),
                new RestGetUsersAction(settings, restController, getLicenseState()),
                new RestPutUserAction(settings, restController, getLicenseState()),
                new RestDeleteUserAction(settings, restController, getLicenseState()),
                new RestGetRolesAction(settings, restController, getLicenseState()),
                new RestPutRoleAction(settings, restController, getLicenseState()),
                new RestDeleteRoleAction(settings, restController, getLicenseState()),
                new RestChangePasswordAction(settings, restController, securityContext.get(), getLicenseState()),
                new RestSetEnabledAction(settings, restController, getLicenseState()),
                new RestHasPrivilegesAction(settings, restController, securityContext.get(), getLicenseState()),
                new RestGetUserPrivilegesAction(settings, restController, securityContext.get(), getLicenseState()),
                new RestGetRoleMappingsAction(settings, restController, getLicenseState()),
                new RestPutRoleMappingAction(settings, restController, getLicenseState()),
                new RestDeleteRoleMappingAction(settings, restController, getLicenseState()),
                new RestGetTokenAction(settings, restController, getLicenseState()),
                new RestInvalidateTokenAction(settings, restController, getLicenseState()),
                new RestGetCertificateInfoAction(settings, restController),
                new RestSamlPrepareAuthenticationAction(settings, restController, getLicenseState()),
                new RestSamlAuthenticateAction(settings, restController, getLicenseState()),
                new RestSamlLogoutAction(settings, restController, getLicenseState()),
                new RestSamlInvalidateSessionAction(settings, restController, getLicenseState()),
                new RestGetPrivilegesAction(settings, restController, getLicenseState()),
                new RestPutPrivilegesAction(settings, restController, getLicenseState()),
                new RestDeletePrivilegesAction(settings, restController, getLicenseState()),
                new RestCreateApiKeyAction(settings, restController, getLicenseState()),
                new RestInvalidateApiKeyAction(settings, restController, getLicenseState()),
                new RestGetApiKeyAction(settings, restController, getLicenseState())
        );
    }

    @Override
    public Map<String, Processor.Factory> getProcessors(Processor.Parameters parameters) {
        return Collections.singletonMap(SetSecurityUserProcessor.TYPE, new SetSecurityUserProcessor.Factory(parameters.threadContext));
    }

    /**
     * Realm settings were changed in 7.0. This method validates that the settings in use on this node match the new style of setting.
     * In 6.x a realm config would be
     * <pre>
     *   xpack.security.authc.realms.file1.type: file
     *   xpack.security.authc.realms.file1.order: 0
     * </pre>
     * In 7.x this realm should be
     * <pre>
     *   xpack.security.authc.realms.file.file1.order: 0
     * </pre>
     * If confronted with an old style config, the ES Settings validation would simply fail with an error such as
     * <em>unknown setting [xpack.security.authc.realms.file1.order]</em>. This validation method provides an error that is easier to
     * understand and take action on.
     */
     static void validateRealmSettings(Settings settings) {
        final Set<String> badRealmSettings = settings.keySet().stream()
            .filter(k -> k.startsWith(RealmSettings.PREFIX))
            .filter(key -> {
                final String suffix = key.substring(RealmSettings.PREFIX.length());
                // suffix-part, only contains a single '.'
                return suffix.indexOf('.') == suffix.lastIndexOf('.');
            })
            .collect(Collectors.toSet());
        if (badRealmSettings.isEmpty() == false) {
            String sampleRealmSetting = RealmSettings.realmSettingPrefix(new RealmConfig.RealmIdentifier("file", "my_file")) + "order";
            throw new IllegalArgumentException("Incorrect realm settings found. " +
                "Realm settings have been changed to include the type as part of the setting key.\n" +
                "For example '" + sampleRealmSetting + "'\n" +
                "Found invalid config: " + Strings.collectionToDelimitedString(badRealmSettings, ", ") + "\n" +
                "Please see the breaking changes documentation."
            );
        }
    }

    @Override
    public List<TransportInterceptor> getTransportInterceptors(NamedWriteableRegistry namedWriteableRegistry, ThreadContext threadContext) {
        if (transportClientMode || enabled == false) { // don't register anything if we are not enabled
            // interceptors are not installed if we are running on the transport client
            return Collections.emptyList();
        }
       return Collections.singletonList(new TransportInterceptor() {
            @Override
            public <T extends TransportRequest> TransportRequestHandler<T> interceptHandler(String action, String executor,
                                                                                            boolean forceExecution,
                                                                                            TransportRequestHandler<T> actualHandler) {
                assert securityInterceptor.get() != null;
                return securityInterceptor.get().interceptHandler(action, executor, forceExecution, actualHandler);
            }

            @Override
            public AsyncSender interceptSender(AsyncSender sender) {
                assert securityInterceptor.get() != null;
                return securityInterceptor.get().interceptSender(sender);
            }
        });
    }

    @Override
    public Map<String, Supplier<Transport>> getTransports(Settings settings, ThreadPool threadPool, PageCacheRecycler pageCacheRecycler,
                                                          CircuitBreakerService circuitBreakerService,
                                                          NamedWriteableRegistry namedWriteableRegistry, NetworkService networkService) {
        if (transportClientMode || enabled == false) { // don't register anything if we are not enabled, or in transport client mode
            return Collections.emptyMap();
        }

        IPFilter ipFilter = this.ipFilter.get();
        Map<String, Supplier<Transport>> transports = new HashMap<>();
        transports.put(SecurityField.NAME4, () -> new SecurityNetty4ServerTransport(settings, Version.CURRENT, threadPool,
            networkService, pageCacheRecycler, namedWriteableRegistry, circuitBreakerService, ipFilter, getSslService()));
        transports.put(SecurityField.NIO, () -> new SecurityNioTransport(settings, Version.CURRENT, threadPool, networkService,
            pageCacheRecycler, namedWriteableRegistry, circuitBreakerService, ipFilter, getSslService(), getNioGroupFactory(settings)));

        return Collections.unmodifiableMap(transports);
    }

    @Override
    public Map<String, Supplier<HttpServerTransport>> getHttpTransports(Settings settings, ThreadPool threadPool, BigArrays bigArrays,
                                                                        PageCacheRecycler pageCacheRecycler,
                                                                        CircuitBreakerService circuitBreakerService,
                                                                        NamedXContentRegistry xContentRegistry,
                                                                        NetworkService networkService,
                                                                        HttpServerTransport.Dispatcher dispatcher) {
        if (enabled == false) { // don't register anything if we are not enabled
            return Collections.emptyMap();
        }

        Map<String, Supplier<HttpServerTransport>> httpTransports = new HashMap<>();
        httpTransports.put(SecurityField.NAME4, () -> new SecurityNetty4HttpServerTransport(settings, networkService, bigArrays,
            ipFilter.get(), getSslService(), threadPool, xContentRegistry, dispatcher));
        httpTransports.put(SecurityField.NIO, () -> new SecurityNioHttpServerTransport(settings, networkService, bigArrays,
            pageCacheRecycler, threadPool, xContentRegistry, dispatcher, ipFilter.get(), getSslService(), getNioGroupFactory(settings)));

        return httpTransports;
    }

    @Override
    public UnaryOperator<RestHandler> getRestHandlerWrapper(ThreadContext threadContext) {
        if (enabled == false || transportClientMode) {
            return null;
        }
        final boolean ssl = HTTP_SSL_ENABLED.get(settings);
        final SSLConfiguration httpSSLConfig = getSslService().getHttpTransportSSLConfiguration();
        boolean extractClientCertificate = ssl && getSslService().isSSLClientAuthEnabled(httpSSLConfig);
        return handler -> new SecurityRestFilter(getLicenseState(), threadContext, authcService.get(), handler, extractClientCertificate);
    }

    @Override
    public List<ExecutorBuilder<?>> getExecutorBuilders(final Settings settings) {
        if (enabled && transportClientMode == false) {
            return Collections.singletonList(
                    new FixedExecutorBuilder(settings, TokenService.THREAD_POOL_NAME, 1, 1000, "xpack.security.authc.token.thread_pool"));
        }
        return Collections.emptyList();
    }

    @Override
    public UnaryOperator<Map<String, IndexTemplateMetaData>> getIndexTemplateMetaDataUpgrader() {
        return templates -> {
            // .security index is not managed by using templates anymore
            templates.remove(SECURITY_TEMPLATE_NAME);
            templates.remove("security_audit_log");
            return templates;
        };
    }

    @Override
    public Function<String, Predicate<String>> getFieldFilter() {
        if (enabled) {
            return index -> {
                if (getLicenseState().isDocumentAndFieldLevelSecurityAllowed() == false) {
                    return MapperPlugin.NOOP_FIELD_PREDICATE;
                }
                IndicesAccessControl indicesAccessControl = threadContext.get().getTransient(
                        AuthorizationServiceField.INDICES_PERMISSIONS_KEY);
                IndicesAccessControl.IndexAccessControl indexPermissions = indicesAccessControl.getIndexPermissions(index);
                if (indexPermissions == null) {
                    return MapperPlugin.NOOP_FIELD_PREDICATE;
                }
                if (indexPermissions.isGranted() == false) {
                    throw new IllegalStateException("unexpected call to getFieldFilter for index [" + index + "] which is not granted");
                }
                FieldPermissions fieldPermissions = indexPermissions.getFieldPermissions();
                if (fieldPermissions.hasFieldLevelSecurity() == false) {
                    return MapperPlugin.NOOP_FIELD_PREDICATE;
                }
                return fieldPermissions::grantsAccessTo;
            };
        }
        return MapperPlugin.super.getFieldFilter();
    }

    @Override
    public BiConsumer<DiscoveryNode, ClusterState> getJoinValidator() {
        if (enabled) {
            return new ValidateTLSOnJoin(XPackSettings.TRANSPORT_SSL_ENABLED.get(settings),
                    DiscoveryModule.DISCOVERY_TYPE_SETTING.get(settings))
                .andThen(new ValidateUpgradedSecurityIndex())
                .andThen(new ValidateLicenseCanBeDeserialized())
                .andThen(new ValidateLicenseForFIPS(XPackSettings.FIPS_MODE_ENABLED.get(settings)));
        }
        return null;
    }

    static final class ValidateTLSOnJoin implements BiConsumer<DiscoveryNode, ClusterState> {
        private final boolean isTLSEnabled;
        private final String discoveryType;

        ValidateTLSOnJoin(boolean isTLSEnabled, String discoveryType) {
            this.isTLSEnabled = isTLSEnabled;
            this.discoveryType = discoveryType;
        }

        @Override
        public void accept(DiscoveryNode node, ClusterState state) {
            License license = LicenseService.getLicense(state.metaData());
            if (license != null && license.isProductionLicense() &&
                    isTLSEnabled == false && "single-node".equals(discoveryType) == false) {
                throw new IllegalStateException("TLS setup is required for license type [" + license.operationMode().name() + "]");
            }
        }
    }

    static final class ValidateUpgradedSecurityIndex implements BiConsumer<DiscoveryNode, ClusterState> {
        @Override
        public void accept(DiscoveryNode node, ClusterState state) {
            if (state.getNodes().getMinNodeVersion().before(Version.V_7_0_0)) {
                IndexMetaData indexMetaData = state.getMetaData().getIndices().get(SECURITY_INDEX_NAME);
                if (indexMetaData != null && INDEX_FORMAT_SETTING.get(indexMetaData.getSettings()) < INTERNAL_INDEX_FORMAT) {
                    throw new IllegalStateException("Security index is not on the current version [" + INTERNAL_INDEX_FORMAT + "] - " +
                        "The Upgrade API must be run for 7.x nodes to join the cluster");
                }
            }
        }
    }

    static final class ValidateLicenseCanBeDeserialized implements BiConsumer<DiscoveryNode, ClusterState> {
        @Override
        public void accept(DiscoveryNode node, ClusterState state) {
            License license = LicenseService.getLicense(state.metaData());
            if (license != null && license.version() >= License.VERSION_CRYPTO_ALGORITHMS && node.getVersion().before(Version.V_6_4_0)) {
                throw new IllegalStateException("node " + node + " is on version [" + node.getVersion() +
                    "] that cannot deserialize the license format [" + license.version() + "], upgrade node to at least 6.4.0");
            }
        }
    }

    static final class ValidateLicenseForFIPS implements BiConsumer<DiscoveryNode, ClusterState> {
        private final boolean inFipsMode;

        ValidateLicenseForFIPS(boolean inFipsMode) {
            this.inFipsMode = inFipsMode;
        }

        @Override
        public void accept(DiscoveryNode node, ClusterState state) {
            if (inFipsMode) {
                License license = LicenseService.getLicense(state.metaData());
                if (license != null &&
                    FIPS140LicenseBootstrapCheck.ALLOWED_LICENSE_OPERATION_MODES.contains(license.operationMode()) == false) {
                    throw new IllegalStateException("FIPS mode cannot be used with a [" + license.operationMode() +
                        "] license. It is only allowed with a Platinum or Trial license.");

                }
            }
        }
    }

    @Override
    public void reloadSPI(ClassLoader loader) {
        securityExtensions.addAll(SecurityExtension.loadExtensions(loader));
    }

    private synchronized NioGroupFactory getNioGroupFactory(Settings settings) {
         if (groupFactory.get() != null) {
             assert groupFactory.get().getSettings().equals(settings) : "Different settings than originally provided";
             return groupFactory.get();
         } else {
            groupFactory.set(new NioGroupFactory(settings, logger));
            return groupFactory.get();
         }
    }
}<|MERGE_RESOLUTION|>--- conflicted
+++ resolved
@@ -439,17 +439,12 @@
         for (SecurityExtension extension : securityExtensions) {
             rolesProviders.addAll(extension.getRolesProviders(settings, resourceWatcherService));
         }
-<<<<<<< HEAD
-        final CompositeRolesStore allRolesStore = new CompositeRolesStore(settings, fileRolesStore, nativeRolesStore,
-            reservedRolesStore, privilegeStore, rolesProviders, threadPool.getThreadContext(), getLicenseState(), fieldPermissionsCache,
-            new DeprecationRoleDescriptorConsumer(clusterService, threadPool, new DeprecationLogger(logger)));
-=======
 
         final ApiKeyService apiKeyService = new ApiKeyService(settings, Clock.systemUTC(), client, securityIndex.get(), clusterService);
         components.add(apiKeyService);
         final CompositeRolesStore allRolesStore = new CompositeRolesStore(settings, fileRolesStore, nativeRolesStore, reservedRolesStore,
-            privilegeStore, rolesProviders, threadPool.getThreadContext(), getLicenseState(), fieldPermissionsCache, apiKeyService);
->>>>>>> 2c30501c
+            privilegeStore, rolesProviders, threadPool.getThreadContext(), getLicenseState(), fieldPermissionsCache, apiKeyService,
+            new DeprecationRoleDescriptorConsumer(clusterService, threadPool, new DeprecationLogger(logger)));
         securityIndex.get().addIndexStateListener(allRolesStore::onSecurityIndexStateChange);
 
         // to keep things simple, just invalidate all cached entries on license change. this happens so rarely that the impact should be
