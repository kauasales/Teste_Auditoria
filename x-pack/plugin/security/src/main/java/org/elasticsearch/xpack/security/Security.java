/*
 * Copyright Elasticsearch B.V. and/or licensed to Elasticsearch B.V. under one
 * or more contributor license agreements. Licensed under the Elastic License;
 * you may not use this file except in compliance with the Elastic License.
 */
package org.elasticsearch.xpack.security;

import org.apache.logging.log4j.Logger;
import org.apache.lucene.util.SetOnce;
import org.elasticsearch.Version;
import org.elasticsearch.action.ActionListener;
import org.elasticsearch.action.ActionRequest;
import org.elasticsearch.action.ActionResponse;
import org.elasticsearch.action.support.ActionFilter;
import org.elasticsearch.action.support.DestructiveOperations;
import org.elasticsearch.bootstrap.BootstrapCheck;
import org.elasticsearch.client.Client;
import org.elasticsearch.cluster.ClusterState;
import org.elasticsearch.cluster.metadata.IndexMetaData;
import org.elasticsearch.cluster.metadata.IndexNameExpressionResolver;
import org.elasticsearch.cluster.metadata.IndexTemplateMetaData;
import org.elasticsearch.cluster.node.DiscoveryNode;
import org.elasticsearch.cluster.node.DiscoveryNodes;
import org.elasticsearch.cluster.service.ClusterService;
import org.elasticsearch.common.Booleans;
import org.elasticsearch.common.Strings;
import org.elasticsearch.common.inject.Module;
import org.elasticsearch.common.inject.util.Providers;
import org.elasticsearch.common.io.stream.NamedWriteableRegistry;
import org.elasticsearch.common.logging.LoggerMessageFormat;
import org.elasticsearch.common.logging.Loggers;
import org.elasticsearch.common.network.NetworkModule;
import org.elasticsearch.common.network.NetworkService;
import org.elasticsearch.common.regex.Regex;
import org.elasticsearch.common.settings.ClusterSettings;
import org.elasticsearch.common.settings.IndexScopedSettings;
import org.elasticsearch.common.settings.Setting;
import org.elasticsearch.common.settings.Setting.Property;
import org.elasticsearch.common.settings.Settings;
import org.elasticsearch.common.settings.SettingsFilter;
import org.elasticsearch.common.util.BigArrays;
import org.elasticsearch.common.util.PageCacheRecycler;
import org.elasticsearch.common.util.concurrent.ThreadContext;
import org.elasticsearch.common.util.set.Sets;
import org.elasticsearch.common.xcontent.LoggingDeprecationHandler;
import org.elasticsearch.common.xcontent.NamedXContentRegistry;
import org.elasticsearch.common.xcontent.XContent;
import org.elasticsearch.common.xcontent.XContentFactory;
import org.elasticsearch.common.xcontent.XContentParser;
import org.elasticsearch.common.xcontent.XContentType;
import org.elasticsearch.discovery.DiscoveryModule;
import org.elasticsearch.env.Environment;
import org.elasticsearch.env.NodeEnvironment;
import org.elasticsearch.http.HttpServerTransport;
import org.elasticsearch.index.IndexModule;
import org.elasticsearch.indices.breaker.CircuitBreakerService;
import org.elasticsearch.ingest.Processor;
import org.elasticsearch.license.License;
import org.elasticsearch.license.LicenseService;
import org.elasticsearch.license.XPackLicenseState;
import org.elasticsearch.plugins.ActionPlugin;
import org.elasticsearch.plugins.ClusterPlugin;
import org.elasticsearch.plugins.DiscoveryPlugin;
import org.elasticsearch.plugins.ExtensiblePlugin;
import org.elasticsearch.plugins.IngestPlugin;
import org.elasticsearch.plugins.MapperPlugin;
import org.elasticsearch.plugins.NetworkPlugin;
import org.elasticsearch.plugins.Plugin;
import org.elasticsearch.rest.RestController;
import org.elasticsearch.rest.RestHandler;
import org.elasticsearch.script.ScriptService;
import org.elasticsearch.threadpool.ExecutorBuilder;
import org.elasticsearch.threadpool.FixedExecutorBuilder;
import org.elasticsearch.threadpool.ThreadPool;
import org.elasticsearch.transport.Transport;
import org.elasticsearch.transport.TransportInterceptor;
import org.elasticsearch.transport.TransportRequest;
import org.elasticsearch.transport.TransportRequestHandler;
import org.elasticsearch.watcher.ResourceWatcherService;
import org.elasticsearch.xpack.core.XPackField;
import org.elasticsearch.xpack.core.XPackPlugin;
import org.elasticsearch.xpack.core.XPackSettings;
import org.elasticsearch.xpack.core.security.SecurityContext;
import org.elasticsearch.xpack.core.security.SecurityExtension;
import org.elasticsearch.xpack.core.security.SecurityField;
import org.elasticsearch.xpack.core.security.SecuritySettings;
import org.elasticsearch.xpack.core.security.action.privilege.DeletePrivilegesAction;
import org.elasticsearch.xpack.core.security.action.privilege.GetPrivilegesAction;
import org.elasticsearch.xpack.core.security.action.privilege.PutPrivilegesAction;
import org.elasticsearch.xpack.core.security.action.realm.ClearRealmCacheAction;
import org.elasticsearch.xpack.core.security.action.role.ClearRolesCacheAction;
import org.elasticsearch.xpack.core.security.action.role.DeleteRoleAction;
import org.elasticsearch.xpack.core.security.action.role.GetRolesAction;
import org.elasticsearch.xpack.core.security.action.role.PutRoleAction;
import org.elasticsearch.xpack.core.security.action.rolemapping.DeleteRoleMappingAction;
import org.elasticsearch.xpack.core.security.action.rolemapping.GetRoleMappingsAction;
import org.elasticsearch.xpack.core.security.action.rolemapping.PutRoleMappingAction;
import org.elasticsearch.xpack.core.security.action.saml.SamlAuthenticateAction;
import org.elasticsearch.xpack.core.security.action.saml.SamlInvalidateSessionAction;
import org.elasticsearch.xpack.core.security.action.saml.SamlLogoutAction;
import org.elasticsearch.xpack.core.security.action.saml.SamlPrepareAuthenticationAction;
import org.elasticsearch.xpack.core.security.action.token.CreateTokenAction;
import org.elasticsearch.xpack.core.security.action.token.InvalidateTokenAction;
import org.elasticsearch.xpack.core.security.action.token.RefreshTokenAction;
import org.elasticsearch.xpack.core.security.action.user.AuthenticateAction;
import org.elasticsearch.xpack.core.security.action.user.ChangePasswordAction;
import org.elasticsearch.xpack.core.security.action.user.DeleteUserAction;
import org.elasticsearch.xpack.core.security.action.user.GetUsersAction;
import org.elasticsearch.xpack.core.security.action.user.HasPrivilegesAction;
import org.elasticsearch.xpack.core.security.action.user.PutUserAction;
import org.elasticsearch.xpack.core.security.action.user.SetEnabledAction;
import org.elasticsearch.xpack.core.security.authc.AuthenticationFailureHandler;
import org.elasticsearch.xpack.core.security.authc.AuthenticationServiceField;
import org.elasticsearch.xpack.core.security.authc.DefaultAuthenticationFailureHandler;
import org.elasticsearch.xpack.core.security.authc.Realm;
import org.elasticsearch.xpack.core.security.authc.RealmSettings;
import org.elasticsearch.xpack.core.security.authc.support.UsernamePasswordToken;
import org.elasticsearch.xpack.core.security.authz.AuthorizationServiceField;
import org.elasticsearch.xpack.core.security.authz.accesscontrol.IndicesAccessControl;
import org.elasticsearch.xpack.core.security.authz.accesscontrol.SecurityIndexSearcherWrapper;
import org.elasticsearch.xpack.core.security.authz.permission.FieldPermissions;
import org.elasticsearch.xpack.core.security.authz.permission.FieldPermissionsCache;
import org.elasticsearch.xpack.core.security.authz.store.ReservedRolesStore;
import org.elasticsearch.xpack.core.security.index.IndexAuditTrailField;
import org.elasticsearch.xpack.core.security.support.Automatons;
import org.elasticsearch.xpack.core.security.user.AnonymousUser;
import org.elasticsearch.xpack.core.ssl.SSLConfiguration;
import org.elasticsearch.xpack.core.ssl.SSLConfigurationSettings;
import org.elasticsearch.xpack.core.ssl.SSLService;
import org.elasticsearch.xpack.core.ssl.TLSLicenseBootstrapCheck;
import org.elasticsearch.xpack.core.ssl.action.GetCertificateInfoAction;
import org.elasticsearch.xpack.core.ssl.action.TransportGetCertificateInfoAction;
import org.elasticsearch.xpack.core.ssl.rest.RestGetCertificateInfoAction;
import org.elasticsearch.xpack.core.template.TemplateUtils;
import org.elasticsearch.xpack.security.action.filter.SecurityActionFilter;
import org.elasticsearch.xpack.security.action.interceptor.BulkShardRequestInterceptor;
import org.elasticsearch.xpack.security.action.interceptor.IndicesAliasesRequestInterceptor;
import org.elasticsearch.xpack.security.action.interceptor.RequestInterceptor;
import org.elasticsearch.xpack.security.action.interceptor.ResizeRequestInterceptor;
import org.elasticsearch.xpack.security.action.interceptor.SearchRequestInterceptor;
import org.elasticsearch.xpack.security.action.interceptor.UpdateRequestInterceptor;
import org.elasticsearch.xpack.security.action.privilege.TransportDeletePrivilegesAction;
import org.elasticsearch.xpack.security.action.privilege.TransportGetPrivilegesAction;
import org.elasticsearch.xpack.security.action.privilege.TransportPutPrivilegesAction;
import org.elasticsearch.xpack.security.action.realm.TransportClearRealmCacheAction;
import org.elasticsearch.xpack.security.action.role.TransportClearRolesCacheAction;
import org.elasticsearch.xpack.security.action.role.TransportDeleteRoleAction;
import org.elasticsearch.xpack.security.action.role.TransportGetRolesAction;
import org.elasticsearch.xpack.security.action.role.TransportPutRoleAction;
import org.elasticsearch.xpack.security.action.rolemapping.TransportDeleteRoleMappingAction;
import org.elasticsearch.xpack.security.action.rolemapping.TransportGetRoleMappingsAction;
import org.elasticsearch.xpack.security.action.rolemapping.TransportPutRoleMappingAction;
import org.elasticsearch.xpack.security.action.saml.TransportSamlAuthenticateAction;
import org.elasticsearch.xpack.security.action.saml.TransportSamlInvalidateSessionAction;
import org.elasticsearch.xpack.security.action.saml.TransportSamlLogoutAction;
import org.elasticsearch.xpack.security.action.saml.TransportSamlPrepareAuthenticationAction;
import org.elasticsearch.xpack.security.action.token.TransportCreateTokenAction;
import org.elasticsearch.xpack.security.action.token.TransportInvalidateTokenAction;
import org.elasticsearch.xpack.security.action.token.TransportRefreshTokenAction;
import org.elasticsearch.xpack.security.action.user.TransportAuthenticateAction;
import org.elasticsearch.xpack.security.action.user.TransportChangePasswordAction;
import org.elasticsearch.xpack.security.action.user.TransportDeleteUserAction;
import org.elasticsearch.xpack.security.action.user.TransportGetUsersAction;
import org.elasticsearch.xpack.security.action.user.TransportHasPrivilegesAction;
import org.elasticsearch.xpack.security.action.user.TransportPutUserAction;
import org.elasticsearch.xpack.security.action.user.TransportSetEnabledAction;
import org.elasticsearch.xpack.security.audit.AuditTrail;
import org.elasticsearch.xpack.security.audit.AuditTrailService;
import org.elasticsearch.xpack.security.audit.index.IndexAuditTrail;
import org.elasticsearch.xpack.security.audit.index.IndexNameResolver;
import org.elasticsearch.xpack.security.audit.logfile.LoggingAuditTrail;
import org.elasticsearch.xpack.security.authc.AuthenticationService;
import org.elasticsearch.xpack.security.authc.InternalRealms;
import org.elasticsearch.xpack.security.authc.Realms;
import org.elasticsearch.xpack.security.authc.TokenService;
import org.elasticsearch.xpack.security.authc.esnative.NativeUsersStore;
import org.elasticsearch.xpack.security.authc.esnative.ReservedRealm;
import org.elasticsearch.xpack.security.authc.support.mapper.NativeRoleMappingStore;
import org.elasticsearch.xpack.security.authz.AuthorizationService;
import org.elasticsearch.xpack.security.authz.SecuritySearchOperationListener;
import org.elasticsearch.xpack.security.authz.accesscontrol.OptOutQueryCache;
import org.elasticsearch.xpack.security.authz.store.CompositeRolesStore;
import org.elasticsearch.xpack.security.authz.store.FileRolesStore;
import org.elasticsearch.xpack.security.authz.store.NativePrivilegeStore;
import org.elasticsearch.xpack.security.authz.store.NativeRolesStore;
import org.elasticsearch.xpack.core.security.authz.store.RoleRetrievalResult;
import org.elasticsearch.xpack.security.ingest.SetSecurityUserProcessor;
import org.elasticsearch.xpack.security.rest.SecurityRestFilter;
import org.elasticsearch.xpack.security.rest.action.RestAuthenticateAction;
import org.elasticsearch.xpack.security.rest.action.oauth2.RestGetTokenAction;
import org.elasticsearch.xpack.security.rest.action.oauth2.RestInvalidateTokenAction;
import org.elasticsearch.xpack.security.rest.action.privilege.RestDeletePrivilegesAction;
import org.elasticsearch.xpack.security.rest.action.privilege.RestGetPrivilegesAction;
import org.elasticsearch.xpack.security.rest.action.privilege.RestPutPrivilegesAction;
import org.elasticsearch.xpack.security.rest.action.realm.RestClearRealmCacheAction;
import org.elasticsearch.xpack.security.rest.action.role.RestClearRolesCacheAction;
import org.elasticsearch.xpack.security.rest.action.role.RestDeleteRoleAction;
import org.elasticsearch.xpack.security.rest.action.role.RestGetRolesAction;
import org.elasticsearch.xpack.security.rest.action.role.RestPutRoleAction;
import org.elasticsearch.xpack.security.rest.action.rolemapping.RestDeleteRoleMappingAction;
import org.elasticsearch.xpack.security.rest.action.rolemapping.RestGetRoleMappingsAction;
import org.elasticsearch.xpack.security.rest.action.rolemapping.RestPutRoleMappingAction;
import org.elasticsearch.xpack.security.rest.action.saml.RestSamlAuthenticateAction;
import org.elasticsearch.xpack.security.rest.action.saml.RestSamlInvalidateSessionAction;
import org.elasticsearch.xpack.security.rest.action.saml.RestSamlLogoutAction;
import org.elasticsearch.xpack.security.rest.action.saml.RestSamlPrepareAuthenticationAction;
import org.elasticsearch.xpack.security.rest.action.user.RestChangePasswordAction;
import org.elasticsearch.xpack.security.rest.action.user.RestDeleteUserAction;
import org.elasticsearch.xpack.security.rest.action.user.RestGetUsersAction;
import org.elasticsearch.xpack.security.rest.action.user.RestHasPrivilegesAction;
import org.elasticsearch.xpack.security.rest.action.user.RestPutUserAction;
import org.elasticsearch.xpack.security.rest.action.user.RestSetEnabledAction;
import org.elasticsearch.xpack.security.support.SecurityIndexManager;
import org.elasticsearch.xpack.security.transport.SecurityHttpSettings;
import org.elasticsearch.xpack.security.transport.SecurityServerTransportInterceptor;
import org.elasticsearch.xpack.security.transport.filter.IPFilter;
import org.elasticsearch.xpack.security.transport.netty4.SecurityNetty4HttpServerTransport;
import org.elasticsearch.xpack.security.transport.netty4.SecurityNetty4ServerTransport;
import org.elasticsearch.xpack.security.transport.nio.SecurityNioHttpServerTransport;
import org.elasticsearch.xpack.security.transport.nio.SecurityNioTransport;
import org.joda.time.DateTime;
import org.joda.time.DateTimeZone;

import java.io.IOException;
import java.nio.charset.StandardCharsets;
import java.nio.file.Path;
import java.time.Clock;
import java.util.ArrayList;
import java.util.Arrays;
import java.util.Collection;
import java.util.Collections;
import java.util.HashMap;
import java.util.HashSet;
import java.util.LinkedHashSet;
import java.util.List;
import java.util.Locale;
import java.util.Map;
import java.util.Set;
import java.util.function.BiConsumer;
import java.util.function.Function;
import java.util.function.Predicate;
import java.util.function.Supplier;
import java.util.function.UnaryOperator;

import static java.util.Collections.emptyList;
import static java.util.Collections.singletonList;
import static org.elasticsearch.cluster.metadata.IndexMetaData.INDEX_FORMAT_SETTING;
import static org.elasticsearch.xpack.core.XPackSettings.HTTP_SSL_ENABLED;
import static org.elasticsearch.xpack.security.support.SecurityIndexManager.INTERNAL_INDEX_FORMAT;
import static org.elasticsearch.xpack.security.support.SecurityIndexManager.SECURITY_INDEX_NAME;
import static org.elasticsearch.xpack.security.support.SecurityIndexManager.SECURITY_TEMPLATE_NAME;

public class Security extends Plugin implements ActionPlugin, IngestPlugin, NetworkPlugin, ClusterPlugin,
        DiscoveryPlugin, MapperPlugin, ExtensiblePlugin {

    private static final Logger logger = Loggers.getLogger(Security.class);

    static final Setting<List<String>> AUDIT_OUTPUTS_SETTING =
        Setting.listSetting(SecurityField.setting("audit.outputs"),
                Function.identity(),
                s -> s.keySet().contains(SecurityField.setting("audit.outputs"))
                        ? Collections.emptyList()
                        : Collections.singletonList(LoggingAuditTrail.NAME),
                Property.NodeScope);

    private final Settings settings;
    private final Environment env;
    private final boolean enabled;
    private final boolean transportClientMode;
    /* what a PITA that we need an extra indirection to initialize this. Yet, once we got rid of guice we can thing about how
     * to fix this or make it simpler. Today we need several service that are created in createComponents but we need to register
     * an instance of TransportInterceptor way earlier before createComponents is called. */
    private final SetOnce<TransportInterceptor> securityInterceptor = new SetOnce<>();
    private final SetOnce<IPFilter> ipFilter = new SetOnce<>();
    private final SetOnce<AuthenticationService> authcService = new SetOnce<>();
    private final SetOnce<AuditTrailService> auditTrailService = new SetOnce<>();
    private final SetOnce<SecurityContext> securityContext = new SetOnce<>();
    private final SetOnce<ThreadContext> threadContext = new SetOnce<>();
    private final SetOnce<TokenService> tokenService = new SetOnce<>();
    private final SetOnce<SecurityActionFilter> securityActionFilter = new SetOnce<>();
    private final SetOnce<SecurityIndexManager> securityIndex = new SetOnce<>();
    private final SetOnce<IndexAuditTrail> indexAuditTrail = new SetOnce<>();
    private final List<BootstrapCheck> bootstrapChecks;
    private final List<SecurityExtension> securityExtensions = new ArrayList<>();

    public Security(Settings settings, final Path configPath) {
        this(settings, configPath, Collections.emptyList());
    }

    Security(Settings settings, final Path configPath, List<SecurityExtension> extensions) {
        this.settings = settings;
        this.transportClientMode = XPackPlugin.transportClientMode(settings);
        this.env = transportClientMode ? null : new Environment(settings, configPath);
        this.enabled = XPackSettings.SECURITY_ENABLED.get(settings);
        if (enabled && transportClientMode == false) {
            validateAutoCreateIndex(settings);
            // we load them all here otherwise we can't access secure settings since they are closed once the checks are
            // fetched
            final List<BootstrapCheck> checks = new ArrayList<>();
            checks.addAll(Arrays.asList(
                new TokenSSLBootstrapCheck(),
                new PkiRealmBootstrapCheck(getSslService()),
                new TLSLicenseBootstrapCheck(),
                new FIPS140SecureSettingsBootstrapCheck(settings, env),
                new FIPS140JKSKeystoreBootstrapCheck(),
                new FIPS140PasswordHashingAlgorithmBootstrapCheck(),
                new FIPS140LicenseBootstrapCheck()));
            checks.addAll(InternalRealms.getBootstrapChecks(settings, env));
            this.bootstrapChecks = Collections.unmodifiableList(checks);
            Automatons.updateConfiguration(settings);
        } else {
            this.bootstrapChecks = Collections.emptyList();
        }
        this.securityExtensions.addAll(extensions);
    }

    @Override
    public Collection<Module> createGuiceModules() {
        List<Module> modules = new ArrayList<>();
        if (enabled == false || transportClientMode) {
            modules.add(b -> b.bind(IPFilter.class).toProvider(Providers.of(null)));
        }

        if (transportClientMode) {
            if (enabled == false) {
                return modules;
            }
            modules.add(b -> {
                // for transport client we still must inject these ssl classes with guice
                b.bind(SSLService.class).toInstance(getSslService());
            });

            return modules;
        }
        modules.add(b -> XPackPlugin.bindFeatureSet(b, SecurityFeatureSet.class));


        if (enabled == false) {
            modules.add(b -> {
                b.bind(Realms.class).toProvider(Providers.of(null)); // for SecurityFeatureSet
                b.bind(CompositeRolesStore.class).toProvider(Providers.of(null)); // for SecurityFeatureSet
                b.bind(NativeRoleMappingStore.class).toProvider(Providers.of(null)); // for SecurityFeatureSet
                b.bind(AuditTrailService.class)
                    .toInstance(new AuditTrailService(settings, Collections.emptyList(), getLicenseState()));
            });
            return modules;
        }

        // we can't load that at construction time since the license plugin might not have been loaded at that point
        // which might not be the case during Plugin class instantiation. Once nodeModules are pulled
        // everything should have been loaded
        modules.add(b -> {
            if (XPackSettings.AUDIT_ENABLED.get(settings)) {
                b.bind(AuditTrail.class).to(AuditTrailService.class); // interface used by some actions...
            }
        });
        return modules;
    }

    // overridable by tests
    protected Clock getClock() {
        return Clock.systemUTC();
    }
    protected SSLService getSslService() { return XPackPlugin.getSharedSslService(); }
    protected XPackLicenseState getLicenseState() { return XPackPlugin.getSharedLicenseState(); }

    @Override
    public Collection<Object> createComponents(Client client, ClusterService clusterService, ThreadPool threadPool,
                                               ResourceWatcherService resourceWatcherService, ScriptService scriptService,
                                               NamedXContentRegistry xContentRegistry, Environment environment,
                                               NodeEnvironment nodeEnvironment, NamedWriteableRegistry namedWriteableRegistry) {
        try {
            return createComponents(client, threadPool, clusterService, resourceWatcherService);
        } catch (final Exception e) {
            throw new IllegalStateException("security initialization failed", e);
        }
    }

    // pkg private for testing - tests want to pass in their set of extensions hence we are not using the extension service directly
    Collection<Object> createComponents(Client client, ThreadPool threadPool, ClusterService clusterService,
                                               ResourceWatcherService resourceWatcherService) throws Exception {
        if (enabled == false) {
            return Collections.emptyList();
        }

        threadContext.set(threadPool.getThreadContext());
        List<Object> components = new ArrayList<>();
        securityContext.set(new SecurityContext(settings, threadPool.getThreadContext()));
        components.add(securityContext.get());

        // audit trails construction
        Set<AuditTrail> auditTrails = new LinkedHashSet<>();
        if (XPackSettings.AUDIT_ENABLED.get(settings)) {
            List<String> outputs = AUDIT_OUTPUTS_SETTING.get(settings);
            if (outputs.isEmpty()) {
                throw new IllegalArgumentException("Audit logging is enabled but there are zero output types in "
                    + XPackSettings.AUDIT_ENABLED.getKey());
            }

            for (String output : outputs) {
                switch (output) {
                    case LoggingAuditTrail.NAME:
                        auditTrails.add(new LoggingAuditTrail(settings, clusterService, threadPool));
                        break;
                    case IndexAuditTrail.NAME:
                        indexAuditTrail.set(new IndexAuditTrail(settings, client, threadPool, clusterService));
                        auditTrails.add(indexAuditTrail.get());
                        break;
                    default:
                        throw new IllegalArgumentException("Unknown audit trail output [" + output + "]");
                }
            }
        }
        final AuditTrailService auditTrailService =
                new AuditTrailService(settings, new ArrayList<>(auditTrails), getLicenseState());
        components.add(auditTrailService);
        this.auditTrailService.set(auditTrailService);

        securityIndex.set(new SecurityIndexManager(settings, client, SecurityIndexManager.SECURITY_INDEX_NAME, clusterService));

        final TokenService tokenService = new TokenService(settings, Clock.systemUTC(), client, securityIndex.get(), clusterService);
        this.tokenService.set(tokenService);
        components.add(tokenService);

        // realms construction
        final NativeUsersStore nativeUsersStore = new NativeUsersStore(settings, client, securityIndex.get());
        final NativeRoleMappingStore nativeRoleMappingStore = new NativeRoleMappingStore(settings, client, securityIndex.get());
        final AnonymousUser anonymousUser = new AnonymousUser(settings);
        final ReservedRealm reservedRealm = new ReservedRealm(env, settings, nativeUsersStore,
                anonymousUser, securityIndex.get(), threadPool);
        Map<String, Realm.Factory> realmFactories = new HashMap<>(InternalRealms.getFactories(threadPool, resourceWatcherService,
                getSslService(), nativeUsersStore, nativeRoleMappingStore, securityIndex.get()));
        for (SecurityExtension extension : securityExtensions) {
            Map<String, Realm.Factory> newRealms = extension.getRealms(resourceWatcherService);
            for (Map.Entry<String, Realm.Factory> entry : newRealms.entrySet()) {
                if (realmFactories.put(entry.getKey(), entry.getValue()) != null) {
                    throw new IllegalArgumentException("Realm type [" + entry.getKey() + "] is already registered");
                }
            }
        }
        final Realms realms = new Realms(settings, env, realmFactories, getLicenseState(), threadPool.getThreadContext(), reservedRealm);
        components.add(nativeUsersStore);
        components.add(nativeRoleMappingStore);
        components.add(realms);
        components.add(reservedRealm);

        securityIndex.get().addIndexStateListener(nativeRoleMappingStore::onSecurityIndexStateChange);

        final AuthenticationFailureHandler failureHandler = createAuthenticationFailureHandler(realms);

        authcService.set(new AuthenticationService(settings, realms, auditTrailService, failureHandler, threadPool,
                anonymousUser, tokenService));
        components.add(authcService.get());

        final NativePrivilegeStore privilegeStore = new NativePrivilegeStore(settings, client, securityIndex.get());
        components.add(privilegeStore);

        final FileRolesStore fileRolesStore = new FileRolesStore(settings, env, resourceWatcherService, getLicenseState());
        final NativeRolesStore nativeRolesStore = new NativeRolesStore(settings, client, getLicenseState(), securityIndex.get());
        final ReservedRolesStore reservedRolesStore = new ReservedRolesStore();
        List<BiConsumer<Set<String>, ActionListener<RoleRetrievalResult>>> rolesProviders = new ArrayList<>();
        for (SecurityExtension extension : securityExtensions) {
            rolesProviders.addAll(extension.getRolesProviders(settings, resourceWatcherService));
        }
        final CompositeRolesStore allRolesStore = new CompositeRolesStore(settings, fileRolesStore, nativeRolesStore,
            reservedRolesStore, privilegeStore, rolesProviders, threadPool.getThreadContext(), getLicenseState());
        securityIndex.get().addIndexStateListener(allRolesStore::onSecurityIndexStateChange);
        // to keep things simple, just invalidate all cached entries on license change. this happens so rarely that the impact should be
        // minimal
        getLicenseState().addListener(allRolesStore::invalidateAll);
        final AuthorizationService authzService = new AuthorizationService(settings, allRolesStore, clusterService,
            auditTrailService, failureHandler, threadPool, anonymousUser);
        components.add(nativeRolesStore); // used by roles actions
        components.add(reservedRolesStore); // used by roles actions
        components.add(allRolesStore); // for SecurityFeatureSet and clear roles cache
        components.add(authzService);

        ipFilter.set(new IPFilter(settings, auditTrailService, clusterService.getClusterSettings(), getLicenseState()));
        components.add(ipFilter.get());
        DestructiveOperations destructiveOperations = new DestructiveOperations(settings, clusterService.getClusterSettings());
        securityInterceptor.set(new SecurityServerTransportInterceptor(settings, threadPool, authcService.get(),
                authzService, getLicenseState(), getSslService(), securityContext.get(), destructiveOperations, clusterService));

        final Set<RequestInterceptor> requestInterceptors;
        if (XPackSettings.DLS_FLS_ENABLED.get(settings)) {
            requestInterceptors = Collections.unmodifiableSet(Sets.newHashSet(
                    new SearchRequestInterceptor(settings, threadPool, getLicenseState()),
                    new UpdateRequestInterceptor(settings, threadPool, getLicenseState()),
                    new BulkShardRequestInterceptor(settings, threadPool, getLicenseState()),
                    new ResizeRequestInterceptor(settings, threadPool, getLicenseState(), auditTrailService),
                    new IndicesAliasesRequestInterceptor(threadPool.getThreadContext(), getLicenseState(), auditTrailService)));
        } else {
            requestInterceptors = Collections.emptySet();
        }

        securityActionFilter.set(new SecurityActionFilter(settings, authcService.get(), authzService, getLicenseState(),
                requestInterceptors, threadPool, securityContext.get(), destructiveOperations));

        return components;
    }

    private AuthenticationFailureHandler createAuthenticationFailureHandler(final Realms realms) {
        AuthenticationFailureHandler failureHandler = null;
        String extensionName = null;
        for (SecurityExtension extension : securityExtensions) {
            AuthenticationFailureHandler extensionFailureHandler = extension.getAuthenticationFailureHandler();
            if (extensionFailureHandler != null && failureHandler != null) {
                throw new IllegalStateException("Extensions [" + extensionName + "] and [" + extension.toString() + "] "
                        + "both set an authentication failure handler");
            }
            failureHandler = extensionFailureHandler;
            extensionName = extension.toString();
        }
        if (failureHandler == null) {
            logger.debug("Using default authentication failure handler");
            final Map<String, List<String>> defaultFailureResponseHeaders = new HashMap<>();
            realms.asList().stream().forEach((realm) -> {
                Map<String, List<String>> realmFailureHeaders = realm.getAuthenticationFailureHeaders();
                realmFailureHeaders.entrySet().stream().forEach((e) -> {
                    String key = e.getKey();
                    e.getValue().stream()
                            .filter(v -> defaultFailureResponseHeaders.computeIfAbsent(key, x -> new ArrayList<>()).contains(v) == false)
                            .forEach(v -> defaultFailureResponseHeaders.get(key).add(v));
                });
            });

            if (TokenService.isTokenServiceEnabled(settings)) {
                String bearerScheme = "Bearer realm=\"" + XPackField.SECURITY + "\"";
                if (defaultFailureResponseHeaders.computeIfAbsent("WWW-Authenticate", x -> new ArrayList<>())
                        .contains(bearerScheme) == false) {
                    defaultFailureResponseHeaders.get("WWW-Authenticate").add(bearerScheme);
                }
            }
            failureHandler = new DefaultAuthenticationFailureHandler(defaultFailureResponseHeaders);
        } else {
            logger.debug("Using authentication failure handler from extension [" + extensionName + "]");
        }
        return failureHandler;
    }

    @Override
    public Settings additionalSettings() {
        return additionalSettings(settings, enabled, transportClientMode);
    }

    // visible for tests
    static Settings additionalSettings(final Settings settings, final boolean enabled, final boolean transportClientMode) {
        if (enabled && transportClientMode == false) {
            final Settings.Builder builder = Settings.builder();

            builder.put(SecuritySettings.addTransportSettings(settings));

            if (NetworkModule.HTTP_TYPE_SETTING.exists(settings)) {
                final String httpType = NetworkModule.HTTP_TYPE_SETTING.get(settings);
                if (httpType.equals(SecurityField.NAME4) || httpType.equals(SecurityField.NIO)) {
                    SecurityHttpSettings.overrideSettings(builder, settings);
                } else {
                    final String message = String.format(
                            Locale.ROOT,
                            "http type setting [%s] must be [%s] or [%s] but is [%s]",
                            NetworkModule.HTTP_TYPE_KEY,
                            SecurityField.NAME4,
                            SecurityField.NIO,
                            httpType);
                    throw new IllegalArgumentException(message);
                }
            } else {
                // default to security4
                builder.put(NetworkModule.HTTP_TYPE_KEY, SecurityField.NAME4);
                SecurityHttpSettings.overrideSettings(builder, settings);
            }
            builder.put(SecuritySettings.addUserSettings(settings));
            return builder.build();
        } else {
            return Settings.EMPTY;
        }
    }

    @Override
    public List<Setting<?>> getSettings() {
        return getSettings(transportClientMode, securityExtensions);
    }

        /**
         * Get the {@link Setting setting configuration} for all security components, including those defined in extensions.
         */
    public static List<Setting<?>> getSettings(boolean transportClientMode, List<SecurityExtension> securityExtensions) {
        List<Setting<?>> settingsList = new ArrayList<>();

        if (transportClientMode) {
            return settingsList;
        }

        // The following just apply in node mode
        settingsList.add(XPackSettings.FIPS_MODE_ENABLED);

        // IP Filter settings
        IPFilter.addSettings(settingsList);

        // audit settings
        settingsList.add(AUDIT_OUTPUTS_SETTING);
        LoggingAuditTrail.registerSettings(settingsList);
        IndexAuditTrail.registerSettings(settingsList);

        // authentication and authorization settings
        AnonymousUser.addSettings(settingsList);
        RealmSettings.addSettings(settingsList, securityExtensions);
        NativeRolesStore.addSettings(settingsList);
        ReservedRealm.addSettings(settingsList);
        AuthenticationService.addSettings(settingsList);
        AuthorizationService.addSettings(settingsList);
<<<<<<< HEAD
        settingsList.add(Automatons.MAX_DETERMINIZED_STATES_SETTING);
        settingsList.addAll(CompositeRolesStore.getSettings());
=======
        Automatons.addSettings(settingsList);
        settingsList.add(CompositeRolesStore.CACHE_SIZE_SETTING);
>>>>>>> 63dbd1dc
        settingsList.add(FieldPermissionsCache.CACHE_SIZE_SETTING);
        settingsList.add(TokenService.TOKEN_EXPIRATION);
        settingsList.add(TokenService.DELETE_INTERVAL);
        settingsList.add(TokenService.DELETE_TIMEOUT);
        settingsList.add(SecurityServerTransportInterceptor.TRANSPORT_TYPE_PROFILE_SETTING);
        settingsList.addAll(SSLConfigurationSettings.getProfileSettings());

        // hide settings
        settingsList.add(Setting.listSetting(SecurityField.setting("hide_settings"), Collections.emptyList(), Function.identity(),
                Property.NodeScope, Property.Filtered));
        return settingsList;
    }

    @Override
    public Collection<String> getRestHeaders() {
        if (transportClientMode) {
            return Collections.emptyList();
        }
        Set<String> headers = new HashSet<>();
        headers.add(UsernamePasswordToken.BASIC_AUTH_HEADER);
        if (AuthenticationServiceField.RUN_AS_ENABLED.get(settings)) {
            headers.add(AuthenticationServiceField.RUN_AS_USER_HEADER);
        }
        return headers;
    }

    @Override
    public List<String> getSettingsFilter() {
        List<String> asArray = settings.getAsList(SecurityField.setting("hide_settings"));
        ArrayList<String> settingsFilter = new ArrayList<>(asArray);
        settingsFilter.addAll(RealmSettings.getSettingsFilter(securityExtensions));
        // hide settings where we don't define them - they are part of a group...
        settingsFilter.add("transport.profiles.*." + SecurityField.setting("*"));
        return settingsFilter;
    }

    @Override
    public List<BootstrapCheck> getBootstrapChecks() {
       return bootstrapChecks;
    }

    @Override
    public void onIndexModule(IndexModule module) {
        if (enabled) {
            assert getLicenseState() != null;
            if (XPackSettings.DLS_FLS_ENABLED.get(settings)) {
                module.setSearcherWrapper(indexService ->
                        new SecurityIndexSearcherWrapper(
                                shardId -> indexService.newQueryShardContext(shardId.id(),
                                // we pass a null index reader, which is legal and will disable rewrite optimizations
                                // based on index statistics, which is probably safer...
                                null,
                                () -> {
                                    throw new IllegalArgumentException("permission filters are not allowed to use the current timestamp");

                                }, null),
                                indexService.cache().bitsetFilterCache(),
                                indexService.getThreadPool().getThreadContext(), getLicenseState(),
                                indexService.getScriptService()));
                /*  We need to forcefully overwrite the query cache implementation to use security's opt out query cache implementation.
                *  This impl. disabled the query cache if field level security is used for a particular request. If we wouldn't do
                *  forcefully overwrite the query cache implementation then we leave the system vulnerable to leakages of data to
                *  unauthorized users. */
                module.forceQueryCacheProvider(
                        (settings, cache) -> new OptOutQueryCache(settings, cache, threadContext.get(), getLicenseState()));
            }

            // in order to prevent scroll ids from being maliciously crafted and/or guessed, a listener is added that
            // attaches information to the scroll context so that we can validate the user that created the scroll against
            // the user that is executing a scroll operation
            module.addSearchOperationListener(
                    new SecuritySearchOperationListener(threadContext.get(), getLicenseState(), auditTrailService.get()));
        }
    }

    @Override
    public List<ActionHandler<? extends ActionRequest, ? extends ActionResponse>> getActions() {
        if (enabled == false) {
            return emptyList();
        }
        return Arrays.asList(
                new ActionHandler<>(ClearRealmCacheAction.INSTANCE, TransportClearRealmCacheAction.class),
                new ActionHandler<>(ClearRolesCacheAction.INSTANCE, TransportClearRolesCacheAction.class),
                new ActionHandler<>(GetUsersAction.INSTANCE, TransportGetUsersAction.class),
                new ActionHandler<>(PutUserAction.INSTANCE, TransportPutUserAction.class),
                new ActionHandler<>(DeleteUserAction.INSTANCE, TransportDeleteUserAction.class),
                new ActionHandler<>(GetRolesAction.INSTANCE, TransportGetRolesAction.class),
                new ActionHandler<>(PutRoleAction.INSTANCE, TransportPutRoleAction.class),
                new ActionHandler<>(DeleteRoleAction.INSTANCE, TransportDeleteRoleAction.class),
                new ActionHandler<>(ChangePasswordAction.INSTANCE, TransportChangePasswordAction.class),
                new ActionHandler<>(AuthenticateAction.INSTANCE, TransportAuthenticateAction.class),
                new ActionHandler<>(SetEnabledAction.INSTANCE, TransportSetEnabledAction.class),
                new ActionHandler<>(HasPrivilegesAction.INSTANCE, TransportHasPrivilegesAction.class),
                new ActionHandler<>(GetRoleMappingsAction.INSTANCE, TransportGetRoleMappingsAction.class),
                new ActionHandler<>(PutRoleMappingAction.INSTANCE, TransportPutRoleMappingAction.class),
                new ActionHandler<>(DeleteRoleMappingAction.INSTANCE, TransportDeleteRoleMappingAction.class),
                new ActionHandler<>(CreateTokenAction.INSTANCE, TransportCreateTokenAction.class),
                new ActionHandler<>(InvalidateTokenAction.INSTANCE, TransportInvalidateTokenAction.class),
                new ActionHandler<>(GetCertificateInfoAction.INSTANCE, TransportGetCertificateInfoAction.class),
                new ActionHandler<>(RefreshTokenAction.INSTANCE, TransportRefreshTokenAction.class),
                new ActionHandler<>(SamlPrepareAuthenticationAction.INSTANCE, TransportSamlPrepareAuthenticationAction.class),
                new ActionHandler<>(SamlAuthenticateAction.INSTANCE, TransportSamlAuthenticateAction.class),
                new ActionHandler<>(SamlLogoutAction.INSTANCE, TransportSamlLogoutAction.class),
                new ActionHandler<>(SamlInvalidateSessionAction.INSTANCE, TransportSamlInvalidateSessionAction.class),
                new ActionHandler<>(GetPrivilegesAction.INSTANCE, TransportGetPrivilegesAction.class),
                new ActionHandler<>(PutPrivilegesAction.INSTANCE, TransportPutPrivilegesAction.class),
                new ActionHandler<>(DeletePrivilegesAction.INSTANCE, TransportDeletePrivilegesAction.class)
        );
    }

    @Override
    public List<ActionFilter> getActionFilters() {
        if (enabled == false) {
            return emptyList();
        }
        // registering the security filter only for nodes
        if (transportClientMode == false) {
            return singletonList(securityActionFilter.get());
        }
        return emptyList();
    }

    @Override
    public List<RestHandler> getRestHandlers(Settings settings, RestController restController, ClusterSettings clusterSettings,
            IndexScopedSettings indexScopedSettings, SettingsFilter settingsFilter, IndexNameExpressionResolver indexNameExpressionResolver,
            Supplier<DiscoveryNodes> nodesInCluster) {
        if (enabled == false) {
            return emptyList();
        }
        return Arrays.asList(
                new RestAuthenticateAction(settings, restController, securityContext.get(), getLicenseState()),
                new RestClearRealmCacheAction(settings, restController, getLicenseState()),
                new RestClearRolesCacheAction(settings, restController, getLicenseState()),
                new RestGetUsersAction(settings, restController, getLicenseState()),
                new RestPutUserAction(settings, restController, getLicenseState()),
                new RestDeleteUserAction(settings, restController, getLicenseState()),
                new RestGetRolesAction(settings, restController, getLicenseState()),
                new RestPutRoleAction(settings, restController, getLicenseState()),
                new RestDeleteRoleAction(settings, restController, getLicenseState()),
                new RestChangePasswordAction(settings, restController, securityContext.get(), getLicenseState()),
                new RestSetEnabledAction(settings, restController, getLicenseState()),
                new RestHasPrivilegesAction(settings, restController, securityContext.get(), getLicenseState()),
                new RestGetRoleMappingsAction(settings, restController, getLicenseState()),
                new RestPutRoleMappingAction(settings, restController, getLicenseState()),
                new RestDeleteRoleMappingAction(settings, restController, getLicenseState()),
                new RestGetTokenAction(settings, restController, getLicenseState()),
                new RestInvalidateTokenAction(settings, restController, getLicenseState()),
                new RestGetCertificateInfoAction(settings, restController),
                new RestSamlPrepareAuthenticationAction(settings, restController, getLicenseState()),
                new RestSamlAuthenticateAction(settings, restController, getLicenseState()),
                new RestSamlLogoutAction(settings, restController, getLicenseState()),
                new RestSamlInvalidateSessionAction(settings, restController, getLicenseState()),
                new RestGetPrivilegesAction(settings, restController, getLicenseState()),
                new RestPutPrivilegesAction(settings, restController, getLicenseState()),
                new RestDeletePrivilegesAction(settings, restController, getLicenseState())
        );
    }

    @Override
    public Map<String, Processor.Factory> getProcessors(Processor.Parameters parameters) {
        return Collections.singletonMap(SetSecurityUserProcessor.TYPE, new SetSecurityUserProcessor.Factory(parameters.threadContext));
    }


    static boolean indexAuditLoggingEnabled(Settings settings) {
        if (XPackSettings.AUDIT_ENABLED.get(settings)) {
            List<String> outputs = AUDIT_OUTPUTS_SETTING.get(settings);
            for (String output : outputs) {
                if (output.equals(IndexAuditTrail.NAME)) {
                    return true;
                }
            }
        }
        return false;
    }

    static void validateAutoCreateIndex(Settings settings) {
        String value = settings.get("action.auto_create_index");
        if (value == null) {
            return;
        }

        final boolean indexAuditingEnabled = Security.indexAuditLoggingEnabled(settings);
        if (indexAuditingEnabled) {
            String auditIndex = IndexAuditTrailField.INDEX_NAME_PREFIX + "*";
            String errorMessage = LoggerMessageFormat.format(
                    "the [action.auto_create_index] setting value [{}] is too" +
                            " restrictive. disable [action.auto_create_index] or set it to include " +
                            "[{}]", (Object) value, auditIndex);
            if (Booleans.isFalse(value)) {
                throw new IllegalArgumentException(errorMessage);
            }

            if (Booleans.isTrue(value)) {
                return;
            }

            String[] matches = Strings.commaDelimitedListToStringArray(value);
            List<String> indices = new ArrayList<>();
            DateTime now = new DateTime(DateTimeZone.UTC);
            // just use daily rollover

            indices.add(IndexNameResolver.resolve(IndexAuditTrailField.INDEX_NAME_PREFIX, now, IndexNameResolver.Rollover.DAILY));
            indices.add(IndexNameResolver.resolve(IndexAuditTrailField.INDEX_NAME_PREFIX, now.plusDays(1),
                    IndexNameResolver.Rollover.DAILY));
            indices.add(IndexNameResolver.resolve(IndexAuditTrailField.INDEX_NAME_PREFIX, now.plusMonths(1),
                    IndexNameResolver.Rollover.DAILY));
            indices.add(IndexNameResolver.resolve(IndexAuditTrailField.INDEX_NAME_PREFIX, now.plusMonths(2),
                    IndexNameResolver.Rollover.DAILY));
            indices.add(IndexNameResolver.resolve(IndexAuditTrailField.INDEX_NAME_PREFIX, now.plusMonths(3),
                    IndexNameResolver.Rollover.DAILY));
            indices.add(IndexNameResolver.resolve(IndexAuditTrailField.INDEX_NAME_PREFIX, now.plusMonths(4),
                    IndexNameResolver.Rollover.DAILY));
            indices.add(IndexNameResolver.resolve(IndexAuditTrailField.INDEX_NAME_PREFIX, now.plusMonths(5),
                    IndexNameResolver.Rollover.DAILY));
            indices.add(IndexNameResolver.resolve(IndexAuditTrailField.INDEX_NAME_PREFIX, now.plusMonths(6),
                    IndexNameResolver.Rollover.DAILY));

            for (String index : indices) {
                boolean matched = false;
                for (String match : matches) {
                    char c = match.charAt(0);
                    if (c == '-') {
                        if (Regex.simpleMatch(match.substring(1), index)) {
                            throw new IllegalArgumentException(errorMessage);
                        }
                    } else if (c == '+') {
                        if (Regex.simpleMatch(match.substring(1), index)) {
                            matched = true;
                            break;
                        }
                    } else {
                        if (Regex.simpleMatch(match, index)) {
                            matched = true;
                            break;
                        }
                    }
                }
                if (!matched) {
                    throw new IllegalArgumentException(errorMessage);
                }
            }

            logger.warn("the [action.auto_create_index] setting is configured to be restrictive [{}]. " +
                    " for the next 6 months audit indices are allowed to be created, but please make sure" +
                    " that any future history indices after 6 months with the pattern " +
                    "[.security_audit_log*] are allowed to be created", value);
        }
    }

    @Override
    public List<TransportInterceptor> getTransportInterceptors(NamedWriteableRegistry namedWriteableRegistry, ThreadContext threadContext) {
        if (transportClientMode || enabled == false) { // don't register anything if we are not enabled
            // interceptors are not installed if we are running on the transport client
            return Collections.emptyList();
        }
       return Collections.singletonList(new TransportInterceptor() {
            @Override
            public <T extends TransportRequest> TransportRequestHandler<T> interceptHandler(String action, String executor,
                                                                                            boolean forceExecution,
                                                                                            TransportRequestHandler<T> actualHandler) {
                assert securityInterceptor.get() != null;
                return securityInterceptor.get().interceptHandler(action, executor, forceExecution, actualHandler);
            }

            @Override
            public AsyncSender interceptSender(AsyncSender sender) {
                assert securityInterceptor.get() != null;
                return securityInterceptor.get().interceptSender(sender);
            }
        });
    }

    @Override
    public Map<String, Supplier<Transport>> getTransports(Settings settings, ThreadPool threadPool, BigArrays bigArrays,
                                                          PageCacheRecycler pageCacheRecycler,
                                                          CircuitBreakerService circuitBreakerService,
                                                          NamedWriteableRegistry namedWriteableRegistry,
                                                          NetworkService networkService) {
        if (transportClientMode || enabled == false) { // don't register anything if we are not enabled, or in transport client mode
            return Collections.emptyMap();
        }

        Map<String, Supplier<Transport>> transports = new HashMap<>();
        transports.put(SecurityField.NAME4, () -> new SecurityNetty4ServerTransport(settings, threadPool,
            networkService, bigArrays, namedWriteableRegistry, circuitBreakerService, ipFilter.get(), getSslService()));
        transports.put(SecurityField.NIO, () -> new SecurityNioTransport(settings, threadPool,
            networkService, bigArrays, pageCacheRecycler, namedWriteableRegistry, circuitBreakerService, ipFilter.get(), getSslService()));

        return Collections.unmodifiableMap(transports);
    }

    @Override
    public Map<String, Supplier<HttpServerTransport>> getHttpTransports(Settings settings, ThreadPool threadPool, BigArrays bigArrays,
                                                                        PageCacheRecycler pageCacheRecycler,
                                                                        CircuitBreakerService circuitBreakerService,
                                                                        NamedXContentRegistry xContentRegistry,
                                                                        NetworkService networkService,
                                                                        HttpServerTransport.Dispatcher dispatcher) {
        if (enabled == false) { // don't register anything if we are not enabled
            return Collections.emptyMap();
        }

        Map<String, Supplier<HttpServerTransport>> httpTransports = new HashMap<>();
        httpTransports.put(SecurityField.NAME4, () -> new SecurityNetty4HttpServerTransport(settings, networkService, bigArrays,
            ipFilter.get(), getSslService(), threadPool, xContentRegistry, dispatcher));
        httpTransports.put(SecurityField.NIO, () -> new SecurityNioHttpServerTransport(settings, networkService, bigArrays,
            pageCacheRecycler, threadPool, xContentRegistry, dispatcher, ipFilter.get(), getSslService()));

        return httpTransports;
    }

    @Override
    public UnaryOperator<RestHandler> getRestHandlerWrapper(ThreadContext threadContext) {
        if (enabled == false || transportClientMode) {
            return null;
        }
        final boolean ssl = HTTP_SSL_ENABLED.get(settings);
        final SSLConfiguration httpSSLConfig = getSslService().getHttpTransportSSLConfiguration();
        boolean extractClientCertificate = ssl && getSslService().isSSLClientAuthEnabled(httpSSLConfig);
        return handler -> new SecurityRestFilter(getLicenseState(), threadContext, authcService.get(), handler, extractClientCertificate);
    }

    @Override
    public List<ExecutorBuilder<?>> getExecutorBuilders(final Settings settings) {
        if (enabled && transportClientMode == false) {
            return Collections.singletonList(
                    new FixedExecutorBuilder(settings, TokenService.THREAD_POOL_NAME, 1, 1000, "xpack.security.authc.token.thread_pool"));
        }
        return Collections.emptyList();
    }

    @Override
    public UnaryOperator<Map<String, IndexTemplateMetaData>> getIndexTemplateMetaDataUpgrader() {
        return templates -> {
            templates.remove(SECURITY_TEMPLATE_NAME);
            final XContent xContent = XContentFactory.xContent(XContentType.JSON);
            final byte[] auditTemplate = TemplateUtils.loadTemplate("/" + IndexAuditTrail.INDEX_TEMPLATE_NAME + ".json",
                    Version.CURRENT.toString(), SecurityIndexManager.TEMPLATE_VERSION_PATTERN).getBytes(StandardCharsets.UTF_8);

            try (XContentParser parser = xContent
                    .createParser(NamedXContentRegistry.EMPTY, LoggingDeprecationHandler.INSTANCE, auditTemplate)) {
                IndexTemplateMetaData auditMetadata = new IndexTemplateMetaData.Builder(
                        IndexTemplateMetaData.Builder.fromXContent(parser, IndexAuditTrail.INDEX_TEMPLATE_NAME))
                        .settings(IndexAuditTrail.customAuditIndexSettings(settings, logger))
                        .build();
                templates.put(IndexAuditTrail.INDEX_TEMPLATE_NAME, auditMetadata);
            } catch (IOException e) {
                // TODO: should we handle this with a thrown exception?
                logger.error("Error loading template [{}] as part of metadata upgrading", IndexAuditTrail.INDEX_TEMPLATE_NAME);
            }

            return templates;
        };
    }

    @Override
    public Function<String, Predicate<String>> getFieldFilter() {
        if (enabled) {
            return index -> {
                if (getLicenseState().isDocumentAndFieldLevelSecurityAllowed() == false) {
                    return MapperPlugin.NOOP_FIELD_PREDICATE;
                }
                IndicesAccessControl indicesAccessControl = threadContext.get().getTransient(
                        AuthorizationServiceField.INDICES_PERMISSIONS_KEY);
                IndicesAccessControl.IndexAccessControl indexPermissions = indicesAccessControl.getIndexPermissions(index);
                if (indexPermissions == null) {
                    return MapperPlugin.NOOP_FIELD_PREDICATE;
                }
                if (indexPermissions.isGranted() == false) {
                    throw new IllegalStateException("unexpected call to getFieldFilter for index [" + index + "] which is not granted");
                }
                FieldPermissions fieldPermissions = indexPermissions.getFieldPermissions();
                if (fieldPermissions == null) {
                    return MapperPlugin.NOOP_FIELD_PREDICATE;
                }
                return fieldPermissions::grantsAccessTo;
            };
        }
        return MapperPlugin.super.getFieldFilter();
    }

    @Override
    public BiConsumer<DiscoveryNode, ClusterState> getJoinValidator() {
        if (enabled) {
            return new ValidateTLSOnJoin(XPackSettings.TRANSPORT_SSL_ENABLED.get(settings),
                    DiscoveryModule.DISCOVERY_TYPE_SETTING.get(settings))
                .andThen(new ValidateUpgradedSecurityIndex())
                .andThen(new ValidateLicenseCanBeDeserialized())
                .andThen(new ValidateLicenseForFIPS(XPackSettings.FIPS_MODE_ENABLED.get(settings)));
        }
        return null;
    }

    static final class ValidateTLSOnJoin implements BiConsumer<DiscoveryNode, ClusterState> {
        private final boolean isTLSEnabled;
        private final String discoveryType;

        ValidateTLSOnJoin(boolean isTLSEnabled, String discoveryType) {
            this.isTLSEnabled = isTLSEnabled;
            this.discoveryType = discoveryType;
        }

        @Override
        public void accept(DiscoveryNode node, ClusterState state) {
            License license = LicenseService.getLicense(state.metaData());
            if (license != null && license.isProductionLicense() &&
                    isTLSEnabled == false && "single-node".equals(discoveryType) == false) {
                throw new IllegalStateException("TLS setup is required for license type [" + license.operationMode().name() + "]");
            }
        }
    }

    static final class ValidateUpgradedSecurityIndex implements BiConsumer<DiscoveryNode, ClusterState> {
        @Override
        public void accept(DiscoveryNode node, ClusterState state) {
            if (state.getNodes().getMinNodeVersion().before(Version.V_7_0_0_alpha1)) {
                IndexMetaData indexMetaData = state.getMetaData().getIndices().get(SECURITY_INDEX_NAME);
                if (indexMetaData != null && INDEX_FORMAT_SETTING.get(indexMetaData.getSettings()) < INTERNAL_INDEX_FORMAT) {
                    throw new IllegalStateException("Security index is not on the current version [" + INTERNAL_INDEX_FORMAT + "] - " +
                        "The Upgrade API must be run for 7.x nodes to join the cluster");
                }
            }
        }
    }

    static final class ValidateLicenseCanBeDeserialized implements BiConsumer<DiscoveryNode, ClusterState> {
        @Override
        public void accept(DiscoveryNode node, ClusterState state) {
            License license = LicenseService.getLicense(state.metaData());
            if (license != null && license.version() >= License.VERSION_CRYPTO_ALGORITHMS && node.getVersion().before(Version.V_6_4_0)) {
                throw new IllegalStateException("node " + node + " is on version [" + node.getVersion() +
                    "] that cannot deserialize the license format [" + license.version() + "], upgrade node to at least 6.4.0");
            }
        }
    }

    static final class ValidateLicenseForFIPS implements BiConsumer<DiscoveryNode, ClusterState> {
        private final boolean inFipsMode;

        ValidateLicenseForFIPS(boolean inFipsMode) {
            this.inFipsMode = inFipsMode;
        }

        @Override
        public void accept(DiscoveryNode node, ClusterState state) {
            if (inFipsMode) {
                License license = LicenseService.getLicense(state.metaData());
                if (license != null &&
                    FIPS140LicenseBootstrapCheck.ALLOWED_LICENSE_OPERATION_MODES.contains(license.operationMode()) == false) {
                    throw new IllegalStateException("FIPS mode cannot be used with a [" + license.operationMode() +
                        "] license. It is only allowed with a Platinum or Trial license.");

                }
            }
        }
    }

    @Override
    public void reloadSPI(ClassLoader loader) {
        securityExtensions.addAll(SecurityExtension.loadExtensions(loader));
    }
}<|MERGE_RESOLUTION|>--- conflicted
+++ resolved
@@ -609,13 +609,8 @@
         ReservedRealm.addSettings(settingsList);
         AuthenticationService.addSettings(settingsList);
         AuthorizationService.addSettings(settingsList);
-<<<<<<< HEAD
-        settingsList.add(Automatons.MAX_DETERMINIZED_STATES_SETTING);
+        Automatons.addSettings(settingsList);
         settingsList.addAll(CompositeRolesStore.getSettings());
-=======
-        Automatons.addSettings(settingsList);
-        settingsList.add(CompositeRolesStore.CACHE_SIZE_SETTING);
->>>>>>> 63dbd1dc
         settingsList.add(FieldPermissionsCache.CACHE_SIZE_SETTING);
         settingsList.add(TokenService.TOKEN_EXPIRATION);
         settingsList.add(TokenService.DELETE_INTERVAL);
