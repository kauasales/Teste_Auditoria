--- conflicted
+++ resolved
@@ -1633,11 +1633,8 @@
             new RestPutUserAction(settings, getLicenseState()),
             new RestDeleteUserAction(settings, getLicenseState()),
             new RestGetRolesAction(settings, getLicenseState()),
-<<<<<<< HEAD
             new RestQueryRoleAction(settings, getLicenseState()),
-=======
             new RestBulkPutRolesAction(settings, getLicenseState(), bulkPutRoleRequestBuilderFactory.get()),
->>>>>>> 55476041
             new RestPutRoleAction(settings, getLicenseState(), putRoleRequestBuilderFactory.get()),
             new RestDeleteRoleAction(settings, getLicenseState()),
             new RestChangePasswordAction(settings, securityContext.get(), getLicenseState()),
