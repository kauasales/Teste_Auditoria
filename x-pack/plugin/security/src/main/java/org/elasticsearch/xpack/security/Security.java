--- conflicted
+++ resolved
@@ -129,12 +129,6 @@
 import org.elasticsearch.xpack.core.ssl.action.TransportGetCertificateInfoAction;
 import org.elasticsearch.xpack.core.ssl.rest.RestGetCertificateInfoAction;
 import org.elasticsearch.xpack.security.action.filter.SecurityActionFilter;
-import org.elasticsearch.xpack.security.authz.interceptor.BulkShardRequestInterceptor;
-import org.elasticsearch.xpack.security.authz.interceptor.IndicesAliasesRequestInterceptor;
-import org.elasticsearch.xpack.security.authz.interceptor.RequestInterceptor;
-import org.elasticsearch.xpack.security.authz.interceptor.ResizeRequestInterceptor;
-import org.elasticsearch.xpack.security.authz.interceptor.SearchRequestInterceptor;
-import org.elasticsearch.xpack.security.authz.interceptor.UpdateRequestInterceptor;
 import org.elasticsearch.xpack.security.action.privilege.TransportDeletePrivilegesAction;
 import org.elasticsearch.xpack.security.action.privilege.TransportGetPrivilegesAction;
 import org.elasticsearch.xpack.security.action.privilege.TransportPutPrivilegesAction;
@@ -174,6 +168,12 @@
 import org.elasticsearch.xpack.security.authz.AuthorizationService;
 import org.elasticsearch.xpack.security.authz.SecuritySearchOperationListener;
 import org.elasticsearch.xpack.security.authz.accesscontrol.OptOutQueryCache;
+import org.elasticsearch.xpack.security.authz.interceptor.BulkShardRequestInterceptor;
+import org.elasticsearch.xpack.security.authz.interceptor.IndicesAliasesRequestInterceptor;
+import org.elasticsearch.xpack.security.authz.interceptor.RequestInterceptor;
+import org.elasticsearch.xpack.security.authz.interceptor.ResizeRequestInterceptor;
+import org.elasticsearch.xpack.security.authz.interceptor.SearchRequestInterceptor;
+import org.elasticsearch.xpack.security.authz.interceptor.UpdateRequestInterceptor;
 import org.elasticsearch.xpack.security.authz.store.CompositeRolesStore;
 import org.elasticsearch.xpack.security.authz.store.FileRolesStore;
 import org.elasticsearch.xpack.security.authz.store.NativePrivilegeStore;
@@ -438,36 +438,6 @@
         // minimal
         getLicenseState().addListener(allRolesStore::invalidateAll);
 
-        final Set<RequestInterceptor> requestInterceptors;
-        if (XPackSettings.DLS_FLS_ENABLED.get(settings)) {
-            requestInterceptors = Collections.unmodifiableSet(Sets.newHashSet(
-                new SearchRequestInterceptor(threadPool, getLicenseState()),
-                new UpdateRequestInterceptor(threadPool, getLicenseState()),
-                new BulkShardRequestInterceptor(threadPool, getLicenseState()),
-                new ResizeRequestInterceptor(threadPool, getLicenseState(), auditTrailService),
-                new IndicesAliasesRequestInterceptor(threadPool.getThreadContext(), getLicenseState(), auditTrailService)));
-        } else {
-            requestInterceptors = Collections.unmodifiableSet(Sets.newHashSet(
-                new ResizeRequestInterceptor(threadPool, getLicenseState(), auditTrailService),
-                new IndicesAliasesRequestInterceptor(threadPool.getThreadContext(), getLicenseState(), auditTrailService)));
-        }
-
-        final AuthorizationService authzService = new AuthorizationService(settings, allRolesStore, clusterService,
-            auditTrailService, failureHandler, threadPool, anonymousUser, getAuthorizationEngine(), requestInterceptors);
-
-        components.add(nativeRolesStore); // used by roles actions
-        components.add(reservedRolesStore); // used by roles actions
-        components.add(allRolesStore); // for SecurityFeatureSet and clear roles cache
-        components.add(authzService);
-
-        ipFilter.set(new IPFilter(settings, auditTrailService, clusterService.getClusterSettings(), getLicenseState()));
-        components.add(ipFilter.get());
-        DestructiveOperations destructiveOperations = new DestructiveOperations(settings, clusterService.getClusterSettings());
-        securityInterceptor.set(new SecurityServerTransportInterceptor(settings, threadPool, authcService.get(),
-                authzService, getLicenseState(), getSslService(), securityContext.get(), destructiveOperations, clusterService));
-
-<<<<<<< HEAD
-=======
         Set<RequestInterceptor> requestInterceptors = Sets.newHashSet(
             new ResizeRequestInterceptor(threadPool, getLicenseState(), auditTrailService),
             new IndicesAliasesRequestInterceptor(threadPool.getThreadContext(), getLicenseState(), auditTrailService));
@@ -480,7 +450,20 @@
         }
         requestInterceptors = Collections.unmodifiableSet(requestInterceptors);
 
->>>>>>> 715e5813
+        final AuthorizationService authzService = new AuthorizationService(settings, allRolesStore, clusterService,
+            auditTrailService, failureHandler, threadPool, anonymousUser, getAuthorizationEngine(), requestInterceptors);
+
+        components.add(nativeRolesStore); // used by roles actions
+        components.add(reservedRolesStore); // used by roles actions
+        components.add(allRolesStore); // for SecurityFeatureSet and clear roles cache
+        components.add(authzService);
+
+        ipFilter.set(new IPFilter(settings, auditTrailService, clusterService.getClusterSettings(), getLicenseState()));
+        components.add(ipFilter.get());
+        DestructiveOperations destructiveOperations = new DestructiveOperations(settings, clusterService.getClusterSettings());
+        securityInterceptor.set(new SecurityServerTransportInterceptor(settings, threadPool, authcService.get(),
+                authzService, getLicenseState(), getSslService(), securityContext.get(), destructiveOperations, clusterService));
+
         securityActionFilter.set(new SecurityActionFilter(authcService.get(), authzService, getLicenseState(),
             threadPool, securityContext.get(), destructiveOperations));
 
