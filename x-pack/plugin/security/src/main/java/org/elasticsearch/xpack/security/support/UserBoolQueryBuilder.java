/*
 * Copyright Elasticsearch B.V. and/or licensed to Elasticsearch B.V. under one
 * or more contributor license agreements. Licensed under the Elastic License
 * 2.0; you may not use this file except in compliance with the Elastic License
 * 2.0.
 */

package org.elasticsearch.xpack.security.support;

import org.apache.lucene.search.Query;
import org.elasticsearch.index.query.BoolQueryBuilder;
import org.elasticsearch.index.query.QueryBuilder;
import org.elasticsearch.index.query.QueryBuilders;
import org.elasticsearch.index.query.QueryRewriteContext;
import org.elasticsearch.index.query.SearchExecutionContext;
import org.elasticsearch.xpack.core.security.user.User;
import org.elasticsearch.xpack.security.authc.esnative.NativeUsersStore;

import java.io.IOException;
import java.util.Set;

import static org.elasticsearch.xpack.security.support.FieldNameTranslators.USER_FIELD_NAME_TRANSLATORS;

<<<<<<< HEAD
public class UserBoolQueryBuilder extends BoolQueryBuilder {

    // Field names allowed at the index level
    private static final Set<String> ALLOWED_EXACT_INDEX_FIELD_NAMES = Set.of(
        "_id",
        "type",
        "username",
        "roles",
        "full_name",
        "email",
        "enabled"
    );
=======
public final class UserBoolQueryBuilder extends BoolQueryBuilder {

    private static final Set<String> FIELDS_ALLOWED_TO_QUERY = Set.of("_id", User.Fields.TYPE.getPreferredName());
>>>>>>> 32ffb2f4

    private UserBoolQueryBuilder() {}

    public static UserBoolQueryBuilder build(QueryBuilder queryBuilder) {
        final UserBoolQueryBuilder finalQuery = new UserBoolQueryBuilder();
        if (queryBuilder != null) {
            QueryBuilder processedQuery = USER_FIELD_NAME_TRANSLATORS.translateQueryBuilderFields(queryBuilder, null);
            finalQuery.must(processedQuery);
        }
        finalQuery.filter(QueryBuilders.termQuery(User.Fields.TYPE.getPreferredName(), NativeUsersStore.USER_DOC_TYPE));

        return finalQuery;
    }

    @Override
    protected Query doToQuery(SearchExecutionContext context) throws IOException {
        context.setAllowedFields(this::isIndexFieldNameAllowed);
        return super.doToQuery(context);
    }

    @Override
    protected QueryBuilder doRewrite(QueryRewriteContext queryRewriteContext) throws IOException {
        if (queryRewriteContext instanceof SearchExecutionContext) {
            ((SearchExecutionContext) queryRewriteContext).setAllowedFields(this::isIndexFieldNameAllowed);
        }
        return super.doRewrite(queryRewriteContext);
    }

    boolean isIndexFieldNameAllowed(String fieldName) {
<<<<<<< HEAD
        return ALLOWED_EXACT_INDEX_FIELD_NAMES.contains(fieldName);
=======
        return FIELDS_ALLOWED_TO_QUERY.contains(fieldName) || USER_FIELD_NAME_TRANSLATORS.isIndexFieldSupported(fieldName);
>>>>>>> 32ffb2f4
    }
}<|MERGE_RESOLUTION|>--- conflicted
+++ resolved
@@ -21,24 +21,9 @@
 
 import static org.elasticsearch.xpack.security.support.FieldNameTranslators.USER_FIELD_NAME_TRANSLATORS;
 
-<<<<<<< HEAD
-public class UserBoolQueryBuilder extends BoolQueryBuilder {
-
-    // Field names allowed at the index level
-    private static final Set<String> ALLOWED_EXACT_INDEX_FIELD_NAMES = Set.of(
-        "_id",
-        "type",
-        "username",
-        "roles",
-        "full_name",
-        "email",
-        "enabled"
-    );
-=======
 public final class UserBoolQueryBuilder extends BoolQueryBuilder {
 
     private static final Set<String> FIELDS_ALLOWED_TO_QUERY = Set.of("_id", User.Fields.TYPE.getPreferredName());
->>>>>>> 32ffb2f4
 
     private UserBoolQueryBuilder() {}
 
@@ -68,10 +53,6 @@
     }
 
     boolean isIndexFieldNameAllowed(String fieldName) {
-<<<<<<< HEAD
-        return ALLOWED_EXACT_INDEX_FIELD_NAMES.contains(fieldName);
-=======
         return FIELDS_ALLOWED_TO_QUERY.contains(fieldName) || USER_FIELD_NAME_TRANSLATORS.isIndexFieldSupported(fieldName);
->>>>>>> 32ffb2f4
     }
 }