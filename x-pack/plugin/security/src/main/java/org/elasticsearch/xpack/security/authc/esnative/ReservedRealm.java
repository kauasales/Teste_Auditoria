--- conflicted
+++ resolved
@@ -291,11 +291,7 @@
     private void logDeprecatedUser(final User user) {
         Map<String, Object> metadata = user.metadata();
         if (Boolean.TRUE.equals(metadata.get(MetadataUtils.DEPRECATED_METADATA_KEY))) {
-<<<<<<< HEAD
-            deprecationLogger.critical(
-=======
             deprecationLogger.warn(
->>>>>>> d90fa4eb
                 DeprecationCategory.SECURITY,
                 "deprecated_user-" + user.principal(),
                 "The user ["
