/*
 * Copyright Elasticsearch B.V. and/or licensed to Elasticsearch B.V. under one
 * or more contributor license agreements. Licensed under the Elastic License;
 * you may not use this file except in compliance with the Elastic License.
 */

package org.elasticsearch.xpack.security.authz;

import org.apache.logging.log4j.LogManager;
import org.apache.logging.log4j.Logger;
import org.elasticsearch.ElasticsearchSecurityException;
import org.elasticsearch.action.ActionListener;
import org.elasticsearch.action.DocWriteRequest;
import org.elasticsearch.action.admin.indices.alias.Alias;
import org.elasticsearch.action.admin.indices.alias.IndicesAliasesAction;
import org.elasticsearch.action.admin.indices.create.CreateIndexRequest;
import org.elasticsearch.action.bulk.BulkItemRequest;
import org.elasticsearch.action.bulk.BulkShardRequest;
import org.elasticsearch.action.bulk.TransportShardBulkAction;
import org.elasticsearch.action.delete.DeleteAction;
import org.elasticsearch.action.index.IndexAction;
import org.elasticsearch.action.support.GroupedActionListener;
import org.elasticsearch.action.support.replication.TransportReplicationAction.ConcreteShardRequest;
import org.elasticsearch.action.update.UpdateAction;
import org.elasticsearch.cluster.metadata.MetaData;
import org.elasticsearch.cluster.service.ClusterService;
import org.elasticsearch.common.collect.Tuple;
import org.elasticsearch.common.settings.Setting;
import org.elasticsearch.common.settings.Setting.Property;
import org.elasticsearch.common.settings.Settings;
import org.elasticsearch.common.util.concurrent.ThreadContext;
import org.elasticsearch.index.IndexNotFoundException;
import org.elasticsearch.threadpool.ThreadPool;
import org.elasticsearch.transport.TransportActionProxy;
import org.elasticsearch.transport.TransportRequest;
import org.elasticsearch.xpack.core.security.authc.Authentication;
import org.elasticsearch.xpack.core.security.authc.AuthenticationFailureHandler;
import org.elasticsearch.xpack.core.security.authc.esnative.ClientReservedRealm;
import org.elasticsearch.xpack.core.security.authz.AuthorizationEngine;
import org.elasticsearch.xpack.core.security.authz.AuthorizationServiceField;
import org.elasticsearch.xpack.core.security.authz.ResolvedIndices;
import org.elasticsearch.xpack.core.security.authz.accesscontrol.IndicesAccessControl;
import org.elasticsearch.xpack.core.security.authz.privilege.ClusterPrivilege;
import org.elasticsearch.xpack.core.security.authz.privilege.IndexPrivilege;
import org.elasticsearch.xpack.core.security.user.AnonymousUser;
import org.elasticsearch.xpack.core.security.user.SystemUser;
import org.elasticsearch.xpack.core.security.user.User;
import org.elasticsearch.xpack.core.security.user.XPackSecurityUser;
import org.elasticsearch.xpack.core.security.user.XPackUser;
import org.elasticsearch.xpack.security.audit.AuditTrailService;
import org.elasticsearch.xpack.security.audit.AuditUtil;
import org.elasticsearch.xpack.core.security.authz.AuthorizationEngine.AsyncSupplier;
import org.elasticsearch.xpack.core.security.authz.AuthorizationEngine.AuthorizationInfo;
import org.elasticsearch.xpack.core.security.authz.AuthorizationEngine.AuthorizationResult;
import org.elasticsearch.xpack.core.security.authz.AuthorizationEngine.EmptyAuthorizationInfo;
import org.elasticsearch.xpack.core.security.authz.AuthorizationEngine.IndexAuthorizationResult;
import org.elasticsearch.xpack.core.security.authz.AuthorizationEngine.RequestInfo;
import org.elasticsearch.xpack.security.authz.store.CompositeRolesStore;

<<<<<<< HEAD
import java.util.ArrayList;
import java.util.Collection;
=======
>>>>>>> 5c1a1f7a
import java.util.Collections;
import java.util.HashMap;
import java.util.HashSet;
import java.util.List;
import java.util.Map;
import java.util.Set;
import java.util.concurrent.atomic.AtomicBoolean;

import static org.elasticsearch.action.support.ContextPreservingActionListener.wrapPreservingContext;
import static org.elasticsearch.xpack.core.security.SecurityField.setting;
import static org.elasticsearch.xpack.core.security.support.Exceptions.authorizationError;
import static org.elasticsearch.xpack.security.audit.logfile.LoggingAuditTrail.PRINCIPAL_ROLES_FIELD_NAME;

public class AuthorizationService {
    public static final Setting<Boolean> ANONYMOUS_AUTHORIZATION_EXCEPTION_SETTING =
        Setting.boolSetting(setting("authc.anonymous.authz_exception"), true, Property.NodeScope);
    public static final String ORIGINATING_ACTION_KEY = "_originating_action_name";
<<<<<<< HEAD
    public static final String AUTHORIZATION_INFO_KEY = "_authz_info";
    static final AuthorizationInfo SYSTEM_AUTHZ_INFO =
        () -> Collections.singletonMap(PRINCIPAL_ROLES_FIELD_NAME, new String[] { SystemUser.ROLE_NAME });
=======
    public static final String ROLE_NAMES_KEY = "_effective_role_names";

    private static final Predicate<String> SAME_USER_PRIVILEGE = Automatons.predicate(
        ChangePasswordAction.NAME, AuthenticateAction.NAME, HasPrivilegesAction.NAME, GetUserPrivilegesAction.NAME);
>>>>>>> 5c1a1f7a

    private static final Logger logger = LogManager.getLogger(AuthorizationService.class);

    private final Settings settings;
    private final ClusterService clusterService;
    private final AuditTrailService auditTrail;
    private final IndicesAndAliasesResolver indicesAndAliasesResolver;
    private final AuthenticationFailureHandler authcFailureHandler;
    private final ThreadContext threadContext;
    private final AnonymousUser anonymousUser;
    private final AuthorizationEngine rbacEngine;
    private final boolean isAnonymousEnabled;
    private final boolean anonymousAuthzExceptionEnabled;

    public AuthorizationService(Settings settings, CompositeRolesStore rolesStore, ClusterService clusterService,
                                AuditTrailService auditTrail, AuthenticationFailureHandler authcFailureHandler,
                                ThreadPool threadPool, AnonymousUser anonymousUser) {
        this.clusterService = clusterService;
        this.auditTrail = auditTrail;
        this.indicesAndAliasesResolver = new IndicesAndAliasesResolver(settings, clusterService);
        this.authcFailureHandler = authcFailureHandler;
        this.threadContext = threadPool.getThreadContext();
        this.anonymousUser = anonymousUser;
        this.isAnonymousEnabled = AnonymousUser.isAnonymousEnabled(settings);
        this.anonymousAuthzExceptionEnabled = ANONYMOUS_AUTHORIZATION_EXCEPTION_SETTING.get(settings);
        this.rbacEngine = new RBACEngine(settings, rolesStore);
        this.settings = settings;
    }

    /**
     * Verifies that the given user can execute the given request (and action). If the user doesn't
     * have the appropriate privileges for this action/request, an {@link ElasticsearchSecurityException}
     * will be thrown.
     *
     * @param authentication  The authentication information
     * @param action          The action
     * @param originalRequest The request
     * @param listener        The listener that gets called. A call to {@link ActionListener#onResponse(Object)} indicates success
     * @throws ElasticsearchSecurityException If the given user is no allowed to execute the given request
     */
    public void authorize(final Authentication authentication, final String action, final TransportRequest originalRequest,
                          final ActionListener<Void> listener) throws ElasticsearchSecurityException {
        // prior to doing any authorization lets set the originating action in the context only
        putTransientIfNonExisting(ORIGINATING_ACTION_KEY, action);

        String auditId = AuditUtil.extractRequestId(threadContext);
        if (auditId == null) {
            // We would like to assert that there is an existing request-id, but if this is a system action, then that might not be
            // true because the request-id is generated during authentication
            if (isInternalUser(authentication.getUser()) != false) {
                auditId = AuditUtil.getOrGenerateRequestId(threadContext);
            } else {
                auditTrail.tamperedRequest(null, authentication.getUser(), action, originalRequest);
                final String message = "Attempt to authorize action [" + action + "] for [" + authentication.getUser().principal()
                    + "] without an existing request-id";
                assert false : message;
                listener.onFailure(new ElasticsearchSecurityException(message));
            }
        }

        // sometimes a request might be wrapped within another, which is the case for proxied
        // requests and concrete shard requests
        final TransportRequest unwrappedRequest = maybeUnwrapRequest(authentication, originalRequest, action, auditId);
        if (SystemUser.is(authentication.getUser())) {
            // this never goes async so no need to wrap the listener
            authorizeSystemUser(authentication, action, auditId, unwrappedRequest, listener);
        } else {
            final String finalAuditId = auditId;
            final RequestInfo requestInfo = new RequestInfo(authentication, unwrappedRequest, action);
            final ActionListener<AuthorizationInfo> authzInfoListener = wrapPreservingContext(ActionListener.wrap(
                authorizationInfo -> {
                    putTransientIfNonExisting(AUTHORIZATION_INFO_KEY, authorizationInfo);
                    maybeAuthorizeRunAs(requestInfo, finalAuditId, authorizationInfo, listener);
                }, listener::onFailure), threadContext);
            getAuthorizationEngine(authentication).resolveAuthorizationInfo(requestInfo, authzInfoListener);
        }
    }

    private void maybeAuthorizeRunAs(final RequestInfo requestInfo, final String requestId, final AuthorizationInfo authzInfo,
                                     final ActionListener<Void> listener) {
        final Authentication authentication = requestInfo.getAuthentication();
        final TransportRequest request = requestInfo.getRequest();
        final String action = requestInfo.getAction();
        final boolean isRunAs = authentication.getUser().isRunAs();
        if (isRunAs) {
            ActionListener<AuthorizationResult> runAsListener = wrapPreservingContext(ActionListener.wrap(result -> {
                if (result.isGranted()) {
                    if (result.isAuditable()) {
                        auditTrail.runAsGranted(requestId, authentication, action, request,
                            authzInfo.getAuthenticatedUserAuthorizationInfo());
                    }
                    authorizeAction(requestInfo, requestId, authzInfo, listener);
                } else {
                    listener.onFailure(denyRunAs(requestId, authentication, action, request,
                        authzInfo.getAuthenticatedUserAuthorizationInfo()));
                }
            }, e -> {
                // TODO need a failure handler better than this!
                listener.onFailure(denyRunAs(requestId, authentication, action, request, authzInfo, e));
            }), threadContext);
            authorizeRunAs(requestInfo, requestId, authzInfo, runAsListener);
        } else {
            authorizeAction(requestInfo, requestId, authzInfo, listener);
        }
    }

    private void authorizeAction(final RequestInfo requestInfo, final String requestId, final AuthorizationInfo authzInfo,
                                 final ActionListener<Void> listener) {
        final Authentication authentication = requestInfo.getAuthentication();
        final TransportRequest request = requestInfo.getRequest();
        final String action = requestInfo.getAction();
        final AuthorizationEngine authzEngine = getAuthorizationEngine(authentication);
        if (ClusterPrivilege.ACTION_MATCHER.test(action)) {
            final ActionListener<AuthorizationResult> clusterAuthzListener = wrapPreservingContext(ActionListener.wrap(result -> {
                if (result.isGranted()) {
                    if (result.isAuditable()) {
                        auditTrail.accessGranted(requestId, authentication, action, request, authzInfo);
                    }
                    putTransientIfNonExisting(AuthorizationServiceField.INDICES_PERMISSIONS_KEY, IndicesAccessControl.ALLOW_ALL);
                    listener.onResponse(null);
                } else {
                    listener.onFailure(denial(requestId, authentication, action, request, authzInfo));
                }
            }, e -> {
                // TODO need a failure handler better than this!
                listener.onFailure(denial(requestId, authentication, action, request, authzInfo, e));
            }), threadContext);
            authzEngine.authorizeClusterAction(requestInfo, authzInfo, clusterAuthzListener);
        } else if (IndexPrivilege.ACTION_MATCHER.test(action)) {
            final MetaData metaData = clusterService.state().metaData();
            final AsyncSupplier<List<String>> authorizedIndicesSupplier = new CachingAsyncSupplier<>(authzIndicesListener ->
                authzEngine.loadAuthorizedIndices(requestInfo, authzInfo, metaData.getAliasAndIndexLookup(),
                    authzIndicesListener));
            final AsyncSupplier<ResolvedIndices> resolvedIndicesAsyncSupplier = new CachingAsyncSupplier<>((resolvedIndicesListener) -> {
                authorizedIndicesSupplier.getAsync(ActionListener.wrap(authorizedIndices -> {
                    resolveIndexNames(request, metaData, authorizedIndices, resolvedIndicesListener);
                }, e -> {
                    if (e instanceof IndexNotFoundException) {
                        auditTrail.accessDenied(requestId, authentication, action, request, authzInfo);
                        listener.onFailure(e);
                    } else {
                        listener.onFailure(denial(requestId, authentication, action, request, authzInfo, e));
                    }
                }));
            });
            authzEngine.authorizeIndexAction(requestInfo, authzInfo, resolvedIndicesAsyncSupplier,
                metaData.getAliasAndIndexLookup()::get, ActionListener.wrap(indexAuthorizationResult -> {
                    if (indexAuthorizationResult.isGranted()) {
                        if (indexAuthorizationResult.getIndicesAccessControl() != null) {
                            putTransientIfNonExisting(AuthorizationServiceField.INDICES_PERMISSIONS_KEY,
                                indexAuthorizationResult.getIndicesAccessControl());
                        }
                        //if we are creating an index we need to authorize potential aliases created at the same time
                        if (IndexPrivilege.CREATE_INDEX_MATCHER.test(action)) {
                            assert request instanceof CreateIndexRequest;
                            Set<Alias> aliases = ((CreateIndexRequest) request).aliases();
                            if (aliases.isEmpty() == false) {
                                final RequestInfo aliasesRequestInfo = new RequestInfo(authentication, request, IndicesAliasesAction.NAME);
                                authzEngine.authorizeIndexAction(aliasesRequestInfo, authzInfo,
                                    ril -> {
                                        resolvedIndicesAsyncSupplier.getAsync(ActionListener.wrap(resolvedIndices -> {
                                            List<String> aliasesAndIndices = new ArrayList<>(resolvedIndices.getLocal());
                                            for (Alias alias : aliases) {
                                                aliasesAndIndices.add(alias.name());
                                            }
                                            ResolvedIndices withAliases = new ResolvedIndices(aliasesAndIndices, Collections.emptyList());
                                            ril.onResponse(withAliases);
                                        }, ril::onFailure));
                                    },
                                    metaData.getAliasAndIndexLookup()::get, ActionListener.wrap(authorizationResult -> {
                                        if (authorizationResult.isGranted()) {
                                            if (authorizationResult.isAuditable()) {
                                                auditTrail.accessGranted(requestId, authentication, IndicesAliasesAction.NAME,
                                                    request, authzInfo);
                                            }
                                            if (indexAuthorizationResult.isAuditable()) {
                                                auditTrail.accessGranted(requestId, authentication, action, request, authzInfo);
                                            }
                                            listener.onResponse(null);
                                        } else {
                                            listener.onFailure(denial(requestId, authentication, IndicesAliasesAction.NAME,
                                                request, authzInfo));
                                        }
                                    }, listener::onFailure));
                            } else {
                                listener.onResponse(null);
                            }
                        } else if (action.equals(TransportShardBulkAction.ACTION_NAME)) {
                            // if this is performing multiple actions on the index, then check each of those actions.
                            assert request instanceof BulkShardRequest
                                : "Action " + action + " requires " + BulkShardRequest.class + " but was " + request.getClass();

                            authorizeBulkItems(requestInfo, authzInfo, authzEngine, resolvedIndicesAsyncSupplier, authorizedIndicesSupplier,
                                metaData, requestId, ActionListener.wrap(ignore -> {
                                    if (indexAuthorizationResult.isAuditable()) {
                                        auditTrail.accessGranted(requestId, authentication, action, request, authzInfo);
                                    }
                                    listener.onResponse(null);
                                }, listener::onFailure));
                        } else {
                            if (indexAuthorizationResult.isAuditable()) {
                                auditTrail.accessGranted(requestId, authentication, action, request, authzInfo);
                            }
                            listener.onResponse(null);
                        }
                    } else {
                        listener.onFailure(denial(requestId, authentication, action, request, authzInfo));
                    }
                }, listener::onFailure));
        } else {
            listener.onFailure(denial(requestId, authentication, action, request, authzInfo));
        }
    }

    private AuthorizationEngine getRunAsAuthorizationEngine(final Authentication authentication) {
        return ClientReservedRealm.isReserved(authentication.getUser().authenticatedUser().principal(), settings) ?
            rbacEngine : rbacEngine;
    }

    private AuthorizationEngine getAuthorizationEngine(final Authentication authentication) {
        return ClientReservedRealm.isReserved(authentication.getUser().principal(), settings) ?
            rbacEngine : rbacEngine;
    }

<<<<<<< HEAD
    private void authorizeSystemUser(final Authentication authentication, final String action, final String requestId,
                                     final TransportRequest request, final ActionListener<Void> listener) {
        if (SystemUser.isAuthorized(action)) {
            putTransientIfNonExisting(AuthorizationServiceField.INDICES_PERMISSIONS_KEY, IndicesAccessControl.ALLOW_ALL);
            putTransientIfNonExisting(AUTHORIZATION_INFO_KEY, SYSTEM_AUTHZ_INFO);
            auditTrail.accessGranted(requestId, authentication, action, request, SYSTEM_AUTHZ_INFO);
            listener.onResponse(null);
        } else {
            listener.onFailure(denial(requestId, authentication, action, request, SYSTEM_AUTHZ_INFO));
=======
        final MetaData metaData = clusterService.state().metaData();
        final AuthorizedIndices authorizedIndices = new AuthorizedIndices(permission, action, metaData);
        final ResolvedIndices resolvedIndices = resolveIndexNames(auditId, authentication, action, request, metaData,
            authorizedIndices, permission);
        assert !resolvedIndices.isEmpty()
            : "every indices request needs to have its indices set thus the resolved indices must not be empty";

        // If this request does reference any remote indices
        // then the user must have permission to perform this action on at least 1 local index
        if (resolvedIndices.getRemote().isEmpty() && permission.indices().check(action) == false) {
            throw denial(auditId, authentication, action, request, permission.names());
>>>>>>> 5c1a1f7a
        }
    }

    private TransportRequest maybeUnwrapRequest(Authentication authentication, TransportRequest originalRequest, String action,
                                                String requestId) {
        final TransportRequest request;

<<<<<<< HEAD
        if (originalRequest instanceof ConcreteShardRequest) {
            request = ((ConcreteShardRequest<?>) originalRequest).getRequest();
            assert TransportActionProxy.isProxyRequest(request) == false : "expected non-proxy request for action: " + action;
        } else {
            request = TransportActionProxy.unwrapRequest(originalRequest);
            final boolean isOriginalRequestProxyRequest = TransportActionProxy.isProxyRequest(originalRequest);
            final boolean isProxyAction = TransportActionProxy.isProxyAction(action);
            if (isProxyAction && isOriginalRequestProxyRequest == false) {
                IllegalStateException cause = new IllegalStateException("originalRequest is not a proxy request: [" + originalRequest +
                    "] but action: [" + action + "] is a proxy action");
                throw denial(requestId, authentication, action, request, EmptyAuthorizationInfo.INSTANCE, cause);
            }
            if (TransportActionProxy.isProxyRequest(originalRequest) && TransportActionProxy.isProxyAction(action) == false) {
                IllegalStateException cause = new IllegalStateException("originalRequest is a proxy request for: [" + request +
                    "] but action: [" + action + "] isn't");
                throw denial(requestId, authentication, action, request, EmptyAuthorizationInfo.INSTANCE, cause);
=======
        final Set<String> localIndices = new HashSet<>(resolvedIndices.getLocal());
        IndicesAccessControl indicesAccessControl = permission.authorize(action, localIndices, metaData, fieldPermissionsCache);
        if (indicesAccessControl.isGranted()) {
            putTransientIfNonExisting(AuthorizationServiceField.INDICES_PERMISSIONS_KEY, indicesAccessControl);
        } else {
            throw denial(auditId, authentication, action, request, permission.names());
        }

        //if we are creating an index we need to authorize potential aliases created at the same time
        if (IndexPrivilege.CREATE_INDEX_MATCHER.test(action)) {
            assert request instanceof CreateIndexRequest;
            Set<Alias> aliases = ((CreateIndexRequest) request).aliases();
            if (!aliases.isEmpty()) {
                Set<String> aliasesAndIndices = Sets.newHashSet(localIndices);
                for (Alias alias : aliases) {
                    aliasesAndIndices.add(alias.name());
                }
                indicesAccessControl = permission.authorize("indices:admin/aliases", aliasesAndIndices, metaData, fieldPermissionsCache);
                if (!indicesAccessControl.isGranted()) {
                    throw denial(auditId, authentication, "indices:admin/aliases", request, permission.names());
                }
                // no need to re-add the indicesAccessControl in the context,
                // because the create index call doesn't do anything FLS or DLS
>>>>>>> 5c1a1f7a
            }
        }
        return request;
    }

    private boolean isInternalUser(User user) {
        return SystemUser.is(user) || XPackUser.is(user) || XPackSecurityUser.is(user);
    }

<<<<<<< HEAD
    private void authorizeRunAs(final RequestInfo requestInfo, final String requestId, final AuthorizationInfo authzInfo,
                                final ActionListener<AuthorizationResult> listener) {
        final Authentication authentication = requestInfo.getAuthentication();
        final TransportRequest request = requestInfo.getRequest();
        final String action = requestInfo.getAction();
        if (authentication.getLookedUpBy() == null) {
            // this user did not really exist
            // TODO(jaymode) find a better way to indicate lookup failed for a user and we need to fail authz
            throw denyRunAs(requestId, authentication, action, request, authzInfo.getAuthenticatedUserAuthorizationInfo());
        } else {
            final AuthorizationEngine runAsAuthzEngine = getRunAsAuthorizationEngine(authentication);
            runAsAuthzEngine.authorizeRunAs(requestInfo, authzInfo, listener);
        }
    }

=======
>>>>>>> 5c1a1f7a
    /**
     * Performs authorization checks on the items within a {@link BulkShardRequest}.
     * This inspects the {@link BulkItemRequest items} within the request, computes
     * an <em>implied</em> action for each item's {@link DocWriteRequest#opType()},
     * and then checks whether that action is allowed on the targeted index. Items
     * that fail this checks are {@link BulkItemRequest#abort(String, Exception)
     * aborted}, with an
     * {@link #denial(String, Authentication, String, TransportRequest, AuthorizationInfo) access
     * denied} exception. Because a shard level request is for exactly 1 index, and
     * there are a small number of possible item {@link DocWriteRequest.OpType
     * types}, the number of distinct authorization checks that need to be performed
     * is very small, but the results must be cached, to avoid adding a high
     * overhead to each bulk request.
     */
    private void authorizeBulkItems(RequestInfo requestInfo, AuthorizationInfo authzInfo,
                                    AuthorizationEngine authzEngine, AsyncSupplier<ResolvedIndices> resolvedIndicesAsyncSupplier,
                                    AsyncSupplier<List<String>> authorizedIndicesSupplier,
                                    MetaData metaData, String requestId, ActionListener<Void> listener) {
        final Authentication authentication = requestInfo.getAuthentication();
        final BulkShardRequest request = (BulkShardRequest) requestInfo.getRequest();
        // Maps original-index -> expanded-index-name (expands date-math, but not aliases)
        final Map<String, String> resolvedIndexNames = new HashMap<>();
        // Maps action -> resolved indices set
        final Map<String, Set<String>> actionToIndicesMap = new HashMap<>();

        authorizedIndicesSupplier.getAsync(ActionListener.wrap(authorizedIndices -> {
            resolvedIndicesAsyncSupplier.getAsync(ActionListener.wrap(overallResolvedIndices -> {
                final Set<String> localIndices = new HashSet<>(overallResolvedIndices.getLocal());
                for (BulkItemRequest item : request.items()) {
                    String resolvedIndex = resolvedIndexNames.computeIfAbsent(item.index(), key -> {
                        final ResolvedIndices resolvedIndices =
                            indicesAndAliasesResolver.resolveIndicesAndAliases(item.request(), metaData, authorizedIndices);
                        if (resolvedIndices.getRemote().size() != 0) {
                            throw illegalArgument("Bulk item should not write to remote indices, but request writes to "
                                + String.join(",", resolvedIndices.getRemote()));
                        }
                        if (resolvedIndices.getLocal().size() != 1) {
                            throw illegalArgument("Bulk item should write to exactly 1 index, but request writes to "
                                + String.join(",", resolvedIndices.getLocal()));
                        }
                        final String resolved = resolvedIndices.getLocal().get(0);
                        if (localIndices.contains(resolved) == false) {
                            throw illegalArgument("Found bulk item that writes to index " + resolved + " but the request writes to " +
                                localIndices);
                        }
                        return resolved;
                    });

                    final String itemAction = getAction(item);
                    actionToIndicesMap.compute(itemAction, (key, resolvedIndicesSet) -> {
                        final Set<String> localSet = resolvedIndicesSet != null ? resolvedIndicesSet : new HashSet<>();
                        localSet.add(resolvedIndex);
                        return localSet;
                    });
                }

                final ActionListener<Collection<Tuple<String, IndexAuthorizationResult>>> bulkAuthzListener =
                    ActionListener.wrap(collection -> {
                        final Map<String, IndicesAccessControl> actionToIndicesAccessControl = new HashMap<>();
                        final AtomicBoolean audit = new AtomicBoolean(false);
                        collection.forEach(tuple -> {
                            final IndicesAccessControl existing =
                                actionToIndicesAccessControl.putIfAbsent(tuple.v1(), tuple.v2().getIndicesAccessControl());
                            if (existing != null) {
                                throw new IllegalStateException("a value already exists for action " + tuple.v1());
                            }
                            if (tuple.v2().isAuditable()) {
                                audit.set(true);
                            }
                        });

                        for (BulkItemRequest item : request.items()) {
                            final String resolvedIndex = resolvedIndexNames.get(item.index());
                            final String itemAction = getAction(item);
                            final IndicesAccessControl indicesAccessControl = actionToIndicesAccessControl.get(getAction(item));
                            final IndicesAccessControl.IndexAccessControl indexAccessControl
                                = indicesAccessControl.getIndexPermissions(resolvedIndex);
                            if (indexAccessControl == null || indexAccessControl.isGranted() == false) {
                                item.abort(resolvedIndex, denial(requestId, authentication, itemAction, request, authzInfo));
                            } else if (audit.get()) {
                                auditTrail.accessGranted(requestId, authentication, itemAction, request, authzInfo);
                            }
                        }
                        listener.onResponse(null);
                    }, listener::onFailure);
                final ActionListener<Tuple<String, IndexAuthorizationResult>> groupedActionListener = wrapPreservingContext(
                    new GroupedActionListener<>(bulkAuthzListener, actionToIndicesMap.size(), Collections.emptyList()), threadContext);

                actionToIndicesMap.forEach((bulkItemAction, indices) -> {
                    final RequestInfo bulkItemInfo =
                        new RequestInfo(requestInfo.getAuthentication(), requestInfo.getRequest(), bulkItemAction);
                    authzEngine.authorizeIndexAction(bulkItemInfo, authzInfo,
                        ril -> ril.onResponse(new ResolvedIndices(new ArrayList<>(indices), Collections.emptyList())),
                        metaData.getAliasAndIndexLookup()::get, ActionListener.wrap(indexAuthorizationResult ->
                                groupedActionListener.onResponse(new Tuple<>(bulkItemAction, indexAuthorizationResult)),
                            groupedActionListener::onFailure));
                });
                }, listener::onFailure));
            }, listener::onFailure));
    }

    private IllegalArgumentException illegalArgument(String message) {
        assert false : message;
        return new IllegalArgumentException(message);
    }

    private static String getAction(BulkItemRequest item) {
        final DocWriteRequest<?> docWriteRequest = item.request();
        switch (docWriteRequest.opType()) {
            case INDEX:
            case CREATE:
                return IndexAction.NAME;
            case UPDATE:
                return UpdateAction.NAME;
            case DELETE:
                return DeleteAction.NAME;
        }
        throw new IllegalArgumentException("No equivalent action for opType [" + docWriteRequest.opType() + "]");
    }

    private void resolveIndexNames(TransportRequest request, MetaData metaData, List<String> authorizedIndices,
                                   ActionListener<ResolvedIndices> listener) {
        listener.onResponse(indicesAndAliasesResolver.resolve(request, metaData, authorizedIndices));
    }

    private void putTransientIfNonExisting(String key, Object value) {
        Object existing = threadContext.getTransient(key);
        if (existing == null) {
            threadContext.putTransient(key, value);
        }
    }

    ElasticsearchSecurityException denial(String auditRequestId, Authentication authentication, String action, TransportRequest request,
                                          AuthorizationInfo authzInfo) {
        return denial(auditRequestId, authentication, action, request, authzInfo, null);
    }

    ElasticsearchSecurityException denial(String auditRequestId, Authentication authentication, String action, TransportRequest request,
                                          AuthorizationInfo authzInfo, Exception cause) {
        auditTrail.accessDenied(auditRequestId, authentication, action, request, authzInfo);
        return denialException(authentication, action, cause);
    }

    private ElasticsearchSecurityException denyRunAs(String auditRequestId, Authentication authentication, String action,
                                                     TransportRequest request, AuthorizationInfo authzInfo, Exception cause) {
        auditTrail.runAsDenied(auditRequestId, authentication, action, request, authzInfo);
        return denialException(authentication, action, cause);
    }

    private ElasticsearchSecurityException denyRunAs(String auditRequestId, Authentication authentication, String action,
                                                     TransportRequest request, AuthorizationInfo authzInfo) {
        return denyRunAs(auditRequestId, authentication, action, request, authzInfo, null);
    }

    private ElasticsearchSecurityException denialException(Authentication authentication, String action, Exception cause) {
        final User authUser = authentication.getUser().authenticatedUser();
        // Special case for anonymous user
        if (isAnonymousEnabled && anonymousUser.equals(authUser)) {
            if (anonymousAuthzExceptionEnabled == false) {
                return authcFailureHandler.authenticationRequired(action, threadContext);
            }
        }
        // check for run as
        if (authentication.getUser().isRunAs()) {
            logger.debug("action [{}] is unauthorized for user [{}] run as [{}]", action, authUser.principal(),
                    authentication.getUser().principal());
            return authorizationError("action [{}] is unauthorized for user [{}] run as [{}]", cause, action, authUser.principal(),
                    authentication.getUser().principal());
        }
        logger.debug("action [{}] is unauthorized for user [{}]", action, authUser.principal());
        return authorizationError("action [{}] is unauthorized for user [{}]", cause, action, authUser.principal());
    }

<<<<<<< HEAD
    private static class CachingAsyncSupplier<V> implements AsyncSupplier<V> {

        private final AsyncSupplier<V> asyncSupplier;
        private V value = null;

        private CachingAsyncSupplier(AsyncSupplier<V> supplier) {
            this.asyncSupplier = supplier;
        }

        @Override
        public synchronized void getAsync(ActionListener<V> listener) {
            if (value == null) {
                asyncSupplier.getAsync(ActionListener.wrap(loaded -> {
                    value = loaded;
                    listener.onResponse(value);
                }, listener::onFailure));
            } else {
                listener.onResponse(value);
            }
        }
    }

=======
>>>>>>> 5c1a1f7a
    public static void addSettings(List<Setting<?>> settings) {
        settings.add(ANONYMOUS_AUTHORIZATION_EXCEPTION_SETTING);
    }
}<|MERGE_RESOLUTION|>--- conflicted
+++ resolved
@@ -57,11 +57,8 @@
 import org.elasticsearch.xpack.core.security.authz.AuthorizationEngine.RequestInfo;
 import org.elasticsearch.xpack.security.authz.store.CompositeRolesStore;
 
-<<<<<<< HEAD
 import java.util.ArrayList;
 import java.util.Collection;
-=======
->>>>>>> 5c1a1f7a
 import java.util.Collections;
 import java.util.HashMap;
 import java.util.HashSet;
@@ -79,16 +76,9 @@
     public static final Setting<Boolean> ANONYMOUS_AUTHORIZATION_EXCEPTION_SETTING =
         Setting.boolSetting(setting("authc.anonymous.authz_exception"), true, Property.NodeScope);
     public static final String ORIGINATING_ACTION_KEY = "_originating_action_name";
-<<<<<<< HEAD
     public static final String AUTHORIZATION_INFO_KEY = "_authz_info";
     static final AuthorizationInfo SYSTEM_AUTHZ_INFO =
         () -> Collections.singletonMap(PRINCIPAL_ROLES_FIELD_NAME, new String[] { SystemUser.ROLE_NAME });
-=======
-    public static final String ROLE_NAMES_KEY = "_effective_role_names";
-
-    private static final Predicate<String> SAME_USER_PRIVILEGE = Automatons.predicate(
-        ChangePasswordAction.NAME, AuthenticateAction.NAME, HasPrivilegesAction.NAME, GetUserPrivilegesAction.NAME);
->>>>>>> 5c1a1f7a
 
     private static final Logger logger = LogManager.getLogger(AuthorizationService.class);
 
@@ -313,7 +303,6 @@
             rbacEngine : rbacEngine;
     }
 
-<<<<<<< HEAD
     private void authorizeSystemUser(final Authentication authentication, final String action, final String requestId,
                                      final TransportRequest request, final ActionListener<Void> listener) {
         if (SystemUser.isAuthorized(action)) {
@@ -323,27 +312,12 @@
             listener.onResponse(null);
         } else {
             listener.onFailure(denial(requestId, authentication, action, request, SYSTEM_AUTHZ_INFO));
-=======
-        final MetaData metaData = clusterService.state().metaData();
-        final AuthorizedIndices authorizedIndices = new AuthorizedIndices(permission, action, metaData);
-        final ResolvedIndices resolvedIndices = resolveIndexNames(auditId, authentication, action, request, metaData,
-            authorizedIndices, permission);
-        assert !resolvedIndices.isEmpty()
-            : "every indices request needs to have its indices set thus the resolved indices must not be empty";
-
-        // If this request does reference any remote indices
-        // then the user must have permission to perform this action on at least 1 local index
-        if (resolvedIndices.getRemote().isEmpty() && permission.indices().check(action) == false) {
-            throw denial(auditId, authentication, action, request, permission.names());
->>>>>>> 5c1a1f7a
         }
     }
 
     private TransportRequest maybeUnwrapRequest(Authentication authentication, TransportRequest originalRequest, String action,
                                                 String requestId) {
         final TransportRequest request;
-
-<<<<<<< HEAD
         if (originalRequest instanceof ConcreteShardRequest) {
             request = ((ConcreteShardRequest<?>) originalRequest).getRequest();
             assert TransportActionProxy.isProxyRequest(request) == false : "expected non-proxy request for action: " + action;
@@ -360,31 +334,6 @@
                 IllegalStateException cause = new IllegalStateException("originalRequest is a proxy request for: [" + request +
                     "] but action: [" + action + "] isn't");
                 throw denial(requestId, authentication, action, request, EmptyAuthorizationInfo.INSTANCE, cause);
-=======
-        final Set<String> localIndices = new HashSet<>(resolvedIndices.getLocal());
-        IndicesAccessControl indicesAccessControl = permission.authorize(action, localIndices, metaData, fieldPermissionsCache);
-        if (indicesAccessControl.isGranted()) {
-            putTransientIfNonExisting(AuthorizationServiceField.INDICES_PERMISSIONS_KEY, indicesAccessControl);
-        } else {
-            throw denial(auditId, authentication, action, request, permission.names());
-        }
-
-        //if we are creating an index we need to authorize potential aliases created at the same time
-        if (IndexPrivilege.CREATE_INDEX_MATCHER.test(action)) {
-            assert request instanceof CreateIndexRequest;
-            Set<Alias> aliases = ((CreateIndexRequest) request).aliases();
-            if (!aliases.isEmpty()) {
-                Set<String> aliasesAndIndices = Sets.newHashSet(localIndices);
-                for (Alias alias : aliases) {
-                    aliasesAndIndices.add(alias.name());
-                }
-                indicesAccessControl = permission.authorize("indices:admin/aliases", aliasesAndIndices, metaData, fieldPermissionsCache);
-                if (!indicesAccessControl.isGranted()) {
-                    throw denial(auditId, authentication, "indices:admin/aliases", request, permission.names());
-                }
-                // no need to re-add the indicesAccessControl in the context,
-                // because the create index call doesn't do anything FLS or DLS
->>>>>>> 5c1a1f7a
             }
         }
         return request;
@@ -394,7 +343,6 @@
         return SystemUser.is(user) || XPackUser.is(user) || XPackSecurityUser.is(user);
     }
 
-<<<<<<< HEAD
     private void authorizeRunAs(final RequestInfo requestInfo, final String requestId, final AuthorizationInfo authzInfo,
                                 final ActionListener<AuthorizationResult> listener) {
         final Authentication authentication = requestInfo.getAuthentication();
@@ -410,8 +358,6 @@
         }
     }
 
-=======
->>>>>>> 5c1a1f7a
     /**
      * Performs authorization checks on the items within a {@link BulkShardRequest}.
      * This inspects the {@link BulkItemRequest items} within the request, computes
@@ -585,7 +531,6 @@
         return authorizationError("action [{}] is unauthorized for user [{}]", cause, action, authUser.principal());
     }
 
-<<<<<<< HEAD
     private static class CachingAsyncSupplier<V> implements AsyncSupplier<V> {
 
         private final AsyncSupplier<V> asyncSupplier;
@@ -608,8 +553,6 @@
         }
     }
 
-=======
->>>>>>> 5c1a1f7a
     public static void addSettings(List<Setting<?>> settings) {
         settings.add(ANONYMOUS_AUTHORIZATION_EXCEPTION_SETTING);
     }
