--- conflicted
+++ resolved
@@ -208,16 +208,9 @@
             authzEngine.authorizeClusterAction(requestInfo, authzInfo, clusterAuthzListener);
         } else if (IndexPrivilege.ACTION_MATCHER.test(action)) {
             final MetaData metaData = clusterService.state().metaData();
-<<<<<<< HEAD
-            final AsyncSupplier<AuthorizedIndices> authorizedIndicesSupplier = new CachingAsyncSupplier<>(
-                authzIndicesListener -> authzIndicesListener.onResponse(new AuthorizedIndices(
-                    () -> authzEngine.loadAuthorizedIndices(requestInfo, authzInfo, metaData.getAliasAndIndexLookup())))
-            );
-=======
             final AsyncSupplier<List<String>> authorizedIndicesSupplier = new CachingAsyncSupplier<>(authzIndicesListener ->
-                authzEngine.loadAuthorizedIndices(authentication, action, authzInfo, metaData.getAliasAndIndexLookup(),
+                authzEngine.loadAuthorizedIndices(requestInfo, authzInfo, metaData.getAliasAndIndexLookup(),
                     authzIndicesListener));
->>>>>>> c555a443
             final AsyncSupplier<ResolvedIndices> resolvedIndicesAsyncSupplier = new CachingAsyncSupplier<>((resolvedIndicesListener) -> {
                 authorizedIndicesSupplier.get(ActionListener.wrap(authorizedIndices -> {
                     resolveIndexNames(request, metaData, authorizedIndices, resolvedIndicesListener);
@@ -379,15 +372,9 @@
      * is very small, but the results must be cached, to avoid adding a high
      * overhead to each bulk request.
      */
-<<<<<<< HEAD
-    private void authorizeBulkItems(RequestInfo requestInfo, AuthorizationInfo authzInfo, AuthorizationEngine authzEngine,
-                                    AsyncSupplier<ResolvedIndices> resolvedIndicesAsyncSupplier,
-                                    AsyncSupplier<AuthorizedIndices> authorizedIndicesSupplier,
-=======
-    private void authorizeBulkItems(Authentication authentication, BulkShardRequest request, AuthorizationInfo authzInfo,
+    private void authorizeBulkItems(RequestInfo requestInfo, AuthorizationInfo authzInfo,
                                     AuthorizationEngine authzEngine, AsyncSupplier<ResolvedIndices> resolvedIndicesAsyncSupplier,
                                     AsyncSupplier<List<String>> authorizedIndicesSupplier,
->>>>>>> c555a443
                                     MetaData metaData, String requestId, ActionListener<Void> listener) {
         final Authentication authentication = requestInfo.getAuthentication();
         final BulkShardRequest request = (BulkShardRequest) requestInfo.getRequest();
