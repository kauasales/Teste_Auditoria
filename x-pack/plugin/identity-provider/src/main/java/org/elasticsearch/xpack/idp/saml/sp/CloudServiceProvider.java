/*
 * Copyright Elasticsearch B.V. and/or licensed to Elasticsearch B.V. under one
 * or more contributor license agreements. Licensed under the Elastic License;
 * you may not use this file except in compliance with the Elastic License.
 */

package org.elasticsearch.xpack.idp.saml.sp;

import org.elasticsearch.common.Nullable;
import org.elasticsearch.common.Strings;
import org.elasticsearch.xpack.idp.privileges.ServiceProviderPrivileges;
import org.joda.time.Duration;
import org.joda.time.ReadableDuration;
import org.opensaml.security.x509.X509Credential;

import java.net.MalformedURLException;
import java.net.URL;

<<<<<<< HEAD
=======
import java.net.URI;
import java.net.URISyntaxException;
import java.util.Map;
>>>>>>> 760b39a6

public class CloudServiceProvider implements SamlServiceProvider {

    private final String entityid;
    private final URL assertionConsumerService;
    private final ReadableDuration authnExpiry;
<<<<<<< HEAD
    private final String nameIdPolicyFormat;
    private final X509Credential signingCredential;
    private final ServiceProviderPrivileges privileges;
    private final boolean signAuthnRequests;
    private final boolean signLogoutRequests;
=======
    private final ServiceProviderPrivileges privileges;
>>>>>>> 760b39a6

    public CloudServiceProvider(String entityId, String assertionConsumerService, String nameIdPolicyFormat,
                                ServiceProviderPrivileges privileges, boolean signAuthnRequests, boolean signLogoutRequests,
                                @Nullable X509Credential signingCredential) {
        if (Strings.isNullOrEmpty(entityId)) {
            throw new IllegalArgumentException("Service Provider Entity ID cannot be null or empty");
        }
        this.entityid = entityId;
        try {
            this.assertionConsumerService = new URL(assertionConsumerService);
        } catch (MalformedURLException e) {
            throw new IllegalArgumentException("Invalid URL for Assertion Consumer Service", e);
        }
        this.nameIdPolicyFormat = nameIdPolicyFormat;
        this.authnExpiry = Duration.standardMinutes(5);
<<<<<<< HEAD
        this.signingCredential = signingCredential;
        this.signLogoutRequests = signLogoutRequests;
        this.signAuthnRequests = signAuthnRequests;
        this.privileges = privileges;

=======
        this.privileges = new ServiceProviderPrivileges("cloud-idp", "service$" + entityId, "action:sso", Map.of());
>>>>>>> 760b39a6
    }

    @Override
    public String getEntityId() {
        return entityid;
    }

    @Override
    public String getNameIDPolicyFormat() {
        return nameIdPolicyFormat;
    }

    @Override
    public URL getAssertionConsumerService() {
        return assertionConsumerService;
    }

    @Override
    public ReadableDuration getAuthnExpiry() {
        return authnExpiry;
    }

    @Override
    public AttributeNames getAttributeNames() {
        return new SamlServiceProvider.AttributeNames();
    }

    @Override
<<<<<<< HEAD
    public X509Credential getSigningCredential() {
        return signingCredential;
    }

    @Override
    public boolean shouldSignAuthnRequests() {
        return signAuthnRequests;
    }

    @Override
    public boolean shouldSignLogoutRequests() {
        return signLogoutRequests;
    }

    @Override
=======
>>>>>>> 760b39a6
    public ServiceProviderPrivileges getPrivileges() {
        return privileges;
    }
}<|MERGE_RESOLUTION|>--- conflicted
+++ resolved
@@ -15,28 +15,19 @@
 
 import java.net.MalformedURLException;
 import java.net.URL;
+import java.util.Map;
 
-<<<<<<< HEAD
-=======
-import java.net.URI;
-import java.net.URISyntaxException;
-import java.util.Map;
->>>>>>> 760b39a6
 
 public class CloudServiceProvider implements SamlServiceProvider {
 
     private final String entityid;
     private final URL assertionConsumerService;
     private final ReadableDuration authnExpiry;
-<<<<<<< HEAD
+    private final ServiceProviderPrivileges privileges;
     private final String nameIdPolicyFormat;
     private final X509Credential signingCredential;
-    private final ServiceProviderPrivileges privileges;
     private final boolean signAuthnRequests;
     private final boolean signLogoutRequests;
-=======
-    private final ServiceProviderPrivileges privileges;
->>>>>>> 760b39a6
 
     public CloudServiceProvider(String entityId, String assertionConsumerService, String nameIdPolicyFormat,
                                 ServiceProviderPrivileges privileges, boolean signAuthnRequests, boolean signLogoutRequests,
@@ -52,15 +43,11 @@
         }
         this.nameIdPolicyFormat = nameIdPolicyFormat;
         this.authnExpiry = Duration.standardMinutes(5);
-<<<<<<< HEAD
+        this.privileges = new ServiceProviderPrivileges("cloud-idp", "service$" + entityId, "action:sso", Map.of());
         this.signingCredential = signingCredential;
         this.signLogoutRequests = signLogoutRequests;
         this.signAuthnRequests = signAuthnRequests;
-        this.privileges = privileges;
 
-=======
-        this.privileges = new ServiceProviderPrivileges("cloud-idp", "service$" + entityId, "action:sso", Map.of());
->>>>>>> 760b39a6
     }
 
     @Override
@@ -89,7 +76,6 @@
     }
 
     @Override
-<<<<<<< HEAD
     public X509Credential getSigningCredential() {
         return signingCredential;
     }
@@ -105,8 +91,6 @@
     }
 
     @Override
-=======
->>>>>>> 760b39a6
     public ServiceProviderPrivileges getPrivileges() {
         return privileges;
     }
