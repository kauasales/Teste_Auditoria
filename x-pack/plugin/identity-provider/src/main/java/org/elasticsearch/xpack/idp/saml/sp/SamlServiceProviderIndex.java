/*
 * Copyright Elasticsearch B.V. and/or licensed to Elasticsearch B.V. under one
 * or more contributor license agreements. Licensed under the Elastic License;
 * you may not use this file except in compliance with the Elastic License.
 */

package org.elasticsearch.xpack.idp.saml.sp;

import org.apache.logging.log4j.LogManager;
import org.apache.logging.log4j.Logger;
import org.apache.logging.log4j.message.ParameterizedMessage;
import org.elasticsearch.Version;
import org.elasticsearch.action.ActionListener;
import org.elasticsearch.action.DocWriteRequest;
import org.elasticsearch.action.DocWriteResponse;
import org.elasticsearch.action.admin.indices.refresh.RefreshRequest;
import org.elasticsearch.action.admin.indices.template.put.PutIndexTemplateRequest;
import org.elasticsearch.action.get.GetRequest;
import org.elasticsearch.action.get.GetResponse;
import org.elasticsearch.action.index.IndexRequest;
import org.elasticsearch.action.search.SearchRequest;
import org.elasticsearch.client.Client;
import org.elasticsearch.client.OriginSettingClient;
import org.elasticsearch.cluster.ClusterChangedEvent;
import org.elasticsearch.cluster.ClusterState;
import org.elasticsearch.cluster.ClusterStateListener;
import org.elasticsearch.cluster.metadata.AliasOrIndex;
import org.elasticsearch.cluster.service.ClusterService;
import org.elasticsearch.common.Strings;
import org.elasticsearch.common.ValidationException;
import org.elasticsearch.common.bytes.BytesReference;
import org.elasticsearch.common.io.stream.StreamInput;
import org.elasticsearch.common.util.CachedSupplier;
import org.elasticsearch.common.xcontent.LoggingDeprecationHandler;
import org.elasticsearch.common.xcontent.NamedXContentRegistry;
import org.elasticsearch.common.xcontent.ToXContent;
import org.elasticsearch.common.xcontent.XContentBuilder;
import org.elasticsearch.common.xcontent.XContentParser;
import org.elasticsearch.common.xcontent.XContentType;
import org.elasticsearch.gateway.GatewayService;
<<<<<<< HEAD
import org.elasticsearch.index.get.GetResult;
=======
import org.elasticsearch.index.IndexNotFoundException;
>>>>>>> a4b7150a
import org.elasticsearch.index.query.QueryBuilder;
import org.elasticsearch.index.query.QueryBuilders;
import org.elasticsearch.search.SearchHit;
import org.elasticsearch.xpack.core.ClientHelper;
import org.elasticsearch.xpack.core.template.TemplateUtils;

import java.io.ByteArrayOutputStream;
import java.io.Closeable;
import java.io.IOException;
import java.io.UncheckedIOException;
import java.util.Arrays;
import java.util.Objects;
import java.util.Set;
import java.util.function.Supplier;
import java.util.stream.Collectors;
import java.util.stream.Stream;

/**
 * This class provides utility methods to read/write {@link SamlServiceProviderDocument} to an Elasticsearch index.
 */
public class SamlServiceProviderIndex implements Closeable {

    private final Logger logger = LogManager.getLogger();

    private final Client client;
    private final ClusterService clusterService;
    private final ClusterStateListener clusterStateListener;
    private volatile boolean aliasExists;
    private volatile boolean templateInstalled;

    static final String ALIAS_NAME = "saml-service-provider";
    static final String INDEX_NAME = "saml-service-provider-v1";
    static final String TEMPLATE_NAME = ALIAS_NAME;

    private static final String TEMPLATE_RESOURCE = "/org/elasticsearch/xpack/idp/saml-service-provider-template.json";
    private static final String TEMPLATE_META_VERSION_KEY = "idp-version";
    private static final String TEMPLATE_VERSION_SUBSTITUTE = "idp.template.version";

    public static final class DocumentVersion {
        public final String id;
        public final long primaryTerm;
        public final long seqNo;

        public DocumentVersion(String id, long primaryTerm, long seqNo) {
            this.id = id;
            this.primaryTerm = primaryTerm;
            this.seqNo = seqNo;
        }

        public DocumentVersion(GetResponse get) {
            this(get.getId(), get.getPrimaryTerm(), get.getSeqNo());
        }

        public DocumentVersion(GetResult get) {
            this(get.getId(), get.getPrimaryTerm(), get.getSeqNo());
        }

        public DocumentVersion(SearchHit hit) {
            this(hit.getId(), hit.getPrimaryTerm(), hit.getSeqNo());
        }

        @Override
        public boolean equals(Object o) {
            if (this == o) return true;
            if (o == null || getClass() != o.getClass()) return false;
            final DocumentVersion that = (DocumentVersion) o;
            return Objects.equals(this.id, that.id) && primaryTerm == that.primaryTerm &&
                seqNo == that.seqNo;
        }

        @Override
        public int hashCode() {
            return Objects.hash(id, primaryTerm, seqNo);
        }
    }

    public static final class DocumentSupplier {
        public final DocumentVersion version;
        public final Supplier<SamlServiceProviderDocument> document;

        public DocumentSupplier(DocumentVersion version, Supplier<SamlServiceProviderDocument> document) {
            this.version = version;
            this.document = new CachedSupplier<>(document);
        }
    }

    public SamlServiceProviderIndex(Client client, ClusterService clusterService) {
        this.client = new OriginSettingClient(client, ClientHelper.IDP_ORIGIN);
        this.clusterService = clusterService;
        this.clusterStateListener = this::clusterChanged;
        clusterService.addListener(clusterStateListener);
    }

    private void clusterChanged(ClusterChangedEvent clusterChangedEvent) {
        final ClusterState state = clusterChangedEvent.state();
        installTemplateIfRequired(state);
        checkForAliasStateChange(state);
    }

    private void installTemplateIfRequired(ClusterState state) {
        if (templateInstalled) {
            return;
        }
        if (state.blocks().hasGlobalBlock(GatewayService.STATE_NOT_RECOVERED_BLOCK)) {
            return;
        }
        if (isTemplateUpToDate(state)) {
            templateInstalled = true;
            return;
        }
        if (state.nodes().isLocalNodeElectedMaster() == false) {
            return;
        }
        installIndexTemplate(ActionListener.wrap(
            installed -> {
                templateInstalled = true;
                if (installed) {
                    logger.debug("Template [{}] has been updated", TEMPLATE_NAME);
                } else {
                    logger.debug("Template [{}] appears to be up to date", TEMPLATE_NAME);
                }
            }, e -> logger.warn(new ParameterizedMessage("Failed to install template [{}]", TEMPLATE_NAME), e)
        ));
    }

    private void checkForAliasStateChange(ClusterState state) {
        final AliasOrIndex aliasInfo = state.getMetaData().getAliasAndIndexLookup().get(ALIAS_NAME);
        final boolean previousState = aliasExists;
        this.aliasExists = aliasInfo != null;
        if (aliasExists != previousState) {
            logChangedAliasState(aliasInfo);
        }
    }

    @Override
    public void close() {
        logger.debug("Closing ... removing cluster state listener");
        clusterService.removeListener(clusterStateListener);
    }

    private void logChangedAliasState(AliasOrIndex aliasInfo) {
        if (aliasInfo == null) {
            logger.warn("service provider index/alias [{}] no longer exists", ALIAS_NAME);
        } else if (aliasInfo.isAlias() == false) {
            logger.warn("service provider index [{}] exists as a concrete index, but it should be an alias", ALIAS_NAME);
        } else if (aliasInfo.getIndices().size() != 1) {
            logger.warn("service provider alias [{}] refers to multiple indices [{}] - this is unexpected and is likely to cause problems",
                ALIAS_NAME, Strings.collectionToCommaDelimitedString(aliasInfo.getIndices()));
        } else {
            logger.info("service provider alias [{}] refers to [{}]", ALIAS_NAME, aliasInfo.getIndices().get(0).getIndex());
        }
    }

    public void installIndexTemplate(ActionListener<Boolean> listener) {
        final ClusterState state = clusterService.state();
        if (isTemplateUpToDate(state)) {
            listener.onResponse(false);
        }
        final String template = TemplateUtils.loadTemplate(TEMPLATE_RESOURCE, Version.CURRENT.toString(), TEMPLATE_VERSION_SUBSTITUTE);
        final PutIndexTemplateRequest request = new PutIndexTemplateRequest(TEMPLATE_NAME).source(template, XContentType.JSON);
        client.admin().indices().putTemplate(request, ActionListener.wrap(response -> {
            logger.info("Installed template [{}]", TEMPLATE_NAME);
            listener.onResponse(true);
        }, listener::onFailure));
    }

    private boolean isTemplateUpToDate(ClusterState state) {
        return TemplateUtils.checkTemplateExistsAndIsUpToDate(TEMPLATE_NAME, TEMPLATE_META_VERSION_KEY, state, logger);
    }

    public void writeDocument(SamlServiceProviderDocument document, DocWriteRequest.OpType opType,
                              ActionListener<DocWriteResponse> listener) {
        final ValidationException exception = document.validate();
        if (exception != null) {
            listener.onFailure(exception);
            return;
        }

        if (templateInstalled) {
            _writeDocument(document, opType, listener);
        } else {
            installIndexTemplate(ActionListener.wrap(installed -> _writeDocument(document, opType, listener), listener::onFailure));
        }
    }

    private void _writeDocument(SamlServiceProviderDocument document, DocWriteRequest.OpType opType,
                                ActionListener<DocWriteResponse> listener) {
        try (ByteArrayOutputStream out = new ByteArrayOutputStream();
             XContentBuilder xContentBuilder = new XContentBuilder(XContentType.JSON.xContent(), out)) {
            document.toXContent(xContentBuilder, ToXContent.EMPTY_PARAMS);
            // Due to the lack of "alias templates" (at the current time), we cannot write to the alias if it doesn't exist yet
            // - that would cause the alias to be created as a concrete index, which is not what we want.
            // So, until we know that the alias exists we have to write to the expected index name instead.
            final IndexRequest request = new IndexRequest(aliasExists ? ALIAS_NAME : INDEX_NAME)
                .opType(opType)
                .source(xContentBuilder)
                .id(document.docId);
            client.index(request, ActionListener.wrap(response -> {
                logger.debug("Wrote service provider [{}][{}] as document [{}] ({})",
                    document.name, document.entityId, response.getId(), response.getResult());
                listener.onResponse(response);
            }, listener::onFailure));
        } catch (IOException e) {
            listener.onFailure(e);
        }
    }

    public void readDocument(String documentId, ActionListener<SamlServiceProviderDocument> listener) {
        final GetRequest request = new GetRequest(ALIAS_NAME, documentId);
        client.get(request, ActionListener.wrap(response -> {
            final SamlServiceProviderDocument document = toDocument(documentId, response.getSourceAsBytesRef());
            listener.onResponse(document);
        }, listener::onFailure));
    }

    public void findByEntityId(String entityId, ActionListener<Set<DocumentSupplier>> listener) {
        final QueryBuilder query = QueryBuilders.termQuery(SamlServiceProviderDocument.Fields.ENTITY_ID.getPreferredName(), entityId);
        findDocuments(query, listener);
    }

    public void findAll(ActionListener<Set<DocumentSupplier>> listener) {
        final QueryBuilder query = QueryBuilders.matchAllQuery();
        findDocuments(query, listener);
    }

    public void refresh(ActionListener<Void> listener) {
        client.admin().indices().refresh(new RefreshRequest(ALIAS_NAME), ActionListener.wrap(
            response -> listener.onResponse(null), listener::onFailure));
    }

    private void findDocuments(QueryBuilder query, ActionListener<Set<DocumentSupplier>> listener) {
        logger.trace("Searching [{}] for [{}]", ALIAS_NAME, query);
        final SearchRequest request = client.prepareSearch(ALIAS_NAME)
            .setQuery(query)
            .setSize(1000)
            .setFetchSource(true)
            .request();
        client.search(request, ActionListener.wrap(response -> {
            if (logger.isTraceEnabled()) {
                logger.trace("Search hits: [{}] [{}]", response.getHits().getTotalHits(), Arrays.toString(response.getHits().getHits()));
            }
            final Set<DocumentSupplier> docs = Stream.of(response.getHits().getHits())
                .map(hit -> new DocumentSupplier(new DocumentVersion(hit), () -> toDocument(hit.getId(), hit.getSourceRef())))
                .collect(Collectors.toUnmodifiableSet());
            listener.onResponse(docs);
        }, ex -> {
            if (ex instanceof IndexNotFoundException) {
                listener.onResponse(Set.of());
            } else {
                listener.onFailure(ex);
            }
        }));
    }

    private SamlServiceProviderDocument toDocument(String documentId, BytesReference source) {
        try (StreamInput in = source.streamInput();
             XContentParser parser = XContentType.JSON.xContent().createParser(
                 NamedXContentRegistry.EMPTY, LoggingDeprecationHandler.INSTANCE, in)) {
            return SamlServiceProviderDocument.fromXContent(documentId, parser);
        } catch (IOException e) {
            throw new UncheckedIOException("failed to parse document [" + documentId + "]", e);
        }
    }

    @Override
    public String toString() {
        return getClass().getSimpleName() + "{alias=" + ALIAS_NAME + " [" + (aliasExists ? "exists" : "not-found") + "]}";
    }
}<|MERGE_RESOLUTION|>--- conflicted
+++ resolved
@@ -38,11 +38,8 @@
 import org.elasticsearch.common.xcontent.XContentParser;
 import org.elasticsearch.common.xcontent.XContentType;
 import org.elasticsearch.gateway.GatewayService;
-<<<<<<< HEAD
+import org.elasticsearch.index.IndexNotFoundException;
 import org.elasticsearch.index.get.GetResult;
-=======
-import org.elasticsearch.index.IndexNotFoundException;
->>>>>>> a4b7150a
 import org.elasticsearch.index.query.QueryBuilder;
 import org.elasticsearch.index.query.QueryBuilders;
 import org.elasticsearch.search.SearchHit;
@@ -126,6 +123,10 @@
         public DocumentSupplier(DocumentVersion version, Supplier<SamlServiceProviderDocument> document) {
             this.version = version;
             this.document = new CachedSupplier<>(document);
+        }
+
+        public SamlServiceProviderDocument getDocument() {
+            return document.get();
         }
     }
 
