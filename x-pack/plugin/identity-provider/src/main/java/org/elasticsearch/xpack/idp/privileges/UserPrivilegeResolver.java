/*
 * Copyright Elasticsearch B.V. and/or licensed to Elasticsearch B.V. under one
 * or more contributor license agreements. Licensed under the Elastic License;
 * you may not use this file except in compliance with the Elastic License.
 */

package org.elasticsearch.xpack.idp.privileges;

import org.apache.logging.log4j.LogManager;
import org.apache.logging.log4j.Logger;
import org.elasticsearch.action.ActionListener;
import org.elasticsearch.client.Client;
import org.elasticsearch.common.Strings;
import org.elasticsearch.xpack.core.security.SecurityContext;
import org.elasticsearch.xpack.core.security.action.user.HasPrivilegesAction;
import org.elasticsearch.xpack.core.security.action.user.HasPrivilegesRequest;
import org.elasticsearch.xpack.core.security.action.user.HasPrivilegesResponse;
import org.elasticsearch.xpack.core.security.authz.RoleDescriptor;
import org.elasticsearch.xpack.core.security.authz.permission.ResourcePrivileges;

import java.util.Map;
import java.util.Objects;
import java.util.Optional;
import java.util.Set;
import java.util.stream.Collectors;

/**
 * Determines what privileges a user has within a given {@link ServiceProviderPrivileges service}.
 */
public class UserPrivilegeResolver {

    public static class UserPrivileges {
        public final String principal;
        public final boolean hasAccess;
        public final Set<String> roles;

        public UserPrivileges(String principal, boolean hasAccess, Set<String> roles) {
            this.principal = Objects.requireNonNull(principal, "principal may not be null");
            if (hasAccess == false && roles.isEmpty() == false) {
                throw new IllegalArgumentException("a user without access ([" + hasAccess + "]) may not have roles ([" + roles + "])");
            }
            this.hasAccess = hasAccess;
            this.roles = Set.copyOf(Objects.requireNonNull(roles, "roles may not be null"));
        }

        @Override
        public String toString() {
            StringBuilder str = new StringBuilder()
                .append(getClass().getSimpleName())
                .append("{")
                .append(principal)
                .append(", ")
                .append(hasAccess);
            if (hasAccess) {
                str.append(", ").append(roles);
            }
            str.append("}");
            return str.toString();
        }

        public static UserPrivileges noAccess(String principal) {
            return new UserPrivileges(principal, false, Set.of());
        }
    }

    private final Logger logger = LogManager.getLogger();
    private final Client client;
    private final SecurityContext securityContext;

    public UserPrivilegeResolver(Client client, SecurityContext securityContext) {
        this.client = client;
        this.securityContext = securityContext;
    }

    /**
     * Resolves the user's privileges for the specified service.
     * Requires that the active user is set in the {@link org.elasticsearch.xpack.core.security.SecurityContext}.
     */
    public void resolve(ServiceProviderPrivileges service, ActionListener<UserPrivileges> listener) {
        HasPrivilegesRequest request = new HasPrivilegesRequest();
        final String username = securityContext.requireUser().principal();
        request.username(username);
        request.applicationPrivileges(buildResourcePrivilege(service));
<<<<<<< HEAD
        request.indexPrivileges(new RoleDescriptor.IndicesPrivileges[0]);
=======
>>>>>>> 3e9744ae
        request.clusterPrivileges(Strings.EMPTY_ARRAY);
        request.indexPrivileges(new RoleDescriptor.IndicesPrivileges[0]);
        client.execute(HasPrivilegesAction.INSTANCE, request, ActionListener.wrap(
            response -> {
                logger.debug("Checking access for user [{}] to application [{}] resource [{}]",
                    username, service.getApplicationName(), service.getResource());
                UserPrivileges privileges = buildResult(response, service);
                logger.debug("Resolved service privileges [{}]", privileges);
                listener.onResponse(privileges);
            },
            listener::onFailure
        ));
    }

    private UserPrivileges buildResult(HasPrivilegesResponse response, ServiceProviderPrivileges service) {
        final Set<ResourcePrivileges> appPrivileges = response.getApplicationPrivileges().get(service.getApplicationName());
        if (appPrivileges == null || appPrivileges.isEmpty()) {
            return UserPrivileges.noAccess(response.getUsername());
        }
        final Set<String> roles = service.getRoleActions().entrySet().stream()
            .filter(entry -> checkAccess(appPrivileges, entry.getValue(), service.getResource()))
            .map(Map.Entry::getKey)
            .collect(Collectors.toUnmodifiableSet());
        final boolean hasAccess = roles.isEmpty() == false;
        return new UserPrivileges(response.getUsername(), hasAccess, roles);
    }

    private boolean checkAccess(Set<ResourcePrivileges> userPrivileges, String action, String resource) {
        final Optional<ResourcePrivileges> match = userPrivileges.stream()
            .filter(rp -> rp.getResource().equals(resource))
            .filter(rp -> rp.isAllowed(action))
            .findAny();
        match.ifPresent(rp -> logger.debug("User has access to [{} on {}] via [{}]", action, resource, rp));
        return match.isPresent();
    }

    private RoleDescriptor.ApplicationResourcePrivileges buildResourcePrivilege(ServiceProviderPrivileges service) {
        final RoleDescriptor.ApplicationResourcePrivileges.Builder builder = RoleDescriptor.ApplicationResourcePrivileges.builder();
        builder.application(service.getApplicationName());
        builder.resources(service.getResource());
        builder.privileges(service.getRoleActions().values());
        return builder.build();
    }
}<|MERGE_RESOLUTION|>--- conflicted
+++ resolved
@@ -81,10 +81,6 @@
         final String username = securityContext.requireUser().principal();
         request.username(username);
         request.applicationPrivileges(buildResourcePrivilege(service));
-<<<<<<< HEAD
-        request.indexPrivileges(new RoleDescriptor.IndicesPrivileges[0]);
-=======
->>>>>>> 3e9744ae
         request.clusterPrivileges(Strings.EMPTY_ARRAY);
         request.indexPrivileges(new RoleDescriptor.IndicesPrivileges[0]);
         client.execute(HasPrivilegesAction.INSTANCE, request, ActionListener.wrap(
