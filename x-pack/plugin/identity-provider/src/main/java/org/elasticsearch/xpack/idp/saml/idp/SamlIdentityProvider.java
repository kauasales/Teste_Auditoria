/*
 * Copyright Elasticsearch B.V. and/or licensed to Elasticsearch B.V. under one
 * or more contributor license agreements. Licensed under the Elastic License;
 * you may not use this file except in compliance with the Elastic License.
 */

package org.elasticsearch.xpack.idp.saml.idp;


import org.apache.logging.log4j.LogManager;
import org.apache.logging.log4j.Logger;
import org.elasticsearch.action.ActionListener;
import org.elasticsearch.common.Strings;
import org.elasticsearch.common.collect.MapBuilder;
import org.elasticsearch.xpack.idp.saml.sp.SamlServiceProvider;
import org.elasticsearch.xpack.idp.saml.sp.SamlServiceProviderResolver;
import org.joda.time.ReadableDuration;
import org.opensaml.saml.saml2.metadata.ContactPersonTypeEnumeration;
import org.opensaml.security.x509.X509Credential;

import java.net.URL;
import java.util.Collections;
import java.util.LinkedHashMap;
import java.util.Locale;
import java.util.Map;
import java.util.Objects;

/**
 * SAML 2.0 configuration information about this IdP
 */
public class SamlIdentityProvider {

    private final Logger logger = LogManager.getLogger();

    private final String entityId;
    private final Map<String, URL> ssoEndpoints;
    private final Map<String, URL> sloEndpoints;
    private final ServiceProviderDefaults serviceProviderDefaults;
    private final X509Credential signingCredential;
    private final SamlServiceProviderResolver serviceProviderResolver;
    private final X509Credential metadataSigningCredential;
    private ContactInfo technicalContact;
    private OrganizationInfo organization;

    // Package access - use Builder instead
    SamlIdentityProvider(String entityId, Map<String, URL> ssoEndpoints, Map<String, URL> sloEndpoints,
                         X509Credential signingCredential, X509Credential metadataSigningCredential,
                         ContactInfo technicalContact, OrganizationInfo organization,
                         ServiceProviderDefaults serviceProviderDefaults, SamlServiceProviderResolver serviceProviderResolver) {
        this.entityId = entityId;
        this.ssoEndpoints = ssoEndpoints;
        this.sloEndpoints = sloEndpoints;
        this.signingCredential = signingCredential;
        this.serviceProviderDefaults = serviceProviderDefaults;
        this.metadataSigningCredential = metadataSigningCredential;
        this.technicalContact = technicalContact;
        this.organization = organization;
        this.serviceProviderResolver = serviceProviderResolver;
    }

    public static SamlIdentityProviderBuilder builder(SamlServiceProviderResolver resolver) {
        return new SamlIdentityProviderBuilder(resolver);
    }

    public String getEntityId() {
        return entityId;
    }

    public URL getSingleSignOnEndpoint(String binding) {
        return ssoEndpoints.get(binding);
    }

    public URL getSingleLogoutEndpoint(String binding) {
        return sloEndpoints.get(binding);
    }

    public X509Credential getSigningCredential() {
        return signingCredential;
    }

    public X509Credential getMetadataSigningCredential() {
        return metadataSigningCredential;
    }

    public OrganizationInfo getOrganization() {
        return organization;
    }

    public ContactInfo getTechnicalContact() {
        return technicalContact;
    }

    public ServiceProviderDefaults getServiceProviderDefaults() {
        return serviceProviderDefaults;
    }

    /**
     * Asynchronously lookup the specified {@link SamlServiceProvider} by entity-id.
     * @param allowDisabled whether to return service providers that are not {@link SamlServiceProvider#isEnabled() enabled}.
     *                      For security reasons, callers should typically avoid working with disabled service providers.
     * @param listener Responds with the requested Service Provider object, or {@code null} if no such SP exists.
 *                 {@link ActionListener#onFailure} is only used for fatal errors (e.g. being unable to access
 *                 the backing store (elasticsearch index) that hold the SP data).
     */
<<<<<<< HEAD
    public void getRegisteredServiceProvider(String spEntityId, boolean allowDisabled, ActionListener<SamlServiceProvider> listener) {
        serviceProviderResolver.resolve(spEntityId, ActionListener.wrap(
            sp -> {
                if (sp == null) {
                    logger.info("No service provider exists for entityId [{}]", spEntityId);
                    listener.onResponse(null);
                } else if (allowDisabled == false && sp.isEnabled() == false) {
                    logger.info("Service provider [{}][{}] is not enabled", sp.getEntityId(), sp.getName());
                    listener.onResponse(null);
                } else {
                    logger.debug("Service provider for [{}] is [{}]", sp.getEntityId(), sp);
                    listener.onResponse(sp);
                }
            },
            listener::onFailure
        ));
=======
    public void getRegisteredServiceProvider(String spEntityId, ActionListener<SamlServiceProvider> listener) {
        // TODO use resolver
        listener.onResponse(registeredServiceProviders.get(spEntityId));
    }

    private Map<String, SamlServiceProvider> gatherRegisteredServiceProviders() {
        // TODO Fetch all the registered service providers from the index (?) they are persisted.
        // For now hardcode something to use.
        Map<String, SamlServiceProvider> registeredSps = new HashMap<>();
        try {
            registeredSps.put("https://sp.some.org",
                new CloudServiceProvider("https://sp.some.org", new URL("https://sp.some.org/api/security/v1/saml"), Set.of(TRANSIENT),
                    Duration.standardMinutes(5), null,
                    new SamlServiceProvider.AttributeNames(
                        "https://saml.elasticsearch.org/attributes/principal",
                        "https://saml.elasticsearch.org/attributes/name",
                        "https://saml.elasticsearch.org/attributes/email",
                        "https://saml.elasticsearch.org/attributes/roles"),
                    null, false, false));
        } catch (MalformedURLException e) {
            throw new UncheckedIOException(e);
        }
        return registeredSps;
>>>>>>> ed3770f8
    }

    @Override
    public boolean equals(Object o) {
        if (this == o) return true;
        if (o == null || getClass() != o.getClass()) return false;
        final SamlIdentityProvider that = (SamlIdentityProvider) o;
        return Objects.equals(entityId, that.entityId) &&
            Objects.equals(ssoEndpoints, that.ssoEndpoints) &&
            Objects.equals(sloEndpoints, that.sloEndpoints) &&
            Objects.equals(signingCredential, that.signingCredential) &&
            Objects.equals(metadataSigningCredential, that.metadataSigningCredential) &&
            Objects.equals(technicalContact, that.technicalContact) &&
            Objects.equals(organization, that.organization);
    }

    @Override
    public int hashCode() {
        return Objects.hash(entityId);
    }

    public static class ContactInfo {
        static final Map<String, ContactPersonTypeEnumeration> TYPES = Collections.unmodifiableMap(
            MapBuilder.newMapBuilder(new LinkedHashMap<String, ContactPersonTypeEnumeration>())
                .put(ContactPersonTypeEnumeration.ADMINISTRATIVE.toString(), ContactPersonTypeEnumeration.ADMINISTRATIVE)
                .put(ContactPersonTypeEnumeration.BILLING.toString(), ContactPersonTypeEnumeration.BILLING)
                .put(ContactPersonTypeEnumeration.SUPPORT.toString(), ContactPersonTypeEnumeration.SUPPORT)
                .put(ContactPersonTypeEnumeration.TECHNICAL.toString(), ContactPersonTypeEnumeration.TECHNICAL)
                .put(ContactPersonTypeEnumeration.OTHER.toString(), ContactPersonTypeEnumeration.OTHER)
                .map());

        public final ContactPersonTypeEnumeration type;
        public final String givenName;
        public final String surName;
        public final String email;

        public ContactInfo(ContactPersonTypeEnumeration type, String givenName, String surName, String email) {
            this.type = Objects.requireNonNull(type, "Contact Person Type is required");
            this.givenName = givenName;
            this.surName = surName;
            this.email = Objects.requireNonNull(email, "Contact Person email is required");
        }

        public static ContactPersonTypeEnumeration getType(String name) {
            final ContactPersonTypeEnumeration type = TYPES.get(name.toLowerCase(Locale.ROOT));
            if (type == null) {
                throw new IllegalArgumentException("Invalid contact type " + name + " allowed values are "
                    + Strings.collectionToCommaDelimitedString(TYPES.keySet()));
            }
            return type;
        }
    }

    public static class OrganizationInfo {
        public final String organizationName;
        public final String displayName;
        public final String url;

        public OrganizationInfo(String organizationName, String displayName, String url) {
            this.organizationName = organizationName;
            this.displayName = displayName;
            this.url = url;
        }

        @Override
        public boolean equals(Object o) {
            if (this == o) return true;
            if (o == null || getClass() != o.getClass()) return false;
            OrganizationInfo that = (OrganizationInfo) o;
            return Objects.equals(organizationName, that.organizationName) &&
                Objects.equals(displayName, that.displayName) &&
                Objects.equals(url, that.url);
        }

        @Override
        public int hashCode() {
            return Objects.hash(organizationName, displayName, url);
        }
    }

    public static final class ServiceProviderDefaults {
        public final String applicationName;
        public final String loginAction;
        public final String nameIdFormat;
        public final ReadableDuration authenticationExpiry;

        public ServiceProviderDefaults(String applicationName,
                                       String loginAction,
                                       String nameIdFormat,
                                       ReadableDuration authenticationExpiry) {
            this.applicationName = applicationName;
            this.loginAction = loginAction;
            this.nameIdFormat = nameIdFormat;
            this.authenticationExpiry = authenticationExpiry;
        }
    }
}<|MERGE_RESOLUTION|>--- conflicted
+++ resolved
@@ -99,10 +99,9 @@
      * @param allowDisabled whether to return service providers that are not {@link SamlServiceProvider#isEnabled() enabled}.
      *                      For security reasons, callers should typically avoid working with disabled service providers.
      * @param listener Responds with the requested Service Provider object, or {@code null} if no such SP exists.
- *                 {@link ActionListener#onFailure} is only used for fatal errors (e.g. being unable to access
- *                 the backing store (elasticsearch index) that hold the SP data).
+     *                 {@link ActionListener#onFailure} is only used for fatal errors (e.g. being unable to access
+     *                 the backing store (elasticsearch index) that hold the SP data).
      */
-<<<<<<< HEAD
     public void getRegisteredServiceProvider(String spEntityId, boolean allowDisabled, ActionListener<SamlServiceProvider> listener) {
         serviceProviderResolver.resolve(spEntityId, ActionListener.wrap(
             sp -> {
@@ -119,31 +118,6 @@
             },
             listener::onFailure
         ));
-=======
-    public void getRegisteredServiceProvider(String spEntityId, ActionListener<SamlServiceProvider> listener) {
-        // TODO use resolver
-        listener.onResponse(registeredServiceProviders.get(spEntityId));
-    }
-
-    private Map<String, SamlServiceProvider> gatherRegisteredServiceProviders() {
-        // TODO Fetch all the registered service providers from the index (?) they are persisted.
-        // For now hardcode something to use.
-        Map<String, SamlServiceProvider> registeredSps = new HashMap<>();
-        try {
-            registeredSps.put("https://sp.some.org",
-                new CloudServiceProvider("https://sp.some.org", new URL("https://sp.some.org/api/security/v1/saml"), Set.of(TRANSIENT),
-                    Duration.standardMinutes(5), null,
-                    new SamlServiceProvider.AttributeNames(
-                        "https://saml.elasticsearch.org/attributes/principal",
-                        "https://saml.elasticsearch.org/attributes/name",
-                        "https://saml.elasticsearch.org/attributes/email",
-                        "https://saml.elasticsearch.org/attributes/roles"),
-                    null, false, false));
-        } catch (MalformedURLException e) {
-            throw new UncheckedIOException(e);
-        }
-        return registeredSps;
->>>>>>> ed3770f8
     }
 
     @Override
