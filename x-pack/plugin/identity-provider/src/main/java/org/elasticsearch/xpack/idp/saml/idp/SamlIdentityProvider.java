/*
 * Copyright Elasticsearch B.V. and/or licensed to Elasticsearch B.V. under one
 * or more contributor license agreements. Licensed under the Elastic License;
 * you may not use this file except in compliance with the Elastic License.
 */

package org.elasticsearch.xpack.idp.saml.idp;


import org.elasticsearch.xpack.idp.saml.sp.SamlServiceProvider;
import org.joda.time.ReadableDuration;
import org.opensaml.security.x509.X509Credential;

import java.net.URL;

/**
 * SAML 2.0 configuration information about this IdP
 */
public interface SamlIdentityProvider {

    String getEntityId();

    URL getSingleSignOnEndpoint(String binding);

    URL getSingleLogoutEndpoint(String binding);

    SamlServiceProvider getRegisteredServiceProvider(String spEntityId);

    X509Credential getSigningCredential();

<<<<<<< HEAD
    SamlServiceProvider getRegisteredServiceProvider(String spEntityId);

    ServiceProviderDefaults getServiceProviderDefaults();

    final class ServiceProviderDefaults {
        public final String applicationName;
        public final String loginAction;
        public final String nameIdFormat;
        public final ReadableDuration authenticationExpiry;

        public ServiceProviderDefaults(String applicationName,
                                       String loginAction,
                                       String nameIdFormat,
                                       ReadableDuration authenticationExpiry) {
            this.applicationName = applicationName;
            this.loginAction = loginAction;
            this.nameIdFormat = nameIdFormat;
            this.authenticationExpiry = authenticationExpiry;
        }
    }
=======
    X509Credential getMetadataSigningCredential();

    SamlIdPMetadataBuilder.OrganizationInfo getOrganization();

    SamlIdPMetadataBuilder.ContactInfo getTechnicalContact();
>>>>>>> 4bc83702
}<|MERGE_RESOLUTION|>--- conflicted
+++ resolved
@@ -24,14 +24,17 @@
 
     URL getSingleLogoutEndpoint(String binding);
 
+    ServiceProviderDefaults getServiceProviderDefaults();
+
     SamlServiceProvider getRegisteredServiceProvider(String spEntityId);
 
     X509Credential getSigningCredential();
 
-<<<<<<< HEAD
-    SamlServiceProvider getRegisteredServiceProvider(String spEntityId);
+    X509Credential getMetadataSigningCredential();
 
-    ServiceProviderDefaults getServiceProviderDefaults();
+    SamlIdPMetadataBuilder.OrganizationInfo getOrganization();
+
+    SamlIdPMetadataBuilder.ContactInfo getTechnicalContact();
 
     final class ServiceProviderDefaults {
         public final String applicationName;
@@ -49,11 +52,4 @@
             this.authenticationExpiry = authenticationExpiry;
         }
     }
-=======
-    X509Credential getMetadataSigningCredential();
-
-    SamlIdPMetadataBuilder.OrganizationInfo getOrganization();
-
-    SamlIdPMetadataBuilder.ContactInfo getTechnicalContact();
->>>>>>> 4bc83702
 }