--- conflicted
+++ resolved
@@ -30,6 +30,7 @@
 import org.elasticsearch.script.ScriptService;
 import org.elasticsearch.threadpool.ThreadPool;
 import org.elasticsearch.watcher.ResourceWatcherService;
+import org.elasticsearch.xpack.core.ssl.X509KeyPairSettings;
 import org.elasticsearch.xpack.idp.action.SamlInitiateSingleSignOnAction;
 import org.elasticsearch.xpack.idp.action.TransportSamlInitiateSingleSignOnAction;
 import org.elasticsearch.xpack.idp.rest.action.RestSamlInitiateSingleSignOnAction;
@@ -56,7 +57,6 @@
 
     private static final Setting<Boolean> ENABLED_SETTING = Setting.boolSetting("xpack.idp.enabled", false, Setting.Property.NodeScope);
     public static final Setting<String> IDP_ENTITY_ID = Setting.simpleString("xpack.idp.entity_id", Setting.Property.NodeScope);
-<<<<<<< HEAD
     public static final Setting<URL> IDP_SSO_REDIRECT_ENDPOINT = new Setting<>("xpack.idp.sso_endpoint.redirect", "https:",
         value -> parseUrl("xpack.idp.sso_endpoint.redirect", value), Setting.Property.NodeScope);
     public static final Setting<URL> IDP_SSO_POST_ENDPOINT = new Setting<>("xpack.idp.sso_endpoint.post", "https:",
@@ -65,38 +65,11 @@
         value -> parseUrl("xpack.idp.slo_endpoint.redirect", value), Setting.Property.NodeScope);
     public static final Setting<URL> IDP_SLO_POST_ENDPOINT = new Setting<>("xpack.idp.slo_endpoint.post", "https:",
         value -> parseUrl("xpack.idp.slo_endpoint.post", value), Setting.Property.NodeScope);
+    public static final Setting<String> IDP_SIGNING_KEY_ALIAS = Setting.simpleString("xpack.idp.signing.keystore.alias",
+        Setting.Property.NodeScope);
+    public static final Setting<String> IDP_METADATA_SIGNING_KEY_ALIAS = Setting.simpleString("xpack.idp.metadata.signing.keystore.alias",
+        Setting.Property.NodeScope);
     public static final Setting<String> IDP_ORGANIZATION_NAME = Setting.simpleString("xpack.idp.organization.name",
-=======
-    public static final Setting<String> IDP_SSO_REDIRECT_ENDPOINT = Setting.simpleString("xpack.idp.sso_endpoint.redirect", value -> {
-        try {
-            new URL(value);
-        } catch (MalformedURLException e) {
-            throw new IllegalArgumentException("Invalid value [" + value + "] for  [xpack.idp.sso_endpoint.redirect]. Not a valid URL", e);
-        }
-    }, Setting.Property.NodeScope);
-    public static final Setting<String> IDP_SSO_POST_ENDPOINT = Setting.simpleString("xpack.idp.sso_endpoint.post", value -> {
-        try {
-            new URL(value);
-        } catch (MalformedURLException e) {
-            throw new IllegalArgumentException("Invalid value [" + value + "] for  [xpack.idp.sso_endpoint.post]. Not a valid URL", e);
-        }
-    }, Setting.Property.NodeScope);
-    public static final Setting<String> IDP_SLO_REDIRECT_ENDPOINT = Setting.simpleString("xpack.idp.slo_endpoint.redirect", value -> {
-        try {
-            new URL(value);
-        } catch (MalformedURLException e) {
-            throw new IllegalArgumentException("Invalid value [" + value + "] for  [xpack.idp.slo_endpoint.redirect]. Not a valid URL", e);
-        }
-    }, Setting.Property.NodeScope);
-    public static final Setting<String> IDP_SLO_POST_ENDPOINT = Setting.simpleString("xpack.idp.slo_endpoint.post", value -> {
-        try {
-            new URL(value);
-        } catch (MalformedURLException e) {
-            throw new IllegalArgumentException("Invalid value [" + value + "] for  [xpack.idp.slo_endpoint.post]. Not a valid URL", e);
-        }
-    }, Setting.Property.NodeScope);
-    public static final Setting<String> IDP_SIGNING_KEY_ALIAS = Setting.simpleString("xpack.idp.signing.keystore.alias",
->>>>>>> 3b22e1e9
         Setting.Property.NodeScope);
 
     public static final Setting<String> IDP_ORGANIZATION_DISPLAY_NAME = Setting.simpleString("xpack.idp.organization.display_name",
@@ -112,6 +85,7 @@
         Setting.Property.NodeScope);
 
     public static final Setting<String> IDP_CONTACT_EMAIL = Setting.simpleString("xpack.idp.contact.email", Setting.Property.NodeScope);
+
 
     private final Logger logger = LogManager.getLogger();
     private boolean enabled;
@@ -162,24 +136,19 @@
     public List<Setting<?>> getSettings() {
         List<Setting<?>> settings = new ArrayList<>();
         settings.addAll(List.of(ENABLED_SETTING, IDP_ENTITY_ID, IDP_SLO_REDIRECT_ENDPOINT, IDP_SLO_POST_ENDPOINT,
-            IDP_SSO_REDIRECT_ENDPOINT, IDP_SSO_POST_ENDPOINT, IDP_ORGANIZATION_NAME, IDP_ORGANIZATION_DISPLAY_NAME, IDP_ORGANIZATION_URL,
-            IDP_CONTACT_GIVEN_NAME, IDP_CONTACT_SURNAME, IDP_CONTACT_EMAIL));
+            IDP_SSO_REDIRECT_ENDPOINT, IDP_SSO_POST_ENDPOINT, IDP_SIGNING_KEY_ALIAS, IDP_METADATA_SIGNING_KEY_ALIAS,
+            IDP_ORGANIZATION_NAME, IDP_ORGANIZATION_DISPLAY_NAME, IDP_ORGANIZATION_URL, IDP_CONTACT_GIVEN_NAME, IDP_CONTACT_SURNAME,
+            IDP_CONTACT_EMAIL));
+        settings.addAll(X509KeyPairSettings.withPrefix("xpack.idp.signing.", false).getAllSettings());
+        settings.addAll(X509KeyPairSettings.withPrefix("xpack.idp.metadata_signing.", false).getAllSettings());
         return Collections.unmodifiableList(settings);
     }
 
-<<<<<<< HEAD
     private static URL parseUrl(String key, String value) {
         try {
             return new URL(value);
         } catch (MalformedURLException e) {
             throw new IllegalArgumentException("Invalid value [" + value + "] for [" + key + "]. Not a valid URL", e);
-=======
-    private static URL parseURL(String key, String value) {
-        try {
-            return new URL(value);
-        } catch (MalformedURLException e) {
-            throw new IllegalArgumentException("Invalid value [" + value + "] for  [" + key + "]. Not a valid URL", e);
->>>>>>> 3b22e1e9
         }
     }
 }