--- conflicted
+++ resolved
@@ -6,12 +6,9 @@
 
 package org.elasticsearch.xpack.idp.saml.sp;
 
-<<<<<<< HEAD
 import org.elasticsearch.action.ActionListener;
-=======
 import org.elasticsearch.action.DocWriteRequest;
 import org.elasticsearch.action.DocWriteResponse;
->>>>>>> a4b7150a
 import org.elasticsearch.action.admin.indices.create.CreateIndexRequest;
 import org.elasticsearch.action.admin.indices.delete.DeleteIndexRequest;
 import org.elasticsearch.action.admin.indices.template.delete.DeleteIndexTemplateRequest;
@@ -222,11 +219,7 @@
     }
 
     public static SamlServiceProviderDocument randomDocument() {
-<<<<<<< HEAD
         return randomDocument(randomIntBetween(1, 999_999));
-=======
-        return randomDocument(randomInt());
->>>>>>> a4b7150a
     }
 
     public static SamlServiceProviderDocument randomDocument(int index) {
