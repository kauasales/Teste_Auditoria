--- conflicted
+++ resolved
@@ -210,11 +210,7 @@
 
     private void writeDocument(SamlServiceProviderDocument doc) {
         final PlainActionFuture<DocWriteResponse> future = new PlainActionFuture<>();
-<<<<<<< HEAD
-        index.writeDocument(doc, DocWriteRequest.OpType.INDEX, WriteRequest.RefreshPolicy.WAIT_UNTIL, future);
-=======
-        serviceProviderIndex.writeDocument(doc, DocWriteRequest.OpType.INDEX, future);
->>>>>>> 2ab89953
+        serviceProviderIndex.writeDocument(doc, DocWriteRequest.OpType.INDEX, WriteRequest.RefreshPolicy.WAIT_UNTIL, future);
         doc.setDocId(future.actionGet().getId());
     }
 
