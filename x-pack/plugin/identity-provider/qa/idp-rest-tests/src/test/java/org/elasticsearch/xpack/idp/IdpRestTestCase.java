--- conflicted
+++ resolved
@@ -106,7 +106,6 @@
         client.security().deleteRole(request, RequestOptions.DEFAULT);
     }
 
-<<<<<<< HEAD
     protected void createApplicationPrivileges(String applicationName, Map<String, Collection<String>> privileges) throws IOException {
         final RestHighLevelClient client = getHighLevelAdminClient();
         final List<ApplicationPrivilege> applicationPrivileges = privileges.entrySet().stream()
@@ -114,7 +113,8 @@
             .collect(Collectors.toUnmodifiableList());
         final PutPrivilegesRequest request = new PutPrivilegesRequest(applicationPrivileges, RefreshPolicy.IMMEDIATE);
         client.security().putPrivileges(request, RequestOptions.DEFAULT);
-=======
+    }
+
     protected void setUserPassword(String username, SecureString password) throws IOException {
         final RestHighLevelClient client = getHighLevelAdminClient();
         final ChangePasswordRequest request = new ChangePasswordRequest(username, password.getChars(), RefreshPolicy.NONE);
@@ -169,7 +169,6 @@
 
     protected String encode(String param) {
         return URLEncoder.encode(param, StandardCharsets.UTF_8);
->>>>>>> 581b8cda
     }
 
 }