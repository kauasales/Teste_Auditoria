/*
 * Copyright Elasticsearch B.V. and/or licensed to Elasticsearch B.V. under one
 * or more contributor license agreements. Licensed under the Elastic License
 * 2.0; you may not use this file except in compliance with the Elastic License
 * 2.0.
 */

package org.elasticsearch.xpack.core.rest.action;

import org.apache.http.client.methods.HttpGet;
import org.elasticsearch.Version;
import org.elasticsearch.action.ActionListener;
import org.elasticsearch.action.ActionRequest;
import org.elasticsearch.action.ActionResponse;
import org.elasticsearch.action.support.ActionFilters;
import org.elasticsearch.action.support.PlainActionFuture;
import org.elasticsearch.action.support.TransportAction;
import org.elasticsearch.client.Cancellable;
import org.elasticsearch.client.Request;
import org.elasticsearch.client.Response;
import org.elasticsearch.client.node.NodeClient;
import org.elasticsearch.cluster.ClusterState;
import org.elasticsearch.cluster.metadata.IndexNameExpressionResolver;
import org.elasticsearch.cluster.service.ClusterService;
import org.elasticsearch.common.inject.Inject;
import org.elasticsearch.common.network.NetworkModule;
import org.elasticsearch.common.settings.Settings;
import org.elasticsearch.license.XPackLicenseState;
import org.elasticsearch.plugins.Plugin;
import org.elasticsearch.protocol.xpack.XPackUsageRequest;
import org.elasticsearch.tasks.Task;
import org.elasticsearch.test.ESIntegTestCase;
import org.elasticsearch.threadpool.ThreadPool;
import org.elasticsearch.transport.TransportService;
import org.elasticsearch.transport.nio.NioTransportPlugin;
import org.elasticsearch.xpack.core.LocalStateCompositeXPackPlugin;
import org.elasticsearch.xpack.core.XPackFeatureSet;
import org.elasticsearch.xpack.core.action.TransportXPackUsageAction;
import org.elasticsearch.xpack.core.action.XPackUsageAction;
import org.elasticsearch.xpack.core.action.XPackUsageFeatureAction;
import org.elasticsearch.xpack.core.action.XPackUsageFeatureResponse;
import org.elasticsearch.xpack.core.action.XPackUsageFeatureTransportAction;
import org.elasticsearch.xpack.core.action.XPackUsageResponse;

import java.nio.file.Path;
import java.util.ArrayList;
import java.util.Arrays;
import java.util.Collection;
import java.util.List;
import java.util.concurrent.CancellationException;
import java.util.concurrent.CountDownLatch;

import static org.elasticsearch.action.support.ActionTestUtils.wrapAsRestResponseListener;
import static org.elasticsearch.test.TaskAssertions.assertAllCancellableTasksAreCancelled;
import static org.elasticsearch.test.TaskAssertions.assertAllTasksHaveFinished;
import static org.hamcrest.core.IsEqual.equalTo;

@ESIntegTestCase.ClusterScope(scope = ESIntegTestCase.Scope.TEST, numDataNodes = 0, numClientNodes = 0)
public class XPackUsageRestCancellationIT extends ESIntegTestCase {
    private static final CountDownLatch blockActionLatch = new CountDownLatch(1);
    private static final CountDownLatch blockingXPackUsageActionExecuting = new CountDownLatch(1);

    @Override
    protected Collection<Class<? extends Plugin>> nodePlugins() {
        return Arrays.asList(getTestTransportPlugin(), BlockingUsageActionXPackPlugin.class, NioTransportPlugin.class);
    }

    @Override
    protected Settings nodeSettings(int ordinal, Settings otherSettings) {
        return Settings.builder()
            .put(super.nodeSettings(ordinal, otherSettings))
            .put(NetworkModule.HTTP_DEFAULT_TYPE_SETTING.getKey(), NioTransportPlugin.NIO_HTTP_TRANSPORT_NAME)
            .build();
    }

    @Override
    protected boolean addMockHttpTransport() {
        return false; // enable http
    }

    public void testCancellation() throws Exception {
        internalCluster().startMasterOnlyNode();
        ensureStableCluster(1);
        final String actionName = XPackUsageAction.NAME;

        final Request request = new Request(HttpGet.METHOD_NAME, "/_xpack/usage");
        final PlainActionFuture<Response> future = new PlainActionFuture<>();
        final Cancellable cancellable = getRestClient().performRequestAsync(request, wrapAsRestResponseListener(future));

        assertThat(future.isDone(), equalTo(false));

        blockingXPackUsageActionExecuting.await();
        cancellable.cancel();
        assertAllCancellableTasksAreCancelled(actionName);

        blockActionLatch.countDown();
        expectThrows(CancellationException.class, future::actionGet);

        assertAllTasksHaveFinished(actionName);
    }

    public static class BlockingUsageActionXPackPlugin extends LocalStateCompositeXPackPlugin {
        public static final XPackUsageFeatureAction BLOCKING_XPACK_USAGE = new XPackUsageFeatureAction("blocking_xpack_usage");
        public static final XPackUsageFeatureAction NON_BLOCKING_XPACK_USAGE = new XPackUsageFeatureAction("regular_xpack_usage");

        public BlockingUsageActionXPackPlugin(Settings settings, Path configPath) {
            super(settings, configPath);
        }

        @Override
        protected Class<? extends TransportAction<XPackUsageRequest, XPackUsageResponse>> getUsageAction() {
            return ClusterBlockAwareTransportXPackUsageAction.class;
        }

        @Override
        public List<ActionHandler<? extends ActionRequest, ? extends ActionResponse>> getActions() {
            final ArrayList<ActionHandler<? extends ActionRequest, ? extends ActionResponse>> actions = new ArrayList<>(super.getActions());
            actions.add(new ActionHandler<>(BLOCKING_XPACK_USAGE, BlockingXPackUsageAction.class));
            actions.add(new ActionHandler<>(NON_BLOCKING_XPACK_USAGE, NonBlockingXPackUsageAction.class));
            return actions;
        }
    }

    public static class ClusterBlockAwareTransportXPackUsageAction extends TransportXPackUsageAction {
        @Inject
        public ClusterBlockAwareTransportXPackUsageAction(
            ThreadPool threadPool,
            TransportService transportService,
            ClusterService clusterService,
            ActionFilters actionFilters,
            IndexNameExpressionResolver indexNameExpressionResolver,
            NodeClient client
        ) {
            super(threadPool, transportService, clusterService, actionFilters, indexNameExpressionResolver, client);
        }

        @Override
        protected List<XPackUsageFeatureAction> usageActions() {
            return List.of(BlockingUsageActionXPackPlugin.BLOCKING_XPACK_USAGE, BlockingUsageActionXPackPlugin.NON_BLOCKING_XPACK_USAGE);
        }
    }

    public static class BlockingXPackUsageAction extends XPackUsageFeatureTransportAction {
        @Inject
        public BlockingXPackUsageAction(
            TransportService transportService,
            ClusterService clusterService,
            ThreadPool threadPool,
            ActionFilters actionFilters,
            IndexNameExpressionResolver indexNameExpressionResolver,
            Settings settings,
            XPackLicenseState licenseState
        ) {
            super(
                BlockingUsageActionXPackPlugin.BLOCKING_XPACK_USAGE.name(),
                transportService,
                clusterService,
                threadPool,
                actionFilters,
                indexNameExpressionResolver
            );
        }

        @Override
        protected void masterOperation(
            Task task,
            XPackUsageRequest request,
            ClusterState state,
            ActionListener<XPackUsageFeatureResponse> listener
        ) throws Exception {
<<<<<<< HEAD
=======
            blockingXPackUsageActionExecuting.countDown();
>>>>>>> 30e15ba8
            blockActionLatch.await();
            listener.onResponse(new XPackUsageFeatureResponse(new XPackFeatureSet.Usage("test", false, false) {
                @Override
                public Version getMinimalSupportedVersion() {
                    return Version.CURRENT;
                }
            }));
        }
    }

    public static class NonBlockingXPackUsageAction extends XPackUsageFeatureTransportAction {
        @Inject
        public NonBlockingXPackUsageAction(
            TransportService transportService,
            ClusterService clusterService,
            ThreadPool threadPool,
            ActionFilters actionFilters,
            IndexNameExpressionResolver indexNameExpressionResolver,
            Settings settings,
            XPackLicenseState licenseState
        ) {
            super(
                BlockingUsageActionXPackPlugin.NON_BLOCKING_XPACK_USAGE.name(),
                transportService,
                clusterService,
                threadPool,
                actionFilters,
                indexNameExpressionResolver
            );
        }

        @Override
        protected void masterOperation(
            Task task,
            XPackUsageRequest request,
            ClusterState state,
            ActionListener<XPackUsageFeatureResponse> listener
        ) {
            assert false : "Unexpected execution";
        }
    }
}<|MERGE_RESOLUTION|>--- conflicted
+++ resolved
@@ -168,10 +168,7 @@
             ClusterState state,
             ActionListener<XPackUsageFeatureResponse> listener
         ) throws Exception {
-<<<<<<< HEAD
-=======
             blockingXPackUsageActionExecuting.countDown();
->>>>>>> 30e15ba8
             blockActionLatch.await();
             listener.onResponse(new XPackUsageFeatureResponse(new XPackFeatureSet.Usage("test", false, false) {
                 @Override
