--- conflicted
+++ resolved
@@ -44,45 +44,6 @@
 
         inetAddress = TransportAddress.META_ADDRESS;
         settings = Settings.builder().put("xpack.security.enabled", true).put("discovery.type", "single-node").build();
-<<<<<<< HEAD
-        licenseService.stop();
-        licenseState = new XPackLicenseState(() -> 0);
-        setInitialState(null, licenseState, settings);
-        licenseService.start();
-        licenseService.registerLicense(request, responseFuture);
-        verify(clusterService, times(2)).submitStateUpdateTask(any(String.class), any(ClusterStateUpdateTask.class));
-    }
-
-    public void testApplyLicenseInProdMode() throws Exception {
-        final String licenseType = randomFrom("GOLD", "PLATINUM");
-        License newLicense = TestUtils.generateSignedLicense(licenseType, TimeValue.timeValueHours(24L));
-        PutLicenseRequest request = new PutLicenseRequest();
-        request.acknowledge(true);
-        request.license(newLicense);
-        Settings settings = Settings.builder().put("xpack.security.enabled", true).build();
-        XPackLicenseState licenseState = new XPackLicenseState(() -> 0);
-        inetAddress = TransportAddress.META_ADDRESS;
-
-        setInitialState(null, licenseState, settings);
-        licenseService.start();
-        PlainActionFuture<PutLicenseResponse> responseFuture = new PlainActionFuture<>();
-        IllegalStateException e = expectThrows(IllegalStateException.class, () -> licenseService.registerLicense(request, responseFuture));
-        assertThat(
-            e.getMessage(),
-            containsString("Cannot install a [" + licenseType + "] license unless TLS is configured or security is disabled")
-        );
-
-        settings = Settings.builder().put("xpack.security.enabled", false).build();
-        licenseService.stop();
-        licenseState = new XPackLicenseState(() -> 0);
-        setInitialState(null, licenseState, settings);
-        licenseService.start();
-        licenseService.registerLicense(request, responseFuture);
-        verify(clusterService).submitStateUpdateTask(any(String.class), any(ClusterStateUpdateTask.class));
-
-        settings = Settings.builder().put("xpack.security.enabled", true).put("xpack.security.transport.ssl.enabled", true).build();
-=======
->>>>>>> d90fa4eb
         licenseService.stop();
         licenseState = new XPackLicenseState(() -> 0);
         setInitialState(null, licenseState, settings);
