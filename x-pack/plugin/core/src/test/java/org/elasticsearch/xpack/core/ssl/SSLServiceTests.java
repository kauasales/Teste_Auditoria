/*
 * Copyright Elasticsearch B.V. and/or licensed to Elasticsearch B.V. under one
 * or more contributor license agreements. Licensed under the Elastic License;
 * you may not use this file except in compliance with the Elastic License.
 */
package org.elasticsearch.xpack.core.ssl;

import org.apache.http.HttpHost;
import org.apache.http.HttpResponse;
import org.apache.http.client.methods.HttpGet;
import org.apache.http.concurrent.FutureCallback;
import org.apache.http.conn.ssl.DefaultHostnameVerifier;
import org.apache.http.conn.ssl.NoopHostnameVerifier;
import org.apache.http.impl.client.CloseableHttpClient;
import org.apache.http.impl.client.HttpClients;
import org.apache.http.impl.nio.client.CloseableHttpAsyncClient;
import org.apache.http.impl.nio.client.HttpAsyncClientBuilder;
import org.apache.http.nio.conn.ssl.SSLIOSessionStrategy;
import org.elasticsearch.ElasticsearchException;
import org.elasticsearch.common.CheckedRunnable;
import org.elasticsearch.common.Strings;
import org.elasticsearch.common.SuppressForbidden;
import org.elasticsearch.common.settings.MockSecureSettings;
import org.elasticsearch.common.settings.Settings;
import org.elasticsearch.env.Environment;
import org.elasticsearch.env.TestEnvironment;
import org.elasticsearch.test.ESTestCase;
import org.elasticsearch.test.junit.annotations.Network;
import org.elasticsearch.xpack.core.XPackSettings;
import org.elasticsearch.xpack.core.ssl.cert.CertificateInfo;
import org.joda.time.DateTime;
import org.junit.Before;
import org.mockito.ArgumentCaptor;

import javax.net.ssl.HostnameVerifier;
import javax.net.ssl.SSLContext;
import javax.net.ssl.SSLEngine;
import javax.net.ssl.SSLParameters;
import javax.net.ssl.SSLPeerUnverifiedException;
import javax.net.ssl.SSLSession;
import javax.net.ssl.SSLSessionContext;
import javax.net.ssl.SSLSocket;
import javax.net.ssl.SSLSocketFactory;
import javax.net.ssl.X509ExtendedTrustManager;
import javax.security.cert.X509Certificate;
import java.nio.file.Path;
import java.security.AccessController;
import java.security.Principal;
import java.security.PrivilegedActionException;
import java.security.PrivilegedExceptionAction;
import java.security.cert.Certificate;
import java.util.ArrayList;
import java.util.Arrays;
import java.util.Collections;
import java.util.Comparator;
import java.util.Enumeration;
import java.util.HashMap;
import java.util.Iterator;
import java.util.List;
import java.util.Map;
import java.util.concurrent.atomic.AtomicInteger;

import static org.hamcrest.Matchers.arrayContainingInAnyOrder;
import static org.hamcrest.Matchers.contains;
import static org.hamcrest.Matchers.containsString;
import static org.hamcrest.Matchers.emptyArray;
import static org.hamcrest.Matchers.equalTo;
import static org.hamcrest.Matchers.hasItem;
import static org.hamcrest.Matchers.instanceOf;
import static org.hamcrest.Matchers.is;
import static org.hamcrest.Matchers.iterableWithSize;
import static org.hamcrest.Matchers.lessThan;
import static org.hamcrest.Matchers.not;
import static org.hamcrest.Matchers.notNullValue;
import static org.hamcrest.Matchers.nullValue;
import static org.hamcrest.Matchers.sameInstance;
import static org.mockito.Matchers.eq;
import static org.mockito.Mockito.mock;
import static org.mockito.Mockito.when;

public class SSLServiceTests extends ESTestCase {

    private Path testnodeStore;
    private String testnodeStoreType;
    private Path testclientStore;
    private Path testnodeCert;
    private Path testnodeKey;
    private Environment env;

    @Before
    public void setup() throws Exception {
        // Randomise the keystore type (jks/PKCS#12)
        if (randomBoolean()) {
            testnodeStore = getDataPath("/org/elasticsearch/xpack/security/transport/ssl/certs/simple/testnode.jks");
            // The default is to use JKS. Randomly test with explicit and with the default value.
            testnodeStoreType = "jks";
        } else {
            testnodeStore = getDataPath("/org/elasticsearch/xpack/security/transport/ssl/certs/simple/testnode.p12");
            testnodeStoreType = randomBoolean() ? "PKCS12" : null;
        }
        logger.info("Using [{}] key/truststore [{}]", testnodeStoreType, testnodeStore);
        testnodeCert = getDataPath("/org/elasticsearch/xpack/security/transport/ssl/certs/simple/testnode.crt");
        testnodeKey = getDataPath("/org/elasticsearch/xpack/security/transport/ssl/certs/simple/testnode.pem");
        testclientStore = getDataPath("/org/elasticsearch/xpack/security/transport/ssl/certs/simple/testclient.jks");
        env = TestEnvironment.newEnvironment(Settings.builder().put("path.home", createTempDir()).build());
    }

    public void testThatCustomTruststoreCanBeSpecified() throws Exception {
        assumeFalse("Can't run in a FIPS JVM", inFipsJvm());
        Path testClientStore = getDataPath("/org/elasticsearch/xpack/security/transport/ssl/certs/simple/testclient.jks");
        MockSecureSettings secureSettings = new MockSecureSettings();
        secureSettings.setString("xpack.security.transport.ssl.truststore.secure_password", "testnode");
        secureSettings.setString("transport.profiles.foo.xpack.security.ssl.truststore.secure_password", "testclient");
        Settings settings = Settings.builder()
                .put("xpack.security.transport.ssl.truststore.path", testnodeStore)
                .put("xpack.security.transport.ssl.truststore.type", testnodeStoreType)
                .setSecureSettings(secureSettings)
                .put("transport.profiles.foo.xpack.security.ssl.truststore.path", testClientStore)
                .build();
        SSLService sslService = new SSLService(settings, env);

        MockSecureSettings secureCustomSettings = new MockSecureSettings();
        secureCustomSettings.setString("truststore.secure_password", "testclient");
        Settings customTruststoreSettings = Settings.builder()
                .put("truststore.path", testClientStore)
                .setSecureSettings(secureCustomSettings)
                .build();

<<<<<<< HEAD
        SSLEngine sslEngineWithTruststore = sslService.createSSLEngine(customTruststoreSettings);
        assertThat(sslEngineWithTruststore, is(not(nullValue())));

        SSLEngine sslEngine = sslService.createSSLEngine(Settings.EMPTY);
=======
        SSLConfiguration configuration = new SSLConfiguration(customTruststoreSettings, globalConfiguration(sslService));
        SSLEngine sslEngineWithTruststore = sslService.createSSLEngine(configuration, null, -1);
        assertThat(sslEngineWithTruststore, is(not(nullValue())));

        SSLConfiguration globalConfig = globalConfiguration(sslService);
        SSLEngine sslEngine = sslService.createSSLEngine(globalConfig, null, -1);
>>>>>>> 71a39d10
        assertThat(sslEngineWithTruststore, is(not(sameInstance(sslEngine))));

        final SSLConfiguration profileConfiguration = sslService.getSSLConfiguration("transport.profiles.foo.xpack.security.ssl");
        assertThat(profileConfiguration, notNullValue());
        assertThat(profileConfiguration.trustConfig(), instanceOf(StoreTrustConfig.class));
        assertThat(((StoreTrustConfig) profileConfiguration.trustConfig()).trustStorePath, equalTo(testClientStore.toString()));
    }

    public void testThatSslContextCachingWorks() throws Exception {
        MockSecureSettings secureSettings = new MockSecureSettings();
<<<<<<< HEAD
        secureSettings.setString("xpack.security.transport.ssl.keystore.secure_password", "testnode");
        Settings settings = Settings.builder()
                .put("xpack.security.transport.ssl.keystore.path", testnodeStore)
                .put("xpack.security.transport.ssl.keystore.type", testnodeStoreType)
=======
        secureSettings.setString("xpack.ssl.secure_key_passphrase", "testnode");
        Settings settings = Settings.builder()
            .put("xpack.ssl.certificate", testnodeCert)
            .put("xpack.ssl.key", testnodeKey)
>>>>>>> 71a39d10
                .setSecureSettings(secureSettings)
                .build();
        SSLService sslService = new SSLService(settings, env);

        SSLContext sslContext = sslService.sslContext(sslService.sslConfiguration(Settings.EMPTY));
        SSLContext cachedSslContext = sslService.sslContext(sslService.sslConfiguration(Settings.EMPTY));

        assertThat(sslContext, is(sameInstance(cachedSslContext)));

        final SSLConfiguration configuration = sslService.getSSLConfiguration("xpack.ssl");
        final SSLContext configContext = sslService.sslContext(configuration);
        assertThat(configContext, is(sameInstance(sslContext)));
    }

    public void testThatKeyStoreAndKeyCanHaveDifferentPasswords() throws Exception {
        assumeFalse("Can't run in a FIPS JVM", inFipsJvm());
        Path differentPasswordsStore =
                getDataPath("/org/elasticsearch/xpack/security/transport/ssl/certs/simple/testnode-different-passwords.jks");
        MockSecureSettings secureSettings = new MockSecureSettings();
        secureSettings.setString("xpack.security.transport.ssl.keystore.secure_password", "testnode");
        secureSettings.setString("xpack.security.transport.ssl.keystore.secure_key_password", "testnode1");
        Settings settings = Settings.builder()
                .put("xpack.security.transport.ssl.keystore.path", differentPasswordsStore)
                .setSecureSettings(secureSettings)
                .build();
<<<<<<< HEAD
        new SSLService(settings, env).createSSLEngine(Settings.EMPTY);
=======
        final SSLService sslService = new SSLService(settings, env);
        SSLConfiguration configuration = globalConfiguration(sslService);
        sslService.createSSLEngine(configuration, null, -1);
>>>>>>> 71a39d10
    }

    public void testIncorrectKeyPasswordThrowsException() throws Exception {
        assumeFalse("Can't run in a FIPS JVM", inFipsJvm());
        Path differentPasswordsStore =
                getDataPath("/org/elasticsearch/xpack/security/transport/ssl/certs/simple/testnode-different-passwords.jks");
        try {
            MockSecureSettings secureSettings = new MockSecureSettings();
            secureSettings.setString("xpack.security.transport.ssl.keystore.secure_password", "testnode");
            Settings settings = Settings.builder()
                    .put("xpack.security.transport.ssl.keystore.path", differentPasswordsStore)
                    .setSecureSettings(secureSettings)
                    .build();
<<<<<<< HEAD
            new SSLService(settings, env).createSSLEngine(Settings.EMPTY);
=======
            final SSLService sslService = new SSLService(settings, env);
            SSLConfiguration configuration = globalConfiguration(sslService);
            sslService.createSSLEngine(configuration, null, -1);
>>>>>>> 71a39d10
            fail("expected an exception");
        } catch (ElasticsearchException e) {
            assertThat(e.getMessage(), containsString("failed to initialize a KeyManagerFactory"));
        }
    }

    public void testThatSSLv3IsNotEnabled() throws Exception {
        MockSecureSettings secureSettings = new MockSecureSettings();
<<<<<<< HEAD
        secureSettings.setString("xpack.security.transport.ssl.keystore.secure_password", "testnode");
        Settings settings = Settings.builder()
                .put("xpack.security.transport.ssl.keystore.path", testnodeStore)
                .put("xpack.security.transport.ssl.keystore.type", testnodeStoreType)
                .setSecureSettings(secureSettings)
                .build();
        SSLService sslService = new SSLService(settings, env);
        SSLEngine engine = sslService.createSSLEngine(Settings.EMPTY);
=======
        secureSettings.setString("xpack.ssl.secure_key_passphrase", "testnode");
        Settings settings = Settings.builder()
            .put("xpack.ssl.certificate", testnodeCert)
            .put("xpack.ssl.key", testnodeKey)
            .setSecureSettings(secureSettings)
            .build();
        SSLService sslService = new SSLService(settings, env);
        SSLConfiguration configuration = globalConfiguration(sslService);
        SSLEngine engine = sslService.createSSLEngine(configuration, null, -1);
>>>>>>> 71a39d10
        assertThat(Arrays.asList(engine.getEnabledProtocols()), not(hasItem("SSLv3")));
    }

    public void testThatCreateClientSSLEngineWithoutAnySettingsWorks() throws Exception {
        SSLService sslService = new SSLService(Settings.EMPTY, env);
<<<<<<< HEAD
        SSLEngine sslEngine = sslService.createSSLEngine(Settings.EMPTY);
=======
        SSLConfiguration configuration = globalConfiguration(sslService);
        SSLEngine sslEngine = sslService.createSSLEngine(configuration, null, -1);
>>>>>>> 71a39d10
        assertThat(sslEngine, notNullValue());
    }

    public void testThatCreateSSLEngineWithOnlyTruststoreWorks() throws Exception {
        MockSecureSettings secureSettings = new MockSecureSettings();
        secureSettings.setString("xpack.security.transport.ssl.truststore.secure_password", "testclient");
        Settings settings = Settings.builder()
                .put("xpack.security.transport.ssl.truststore.path", testclientStore)
                .setSecureSettings(secureSettings)
                .build();
        SSLService sslService = new SSLService(settings, env);
<<<<<<< HEAD
        SSLEngine sslEngine = sslService.createSSLEngine(Settings.EMPTY);
=======
        SSLConfiguration configuration = globalConfiguration(sslService);
        SSLEngine sslEngine = sslService.createSSLEngine(configuration, null, -1);
>>>>>>> 71a39d10
        assertThat(sslEngine, notNullValue());
    }


    public void testCreateWithKeystoreIsValidForServer() throws Exception {
        assumeFalse("Can't run in a FIPS JVM, JKS keystores can't be used", inFipsJvm());
        MockSecureSettings secureSettings = new MockSecureSettings();
        secureSettings.setString("xpack.security.transport.ssl.keystore.secure_password", "testnode");
        Settings settings = Settings.builder()
                .put("xpack.security.transport.ssl.keystore.path", testnodeStore)
                .put("xpack.security.transport.ssl.keystore.type", testnodeStoreType)
                .setSecureSettings(secureSettings)
                .build();
        SSLService sslService = new SSLService(settings, env);

<<<<<<< HEAD
        assertTrue(sslService.isConfigurationValidForServerUsage(
                sslService.sslConfiguration(settings.getByPrefix("xpack.security.transport.ssl."))));
=======
        assertTrue(sslService.isConfigurationValidForServerUsage(globalConfiguration(sslService)));
>>>>>>> 71a39d10
    }

    public void testValidForServerWithFallback() throws Exception {
        assumeFalse("Can't run in a FIPS JVM, JKS keystores can't be used", inFipsJvm());
        MockSecureSettings secureSettings = new MockSecureSettings();
        secureSettings.setString("xpack.security.transport.ssl.truststore.secure_password", "testnode");
        Settings settings = Settings.builder()
                .put("xpack.security.transport.ssl.truststore.path", testnodeStore)
                .put("xpack.security.transport.ssl.truststore.type", testnodeStoreType)
                .setSecureSettings(secureSettings)
                .build();
        SSLService sslService = new SSLService(settings, env);
        assertFalse(sslService.isConfigurationValidForServerUsage(globalConfiguration(sslService)));

        secureSettings.setString("xpack.security.transport.ssl.keystore.secure_password", "testnode");
        settings = Settings.builder()
                .put("xpack.security.transport.ssl.truststore.path", testnodeStore)
                .put("xpack.security.transport.ssl.truststore.type", testnodeStoreType)
                .setSecureSettings(secureSettings)
                .put("xpack.security.transport.ssl.keystore.path", testnodeStore)
                .put("xpack.security.transport.ssl.keystore.type", testnodeStoreType)
                .build();
        sslService = new SSLService(settings, env);
        assertFalse(sslService.isConfigurationValidForServerUsage(globalConfiguration(sslService)));
        assertTrue(sslService.isConfigurationValidForServerUsage(sslService.getSSLConfiguration("xpack.security.transport.ssl")));
    }

    public void testGetVerificationMode() throws Exception {
        assumeFalse("Can't run in a FIPS JVM, TrustAllConfig is not a SunJSSE TrustManagers", inFipsJvm());
        SSLService sslService = new SSLService(Settings.EMPTY, env);
<<<<<<< HEAD
        assertThat(sslService.getVerificationMode(Settings.EMPTY), is(XPackSettings.VERIFICATION_MODE_DEFAULT));
=======
        assertThat(globalConfiguration(sslService).verificationMode(), is(XPackSettings.VERIFICATION_MODE_DEFAULT));
>>>>>>> 71a39d10

        Settings settings = Settings.builder()
                .put("xpack.security.transport.ssl.verification_mode", "certificate")
                .put("transport.profiles.foo.xpack.security.ssl.verification_mode", "full")
                .build();
        sslService = new SSLService(settings, env);
<<<<<<< HEAD
        assertThat(sslService.getVerificationMode(settings.getByPrefix("xpack.security.transport.ssl.")),
                is(VerificationMode.CERTIFICATE));
        assertThat(sslService.getVerificationMode(settings.getByPrefix("transport.profiles.foo.xpack.security.ssl.")),
                is(VerificationMode.FULL));
=======
        assertThat(globalConfiguration(sslService).verificationMode(), is(VerificationMode.NONE));
        assertThat(sslService.getSSLConfiguration("xpack.security.transport.ssl.").verificationMode(), is(VerificationMode.CERTIFICATE));
        assertThat(sslService.getSSLConfiguration("transport.profiles.foo.xpack.security.ssl.").verificationMode(),
            is(VerificationMode.FULL));
>>>>>>> 71a39d10
    }

    public void testIsSSLClientAuthEnabled() throws Exception {
        SSLService sslService = new SSLService(Settings.EMPTY, env);
<<<<<<< HEAD
        assertTrue(sslService.isSSLClientAuthEnabled(Settings.EMPTY));
=======
        assertTrue(globalConfiguration(sslService).sslClientAuth().enabled());
>>>>>>> 71a39d10

        Settings settings = Settings.builder()
                .put("xpack.security.transport.ssl.client_authentication", "optional")
            .put("transport.profiles.foo.port", "9400-9410")
                .build();
        sslService = new SSLService(settings, env);
<<<<<<< HEAD
        assertTrue(sslService.isSSLClientAuthEnabled(settings.getByPrefix("xpack.security.transport.ssl.")));
        assertTrue(sslService.isSSLClientAuthEnabled(settings.getByPrefix("transport.profiles.foo.xpack.security.ssl.")));
=======
        assertFalse(sslService.isSSLClientAuthEnabled(globalConfiguration(sslService)));
        assertTrue(sslService.isSSLClientAuthEnabled(sslService.getSSLConfiguration("xpack.security.transport.ssl")));
        assertTrue(sslService.isSSLClientAuthEnabled(sslService.getSSLConfiguration("transport.profiles.foo.xpack.security.ssl")));
>>>>>>> 71a39d10
    }

    public void testThatHttpClientAuthDefaultsToNone() throws Exception {
        final Settings globalSettings = Settings.builder()
                .put("xpack.security.http.ssl.enabled", true)
                .put("xpack.security.transport.ssl.client_authentication", SSLClientAuth.OPTIONAL.name())
                .build();
        final SSLService sslService = new SSLService(globalSettings, env);

<<<<<<< HEAD
        final SSLConfiguration globalConfig = sslService.sslConfiguration(globalSettings.getByPrefix("xpack.security.transport.ssl."));
=======
        final SSLConfiguration globalConfig = globalConfiguration(sslService);
>>>>>>> 71a39d10
        assertThat(globalConfig.sslClientAuth(), is(SSLClientAuth.OPTIONAL));

        final SSLConfiguration httpConfig = sslService.getHttpTransportSSLConfiguration();
        assertThat(httpConfig.sslClientAuth(), is(SSLClientAuth.NONE));
    }

    public void testThatTruststorePasswordIsRequired() throws Exception {
        MockSecureSettings secureSettings = new MockSecureSettings();
        secureSettings.setString("xpack.security.transport.ssl.keystore.secure_password", "testnode");
        Settings settings = Settings.builder()
                .put("xpack.security.transport.ssl.keystore.path", testnodeStore)
                .put("xpack.security.transport.ssl.keystore.type", testnodeStoreType)
                .setSecureSettings(secureSettings)
                .put("xpack.security.transport.ssl.truststore.path", testnodeStore)
                .put("xpack.security.transport.ssl.truststore.type", testnodeStoreType)
                .build();
        ElasticsearchException e =
                expectThrows(ElasticsearchException.class, () -> new SSLService(settings, env));
        assertThat(e.getMessage(), is("failed to initialize a TrustManagerFactory"));
    }

    public void testThatKeystorePasswordIsRequired() throws Exception {
        Settings settings = Settings.builder()
                .put("xpack.security.transport.ssl.keystore.path", testnodeStore)
                .put("xpack.security.transport.ssl.keystore.type", testnodeStoreType)
                .build();
        ElasticsearchException e =
                expectThrows(ElasticsearchException.class, () -> new SSLService(settings, env));
        assertThat(e.getMessage(), is("failed to create trust manager"));
    }

    public void testCiphersAndInvalidCiphersWork() throws Exception {
        List<String> ciphers = new ArrayList<>(XPackSettings.DEFAULT_CIPHERS);
        ciphers.add("foo");
        ciphers.add("bar");
        MockSecureSettings secureSettings = new MockSecureSettings();
<<<<<<< HEAD
        secureSettings.setString("xpack.security.transport.ssl.keystore.secure_password", "testnode");
        Settings settings = Settings.builder()
                .put("xpack.security.transport.ssl.keystore.path", testnodeStore)
                .put("xpack.security.transport.ssl.keystore.type", testnodeStoreType)
                .setSecureSettings(secureSettings)
                .putList("xpack.security.transport.ssl.ciphers", ciphers.toArray(new String[ciphers.size()]))
                .build();
        SSLService sslService = new SSLService(settings, env);
        SSLEngine engine = sslService.createSSLEngine(Settings.EMPTY);
=======
        secureSettings.setString("xpack.ssl.secure_key_passphrase", "testnode");
        Settings settings = Settings.builder()
            .put("xpack.ssl.certificate", testnodeCert)
            .put("xpack.ssl.key", testnodeKey)
            .setSecureSettings(secureSettings)
            .build();
        SSLService sslService = new SSLService(settings, env);
        SSLConfiguration configuration = globalConfiguration(sslService);
        SSLEngine engine = sslService.createSSLEngine(configuration, null, -1);
>>>>>>> 71a39d10
        assertThat(engine, is(notNullValue()));
        String[] enabledCiphers = engine.getEnabledCipherSuites();
        assertThat(Arrays.asList(enabledCiphers), not(contains("foo", "bar")));
    }

    public void testInvalidCiphersOnlyThrowsException() throws Exception {
        MockSecureSettings secureSettings = new MockSecureSettings();
<<<<<<< HEAD
        secureSettings.setString("xpack.security.transport.ssl.keystore.secure_password", "testnode");

        Settings settings = Settings.builder()
                .put("xpack.security.transport.ssl.keystore.path", testnodeStore)
                .put("xpack.security.transport.ssl.keystore.type", testnodeStoreType)
                .setSecureSettings(secureSettings)
                .putList("xpack.security.transport.ssl.cipher_suites", new String[] { "foo", "bar" })
                .build();
=======
        secureSettings.setString("xpack.ssl.secure_key_passphrase", "testnode");
        Settings settings = Settings.builder()
            .put("xpack.ssl.certificate", testnodeCert)
            .put("xpack.ssl.key", testnodeKey)
            .putList("xpack.ssl.cipher_suites", new String[]{"foo", "bar"})
            .setSecureSettings(secureSettings)
            .build();

>>>>>>> 71a39d10
        IllegalArgumentException e =
                expectThrows(IllegalArgumentException.class, () -> new SSLService(settings, env));
        assertThat(e.getMessage(), is("none of the ciphers [foo, bar] are supported by this JVM"));
    }

    public void testThatSSLEngineHasCipherSuitesOrderSet() throws Exception {
        MockSecureSettings secureSettings = new MockSecureSettings();
<<<<<<< HEAD
        secureSettings.setString("xpack.security.transport.ssl.keystore.secure_password", "testnode");
        Settings settings = Settings.builder()
                .put("xpack.security.transport.ssl.keystore.path", testnodeStore)
                .put("xpack.security.transport.ssl.keystore.type", testnodeStoreType)
                .setSecureSettings(secureSettings)
                .build();
        SSLService sslService = new SSLService(settings, env);
        SSLEngine engine = sslService.createSSLEngine(Settings.EMPTY);
=======
        secureSettings.setString("xpack.ssl.secure_key_passphrase", "testnode");
        Settings settings = Settings.builder()
            .put("xpack.ssl.certificate", testnodeCert)
            .put("xpack.ssl.key", testnodeKey)
            .setSecureSettings(secureSettings)
            .build();
        SSLService sslService = new SSLService(settings, env);
        SSLConfiguration configuration = globalConfiguration(sslService);
        SSLEngine engine = sslService.createSSLEngine(configuration, null, -1);
>>>>>>> 71a39d10
        assertThat(engine, is(notNullValue()));
        assertTrue(engine.getSSLParameters().getUseCipherSuitesOrder());
    }

    public void testThatSSLSocketFactoryHasProperCiphersAndProtocols() throws Exception {
        MockSecureSettings secureSettings = new MockSecureSettings();
<<<<<<< HEAD
        secureSettings.setString("xpack.security.transport.ssl.keystore.secure_password", "testnode");
        Settings settings = Settings.builder()
                .put("xpack.security.transport.ssl.keystore.path", testnodeStore)
                .put("xpack.security.transport.ssl.keystore.type", testnodeStoreType)
                .setSecureSettings(secureSettings)
                .build();
=======
        secureSettings.setString("xpack.ssl.secure_key_passphrase", "testnode");
        Settings settings = Settings.builder()
            .put("xpack.ssl.certificate", testnodeCert)
            .put("xpack.ssl.key", testnodeKey)
            .setSecureSettings(secureSettings)
            .build();
>>>>>>> 71a39d10
        SSLService sslService = new SSLService(settings, env);
        SSLConfiguration config = globalConfiguration(sslService);
        final SSLSocketFactory factory = sslService.sslSocketFactory(config);
        final String[] ciphers = sslService.supportedCiphers(factory.getSupportedCipherSuites(), config.cipherSuites(), false);
        assertThat(factory.getDefaultCipherSuites(), is(ciphers));

        final String[] supportedProtocols = config.supportedProtocols().toArray(Strings.EMPTY_ARRAY);
        try (SSLSocket socket = (SSLSocket) factory.createSocket()) {
            assertThat(socket.getEnabledCipherSuites(), is(ciphers));
            // the order we set the protocols in is not going to be what is returned as internally the JDK may sort the versions
            assertThat(socket.getEnabledProtocols(), arrayContainingInAnyOrder(supportedProtocols));
            assertArrayEquals(ciphers, socket.getSSLParameters().getCipherSuites());
            assertThat(socket.getSSLParameters().getProtocols(), arrayContainingInAnyOrder(supportedProtocols));
            assertTrue(socket.getSSLParameters().getUseCipherSuitesOrder());
        }
    }

    public void testThatSSLEngineHasProperCiphersAndProtocols() throws Exception {
        MockSecureSettings secureSettings = new MockSecureSettings();
<<<<<<< HEAD
        secureSettings.setString("xpack.security.transport.ssl.keystore.secure_password", "testnode");
        Settings settings = Settings.builder()
                .put("xpack.security.transport.ssl.keystore.path", testnodeStore)
                .put("xpack.security.transport.ssl.keystore.type", testnodeStoreType)
                .setSecureSettings(secureSettings)
                .build();
        SSLService sslService = new SSLService(settings, env);
        SSLEngine engine = sslService.createSSLEngine(Settings.EMPTY);
        SSLConfiguration config = sslService.sslConfiguration(Settings.EMPTY);
        final String[] ciphers = sslService.supportedCiphers(engine.getSupportedCipherSuites(), config.cipherSuites(), false);
        final String[] supportedProtocols = config.supportedProtocols().toArray(Strings.EMPTY_ARRAY);
=======
        secureSettings.setString("xpack.ssl.secure_key_passphrase", "testnode");
        Settings settings = Settings.builder()
            .put("xpack.ssl.certificate", testnodeCert)
            .put("xpack.ssl.key", testnodeKey)
            .setSecureSettings(secureSettings)
            .build();
        SSLService sslService = new SSLService(settings, env);
        SSLConfiguration configuration = globalConfiguration(sslService);
        SSLEngine engine = sslService.createSSLEngine(configuration, null, -1);
        final String[] ciphers = sslService.supportedCiphers(engine.getSupportedCipherSuites(), configuration.cipherSuites(), false);
        final String[] supportedProtocols = configuration.supportedProtocols().toArray(Strings.EMPTY_ARRAY);
>>>>>>> 71a39d10
        assertThat(engine.getEnabledCipherSuites(), is(ciphers));
        assertArrayEquals(ciphers, engine.getSSLParameters().getCipherSuites());
        // the order we set the protocols in is not going to be what is returned as internally the JDK may sort the versions
        assertThat(engine.getEnabledProtocols(), arrayContainingInAnyOrder(supportedProtocols));
        assertThat(engine.getSSLParameters().getProtocols(), arrayContainingInAnyOrder(supportedProtocols));
    }

    public void testSSLStrategy() {
        // this just exhaustively verifies that the right things are called and that it uses the right parameters
        VerificationMode mode = randomFrom(VerificationMode.values());
        Settings settings = Settings.builder()
                .put("supported_protocols", "protocols")
                .put("cipher_suites", "")
                .put("verification_mode", mode.name())
                .build();
        SSLService sslService = mock(SSLService.class);
        SSLConfiguration sslConfig = new SSLConfiguration(settings);
        SSLParameters sslParameters = mock(SSLParameters.class);
        SSLContext sslContext = mock(SSLContext.class);
        String[] protocols = new String[] { "protocols" };
        String[] ciphers = new String[] { "ciphers!!!" };
        String[] supportedCiphers = new String[] { "supported ciphers" };
        List<String> requestedCiphers = new ArrayList<>(0);
        ArgumentCaptor<HostnameVerifier> verifier = ArgumentCaptor.forClass(HostnameVerifier.class);
        SSLIOSessionStrategy sslStrategy = mock(SSLIOSessionStrategy.class);

        when(sslService.sslConfiguration(settings)).thenReturn(sslConfig);
        when(sslService.sslContext(sslConfig)).thenReturn(sslContext);
        when(sslService.supportedCiphers(supportedCiphers, requestedCiphers, false)).thenReturn(ciphers);
        when(sslService.sslParameters(sslContext)).thenReturn(sslParameters);
        when(sslParameters.getCipherSuites()).thenReturn(supportedCiphers);
        when(sslService.sslIOSessionStrategy(eq(sslContext), eq(protocols), eq(ciphers), verifier.capture())).thenReturn(sslStrategy);

        // ensure it actually goes through and calls the real method
        when(sslService.sslIOSessionStrategy(settings)).thenCallRealMethod();
        when(sslService.sslIOSessionStrategy(sslConfig)).thenCallRealMethod();

        assertThat(sslService.sslIOSessionStrategy(settings), sameInstance(sslStrategy));

        if (mode.isHostnameVerificationEnabled()) {
            assertThat(verifier.getValue(), instanceOf(DefaultHostnameVerifier.class));
        } else {
            assertThat(verifier.getValue(), sameInstance(NoopHostnameVerifier.INSTANCE));
        }
    }

    public void testEmptyTrustManager() throws Exception {
        Settings settings = Settings.builder().build();
        final SSLService sslService = new SSLService(settings, env);
        X509ExtendedTrustManager trustManager = sslService.sslContextHolder(sslService.getSSLConfiguration("xpack.ssl"))
            .getEmptyTrustManager();
        assertThat(trustManager.getAcceptedIssuers(), emptyArray());
    }

    public void testGetConfigurationByContextName() throws Exception {
        assumeFalse("Can't run in a FIPS JVM, JKS keystores can't be used", inFipsJvm());
        final SSLContext sslContext = SSLContext.getInstance("TLSv1.2");
        sslContext.init(null, null, null);
        final String[] cipherSuites = sslContext.getSupportedSSLParameters().getCipherSuites();

        final String[] contextNames = {
            "xpack.ssl",
            "xpack.http.ssl",
            "xpack.security.http.ssl",
            "xpack.security.transport.ssl",
            "transport.profiles.prof1.xpack.security.ssl",
            "transport.profiles.prof2.xpack.security.ssl",
            "transport.profiles.prof3.xpack.security.ssl",
            "xpack.security.authc.realms.ldap.realm1.ssl",
            "xpack.security.authc.realms.saml.realm2.ssl",
            "xpack.monitoring.exporters.mon1.ssl",
            "xpack.monitoring.exporters.mon2.ssl"
        };

        assumeTrue("Not enough cipher suites are available to support this test", cipherSuites.length >= contextNames.length);

        // Here we use a different ciphers for each context, so we can check that the returned SSLConfiguration matches the
        // provided settings
        final Iterator<String> cipher = Arrays.asList(cipherSuites).iterator();

        final MockSecureSettings secureSettings = new MockSecureSettings();
        final Settings.Builder builder = Settings.builder();
        for (String prefix : contextNames) {
            secureSettings.setString(prefix + ".keystore.secure_password", "testnode");
            builder.put(prefix + ".keystore.path", testnodeStore)
                .putList(prefix + ".cipher_suites", cipher.next());
        }

        final Settings settings = builder
            // Add a realm without SSL settings. This context name should be mapped to the global configuration
            .put("xpack.security.authc.realms.file.realm3.order", 4)
            // Add an exporter without SSL settings. This context name should be mapped to the global configuration
            .put("xpack.monitoring.exporters.mon3.type", "http")
            .setSecureSettings(secureSettings)
            .build();
        SSLService sslService = new SSLService(settings, env);

        for (int i = 0; i < contextNames.length; i++) {
            final String name = contextNames[i];
            final SSLConfiguration configuration = sslService.getSSLConfiguration(name);
            assertThat("Configuration for " + name, configuration, notNullValue());
            assertThat("KeyStore for " + name, configuration.keyConfig(), instanceOf(StoreKeyConfig.class));
            final StoreKeyConfig keyConfig = (StoreKeyConfig) configuration.keyConfig();
            assertThat("KeyStore Path for " + name, keyConfig.keyStorePath, equalTo(testnodeStore.toString()));
            assertThat("Cipher for " + name, configuration.cipherSuites(), contains(cipherSuites[i]));
            assertThat("Configuration for " + name + ".", sslService.getSSLConfiguration(name + "."), sameInstance(configuration));
        }

        // These contexts have no SSL settings, but for convenience we want those components to be able to access their context
        // by name, and get back the global configuration
        final SSLConfiguration realm3Config = sslService.getSSLConfiguration("xpack.security.authc.realms.file.realm3.ssl");
        final SSLConfiguration mon3Config = sslService.getSSLConfiguration("xpack.monitoring.exporters.mon3.ssl.");
        final SSLConfiguration global = globalConfiguration(sslService);
        assertThat(realm3Config, sameInstance(global));
        assertThat(mon3Config, sameInstance(global));
    }

    public void testReadCertificateInformation() throws Exception {
        assumeFalse("Can't run in a FIPS JVM, JKS keystores can't be used", inFipsJvm());
        final Path jksPath = getDataPath("/org/elasticsearch/xpack/security/transport/ssl/certs/simple/testnode.jks");
        final Path p12Path = getDataPath("/org/elasticsearch/xpack/security/transport/ssl/certs/simple/testnode.p12");
        final Path pemPath = getDataPath("/org/elasticsearch/xpack/security/transport/ssl/certs/simple/active-directory-ca.crt");

        final MockSecureSettings secureSettings = new MockSecureSettings();
        secureSettings.setString("xpack.security.transport.ssl.keystore.secure_password", "testnode");
        secureSettings.setString("xpack.security.transport.ssl.truststore.secure_password", "testnode");
        secureSettings.setString("xpack.http.ssl.keystore.secure_password", "testnode");

        final Settings settings = Settings.builder()
                .put("xpack.security.transport.ssl.keystore.path", jksPath)
                .put("xpack.security.transport.ssl.truststore.path", jksPath)
                .put("xpack.http.ssl.keystore.path", p12Path)
                .put("xpack.security.authc.realms.active_directory.ad.ssl.certificate_authorities", pemPath)
                .setSecureSettings(secureSettings)
                .build();

        final SSLService sslService = new SSLService(settings, env);
        final List<CertificateInfo> certificates = new ArrayList<>(sslService.getLoadedCertificates());
        assertThat(certificates, iterableWithSize(10));
        Collections.sort(certificates,
                Comparator.comparing((CertificateInfo c) -> c.alias() == null ? "" : c.alias()).thenComparing(CertificateInfo::path));

        final Iterator<CertificateInfo> iterator = certificates.iterator();
        CertificateInfo cert = iterator.next();
        assertThat(cert.alias(), nullValue());
        assertThat(cert.path(), equalTo(pemPath.toString()));
        assertThat(cert.format(), equalTo("PEM"));
        assertThat(cert.serialNumber(), equalTo("580db8ad52bb168a4080e1df122a3f56"));
        assertThat(cert.subjectDn(), equalTo("CN=ad-ELASTICSEARCHAD-CA, DC=ad, DC=test, DC=elasticsearch, DC=com"));
        assertThat(cert.expiry(), equalTo(DateTime.parse("2029-08-27T16:32:42Z")));
        assertThat(cert.hasPrivateKey(), equalTo(false));

        cert = iterator.next();
        assertThat(cert.alias(), equalTo("activedir"));
        assertThat(cert.path(), equalTo(jksPath.toString()));
        assertThat(cert.format(), equalTo("jks"));
        assertThat(cert.serialNumber(), equalTo("580db8ad52bb168a4080e1df122a3f56"));
        assertThat(cert.subjectDn(), equalTo("CN=ad-ELASTICSEARCHAD-CA, DC=ad, DC=test, DC=elasticsearch, DC=com"));
        assertThat(cert.expiry(), equalTo(DateTime.parse("2029-08-27T16:32:42Z")));
        assertThat(cert.hasPrivateKey(), equalTo(false));

        cert = iterator.next();
        assertThat(cert.alias(), equalTo("mykey"));
        assertThat(cert.path(), equalTo(jksPath.toString()));
        assertThat(cert.format(), equalTo("jks"));
        assertThat(cert.serialNumber(), equalTo("3151a81eec8d4e34c56a8466a8510bcfbe63cc31"));
        assertThat(cert.subjectDn(), equalTo("CN=samba4"));
        assertThat(cert.expiry(), equalTo(DateTime.parse("2021-02-14T17:49:11.000Z")));
        assertThat(cert.hasPrivateKey(), equalTo(false));

        cert = iterator.next();
        assertThat(cert.alias(), equalTo("openldap"));
        assertThat(cert.path(), equalTo(jksPath.toString()));
        assertThat(cert.format(), equalTo("jks"));
        assertThat(cert.serialNumber(), equalTo("d3850b2b1995ad5f"));
        assertThat(cert.subjectDn(), equalTo("CN=OpenLDAP, OU=Elasticsearch, O=Elastic, L=Mountain View, ST=CA, C=US"));
        assertThat(cert.expiry(), equalTo(DateTime.parse("2027-07-23T16:41:14Z")));
        assertThat(cert.hasPrivateKey(), equalTo(false));

        cert = iterator.next();
        assertThat(cert.alias(), equalTo("testclient"));
        assertThat(cert.path(), equalTo(jksPath.toString()));
        assertThat(cert.format(), equalTo("jks"));
        assertThat(cert.serialNumber(), equalTo("b9d497f2924bbe29"));
        assertThat(cert.subjectDn(), equalTo("CN=Elasticsearch Test Client, OU=elasticsearch, O=org"));
        assertThat(cert.expiry(), equalTo(DateTime.parse("2019-09-22T18:52:55Z")));
        assertThat(cert.hasPrivateKey(), equalTo(false));

        cert = iterator.next();
        assertThat(cert.alias(), equalTo("testnode-client-profile"));
        assertThat(cert.path(), equalTo(jksPath.toString()));
        assertThat(cert.format(), equalTo("jks"));
        assertThat(cert.serialNumber(), equalTo("c0ea4216e8ff0fd8"));
        assertThat(cert.subjectDn(), equalTo("CN=testnode-client-profile"));
        assertThat(cert.expiry(), equalTo(DateTime.parse("2019-09-22T18:52:56Z")));
        assertThat(cert.hasPrivateKey(), equalTo(false));

        cert = iterator.next();
        assertThat(cert.alias(), equalTo("testnode_dsa"));
        assertThat(cert.path(), equalTo(jksPath.toString()));
        assertThat(cert.format(), equalTo("jks"));
        assertThat(cert.serialNumber(), equalTo("223c736a"));
        assertThat(cert.subjectDn(), equalTo("CN=Elasticsearch Test Node"));
        assertThat(cert.expiry(), equalTo(DateTime.parse("2045-10-02T09:43:18.000Z")));
        assertThat(cert.hasPrivateKey(), equalTo(true));

        cert = iterator.next();
        assertThat(cert.alias(), equalTo("testnode_ec"));
        assertThat(cert.path(), equalTo(jksPath.toString()));
        assertThat(cert.format(), equalTo("jks"));
        assertThat(cert.serialNumber(), equalTo("7268203b"));
        assertThat(cert.subjectDn(), equalTo("CN=Elasticsearch Test Node"));
        assertThat(cert.expiry(), equalTo(DateTime.parse("2045-10-02T09:36:10.000Z")));
        assertThat(cert.hasPrivateKey(), equalTo(true));

        cert = iterator.next();
        assertThat(cert.alias(), equalTo("testnode_rsa"));
        assertThat(cert.path(), equalTo(jksPath.toString()));
        assertThat(cert.format(), equalTo("jks"));
        assertThat(cert.serialNumber(), equalTo("b8b96c37e332cccb"));
        assertThat(cert.subjectDn(), equalTo("CN=Elasticsearch Test Node, OU=elasticsearch, O=org"));
        assertThat(cert.expiry(), equalTo(DateTime.parse("2019-09-22T18:52:57.000Z")));
        assertThat(cert.hasPrivateKey(), equalTo(true));

        cert = iterator.next();
        assertThat(cert.alias(), equalTo("testnode_rsa"));
        assertThat(cert.path(), equalTo(p12Path.toString()));
        assertThat(cert.format(), equalTo("PKCS12"));
        assertThat(cert.serialNumber(), equalTo("b8b96c37e332cccb"));
        assertThat(cert.subjectDn(), equalTo("CN=Elasticsearch Test Node, OU=elasticsearch, O=org"));
        assertThat(cert.expiry(), equalTo(DateTime.parse("2019-09-22T18:52:57Z")));
        assertThat(cert.hasPrivateKey(), equalTo(true));

        assertFalse(iterator.hasNext());
    }

    public void testSSLSessionInvalidationHandlesNullSessions() {
        final int numEntries = randomIntBetween(1, 32);
        final AtomicInteger invalidationCounter = new AtomicInteger();
        int numNull = 0;
        final Map<byte[], SSLSession> sessionMap = new HashMap<>();
        for (int i = 0; i < numEntries; i++) {
            final byte[] id = randomByteArrayOfLength(2);
            final SSLSession sslSession;
            if (rarely()) {
                sslSession = null;
                numNull++;
            } else {
                sslSession = new MockSSLSession(id, invalidationCounter::incrementAndGet);
            }
            sessionMap.put(id, sslSession);
        }

        SSLSessionContext sslSessionContext = new SSLSessionContext() {
            @Override
            public SSLSession getSession(byte[] sessionId) {
                return sessionMap.get(sessionId);
            }

            @Override
            public Enumeration<byte[]> getIds() {
                return Collections.enumeration(sessionMap.keySet());
            }

            @Override
            public void setSessionTimeout(int seconds) throws IllegalArgumentException {
            }

            @Override
            public int getSessionTimeout() {
                return 0;
            }

            @Override
            public void setSessionCacheSize(int size) throws IllegalArgumentException {
            }

            @Override
            public int getSessionCacheSize() {
                return 0;
            }
        };

        SSLService.invalidateSessions(sslSessionContext);
        assertEquals(numEntries - numNull, invalidationCounter.get());
    }

    @Network
    public void testThatSSLContextWithoutSettingsWorks() throws Exception {
        SSLService sslService = new SSLService(Settings.EMPTY, env);
        SSLContext sslContext = sslService.sslContext(sslService.sslConfiguration(Settings.EMPTY));
        try (CloseableHttpClient client = HttpClients.custom().setSSLContext(sslContext).build()) {
            // Execute a GET on a site known to have a valid certificate signed by a trusted public CA
            // This will result in a SSLHandshakeException if the SSLContext does not trust the CA, but the default
            // truststore trusts all common public CAs so the handshake will succeed
            privilegedConnect(() -> client.execute(new HttpGet("https://www.elastic.co/")).close());
        }
    }

    @Network
    public void testThatSSLContextTrustsJDKTrustedCAs() throws Exception {
        MockSecureSettings secureSettings = new MockSecureSettings();
        secureSettings.setString("xpack.security.transport.ssl.keystore.secure_password", "testclient");
        Settings settings = Settings.builder()
                .put("xpack.security.transport.ssl.keystore.path", testclientStore)
                .setSecureSettings(secureSettings)
                .build();
        SSLService sslService = new SSLService(settings, env);
        SSLContext sslContext = sslService.sslContext(sslService.sslConfiguration(settings.getByPrefix("xpack.security.transport.ssl.")));
        try (CloseableHttpClient client = HttpClients.custom().setSSLContext(sslContext).build()) {
            // Execute a GET on a site known to have a valid certificate signed by a trusted public CA which will succeed because the JDK
            // certs are trusted by default
            privilegedConnect(() -> client.execute(new HttpGet("https://www.elastic.co/")).close());
        }
    }

    @Network
    public void testThatSSLIOSessionStrategyWithoutSettingsWorks() throws Exception {
        SSLService sslService = new SSLService(Settings.EMPTY, env);
        SSLConfiguration sslConfiguration = globalConfiguration(sslService);
        logger.info("SSL Configuration: {}", sslConfiguration);
        SSLIOSessionStrategy sslStrategy = sslService.sslIOSessionStrategy(sslConfiguration);
        try (CloseableHttpAsyncClient client = getAsyncHttpClient(sslStrategy)) {
            client.start();

            // Execute a GET on a site known to have a valid certificate signed by a trusted public CA
            // This will result in a SSLHandshakeException if the SSLContext does not trust the CA, but the default
            // truststore trusts all common public CAs so the handshake will succeed
            client.execute(new HttpHost("elastic.co", 443, "https"), new HttpGet("/"), new AssertionCallback()).get();
        }
    }

    @Network
    public void testThatSSLIOSessionStrategyTrustsJDKTrustedCAs() throws Exception {
        MockSecureSettings secureSettings = new MockSecureSettings();
        secureSettings.setString("xpack.security.transport.ssl.keystore.secure_password", "testclient");
        Settings settings = Settings.builder()
                .put("xpack.security.transport.ssl.keystore.path", testclientStore)
                .setSecureSettings(secureSettings)
                .build();
        final SSLService sslService = new SSLService(settings, env);
        SSLIOSessionStrategy sslStrategy = sslService.sslIOSessionStrategy(globalConfiguration(sslService));
        try (CloseableHttpAsyncClient client = getAsyncHttpClient(sslStrategy)) {
            client.start();

            // Execute a GET on a site known to have a valid certificate signed by a trusted public CA which will succeed because the JDK
            // certs are trusted by default
            client.execute(new HttpHost("elastic.co", 443, "https"), new HttpGet("/"), new AssertionCallback()).get();
        }
    }

    private static SSLConfiguration globalConfiguration(SSLService sslService) {
        return sslService.getSSLConfiguration("xpack.ssl");
    }

    class AssertionCallback implements FutureCallback<HttpResponse> {

        @Override
        public void completed(HttpResponse result) {
            assertThat(result.getStatusLine().getStatusCode(), lessThan(300));
        }

        @Override
        public void failed(Exception ex) {
            logger.error(ex);

            fail(ex.toString());
        }

        @Override
        public void cancelled() {
            fail("The request was cancelled for some reason");
        }
    }

    private CloseableHttpAsyncClient getAsyncHttpClient(SSLIOSessionStrategy sslStrategy) throws Exception {
        try {
            return AccessController.doPrivileged((PrivilegedExceptionAction<CloseableHttpAsyncClient>)
                    () -> HttpAsyncClientBuilder.create().setSSLStrategy(sslStrategy).build());
        } catch (PrivilegedActionException e) {
            throw (Exception) e.getCause();
        }
    }

    private static void privilegedConnect(CheckedRunnable<Exception> runnable) throws Exception {
        try {
            AccessController.doPrivileged((PrivilegedExceptionAction<Void>) () -> {
                runnable.run();
                return null;
            });
        } catch (PrivilegedActionException e) {
            throw (Exception) e.getCause();
        }
    }

    private static final class MockSSLSession implements SSLSession {

        private final byte[] id;
        private final Runnable invalidation;

        private MockSSLSession(byte[] id, Runnable invalidation) {
            this.id = id;
            this.invalidation = invalidation;
        }

        @Override
        public byte[] getId() {
            return id;
        }

        @Override
        public SSLSessionContext getSessionContext() {
            return null;
        }

        @Override
        public long getCreationTime() {
            return 0;
        }

        @Override
        public long getLastAccessedTime() {
            return 0;
        }

        @Override
        public void invalidate() {
            invalidation.run();
        }

        @Override
        public boolean isValid() {
            return false;
        }

        @Override
        public void putValue(String name, Object value) {

        }

        @Override
        public Object getValue(String name) {
            return null;
        }

        @Override
        public void removeValue(String name) {

        }

        @Override
        public String[] getValueNames() {
            return new String[0];
        }

        @Override
        public Certificate[] getPeerCertificates() throws SSLPeerUnverifiedException {
            return new Certificate[0];
        }

        @Override
        public Certificate[] getLocalCertificates() {
            return new Certificate[0];
        }

        @SuppressForbidden(reason = "need to reference deprecated class to implement JDK interface")
        @Override
        public X509Certificate[] getPeerCertificateChain() throws SSLPeerUnverifiedException {
            return new X509Certificate[0];
        }

        @Override
        public Principal getPeerPrincipal() throws SSLPeerUnverifiedException {
            return null;
        }

        @Override
        public Principal getLocalPrincipal() {
            return null;
        }

        @Override
        public String getCipherSuite() {
            return null;
        }

        @Override
        public String getProtocol() {
            return null;
        }

        @Override
        public String getPeerHost() {
            return null;
        }

        @Override
        public int getPeerPort() {
            return 0;
        }

        @Override
        public int getPacketBufferSize() {
            return 0;
        }

        @Override
        public int getApplicationBufferSize() {
            return 0;
        }
    }
}<|MERGE_RESOLUTION|>--- conflicted
+++ resolved
@@ -83,8 +83,6 @@
     private Path testnodeStore;
     private String testnodeStoreType;
     private Path testclientStore;
-    private Path testnodeCert;
-    private Path testnodeKey;
     private Environment env;
 
     @Before
@@ -99,8 +97,6 @@
             testnodeStoreType = randomBoolean() ? "PKCS12" : null;
         }
         logger.info("Using [{}] key/truststore [{}]", testnodeStoreType, testnodeStore);
-        testnodeCert = getDataPath("/org/elasticsearch/xpack/security/transport/ssl/certs/simple/testnode.crt");
-        testnodeKey = getDataPath("/org/elasticsearch/xpack/security/transport/ssl/certs/simple/testnode.pem");
         testclientStore = getDataPath("/org/elasticsearch/xpack/security/transport/ssl/certs/simple/testclient.jks");
         env = TestEnvironment.newEnvironment(Settings.builder().put("path.home", createTempDir()).build());
     }
@@ -126,19 +122,12 @@
                 .setSecureSettings(secureCustomSettings)
                 .build();
 
-<<<<<<< HEAD
-        SSLEngine sslEngineWithTruststore = sslService.createSSLEngine(customTruststoreSettings);
-        assertThat(sslEngineWithTruststore, is(not(nullValue())));
-
-        SSLEngine sslEngine = sslService.createSSLEngine(Settings.EMPTY);
-=======
-        SSLConfiguration configuration = new SSLConfiguration(customTruststoreSettings, globalConfiguration(sslService));
+        SSLConfiguration configuration = new SSLConfiguration(customTruststoreSettings);
         SSLEngine sslEngineWithTruststore = sslService.createSSLEngine(configuration, null, -1);
         assertThat(sslEngineWithTruststore, is(not(nullValue())));
 
-        SSLConfiguration globalConfig = globalConfiguration(sslService);
-        SSLEngine sslEngine = sslService.createSSLEngine(globalConfig, null, -1);
->>>>>>> 71a39d10
+        SSLConfiguration defaultConfig = sslService.getSSLConfiguration("xpack.security.transport.ssl");
+        SSLEngine sslEngine = sslService.createSSLEngine(defaultConfig, null, -1);
         assertThat(sslEngineWithTruststore, is(not(sameInstance(sslEngine))));
 
         final SSLConfiguration profileConfiguration = sslService.getSSLConfiguration("transport.profiles.foo.xpack.security.ssl");
@@ -149,27 +138,21 @@
 
     public void testThatSslContextCachingWorks() throws Exception {
         MockSecureSettings secureSettings = new MockSecureSettings();
-<<<<<<< HEAD
-        secureSettings.setString("xpack.security.transport.ssl.keystore.secure_password", "testnode");
-        Settings settings = Settings.builder()
-                .put("xpack.security.transport.ssl.keystore.path", testnodeStore)
-                .put("xpack.security.transport.ssl.keystore.type", testnodeStoreType)
-=======
-        secureSettings.setString("xpack.ssl.secure_key_passphrase", "testnode");
-        Settings settings = Settings.builder()
-            .put("xpack.ssl.certificate", testnodeCert)
-            .put("xpack.ssl.key", testnodeKey)
->>>>>>> 71a39d10
-                .setSecureSettings(secureSettings)
-                .build();
-        SSLService sslService = new SSLService(settings, env);
-
-        SSLContext sslContext = sslService.sslContext(sslService.sslConfiguration(Settings.EMPTY));
-        SSLContext cachedSslContext = sslService.sslContext(sslService.sslConfiguration(Settings.EMPTY));
+        secureSettings.setString("xpack.security.transport.ssl.keystore.secure_password", "testnode");
+        Settings settings = Settings.builder()
+                .put("xpack.security.transport.ssl.keystore.path", testnodeStore)
+                .put("xpack.security.transport.ssl.keystore.type", testnodeStoreType)
+                .setSecureSettings(secureSettings)
+                .build();
+        SSLService sslService = new SSLService(settings, env);
+
+        final Settings transportSSLSettings = settings.getByPrefix("xpack.security.transport.ssl.");
+        SSLContext sslContext = sslService.sslContext(sslService.sslConfiguration(transportSSLSettings));
+        SSLContext cachedSslContext = sslService.sslContext(sslService.sslConfiguration(transportSSLSettings));
 
         assertThat(sslContext, is(sameInstance(cachedSslContext)));
 
-        final SSLConfiguration configuration = sslService.getSSLConfiguration("xpack.ssl");
+        final SSLConfiguration configuration = sslService.getSSLConfiguration("xpack.security.transport.ssl");
         final SSLContext configContext = sslService.sslContext(configuration);
         assertThat(configContext, is(sameInstance(sslContext)));
     }
@@ -185,13 +168,10 @@
                 .put("xpack.security.transport.ssl.keystore.path", differentPasswordsStore)
                 .setSecureSettings(secureSettings)
                 .build();
-<<<<<<< HEAD
-        new SSLService(settings, env).createSSLEngine(Settings.EMPTY);
-=======
+
         final SSLService sslService = new SSLService(settings, env);
-        SSLConfiguration configuration = globalConfiguration(sslService);
+        SSLConfiguration configuration = sslService.getSSLConfiguration("xpack.security.transport.ssl");
         sslService.createSSLEngine(configuration, null, -1);
->>>>>>> 71a39d10
     }
 
     public void testIncorrectKeyPasswordThrowsException() throws Exception {
@@ -205,13 +185,9 @@
                     .put("xpack.security.transport.ssl.keystore.path", differentPasswordsStore)
                     .setSecureSettings(secureSettings)
                     .build();
-<<<<<<< HEAD
-            new SSLService(settings, env).createSSLEngine(Settings.EMPTY);
-=======
             final SSLService sslService = new SSLService(settings, env);
-            SSLConfiguration configuration = globalConfiguration(sslService);
+            SSLConfiguration configuration = sslService.getSSLConfiguration("xpack.security.transport.ssl");
             sslService.createSSLEngine(configuration, null, -1);
->>>>>>> 71a39d10
             fail("expected an exception");
         } catch (ElasticsearchException e) {
             assertThat(e.getMessage(), containsString("failed to initialize a KeyManagerFactory"));
@@ -220,37 +196,22 @@
 
     public void testThatSSLv3IsNotEnabled() throws Exception {
         MockSecureSettings secureSettings = new MockSecureSettings();
-<<<<<<< HEAD
-        secureSettings.setString("xpack.security.transport.ssl.keystore.secure_password", "testnode");
-        Settings settings = Settings.builder()
-                .put("xpack.security.transport.ssl.keystore.path", testnodeStore)
-                .put("xpack.security.transport.ssl.keystore.type", testnodeStoreType)
-                .setSecureSettings(secureSettings)
-                .build();
-        SSLService sslService = new SSLService(settings, env);
-        SSLEngine engine = sslService.createSSLEngine(Settings.EMPTY);
-=======
-        secureSettings.setString("xpack.ssl.secure_key_passphrase", "testnode");
-        Settings settings = Settings.builder()
-            .put("xpack.ssl.certificate", testnodeCert)
-            .put("xpack.ssl.key", testnodeKey)
-            .setSecureSettings(secureSettings)
-            .build();
-        SSLService sslService = new SSLService(settings, env);
-        SSLConfiguration configuration = globalConfiguration(sslService);
+        secureSettings.setString("xpack.security.transport.ssl.keystore.secure_password", "testnode");
+        Settings settings = Settings.builder()
+                .put("xpack.security.transport.ssl.keystore.path", testnodeStore)
+                .put("xpack.security.transport.ssl.keystore.type", testnodeStoreType)
+                .setSecureSettings(secureSettings)
+                .build();
+        SSLService sslService = new SSLService(settings, env);
+        SSLConfiguration configuration = sslService.getSSLConfiguration("xpack.security.transport.ssl");
         SSLEngine engine = sslService.createSSLEngine(configuration, null, -1);
->>>>>>> 71a39d10
         assertThat(Arrays.asList(engine.getEnabledProtocols()), not(hasItem("SSLv3")));
     }
 
     public void testThatCreateClientSSLEngineWithoutAnySettingsWorks() throws Exception {
         SSLService sslService = new SSLService(Settings.EMPTY, env);
-<<<<<<< HEAD
-        SSLEngine sslEngine = sslService.createSSLEngine(Settings.EMPTY);
-=======
-        SSLConfiguration configuration = globalConfiguration(sslService);
+        SSLConfiguration configuration = sslService.getSSLConfiguration("xpack.security.transport.ssl");
         SSLEngine sslEngine = sslService.createSSLEngine(configuration, null, -1);
->>>>>>> 71a39d10
         assertThat(sslEngine, notNullValue());
     }
 
@@ -262,12 +223,8 @@
                 .setSecureSettings(secureSettings)
                 .build();
         SSLService sslService = new SSLService(settings, env);
-<<<<<<< HEAD
-        SSLEngine sslEngine = sslService.createSSLEngine(Settings.EMPTY);
-=======
-        SSLConfiguration configuration = globalConfiguration(sslService);
+        SSLConfiguration configuration = sslService.getSSLConfiguration("xpack.security.transport.ssl");
         SSLEngine sslEngine = sslService.createSSLEngine(configuration, null, -1);
->>>>>>> 71a39d10
         assertThat(sslEngine, notNullValue());
     }
 
@@ -283,15 +240,10 @@
                 .build();
         SSLService sslService = new SSLService(settings, env);
 
-<<<<<<< HEAD
-        assertTrue(sslService.isConfigurationValidForServerUsage(
-                sslService.sslConfiguration(settings.getByPrefix("xpack.security.transport.ssl."))));
-=======
-        assertTrue(sslService.isConfigurationValidForServerUsage(globalConfiguration(sslService)));
->>>>>>> 71a39d10
-    }
-
-    public void testValidForServerWithFallback() throws Exception {
+        assertTrue(sslService.isConfigurationValidForServerUsage(sslService.getSSLConfiguration("xpack.security.transport.ssl")));
+    }
+
+    public void testValidForServer() throws Exception {
         assumeFalse("Can't run in a FIPS JVM, JKS keystores can't be used", inFipsJvm());
         MockSecureSettings secureSettings = new MockSecureSettings();
         secureSettings.setString("xpack.security.transport.ssl.truststore.secure_password", "testnode");
@@ -301,7 +253,7 @@
                 .setSecureSettings(secureSettings)
                 .build();
         SSLService sslService = new SSLService(settings, env);
-        assertFalse(sslService.isConfigurationValidForServerUsage(globalConfiguration(sslService)));
+        assertFalse(sslService.isConfigurationValidForServerUsage(sslService.getSSLConfiguration("xpack.security.transport.ssl")));
 
         secureSettings.setString("xpack.security.transport.ssl.keystore.secure_password", "testnode");
         settings = Settings.builder()
@@ -312,58 +264,36 @@
                 .put("xpack.security.transport.ssl.keystore.type", testnodeStoreType)
                 .build();
         sslService = new SSLService(settings, env);
-        assertFalse(sslService.isConfigurationValidForServerUsage(globalConfiguration(sslService)));
         assertTrue(sslService.isConfigurationValidForServerUsage(sslService.getSSLConfiguration("xpack.security.transport.ssl")));
     }
 
     public void testGetVerificationMode() throws Exception {
         assumeFalse("Can't run in a FIPS JVM, TrustAllConfig is not a SunJSSE TrustManagers", inFipsJvm());
         SSLService sslService = new SSLService(Settings.EMPTY, env);
-<<<<<<< HEAD
-        assertThat(sslService.getVerificationMode(Settings.EMPTY), is(XPackSettings.VERIFICATION_MODE_DEFAULT));
-=======
-        assertThat(globalConfiguration(sslService).verificationMode(), is(XPackSettings.VERIFICATION_MODE_DEFAULT));
->>>>>>> 71a39d10
+        assertThat(sslService.getSSLConfiguration("xpack.security.transport.ssl").verificationMode(),
+            is(XPackSettings.VERIFICATION_MODE_DEFAULT));
 
         Settings settings = Settings.builder()
                 .put("xpack.security.transport.ssl.verification_mode", "certificate")
                 .put("transport.profiles.foo.xpack.security.ssl.verification_mode", "full")
                 .build();
         sslService = new SSLService(settings, env);
-<<<<<<< HEAD
-        assertThat(sslService.getVerificationMode(settings.getByPrefix("xpack.security.transport.ssl.")),
-                is(VerificationMode.CERTIFICATE));
-        assertThat(sslService.getVerificationMode(settings.getByPrefix("transport.profiles.foo.xpack.security.ssl.")),
-                is(VerificationMode.FULL));
-=======
-        assertThat(globalConfiguration(sslService).verificationMode(), is(VerificationMode.NONE));
         assertThat(sslService.getSSLConfiguration("xpack.security.transport.ssl.").verificationMode(), is(VerificationMode.CERTIFICATE));
         assertThat(sslService.getSSLConfiguration("transport.profiles.foo.xpack.security.ssl.").verificationMode(),
             is(VerificationMode.FULL));
->>>>>>> 71a39d10
     }
 
     public void testIsSSLClientAuthEnabled() throws Exception {
         SSLService sslService = new SSLService(Settings.EMPTY, env);
-<<<<<<< HEAD
-        assertTrue(sslService.isSSLClientAuthEnabled(Settings.EMPTY));
-=======
-        assertTrue(globalConfiguration(sslService).sslClientAuth().enabled());
->>>>>>> 71a39d10
+        assertTrue(sslService.getSSLConfiguration("xpack.security.transport.ssl").sslClientAuth().enabled());
 
         Settings settings = Settings.builder()
                 .put("xpack.security.transport.ssl.client_authentication", "optional")
             .put("transport.profiles.foo.port", "9400-9410")
                 .build();
         sslService = new SSLService(settings, env);
-<<<<<<< HEAD
-        assertTrue(sslService.isSSLClientAuthEnabled(settings.getByPrefix("xpack.security.transport.ssl.")));
-        assertTrue(sslService.isSSLClientAuthEnabled(settings.getByPrefix("transport.profiles.foo.xpack.security.ssl.")));
-=======
-        assertFalse(sslService.isSSLClientAuthEnabled(globalConfiguration(sslService)));
         assertTrue(sslService.isSSLClientAuthEnabled(sslService.getSSLConfiguration("xpack.security.transport.ssl")));
         assertTrue(sslService.isSSLClientAuthEnabled(sslService.getSSLConfiguration("transport.profiles.foo.xpack.security.ssl")));
->>>>>>> 71a39d10
     }
 
     public void testThatHttpClientAuthDefaultsToNone() throws Exception {
@@ -373,11 +303,7 @@
                 .build();
         final SSLService sslService = new SSLService(globalSettings, env);
 
-<<<<<<< HEAD
-        final SSLConfiguration globalConfig = sslService.sslConfiguration(globalSettings.getByPrefix("xpack.security.transport.ssl."));
-=======
-        final SSLConfiguration globalConfig = globalConfiguration(sslService);
->>>>>>> 71a39d10
+        final SSLConfiguration globalConfig = sslService.getSSLConfiguration("xpack.security.transport.ssl");
         assertThat(globalConfig.sslClientAuth(), is(SSLClientAuth.OPTIONAL));
 
         final SSLConfiguration httpConfig = sslService.getHttpTransportSSLConfiguration();
@@ -414,7 +340,6 @@
         ciphers.add("foo");
         ciphers.add("bar");
         MockSecureSettings secureSettings = new MockSecureSettings();
-<<<<<<< HEAD
         secureSettings.setString("xpack.security.transport.ssl.keystore.secure_password", "testnode");
         Settings settings = Settings.builder()
                 .put("xpack.security.transport.ssl.keystore.path", testnodeStore)
@@ -423,18 +348,8 @@
                 .putList("xpack.security.transport.ssl.ciphers", ciphers.toArray(new String[ciphers.size()]))
                 .build();
         SSLService sslService = new SSLService(settings, env);
-        SSLEngine engine = sslService.createSSLEngine(Settings.EMPTY);
-=======
-        secureSettings.setString("xpack.ssl.secure_key_passphrase", "testnode");
-        Settings settings = Settings.builder()
-            .put("xpack.ssl.certificate", testnodeCert)
-            .put("xpack.ssl.key", testnodeKey)
-            .setSecureSettings(secureSettings)
-            .build();
-        SSLService sslService = new SSLService(settings, env);
-        SSLConfiguration configuration = globalConfiguration(sslService);
+        SSLConfiguration configuration = sslService.getSSLConfiguration("xpack.security.transport.ssl");
         SSLEngine engine = sslService.createSSLEngine(configuration, null, -1);
->>>>>>> 71a39d10
         assertThat(engine, is(notNullValue()));
         String[] enabledCiphers = engine.getEnabledCipherSuites();
         assertThat(Arrays.asList(enabledCiphers), not(contains("foo", "bar")));
@@ -442,7 +357,6 @@
 
     public void testInvalidCiphersOnlyThrowsException() throws Exception {
         MockSecureSettings secureSettings = new MockSecureSettings();
-<<<<<<< HEAD
         secureSettings.setString("xpack.security.transport.ssl.keystore.secure_password", "testnode");
 
         Settings settings = Settings.builder()
@@ -451,16 +365,6 @@
                 .setSecureSettings(secureSettings)
                 .putList("xpack.security.transport.ssl.cipher_suites", new String[] { "foo", "bar" })
                 .build();
-=======
-        secureSettings.setString("xpack.ssl.secure_key_passphrase", "testnode");
-        Settings settings = Settings.builder()
-            .put("xpack.ssl.certificate", testnodeCert)
-            .put("xpack.ssl.key", testnodeKey)
-            .putList("xpack.ssl.cipher_suites", new String[]{"foo", "bar"})
-            .setSecureSettings(secureSettings)
-            .build();
-
->>>>>>> 71a39d10
         IllegalArgumentException e =
                 expectThrows(IllegalArgumentException.class, () -> new SSLService(settings, env));
         assertThat(e.getMessage(), is("none of the ciphers [foo, bar] are supported by this JVM"));
@@ -468,49 +372,29 @@
 
     public void testThatSSLEngineHasCipherSuitesOrderSet() throws Exception {
         MockSecureSettings secureSettings = new MockSecureSettings();
-<<<<<<< HEAD
-        secureSettings.setString("xpack.security.transport.ssl.keystore.secure_password", "testnode");
-        Settings settings = Settings.builder()
-                .put("xpack.security.transport.ssl.keystore.path", testnodeStore)
-                .put("xpack.security.transport.ssl.keystore.type", testnodeStoreType)
-                .setSecureSettings(secureSettings)
-                .build();
-        SSLService sslService = new SSLService(settings, env);
-        SSLEngine engine = sslService.createSSLEngine(Settings.EMPTY);
-=======
-        secureSettings.setString("xpack.ssl.secure_key_passphrase", "testnode");
-        Settings settings = Settings.builder()
-            .put("xpack.ssl.certificate", testnodeCert)
-            .put("xpack.ssl.key", testnodeKey)
-            .setSecureSettings(secureSettings)
-            .build();
-        SSLService sslService = new SSLService(settings, env);
-        SSLConfiguration configuration = globalConfiguration(sslService);
+        secureSettings.setString("xpack.security.transport.ssl.keystore.secure_password", "testnode");
+        Settings settings = Settings.builder()
+                .put("xpack.security.transport.ssl.keystore.path", testnodeStore)
+                .put("xpack.security.transport.ssl.keystore.type", testnodeStoreType)
+                .setSecureSettings(secureSettings)
+                .build();
+        SSLService sslService = new SSLService(settings, env);
+        SSLConfiguration configuration = sslService.getSSLConfiguration("xpack.security.transport.ssl");
         SSLEngine engine = sslService.createSSLEngine(configuration, null, -1);
->>>>>>> 71a39d10
         assertThat(engine, is(notNullValue()));
         assertTrue(engine.getSSLParameters().getUseCipherSuitesOrder());
     }
 
     public void testThatSSLSocketFactoryHasProperCiphersAndProtocols() throws Exception {
         MockSecureSettings secureSettings = new MockSecureSettings();
-<<<<<<< HEAD
-        secureSettings.setString("xpack.security.transport.ssl.keystore.secure_password", "testnode");
-        Settings settings = Settings.builder()
-                .put("xpack.security.transport.ssl.keystore.path", testnodeStore)
-                .put("xpack.security.transport.ssl.keystore.type", testnodeStoreType)
-                .setSecureSettings(secureSettings)
-                .build();
-=======
-        secureSettings.setString("xpack.ssl.secure_key_passphrase", "testnode");
-        Settings settings = Settings.builder()
-            .put("xpack.ssl.certificate", testnodeCert)
-            .put("xpack.ssl.key", testnodeKey)
-            .setSecureSettings(secureSettings)
-            .build();
->>>>>>> 71a39d10
-        SSLService sslService = new SSLService(settings, env);
-        SSLConfiguration config = globalConfiguration(sslService);
+        secureSettings.setString("xpack.security.transport.ssl.keystore.secure_password", "testnode");
+        Settings settings = Settings.builder()
+                .put("xpack.security.transport.ssl.keystore.path", testnodeStore)
+                .put("xpack.security.transport.ssl.keystore.type", testnodeStoreType)
+                .setSecureSettings(secureSettings)
+                .build();
+        SSLService sslService = new SSLService(settings, env);
+        SSLConfiguration config = sslService.getSSLConfiguration("xpack.security.transport.ssl");
         final SSLSocketFactory factory = sslService.sslSocketFactory(config);
         final String[] ciphers = sslService.supportedCiphers(factory.getSupportedCipherSuites(), config.cipherSuites(), false);
         assertThat(factory.getDefaultCipherSuites(), is(ciphers));
@@ -528,31 +412,17 @@
 
     public void testThatSSLEngineHasProperCiphersAndProtocols() throws Exception {
         MockSecureSettings secureSettings = new MockSecureSettings();
-<<<<<<< HEAD
-        secureSettings.setString("xpack.security.transport.ssl.keystore.secure_password", "testnode");
-        Settings settings = Settings.builder()
-                .put("xpack.security.transport.ssl.keystore.path", testnodeStore)
-                .put("xpack.security.transport.ssl.keystore.type", testnodeStoreType)
-                .setSecureSettings(secureSettings)
-                .build();
-        SSLService sslService = new SSLService(settings, env);
-        SSLEngine engine = sslService.createSSLEngine(Settings.EMPTY);
-        SSLConfiguration config = sslService.sslConfiguration(Settings.EMPTY);
-        final String[] ciphers = sslService.supportedCiphers(engine.getSupportedCipherSuites(), config.cipherSuites(), false);
-        final String[] supportedProtocols = config.supportedProtocols().toArray(Strings.EMPTY_ARRAY);
-=======
-        secureSettings.setString("xpack.ssl.secure_key_passphrase", "testnode");
-        Settings settings = Settings.builder()
-            .put("xpack.ssl.certificate", testnodeCert)
-            .put("xpack.ssl.key", testnodeKey)
-            .setSecureSettings(secureSettings)
-            .build();
-        SSLService sslService = new SSLService(settings, env);
-        SSLConfiguration configuration = globalConfiguration(sslService);
+        secureSettings.setString("xpack.security.transport.ssl.keystore.secure_password", "testnode");
+        Settings settings = Settings.builder()
+                .put("xpack.security.transport.ssl.keystore.path", testnodeStore)
+                .put("xpack.security.transport.ssl.keystore.type", testnodeStoreType)
+                .setSecureSettings(secureSettings)
+                .build();
+        SSLService sslService = new SSLService(settings, env);
+        SSLConfiguration configuration = sslService.getSSLConfiguration("xpack.security.transport.ssl");
         SSLEngine engine = sslService.createSSLEngine(configuration, null, -1);
         final String[] ciphers = sslService.supportedCiphers(engine.getSupportedCipherSuites(), configuration.cipherSuites(), false);
         final String[] supportedProtocols = configuration.supportedProtocols().toArray(Strings.EMPTY_ARRAY);
->>>>>>> 71a39d10
         assertThat(engine.getEnabledCipherSuites(), is(ciphers));
         assertArrayEquals(ciphers, engine.getSSLParameters().getCipherSuites());
         // the order we set the protocols in is not going to be what is returned as internally the JDK may sort the versions
@@ -600,9 +470,9 @@
     }
 
     public void testEmptyTrustManager() throws Exception {
-        Settings settings = Settings.builder().build();
+        Settings settings = Settings.EMPTY;
         final SSLService sslService = new SSLService(settings, env);
-        X509ExtendedTrustManager trustManager = sslService.sslContextHolder(sslService.getSSLConfiguration("xpack.ssl"))
+        X509ExtendedTrustManager trustManager = sslService.sslContextHolder(sslService.getSSLConfiguration("xpack.security.transport.ssl"))
             .getEmptyTrustManager();
         assertThat(trustManager.getAcceptedIssuers(), emptyArray());
     }
@@ -614,7 +484,6 @@
         final String[] cipherSuites = sslContext.getSupportedSSLParameters().getCipherSuites();
 
         final String[] contextNames = {
-            "xpack.ssl",
             "xpack.http.ssl",
             "xpack.security.http.ssl",
             "xpack.security.transport.ssl",
@@ -642,10 +511,6 @@
         }
 
         final Settings settings = builder
-            // Add a realm without SSL settings. This context name should be mapped to the global configuration
-            .put("xpack.security.authc.realms.file.realm3.order", 4)
-            // Add an exporter without SSL settings. This context name should be mapped to the global configuration
-            .put("xpack.monitoring.exporters.mon3.type", "http")
             .setSecureSettings(secureSettings)
             .build();
         SSLService sslService = new SSLService(settings, env);
@@ -660,14 +525,6 @@
             assertThat("Cipher for " + name, configuration.cipherSuites(), contains(cipherSuites[i]));
             assertThat("Configuration for " + name + ".", sslService.getSSLConfiguration(name + "."), sameInstance(configuration));
         }
-
-        // These contexts have no SSL settings, but for convenience we want those components to be able to access their context
-        // by name, and get back the global configuration
-        final SSLConfiguration realm3Config = sslService.getSSLConfiguration("xpack.security.authc.realms.file.realm3.ssl");
-        final SSLConfiguration mon3Config = sslService.getSSLConfiguration("xpack.monitoring.exporters.mon3.ssl.");
-        final SSLConfiguration global = globalConfiguration(sslService);
-        assertThat(realm3Config, sameInstance(global));
-        assertThat(mon3Config, sameInstance(global));
     }
 
     public void testReadCertificateInformation() throws Exception {
@@ -872,7 +729,7 @@
     @Network
     public void testThatSSLIOSessionStrategyWithoutSettingsWorks() throws Exception {
         SSLService sslService = new SSLService(Settings.EMPTY, env);
-        SSLConfiguration sslConfiguration = globalConfiguration(sslService);
+        SSLConfiguration sslConfiguration = sslService.getSSLConfiguration("xpack.security.transport.ssl");
         logger.info("SSL Configuration: {}", sslConfiguration);
         SSLIOSessionStrategy sslStrategy = sslService.sslIOSessionStrategy(sslConfiguration);
         try (CloseableHttpAsyncClient client = getAsyncHttpClient(sslStrategy)) {
@@ -894,7 +751,7 @@
                 .setSecureSettings(secureSettings)
                 .build();
         final SSLService sslService = new SSLService(settings, env);
-        SSLIOSessionStrategy sslStrategy = sslService.sslIOSessionStrategy(globalConfiguration(sslService));
+        SSLIOSessionStrategy sslStrategy = sslService.sslIOSessionStrategy(sslService.getSSLConfiguration("xpack.security.transport.ssl"));
         try (CloseableHttpAsyncClient client = getAsyncHttpClient(sslStrategy)) {
             client.start();
 
@@ -902,10 +759,6 @@
             // certs are trusted by default
             client.execute(new HttpHost("elastic.co", 443, "https"), new HttpGet("/"), new AssertionCallback()).get();
         }
-    }
-
-    private static SSLConfiguration globalConfiguration(SSLService sslService) {
-        return sslService.getSSLConfiguration("xpack.ssl");
     }
 
     class AssertionCallback implements FutureCallback<HttpResponse> {
