--- conflicted
+++ resolved
@@ -90,10 +90,6 @@
             randomAlphaOfLengthBetween(1, 10),
             randomAlphaOfLengthBetween(1, 10)
         );
-<<<<<<< HEAD
-        MigrateAction action = new MigrateAction();
-=======
->>>>>>> d90fa4eb
         {
             List<Step> steps = MigrateAction.ENABLED.toSteps(null, HOT_PHASE, nextStepKey);
             UpdateSettingsStep firstStep = (UpdateSettingsStep) steps.get(1);
@@ -117,10 +113,6 @@
             randomAlphaOfLengthBetween(1, 10),
             randomAlphaOfLengthBetween(1, 10)
         );
-<<<<<<< HEAD
-        MigrateAction action = new MigrateAction();
-=======
->>>>>>> d90fa4eb
 
         // does not skip an ordinary index
         {
