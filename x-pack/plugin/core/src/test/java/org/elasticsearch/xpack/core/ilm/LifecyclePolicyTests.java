/*
 * Copyright Elasticsearch B.V. and/or licensed to Elasticsearch B.V. under one
 * or more contributor license agreements. Licensed under the Elastic License
 * 2.0; you may not use this file except in compliance with the Elastic License
 * 2.0.
 */
package org.elasticsearch.xpack.core.ilm;

import org.elasticsearch.client.Client;
import org.elasticsearch.cluster.ClusterModule;
import org.elasticsearch.common.Nullable;
import org.elasticsearch.common.ParseField;
import org.elasticsearch.common.io.stream.NamedWriteableRegistry;
import org.elasticsearch.common.io.stream.Writeable.Reader;
import org.elasticsearch.common.unit.TimeValue;
import org.elasticsearch.common.xcontent.NamedXContentRegistry;
import org.elasticsearch.common.xcontent.XContentParser;
import org.elasticsearch.test.AbstractSerializingTestCase;
import org.elasticsearch.xpack.core.ilm.Step.StepKey;

import java.io.IOException;
import java.util.ArrayList;
import java.util.Arrays;
import java.util.Collections;
import java.util.HashMap;
import java.util.HashSet;
import java.util.LinkedHashMap;
import java.util.List;
import java.util.Map;
import java.util.Set;
import java.util.function.Function;
import java.util.stream.Collectors;

import static org.hamcrest.Matchers.equalTo;
import static org.hamcrest.Matchers.instanceOf;
import static org.mockito.Mockito.mock;

public class LifecyclePolicyTests extends AbstractSerializingTestCase<LifecyclePolicy> {

    private String lifecycleName;

    @Override
    protected LifecyclePolicy doParseInstance(XContentParser parser) {
        return LifecyclePolicy.parse(parser, lifecycleName);
    }

    @Override
    protected NamedWriteableRegistry getNamedWriteableRegistry() {
        return new NamedWriteableRegistry(
            Arrays.asList(
                new NamedWriteableRegistry.Entry(LifecycleType.class, TimeseriesLifecycleType.TYPE,
                    (in) -> TimeseriesLifecycleType.INSTANCE),
                new NamedWriteableRegistry.Entry(LifecycleAction.class, AllocateAction.NAME, AllocateAction::new),
                new NamedWriteableRegistry.Entry(LifecycleAction.class, WaitForSnapshotAction.NAME, WaitForSnapshotAction::new),
                new NamedWriteableRegistry.Entry(LifecycleAction.class, DeleteAction.NAME, DeleteAction::new),
                new NamedWriteableRegistry.Entry(LifecycleAction.class, ForceMergeAction.NAME, ForceMergeAction::new),
                new NamedWriteableRegistry.Entry(LifecycleAction.class, ReadOnlyAction.NAME, ReadOnlyAction::new),
                new NamedWriteableRegistry.Entry(LifecycleAction.class, RolloverAction.NAME, RolloverAction::new),
                new NamedWriteableRegistry.Entry(LifecycleAction.class, ShrinkAction.NAME, ShrinkAction::new),
                new NamedWriteableRegistry.Entry(LifecycleAction.class, FreezeAction.NAME, FreezeAction::new),
                new NamedWriteableRegistry.Entry(LifecycleAction.class, SetPriorityAction.NAME, SetPriorityAction::new),
                new NamedWriteableRegistry.Entry(LifecycleAction.class, UnfollowAction.NAME, UnfollowAction::new),
                new NamedWriteableRegistry.Entry(LifecycleAction.class, MigrateAction.NAME, MigrateAction::new),
                new NamedWriteableRegistry.Entry(LifecycleAction.class, SearchableSnapshotAction.NAME, SearchableSnapshotAction::new),
                new NamedWriteableRegistry.Entry(LifecycleAction.class, RollupILMAction.NAME, RollupILMAction::new)
            ));
    }

    @Override
    protected NamedXContentRegistry xContentRegistry() {
        List<NamedXContentRegistry.Entry> entries = new ArrayList<>(ClusterModule.getNamedXWriteables());
        entries.addAll(Arrays.asList(
            new NamedXContentRegistry.Entry(LifecycleType.class, new ParseField(TimeseriesLifecycleType.TYPE),
                (p) -> TimeseriesLifecycleType.INSTANCE),
            new NamedXContentRegistry.Entry(LifecycleAction.class, new ParseField(AllocateAction.NAME), AllocateAction::parse),
            new NamedXContentRegistry.Entry(LifecycleAction.class,
                new ParseField(WaitForSnapshotAction.NAME), WaitForSnapshotAction::parse),
            new NamedXContentRegistry.Entry(LifecycleAction.class, new ParseField(DeleteAction.NAME), DeleteAction::parse),
            new NamedXContentRegistry.Entry(LifecycleAction.class, new ParseField(ForceMergeAction.NAME), ForceMergeAction::parse),
            new NamedXContentRegistry.Entry(LifecycleAction.class, new ParseField(ReadOnlyAction.NAME), ReadOnlyAction::parse),
            new NamedXContentRegistry.Entry(LifecycleAction.class, new ParseField(RolloverAction.NAME), RolloverAction::parse),
            new NamedXContentRegistry.Entry(LifecycleAction.class, new ParseField(ShrinkAction.NAME), ShrinkAction::parse),
            new NamedXContentRegistry.Entry(LifecycleAction.class, new ParseField(FreezeAction.NAME), FreezeAction::parse),
            new NamedXContentRegistry.Entry(LifecycleAction.class, new ParseField(SetPriorityAction.NAME), SetPriorityAction::parse),
            new NamedXContentRegistry.Entry(LifecycleAction.class, new ParseField(UnfollowAction.NAME), UnfollowAction::parse),
            new NamedXContentRegistry.Entry(LifecycleAction.class, new ParseField(MigrateAction.NAME), MigrateAction::parse),
            new NamedXContentRegistry.Entry(LifecycleAction.class, new ParseField(SearchableSnapshotAction.NAME),
                SearchableSnapshotAction::parse),
            new NamedXContentRegistry.Entry(LifecycleAction.class, new ParseField(RollupILMAction.NAME), RollupILMAction::parse)
        ));
        return new NamedXContentRegistry(entries);
    }

    @Override
    protected LifecyclePolicy createTestInstance() {
        lifecycleName = randomAlphaOfLength(5);
        return randomTimeseriesLifecyclePolicy(lifecycleName);
    }

    /**
     * The same as {@link #randomTimeseriesLifecyclePolicy(String)} but ensures
     * that the resulting policy has all valid phases and all valid actions.
     */
    public static LifecyclePolicy randomTimeseriesLifecyclePolicyWithAllPhases(@Nullable String lifecycleName) {
        List<String> phaseNames = TimeseriesLifecycleType.ORDERED_VALID_PHASES;
        Map<String, Phase> phases = new HashMap<>(phaseNames.size());
        Function<String, Set<String>> validActions = getPhaseToValidActions();
        Function<String, LifecycleAction> randomAction = getNameToActionFunction();
        TimeValue prev = null;
        for (String phase : phaseNames) {
            TimeValue after = prev == null ? TimeValue.parseTimeValue(randomTimeValue(0, 100000, "s", "m", "h", "d"), "test_after") :
                TimeValue.timeValueSeconds(prev.seconds() + randomIntBetween(60, 600));
            prev = after;
            Map<String, LifecycleAction> actions = new HashMap<>();
            Set<String> actionNames = validActions.apply(phase);
            if (phase.equals(TimeseriesLifecycleType.HOT_PHASE) == false) {
                // let's make sure the other phases don't configure actions that conflict with the `searchable_snapshot` action
                // configured in the hot phase
                actionNames.removeAll(TimeseriesLifecycleType.ACTIONS_CANNOT_FOLLOW_SEARCHABLE_SNAPSHOT);
            }
            for (String action : actionNames) {
                actions.put(action, randomAction.apply(action));
            }
            phases.put(phase, new Phase(phase, after, actions));
        }
        return new LifecyclePolicy(TimeseriesLifecycleType.INSTANCE, lifecycleName, phases, randomMeta());
    }

    public static LifecyclePolicy randomTimeseriesLifecyclePolicy(@Nullable String lifecycleName) {
        List<String> phaseNames = randomSubsetOf(
            between(0, TimeseriesLifecycleType.ORDERED_VALID_PHASES.size() - 1), TimeseriesLifecycleType.ORDERED_VALID_PHASES).stream()
            // Remove the frozen phase, we'll randomly re-add it later
            .filter(pn -> TimeseriesLifecycleType.FROZEN_PHASE.equals(pn) == false)
            .collect(Collectors.toList());
        Map<String, Phase> phases = new HashMap<>(phaseNames.size());
        Function<String, Set<String>> validActions = getPhaseToValidActions();
        Function<String, LifecycleAction> randomAction = getNameToActionFunction();
        // as what actions end up in the hot phase influence what actions are allowed in the subsequent phases we'll move the hot phase
        // at the front of the phases to process (if it exists)
        if (phaseNames.contains(TimeseriesLifecycleType.HOT_PHASE)) {
            phaseNames.remove(TimeseriesLifecycleType.HOT_PHASE);
            phaseNames.add(0, TimeseriesLifecycleType.HOT_PHASE);
        }
        boolean hotPhaseContainsSearchableSnap = false;
        boolean coldPhaseContainsSearchableSnap = false;
        // let's order the phases so we can reason about actions in a previous phase in order to generate a random *valid* policy
        List<String> orderedPhases = new ArrayList<>(phaseNames.size());
        for (String validPhase : TimeseriesLifecycleType.ORDERED_VALID_PHASES) {
            if (phaseNames.contains(validPhase)) {
                orderedPhases.add(validPhase);
            }
        }

        TimeValue prev = null;
        for (String phase : orderedPhases) {
            TimeValue after = prev == null ? TimeValue.parseTimeValue(randomTimeValue(0, 100000, "s", "m", "h", "d"), "test_after") :
                TimeValue.timeValueSeconds(prev.seconds() + randomIntBetween(60, 600));
            prev = after;
            Map<String, LifecycleAction> actions = new HashMap<>();
            List<String> actionNames = randomSubsetOf(validActions.apply(phase));

            if (phase.equals(TimeseriesLifecycleType.HOT_PHASE)) {
                // If the hot phase has any actions that require a rollover, then ensure there is one so that the policy will validate
                if (actionNames.stream().anyMatch(TimeseriesLifecycleType.HOT_ACTIONS_THAT_REQUIRE_ROLLOVER::contains)) {
                    actionNames.add(RolloverAction.NAME);
                }

                if (actionNames.contains(SearchableSnapshotAction.NAME)) {
                    hotPhaseContainsSearchableSnap = true;
                }
            }
            if (phase.equals(TimeseriesLifecycleType.COLD_PHASE)) {
                if (hotPhaseContainsSearchableSnap) {
                    // let's make sure the other phases don't configure actions that conflict with a possible `searchable_snapshot` action
                    // configured in the hot phase
                    actionNames.removeAll(TimeseriesLifecycleType.ACTIONS_CANNOT_FOLLOW_SEARCHABLE_SNAPSHOT);
                }

                if (actionNames.contains(SearchableSnapshotAction.NAME)) {
                    coldPhaseContainsSearchableSnap = true;
                }
            } else {
                if (hotPhaseContainsSearchableSnap || coldPhaseContainsSearchableSnap) {
                    // let's make sure the other phases don't configure actions that conflict with a possible `searchable_snapshot` action
                    // configured in a previous phase (hot/cold)
                    actionNames.removeAll(TimeseriesLifecycleType.ACTIONS_CANNOT_FOLLOW_SEARCHABLE_SNAPSHOT);
                }
            }

            for (String action : actionNames) {
                actions.put(action, randomAction.apply(action));
            }
            phases.put(phase, new Phase(phase, after, actions));
        }
        // Add a frozen phase if neither the hot nor cold phase contains a searchable snapshot action
        if (hotPhaseContainsSearchableSnap == false && coldPhaseContainsSearchableSnap == false && randomBoolean()) {
            TimeValue frozenTime = prev == null ? TimeValue.parseTimeValue(randomTimeValue(0, 100000, "s", "m", "h", "d"), "test") :
                TimeValue.timeValueSeconds(prev.seconds() + randomIntBetween(60, 600));
            phases.put(TimeseriesLifecycleType.FROZEN_PHASE,
                new Phase(TimeseriesLifecycleType.FROZEN_PHASE, frozenTime,
                    Collections.singletonMap(SearchableSnapshotAction.NAME,
                        new SearchableSnapshotAction(randomAlphaOfLength(10), randomBoolean()))));
        } else {
            phases.remove(TimeseriesLifecycleType.FROZEN_PHASE);
        }
        return new LifecyclePolicy(TimeseriesLifecycleType.INSTANCE, lifecycleName, phases, randomMeta());
    }

    private static Function<String, Set<String>> getPhaseToValidActions() {
        return (phase) -> {
            switch (phase) {
                case "hot":
                    return new HashSet<>(TimeseriesLifecycleType.VALID_HOT_ACTIONS);
                case "warm":
                    return new HashSet<>(TimeseriesLifecycleType.VALID_WARM_ACTIONS);
                case "cold":
                    return new HashSet<>(TimeseriesLifecycleType.VALID_COLD_ACTIONS);
                case "frozen":
                    return new HashSet<>(TimeseriesLifecycleType.VALID_FROZEN_ACTIONS);
                case "delete":
                    return new HashSet<>(TimeseriesLifecycleType.VALID_DELETE_ACTIONS);
                default:
                    throw new IllegalArgumentException("invalid phase [" + phase + "]");
            }};
    }

    private static Function<String, LifecycleAction> getNameToActionFunction() {
        return (action) -> {
                switch (action) {
                    case AllocateAction.NAME:
                        return AllocateActionTests.randomInstance();
                    case WaitForSnapshotAction.NAME:
                        return WaitForSnapshotActionTests.randomInstance();
                    case DeleteAction.NAME:
                        return new DeleteAction();
                    case ForceMergeAction.NAME:
                        return ForceMergeActionTests.randomInstance();
                    case ReadOnlyAction.NAME:
                        return new ReadOnlyAction();
                    case RolloverAction.NAME:
                        return RolloverActionTests.randomInstance();
                    case ShrinkAction.NAME:
                        return ShrinkActionTests.randomInstance();
                    case FreezeAction.NAME:
                        return new FreezeAction();
                    case SetPriorityAction.NAME:
                        return SetPriorityActionTests.randomInstance();
                    case UnfollowAction.NAME:
                        return new UnfollowAction();
                    case SearchableSnapshotAction.NAME:
                        return new SearchableSnapshotAction("repo", randomBoolean());
                    case MigrateAction.NAME:
                        return new MigrateAction(false);
                    case RollupILMAction.NAME:
                        return RollupILMActionTests.randomInstance();
                    default:
                        throw new IllegalArgumentException("invalid action [" + action + "]");
                }};
    }

    public static LifecyclePolicy randomTestLifecyclePolicy(@Nullable String lifecycleName) {
        int numberPhases = randomInt(5);
        Map<String, Phase> phases = new HashMap<>(numberPhases);
        for (int i = 0; i < numberPhases; i++) {
            TimeValue after = TimeValue.parseTimeValue(randomTimeValue(0, 10000, "s", "m", "h", "d"), "test_after");
            Map<String, LifecycleAction> actions = new HashMap<>();
            if (randomBoolean()) {
                MockAction action = new MockAction();
                actions.put(action.getWriteableName(), action);
            }
            String phaseName = randomAlphaOfLength(10);
            phases.put(phaseName, new Phase(phaseName, after, actions));
        }
        return new LifecyclePolicy(TestLifecycleType.INSTANCE, lifecycleName, phases, randomMeta());
    }

    @Override
    protected LifecyclePolicy mutateInstance(LifecyclePolicy instance) throws IOException {
        String name = instance.getName();
        Map<String, Phase> phases = instance.getPhases();
        switch (between(0, 1)) {
            case 0:
                name = name + randomAlphaOfLengthBetween(1, 5);
                break;
            case 1:
                // Remove the frozen phase, because it makes a lot of invalid phases when randomly mutating an existing policy
                phases.remove(TimeseriesLifecycleType.FROZEN_PHASE);
                // Remove a random phase
                if (phases.size() > 0) {
                    phases.remove(new ArrayList<>(phases.keySet()).remove(randomIntBetween(0, phases.size() - 1)));
                }
                String phaseName = randomValueOtherThanMany(phases::containsKey,
                        () -> randomFrom(TimeseriesLifecycleType.ORDERED_VALID_PHASES.stream()
                            .filter(pn -> TimeseriesLifecycleType.FROZEN_PHASE.equals(pn) == false)
                            .collect(Collectors.toList())));
                phases = new LinkedHashMap<>(phases);
                phases.put(phaseName, new Phase(phaseName, null, Collections.emptyMap()));
                break;
            default:
                throw new AssertionError("Illegal randomisation branch");
        }
        return new LifecyclePolicy(TimeseriesLifecycleType.INSTANCE, name, phases, randomMeta());
    }

    @Override
    protected Reader<LifecyclePolicy> instanceReader() {
        return LifecyclePolicy::new;
    }

    public void testFirstAndLastSteps() {
        Client client = mock(Client.class);
        lifecycleName = randomAlphaOfLengthBetween(1, 20);
        Map<String, Phase> phases = new LinkedHashMap<>();
<<<<<<< HEAD
        LifecyclePolicy policy = new LifecyclePolicy(TestLifecycleType.INSTANCE, lifecycleName, phases);
        List<Step> steps = policy.toSteps(client, null);
=======
        LifecyclePolicy policy = new LifecyclePolicy(TestLifecycleType.INSTANCE, lifecycleName, phases, randomMeta());
        List<Step> steps = policy.toSteps(client);
>>>>>>> 0cdb7482
        assertThat(steps.size(), equalTo(2));
        assertThat(steps.get(0), instanceOf(InitializePolicyContextStep.class));
        assertThat(steps.get(0).getKey(), equalTo(new StepKey("new", "init", "init")));
        assertThat(steps.get(0).getNextStepKey(), equalTo(PhaseCompleteStep.finalStep("new").getKey()));
        assertThat(steps.get(1), equalTo(PhaseCompleteStep.finalStep("new")));
    }

    public void testToStepsWithOneStep() {
        Client client = mock(Client.class);
        MockStep mockStep = new MockStep(
            new Step.StepKey("test", "test", "test"), PhaseCompleteStep.finalStep("test").getKey());

        lifecycleName = randomAlphaOfLengthBetween(1, 20);
        Map<String, Phase> phases = new LinkedHashMap<>();
        LifecycleAction firstAction = new MockAction(Arrays.asList(mockStep));
        Map<String, LifecycleAction> actions = Collections.singletonMap(MockAction.NAME, firstAction);
        Phase firstPhase = new Phase("test", TimeValue.ZERO, actions);
        phases.put(firstPhase.getName(), firstPhase);
        LifecyclePolicy policy = new LifecyclePolicy(TestLifecycleType.INSTANCE, lifecycleName, phases, randomMeta());
        StepKey firstStepKey = InitializePolicyContextStep.KEY;
        StepKey secondStepKey = PhaseCompleteStep.finalStep("new").getKey();
        List<Step> steps = policy.toSteps(client, null);
        assertThat(steps.size(), equalTo(4));
        assertSame(steps.get(0).getKey(), firstStepKey);
        assertThat(steps.get(0).getNextStepKey(), equalTo(secondStepKey));
        assertThat(steps.get(1).getKey(), equalTo(secondStepKey));
        assertThat(steps.get(1).getNextStepKey(), equalTo(mockStep.getKey()));
        assertThat(steps.get(2).getKey(), equalTo(mockStep.getKey()));
        assertThat(steps.get(2).getNextStepKey(), equalTo(PhaseCompleteStep.finalStep("test").getKey()));
        assertThat(steps.get(3), equalTo(PhaseCompleteStep.finalStep("test")));
    }

    public void testToStepsWithTwoPhases() {
        Client client = mock(Client.class);
        MockStep secondActionStep = new MockStep(new StepKey("second_phase", "test2", "test"),
            PhaseCompleteStep.finalStep("second_phase").getKey());
        MockStep secondAfter = new MockStep(new StepKey("first_phase", PhaseCompleteStep.NAME, PhaseCompleteStep.NAME),
            secondActionStep.getKey());
        MockStep firstActionAnotherStep = new MockStep(new StepKey("first_phase", "test", "bar"), secondAfter.getKey());
        MockStep firstActionStep = new MockStep(new StepKey("first_phase", "test", "foo"), firstActionAnotherStep.getKey());
        MockStep firstAfter = new MockStep(new StepKey("new", PhaseCompleteStep.NAME, PhaseCompleteStep.NAME), firstActionStep.getKey());
        MockStep init = new MockStep(InitializePolicyContextStep.KEY, firstAfter.getKey());

        lifecycleName = randomAlphaOfLengthBetween(1, 20);
        Map<String, Phase> phases = new LinkedHashMap<>();
        LifecycleAction firstAction = new MockAction(Arrays.asList(firstActionStep, firstActionAnotherStep));
        LifecycleAction secondAction = new MockAction(Arrays.asList(secondActionStep));
        Map<String, LifecycleAction> firstActions = Collections.singletonMap(MockAction.NAME, firstAction);
        Map<String, LifecycleAction> secondActions = Collections.singletonMap(MockAction.NAME, secondAction);
        Phase firstPhase = new Phase("first_phase", TimeValue.ZERO, firstActions);
        Phase secondPhase = new Phase("second_phase", TimeValue.ZERO, secondActions);
        phases.put(firstPhase.getName(), firstPhase);
        phases.put(secondPhase.getName(), secondPhase);
        LifecyclePolicy policy = new LifecyclePolicy(TestLifecycleType.INSTANCE, lifecycleName, phases, randomMeta());

        List<Step> steps = policy.toSteps(client, null);
        assertThat(steps.size(), equalTo(7));
        assertThat(steps.get(0).getClass(), equalTo(InitializePolicyContextStep.class));
        assertThat(steps.get(0).getKey(), equalTo(init.getKey()));
        assertThat(steps.get(0).getNextStepKey(), equalTo(init.getNextStepKey()));
        assertThat(steps.get(1).getClass(), equalTo(PhaseCompleteStep.class));
        assertThat(steps.get(1).getKey(), equalTo(firstAfter.getKey()));
        assertThat(steps.get(1).getNextStepKey(), equalTo(firstAfter.getNextStepKey()));
        assertThat(steps.get(2), equalTo(firstActionStep));
        assertThat(steps.get(3), equalTo(firstActionAnotherStep));
        assertThat(steps.get(4).getClass(), equalTo(PhaseCompleteStep.class));
        assertThat(steps.get(4).getKey(), equalTo(secondAfter.getKey()));
        assertThat(steps.get(4).getNextStepKey(), equalTo(secondAfter.getNextStepKey()));
        assertThat(steps.get(5), equalTo(secondActionStep));
        assertThat(steps.get(6), equalTo(PhaseCompleteStep.finalStep("second_phase")));
    }

    public void testIsActionSafe() {
        Map<String, Phase> phases = new LinkedHashMap<>();
        LifecycleAction firstAction = new MockAction(Collections.emptyList(), true);
        LifecycleAction secondAction = new MockAction(Collections.emptyList(), false);
        Map<String, LifecycleAction> firstActions = Collections.singletonMap(MockAction.NAME, firstAction);
        Map<String, LifecycleAction> secondActions = Collections.singletonMap(MockAction.NAME, secondAction);
        Phase firstPhase = new Phase("first_phase", TimeValue.ZERO, firstActions);
        Phase secondPhase = new Phase("second_phase", TimeValue.ZERO, secondActions);
        phases.put(firstPhase.getName(), firstPhase);
        phases.put(secondPhase.getName(), secondPhase);
        LifecyclePolicy policy = new LifecyclePolicy(TestLifecycleType.INSTANCE, lifecycleName, phases, randomMeta());

        assertTrue(policy.isActionSafe(new StepKey("first_phase", MockAction.NAME, randomAlphaOfLength(10))));

        assertFalse(policy.isActionSafe(new StepKey("second_phase", MockAction.NAME, randomAlphaOfLength(10))));

        IllegalArgumentException exception = expectThrows(IllegalArgumentException.class,
            () -> policy.isActionSafe(new StepKey("non_existant_phase", MockAction.NAME, randomAlphaOfLength(10))));
        assertEquals("Phase [non_existant_phase]  does not exist in policy [" + policy.getName() + "]", exception.getMessage());

        exception = expectThrows(IllegalArgumentException.class,
            () -> policy.isActionSafe(new StepKey("first_phase", "non_existant_action", randomAlphaOfLength(10))));
        assertEquals("Action [non_existant_action] in phase [first_phase]  does not exist in policy [" + policy.getName() + "]",
            exception.getMessage());

        assertTrue(policy.isActionSafe(new StepKey("new", randomAlphaOfLength(10), randomAlphaOfLength(10))));
    }

    public void testValidatePolicyName() {
        expectThrows(IllegalArgumentException.class, () -> LifecyclePolicy.validatePolicyName(randomAlphaOfLengthBetween(0, 10) +
            "," + randomAlphaOfLengthBetween(0, 10)));
        expectThrows(IllegalArgumentException.class, () -> LifecyclePolicy.validatePolicyName(randomAlphaOfLengthBetween(0, 10) +
            " " + randomAlphaOfLengthBetween(0, 10)));
        expectThrows(IllegalArgumentException.class, () -> LifecyclePolicy.validatePolicyName("_" + randomAlphaOfLengthBetween(1, 20)));
        expectThrows(IllegalArgumentException.class, () -> LifecyclePolicy.validatePolicyName(randomAlphaOfLengthBetween(256, 1000)));

        LifecyclePolicy.validatePolicyName(randomAlphaOfLengthBetween(1, 10) + "_" + randomAlphaOfLengthBetween(0, 10));

        LifecyclePolicy.validatePolicyName(randomAlphaOfLengthBetween(0, 10) + "-" + randomAlphaOfLengthBetween(0, 10));
        LifecyclePolicy.validatePolicyName(randomAlphaOfLengthBetween(0, 10) + "+" + randomAlphaOfLengthBetween(0, 10));

        LifecyclePolicy.validatePolicyName(randomAlphaOfLengthBetween(1, 255));
    }

    public static Map<String, Object> randomMeta() {
        if (randomBoolean()) {
            if (randomBoolean()) {
                return Collections.singletonMap(randomAlphaOfLength(4), randomAlphaOfLength(4));
            } else {
                return Collections.singletonMap(randomAlphaOfLength(5),
                    Collections.singletonMap(randomAlphaOfLength(4), randomAlphaOfLength(4)));
            }
        } else {
            return null;
        }
    }
}<|MERGE_RESOLUTION|>--- conflicted
+++ resolved
@@ -311,13 +311,8 @@
         Client client = mock(Client.class);
         lifecycleName = randomAlphaOfLengthBetween(1, 20);
         Map<String, Phase> phases = new LinkedHashMap<>();
-<<<<<<< HEAD
-        LifecyclePolicy policy = new LifecyclePolicy(TestLifecycleType.INSTANCE, lifecycleName, phases);
+        LifecyclePolicy policy = new LifecyclePolicy(TestLifecycleType.INSTANCE, lifecycleName, phases, randomMeta());
         List<Step> steps = policy.toSteps(client, null);
-=======
-        LifecyclePolicy policy = new LifecyclePolicy(TestLifecycleType.INSTANCE, lifecycleName, phases, randomMeta());
-        List<Step> steps = policy.toSteps(client);
->>>>>>> 0cdb7482
         assertThat(steps.size(), equalTo(2));
         assertThat(steps.get(0), instanceOf(InitializePolicyContextStep.class));
         assertThat(steps.get(0).getKey(), equalTo(new StepKey("new", "init", "init")));
