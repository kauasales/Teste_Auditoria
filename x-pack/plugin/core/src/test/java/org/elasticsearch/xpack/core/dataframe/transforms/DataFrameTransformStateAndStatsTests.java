--- conflicted
+++ resolved
@@ -22,23 +22,12 @@
     public static DataFrameTransformStateAndStats randomDataFrameTransformStateAndStats(String id) {
         return new DataFrameTransformStateAndStats(id,
                 DataFrameTransformStateTests.randomDataFrameTransformState(),
-<<<<<<< HEAD
-                DataFrameIndexerTransformStatsTests.randomStats(),
+                DataFrameIndexerTransformStatsTests.randomStats(id),
                 DataFrameTransformCheckpointingInfoTests.randomDataFrameTransformCheckpointingInfo());
     }
 
     public static DataFrameTransformStateAndStats randomDataFrameTransformStateAndStats() {
-        return new DataFrameTransformStateAndStats(randomAlphaOfLengthBetween(1, 10),
-                DataFrameTransformStateTests.randomDataFrameTransformState(),
-                DataFrameIndexerTransformStatsTests.randomStats(),
-                DataFrameTransformCheckpointingInfoTests.randomDataFrameTransformCheckpointingInfo());
-=======
-                DataFrameIndexerTransformStatsTests.randomStats(id));
-    }
-
-    public static DataFrameTransformStateAndStats randomDataFrameTransformStateAndStats() {
         return randomDataFrameTransformStateAndStats(randomAlphaOfLengthBetween(1, 10));
->>>>>>> fcc71581
     }
 
     @Override
