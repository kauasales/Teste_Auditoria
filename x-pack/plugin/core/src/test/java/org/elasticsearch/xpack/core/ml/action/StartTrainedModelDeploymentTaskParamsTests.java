--- conflicted
+++ resolved
@@ -32,9 +32,6 @@
     }
 
     public static StartTrainedModelDeploymentAction.TaskParams createRandom() {
-<<<<<<< HEAD
-        return new TaskParams(randomAlphaOfLength(10), randomNonNegativeLong(), randomIntBetween(1, 8), randomIntBetween(1, 8));
-=======
         return new TaskParams(
             randomAlphaOfLength(10),
             randomNonNegativeLong(),
@@ -42,6 +39,5 @@
             randomIntBetween(1, 8),
             randomIntBetween(1, 10000)
         );
->>>>>>> d90fa4eb
     }
 }