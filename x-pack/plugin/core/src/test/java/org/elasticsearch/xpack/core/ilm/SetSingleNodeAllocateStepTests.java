--- conflicted
+++ resolved
@@ -21,12 +21,8 @@
 import org.elasticsearch.action.admin.indices.stats.ShardStats;
 import org.elasticsearch.action.support.PlainActionFuture;
 import org.elasticsearch.action.support.master.AcknowledgedResponse;
-<<<<<<< HEAD
-import org.elasticsearch.client.transport.NoNodeAvailableException;
+import org.elasticsearch.client.internal.transport.NoNodeAvailableException;
 import org.elasticsearch.cluster.ClusterName;
-=======
-import org.elasticsearch.client.internal.transport.NoNodeAvailableException;
->>>>>>> ed5fc8bd
 import org.elasticsearch.cluster.ClusterState;
 import org.elasticsearch.cluster.metadata.IndexMetadata;
 import org.elasticsearch.cluster.metadata.Metadata;
@@ -217,8 +213,11 @@
     public void testPerformActionWithSomeNodesHaveEnoughDiskBytes() throws Exception {
         final int numNodes = randomIntBetween(1, 20);
         Settings.Builder indexSettings = settings(Version.CURRENT);
-        IndexMetadata indexMetadata = IndexMetadata.builder(randomAlphaOfLength(10)).settings(indexSettings)
-            .numberOfShards(randomIntBetween(1, 5)).numberOfReplicas(randomIntBetween(0, numNodes - 1)).build();
+        IndexMetadata indexMetadata = IndexMetadata.builder(randomAlphaOfLength(10))
+            .settings(indexSettings)
+            .numberOfShards(randomIntBetween(1, 5))
+            .numberOfReplicas(randomIntBetween(0, numNodes - 1))
+            .build();
         Index index = indexMetadata.getIndex();
         Set<String> validNodeIds = new HashSet<>();
 
@@ -231,8 +230,13 @@
             if (randomBoolean() || (i == numNodes - 1 && validNodeIds.isEmpty())) {
                 validNodeIds.add(nodeId);
             }
-            nodes.add(DiscoveryNode.createLocal(nodeSettingsBuilder.build(), new TransportAddress(TransportAddress.META_ADDRESS, nodePort),
-                nodeId));
+            nodes.add(
+                DiscoveryNode.createLocal(
+                    nodeSettingsBuilder.build(),
+                    new TransportAddress(TransportAddress.META_ADDRESS, nodePort),
+                    nodeId
+                )
+            );
         }
 
         assertNodeSelected(indexMetadata, index, validNodeIds, nodes);
@@ -241,8 +245,11 @@
     public void testPerformActionWithNoNodeHasEnoughDiskBytes() {
         final int numNodes = randomIntBetween(1, 20);
         Settings.Builder indexSettings = settings(Version.CURRENT);
-        IndexMetadata indexMetadata = IndexMetadata.builder(randomAlphaOfLength(10)).settings(indexSettings)
-            .numberOfShards(randomIntBetween(1, 5)).numberOfReplicas(randomIntBetween(0, numNodes - 1)).build();
+        IndexMetadata indexMetadata = IndexMetadata.builder(randomAlphaOfLength(10))
+            .settings(indexSettings)
+            .numberOfShards(randomIntBetween(1, 5))
+            .numberOfReplicas(randomIntBetween(0, numNodes - 1))
+            .build();
         Index index = indexMetadata.getIndex();
 
         DiscoveryNodes.Builder nodes = DiscoveryNodes.builder();
@@ -250,26 +257,35 @@
             String nodeId = "node_id_" + i;
             int nodePort = 9300 + i;
             Builder nodeSettingsBuilder = Settings.builder();
-            nodes.add(DiscoveryNode.createLocal(nodeSettingsBuilder.build(), new TransportAddress(TransportAddress.META_ADDRESS, nodePort),
-                nodeId));
+            nodes.add(
+                DiscoveryNode.createLocal(
+                    nodeSettingsBuilder.build(),
+                    new TransportAddress(TransportAddress.META_ADDRESS, nodePort),
+                    nodeId
+                )
+            );
         }
         DiscoveryNodes discoveryNodes = nodes.build();
 
-        ImmutableOpenMap.Builder<String, IndexMetadata> indices = ImmutableOpenMap.<String, IndexMetadata>builder().fPut(index.getName(),
-            indexMetadata);
+        ImmutableOpenMap.Builder<String, IndexMetadata> indices = ImmutableOpenMap.<String, IndexMetadata>builder()
+            .fPut(index.getName(), indexMetadata);
 
         IndexRoutingTable indexRoutingTable = createRoutingTable(indexMetadata, index, discoveryNodes).build();
         ClusterState clusterState = ClusterState.builder(ClusterState.EMPTY_STATE)
             .metadata(Metadata.builder().indices(indices.build()))
-            .nodes(discoveryNodes).routingTable(RoutingTable.builder().add(indexRoutingTable).build()).build();
+            .nodes(discoveryNodes)
+            .routingTable(RoutingTable.builder().add(indexRoutingTable).build())
+            .build();
 
         SetSingleNodeAllocateStep step = createRandomInstance();
 
         List<NodeStats> nodeStats = mockNodeStats(index, discoveryNodes, indexRoutingTable, Collections.emptySet());
         mockNodeStatsCall(nodeStats);
 
-        expectThrows(NoNodeAvailableException.class,
-            () -> PlainActionFuture.<Void, Exception>get(f -> step.performAction(indexMetadata, clusterState, null, f)));
+        expectThrows(
+            NoNodeAvailableException.class,
+            () -> PlainActionFuture.<Void, Exception>get(f -> step.performAction(indexMetadata, clusterState, null, f))
+        );
 
         Mockito.verify(client, Mockito.only()).admin();
         Mockito.verify(adminClient, Mockito.only()).cluster();
@@ -279,8 +295,11 @@
     public void testPerformActionNodeContainsMaximumShardsStorageBytesSelected() throws Exception {
         final int numNodes = randomIntBetween(1, 20);
         Settings.Builder indexSettings = settings(Version.CURRENT);
-        IndexMetadata indexMetadata = IndexMetadata.builder(randomAlphaOfLength(10)).settings(indexSettings)
-            .numberOfShards(randomIntBetween(1, 5)).numberOfReplicas(0).build();
+        IndexMetadata indexMetadata = IndexMetadata.builder(randomAlphaOfLength(10))
+            .settings(indexSettings)
+            .numberOfShards(randomIntBetween(1, 5))
+            .numberOfReplicas(0)
+            .build();
         Index index = indexMetadata.getIndex();
 
         DiscoveryNodes.Builder nodes = DiscoveryNodes.builder();
@@ -289,27 +308,35 @@
             String nodeId = "node_id_" + i;
             int nodePort = 9300 + i;
             Builder nodeSettingsBuilder = Settings.builder();
-            nodes.add(DiscoveryNode.createLocal(nodeSettingsBuilder.build(), new TransportAddress(TransportAddress.META_ADDRESS, nodePort),
-                nodeId));
+            nodes.add(
+                DiscoveryNode.createLocal(
+                    nodeSettingsBuilder.build(),
+                    new TransportAddress(TransportAddress.META_ADDRESS, nodePort),
+                    nodeId
+                )
+            );
             validNodeIds.add(nodeId);
 
         }
         DiscoveryNodes discoveryNodes = nodes.build();
 
-        ImmutableOpenMap.Builder<String, IndexMetadata> indices = ImmutableOpenMap.<String, IndexMetadata>builder().fPut(index.getName(),
-            indexMetadata);
+        ImmutableOpenMap.Builder<String, IndexMetadata> indices = ImmutableOpenMap.<String, IndexMetadata>builder()
+            .fPut(index.getName(), indexMetadata);
 
         IndexRoutingTable.Builder indexRoutingTableBuilder = IndexRoutingTable.builder(index);
         for (int primary = 0; primary < indexMetadata.getNumberOfShards(); primary++) {
             // node_id_0 will be selected because it contains maximum shards storage bytes
             String currentNode = "node_id_0";
-            indexRoutingTableBuilder.addShard(TestShardRouting.newShardRouting(new ShardId(index, primary), currentNode,
-                true, ShardRoutingState.STARTED));
+            indexRoutingTableBuilder.addShard(
+                TestShardRouting.newShardRouting(new ShardId(index, primary), currentNode, true, ShardRoutingState.STARTED)
+            );
         }
         IndexRoutingTable indexRoutingTable = indexRoutingTableBuilder.build();
         ClusterState clusterState = ClusterState.builder(ClusterState.EMPTY_STATE)
             .metadata(Metadata.builder().indices(indices.build()))
-            .nodes(discoveryNodes).routingTable(RoutingTable.builder().add(indexRoutingTable).build()).build();
+            .nodes(discoveryNodes)
+            .routingTable(RoutingTable.builder().add(indexRoutingTable).build())
+            .build();
 
         SetSingleNodeAllocateStep step = createRandomInstance();
 
@@ -320,9 +347,13 @@
             UpdateSettingsRequest request = (UpdateSettingsRequest) invocation.getArguments()[0];
             @SuppressWarnings("unchecked")
             ActionListener<AcknowledgedResponse> listener = (ActionListener<AcknowledgedResponse>) invocation.getArguments()[1];
-            assertSettingsRequestContainsValueFrom(request,
-                IndexMetadata.INDEX_ROUTING_REQUIRE_GROUP_SETTING.getKey() + "_id", Set.of("node_id_0"), true,
-                indexMetadata.getIndex().getName());
+            assertSettingsRequestContainsValueFrom(
+                request,
+                IndexMetadata.INDEX_ROUTING_REQUIRE_GROUP_SETTING.getKey() + "_id",
+                Set.of("node_id_0"),
+                true,
+                indexMetadata.getIndex().getName()
+            );
             listener.onResponse(AcknowledgedResponse.TRUE);
             return null;
         }).when(indicesClient).updateSettings(Mockito.any(), Mockito.any());
@@ -339,8 +370,11 @@
     public void testPerformActionGetNodeStatsFail() {
         final int numNodes = randomIntBetween(1, 20);
         Settings.Builder indexSettings = settings(Version.CURRENT);
-        IndexMetadata indexMetadata = IndexMetadata.builder(randomAlphaOfLength(10)).settings(indexSettings)
-            .numberOfShards(randomIntBetween(1, 5)).numberOfReplicas(randomIntBetween(0, numNodes - 1)).build();
+        IndexMetadata indexMetadata = IndexMetadata.builder(randomAlphaOfLength(10))
+            .settings(indexSettings)
+            .numberOfShards(randomIntBetween(1, 5))
+            .numberOfReplicas(randomIntBetween(0, numNodes - 1))
+            .build();
         Index index = indexMetadata.getIndex();
 
         DiscoveryNodes.Builder nodes = DiscoveryNodes.builder();
@@ -348,18 +382,25 @@
             String nodeId = "node_id_" + i;
             int nodePort = 9300 + i;
             Builder nodeSettingsBuilder = Settings.builder();
-            nodes.add(DiscoveryNode.createLocal(nodeSettingsBuilder.build(), new TransportAddress(TransportAddress.META_ADDRESS, nodePort),
-                nodeId));
+            nodes.add(
+                DiscoveryNode.createLocal(
+                    nodeSettingsBuilder.build(),
+                    new TransportAddress(TransportAddress.META_ADDRESS, nodePort),
+                    nodeId
+                )
+            );
         }
         DiscoveryNodes discoveryNodes = nodes.build();
 
-        ImmutableOpenMap.Builder<String, IndexMetadata> indices = ImmutableOpenMap.<String, IndexMetadata>builder().fPut(index.getName(),
-            indexMetadata);
+        ImmutableOpenMap.Builder<String, IndexMetadata> indices = ImmutableOpenMap.<String, IndexMetadata>builder()
+            .fPut(index.getName(), indexMetadata);
 
         IndexRoutingTable indexRoutingTable = createRoutingTable(indexMetadata, index, discoveryNodes).build();
         ClusterState clusterState = ClusterState.builder(ClusterState.EMPTY_STATE)
             .metadata(Metadata.builder().indices(indices.build()))
-            .nodes(discoveryNodes).routingTable(RoutingTable.builder().add(indexRoutingTable).build()).build();
+            .nodes(discoveryNodes)
+            .routingTable(RoutingTable.builder().add(indexRoutingTable).build())
+            .build();
 
         Mockito.doAnswer(invocation -> {
             NodesStatsRequest request = (NodesStatsRequest) invocation.getArguments()[0];
@@ -367,15 +408,18 @@
             assertThat(request.indices().isSet(CommonStatsFlags.Flag.Store), equalTo(true));
             @SuppressWarnings("unchecked")
             ActionListener<NodesStatsResponse> listener = (ActionListener<NodesStatsResponse>) invocation.getArguments()[1];
-            listener.onFailure(new NoNodeAvailableException("failed to retrieve disk information" +
-                " to select a single node for shard copy allocation"));
+            listener.onFailure(
+                new NoNodeAvailableException("failed to retrieve disk information" + " to select a single node for shard copy allocation")
+            );
             return null;
         }).when(clusterClient).nodesStats(Mockito.any(), Mockito.any());
 
         SetSingleNodeAllocateStep step = createRandomInstance();
 
-        Exception exception = expectThrows(NoNodeAvailableException.class, () -> PlainActionFuture.<Void, Exception>get(
-            f -> step.performAction(indexMetadata, clusterState, null, f)));
+        Exception exception = expectThrows(
+            NoNodeAvailableException.class,
+            () -> PlainActionFuture.<Void, Exception>get(f -> step.performAction(indexMetadata, clusterState, null, f))
+        );
         assertEquals(exception.getMessage(), "failed to retrieve disk information to select a single node for shard copy allocation");
 
         Mockito.verify(client, Mockito.only()).admin();
@@ -396,40 +440,21 @@
         String nodeId = "node_id_0";
         int nodePort = 9300;
         Builder nodeSettingsBuilder = Settings.builder();
-<<<<<<< HEAD
-        nodes.add(DiscoveryNode.createLocal(nodeSettingsBuilder.build(), new TransportAddress(TransportAddress.META_ADDRESS, nodePort),
-            nodeId));
-        DiscoveryNodes discoveryNodes = nodes.build();
-
-        Settings clusterSettings = Settings.builder()
-            .put("cluster.routing.allocation.exclude._id", "node_id_0")
-            .build();
-        ImmutableOpenMap.Builder<String, IndexMetadata> indices = ImmutableOpenMap.<String, IndexMetadata>builder().fPut(index.getName(),
-            indexMetadata);
-
-        IndexRoutingTable indexRoutingTable = IndexRoutingTable.builder(index)
-            .addShard(TestShardRouting.newShardRouting(new ShardId(index, 0), "node_id_0", true, ShardRoutingState.STARTED)).build();
-        ClusterState clusterState = ClusterState.builder(ClusterState.EMPTY_STATE)
-            .metadata(Metadata.builder().indices(indices.build()).transientSettings(clusterSettings))
-            .nodes(discoveryNodes).routingTable(RoutingTable.builder().add(indexRoutingTable).build()).build();
-
-        SetSingleNodeAllocateStep step = createRandomInstance();
-
-        expectThrows(NoNodeAvailableException.class,
-            () -> PlainActionFuture.<Void, Exception>get(f -> step.performAction(indexMetadata, clusterState, null, f)));
-=======
         nodes.add(
             DiscoveryNode.createLocal(nodeSettingsBuilder.build(), new TransportAddress(TransportAddress.META_ADDRESS, nodePort), nodeId)
         );
+        DiscoveryNodes discoveryNodes = nodes.build();
 
         Settings clusterSettings = Settings.builder().put("cluster.routing.allocation.exclude._id", "node_id_0").build();
         ImmutableOpenMap.Builder<String, IndexMetadata> indices = ImmutableOpenMap.<String, IndexMetadata>builder()
             .fPut(index.getName(), indexMetadata);
-        IndexRoutingTable.Builder indexRoutingTable = IndexRoutingTable.builder(index)
-            .addShard(TestShardRouting.newShardRouting(new ShardId(index, 0), "node_id_0", true, ShardRoutingState.STARTED));
+
+        IndexRoutingTable indexRoutingTable = IndexRoutingTable.builder(index)
+            .addShard(TestShardRouting.newShardRouting(new ShardId(index, 0), "node_id_0", true, ShardRoutingState.STARTED))
+            .build();
         ClusterState clusterState = ClusterState.builder(ClusterState.EMPTY_STATE)
             .metadata(Metadata.builder().indices(indices.build()).transientSettings(clusterSettings))
-            .nodes(nodes)
+            .nodes(discoveryNodes)
             .routingTable(RoutingTable.builder().add(indexRoutingTable).build())
             .build();
 
@@ -439,9 +464,6 @@
             NoNodeAvailableException.class,
             () -> PlainActionFuture.<Void, Exception>get(f -> step.performAction(indexMetadata, clusterState, null, f))
         );
-
-        Mockito.verifyNoMoreInteractions(client);
->>>>>>> ed5fc8bd
     }
 
     public void testPerformActionAttrsNoNodesValid() {
@@ -480,10 +502,6 @@
         int numAttrs = randomIntBetween(1, 10);
         Map<String, String> validAttributes = new HashMap<>();
         for (int i = 0; i < numAttrs; i++) {
-<<<<<<< HEAD
-            validAttributes.put(randomValueOtherThanMany(validAttributes::containsKey,
-                () -> randomAlphaOfLengthBetween(1, 20)), randomAlphaOfLengthBetween(1, 20));
-=======
             validAttributes.put(
                 randomValueOtherThanMany(
                     attr -> validAttributes.containsKey(attr) || DiscoveryNodeRole.roleNames().contains(attr),
@@ -491,7 +509,6 @@
                 ),
                 randomAlphaOfLengthBetween(1, 20)
             );
->>>>>>> ed5fc8bd
         }
         Settings.Builder indexSettings = settings(Version.CURRENT);
         validAttributes.forEach((k, v) -> {
@@ -521,26 +538,18 @@
             validNodeIds.add(nodeId);
         }
 
-<<<<<<< HEAD
         DiscoveryNodes discoveryNodes = nodes.build();
 
-        ImmutableOpenMap.Builder<String, IndexMetadata> indices = ImmutableOpenMap.<String, IndexMetadata> builder().fPut(index.getName(),
-            indexMetadata);
-        IndexRoutingTable indexRoutingTable = IndexRoutingTable.builder(index)
-            .addShard(TestShardRouting.newShardRouting(new ShardId(index, 0), "node_id_0", true, ShardRoutingState.STARTED)).build();
-        ClusterState clusterState = ClusterState.builder(ClusterState.EMPTY_STATE).metadata(Metadata.builder().indices(indices.build()))
-            .nodes(discoveryNodes).routingTable(RoutingTable.builder().add(indexRoutingTable).build()).build();
-=======
         ImmutableOpenMap.Builder<String, IndexMetadata> indices = ImmutableOpenMap.<String, IndexMetadata>builder()
             .fPut(index.getName(), indexMetadata);
-        IndexRoutingTable.Builder indexRoutingTable = IndexRoutingTable.builder(index)
-            .addShard(TestShardRouting.newShardRouting(new ShardId(index, 0), "node_id_0", true, ShardRoutingState.STARTED));
+        IndexRoutingTable indexRoutingTable = IndexRoutingTable.builder(index)
+            .addShard(TestShardRouting.newShardRouting(new ShardId(index, 0), "node_id_0", true, ShardRoutingState.STARTED))
+            .build();
         ClusterState clusterState = ClusterState.builder(ClusterState.EMPTY_STATE)
             .metadata(Metadata.builder().indices(indices.build()))
-            .nodes(nodes)
+            .nodes(discoveryNodes)
             .routingTable(RoutingTable.builder().add(indexRoutingTable).build())
             .build();
->>>>>>> ed5fc8bd
 
         SetSingleNodeAllocateStep step = createRandomInstance();
 
@@ -836,7 +845,6 @@
         assertNodeSelected(indexMetadata, indexMetadata.getIndex(), oldNodeIds, discoveryNodes, indexRoutingTable.build());
     }
 
-<<<<<<< HEAD
     public void testSelectSingleNode() {
         final Map<String, Long> nodeShardsStorageBytes = new HashMap<>();
         nodeShardsStorageBytes.put("node1", 1L);
@@ -856,12 +864,8 @@
         assertEquals("node2", nodeSelected.get());
     }
 
-    private void assertNodeSelected(IndexMetadata indexMetadata, Index index,
-                                    Set<String> validNodeIds, DiscoveryNodes.Builder nodes) throws Exception {
-=======
     private void assertNodeSelected(IndexMetadata indexMetadata, Index index, Set<String> validNodeIds, DiscoveryNodes.Builder nodes)
         throws Exception {
->>>>>>> ed5fc8bd
         DiscoveryNodes discoveryNodes = nodes.build();
         IndexRoutingTable.Builder indexRoutingTable = createRoutingTable(indexMetadata, index, discoveryNodes);
         assertNodeSelected(indexMetadata, index, validNodeIds, discoveryNodes, indexRoutingTable.build());
@@ -925,8 +929,12 @@
         }).when(clusterClient).nodesStats(Mockito.any(), Mockito.any());
     }
 
-    private List<NodeStats> mockNodeStats(Index index, DiscoveryNodes nodes, IndexRoutingTable indexRoutingTable,
-                                          Set<String> diskAvailableNodeIds) {
+    private List<NodeStats> mockNodeStats(
+        Index index,
+        DiscoveryNodes nodes,
+        IndexRoutingTable indexRoutingTable,
+        Set<String> diskAvailableNodeIds
+    ) {
         List<NodeStats> nodeStatsList = new ArrayList<>();
 
         Map<String, List<ShardRouting>> nodeShardRoutings = new HashMap<>();
@@ -951,31 +959,51 @@
                 nodeFreeBytes = 1;
                 nodeAvailableBytes = 0;
             }
-            FsInfo.Path[] nodeFSInfo = new FsInfo.Path[]{
-                new FsInfo.Path("/fs", "/dev/sda", 100, nodeFreeBytes, nodeAvailableBytes)
-            };
+            FsInfo.Path[] nodeFSInfo = new FsInfo.Path[] { new FsInfo.Path("/fs", "/dev/sda", 100, nodeFreeBytes, nodeAvailableBytes) };
 
             Map<Index, List<IndexShardStats>> statsByShard = new HashMap<>();
             if (nodeShardRoutings.containsKey(discoveryNode.getId())) {
                 List<ShardRouting> shards = nodeShardRoutings.get(discoveryNode.getId());
                 List<IndexShardStats> indexShardStats = new ArrayList<>();
                 for (ShardRouting shardRouting : shards) {
-                    Path path = createTempDir().resolve("indices").resolve(shardRouting.shardId().getIndex().getUUID())
+                    Path path = createTempDir().resolve("indices")
+                        .resolve(shardRouting.shardId().getIndex().getUUID())
                         .resolve(String.valueOf(shardRouting.shardId().id()));
                     ShardPath shardPath = new ShardPath(false, path, path, shardRouting.shardId());
                     CommonStats shardCommonStats = new CommonStats(new CommonStatsFlags(CommonStatsFlags.Flag.Store));
                     shardCommonStats.store.add(new StoreStats(1, -1, -1));
-                    ShardStats[] shardStats = new ShardStats[]{new ShardStats(shardRouting, shardPath, shardCommonStats, null, null, null)};
+                    ShardStats[] shardStats = new ShardStats[] {
+                        new ShardStats(shardRouting, shardPath, shardCommonStats, null, null, null) };
                     indexShardStats.add(new IndexShardStats(shardRouting.shardId(), shardStats));
                 }
                 statsByShard.put(index, indexShardStats);
             } else {
                 statsByShard.put(index, new ArrayList<>());
             }
-            NodeIndicesStats nodeIndicesStats = new NodeIndicesStats(new CommonStats(new CommonStatsFlags(CommonStatsFlags.Flag.Store)),
-                statsByShard);
-            NodeStats nodeStats = new NodeStats(discoveryNode, 0,
-                nodeIndicesStats, null, null, null, null, new FsInfo(0, null, nodeFSInfo), null, null, null, null, null, null, null, null);
+            NodeIndicesStats nodeIndicesStats = new NodeIndicesStats(
+                new CommonStats(new CommonStatsFlags(CommonStatsFlags.Flag.Store)),
+                statsByShard
+            );
+            NodeStats nodeStats = new NodeStats(
+                discoveryNode,
+                0,
+                nodeIndicesStats,
+                null,
+                null,
+                null,
+                null,
+                new FsInfo(0, null, nodeFSInfo),
+                null,
+                null,
+                null,
+                null,
+                null,
+                null,
+                null,
+                null,
+                null,
+                null
+            );
             nodeStatsList.add(nodeStats);
         }
 
@@ -1001,7 +1029,6 @@
 
         SetSingleNodeAllocateStep step = createRandomInstance();
 
-<<<<<<< HEAD
         Set<String> diskAvailableNodeIds = new HashSet<>();
         for (DiscoveryNode node : nodes) {
             diskAvailableNodeIds.add(node.getId());
@@ -1009,20 +1036,14 @@
         List<NodeStats> nodeStats = mockNodeStats(index, nodes, indexRoutingTable, diskAvailableNodeIds);
         mockNodeStatsCall(nodeStats);
 
-        expectThrows(NoNodeAvailableException.class,
-            () -> PlainActionFuture.<Void, Exception>get(f -> step.performAction(indexMetadata, clusterState, null, f)));
-
-        Mockito.verify(client, Mockito.atMost(1)).admin();
-        Mockito.verify(adminClient, Mockito.atMost(1)).cluster();
-        Mockito.verify(clusterClient, Mockito.atMost(1)).nodesStats(Mockito.any(), Mockito.any());
-=======
         expectThrows(
             NoNodeAvailableException.class,
             () -> PlainActionFuture.<Void, Exception>get(f -> step.performAction(indexMetadata, clusterState, null, f))
         );
 
-        Mockito.verifyNoMoreInteractions(client);
->>>>>>> ed5fc8bd
+        Mockito.verify(client, Mockito.atMost(1)).admin();
+        Mockito.verify(adminClient, Mockito.atMost(1)).cluster();
+        Mockito.verify(clusterClient, Mockito.atMost(1)).nodesStats(Mockito.any(), Mockito.any());
     }
 
     private IndexRoutingTable.Builder createRoutingTable(IndexMetadata indexMetadata, Index index, DiscoveryNodes discoveryNodes) {
