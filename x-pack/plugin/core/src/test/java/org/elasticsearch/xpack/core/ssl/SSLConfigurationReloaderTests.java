/*
 * Copyright Elasticsearch B.V. and/or licensed to Elasticsearch B.V. under one
 * or more contributor license agreements. Licensed under the Elastic License;
 * you may not use this file except in compliance with the Elastic License.
 */
package org.elasticsearch.xpack.core.ssl;

import org.apache.http.client.methods.HttpGet;
import org.apache.http.impl.client.CloseableHttpClient;
import org.apache.http.impl.client.HttpClients;
import org.apache.http.ssl.SSLContextBuilder;
import org.elasticsearch.common.CheckedRunnable;
import org.elasticsearch.common.settings.MockSecureSettings;
import org.elasticsearch.common.settings.Settings;
import org.elasticsearch.env.Environment;
import org.elasticsearch.env.TestEnvironment;
import org.elasticsearch.test.ESTestCase;
import org.elasticsearch.test.http.MockResponse;
import org.elasticsearch.test.http.MockWebServer;
import org.elasticsearch.threadpool.TestThreadPool;
import org.elasticsearch.threadpool.ThreadPool;
import org.elasticsearch.watcher.ResourceWatcherService;
import org.junit.After;
import org.junit.Before;

import javax.net.ssl.SSLContext;
import javax.net.ssl.SSLHandshakeException;

import java.io.IOException;
import java.io.InputStream;
import java.io.OutputStream;
import java.nio.file.AtomicMoveNotSupportedException;
import java.nio.file.Files;
import java.nio.file.Path;
import java.nio.file.StandardCopyOption;
import java.nio.file.StandardOpenOption;
import java.security.AccessController;
import java.security.KeyManagementException;
import java.security.KeyStore;
import java.security.KeyStoreException;
import java.security.NoSuchAlgorithmException;
import java.security.PrivilegedActionException;
import java.security.PrivilegedExceptionAction;
import java.security.UnrecoverableKeyException;
import java.security.cert.CertificateException;
import java.util.concurrent.CountDownLatch;
import java.util.function.Consumer;

import static org.hamcrest.Matchers.containsString;
import static org.hamcrest.Matchers.sameInstance;

/**
 * Unit tests for the reloading of SSL configuration
 */
public class SSLConfigurationReloaderTests extends ESTestCase {

    private ThreadPool threadPool;
    private ResourceWatcherService resourceWatcherService;

    @Before
    public void setup() {
        threadPool = new TestThreadPool("reload tests");
        resourceWatcherService =
                new ResourceWatcherService(Settings.builder().put("resource.reload.interval.high", "1s").build(), threadPool);
        resourceWatcherService.start();
    }

    @After
    public void cleanup() throws Exception {
        if (threadPool != null) {
            terminate(threadPool);
        }
    }

    /**
     * Tests reloading a keystore that is used in the KeyManager of SSLContext
     */
    public void testReloadingKeyStore() throws Exception {
        final Path tempDir = createTempDir();
        final Path keystorePath = tempDir.resolve("testnode.jks");
        final Path updatedKeystorePath = tempDir.resolve("testnode_updated.jks");
        Files.copy(getDataPath("/org/elasticsearch/xpack/security/transport/ssl/certs/simple/testnode.jks"), keystorePath);
        Files.copy(getDataPath("/org/elasticsearch/xpack/security/transport/ssl/certs/simple/testnode_updated.jks"), updatedKeystorePath);
        MockSecureSettings secureSettings = new MockSecureSettings();
        secureSettings.setString("xpack.ssl.keystore.secure_password", "testnode");
        final Settings settings = Settings.builder()
            .put("path.home", createTempDir())
            .put("xpack.ssl.keystore.path", keystorePath)
            .setSecureSettings(secureSettings)
            .build();
        final Environment env = randomBoolean() ? null : TestEnvironment.newEnvironment(settings);
        //Load HTTPClient only once. Client uses the same store as a truststore
        try (CloseableHttpClient client = getSSLClient(keystorePath, "testnode")) {
            final Consumer<SSLContext> keyMaterialPreChecks = (context) -> {
                try (MockWebServer server = new MockWebServer(context, true)) {
                    server.enqueue(new MockResponse().setResponseCode(200).setBody("body"));
                    server.start();
                    privilegedConnect(() -> client.execute(new HttpGet("https://localhost:" + server.getPort())).close());
                } catch (Exception e) {
                    throw new RuntimeException("Exception starting or connecting to the mock server", e);
                }
            };

            final Runnable modifier = () -> {
                try {
                    atomicMoveIfPossible(updatedKeystorePath, keystorePath);
                } catch (Exception e) {
                    throw new RuntimeException("modification failed", e);
                }
            };

            // The new server certificate is not in the client's truststore so SSLHandshake should fail
            final Consumer<SSLContext> keyMaterialPostChecks = (updatedContext) -> {
                try (MockWebServer server = new MockWebServer(updatedContext, true)) {
                    server.enqueue(new MockResponse().setResponseCode(200).setBody("body"));
                    server.start();
                    SSLHandshakeException sslException = expectThrows(SSLHandshakeException.class, () ->
                        privilegedConnect(() -> client.execute(new HttpGet("https://localhost:" + server.getPort())).close()));
                    assertThat(sslException.getCause().getMessage(), containsString("PKIX path validation failed"));
                } catch (Exception e) {
                    throw new RuntimeException("Exception starting or connecting to the mock server", e);
                }
            };
            validateSSLConfigurationIsReloaded(settings, env, keyMaterialPreChecks, modifier, keyMaterialPostChecks);
        }
    }
    /**
     * Tests the reloading of SSLContext when a PEM key and certificate are used.
     */
    public void testPEMKeyConfigReloading() throws Exception {
        Path tempDir = createTempDir();
        Path keyPath = tempDir.resolve("testnode.pem");
        Path updatedKeyPath = tempDir.resolve("testnode_updated.pem");
        Path certPath = tempDir.resolve("testnode.crt");
        Path updatedCertPath = tempDir.resolve("testnode_updated.crt");
        final Path clientTruststorePath = tempDir.resolve("testnode.jks");
        Files.copy(getDataPath("/org/elasticsearch/xpack/security/transport/ssl/certs/simple/testnode.pem"), keyPath);
        Files.copy(getDataPath("/org/elasticsearch/xpack/security/transport/ssl/certs/simple/testnode_updated.pem"), updatedKeyPath);
        Files.copy(getDataPath("/org/elasticsearch/xpack/security/transport/ssl/certs/simple/testnode_updated.crt"), updatedCertPath);
        Files.copy(getDataPath("/org/elasticsearch/xpack/security/transport/ssl/certs/simple/testnode.crt"), certPath);
        Files.copy(getDataPath("/org/elasticsearch/xpack/security/transport/ssl/certs/simple/testnode.jks"), clientTruststorePath);
        MockSecureSettings secureSettings = new MockSecureSettings();
        secureSettings.setString("xpack.ssl.secure_key_passphrase", "testnode");
        final Settings settings = Settings.builder()
            .put("path.home", createTempDir())
            .put("xpack.ssl.key", keyPath)
            .put("xpack.ssl.certificate", certPath)
            .setSecureSettings(secureSettings)
            .build();
        final Environment env = randomBoolean() ? null :
<<<<<<< HEAD
                TestEnvironment.newEnvironment(Settings.builder().put("path.home", createTempDir()).build());

        final SetOnce<PrivateKey> privateKey = new SetOnce<>();
        final BiConsumer<X509ExtendedKeyManager, SSLConfiguration> keyManagerPreChecks = (keyManager, config) -> {
            String[] aliases = keyManager.getServerAliases("RSA", null);
            assertNotNull(aliases);
            assertThat(aliases.length, is(1));
            assertThat(aliases[0], is("key"));
            privateKey.set(keyManager.getPrivateKey("key"));
            assertNotNull(privateKey.get());
        };

        final KeyPair keyPair = CertUtils.generateKeyPair(randomFrom(1024, 2048));
        final Runnable modifier = () -> {
            try {
                // make sure we wait long enough to see a change. if time is within a second the file may not be seen as modified since the
                // size is the same!
                assertBusy(() -> {
                    try {
                        BasicFileAttributes attributes = Files.readAttributes(keyPath, BasicFileAttributes.class);
                        assertTrue(System.currentTimeMillis() - attributes.lastModifiedTime().toMillis() >= 1000L);
                    } catch (IOException e) {
                        throw new RuntimeException("io exception while checking time", e);
                    }
                });
                Path updatedKeyPath = tempDir.resolve("updated.pem");
                try (OutputStream os = Files.newOutputStream(updatedKeyPath);
                     OutputStreamWriter osWriter = new OutputStreamWriter(os, StandardCharsets.UTF_8);
                     JcaPEMWriter writer = new JcaPEMWriter(osWriter)) {
                    writer.writeObject(keyPair,
                            new JcePEMEncryptorBuilder("DES-EDE3-CBC").setProvider(CertUtils.BC_PROV).build("testnode".toCharArray()));
=======
            TestEnvironment.newEnvironment(Settings.builder().put("path.home", createTempDir()).build());
        // Load HTTPClient once. Client uses a keystore containing testnode key/cert as a truststore
        try (CloseableHttpClient client = getSSLClient(clientTruststorePath, "testnode")) {
            final Consumer<SSLContext> keyMaterialPreChecks = (context) -> {
                try (MockWebServer server = new MockWebServer(context, false)) {
                    server.enqueue(new MockResponse().setResponseCode(200).setBody("body"));
                    server.start();
                    privilegedConnect(() -> client.execute(new HttpGet("https://localhost:" + server.getPort())).close());
                } catch (Exception e) {
                    throw new RuntimeException("Exception starting or connecting to the mock server", e);
>>>>>>> 724438a0
                }
            };
            final Runnable modifier = () -> {
                try {
                    atomicMoveIfPossible(updatedKeyPath, keyPath);
                    atomicMoveIfPossible(updatedCertPath, certPath);
                } catch (Exception e) {
                    throw new RuntimeException("failed to modify file", e);
                }
            };

            // The new server certificate is not in the client's truststore so SSLHandshake should fail
            final Consumer<SSLContext> keyMaterialPostChecks = (updatedContext) -> {
                try (MockWebServer server = new MockWebServer(updatedContext, false)) {
                    server.enqueue(new MockResponse().setResponseCode(200).setBody("body"));
                    server.start();
                    SSLHandshakeException sslException = expectThrows(SSLHandshakeException.class, () ->
                        privilegedConnect(() -> client.execute(new HttpGet("https://localhost:" + server.getPort())).close()));
                    assertThat(sslException.getCause().getMessage(), containsString("PKIX path validation failed"));
                } catch (Exception e) {
                    throw new RuntimeException("Exception starting or connecting to the mock server", e);
                }
            };
            validateSSLConfigurationIsReloaded(settings, env, keyMaterialPreChecks, modifier, keyMaterialPostChecks);
        }
    }

    /**
     * Tests the reloading of SSLContext when the trust store is modified. The same store is used as a TrustStore (for the
     * reloadable SSLContext used in the HTTPClient) and as a KeyStore for the MockWebServer
     */
    public void testReloadingTrustStore() throws Exception {
        Path tempDir = createTempDir();
        Path trustStorePath = tempDir.resolve("testnode.jks");
        Path updatedTruststorePath = tempDir.resolve("testnode_updated.jks");
        Files.copy(getDataPath("/org/elasticsearch/xpack/security/transport/ssl/certs/simple/testnode.jks"), trustStorePath);
        Files.copy(getDataPath("/org/elasticsearch/xpack/security/transport/ssl/certs/simple/testnode_updated.jks"), updatedTruststorePath);
        MockSecureSettings secureSettings = new MockSecureSettings();
        secureSettings.setString("xpack.ssl.truststore.secure_password", "testnode");
        Settings settings = Settings.builder()
            .put("xpack.ssl.truststore.path", trustStorePath)
            .put("path.home", createTempDir())
            .setSecureSettings(secureSettings)
            .build();
        Environment env = randomBoolean() ? null : TestEnvironment.newEnvironment(settings);
        // Create the MockWebServer once for both pre and post checks
        try (MockWebServer server = getSslServer(trustStorePath, "testnode")) {
            final Consumer<SSLContext> trustMaterialPreChecks = (context) -> {
                try (CloseableHttpClient client = HttpClients.custom().setSSLContext(context).build()) {
                    privilegedConnect(() -> client.execute(new HttpGet("https://localhost:" + server.getPort())).close());
                } catch (Exception e) {
                    throw new RuntimeException("Error connecting to the mock server", e);
                }
            };

            final Runnable modifier = () -> {
                try {
                    atomicMoveIfPossible(updatedTruststorePath, trustStorePath);
                } catch (Exception e) {
                    throw new RuntimeException("failed to modify file", e);
                }
            };

            // Client's truststore doesn't contain the server's certificate anymore so SSLHandshake should fail
            final Consumer<SSLContext> trustMaterialPostChecks = (updatedContext) -> {
                try (CloseableHttpClient client = HttpClients.custom().setSSLContext(updatedContext).build()) {
                    SSLHandshakeException sslException = expectThrows(SSLHandshakeException.class, () ->
                        privilegedConnect(() -> client.execute(new HttpGet("https://localhost:" + server.getPort())).close()));
                    assertThat(sslException.getCause().getMessage(), containsString("PKIX path building failed"));
                } catch (Exception e) {
                    throw new RuntimeException("Error closing CloseableHttpClient", e);
                }
            };
            validateSSLConfigurationIsReloaded(settings, env, trustMaterialPreChecks, modifier, trustMaterialPostChecks);
        }
    }
    /**
     * Test the reloading of SSLContext whose trust config is backed by PEM certificate files.
     */
    public void testReloadingPEMTrustConfig() throws Exception {
        Path tempDir = createTempDir();
        Path clientCertPath = tempDir.resolve("testnode.crt");
        Path keyStorePath = tempDir.resolve("testnode.jks");
        Files.copy(getDataPath("/org/elasticsearch/xpack/security/transport/ssl/certs/simple/testnode.jks"), keyStorePath);
        //Our keystore contains two Certificates it can present. One build from the RSA keypair and one build from the EC keypair. EC is
        // used since it keyManager presents the first one in alias alphabetical order (and testnode_ec comes before testnode_rsa)
        Files.copy(getDataPath("/org/elasticsearch/xpack/security/transport/ssl/certs/simple/testnode_ec.crt"), clientCertPath);
        Settings settings = Settings.builder()
            .putList("xpack.ssl.certificate_authorities", clientCertPath.toString())
                .put("path.home", createTempDir())
                .build();
        Environment env = randomBoolean() ? null : TestEnvironment.newEnvironment(settings);
        // Create the MockWebServer once for both pre and post checks
        try (MockWebServer server = getSslServer(keyStorePath, "testnode")) {
            final Consumer<SSLContext> trustMaterialPreChecks = (context) -> {
                try (CloseableHttpClient client = HttpClients.custom().setSSLContext(context).build()) {
                    privilegedConnect(() -> client.execute(new HttpGet("https://localhost:" + server.getPort())).close());
                } catch (Exception e) {
                    throw new RuntimeException("Exception connecting to the mock server", e);
                }
            };

            final Runnable modifier = () -> {
                try {
                    Path updatedCert = tempDir.resolve("updated.crt");
                    Files.copy(getDataPath("/org/elasticsearch/xpack/security/transport/ssl/certs/simple/testnode_updated.crt"),
                        updatedCert, StandardCopyOption.REPLACE_EXISTING);
                    atomicMoveIfPossible(updatedCert, clientCertPath);
                } catch (Exception e) {
                    throw new RuntimeException("failed to modify file", e);
                }
            };

            // Client doesn't trust the Server certificate anymore so SSLHandshake should fail
            final Consumer<SSLContext> trustMaterialPostChecks = (updatedContext) -> {
                try (CloseableHttpClient client = HttpClients.custom().setSSLContext(updatedContext).build()) {
                    SSLHandshakeException sslException = expectThrows(SSLHandshakeException.class, () ->
                        privilegedConnect(() -> client.execute(new HttpGet("https://localhost:" + server.getPort())).close()));
                    assertThat(sslException.getCause().getMessage(), containsString("PKIX path building failed"));
                } catch (Exception e) {
                    throw new RuntimeException("Error closing CloseableHttpClient", e);
                }
            };
            validateSSLConfigurationIsReloaded(settings, env, trustMaterialPreChecks, modifier, trustMaterialPostChecks);
        }
    }

    /**
     * Tests the reloading of a keystore when there is an exception during reloading. An exception is caused by truncating the keystore
     * that is being monitored
     */
    public void testReloadingKeyStoreException() throws Exception {
        Path tempDir = createTempDir();
        Path keystorePath = tempDir.resolve("testnode.jks");
        Files.copy(getDataPath("/org/elasticsearch/xpack/security/transport/ssl/certs/simple/testnode.jks"), keystorePath);
        MockSecureSettings secureSettings = new MockSecureSettings();
        secureSettings.setString("xpack.ssl.keystore.secure_password", "testnode");
        Settings settings = Settings.builder()
                .put("xpack.ssl.keystore.path", keystorePath)
                .setSecureSettings(secureSettings)
                .put("path.home", createTempDir())
                .build();
        Environment env = randomBoolean() ? null : TestEnvironment.newEnvironment(settings);
        final SSLService sslService = new SSLService(settings, env);
        final SSLConfiguration config = sslService.sslConfiguration(Settings.EMPTY);
        new SSLConfigurationReloader(settings, env, sslService, resourceWatcherService) {
            @Override
            void reloadSSLContext(SSLConfiguration configuration) {
                fail("reload should not be called! [keystore reload exception]");
            }
        };

        final SSLContext context = sslService.sslContextHolder(config).sslContext();

        // truncate the keystore
        try (OutputStream out = Files.newOutputStream(keystorePath, StandardOpenOption.TRUNCATE_EXISTING)) {
        }

        // we intentionally don't wait here as we rely on concurrency to catch a failure
        assertThat(sslService.sslContextHolder(config).sslContext(), sameInstance(context));
    }

    /**
     * Tests the reloading of a key config backed by pem files when there is an exception during reloading. An exception is caused by
     * truncating the key file that is being monitored
     */
    public void testReloadingPEMKeyConfigException() throws Exception {
        Path tempDir = createTempDir();
        Path keyPath = tempDir.resolve("testnode.pem");
        Path certPath = tempDir.resolve("testnode.crt");
        Path clientCertPath = tempDir.resolve("testclient.crt");
        Files.copy(getDataPath("/org/elasticsearch/xpack/security/transport/ssl/certs/simple/testnode.pem"), keyPath);
        Files.copy(getDataPath("/org/elasticsearch/xpack/security/transport/ssl/certs/simple/testnode.crt"), certPath);
        Files.copy(getDataPath("/org/elasticsearch/xpack/security/transport/ssl/certs/simple/testclient.crt"), clientCertPath);
        MockSecureSettings secureSettings = new MockSecureSettings();
        secureSettings.setString("xpack.ssl.secure_key_passphrase", "testnode");
        Settings settings = Settings.builder()
                .put("xpack.ssl.key", keyPath)
                .put("xpack.ssl.certificate", certPath)
                .putList("xpack.ssl.certificate_authorities", certPath.toString(), clientCertPath.toString())
                .put("path.home", createTempDir())
                .setSecureSettings(secureSettings)
                .build();
        Environment env = randomBoolean() ? null : TestEnvironment.newEnvironment(settings);
        final SSLService sslService = new SSLService(settings, env);
        final SSLConfiguration config = sslService.sslConfiguration(Settings.EMPTY);
        new SSLConfigurationReloader(settings, env, sslService, resourceWatcherService) {
            @Override
            void reloadSSLContext(SSLConfiguration configuration) {
                fail("reload should not be called! [pem key reload exception]");
            }
        };

        final SSLContext context = sslService.sslContextHolder(config).sslContext();

        // truncate the file
        try (OutputStream os = Files.newOutputStream(keyPath, StandardOpenOption.TRUNCATE_EXISTING)) {
        }

        // we intentionally don't wait here as we rely on concurrency to catch a failure
        assertThat(sslService.sslContextHolder(config).sslContext(), sameInstance(context));
    }

    /**
     * Tests the reloading of a truststore when there is an exception during reloading. An exception is caused by truncating the truststore
     * that is being monitored
     */
    public void testTrustStoreReloadException() throws Exception {
        Path tempDir = createTempDir();
        Path trustStorePath = tempDir.resolve("testnode.jks");
        Files.copy(getDataPath("/org/elasticsearch/xpack/security/transport/ssl/certs/simple/testnode.jks"), trustStorePath);
        MockSecureSettings secureSettings = new MockSecureSettings();
        secureSettings.setString("xpack.ssl.truststore.secure_password", "testnode");
        Settings settings = Settings.builder()
                .put("xpack.ssl.truststore.path", trustStorePath)
                .put("path.home", createTempDir())
                .setSecureSettings(secureSettings)
                .build();
        Environment env = randomBoolean() ? null : TestEnvironment.newEnvironment(settings);
        final SSLService sslService = new SSLService(settings, env);
        final SSLConfiguration config = sslService.sslConfiguration(Settings.EMPTY);
        new SSLConfigurationReloader(settings, env, sslService, resourceWatcherService) {
            @Override
            void reloadSSLContext(SSLConfiguration configuration) {
                fail("reload should not be called! [truststore reload exception]");
            }
        };

        final SSLContext context = sslService.sslContextHolder(config).sslContext();

        // truncate the truststore
        try (OutputStream os = Files.newOutputStream(trustStorePath, StandardOpenOption.TRUNCATE_EXISTING)) {
        }

        // we intentionally don't wait here as we rely on concurrency to catch a failure
        assertThat(sslService.sslContextHolder(config).sslContext(), sameInstance(context));
    }

    /**
     * Tests the reloading of a trust config backed by pem files when there is an exception during reloading. An exception is caused by
     * truncating the certificate file that is being monitored
     */
    public void testPEMTrustReloadException() throws Exception {
        Path tempDir = createTempDir();
        Path clientCertPath = tempDir.resolve("testclient.crt");
        Files.copy(getDataPath("/org/elasticsearch/xpack/security/transport/ssl/certs/simple/testclient.crt"), clientCertPath);
        Settings settings = Settings.builder()
            .putList("xpack.ssl.certificate_authorities", clientCertPath.toString())
            .put("path.home", createTempDir())
            .build();
        Environment env = randomBoolean() ? null : TestEnvironment.newEnvironment(settings);
        final SSLService sslService = new SSLService(settings, env);
        final SSLConfiguration config = sslService.sslConfiguration(Settings.EMPTY);
        new SSLConfigurationReloader(settings, env, sslService, resourceWatcherService) {
            @Override
            void reloadSSLContext(SSLConfiguration configuration) {
                fail("reload should not be called! [pem trust reload exception]");
            }
        };

        final SSLContext context = sslService.sslContextHolder(config).sslContext();

        // write bad file
        Path updatedCert = tempDir.resolve("updated.crt");
        try (OutputStream os = Files.newOutputStream(updatedCert)) {
            os.write(randomByte());
        }
        atomicMoveIfPossible(updatedCert, clientCertPath);

        // we intentionally don't wait here as we rely on concurrency to catch a failure
        assertThat(sslService.sslContextHolder(config).sslContext(), sameInstance(context));

    }
    private void validateSSLConfigurationIsReloaded(Settings settings, Environment env,
                                                    Consumer<SSLContext> preChecks,
                                                    Runnable modificationFunction,
                                                    Consumer<SSLContext> postChecks)
        throws Exception {

        final CountDownLatch reloadLatch = new CountDownLatch(1);
        final SSLService sslService = new SSLService(settings, env);
        final SSLConfiguration config = sslService.sslConfiguration(Settings.EMPTY);
        new SSLConfigurationReloader(settings, env, sslService, resourceWatcherService) {
            @Override
            void reloadSSLContext(SSLConfiguration configuration) {
                super.reloadSSLContext(configuration);
                reloadLatch.countDown();
            }
        };
        // Baseline checks
        preChecks.accept(sslService.sslContextHolder(config).sslContext());

        assertEquals("nothing should have called reload", 1, reloadLatch.getCount());

        // modify
        modificationFunction.run();
        reloadLatch.await();
        // checks after reload
        postChecks.accept(sslService.sslContextHolder(config).sslContext());
    }

    private static void atomicMoveIfPossible(Path source, Path target) throws IOException {
        try {
            Files.move(source, target, StandardCopyOption.REPLACE_EXISTING, StandardCopyOption.ATOMIC_MOVE);
        } catch (AtomicMoveNotSupportedException e) {
            Files.move(source, target, StandardCopyOption.REPLACE_EXISTING);
        }
    }

    private static MockWebServer getSslServer(Path keyStorePath, String keyStorePass) throws KeyStoreException, CertificateException,
        NoSuchAlgorithmException, IOException, KeyManagementException, UnrecoverableKeyException {
        KeyStore keyStore = KeyStore.getInstance(KeyStore.getDefaultType());
        try (InputStream is = Files.newInputStream(keyStorePath)) {
            keyStore.load(is, keyStorePass.toCharArray());
        }
        final SSLContext sslContext = new SSLContextBuilder().loadKeyMaterial(keyStore, keyStorePass.toCharArray())
            .build();
        MockWebServer server = new MockWebServer(sslContext, false);
        server.enqueue(new MockResponse().setResponseCode(200).setBody("body"));
        server.start();
        return server;
    }

    private static CloseableHttpClient getSSLClient(Path trustStorePath, String trustStorePass) throws KeyStoreException,
        NoSuchAlgorithmException,
        KeyManagementException, IOException, CertificateException {
        KeyStore trustStore = KeyStore.getInstance(KeyStore.getDefaultType());
        try (InputStream is = Files.newInputStream(trustStorePath)) {
            trustStore.load(is, trustStorePass.toCharArray());
        }
        final SSLContext sslContext = new SSLContextBuilder().loadTrustMaterial(trustStore, null).build();
        return HttpClients.custom().setSSLContext(sslContext).build();
    }

    private static void privilegedConnect(CheckedRunnable<Exception> runnable) throws Exception {
        try {
            AccessController.doPrivileged((PrivilegedExceptionAction<Void>) () -> {
                runnable.run();
                return null;
            });
        } catch (PrivilegedActionException e) {
            throw (Exception) e.getCause();
        }
    }
}<|MERGE_RESOLUTION|>--- conflicted
+++ resolved
@@ -148,39 +148,6 @@
             .setSecureSettings(secureSettings)
             .build();
         final Environment env = randomBoolean() ? null :
-<<<<<<< HEAD
-                TestEnvironment.newEnvironment(Settings.builder().put("path.home", createTempDir()).build());
-
-        final SetOnce<PrivateKey> privateKey = new SetOnce<>();
-        final BiConsumer<X509ExtendedKeyManager, SSLConfiguration> keyManagerPreChecks = (keyManager, config) -> {
-            String[] aliases = keyManager.getServerAliases("RSA", null);
-            assertNotNull(aliases);
-            assertThat(aliases.length, is(1));
-            assertThat(aliases[0], is("key"));
-            privateKey.set(keyManager.getPrivateKey("key"));
-            assertNotNull(privateKey.get());
-        };
-
-        final KeyPair keyPair = CertUtils.generateKeyPair(randomFrom(1024, 2048));
-        final Runnable modifier = () -> {
-            try {
-                // make sure we wait long enough to see a change. if time is within a second the file may not be seen as modified since the
-                // size is the same!
-                assertBusy(() -> {
-                    try {
-                        BasicFileAttributes attributes = Files.readAttributes(keyPath, BasicFileAttributes.class);
-                        assertTrue(System.currentTimeMillis() - attributes.lastModifiedTime().toMillis() >= 1000L);
-                    } catch (IOException e) {
-                        throw new RuntimeException("io exception while checking time", e);
-                    }
-                });
-                Path updatedKeyPath = tempDir.resolve("updated.pem");
-                try (OutputStream os = Files.newOutputStream(updatedKeyPath);
-                     OutputStreamWriter osWriter = new OutputStreamWriter(os, StandardCharsets.UTF_8);
-                     JcaPEMWriter writer = new JcaPEMWriter(osWriter)) {
-                    writer.writeObject(keyPair,
-                            new JcePEMEncryptorBuilder("DES-EDE3-CBC").setProvider(CertUtils.BC_PROV).build("testnode".toCharArray()));
-=======
             TestEnvironment.newEnvironment(Settings.builder().put("path.home", createTempDir()).build());
         // Load HTTPClient once. Client uses a keystore containing testnode key/cert as a truststore
         try (CloseableHttpClient client = getSSLClient(clientTruststorePath, "testnode")) {
@@ -191,7 +158,6 @@
                     privilegedConnect(() -> client.execute(new HttpGet("https://localhost:" + server.getPort())).close());
                 } catch (Exception e) {
                     throw new RuntimeException("Exception starting or connecting to the mock server", e);
->>>>>>> 724438a0
                 }
             };
             final Runnable modifier = () -> {
