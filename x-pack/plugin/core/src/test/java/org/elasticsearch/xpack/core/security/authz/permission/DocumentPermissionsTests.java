--- conflicted
+++ resolved
@@ -59,47 +59,6 @@
         assertThat(ae.getMessage(), containsString("nested scoping for document permissions is not permitted"));
     }
 
-<<<<<<< HEAD
-=======
-    public void testVerifyRoleQuery() throws Exception {
-        QueryBuilder queryBuilder1 = new TermsQueryBuilder("field", "val1", "val2");
-        DocumentPermissions.verifyRoleQuery(queryBuilder1);
-
-        QueryBuilder queryBuilder2 = new TermsQueryBuilder("field", new TermsLookup("_index", "_id", "_path"));
-        Exception e = expectThrows(IllegalArgumentException.class, () -> DocumentPermissions.verifyRoleQuery(queryBuilder2));
-        assertThat(e.getMessage(), equalTo("terms query with terms lookup isn't supported as part of a role query"));
-
-        QueryBuilder queryBuilder3 = new GeoShapeQueryBuilder("field", "_id", "_type");
-        e = expectThrows(IllegalArgumentException.class, () -> DocumentPermissions.verifyRoleQuery(queryBuilder3));
-        assertThat(e.getMessage(), equalTo("geoshape query referring to indexed shapes isn't support as part of a role query"));
-
-        QueryBuilder queryBuilder4 = new HasChildQueryBuilder("_type", new MatchAllQueryBuilder(), ScoreMode.None);
-        e = expectThrows(IllegalArgumentException.class, () -> DocumentPermissions.verifyRoleQuery(queryBuilder4));
-        assertThat(e.getMessage(), equalTo("has_child query isn't support as part of a role query"));
-
-        QueryBuilder queryBuilder5 = new HasParentQueryBuilder("_type", new MatchAllQueryBuilder(), false);
-        e = expectThrows(IllegalArgumentException.class, () -> DocumentPermissions.verifyRoleQuery(queryBuilder5));
-        assertThat(e.getMessage(), equalTo("has_parent query isn't support as part of a role query"));
-
-        QueryBuilder queryBuilder6 = new BoolQueryBuilder().must(new GeoShapeQueryBuilder("field", "_id", "_type"));
-        e = expectThrows(IllegalArgumentException.class, () -> DocumentPermissions.verifyRoleQuery(queryBuilder6));
-        assertThat(e.getMessage(), equalTo("geoshape query referring to indexed shapes isn't support as part of a role query"));
-
-        QueryBuilder queryBuilder7 = new ConstantScoreQueryBuilder(new GeoShapeQueryBuilder("field", "_id", "_type"));
-        e = expectThrows(IllegalArgumentException.class, () -> DocumentPermissions.verifyRoleQuery(queryBuilder7));
-        assertThat(e.getMessage(), equalTo("geoshape query referring to indexed shapes isn't support as part of a role query"));
-
-        QueryBuilder queryBuilder8 = new FunctionScoreQueryBuilder(new GeoShapeQueryBuilder("field", "_id", "_type"));
-        e = expectThrows(IllegalArgumentException.class, () -> DocumentPermissions.verifyRoleQuery(queryBuilder8));
-        assertThat(e.getMessage(), equalTo("geoshape query referring to indexed shapes isn't support as part of a role query"));
-
-        QueryBuilder queryBuilder9 = new BoostingQueryBuilder(new GeoShapeQueryBuilder("field", "_id", "_type"),
-                new MatchAllQueryBuilder());
-        e = expectThrows(IllegalArgumentException.class, () -> DocumentPermissions.verifyRoleQuery(queryBuilder9));
-        assertThat(e.getMessage(), equalTo("geoshape query referring to indexed shapes isn't support as part of a role query"));
-    }
-
->>>>>>> ae31ae64
     public void testFailIfQueryUsesClient() throws Exception {
         Client client = mock(Client.class);
         when(client.settings()).thenReturn(Settings.EMPTY);
