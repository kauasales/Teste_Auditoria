--- conflicted
+++ resolved
@@ -45,16 +45,6 @@
         boolean deferValidation = instance.isDeferValidation();
         TimeValue timeout = instance.getTimeout();
 
-<<<<<<< HEAD
-        if (newRequest.getUpdate().getSource() != null) {
-            assertThat(oldRequest.getUpdate().getSource().getIndex(), is(equalTo(newRequest.getUpdate().getSource().getIndex())));
-            assertThat(
-                oldRequest.getUpdate().getSource().getQueryConfig(),
-                is(equalTo(newRequest.getUpdate().getSource().getQueryConfig()))
-            );
-            // runtime_mappings was added in 7.12 so it is always empty after deserializing from 7.7
-            assertThat(oldRequest.getUpdate().getSource().getRuntimeMappings(), is(anEmptyMap()));
-=======
         switch (between(0, 3)) {
             case 0:
                 id += randomAlphaOfLengthBetween(1, 5);
@@ -85,35 +75,9 @@
                 break;
             default:
                 throw new AssertionError("Illegal randomization branch");
->>>>>>> 30e15ba8
         }
 
-<<<<<<< HEAD
-        Request newRequestFromOld = writeAndReadBWCObject(
-            oldRequest,
-            getNamedWriteableRegistry(),
-            (out, value) -> value.writeTo(out),
-            Request::fromStreamWithBWC,
-            Version.V_7_7_0
-        );
-
-        assertEquals(newRequest.getId(), newRequestFromOld.getId());
-        assertEquals(newRequest.getUpdate().getDestination(), newRequestFromOld.getUpdate().getDestination());
-        assertEquals(newRequest.getUpdate().getFrequency(), newRequestFromOld.getUpdate().getFrequency());
-        if (newRequest.getUpdate().getSource() != null) {
-            assertThat(newRequestFromOld.getUpdate().getSource().getIndex(), is(equalTo(newRequest.getUpdate().getSource().getIndex())));
-            assertThat(
-                newRequestFromOld.getUpdate().getSource().getQueryConfig(),
-                is(equalTo(newRequest.getUpdate().getSource().getQueryConfig()))
-            );
-            // runtime_mappings was added in 7.12 so it is always empty after deserializing from 7.7
-            assertThat(newRequestFromOld.getUpdate().getSource().getRuntimeMappings(), is(anEmptyMap()));
-        }
-        assertEquals(newRequest.getUpdate().getSyncConfig(), newRequestFromOld.getUpdate().getSyncConfig());
-        assertEquals(newRequest.isDeferValidation(), newRequestFromOld.isDeferValidation());
-=======
         return new Request(update, id, deferValidation, timeout);
->>>>>>> 30e15ba8
     }
 
 }