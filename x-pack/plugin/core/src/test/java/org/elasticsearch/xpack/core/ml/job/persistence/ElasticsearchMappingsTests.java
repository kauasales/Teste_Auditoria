/*
 * Copyright Elasticsearch B.V. and/or licensed to Elasticsearch B.V. under one
 * or more contributor license agreements. Licensed under the Elastic License
 * 2.0; you may not use this file except in compliance with the Elastic License
 * 2.0.
 */
package org.elasticsearch.xpack.core.ml.job.persistence;

import com.fasterxml.jackson.core.JsonFactory;
import com.fasterxml.jackson.core.JsonParseException;
import com.fasterxml.jackson.core.JsonParser;
import com.fasterxml.jackson.core.JsonToken;
import org.elasticsearch.Version;
import org.elasticsearch.action.ActionListener;
import org.elasticsearch.action.admin.indices.mapping.put.PutMappingAction;
import org.elasticsearch.action.admin.indices.mapping.put.PutMappingRequest;
import org.elasticsearch.action.support.master.AcknowledgedResponse;
import org.elasticsearch.client.Client;
import org.elasticsearch.cluster.ClusterName;
import org.elasticsearch.cluster.ClusterState;
import org.elasticsearch.cluster.metadata.IndexMetadata;
import org.elasticsearch.cluster.metadata.MappingMetadata;
import org.elasticsearch.cluster.metadata.Metadata;
import org.elasticsearch.common.settings.Settings;
import org.elasticsearch.common.util.concurrent.ThreadContext;
import org.elasticsearch.index.get.GetResult;
import org.elasticsearch.search.builder.SearchSourceBuilder;
import org.elasticsearch.test.ESTestCase;
import org.elasticsearch.test.VersionUtils;
import org.elasticsearch.threadpool.ThreadPool;
import org.elasticsearch.xpack.core.ml.datafeed.DatafeedTimingStats;
import org.elasticsearch.xpack.core.ml.job.process.autodetect.state.DataCounts;
import org.elasticsearch.xpack.core.ml.job.process.autodetect.state.ModelSizeStats;
import org.elasticsearch.xpack.core.ml.job.process.autodetect.state.ModelSnapshot;
import org.elasticsearch.xpack.core.ml.job.process.autodetect.state.Quantiles;
import org.elasticsearch.xpack.core.ml.job.process.autodetect.state.TimingStats;
import org.elasticsearch.xpack.core.ml.job.results.CategoryDefinition;
import org.elasticsearch.xpack.core.ml.job.results.ReservedFieldNames;
import org.elasticsearch.xpack.core.ml.job.results.Result;
import org.mockito.ArgumentCaptor;

import java.io.BufferedInputStream;
import java.io.ByteArrayInputStream;
import java.io.IOException;
import java.nio.charset.StandardCharsets;
import java.util.Arrays;
import java.util.Collections;
import java.util.HashMap;
import java.util.HashSet;
import java.util.List;
import java.util.Map;
import java.util.Set;

import static org.hamcrest.Matchers.equalTo;
import static org.mockito.Matchers.any;
import static org.mockito.Matchers.eq;
import static org.mockito.Mockito.doAnswer;
import static org.mockito.Mockito.mock;
import static org.mockito.Mockito.verify;
import static org.mockito.Mockito.verifyNoMoreInteractions;
import static org.mockito.Mockito.when;


public class ElasticsearchMappingsTests extends ESTestCase {

    // These are not reserved because they're Elasticsearch keywords, not
    // field names
    private static final List<String> KEYWORDS = Arrays.asList(
            ElasticsearchMappings.ANALYZER,
            ElasticsearchMappings.COPY_TO,
            ElasticsearchMappings.DYNAMIC,
            ElasticsearchMappings.ENABLED,
            ElasticsearchMappings.NESTED,
            ElasticsearchMappings.PROPERTIES,
            ElasticsearchMappings.TYPE,
            ElasticsearchMappings.WHITESPACE,
            SearchSourceBuilder.RUNTIME_MAPPINGS_FIELD.getPreferredName()
    );

    private static final List<String> INTERNAL_FIELDS = Arrays.asList(
            GetResult._ID,
            GetResult._INDEX
    );

    public void testResultsMappingReservedFields() throws Exception {
        Set<String> overridden = new HashSet<>(KEYWORDS);

        // These are not reserved because they're data types, not field names
        overridden.add(Result.TYPE.getPreferredName());
        overridden.add(DataCounts.TYPE.getPreferredName());
        overridden.add(CategoryDefinition.TYPE.getPreferredName());
        overridden.add(ModelSizeStats.RESULT_TYPE_FIELD.getPreferredName());
        overridden.add(ModelSnapshot.TYPE.getPreferredName());
        overridden.add(Quantiles.TYPE.getPreferredName());
        overridden.add(TimingStats.TYPE.getPreferredName());
        overridden.add(DatafeedTimingStats.TYPE.getPreferredName());
        // This is a special case so that categorical job results can be paired easily with anomaly results
        // This is acceptable as both mappings are keyword for the results documents and for category definitions
        overridden.add(CategoryDefinition.MLCATEGORY.getPreferredName());

        Set<String> expected = collectResultsDocFieldNames();
        expected.removeAll(overridden);
        expected.addAll(INTERNAL_FIELDS);

        compareFields(expected, ReservedFieldNames.RESERVED_RESULT_FIELD_NAMES);
    }

    private void compareFields(Set<String> expected, Set<String> reserved) {
        if (reserved.size() != expected.size()) {
            Set<String> diff = new HashSet<>(reserved);
            diff.removeAll(expected);
            StringBuilder errorMessage = new StringBuilder("Fields in ReservedFieldNames but not in expected: ").append(diff);

            diff = new HashSet<>(expected);
            diff.removeAll(reserved);
            errorMessage.append("\nFields in expected but not in ReservedFieldNames: ").append(diff);
            fail(errorMessage.toString());
        }
        assertEquals(reserved.size(), expected.size());

        for (String s : expected) {
            // By comparing like this the failure messages say which string is missing
            String reservedField = reserved.contains(s) ? s : null;
            assertEquals(s, reservedField);
        }
    }

    public void testMappingRequiresUpdateNoMapping() {
        ClusterState.Builder csBuilder = ClusterState.builder(new ClusterName("_name"));
        ClusterState cs = csBuilder.build();
        String[] indices = new String[] { "no_index" };

        assertArrayEquals(new String[] { "no_index" }, ElasticsearchMappings.mappingRequiresUpdate(cs, indices, Version.CURRENT));
    }

    public void testMappingRequiresUpdateNullMapping() {
        ClusterState cs = getClusterStateWithMappingsWithMetadata(Collections.singletonMap("null_mapping", null));
        String[] indices = new String[] { "null_index" };
        assertArrayEquals(indices, ElasticsearchMappings.mappingRequiresUpdate(cs, indices, Version.CURRENT));
    }

    public void testMappingRequiresUpdateNoVersion() {
        ClusterState cs = getClusterStateWithMappingsWithMetadata(Collections.singletonMap("no_version_field", "NO_VERSION_FIELD"));
        String[] indices = new String[] { "no_version_field" };
        assertArrayEquals(indices, ElasticsearchMappings.mappingRequiresUpdate(cs, indices, Version.CURRENT));
    }

    public void testMappingRequiresUpdateRecentMappingVersion() {
        ClusterState cs = getClusterStateWithMappingsWithMetadata(Collections.singletonMap("version_current", Version.CURRENT.toString()));
        String[] indices = new String[] { "version_current" };
        assertArrayEquals(new String[] {}, ElasticsearchMappings.mappingRequiresUpdate(cs, indices, Version.CURRENT));
    }

    public void testMappingRequiresUpdateMaliciousMappingVersion() {
        ClusterState cs = getClusterStateWithMappingsWithMetadata(
            Collections.singletonMap("version_current", Collections.singletonMap("nested", "1.0")));
        String[] indices = new String[] { "version_nested" };
        assertArrayEquals(indices, ElasticsearchMappings.mappingRequiresUpdate(cs, indices, Version.CURRENT));
    }

    public void testMappingRequiresUpdateBogusMappingVersion() {
        ClusterState cs = getClusterStateWithMappingsWithMetadata(Collections.singletonMap("version_bogus", "0.0"));
        String[] indices = new String[] { "version_bogus" };
        assertArrayEquals(indices, ElasticsearchMappings.mappingRequiresUpdate(cs, indices, Version.CURRENT));
    }

    public void testMappingRequiresUpdateNewerMappingVersion() {
        ClusterState cs = getClusterStateWithMappingsWithMetadata(Collections.singletonMap("version_newer", Version.CURRENT));
        String[] indices = new String[] { "version_newer" };
        assertArrayEquals(new String[] {}, ElasticsearchMappings.mappingRequiresUpdate(cs, indices, VersionUtils.getPreviousVersion()));
    }

    public void testMappingRequiresUpdateNewerMappingVersionMinor() {
        ClusterState cs = getClusterStateWithMappingsWithMetadata(Collections.singletonMap("version_newer_minor", Version.CURRENT));
        String[] indices = new String[] { "version_newer_minor" };
        assertArrayEquals(new String[] {},
            ElasticsearchMappings.mappingRequiresUpdate(cs, indices, VersionUtils.getPreviousMinorVersion()));
    }

<<<<<<< HEAD
    @SuppressWarnings({"unchecked"})
=======
    @SuppressWarnings({"unchecked", "rawtypes"})
>>>>>>> d181b947
    public void testAddDocMappingIfMissing() {
        ThreadPool threadPool = mock(ThreadPool.class);
        when(threadPool.getThreadContext()).thenReturn(new ThreadContext(Settings.EMPTY));
        Client client = mock(Client.class);
        when(client.threadPool()).thenReturn(threadPool);
        doAnswer(
            invocationOnMock -> {
                ActionListener<AcknowledgedResponse> listener = (ActionListener<AcknowledgedResponse>) invocationOnMock.getArguments()[2];
                listener.onResponse(AcknowledgedResponse.TRUE);
                return null;
            })
            .when(client).execute(eq(PutMappingAction.INSTANCE), any(), any(ActionListener.class));

        ClusterState clusterState = getClusterStateWithMappingsWithMetadata(Collections.singletonMap("index-name", "0.0"));
        ElasticsearchMappings.addDocMappingIfMissing(
            "index-name",
            () -> "{\"_doc\":{\"properties\":{\"some-field\":{\"type\":\"long\"}}}}",
            client,
            clusterState,
            ActionListener.wrap(
                ok -> assertTrue(ok),
                e -> fail(e.toString())
            )
        );

        ArgumentCaptor<PutMappingRequest> requestCaptor = ArgumentCaptor.forClass(PutMappingRequest.class);
        verify(client).threadPool();
        verify(client).execute(eq(PutMappingAction.INSTANCE), requestCaptor.capture(), any(ActionListener.class));
        verifyNoMoreInteractions(client);

        PutMappingRequest request = requestCaptor.getValue();
        assertThat(request.indices(), equalTo(new String[] { "index-name" }));
        assertThat(request.source(), equalTo("{\"_doc\":{\"properties\":{\"some-field\":{\"type\":\"long\"}}}}"));
    }

    private ClusterState getClusterStateWithMappingsWithMetadata(Map<String, Object> namesAndVersions) {
        Metadata.Builder metadataBuilder = Metadata.builder();

        for (Map.Entry<String, Object> entry : namesAndVersions.entrySet()) {

            String indexName = entry.getKey();
            Object version = entry.getValue();

            IndexMetadata.Builder indexMetadata = IndexMetadata.builder(indexName);
            indexMetadata.settings(Settings.builder().put(IndexMetadata.SETTING_VERSION_CREATED, Version.CURRENT)
                .put(IndexMetadata.SETTING_NUMBER_OF_SHARDS, 1).put(IndexMetadata.SETTING_NUMBER_OF_REPLICAS, 0));

            Map<String, Object> mapping = new HashMap<>();
            Map<String, Object> properties = new HashMap<>();
            for (int i = 0; i < 10; i++) {
                properties.put("field" + i, Collections.singletonMap("type", "string"));
            }
            mapping.put("properties", properties);

            Map<String, Object> meta = new HashMap<>();
            if (version != null && version.equals("NO_VERSION_FIELD") == false) {
                meta.put("version", version);
            }
            mapping.put("_meta", meta);

            indexMetadata.putMapping(new MappingMetadata("_doc", mapping));

            metadataBuilder.put(indexMetadata);
        }
        Metadata metadata = metadataBuilder.build();

        ClusterState.Builder csBuilder = ClusterState.builder(new ClusterName("_name"));
        csBuilder.metadata(metadata);
        return csBuilder.build();
    }

    private Set<String> collectResultsDocFieldNames() throws IOException {
        // Only the mappings for the results index should be added below.  Do NOT add mappings for other indexes here.
        return collectFieldNames(AnomalyDetectorsIndex.resultsMapping());
    }

    private Set<String> collectFieldNames(String mapping) throws IOException {
        BufferedInputStream inputStream =
                new BufferedInputStream(new ByteArrayInputStream(mapping.getBytes(StandardCharsets.UTF_8)));
        JsonParser parser = new JsonFactory().createParser(inputStream);
        Set<String> fieldNames = new HashSet<>();
        boolean isAfterPropertiesStart = false;
        try {
            JsonToken token = parser.nextToken();
            while (token != null) {
                switch (token) {
                    case START_OBJECT:
                        break;
                    case FIELD_NAME:
                        String fieldName = parser.getCurrentName();
                        if (isAfterPropertiesStart) {
                            fieldNames.add(fieldName);
                        } else {
                            if (ElasticsearchMappings.PROPERTIES.equals(fieldName)) {
                                isAfterPropertiesStart = true;
                            }
                        }
                        break;
                    default:
                        break;
                }
                token = parser.nextToken();
            }
        } catch (JsonParseException e) {
            fail("Cannot parse JSON: " + e);
        }

        return fieldNames;
    }
}<|MERGE_RESOLUTION|>--- conflicted
+++ resolved
@@ -177,11 +177,7 @@
             ElasticsearchMappings.mappingRequiresUpdate(cs, indices, VersionUtils.getPreviousMinorVersion()));
     }
 
-<<<<<<< HEAD
     @SuppressWarnings({"unchecked"})
-=======
-    @SuppressWarnings({"unchecked", "rawtypes"})
->>>>>>> d181b947
     public void testAddDocMappingIfMissing() {
         ThreadPool threadPool = mock(ThreadPool.class);
         when(threadPool.getThreadContext()).thenReturn(new ThreadContext(Settings.EMPTY));
