--- conflicted
+++ resolved
@@ -105,13 +105,9 @@
                     Map.of("_key", "value"),
                     null,
                     null,
-<<<<<<< HEAD
+                    null,
                     new RoleDescriptor.Restriction(unknownWorkflows),
                     null
-=======
-                    null,
-                    new RoleDescriptor.Restriction(unknownWorkflows)
->>>>>>> 02962400
                 )
             ),
             null
