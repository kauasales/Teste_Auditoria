/*
 * Copyright Elasticsearch B.V. and/or licensed to Elasticsearch B.V. under one
 * or more contributor license agreements. Licensed under the Elastic License
 * 2.0; you may not use this file except in compliance with the Elastic License
 * 2.0.
 */

package org.elasticsearch.xpack.core.ilm;

import org.elasticsearch.Version;
import org.elasticsearch.client.internal.Client;
import org.elasticsearch.cluster.ClusterState;
import org.elasticsearch.cluster.metadata.IndexMetadata;
import org.elasticsearch.cluster.metadata.LifecycleExecutionState;
import org.elasticsearch.cluster.metadata.Metadata;
import org.elasticsearch.common.Strings;
import org.elasticsearch.common.settings.Settings;
import org.elasticsearch.common.xcontent.XContentHelper;
import org.elasticsearch.core.TimeValue;
import org.elasticsearch.test.ESTestCase;
import org.elasticsearch.xcontent.NamedXContentRegistry;
import org.elasticsearch.xcontent.ParseField;

import java.io.IOException;
import java.util.Collections;
import java.util.HashMap;
import java.util.List;
import java.util.Map;

import static org.elasticsearch.cluster.metadata.LifecycleExecutionState.ILM_CUSTOM_METADATA_KEY;
import static org.elasticsearch.xpack.core.ilm.PhaseCacheManagement.eligibleToCheckForRefresh;
import static org.elasticsearch.xpack.core.ilm.PhaseCacheManagement.isIndexPhaseDefinitionUpdatable;
import static org.elasticsearch.xpack.core.ilm.PhaseCacheManagement.readStepKeys;
import static org.elasticsearch.xpack.core.ilm.PhaseCacheManagement.refreshPhaseDefinition;
import static org.elasticsearch.xpack.core.ilm.PhaseCacheManagement.updateIndicesForPolicy;
import static org.hamcrest.Matchers.contains;
import static org.hamcrest.Matchers.containsInAnyOrder;
import static org.hamcrest.Matchers.equalTo;
import static org.mockito.Mockito.mock;

public class PhaseCacheManagementTests extends ESTestCase {

    private static final NamedXContentRegistry REGISTRY;
    private static final Client client = mock(Client.class);
    private static final String index = "eggplant";

    static {
        REGISTRY = new NamedXContentRegistry(
            List.of(
                new NamedXContentRegistry.Entry(LifecycleAction.class, new ParseField(RolloverAction.NAME), RolloverAction::parse),
                new NamedXContentRegistry.Entry(LifecycleAction.class, new ParseField(SetPriorityAction.NAME), SetPriorityAction::parse),
                new NamedXContentRegistry.Entry(LifecycleAction.class, new ParseField(ForceMergeAction.NAME), ForceMergeAction::parse),
                new NamedXContentRegistry.Entry(LifecycleAction.class, new ParseField(AllocateAction.NAME), AllocateAction::parse)
            )
        );
    }

    public void testRefreshPhaseJson() throws IOException {
        LifecycleExecutionState.Builder exState = LifecycleExecutionState.builder()
            .setPhase("hot")
            .setAction("rollover")
            .setStep("check-rollover-ready")
            .setPhaseDefinition("""
                {
                        "policy" : "my-policy",
                        "phase_definition" : {
                          "min_age" : "20m",
                          "actions" : {
                            "rollover" : {
                              "max_age" : "5s"
                            },
                            "set_priority" : {
                              "priority" : 150
                            }
                          }
                        },
                        "version" : 1,
                        "modified_date_in_millis" : 1578521007076
                      }""");

        IndexMetadata meta = buildIndexMetadata("my-policy", exState);
        String indexName = meta.getIndex().getName();

        Map<String, LifecycleAction> actions = new HashMap<>();
<<<<<<< HEAD
        actions.put("rollover", new RolloverAction(null, null, null, 1L, null, null, null));
=======
        actions.put("rollover", new RolloverAction(null, null, null, 1L, null));
>>>>>>> 078bea2d
        actions.put("set_priority", new SetPriorityAction(100));
        Phase hotPhase = new Phase("hot", TimeValue.ZERO, actions);
        Map<String, Phase> phases = Collections.singletonMap("hot", hotPhase);
        LifecyclePolicy newPolicy = new LifecyclePolicy("my-policy", phases);
        LifecyclePolicyMetadata policyMetadata = new LifecyclePolicyMetadata(newPolicy, Collections.emptyMap(), 2L, 2L);

        ClusterState existingState = ClusterState.builder(ClusterState.EMPTY_STATE)
            .metadata(Metadata.builder(Metadata.EMPTY_METADATA).put(meta, false).build())
            .build();

        ClusterState changedState = refreshPhaseDefinition(existingState, indexName, policyMetadata);

        IndexMetadata newIdxMeta = changedState.metadata().index(indexName);
        LifecycleExecutionState afterExState = newIdxMeta.getLifecycleExecutionState();
        Map<String, String> beforeState = new HashMap<>(exState.build().asMap());
        beforeState.remove("phase_definition");
        Map<String, String> afterState = new HashMap<>(afterExState.asMap());
        afterState.remove("phase_definition");
        // Check that no other execution state changes have been made
        assertThat(beforeState, equalTo(afterState));

        // Check that the phase definition has been refreshed
        assertThat(afterExState.phaseDefinition(), equalTo(XContentHelper.stripWhitespace("""
            {
              "policy": "my-policy",
              "phase_definition": {
                "min_age": "0ms",
                "actions": {
                  "rollover": {
                    "max_docs": 1
                  },
                  "set_priority": {
                    "priority": 100
                  }
                }
              },
              "version": 2,
              "modified_date_in_millis": 2
            }""")));
    }

    public void testEligibleForRefresh() {
        IndexMetadata meta = IndexMetadata.builder("index")
            .settings(
                Settings.builder()
                    .put(IndexMetadata.SETTING_NUMBER_OF_SHARDS, randomIntBetween(1, 10))
                    .put(IndexMetadata.SETTING_NUMBER_OF_REPLICAS, randomIntBetween(0, 5))
                    .put(IndexMetadata.SETTING_VERSION_CREATED, Version.CURRENT)
                    .put(IndexMetadata.SETTING_INDEX_UUID, randomAlphaOfLength(5))
            )
            .build();
        assertFalse(eligibleToCheckForRefresh(meta));

        LifecycleExecutionState state = LifecycleExecutionState.builder().build();
        meta = IndexMetadata.builder("index")
            .settings(
                Settings.builder()
                    .put(IndexMetadata.SETTING_NUMBER_OF_SHARDS, randomIntBetween(1, 10))
                    .put(IndexMetadata.SETTING_NUMBER_OF_REPLICAS, randomIntBetween(0, 5))
                    .put(IndexMetadata.SETTING_VERSION_CREATED, Version.CURRENT)
                    .put(IndexMetadata.SETTING_INDEX_UUID, randomAlphaOfLength(5))
            )
            .putCustom(ILM_CUSTOM_METADATA_KEY, state.asMap())
            .build();
        assertFalse(eligibleToCheckForRefresh(meta));

        state = LifecycleExecutionState.builder().setPhase("phase").setAction("action").setStep("step").build();
        meta = IndexMetadata.builder("index")
            .settings(
                Settings.builder()
                    .put(IndexMetadata.SETTING_NUMBER_OF_SHARDS, randomIntBetween(1, 10))
                    .put(IndexMetadata.SETTING_NUMBER_OF_REPLICAS, randomIntBetween(0, 5))
                    .put(IndexMetadata.SETTING_VERSION_CREATED, Version.CURRENT)
                    .put(IndexMetadata.SETTING_INDEX_UUID, randomAlphaOfLength(5))
            )
            .putCustom(ILM_CUSTOM_METADATA_KEY, state.asMap())
            .build();
        assertFalse(eligibleToCheckForRefresh(meta));

        state = LifecycleExecutionState.builder().setPhaseDefinition("{}").build();
        meta = IndexMetadata.builder("index")
            .settings(
                Settings.builder()
                    .put(IndexMetadata.SETTING_NUMBER_OF_SHARDS, randomIntBetween(1, 10))
                    .put(IndexMetadata.SETTING_NUMBER_OF_REPLICAS, randomIntBetween(0, 5))
                    .put(IndexMetadata.SETTING_VERSION_CREATED, Version.CURRENT)
                    .put(IndexMetadata.SETTING_INDEX_UUID, randomAlphaOfLength(5))
            )
            .putCustom(ILM_CUSTOM_METADATA_KEY, state.asMap())
            .build();
        assertFalse(eligibleToCheckForRefresh(meta));

        state = LifecycleExecutionState.builder()
            .setPhase("phase")
            .setAction("action")
            .setStep(ErrorStep.NAME)
            .setPhaseDefinition("{}")
            .build();
        meta = IndexMetadata.builder("index")
            .settings(
                Settings.builder()
                    .put(IndexMetadata.SETTING_NUMBER_OF_SHARDS, randomIntBetween(1, 10))
                    .put(IndexMetadata.SETTING_NUMBER_OF_REPLICAS, randomIntBetween(0, 5))
                    .put(IndexMetadata.SETTING_VERSION_CREATED, Version.CURRENT)
                    .put(IndexMetadata.SETTING_INDEX_UUID, randomAlphaOfLength(5))
            )
            .putCustom(ILM_CUSTOM_METADATA_KEY, state.asMap())
            .build();
        assertFalse(eligibleToCheckForRefresh(meta));

        state = LifecycleExecutionState.builder().setPhase("phase").setAction("action").setStep("step").setPhaseDefinition("{}").build();
        meta = IndexMetadata.builder("index")
            .settings(
                Settings.builder()
                    .put(IndexMetadata.SETTING_NUMBER_OF_SHARDS, randomIntBetween(1, 10))
                    .put(IndexMetadata.SETTING_NUMBER_OF_REPLICAS, randomIntBetween(0, 5))
                    .put(IndexMetadata.SETTING_VERSION_CREATED, Version.CURRENT)
                    .put(IndexMetadata.SETTING_INDEX_UUID, randomAlphaOfLength(5))
            )
            .putCustom(ILM_CUSTOM_METADATA_KEY, state.asMap())
            .build();
        assertTrue(eligibleToCheckForRefresh(meta));
    }

    public void testReadStepKeys() {
        assertNull(readStepKeys(REGISTRY, client, null, "phase", null));
        assertNull(readStepKeys(REGISTRY, client, "{}", "phase", null));
        assertNull(readStepKeys(REGISTRY, client, "aoeu", "phase", null));
        assertNull(readStepKeys(REGISTRY, client, "", "phase", null));

        assertThat(
            readStepKeys(REGISTRY, client, """
                {
                        "policy": "my_lifecycle3",
                        "phase_definition": {
                          "min_age": "0ms",
                          "actions": {
                            "rollover": {
                              "max_age": "30s"
                            }
                          }
                        },
                        "version": 3,
                        "modified_date_in_millis": 1539609701576
                }""", "phase", null),
            contains(
                new Step.StepKey("phase", "rollover", WaitForRolloverReadyStep.NAME),
                new Step.StepKey("phase", "rollover", RolloverStep.NAME),
                new Step.StepKey("phase", "rollover", WaitForActiveShardsStep.NAME),
                new Step.StepKey("phase", "rollover", UpdateRolloverLifecycleDateStep.NAME),
                new Step.StepKey("phase", "rollover", RolloverAction.INDEXING_COMPLETE_STEP_NAME)
            )
        );

        assertThat(
            readStepKeys(REGISTRY, client, """
                {
                        "policy" : "my_lifecycle3",
                        "phase_definition" : {
                          "min_age" : "20m",
                          "actions" : {
                            "rollover" : {
                              "max_age" : "5s"
                            },
                            "set_priority" : {
                              "priority" : 150
                            }
                          }
                        },
                        "version" : 1,
                        "modified_date_in_millis" : 1578521007076
                }""", "phase", null),
            containsInAnyOrder(
                new Step.StepKey("phase", "rollover", WaitForRolloverReadyStep.NAME),
                new Step.StepKey("phase", "rollover", RolloverStep.NAME),
                new Step.StepKey("phase", "rollover", WaitForActiveShardsStep.NAME),
                new Step.StepKey("phase", "rollover", UpdateRolloverLifecycleDateStep.NAME),
                new Step.StepKey("phase", "rollover", RolloverAction.INDEXING_COMPLETE_STEP_NAME),
                new Step.StepKey("phase", "set_priority", SetPriorityAction.NAME)
            )
        );

        Map<String, LifecycleAction> actions = new HashMap<>();
        actions.put("forcemerge", new ForceMergeAction(5, null));
        actions.put("allocate", new AllocateAction(1, 20, null, null, null));
        PhaseExecutionInfo pei = new PhaseExecutionInfo("policy", new Phase("wonky", TimeValue.ZERO, actions), 1, 1);
        String phaseDef = Strings.toString(pei);
        logger.info("--> phaseDef: {}", phaseDef);

        assertThat(
            readStepKeys(REGISTRY, client, phaseDef, "phase", null),
            contains(
                new Step.StepKey("phase", "allocate", AllocateAction.NAME),
                new Step.StepKey("phase", "allocate", AllocationRoutedStep.NAME),
                new Step.StepKey("phase", "forcemerge", ForceMergeAction.CONDITIONAL_SKIP_FORCE_MERGE_STEP),
                new Step.StepKey("phase", "forcemerge", CheckNotDataStreamWriteIndexStep.NAME),
                new Step.StepKey("phase", "forcemerge", ReadOnlyAction.NAME),
                new Step.StepKey("phase", "forcemerge", ForceMergeAction.NAME),
                new Step.StepKey("phase", "forcemerge", SegmentCountStep.NAME)
            )
        );
    }

    public void testIndexCanBeSafelyUpdated() {

        // Success case, it can be updated even though the configuration for the
        // rollover and set_priority actions has changed
        {
            LifecycleExecutionState exState = LifecycleExecutionState.builder()
                .setPhase("hot")
                .setAction("rollover")
                .setStep("check-rollover-ready")
                .setPhaseDefinition("""
                    {
                            "policy" : "my-policy",
                            "phase_definition" : {
                              "min_age" : "20m",
                              "actions" : {
                                "rollover" : {
                                  "max_age" : "5s"
                                },
                                "set_priority" : {
                                  "priority" : 150
                                }
                              }
                            },
                            "version" : 1,
                            "modified_date_in_millis" : 1578521007076
                          }""")
                .build();

            IndexMetadata meta = mkMeta().putCustom(ILM_CUSTOM_METADATA_KEY, exState.asMap()).build();

            Map<String, LifecycleAction> actions = new HashMap<>();
<<<<<<< HEAD
            actions.put("rollover", new RolloverAction(null, null, null, 1L, null, null, null));
=======
            actions.put("rollover", new RolloverAction(null, null, null, 1L, null));
>>>>>>> 078bea2d
            actions.put("set_priority", new SetPriorityAction(100));
            Phase hotPhase = new Phase("hot", TimeValue.ZERO, actions);
            Map<String, Phase> phases = Collections.singletonMap("hot", hotPhase);
            LifecyclePolicy newPolicy = new LifecyclePolicy("my-policy", phases);

            assertTrue(isIndexPhaseDefinitionUpdatable(REGISTRY, client, meta, newPolicy, null));
        }

        // Failure case, can't update because the step we're currently on has been removed in the new policy
        {
            LifecycleExecutionState exState = LifecycleExecutionState.builder()
                .setPhase("hot")
                .setAction("rollover")
                .setStep("check-rollover-ready")
                .setPhaseDefinition("""
                    {
                            "policy" : "my-policy",
                            "phase_definition" : {
                              "min_age" : "20m",
                              "actions" : {
                                "rollover" : {
                                  "max_age" : "5s"
                                },
                                "set_priority" : {
                                  "priority" : 150
                                }
                              }
                            },
                            "version" : 1,
                            "modified_date_in_millis" : 1578521007076
                          }""")
                .build();

            IndexMetadata meta = mkMeta().putCustom(ILM_CUSTOM_METADATA_KEY, exState.asMap()).build();

            Map<String, LifecycleAction> actions = new HashMap<>();
            actions.put("set_priority", new SetPriorityAction(150));
            Phase hotPhase = new Phase("hot", TimeValue.ZERO, actions);
            Map<String, Phase> phases = Collections.singletonMap("hot", hotPhase);
            LifecyclePolicy newPolicy = new LifecyclePolicy("my-policy", phases);

            assertFalse(isIndexPhaseDefinitionUpdatable(REGISTRY, client, meta, newPolicy, null));
        }

        // Failure case, can't update because the future step has been deleted
        {
            LifecycleExecutionState exState = LifecycleExecutionState.builder()
                .setPhase("hot")
                .setAction("rollover")
                .setStep("check-rollover-ready")
                .setPhaseDefinition("""
                    {
                            "policy" : "my-policy",
                            "phase_definition" : {
                              "min_age" : "20m",
                              "actions" : {
                                "rollover" : {
                                  "max_age" : "5s"
                                },
                                "set_priority" : {
                                  "priority" : 150
                                }
                              }
                            },
                            "version" : 1,
                            "modified_date_in_millis" : 1578521007076
                          }""")
                .build();

            IndexMetadata meta = mkMeta().putCustom(ILM_CUSTOM_METADATA_KEY, exState.asMap()).build();

            Map<String, LifecycleAction> actions = new HashMap<>();
<<<<<<< HEAD
            actions.put("rollover", new RolloverAction(null, null, TimeValue.timeValueSeconds(5), null, null, null, null));
=======
            actions.put("rollover", new RolloverAction(null, null, TimeValue.timeValueSeconds(5), null, null));
>>>>>>> 078bea2d
            Phase hotPhase = new Phase("hot", TimeValue.ZERO, actions);
            Map<String, Phase> phases = Collections.singletonMap("hot", hotPhase);
            LifecyclePolicy newPolicy = new LifecyclePolicy("my-policy", phases);

            assertFalse(isIndexPhaseDefinitionUpdatable(REGISTRY, client, meta, newPolicy, null));
        }

        // Failure case, index doesn't have enough info to check
        {
            LifecycleExecutionState exState = LifecycleExecutionState.builder().setPhaseDefinition("""
                {
                        "policy" : "my-policy",
                        "phase_definition" : {
                          "min_age" : "20m",
                          "actions" : {
                            "rollover" : {
                              "max_age" : "5s"
                            },
                            "set_priority" : {
                              "priority" : 150
                            }
                          }
                        },
                        "version" : 1,
                        "modified_date_in_millis" : 1578521007076
                      }""").build();

            IndexMetadata meta = mkMeta().putCustom(ILM_CUSTOM_METADATA_KEY, exState.asMap()).build();

            Map<String, LifecycleAction> actions = new HashMap<>();
<<<<<<< HEAD
            actions.put("rollover", new RolloverAction(null, null, null, 1L, null, null, null));
=======
            actions.put("rollover", new RolloverAction(null, null, null, 1L, null));
>>>>>>> 078bea2d
            actions.put("set_priority", new SetPriorityAction(100));
            Phase hotPhase = new Phase("hot", TimeValue.ZERO, actions);
            Map<String, Phase> phases = Collections.singletonMap("hot", hotPhase);
            LifecyclePolicy newPolicy = new LifecyclePolicy("my-policy", phases);

            assertFalse(isIndexPhaseDefinitionUpdatable(REGISTRY, client, meta, newPolicy, null));
        }

        // Failure case, the phase JSON is unparseable
        {
            LifecycleExecutionState exState = LifecycleExecutionState.builder()
                .setPhase("hot")
                .setAction("rollover")
                .setStep("check-rollover-ready")
                .setPhaseDefinition("potato")
                .build();

            IndexMetadata meta = mkMeta().putCustom(ILM_CUSTOM_METADATA_KEY, exState.asMap()).build();

            Map<String, LifecycleAction> actions = new HashMap<>();
<<<<<<< HEAD
            actions.put("rollover", new RolloverAction(null, null, null, 1L, null, null, null));
=======
            actions.put("rollover", new RolloverAction(null, null, null, 1L, null));
>>>>>>> 078bea2d
            actions.put("set_priority", new SetPriorityAction(100));
            Phase hotPhase = new Phase("hot", TimeValue.ZERO, actions);
            Map<String, Phase> phases = Collections.singletonMap("hot", hotPhase);
            LifecyclePolicy newPolicy = new LifecyclePolicy("my-policy", phases);

            assertFalse(isIndexPhaseDefinitionUpdatable(REGISTRY, client, meta, newPolicy, null));
        }
    }

    public void testUpdateIndicesForPolicy() throws IOException {
        LifecycleExecutionState exState = LifecycleExecutionState.builder()
            .setPhase("hot")
            .setAction("rollover")
            .setStep("check-rollover-ready")
            .setPhaseDefinition("""
                {
                  "policy": "my-policy",
                  "phase_definition": {
                    "min_age": "0ms",
                    "actions": {
                      "rollover": {
                        "max_docs": 1
                      },
                      "set_priority": {
                        "priority": 100
                      }
                    }
                  },
                  "version": 1,
                  "modified_date_in_millis": 1578521007076
                }""")
            .build();

        IndexMetadata meta = mkMeta().putCustom(ILM_CUSTOM_METADATA_KEY, exState.asMap()).build();

        assertTrue(eligibleToCheckForRefresh(meta));

        Map<String, LifecycleAction> oldActions = new HashMap<>();
<<<<<<< HEAD
        oldActions.put("rollover", new RolloverAction(null, null, null, 1L, null, null, null));
=======
        oldActions.put("rollover", new RolloverAction(null, null, null, 1L, null));
>>>>>>> 078bea2d
        oldActions.put("set_priority", new SetPriorityAction(100));
        Phase oldHotPhase = new Phase("hot", TimeValue.ZERO, oldActions);
        Map<String, Phase> oldPhases = Collections.singletonMap("hot", oldHotPhase);
        LifecyclePolicy oldPolicy = new LifecyclePolicy("my-policy", oldPhases);

        Map<String, LifecycleAction> actions = new HashMap<>();
<<<<<<< HEAD
        actions.put("rollover", new RolloverAction(null, null, null, 1L, null, null, null));
=======
        actions.put("rollover", new RolloverAction(null, null, null, 1L, null));
>>>>>>> 078bea2d
        actions.put("set_priority", new SetPriorityAction(100));
        Phase hotPhase = new Phase("hot", TimeValue.ZERO, actions);
        Map<String, Phase> phases = Collections.singletonMap("hot", hotPhase);
        LifecyclePolicy newPolicy = new LifecyclePolicy("my-policy", phases);
        LifecyclePolicyMetadata policyMetadata = new LifecyclePolicyMetadata(newPolicy, Collections.emptyMap(), 2L, 2L);

        assertTrue(isIndexPhaseDefinitionUpdatable(REGISTRY, client, meta, newPolicy, null));

        ClusterState existingState = ClusterState.builder(ClusterState.EMPTY_STATE)
            .metadata(Metadata.builder(Metadata.EMPTY_METADATA).put(meta, false).build())
            .build();

        logger.info("--> update for unchanged policy");
        ClusterState updatedState = updateIndicesForPolicy(existingState, REGISTRY, client, oldPolicy, policyMetadata, null);

        // No change, because the policies were identical
        assertThat(updatedState, equalTo(existingState));

        actions = new HashMap<>();
<<<<<<< HEAD
        actions.put("rollover", new RolloverAction(null, null, null, 2L, null, null, null));
=======
        actions.put("rollover", new RolloverAction(null, null, null, 2L, null));
>>>>>>> 078bea2d
        actions.put("set_priority", new SetPriorityAction(150));
        hotPhase = new Phase("hot", TimeValue.ZERO, actions);
        phases = Collections.singletonMap("hot", hotPhase);
        newPolicy = new LifecyclePolicy("my-policy", phases);
        policyMetadata = new LifecyclePolicyMetadata(newPolicy, Collections.emptyMap(), 2L, 2L);

        logger.info("--> update with changed policy, but not configured in settings");
        updatedState = updateIndicesForPolicy(existingState, REGISTRY, client, oldPolicy, policyMetadata, null);

        // No change, because the index doesn't have a lifecycle.name setting for this policy
        assertThat(updatedState, equalTo(existingState));

        meta = IndexMetadata.builder(index)
            .settings(
                Settings.builder()
                    .put(LifecycleSettings.LIFECYCLE_NAME, "my-policy")
                    .put(IndexMetadata.SETTING_NUMBER_OF_SHARDS, randomIntBetween(1, 10))
                    .put(IndexMetadata.SETTING_NUMBER_OF_REPLICAS, randomIntBetween(0, 5))
                    .put(IndexMetadata.SETTING_VERSION_CREATED, Version.CURRENT)
                    .put(IndexMetadata.SETTING_INDEX_UUID, randomAlphaOfLength(5))
            )
            .putCustom(ILM_CUSTOM_METADATA_KEY, exState.asMap())
            .build();
        existingState = ClusterState.builder(ClusterState.EMPTY_STATE)
            .metadata(Metadata.builder(Metadata.EMPTY_METADATA).put(meta, false).build())
            .build();

        logger.info("--> update with changed policy and this index has the policy");
        updatedState = updateIndicesForPolicy(existingState, REGISTRY, client, oldPolicy, policyMetadata, null);

        IndexMetadata newIdxMeta = updatedState.metadata().index(index);
        LifecycleExecutionState afterExState = newIdxMeta.getLifecycleExecutionState();
        Map<String, String> beforeState = new HashMap<>(exState.asMap());
        beforeState.remove("phase_definition");
        Map<String, String> afterState = new HashMap<>(afterExState.asMap());
        afterState.remove("phase_definition");
        // Check that no other execution state changes have been made
        assertThat(beforeState, equalTo(afterState));

        // Check that the phase definition has been refreshed
        assertThat(afterExState.phaseDefinition(), equalTo(XContentHelper.stripWhitespace("""
            {
              "policy": "my-policy",
              "phase_definition": {
                "min_age": "0ms",
                "actions": {
                  "rollover": {
                    "max_docs": 2
                  },
                  "set_priority": {
                    "priority": 150
                  }
                }
              },
              "version": 2,
              "modified_date_in_millis": 2
            }""")));
    }

    private IndexMetadata buildIndexMetadata(String policy, LifecycleExecutionState.Builder lifecycleState) {
        return IndexMetadata.builder("index")
            .settings(settings(Version.CURRENT).put(LifecycleSettings.LIFECYCLE_NAME, policy))
            .numberOfShards(randomIntBetween(1, 5))
            .numberOfReplicas(randomIntBetween(0, 5))
            .putCustom(ILM_CUSTOM_METADATA_KEY, lifecycleState.build().asMap())
            .build();
    }

    private static IndexMetadata.Builder mkMeta() {
        return IndexMetadata.builder(index)
            .settings(
                Settings.builder()
                    .put(IndexMetadata.SETTING_NUMBER_OF_SHARDS, randomIntBetween(1, 10))
                    .put(IndexMetadata.SETTING_NUMBER_OF_REPLICAS, randomIntBetween(0, 5))
                    .put(IndexMetadata.SETTING_VERSION_CREATED, Version.CURRENT)
                    .put(IndexMetadata.SETTING_INDEX_UUID, randomAlphaOfLength(5))
            );
    }

}<|MERGE_RESOLUTION|>--- conflicted
+++ resolved
@@ -82,11 +82,7 @@
         String indexName = meta.getIndex().getName();
 
         Map<String, LifecycleAction> actions = new HashMap<>();
-<<<<<<< HEAD
-        actions.put("rollover", new RolloverAction(null, null, null, 1L, null, null, null));
-=======
-        actions.put("rollover", new RolloverAction(null, null, null, 1L, null));
->>>>>>> 078bea2d
+        actions.put("rollover", new RolloverAction(null, null, null, 1L, null, null, null, null));
         actions.put("set_priority", new SetPriorityAction(100));
         Phase hotPhase = new Phase("hot", TimeValue.ZERO, actions);
         Map<String, Phase> phases = Collections.singletonMap("hot", hotPhase);
@@ -321,11 +317,7 @@
             IndexMetadata meta = mkMeta().putCustom(ILM_CUSTOM_METADATA_KEY, exState.asMap()).build();
 
             Map<String, LifecycleAction> actions = new HashMap<>();
-<<<<<<< HEAD
-            actions.put("rollover", new RolloverAction(null, null, null, 1L, null, null, null));
-=======
-            actions.put("rollover", new RolloverAction(null, null, null, 1L, null));
->>>>>>> 078bea2d
+            actions.put("rollover", new RolloverAction(null, null, null, 1L, null, null, null, null));
             actions.put("set_priority", new SetPriorityAction(100));
             Phase hotPhase = new Phase("hot", TimeValue.ZERO, actions);
             Map<String, Phase> phases = Collections.singletonMap("hot", hotPhase);
@@ -398,11 +390,7 @@
             IndexMetadata meta = mkMeta().putCustom(ILM_CUSTOM_METADATA_KEY, exState.asMap()).build();
 
             Map<String, LifecycleAction> actions = new HashMap<>();
-<<<<<<< HEAD
-            actions.put("rollover", new RolloverAction(null, null, TimeValue.timeValueSeconds(5), null, null, null, null));
-=======
-            actions.put("rollover", new RolloverAction(null, null, TimeValue.timeValueSeconds(5), null, null));
->>>>>>> 078bea2d
+            actions.put("rollover", new RolloverAction(null, null, TimeValue.timeValueSeconds(5), null, null, null, null, null));
             Phase hotPhase = new Phase("hot", TimeValue.ZERO, actions);
             Map<String, Phase> phases = Collections.singletonMap("hot", hotPhase);
             LifecyclePolicy newPolicy = new LifecyclePolicy("my-policy", phases);
@@ -433,11 +421,7 @@
             IndexMetadata meta = mkMeta().putCustom(ILM_CUSTOM_METADATA_KEY, exState.asMap()).build();
 
             Map<String, LifecycleAction> actions = new HashMap<>();
-<<<<<<< HEAD
-            actions.put("rollover", new RolloverAction(null, null, null, 1L, null, null, null));
-=======
-            actions.put("rollover", new RolloverAction(null, null, null, 1L, null));
->>>>>>> 078bea2d
+            actions.put("rollover", new RolloverAction(null, null, null, 1L, null, null, null, null));
             actions.put("set_priority", new SetPriorityAction(100));
             Phase hotPhase = new Phase("hot", TimeValue.ZERO, actions);
             Map<String, Phase> phases = Collections.singletonMap("hot", hotPhase);
@@ -458,11 +442,7 @@
             IndexMetadata meta = mkMeta().putCustom(ILM_CUSTOM_METADATA_KEY, exState.asMap()).build();
 
             Map<String, LifecycleAction> actions = new HashMap<>();
-<<<<<<< HEAD
-            actions.put("rollover", new RolloverAction(null, null, null, 1L, null, null, null));
-=======
-            actions.put("rollover", new RolloverAction(null, null, null, 1L, null));
->>>>>>> 078bea2d
+            actions.put("rollover", new RolloverAction(null, null, null, 1L, null, null, null, null));
             actions.put("set_priority", new SetPriorityAction(100));
             Phase hotPhase = new Phase("hot", TimeValue.ZERO, actions);
             Map<String, Phase> phases = Collections.singletonMap("hot", hotPhase);
@@ -501,22 +481,14 @@
         assertTrue(eligibleToCheckForRefresh(meta));
 
         Map<String, LifecycleAction> oldActions = new HashMap<>();
-<<<<<<< HEAD
-        oldActions.put("rollover", new RolloverAction(null, null, null, 1L, null, null, null));
-=======
-        oldActions.put("rollover", new RolloverAction(null, null, null, 1L, null));
->>>>>>> 078bea2d
+        oldActions.put("rollover", new RolloverAction(null, null, null, 1L, null, null, null, null));
         oldActions.put("set_priority", new SetPriorityAction(100));
         Phase oldHotPhase = new Phase("hot", TimeValue.ZERO, oldActions);
         Map<String, Phase> oldPhases = Collections.singletonMap("hot", oldHotPhase);
         LifecyclePolicy oldPolicy = new LifecyclePolicy("my-policy", oldPhases);
 
         Map<String, LifecycleAction> actions = new HashMap<>();
-<<<<<<< HEAD
-        actions.put("rollover", new RolloverAction(null, null, null, 1L, null, null, null));
-=======
-        actions.put("rollover", new RolloverAction(null, null, null, 1L, null));
->>>>>>> 078bea2d
+        actions.put("rollover", new RolloverAction(null, null, null, 1L, null, null, null, null));
         actions.put("set_priority", new SetPriorityAction(100));
         Phase hotPhase = new Phase("hot", TimeValue.ZERO, actions);
         Map<String, Phase> phases = Collections.singletonMap("hot", hotPhase);
@@ -536,11 +508,7 @@
         assertThat(updatedState, equalTo(existingState));
 
         actions = new HashMap<>();
-<<<<<<< HEAD
-        actions.put("rollover", new RolloverAction(null, null, null, 2L, null, null, null));
-=======
-        actions.put("rollover", new RolloverAction(null, null, null, 2L, null));
->>>>>>> 078bea2d
+        actions.put("rollover", new RolloverAction(null, null, null, 2L, null, null, null, null));
         actions.put("set_priority", new SetPriorityAction(150));
         hotPhase = new Phase("hot", TimeValue.ZERO, actions);
         phases = Collections.singletonMap("hot", hotPhase);
