/*
 * Copyright Elasticsearch B.V. and/or licensed to Elasticsearch B.V. under one
 * or more contributor license agreements. Licensed under the Elastic License
 * 2.0; you may not use this file except in compliance with the Elastic License
 * 2.0.
 */
package org.elasticsearch.xpack.core.security.authz;

import org.elasticsearch.ElasticsearchParseException;
import org.elasticsearch.Version;
import org.elasticsearch.common.Strings;
import org.elasticsearch.common.bytes.BytesArray;
import org.elasticsearch.common.bytes.BytesReference;
import org.elasticsearch.common.io.stream.ByteBufferStreamInput;
import org.elasticsearch.common.io.stream.BytesStreamOutput;
import org.elasticsearch.common.io.stream.NamedWriteableAwareStreamInput;
import org.elasticsearch.common.io.stream.NamedWriteableRegistry;
import org.elasticsearch.common.io.stream.StreamInput;
import org.elasticsearch.common.util.set.Sets;
import org.elasticsearch.common.xcontent.XContentHelper;
import org.elasticsearch.test.ESTestCase;
import org.elasticsearch.test.TestMatchers;
import org.elasticsearch.test.VersionUtils;
import org.elasticsearch.xcontent.ToXContent;
import org.elasticsearch.xcontent.XContentBuilder;
import org.elasticsearch.xcontent.XContentParserConfiguration;
import org.elasticsearch.xcontent.XContentType;
import org.elasticsearch.xpack.core.XPackClientPlugin;
import org.elasticsearch.xpack.core.security.authz.RoleDescriptor.ApplicationResourcePrivileges;
import org.elasticsearch.xpack.core.security.authz.privilege.ClusterPrivilegeResolver;
import org.elasticsearch.xpack.core.security.authz.privilege.ConfigurableClusterPrivilege;
import org.elasticsearch.xpack.core.security.authz.privilege.ConfigurableClusterPrivileges;
import org.elasticsearch.xpack.core.security.authz.privilege.IndexPrivilege;
import org.elasticsearch.xpack.core.security.support.MetadataUtils;
import org.hamcrest.Matchers;

import java.io.IOException;
import java.util.Arrays;
import java.util.Collections;
import java.util.HashMap;
import java.util.LinkedHashSet;
import java.util.List;
import java.util.Map;

import static org.elasticsearch.xcontent.XContentFactory.jsonBuilder;
import static org.hamcrest.Matchers.arrayContaining;
import static org.hamcrest.Matchers.containsInAnyOrder;
import static org.hamcrest.Matchers.containsString;
import static org.hamcrest.Matchers.emptyArray;
import static org.hamcrest.Matchers.equalTo;
import static org.hamcrest.Matchers.instanceOf;
import static org.hamcrest.Matchers.nullValue;
import static org.hamcrest.core.Is.is;

public class RoleDescriptorTests extends ESTestCase {

    public void testIndexGroup() throws Exception {
        RoleDescriptor.IndicesPrivileges privs = RoleDescriptor.IndicesPrivileges.builder()
            .indices("idx")
            .privileges("priv")
            .allowRestrictedIndices(true)
            .build();
        XContentBuilder b = jsonBuilder();
        privs.toXContent(b, ToXContent.EMPTY_PARAMS);
        assertEquals("{\"names\":[\"idx\"],\"privileges\":[\"priv\"],\"allow_restricted_indices\":true}", Strings.toString(b));
    }

    public void testRemoteIndexGroup() throws Exception {
        RoleDescriptor.RemoteIndicesPrivileges privs = RoleDescriptor.RemoteIndicesPrivileges.builder("remote")
            .indices("idx")
            .privileges("priv")
            .allowRestrictedIndices(true)
            .build();
        XContentBuilder b = jsonBuilder();
        privs.toXContent(b, ToXContent.EMPTY_PARAMS);
        assertEquals(
            "{\"names\":[\"idx\"],\"privileges\":[\"priv\"],\"allow_restricted_indices\":true,\"clusters\":[\"remote\"]}",
            Strings.toString(b)
        );
    }

    public void testRemoteIndexGroupThrowsOnEmptyClusters() {
        IllegalArgumentException ex = expectThrows(
            IllegalArgumentException.class,
            () -> RoleDescriptor.RemoteIndicesPrivileges.builder().indices("idx").privileges("priv").build()
        );
<<<<<<< HEAD
        assertThat(ex.getMessage(), containsString("[clusters] must refer to at least one cluster alias or cluster alias pattern"));
=======
        assertThat(
            ex.getMessage(),
            containsString("the [remote_indices] sub-field [clusters] must refer to at least one cluster alias or cluster alias pattern")
        );
>>>>>>> ecae2229
    }

    public void testEqualsOnEmptyRoles() {
        RoleDescriptor nullRoleDescriptor = new RoleDescriptor(
            "null_role",
            randomFrom((String[]) null, new String[0]),
            randomFrom((RoleDescriptor.IndicesPrivileges[]) null, new RoleDescriptor.IndicesPrivileges[0]),
            randomFrom((ApplicationResourcePrivileges[]) null, new ApplicationResourcePrivileges[0]),
            randomFrom((ConfigurableClusterPrivilege[]) null, new ConfigurableClusterPrivilege[0]),
            randomFrom((String[]) null, new String[0]),
            randomFrom((Map<String, Object>) null, Map.of()),
            Map.of("transient", "meta", "is", "ignored")
        );
        assertTrue(nullRoleDescriptor.equals(new RoleDescriptor("null_role", null, null, null, null, null, null, null)));
    }

    public void testToString() {
        RoleDescriptor.IndicesPrivileges[] groups = new RoleDescriptor.IndicesPrivileges[] {
            RoleDescriptor.IndicesPrivileges.builder()
                .indices("i1", "i2")
                .privileges("read")
                .grantedFields("body", "title")
                .query("{\"match_all\": {}}")
                .build() };
        final ApplicationResourcePrivileges[] applicationPrivileges = {
            ApplicationResourcePrivileges.builder().application("my_app").privileges("read", "write").resources("*").build() };

        final ConfigurableClusterPrivilege[] configurableClusterPrivileges = new ConfigurableClusterPrivilege[] {
            new ConfigurableClusterPrivileges.WriteProfileDataPrivileges(new LinkedHashSet<>(Arrays.asList("app*"))),
            new ConfigurableClusterPrivileges.ManageApplicationPrivileges(new LinkedHashSet<>(Arrays.asList("app01", "app02"))) };

        RoleDescriptor descriptor = new RoleDescriptor(
            "test",
            new String[] { "all", "none" },
            groups,
            applicationPrivileges,
            configurableClusterPrivileges,
            new String[] { "sudo" },
            Collections.emptyMap(),
            Collections.emptyMap()
        );

        assertThat(
            descriptor.toString(),
            is(
                "Role[name=test, cluster=[all,none]"
                    + ", global=[{APPLICATION:manage:applications=app01,app02},{PROFILE:write:applications=app*}]"
                    + ", indicesPrivileges=[IndicesPrivileges[indices=[i1,i2], allowRestrictedIndices=[false], privileges=[read]"
                    + ", field_security=[grant=[body,title], except=null], query={\"match_all\": {}}],]"
                    + ", applicationPrivileges=[ApplicationResourcePrivileges[application=my_app, privileges=[read,write], resources=[*]],]"
                    + ", runAs=[sudo], metadata=[{}], remoteIndicesPrivileges=[]]"
            )
        );
    }

    public void testToXContentRoundtrip() throws Exception {
        final RoleDescriptor descriptor = randomRoleDescriptor(true, true);
        final XContentType xContentType = randomFrom(XContentType.values());
        final BytesReference xContentValue = toShuffledXContent(descriptor, xContentType, ToXContent.EMPTY_PARAMS, false);
        final RoleDescriptor parsed = RoleDescriptor.parse(descriptor.getName(), xContentValue, false, xContentType);
        assertThat(parsed, equalTo(descriptor));
    }

    public void testParse() throws Exception {
        String q = "{\"cluster\":[\"a\", \"b\"]}";
        RoleDescriptor rd = RoleDescriptor.parse("test", new BytesArray(q), false, XContentType.JSON);
        assertEquals("test", rd.getName());
        assertArrayEquals(new String[] { "a", "b" }, rd.getClusterPrivileges());
        assertEquals(0, rd.getIndicesPrivileges().length);
        assertArrayEquals(Strings.EMPTY_ARRAY, rd.getRunAs());

        q = """
            {
              "cluster": [ "a", "b" ],
              "run_as": [ "m", "n" ]
            }""";
        rd = RoleDescriptor.parse("test", new BytesArray(q), false, XContentType.JSON);
        assertEquals("test", rd.getName());
        assertArrayEquals(new String[] { "a", "b" }, rd.getClusterPrivileges());
        assertEquals(0, rd.getIndicesPrivileges().length);
        assertArrayEquals(new String[] { "m", "n" }, rd.getRunAs());

        q = """
            {
              "cluster": [ "a", "b" ],
              "run_as": [ "m", "n" ],
              "index": [
                {
                  "names": "idx1",
                  "privileges": [ "p1", "p2" ]
                },
                {
                  "names": "idx2",
                  "allow_restricted_indices": true,
                  "privileges": [ "p3" ],
                  "field_security": {
                    "grant": [ "f1", "f2" ]
                  }
                },
                {
                  "names": "idx2",
                  "allow_restricted_indices": false,
                  "privileges": [ "p3" ],
                  "field_security": {
                    "grant": [ "f1", "f2" ]
                  },
                  "query": {
                    "match_all": {}
                  }
                }
              ],
              "remote_indices": [
                {
                  "names": "idx1",
                  "privileges": [ "p1", "p2" ],
                  "clusters": ["r1"]
                },
                {
                  "names": "idx2",
                  "allow_restricted_indices": true,
                  "privileges": [ "p3" ],
                  "field_security": {
                    "grant": [ "f1", "f2" ]
                  },
                  "clusters": ["r1", "*-*"]
                },
                {
                  "names": "idx2",
                  "allow_restricted_indices": false,
                  "privileges": [ "p3" ],
                  "field_security": {
                    "grant": [ "f1", "f2" ]
                  },
                  "query": {
                    "match_all": {}
                  },
                  "clusters": ["*"]
                }
              ]
            }""";
        rd = RoleDescriptor.parse("test", new BytesArray(q), false, XContentType.JSON);
        assertEquals("test", rd.getName());
        assertArrayEquals(new String[] { "a", "b" }, rd.getClusterPrivileges());
        assertEquals(3, rd.getIndicesPrivileges().length);
        assertEquals(3, rd.getRemoteIndicesPrivileges().length);
        assertArrayEquals(new String[] { "r1" }, rd.getRemoteIndicesPrivileges()[0].remoteClusters());
        assertArrayEquals(new String[] { "r1", "*-*" }, rd.getRemoteIndicesPrivileges()[1].remoteClusters());
        assertArrayEquals(new String[] { "*" }, rd.getRemoteIndicesPrivileges()[2].remoteClusters());
        assertArrayEquals(new String[] { "m", "n" }, rd.getRunAs());

        q = """
            {
              "cluster": [ "a", "b" ],
              "run_as": [ "m", "n" ],
              "index": [
                {
                  "names": [ "idx1", "idx2" ],
                  "privileges": [ "p1", "p2" ],
                  "allow_restricted_indices": true
                }
              ],
              "global": {
                "profile": {
                }
              }
            }""";
        rd = RoleDescriptor.parse("test", new BytesArray(q), false, XContentType.JSON);
        assertEquals("test", rd.getName());
        assertArrayEquals(new String[] { "a", "b" }, rd.getClusterPrivileges());
        assertEquals(1, rd.getIndicesPrivileges().length);
        assertArrayEquals(new String[] { "idx1", "idx2" }, rd.getIndicesPrivileges()[0].getIndices());
        assertTrue(rd.getIndicesPrivileges()[0].allowRestrictedIndices());
        assertArrayEquals(new String[] { "m", "n" }, rd.getRunAs());
        assertNull(rd.getIndicesPrivileges()[0].getQuery());

        q = """
            {"cluster":["a", "b"], "metadata":{"foo":"bar"}}""";
        rd = RoleDescriptor.parse("test", new BytesArray(q), false, XContentType.JSON);
        assertEquals("test", rd.getName());
        assertArrayEquals(new String[] { "a", "b" }, rd.getClusterPrivileges());
        assertEquals(0, rd.getIndicesPrivileges().length);
        assertArrayEquals(Strings.EMPTY_ARRAY, rd.getRunAs());
        assertNotNull(rd.getMetadata());
        assertThat(rd.getMetadata().size(), is(1));
        assertThat(rd.getMetadata().get("foo"), is("bar"));

        q = """
            {
              "cluster": [ "a", "b" ],
              "run_as": [ "m", "n" ],
              "index": [
                {
                  "names": [ "idx1", "idx2" ],
                  "allow_restricted_indices": false,
                  "privileges": [ "p1", "p2" ]
                }
              ],
              "applications": [
                {
                  "resources": [ "object-123", "object-456" ],
                  "privileges": [ "read", "delete" ],
                  "application": "app1"
                },
                {
                  "resources": [ "*" ],
                  "privileges": [ "admin" ],
                  "application": "app2"
                }
              ],
              "global": {
                "application": {
                  "manage": {
                    "applications": [ "kibana", "logstash" ]
                  }
                },
                "profile": {
                }
              }
            }""";
        rd = RoleDescriptor.parse("test", new BytesArray(q), false, XContentType.JSON);
        assertThat(rd.getName(), equalTo("test"));
        assertThat(rd.getClusterPrivileges(), arrayContaining("a", "b"));
        assertThat(rd.getIndicesPrivileges().length, equalTo(1));
        assertThat(rd.getIndicesPrivileges()[0].getIndices(), arrayContaining("idx1", "idx2"));
        assertThat(rd.getIndicesPrivileges()[0].allowRestrictedIndices(), is(false));
        assertThat(rd.getIndicesPrivileges()[0].getQuery(), nullValue());
        assertThat(rd.getRunAs(), arrayContaining("m", "n"));
        assertThat(rd.getApplicationPrivileges().length, equalTo(2));
        assertThat(rd.getApplicationPrivileges()[0].getResources(), arrayContaining("object-123", "object-456"));
        assertThat(rd.getApplicationPrivileges()[0].getPrivileges(), arrayContaining("read", "delete"));
        assertThat(rd.getApplicationPrivileges()[0].getApplication(), equalTo("app1"));
        assertThat(rd.getApplicationPrivileges()[1].getResources(), arrayContaining("*"));
        assertThat(rd.getApplicationPrivileges()[1].getPrivileges(), arrayContaining("admin"));
        assertThat(rd.getApplicationPrivileges()[1].getApplication(), equalTo("app2"));
        assertThat(rd.getConditionalClusterPrivileges(), Matchers.arrayWithSize(1));

        ConfigurableClusterPrivilege conditionalPrivilege = rd.getConditionalClusterPrivileges()[0];
        assertThat(conditionalPrivilege.getCategory(), equalTo(ConfigurableClusterPrivilege.Category.APPLICATION));
        assertThat(conditionalPrivilege, instanceOf(ConfigurableClusterPrivileges.ManageApplicationPrivileges.class));
        assertThat(
            ((ConfigurableClusterPrivileges.ManageApplicationPrivileges) conditionalPrivilege).getApplicationNames(),
            containsInAnyOrder("kibana", "logstash")
        );

        q = """
            {
              "cluster": [ "manage" ],
              "global": {
                "profile": {
                  "write": {
                    "applications": [ "", "kibana-*" ]
                  }
                },
                "application": {
                  "manage": {
                    "applications": [ "apm*", "kibana-1" ]
                  }
                }
              }
            }""";
        rd = RoleDescriptor.parse("testUpdateProfile", new BytesArray(q), false, XContentType.JSON);
        assertThat(rd.getName(), is("testUpdateProfile"));
        assertThat(rd.getClusterPrivileges(), arrayContaining("manage"));
        assertThat(rd.getIndicesPrivileges(), Matchers.emptyArray());
        assertThat(rd.getRunAs(), Matchers.emptyArray());
        assertThat(rd.getApplicationPrivileges(), Matchers.emptyArray());
        assertThat(rd.getConditionalClusterPrivileges(), Matchers.arrayWithSize(2));

        conditionalPrivilege = rd.getConditionalClusterPrivileges()[0];
        assertThat(conditionalPrivilege.getCategory(), equalTo(ConfigurableClusterPrivilege.Category.APPLICATION));
        assertThat(conditionalPrivilege, instanceOf(ConfigurableClusterPrivileges.ManageApplicationPrivileges.class));
        assertThat(
            ((ConfigurableClusterPrivileges.ManageApplicationPrivileges) conditionalPrivilege).getApplicationNames(),
            containsInAnyOrder("apm*", "kibana-1")
        );
        conditionalPrivilege = rd.getConditionalClusterPrivileges()[1];
        assertThat(conditionalPrivilege.getCategory(), equalTo(ConfigurableClusterPrivilege.Category.PROFILE));
        assertThat(conditionalPrivilege, instanceOf(ConfigurableClusterPrivileges.WriteProfileDataPrivileges.class));
        assertThat(
            ((ConfigurableClusterPrivileges.WriteProfileDataPrivileges) conditionalPrivilege).getApplicationNames(),
            containsInAnyOrder("", "kibana-*")
        );

        q = """
            {"applications": [{"application": "myapp", "resources": ["*"], "privileges": ["login" ]}] }""";
        rd = RoleDescriptor.parse("test", new BytesArray(q), false, XContentType.JSON);
        assertThat(rd.getName(), equalTo("test"));
        assertThat(rd.getClusterPrivileges(), emptyArray());
        assertThat(rd.getIndicesPrivileges(), emptyArray());
        assertThat(rd.getApplicationPrivileges().length, equalTo(1));
        assertThat(rd.getApplicationPrivileges()[0].getResources(), arrayContaining("*"));
        assertThat(rd.getApplicationPrivileges()[0].getPrivileges(), arrayContaining("login"));
        assertThat(rd.getApplicationPrivileges()[0].getApplication(), equalTo("myapp"));
        assertThat(rd.getConditionalClusterPrivileges(), Matchers.arrayWithSize(0));

        final String badJson = """
            {"applications":[{"not_supported": true, "resources": ["*"], "privileges": ["my-app:login" ]}] }""";
        final IllegalArgumentException ex = expectThrows(
            IllegalArgumentException.class,
            () -> RoleDescriptor.parse("test", new BytesArray(badJson), false, XContentType.JSON)
        );
        assertThat(ex.getMessage(), containsString("not_supported"));
    }

    public void testSerializationForCurrentVersion() throws Exception {
        final Version version = VersionUtils.randomCompatibleVersion(random(), Version.CURRENT);
        final boolean canIncludeRemoteIndices = version.onOrAfter(Version.V_8_6_0);
        logger.info("Testing serialization with version {}", version);
        BytesStreamOutput output = new BytesStreamOutput();
        output.setVersion(version);

        final RoleDescriptor descriptor = randomRoleDescriptor(true, canIncludeRemoteIndices);
        descriptor.writeTo(output);
        final NamedWriteableRegistry registry = new NamedWriteableRegistry(new XPackClientPlugin().getNamedWriteables());
        StreamInput streamInput = new NamedWriteableAwareStreamInput(
            ByteBufferStreamInput.wrap(BytesReference.toBytes(output.bytes())),
            registry
        );
        streamInput.setVersion(version);
        final RoleDescriptor serialized = new RoleDescriptor(streamInput);

<<<<<<< HEAD
        if (canIncludeRemoteIndices) {
            assertThat(serialized, equalTo(descriptor));
        } else {
            assertRoleDescriptorsEqualExcludingRemoteIndices(descriptor, serialized);
            assertThat(serialized.getRemoteIndicesPrivileges(), nullValue());
        }
    }

    public static void assertRoleDescriptorsEqualExcludingRemoteIndices(RoleDescriptor actual, RoleDescriptor expected) {
        assertThat(expected.getName(), equalTo(actual.getName()));
        assertThat(expected.getIndicesPrivileges(), equalTo(actual.getIndicesPrivileges()));
        assertThat(expected.getClusterPrivileges(), equalTo(actual.getClusterPrivileges()));
        assertThat(expected.getApplicationPrivileges(), equalTo(actual.getApplicationPrivileges()));
        assertThat(expected.getConditionalClusterPrivileges(), equalTo(actual.getConditionalClusterPrivileges()));
        assertThat(expected.getRunAs(), equalTo(actual.getRunAs()));
        assertThat(expected.getMetadata(), equalTo(actual.getMetadata()));
=======
        assertThat(serialized, equalTo(descriptor));
>>>>>>> ecae2229
    }

    public void testSerializationWithRemoteIndicesThrowsOnUnsupportedVersions() throws IOException {
        final Version versionBeforeRemoteIndices = VersionUtils.getPreviousVersion(Version.V_8_6_0);
        final Version version = VersionUtils.randomVersionBetween(
            random(),
            versionBeforeRemoteIndices.minimumCompatibilityVersion(),
            versionBeforeRemoteIndices
        );
        final BytesStreamOutput output = new BytesStreamOutput();
        output.setVersion(version);

        final RoleDescriptor descriptor = randomRoleDescriptor(true, true);
        if (descriptor.hasRemoteIndicesPrivileges()) {
            final var ex = expectThrows(IllegalArgumentException.class, () -> descriptor.writeTo(output));
            assertThat(
                ex.getMessage(),
                containsString(
                    "versions of Elasticsearch before [8.6.0] can't handle remote indices privileges and attempted to send to ["
                        + version
                        + "]"
                )
            );
        } else {
            descriptor.writeTo(output);
            final NamedWriteableRegistry registry = new NamedWriteableRegistry(new XPackClientPlugin().getNamedWriteables());
            StreamInput streamInput = new NamedWriteableAwareStreamInput(
                ByteBufferStreamInput.wrap(BytesReference.toBytes(output.bytes())),
                registry
            );
            streamInput.setVersion(version);
            final RoleDescriptor serialized = new RoleDescriptor(streamInput);
            assertThat(descriptor, equalTo(serialized));
        }
    }

    public void testParseEmptyQuery() throws Exception {
        String json = """
            {
                "cluster": [ "a", "b" ],
                "run_as": [ "m", "n" ],
                "index": [
                  {
                    "names": [ "idx1", "idx2" ],
                    "privileges": [ "p1", "p2" ],
                    "query": ""
                  }
                ]
              }""";
        RoleDescriptor rd = RoleDescriptor.parse("test", new BytesArray(json), false, XContentType.JSON);
        assertEquals("test", rd.getName());
        assertArrayEquals(new String[] { "a", "b" }, rd.getClusterPrivileges());
        assertEquals(1, rd.getIndicesPrivileges().length);
        assertArrayEquals(new String[] { "idx1", "idx2" }, rd.getIndicesPrivileges()[0].getIndices());
        assertArrayEquals(new String[] { "m", "n" }, rd.getRunAs());
        assertNull(rd.getIndicesPrivileges()[0].getQuery());
    }

    public void testParseNullQuery() throws Exception {
        String json = """
            {
              "cluster": [ "a", "b" ],
              "run_as": [ "m", "n" ],
              "index": [
                {
                  "names": [ "idx1", "idx2" ],
                  "privileges": [ "p1", "p2" ],
                  "query": null
                }
              ]
            }""";
        RoleDescriptor rd = RoleDescriptor.parse("test", new BytesArray(json), false, XContentType.JSON);
        assertEquals("test", rd.getName());
        assertArrayEquals(new String[] { "a", "b" }, rd.getClusterPrivileges());
        assertEquals(1, rd.getIndicesPrivileges().length);
        assertArrayEquals(new String[] { "idx1", "idx2" }, rd.getIndicesPrivileges()[0].getIndices());
        assertArrayEquals(new String[] { "m", "n" }, rd.getRunAs());
        assertNull(rd.getIndicesPrivileges()[0].getQuery());
    }

    public void testParseEmptyQueryUsingDeprecatedIndicesField() throws Exception {
        String json = """
            {
              "cluster": [ "a", "b" ],
              "run_as": [ "m", "n" ],
              "indices": [
                {
                  "names": [ "idx1", "idx2" ],
                  "privileges": [ "p1", "p2" ],
                  "query": ""
                }
              ]
            }""";
        RoleDescriptor rd = RoleDescriptor.parse("test", new BytesArray(json), false, XContentType.JSON);
        assertEquals("test", rd.getName());
        assertArrayEquals(new String[] { "a", "b" }, rd.getClusterPrivileges());
        assertEquals(1, rd.getIndicesPrivileges().length);
        assertArrayEquals(new String[] { "idx1", "idx2" }, rd.getIndicesPrivileges()[0].getIndices());
        assertArrayEquals(new String[] { "m", "n" }, rd.getRunAs());
        assertNull(rd.getIndicesPrivileges()[0].getQuery());
    }

    public void testParseIgnoresTransientMetadata() throws Exception {
        final RoleDescriptor descriptor = new RoleDescriptor(
            "test",
            new String[] { "all" },
            null,
            null,
            null,
            null,
            Collections.singletonMap("_unlicensed_feature", true),
            Collections.singletonMap("foo", "bar")
        );
        XContentBuilder b = jsonBuilder();
        descriptor.toXContent(b, ToXContent.EMPTY_PARAMS);
        RoleDescriptor parsed = RoleDescriptor.parse("test", BytesReference.bytes(b), false, XContentType.JSON);
        assertNotNull(parsed);
        assertEquals(1, parsed.getTransientMetadata().size());
        assertEquals(true, parsed.getTransientMetadata().get("enabled"));
    }

    public void testParseIndicesPrivilegesSucceedsWhenExceptFieldsIsSubsetOfGrantedFields() throws IOException {
        final boolean grantAll = randomBoolean();
        final String grant = grantAll ? "\"*\"" : "\"f1\",\"f2\"";
        final String except = grantAll ? "\"_fx\",\"f8\"" : "\"f1\"";

        final String json = formatted("""
            {
              "indices": [
                {
                  "names": [ "idx1", "idx2" ],
                  "privileges": [ "p1", "p2" ],
                  "field_security": {
                    "grant": [ %s ],
                    "except": [ %s ]
                  }
                }
              ]
            }""", grant, except);
        final RoleDescriptor rd = RoleDescriptor.parse("test", new BytesArray(json), false, XContentType.JSON);
        assertEquals("test", rd.getName());
        assertEquals(1, rd.getIndicesPrivileges().length);
        assertArrayEquals(new String[] { "idx1", "idx2" }, rd.getIndicesPrivileges()[0].getIndices());
        assertArrayEquals((grantAll) ? new String[] { "*" } : new String[] { "f1", "f2" }, rd.getIndicesPrivileges()[0].getGrantedFields());
        assertArrayEquals(
            (grantAll) ? new String[] { "_fx", "f8" } : new String[] { "f1" },
            rd.getIndicesPrivileges()[0].getDeniedFields()
        );
    }

    public void testParseIndicesPrivilegesFailsWhenExceptFieldsAreNotSubsetOfGrantedFields() {
        final String json = """
            {
              "indices": [
                {
                  "names": [ "idx1", "idx2" ],
                  "privileges": [ "p1", "p2" ],
                  "field_security": {
                    "grant": [ "f1", "f2" ],
                    "except": [ "f3" ]
                  }
                }
              ]
            }""";
        final ElasticsearchParseException epe = expectThrows(
            ElasticsearchParseException.class,
            () -> RoleDescriptor.parse("test", new BytesArray(json), false, XContentType.JSON)
        );
        assertThat(epe, TestMatchers.throwableWithMessage(containsString("must be a subset of the granted fields ")));
        assertThat(epe, TestMatchers.throwableWithMessage(containsString("f1")));
        assertThat(epe, TestMatchers.throwableWithMessage(containsString("f2")));
        assertThat(epe, TestMatchers.throwableWithMessage(containsString("f3")));
    }

    public void testParseRemoteIndicesPrivilegesFailsWhenClustersFieldMissing() {
        final String json = """
            {
              "remote_indices": [
                {
                  "names": [ "idx1", "idx2" ],
                  "privileges": [ "all" ]
                }
              ]
            }""";
        final ElasticsearchParseException epe = expectThrows(
            ElasticsearchParseException.class,
            () -> RoleDescriptor.parse("test", new BytesArray(json), false, XContentType.JSON)
        );
        assertThat(
            epe,
            TestMatchers.throwableWithMessage(
                containsString("failed to parse remote indices privileges for role [test]. missing required [clusters] field")
            )
        );
    }

    public void testParseRemoteIndicesPrivilegesFailsWhenUntrustedRemoteClusterEnabledFlagIsFalse() {
        final String json = """
            {
              "remote_indices": [
                {
                  "names": [ "idx1", "idx2" ],
                  "privileges": [ "all" ],
                  "clusters": ["rmt"]
                }
              ]
            }""";
        final ElasticsearchParseException epe = expectThrows(
            ElasticsearchParseException.class,
            () -> RoleDescriptor.parse(
                "test",
                XContentHelper.createParser(XContentParserConfiguration.EMPTY, new BytesArray(json), XContentType.JSON),
                false,
                false
            )
        );
        assertThat(
            epe,
            TestMatchers.throwableWithMessage(containsString("failed to parse role [test]. unexpected field [remote_indices]"))
        );
    }

    public void testParseIndicesPrivilegesFailsWhenClustersFieldPresent() {
        final String json = """
            {
              "indices": [
                {
                  "names": [ "idx1", "idx2" ],
                  "privileges": [ "all" ],
                  "clusters": ["remote"]
                }
              ]
            }""";
        final ElasticsearchParseException epe = expectThrows(
            ElasticsearchParseException.class,
            () -> RoleDescriptor.parse("test", new BytesArray(json), false, XContentType.JSON)
        );
        assertThat(
            epe,
            TestMatchers.throwableWithMessage(
                containsString("failed to parse indices privileges for role [test]. unexpected field [clusters]")
            )
        );
    }

    public void testGlobalPrivilegesOrdering() throws IOException {
        final String roleName = randomAlphaOfLengthBetween(3, 30);
        final String[] applicationNames = generateRandomStringArray(3, randomIntBetween(0, 3), false, true);
        final String[] profileNames = generateRandomStringArray(3, randomIntBetween(0, 3), false, true);
        ConfigurableClusterPrivilege[] configurableClusterPrivileges = new ConfigurableClusterPrivilege[] {
            new ConfigurableClusterPrivileges.WriteProfileDataPrivileges(Sets.newHashSet(profileNames)),
            new ConfigurableClusterPrivileges.ManageApplicationPrivileges(Sets.newHashSet(applicationNames)) };
        RoleDescriptor role1 = new RoleDescriptor(
            roleName,
            new String[0],
            new RoleDescriptor.IndicesPrivileges[0],
            new RoleDescriptor.ApplicationResourcePrivileges[0],
            configurableClusterPrivileges,
            new String[0],
            Map.of(),
            Map.of()
        );
        // swap
        var temp = configurableClusterPrivileges[0];
        configurableClusterPrivileges[0] = configurableClusterPrivileges[1];
        configurableClusterPrivileges[1] = temp;
        RoleDescriptor role2 = new RoleDescriptor(
            roleName,
            new String[0],
            new RoleDescriptor.IndicesPrivileges[0],
            new RoleDescriptor.ApplicationResourcePrivileges[0],
            configurableClusterPrivileges,
            new String[0],
            Map.of(),
            Map.of()
        );
        assertThat(role2, is(role1));
        StringBuilder applicationNamesString = new StringBuilder();
        for (int i = 0; i < applicationNames.length; i++) {
            if (i > 0) {
                applicationNamesString.append(", ");
            }
            applicationNamesString.append("\"" + applicationNames[i] + "\"");
        }
        StringBuilder profileNamesString = new StringBuilder();
        for (int i = 0; i < profileNames.length; i++) {
            if (i > 0) {
                profileNamesString.append(", ");
            }
            profileNamesString.append("\"" + profileNames[i] + "\"");
        }
        String json = formatted("""
            {
              "global": {
                "profile": {
                  "write": {
                    "applications": [ %s ]
                  }
                },
                "application": {
                  "manage": {
                    "applications": [ %s ]
                  }
                }
              }
            }""", profileNamesString, applicationNamesString);
        RoleDescriptor role3 = RoleDescriptor.parse(roleName, new BytesArray(json), false, XContentType.JSON);
        assertThat(role3, is(role1));
        json = formatted("""
            {
              "global": {
                "application": {
                  "manage": {
                    "applications": [ %s ]
                  }
                },
                "profile": {
                  "write": {
                    "applications": [ %s ]
                  }
                }
              }
            }""", applicationNamesString, profileNamesString);
        RoleDescriptor role4 = RoleDescriptor.parse(roleName, new BytesArray(json), false, XContentType.JSON);
        assertThat(role4, is(role1));
    }

    public void testIsEmpty() {
        assertTrue(new RoleDescriptor(randomAlphaOfLengthBetween(1, 10), null, null, null, null, null, null, null).isEmpty());

        assertTrue(
            new RoleDescriptor(
                randomAlphaOfLengthBetween(1, 10),
                new String[0],
                new RoleDescriptor.IndicesPrivileges[0],
                new ApplicationResourcePrivileges[0],
                new ConfigurableClusterPrivilege[0],
                new String[0],
                new HashMap<>(),
                new HashMap<>(),
<<<<<<< HEAD
                randomBoolean() ? null : new RoleDescriptor.RemoteIndicesPrivileges[0]
=======
                new RoleDescriptor.RemoteIndicesPrivileges[0]
>>>>>>> ecae2229
            ).isEmpty()
        );

        final List<Boolean> booleans = Arrays.asList(
            randomBoolean(),
            randomBoolean(),
            randomBoolean(),
            randomBoolean(),
            randomBoolean(),
            randomBoolean(),
            randomBoolean()
        );

        final RoleDescriptor roleDescriptor = new RoleDescriptor(
            randomAlphaOfLengthBetween(1, 10),
            booleans.get(0) ? new String[0] : new String[] { "foo" },
            booleans.get(1)
                ? new RoleDescriptor.IndicesPrivileges[0]
                : new RoleDescriptor.IndicesPrivileges[] {
                    RoleDescriptor.IndicesPrivileges.builder().indices("idx").privileges("foo").build() },
            booleans.get(2)
                ? new ApplicationResourcePrivileges[0]
                : new ApplicationResourcePrivileges[] {
                    ApplicationResourcePrivileges.builder().application("app").privileges("foo").resources("res").build() },
            booleans.get(3)
                ? new ConfigurableClusterPrivilege[0]
                : new ConfigurableClusterPrivilege[] {
                    randomBoolean()
                        ? new ConfigurableClusterPrivileges.ManageApplicationPrivileges(Collections.singleton("foo"))
                        : new ConfigurableClusterPrivileges.WriteProfileDataPrivileges(Collections.singleton("bar")) },
            booleans.get(4) ? new String[0] : new String[] { "foo" },
            booleans.get(5) ? new HashMap<>() : Collections.singletonMap("foo", "bar"),
            Collections.singletonMap("foo", "bar"),
            booleans.get(6)
<<<<<<< HEAD
                ? null
=======
                ? new RoleDescriptor.RemoteIndicesPrivileges[0]
>>>>>>> ecae2229
                : new RoleDescriptor.RemoteIndicesPrivileges[] {
                    RoleDescriptor.RemoteIndicesPrivileges.builder("rmt").indices("idx").privileges("foo").build() }
        );

        if (booleans.stream().anyMatch(e -> e.equals(false))) {
            assertFalse(roleDescriptor.isEmpty());
        } else {
            assertTrue(roleDescriptor.isEmpty());
        }
    }

    public static List<RoleDescriptor> randomUniquelyNamedRoleDescriptors(int minSize, int maxSize) {
        return randomValueOtherThanMany(
            roleDescriptors -> roleDescriptors.stream().map(RoleDescriptor::getName).distinct().count() != roleDescriptors.size(),
            () -> randomList(minSize, maxSize, () -> randomRoleDescriptor(false))
        );
    }

    public static RoleDescriptor randomRoleDescriptor() {
        return randomRoleDescriptor(true);
    }

    public static RoleDescriptor randomRoleDescriptor(boolean allowReservedMetadata) {
        return randomRoleDescriptor(allowReservedMetadata, false);
    }

    public static RoleDescriptor randomRoleDescriptor(boolean allowReservedMetadata, boolean allowRemoteIndices) {
        final RoleDescriptor.IndicesPrivileges[] indexPrivileges = randomIndicesPriveleges();
        final RoleDescriptor.RemoteIndicesPrivileges[] remoteIndexPrivileges;
        if (false == allowRemoteIndices || randomBoolean()) {
            remoteIndexPrivileges = null;
        } else {
            final RoleDescriptor.IndicesPrivileges[] innerIndexPrivileges = randomIndicesPriveleges();
            remoteIndexPrivileges = new RoleDescriptor.RemoteIndicesPrivileges[innerIndexPrivileges.length];
            for (int i = 0; i < remoteIndexPrivileges.length; i++) {
                remoteIndexPrivileges[i] = new RoleDescriptor.RemoteIndicesPrivileges(
                    innerIndexPrivileges[i],
                    generateRandomStringArray(5, randomIntBetween(3, 9), false, false)
                );
            }
        }
        final ApplicationResourcePrivileges[] applicationPrivileges = new ApplicationResourcePrivileges[randomIntBetween(0, 2)];
        for (int i = 0; i < applicationPrivileges.length; i++) {
            final ApplicationResourcePrivileges.Builder builder = ApplicationResourcePrivileges.builder();
            builder.application(randomAlphaOfLengthBetween(5, 12) + (randomBoolean() ? "*" : ""));
            if (randomBoolean()) {
                builder.privileges("*");
            } else {
                builder.privileges(generateRandomStringArray(6, randomIntBetween(4, 8), false, false));
            }
            if (randomBoolean()) {
                builder.resources("*");
            } else {
                builder.resources(generateRandomStringArray(6, randomIntBetween(4, 8), false, false));
            }
            applicationPrivileges[i] = builder.build();
        }
        final ConfigurableClusterPrivilege[] configurableClusterPrivileges = switch (randomIntBetween(0, 4)) {
            case 0 -> new ConfigurableClusterPrivilege[0];
            case 1 -> new ConfigurableClusterPrivilege[] {
                new ConfigurableClusterPrivileges.ManageApplicationPrivileges(
                    Sets.newHashSet(generateRandomStringArray(3, randomIntBetween(4, 12), false, false))
                ) };
            case 2 -> new ConfigurableClusterPrivilege[] {
                new ConfigurableClusterPrivileges.WriteProfileDataPrivileges(
                    Sets.newHashSet(generateRandomStringArray(3, randomIntBetween(4, 12), false, false))
                ) };
            case 3 -> new ConfigurableClusterPrivilege[] {
                new ConfigurableClusterPrivileges.WriteProfileDataPrivileges(
                    Sets.newHashSet(generateRandomStringArray(3, randomIntBetween(4, 12), false, false))
                ),
                new ConfigurableClusterPrivileges.ManageApplicationPrivileges(
                    Sets.newHashSet(generateRandomStringArray(3, randomIntBetween(4, 12), false, false))
                ) };
            case 4 -> new ConfigurableClusterPrivilege[] {
                new ConfigurableClusterPrivileges.ManageApplicationPrivileges(
                    Sets.newHashSet(generateRandomStringArray(3, randomIntBetween(4, 12), false, false))
                ),
                new ConfigurableClusterPrivileges.WriteProfileDataPrivileges(
                    Sets.newHashSet(generateRandomStringArray(3, randomIntBetween(4, 12), false, false))
                ) };
            default -> throw new IllegalStateException("Unexpected value");
        };
        final Map<String, Object> metadata = new HashMap<>();
        while (randomBoolean()) {
            String key = randomAlphaOfLengthBetween(4, 12);
            if (allowReservedMetadata && randomBoolean()) {
                key = MetadataUtils.RESERVED_PREFIX + key;
            }
            final Object value = randomBoolean() ? randomInt() : randomAlphaOfLengthBetween(3, 50);
            metadata.put(key, value);
        }

        return new RoleDescriptor(
            randomAlphaOfLengthBetween(3, 90),
            randomSubsetOf(ClusterPrivilegeResolver.names()).toArray(String[]::new),
            indexPrivileges,
            applicationPrivileges,
            configurableClusterPrivileges,
            generateRandomStringArray(5, randomIntBetween(2, 8), false, true),
            metadata,
            Map.of(),
            remoteIndexPrivileges
        );
    }

    private static RoleDescriptor.IndicesPrivileges[] randomIndicesPriveleges() {
        final RoleDescriptor.IndicesPrivileges[] indexPrivileges = new RoleDescriptor.IndicesPrivileges[randomIntBetween(0, 3)];
        for (int i = 0; i < indexPrivileges.length; i++) {
            final RoleDescriptor.IndicesPrivileges.Builder builder = RoleDescriptor.IndicesPrivileges.builder()
                .privileges(randomSubsetOf(randomIntBetween(1, 4), IndexPrivilege.names()))
                .indices(generateRandomStringArray(5, randomIntBetween(3, 9), false, false))
                .allowRestrictedIndices(randomBoolean());
            if (randomBoolean()) {
                builder.query(
                    randomBoolean()
                        ? "{ \"term\": { \"" + randomAlphaOfLengthBetween(3, 24) + "\" : \"" + randomAlphaOfLengthBetween(3, 24) + "\" }"
                        : "{ \"match_all\": {} }"
                );
            }
            if (randomBoolean()) {
                if (randomBoolean()) {
                    builder.grantedFields("*");
                    builder.deniedFields(generateRandomStringArray(4, randomIntBetween(4, 9), false, false));
                } else {
                    builder.grantedFields(generateRandomStringArray(4, randomIntBetween(4, 9), false, false));
                }
            }
            indexPrivileges[i] = builder.build();
        }
        return indexPrivileges;
    }
}<|MERGE_RESOLUTION|>--- conflicted
+++ resolved
@@ -84,14 +84,10 @@
             IllegalArgumentException.class,
             () -> RoleDescriptor.RemoteIndicesPrivileges.builder().indices("idx").privileges("priv").build()
         );
-<<<<<<< HEAD
-        assertThat(ex.getMessage(), containsString("[clusters] must refer to at least one cluster alias or cluster alias pattern"));
-=======
         assertThat(
             ex.getMessage(),
             containsString("the [remote_indices] sub-field [clusters] must refer to at least one cluster alias or cluster alias pattern")
         );
->>>>>>> ecae2229
     }
 
     public void testEqualsOnEmptyRoles() {
@@ -413,26 +409,7 @@
         streamInput.setVersion(version);
         final RoleDescriptor serialized = new RoleDescriptor(streamInput);
 
-<<<<<<< HEAD
-        if (canIncludeRemoteIndices) {
-            assertThat(serialized, equalTo(descriptor));
-        } else {
-            assertRoleDescriptorsEqualExcludingRemoteIndices(descriptor, serialized);
-            assertThat(serialized.getRemoteIndicesPrivileges(), nullValue());
-        }
-    }
-
-    public static void assertRoleDescriptorsEqualExcludingRemoteIndices(RoleDescriptor actual, RoleDescriptor expected) {
-        assertThat(expected.getName(), equalTo(actual.getName()));
-        assertThat(expected.getIndicesPrivileges(), equalTo(actual.getIndicesPrivileges()));
-        assertThat(expected.getClusterPrivileges(), equalTo(actual.getClusterPrivileges()));
-        assertThat(expected.getApplicationPrivileges(), equalTo(actual.getApplicationPrivileges()));
-        assertThat(expected.getConditionalClusterPrivileges(), equalTo(actual.getConditionalClusterPrivileges()));
-        assertThat(expected.getRunAs(), equalTo(actual.getRunAs()));
-        assertThat(expected.getMetadata(), equalTo(actual.getMetadata()));
-=======
         assertThat(serialized, equalTo(descriptor));
->>>>>>> ecae2229
     }
 
     public void testSerializationWithRemoteIndicesThrowsOnUnsupportedVersions() throws IOException {
@@ -773,11 +750,7 @@
                 new String[0],
                 new HashMap<>(),
                 new HashMap<>(),
-<<<<<<< HEAD
-                randomBoolean() ? null : new RoleDescriptor.RemoteIndicesPrivileges[0]
-=======
                 new RoleDescriptor.RemoteIndicesPrivileges[0]
->>>>>>> ecae2229
             ).isEmpty()
         );
 
@@ -812,11 +785,7 @@
             booleans.get(5) ? new HashMap<>() : Collections.singletonMap("foo", "bar"),
             Collections.singletonMap("foo", "bar"),
             booleans.get(6)
-<<<<<<< HEAD
-                ? null
-=======
                 ? new RoleDescriptor.RemoteIndicesPrivileges[0]
->>>>>>> ecae2229
                 : new RoleDescriptor.RemoteIndicesPrivileges[] {
                     RoleDescriptor.RemoteIndicesPrivileges.builder("rmt").indices("idx").privileges("foo").build() }
         );
