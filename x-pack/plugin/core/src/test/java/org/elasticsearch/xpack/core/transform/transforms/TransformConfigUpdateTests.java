/*
 * Copyright Elasticsearch B.V. and/or licensed to Elasticsearch B.V. under one
 * or more contributor license agreements. Licensed under the Elastic License
 * 2.0; you may not use this file except in compliance with the Elastic License
 * 2.0.
 */

package org.elasticsearch.xpack.core.transform.transforms;

import org.elasticsearch.ElasticsearchStatusException;
import org.elasticsearch.Version;
import org.elasticsearch.common.io.stream.StreamOutput;
import org.elasticsearch.common.io.stream.Writeable.Reader;
import org.elasticsearch.core.TimeValue;
import org.elasticsearch.index.query.QueryBuilder;
import org.elasticsearch.xcontent.XContentBuilder;
import org.elasticsearch.xpack.core.transform.TransformField;
import org.elasticsearch.xpack.core.transform.action.AbstractWireSerializingTransformTestCase;
import org.elasticsearch.xpack.core.transform.transforms.pivot.PivotConfigTests;

import java.io.IOException;
import java.time.Instant;
import java.util.Collections;
import java.util.Map;

import static org.elasticsearch.test.AbstractXContentTestCase.xContentTester;
import static org.elasticsearch.xpack.core.transform.transforms.DestConfigTests.randomDestConfig;
import static org.elasticsearch.xpack.core.transform.transforms.SourceConfigTests.randomSourceConfig;
import static org.elasticsearch.xpack.core.transform.transforms.TransformConfigTests.randomMetadata;
import static org.elasticsearch.xpack.core.transform.transforms.TransformConfigTests.randomRetentionPolicyConfig;
import static org.elasticsearch.xpack.core.transform.transforms.TransformConfigTests.randomSyncConfig;
import static org.elasticsearch.xpack.core.transform.transforms.TransformConfigTests.randomTransformConfig;
import static org.hamcrest.Matchers.equalTo;

public class TransformConfigUpdateTests extends AbstractWireSerializingTransformTestCase<TransformConfigUpdate> {

    public static TransformConfigUpdate randomTransformConfigUpdate() {
        return new TransformConfigUpdate(
            randomBoolean() ? null : randomSourceConfig(),
            randomBoolean() ? null : randomDestConfig(),
            randomBoolean() ? null : TimeValue.timeValueMillis(randomIntBetween(1_000, 3_600_000)),
            randomBoolean() ? null : randomSyncConfig(),
            randomBoolean() ? null : randomAlphaOfLengthBetween(1, 1000),
            randomBoolean() ? null : SettingsConfigTests.randomSettingsConfig(),
            randomBoolean() ? null : randomMetadata(),
            randomBoolean() ? null : randomRetentionPolicyConfig()
        );
    }

    @Override
    protected TransformConfigUpdate createTestInstance() {
        return randomTransformConfigUpdate();
    }

    @Override
    protected Reader<TransformConfigUpdate> instanceReader() {
        return TransformConfigUpdate::new;
    }

    public void testIsNoop() {
        for (int i = 0; i < NUMBER_OF_TEST_RUNS; i++) {
            TransformConfig config = randomTransformConfig();
            TransformConfigUpdate update = TransformConfigUpdate.EMPTY;
            assertTrue("null update is not noop", update.isNoop(config));
            update = new TransformConfigUpdate(
                config.getSource(),
                config.getDestination(),
                config.getFrequency(),
                config.getSyncConfig(),
                config.getDescription(),
                config.getSettings(),
                config.getMetadata(),
                config.getRetentionPolicyConfig()
            );
            assertTrue("equal update is not noop", update.isNoop(config));

            update = new TransformConfigUpdate(
                config.getSource(),
                config.getDestination(),
                config.getFrequency(),
                config.getSyncConfig(),
                "this is a new description",
                config.getSettings(),
                config.getMetadata(),
                config.getRetentionPolicyConfig()
            );
            assertFalse("true update is noop", update.isNoop(config));
        }
    }

    public void testApply() {
        TransformConfig config = new TransformConfig(
            "time-transform",
            randomSourceConfig(),
            randomDestConfig(),
            TimeValue.timeValueMillis(randomIntBetween(1_000, 3_600_000)),
            randomSyncConfig(),
            Collections.singletonMap("key", "value"),
            PivotConfigTests.randomPivotConfig(),
            null,
            randomBoolean() ? null : randomAlphaOfLengthBetween(1, 1000),
            SettingsConfigTests.randomNonEmptySettingsConfig(),
            randomMetadata(),
            randomRetentionPolicyConfig(),
            randomBoolean() ? null : Instant.now(),
            randomBoolean() ? null : Version.V_7_2_0.toString()
        );
        TransformConfigUpdate update = new TransformConfigUpdate(null, null, null, null, null, null, null, null);

        assertThat(config, equalTo(update.apply(config)));
        SourceConfig sourceConfig = new SourceConfig("the_new_index");
        DestConfig destConfig = new DestConfig("the_new_dest", "my_new_pipeline");
        TimeValue frequency = TimeValue.timeValueSeconds(10);
        SyncConfig syncConfig = new TimeSyncConfig("time_field", TimeValue.timeValueSeconds(30));
        String newDescription = "new description";
        SettingsConfig settings = new SettingsConfig(4_000, 4_000.400F, true, true);
        Map<String, Object> newMetadata = randomMetadata();
        RetentionPolicyConfig retentionPolicyConfig = new TimeRetentionPolicyConfig("time_field", new TimeValue(60_000));
        update = new TransformConfigUpdate(
            sourceConfig,
            destConfig,
            frequency,
            syncConfig,
            newDescription,
            settings,
            newMetadata,
            retentionPolicyConfig
        );

        Map<String, String> headers = Collections.singletonMap("foo", "bar");
        update.setHeaders(headers);
        TransformConfig updatedConfig = update.apply(config);

        assertThat(updatedConfig.getSource(), equalTo(sourceConfig));
        assertThat(updatedConfig.getDestination(), equalTo(destConfig));
        assertThat(updatedConfig.getFrequency(), equalTo(frequency));
        assertThat(updatedConfig.getSyncConfig(), equalTo(syncConfig));
        assertThat(updatedConfig.getDescription(), equalTo(newDescription));
        assertThat(updatedConfig.getSettings(), equalTo(settings));
        // We only check for the existence of new entries. The map can also contain the old (random) entries.
        assertThat(updatedConfig.getMetadata(), equalTo(newMetadata));
        assertThat(updatedConfig.getRetentionPolicyConfig(), equalTo(retentionPolicyConfig));
        assertThat(updatedConfig.getHeaders(), equalTo(headers));
        assertThat(updatedConfig.getVersion(), equalTo(Version.CURRENT));
    }

    public void testApplySettings() {
        TransformConfig config = new TransformConfig(
            "time-transform",
            randomSourceConfig(),
            randomDestConfig(),
            TimeValue.timeValueMillis(randomIntBetween(1_000, 3_600_000)),
            randomSyncConfig(),
            Collections.singletonMap("key", "value"),
            PivotConfigTests.randomPivotConfig(),
            null,
            randomBoolean() ? null : randomAlphaOfLengthBetween(1, 1000),
            SettingsConfigTests.randomNonEmptySettingsConfig(),
            randomMetadata(),
            randomRetentionPolicyConfig(),
            randomBoolean() ? null : Instant.now(),
            randomBoolean() ? null : Version.V_7_2_0.toString()
        );

        TransformConfigUpdate update = new TransformConfigUpdate(
            null,
            null,
            null,
            null,
            null,
            new SettingsConfig(4_000, null, (Boolean) null, null),
<<<<<<< HEAD
=======
            null,
>>>>>>> d90fa4eb
            null
        );
        TransformConfig updatedConfig = update.apply(config);

        // for settings we allow partial updates, so changing 1 setting should not overwrite the other
        // the parser handles explicit nulls, tested in @link{SettingsConfigTests}
        assertThat(updatedConfig.getSettings().getMaxPageSearchSize(), equalTo(4_000));
        assertThat(updatedConfig.getSettings().getDocsPerSecond(), equalTo(config.getSettings().getDocsPerSecond()));
        assertThat(updatedConfig.getSettings().getDatesAsEpochMillis(), equalTo(config.getSettings().getDatesAsEpochMillis()));
        assertThat(updatedConfig.getSettings().getAlignCheckpoints(), equalTo(config.getSettings().getAlignCheckpoints()));

        update = new TransformConfigUpdate(
            null,
            null,
            null,
            null,
            null,
            new SettingsConfig(null, 43.244F, (Boolean) null, null),
            null,
            null
        );
        updatedConfig = update.apply(updatedConfig);
        assertThat(updatedConfig.getSettings().getMaxPageSearchSize(), equalTo(4_000));
        assertThat(updatedConfig.getSettings().getDocsPerSecond(), equalTo(43.244F));
        assertThat(updatedConfig.getSettings().getDatesAsEpochMillis(), equalTo(config.getSettings().getDatesAsEpochMillis()));
        assertThat(updatedConfig.getSettings().getAlignCheckpoints(), equalTo(config.getSettings().getAlignCheckpoints()));

        // now reset to default using the magic -1
        update = new TransformConfigUpdate(null, null, null, null, null, new SettingsConfig(-1, null, (Boolean) null, null), null, null);
        updatedConfig = update.apply(updatedConfig);
        assertNull(updatedConfig.getSettings().getMaxPageSearchSize());
        assertThat(updatedConfig.getSettings().getDocsPerSecond(), equalTo(43.244F));
        assertThat(updatedConfig.getSettings().getDatesAsEpochMillis(), equalTo(config.getSettings().getDatesAsEpochMillis()));
        assertThat(updatedConfig.getSettings().getAlignCheckpoints(), equalTo(config.getSettings().getAlignCheckpoints()));

        update = new TransformConfigUpdate(null, null, null, null, null, new SettingsConfig(-1, -1F, (Boolean) null, null), null, null);
        updatedConfig = update.apply(updatedConfig);
        assertNull(updatedConfig.getSettings().getMaxPageSearchSize());
        assertNull(updatedConfig.getSettings().getDocsPerSecond());
        assertThat(updatedConfig.getSettings().getDatesAsEpochMillis(), equalTo(config.getSettings().getDatesAsEpochMillis()));
        assertThat(updatedConfig.getSettings().getAlignCheckpoints(), equalTo(config.getSettings().getAlignCheckpoints()));
    }

    public void testApplyMetadata() {
        Map<String, Object> oldMetadata = Map.of("foo", 123, "bar", 456);
        TransformConfig config = new TransformConfig(
            "time-transform",
            randomSourceConfig(),
            randomDestConfig(),
            TimeValue.timeValueMillis(randomIntBetween(1_000, 3_600_000)),
            randomSyncConfig(),
            Collections.singletonMap("key", "value"),
            PivotConfigTests.randomPivotConfig(),
            null,
            randomBoolean() ? null : randomAlphaOfLengthBetween(1, 1000),
            SettingsConfigTests.randomNonEmptySettingsConfig(),
            oldMetadata,
            randomRetentionPolicyConfig(),
            randomBoolean() ? null : Instant.now(),
            randomBoolean() ? null : Version.V_7_2_0.toString()
        );

        Map<String, Object> newMetadata = Map.of("bar", 789, "baz", 1000);
        TransformConfigUpdate update = new TransformConfigUpdate(null, null, null, null, null, null, newMetadata, null);
        TransformConfig updatedConfig = update.apply(config);

        // For metadata we apply full replace rather than partial update, so "foo" disappears.
        assertThat(updatedConfig.getMetadata(), equalTo(Map.of("bar", 789, "baz", 1000)));
    }

    public void testApplyWithSyncChange() {
        TransformConfig batchConfig = new TransformConfig(
            "batch-transform",
            randomSourceConfig(),
            randomDestConfig(),
            TimeValue.timeValueMillis(randomIntBetween(1_000, 3_600_000)),
            null,
            null,
            PivotConfigTests.randomPivotConfig(),
            null,
            randomBoolean() ? null : randomAlphaOfLengthBetween(1, 1000),
            SettingsConfigTests.randomNonEmptySettingsConfig(),
            randomMetadata(),
            randomRetentionPolicyConfig(),
            randomBoolean() ? null : Instant.now(),
            randomBoolean() ? null : Version.CURRENT.toString()
        );

        TransformConfigUpdate update = new TransformConfigUpdate(
            null,
            null,
            null,
            TimeSyncConfigTests.randomTimeSyncConfig(),
            null,
            null,
            null,
            null
        );

        ElasticsearchStatusException ex = expectThrows(ElasticsearchStatusException.class, () -> update.apply(batchConfig));
        assertThat(
            ex.getMessage(),
            equalTo("Cannot change the current sync configuration of transform [batch-transform] from [null] to [time]")
        );

        TransformConfig timeSyncedConfig = new TransformConfig(
            "time-transform",
            randomSourceConfig(),
            randomDestConfig(),
            TimeValue.timeValueMillis(randomIntBetween(1_000, 3_600_000)),
            randomSyncConfig(),
            null,
            PivotConfigTests.randomPivotConfig(),
            null,
            randomBoolean() ? null : randomAlphaOfLengthBetween(1, 1000),
            SettingsConfigTests.randomNonEmptySettingsConfig(),
            randomMetadata(),
            randomRetentionPolicyConfig(),
            randomBoolean() ? null : Instant.now(),
            randomBoolean() ? null : Version.CURRENT.toString()
        );

        TransformConfigUpdate fooSyncUpdate = new TransformConfigUpdate(null, null, null, new FooSync(), null, null, null, null);
        ex = expectThrows(ElasticsearchStatusException.class, () -> fooSyncUpdate.apply(timeSyncedConfig));
        assertThat(
            ex.getMessage(),
            equalTo("Cannot change the current sync configuration of transform [time-transform] from [time] to [foo]")
        );

    }

    public void testFromXContent() throws IOException {
        xContentTester(
            this::createParser,
            TransformConfigUpdateTests::randomTransformConfigUpdate,
            this::toXContent,
            TransformConfigUpdate::fromXContent
        ).supportsUnknownFields(false).assertEqualsConsumer(this::assertEqualInstances).test();
    }

    private void toXContent(TransformConfigUpdate update, XContentBuilder builder) throws IOException {
        builder.startObject();
        if (update.getSource() != null) {
            builder.field(TransformField.SOURCE.getPreferredName(), update.getSource());
        }
        if (update.getDestination() != null) {
            builder.field(TransformField.DESTINATION.getPreferredName(), update.getDestination());
        }
        if (update.getFrequency() != null) {
            builder.field(TransformField.FREQUENCY.getPreferredName(), update.getFrequency().getStringRep());
        }
        if (update.getSyncConfig() != null) {
            builder.startObject(TransformField.SYNC.getPreferredName());
            builder.field(update.getSyncConfig().getWriteableName(), update.getSyncConfig());
            builder.endObject();
        }
        if (update.getDescription() != null) {
            builder.field(TransformField.DESCRIPTION.getPreferredName(), update.getDescription());
        }
        if (update.getSettings() != null) {
            builder.field(TransformField.SETTINGS.getPreferredName(), update.getSettings());
        }
        if (update.getMetadata() != null) {
            builder.field(TransformField.METADATA.getPreferredName(), update.getMetadata());
        }
        if (update.getRetentionPolicyConfig() != null) {
            builder.startObject(TransformField.RETENTION_POLICY.getPreferredName());
            builder.field(update.getRetentionPolicyConfig().getWriteableName(), update.getRetentionPolicyConfig());
            builder.endObject();
        }

        builder.endObject();
    }

    static class FooSync implements SyncConfig {

        @Override
        public QueryBuilder getRangeQuery(TransformCheckpoint newCheckpoint) {
            return null;
        }

        @Override
        public QueryBuilder getRangeQuery(TransformCheckpoint oldCheckpoint, TransformCheckpoint newCheckpoint) {
            return null;
        }

        @Override
        public String getWriteableName() {
            return "foo";
        }

        @Override
        public String getField() {
            return "foo";
        }

        @Override
        public void writeTo(StreamOutput out) throws IOException {}

        @Override
        public XContentBuilder toXContent(XContentBuilder builder, Params params) throws IOException {
            return null;
        }
    }
}<|MERGE_RESOLUTION|>--- conflicted
+++ resolved
@@ -169,10 +169,7 @@
             null,
             null,
             new SettingsConfig(4_000, null, (Boolean) null, null),
-<<<<<<< HEAD
-=======
-            null,
->>>>>>> d90fa4eb
+            null,
             null
         );
         TransformConfig updatedConfig = update.apply(config);
