/*
 * Copyright Elasticsearch B.V. and/or licensed to Elasticsearch B.V. under one
 * or more contributor license agreements. Licensed under the Elastic License;
 * you may not use this file except in compliance with the Elastic License.
 */
package org.elasticsearch.snapshots;

import org.apache.lucene.document.Document;
import org.apache.lucene.index.DirectoryReader;
import org.apache.lucene.index.IndexableField;
import org.apache.lucene.index.LeafReader;
import org.apache.lucene.index.LeafReaderContext;
import org.apache.lucene.index.Term;
import org.apache.lucene.search.FieldDoc;
import org.apache.lucene.search.MatchAllDocsQuery;
import org.apache.lucene.search.ScoreDoc;
import org.apache.lucene.search.Sort;
import org.apache.lucene.search.SortField;
import org.apache.lucene.search.TermQuery;
import org.apache.lucene.search.TopDocs;
import org.apache.lucene.util.Bits;
import org.elasticsearch.ExceptionsHelper;
import org.elasticsearch.Version;
import org.elasticsearch.action.index.IndexRequest;
import org.elasticsearch.action.support.PlainActionFuture;
import org.elasticsearch.cluster.metadata.IndexMetaData;
import org.elasticsearch.cluster.metadata.MappingMetaData;
import org.elasticsearch.cluster.metadata.MetaData;
import org.elasticsearch.cluster.metadata.RepositoryMetaData;
import org.elasticsearch.cluster.node.DiscoveryNode;
import org.elasticsearch.cluster.routing.RecoverySource;
import org.elasticsearch.cluster.routing.ShardRouting;
import org.elasticsearch.cluster.routing.ShardRoutingState;
import org.elasticsearch.cluster.routing.TestShardRouting;
import org.elasticsearch.cluster.service.ClusterService;
import org.elasticsearch.common.UUIDs;
import org.elasticsearch.common.bytes.BytesReference;
import org.elasticsearch.common.lucene.uid.Versions;
import org.elasticsearch.common.settings.Settings;
import org.elasticsearch.common.xcontent.XContentHelper;
import org.elasticsearch.core.internal.io.IOUtils;
import org.elasticsearch.env.Environment;
import org.elasticsearch.env.TestEnvironment;
import org.elasticsearch.index.VersionType;
import org.elasticsearch.index.engine.Engine;
import org.elasticsearch.index.engine.EngineException;
import org.elasticsearch.index.engine.InternalEngineFactory;
import org.elasticsearch.index.fieldvisitor.FieldsVisitor;
import org.elasticsearch.index.mapper.MapperService;
import org.elasticsearch.index.mapper.SeqNoFieldMapper;
import org.elasticsearch.index.mapper.SourceToParse;
import org.elasticsearch.index.mapper.Uid;
import org.elasticsearch.index.seqno.RetentionLeaseSyncer;
import org.elasticsearch.index.seqno.SeqNoStats;
import org.elasticsearch.index.seqno.SequenceNumbers;
import org.elasticsearch.index.shard.IndexShard;
import org.elasticsearch.index.shard.IndexShardState;
import org.elasticsearch.index.shard.IndexShardTestCase;
import org.elasticsearch.index.shard.ShardId;
import org.elasticsearch.index.snapshots.IndexShardSnapshotStatus;
import org.elasticsearch.indices.recovery.RecoveryState;
import org.elasticsearch.repositories.IndexId;
import org.elasticsearch.repositories.Repository;
import org.elasticsearch.repositories.ShardGenerations;
import org.elasticsearch.repositories.blobstore.BlobStoreTestUtil;
import org.elasticsearch.repositories.blobstore.ESBlobStoreRepositoryIntegTestCase;
import org.elasticsearch.repositories.fs.FsRepository;
import org.elasticsearch.threadpool.ThreadPool;
import org.hamcrest.Matchers;

import java.io.IOException;
import java.nio.file.Path;
import java.util.Collections;
import java.util.concurrent.Callable;
import java.util.concurrent.ExecutionException;

public class SourceOnlySnapshotShardTests extends IndexShardTestCase {

    public void testSourceIncomplete() throws IOException {
        ShardRouting shardRouting = TestShardRouting.newShardRouting(new ShardId("index", "_na_", 0), randomAlphaOfLength(10), true,
            ShardRoutingState.INITIALIZING, RecoverySource.EmptyStoreRecoverySource.INSTANCE);
        Settings settings = Settings.builder().put(IndexMetaData.SETTING_VERSION_CREATED, Version.CURRENT)
            .put(IndexMetaData.SETTING_NUMBER_OF_REPLICAS, 0)
            .put(IndexMetaData.SETTING_NUMBER_OF_SHARDS, 1)
            .build();
        IndexMetaData metaData = IndexMetaData.builder(shardRouting.getIndexName())
            .settings(settings)
            .primaryTerm(0, primaryTerm)
            .putMapping("{\"_source\":{\"enabled\": false}}").build();
        IndexShard shard = newShard(shardRouting, metaData, null, new InternalEngineFactory());
        recoverShardFromStore(shard);

        for (int i = 0; i < 1; i++) {
            final String id = Integer.toString(i);
            indexDoc(shard, "_doc", id);
        }
        SnapshotId snapshotId = new SnapshotId("test", "test");
        IndexId indexId = new IndexId(shard.shardId().getIndexName(), shard.shardId().getIndex().getUUID());
        SourceOnlySnapshotRepository repository = new SourceOnlySnapshotRepository(createRepository());
        repository.start();
        try (Engine.IndexCommitRef snapshotRef = shard.acquireLastIndexCommit(true)) {
            IndexShardSnapshotStatus indexShardSnapshotStatus = IndexShardSnapshotStatus.newInitializing("-1");
            final PlainActionFuture<String> future = PlainActionFuture.newFuture();
            runAsSnapshot(shard.getThreadPool(), () -> repository.snapshotShard(shard.store(), shard.mapperService(), snapshotId, indexId,
                snapshotRef.getIndexCommit(), indexShardSnapshotStatus, Version.CURRENT, Collections.emptyMap(), future));
            IllegalStateException illegalStateException = expectThrows(IllegalStateException.class, future::actionGet);
            assertEquals(
                "Can't snapshot _source only on an index that has incomplete source ie. has _source disabled or filters the source",
                illegalStateException.getMessage());
        }
        closeShards(shard);
    }

    public void testIncrementalSnapshot() throws IOException {
        IndexShard shard = newStartedShard();
        for (int i = 0; i < 10; i++) {
            final String id = Integer.toString(i);
            indexDoc(shard, "_doc", id);
        }

        IndexId indexId = new IndexId(shard.shardId().getIndexName(), shard.shardId().getIndex().getUUID());
        SourceOnlySnapshotRepository repository = new SourceOnlySnapshotRepository(createRepository());
        repository.start();
        int totalFileCount;
        String shardGeneration;
        try (Engine.IndexCommitRef snapshotRef = shard.acquireLastIndexCommit(true)) {
            IndexShardSnapshotStatus indexShardSnapshotStatus = IndexShardSnapshotStatus.newInitializing(null);
            SnapshotId snapshotId = new SnapshotId("test", "test");
            final PlainActionFuture<String> future = PlainActionFuture.newFuture();
            runAsSnapshot(shard.getThreadPool(), () -> repository.snapshotShard(shard.store(), shard.mapperService(), snapshotId, indexId,
                snapshotRef.getIndexCommit(), indexShardSnapshotStatus, Version.CURRENT, Collections.emptyMap(), future));
            shardGeneration = future.actionGet();
            IndexShardSnapshotStatus.Copy copy = indexShardSnapshotStatus.asCopy();
            assertEquals(copy.getTotalFileCount(), copy.getIncrementalFileCount());
            totalFileCount = copy.getTotalFileCount();
            assertEquals(copy.getStage(), IndexShardSnapshotStatus.Stage.DONE);
        }

        indexDoc(shard, "_doc", Integer.toString(10));
        indexDoc(shard, "_doc", Integer.toString(11));
        try (Engine.IndexCommitRef snapshotRef = shard.acquireLastIndexCommit(true)) {
            SnapshotId snapshotId = new SnapshotId("test_1", "test_1");

            IndexShardSnapshotStatus indexShardSnapshotStatus = IndexShardSnapshotStatus.newInitializing(shardGeneration);
            final PlainActionFuture<String> future = PlainActionFuture.newFuture();
            runAsSnapshot(shard.getThreadPool(), () -> repository.snapshotShard(shard.store(), shard.mapperService(), snapshotId, indexId,
                snapshotRef.getIndexCommit(), indexShardSnapshotStatus, Version.CURRENT, Collections.emptyMap(), future));
            shardGeneration = future.actionGet();
            IndexShardSnapshotStatus.Copy copy = indexShardSnapshotStatus.asCopy();
            // we processed the segments_N file plus _1.si, _1.fnm, _1.fdx, _1.fdt, _1.fdm
            assertEquals(6, copy.getIncrementalFileCount());
            // in total we have 5 more files than the previous snap since we don't count the segments_N twice
            assertEquals(totalFileCount+5, copy.getTotalFileCount());
            assertEquals(copy.getStage(), IndexShardSnapshotStatus.Stage.DONE);
        }
        deleteDoc(shard, Integer.toString(10));
        try (Engine.IndexCommitRef snapshotRef = shard.acquireLastIndexCommit(true)) {
            SnapshotId snapshotId = new SnapshotId("test_2", "test_2");

            IndexShardSnapshotStatus indexShardSnapshotStatus = IndexShardSnapshotStatus.newInitializing(shardGeneration);
            final PlainActionFuture<String> future = PlainActionFuture.newFuture();
            runAsSnapshot(shard.getThreadPool(), () -> repository.snapshotShard(shard.store(), shard.mapperService(), snapshotId, indexId,
                snapshotRef.getIndexCommit(), indexShardSnapshotStatus, Version.CURRENT, Collections.emptyMap(), future));
            future.actionGet();
            IndexShardSnapshotStatus.Copy copy = indexShardSnapshotStatus.asCopy();
            // we processed the segments_N file plus _1_1.liv
            assertEquals(2, copy.getIncrementalFileCount());
            // in total we have 6 more files than the previous snap since we don't count the segments_N twice
            assertEquals(totalFileCount+6, copy.getTotalFileCount());
            assertEquals(copy.getStage(), IndexShardSnapshotStatus.Stage.DONE);
        }
        closeShards(shard);
    }

    private String randomDoc() {
        return "{ \"value\" : \"" + randomAlphaOfLength(10) + "\"}";
    }

    public void testRestoreMinmal() throws IOException {
        IndexShard shard = newStartedShard(true);
        int numInitialDocs = randomIntBetween(10, 100);
        for (int i = 0; i < numInitialDocs; i++) {
            final String id = Integer.toString(i);
            indexDoc(shard, id, randomDoc());
            if (randomBoolean()) {
                shard.refresh("test");
            }
        }
        for (int i = 0; i < numInitialDocs; i++) {
            final String id = Integer.toString(i);
            if (randomBoolean()) {
                if (rarely()) {
                    deleteDoc(shard, id);
                } else {
                    indexDoc(shard, id, randomDoc());
                }
            }
            if (frequently()) {
                shard.refresh("test");
            }
        }
        SnapshotId snapshotId = new SnapshotId("test", "test");
        IndexId indexId = new IndexId(shard.shardId().getIndexName(), shard.shardId().getIndex().getUUID());
        SourceOnlySnapshotRepository repository = new SourceOnlySnapshotRepository(createRepository());
        repository.start();
        try (Engine.IndexCommitRef snapshotRef = shard.acquireLastIndexCommit(true)) {
            IndexShardSnapshotStatus indexShardSnapshotStatus = IndexShardSnapshotStatus.newInitializing(null);
            final PlainActionFuture<String> future = PlainActionFuture.newFuture();
            runAsSnapshot(shard.getThreadPool(), () -> {
                repository.snapshotShard(shard.store(), shard.mapperService(), snapshotId, indexId, snapshotRef.getIndexCommit(),
                    indexShardSnapshotStatus, Version.CURRENT, Collections.emptyMap(), future);
                future.actionGet();
                final PlainActionFuture<SnapshotInfo> finFuture = PlainActionFuture.newFuture();
                repository.finalizeSnapshot(snapshotId,
                    ShardGenerations.builder().put(indexId, 0, indexShardSnapshotStatus.generation()).build(),
                    indexShardSnapshotStatus.asCopy().getStartTime(), null, 1, Collections.emptyList(),
                    ESBlobStoreRepositoryIntegTestCase.getRepositoryData(repository).getGenId(), true,
                    MetaData.builder().put(shard.indexSettings().getIndexMetaData(), false).build(), Collections.emptyMap(),
<<<<<<< HEAD
                    true, true,
=======
                    Version.CURRENT,
>>>>>>> cb9be14a
                    finFuture);
                finFuture.actionGet();
            });
            IndexShardSnapshotStatus.Copy copy = indexShardSnapshotStatus.asCopy();
            assertEquals(copy.getTotalFileCount(), copy.getIncrementalFileCount());
            assertEquals(copy.getStage(), IndexShardSnapshotStatus.Stage.DONE);
        }
        shard.refresh("test");
        ShardRouting shardRouting = TestShardRouting.newShardRouting(new ShardId("index", "_na_", 0), randomAlphaOfLength(10), true,
            ShardRoutingState.INITIALIZING,
            new RecoverySource.SnapshotRecoverySource(
<<<<<<< HEAD
                UUIDs.randomBase64UUID(), new Snapshot("src_only", snapshotId), Version.CURRENT, indexId.getName()));
        IndexMetaData metaData = runAsSnapshot(threadPool,
            () -> repository.getSnapshotIndexMetaData(PlainActionFuture.get(repository::getRepositoryData), snapshotId, indexId));
=======
                UUIDs.randomBase64UUID(), new Snapshot("src_only", snapshotId), Version.CURRENT, indexId));
        IndexMetaData metaData = runAsSnapshot(threadPool, () -> repository.getSnapshotIndexMetaData(snapshotId, indexId));
>>>>>>> cb9be14a
        IndexShard restoredShard = newShard(
            shardRouting, metaData, null, SourceOnlySnapshotRepository.getEngineFactory(), () -> {}, RetentionLeaseSyncer.EMPTY);
        restoredShard.mapperService().merge(shard.indexSettings().getIndexMetaData(), MapperService.MergeReason.MAPPING_RECOVERY);
        DiscoveryNode discoveryNode = new DiscoveryNode("node_g", buildNewFakeTransportAddress(), Version.CURRENT);
        restoredShard.markAsRecovering("test from snap", new RecoveryState(restoredShard.routingEntry(), discoveryNode, null));
        runAsSnapshot(shard.getThreadPool(), () -> {
            final PlainActionFuture<Boolean> future = PlainActionFuture.newFuture();
            restoredShard.restoreFromRepository(repository, future);
            assertTrue(future.actionGet());
        });
        assertEquals(restoredShard.recoveryState().getStage(), RecoveryState.Stage.DONE);
        assertEquals(restoredShard.recoveryState().getTranslog().recoveredOperations(), 0);
        assertEquals(IndexShardState.POST_RECOVERY, restoredShard.state());
        restoredShard.refresh("test");
        assertEquals(restoredShard.docStats().getCount(), shard.docStats().getCount());
        EngineException engineException = expectThrows(EngineException.class, () -> restoredShard.get(
            new Engine.Get(false, false, Integer.toString(0), new Term("_id", Uid.encodeId(Integer.toString(0))))));
        assertEquals(engineException.getCause().getMessage(), "_source only indices can't be searched or filtered");
        SeqNoStats seqNoStats = restoredShard.seqNoStats();
        assertEquals(seqNoStats.getMaxSeqNo(), seqNoStats.getLocalCheckpoint());
        final IndexShard targetShard;
        try (Engine.Searcher searcher = restoredShard.acquireSearcher("test")) {
            assertEquals(searcher.getIndexReader().maxDoc(), seqNoStats.getLocalCheckpoint());
            TopDocs search = searcher.search(new MatchAllDocsQuery(), Integer.MAX_VALUE);
            assertEquals(searcher.getIndexReader().numDocs(), search.totalHits.value);
            search = searcher.search(new MatchAllDocsQuery(), Integer.MAX_VALUE,
                new Sort(new SortField(SeqNoFieldMapper.NAME, SortField.Type.LONG)), false);
            assertEquals(searcher.getIndexReader().numDocs(), search.totalHits.value);
            long previous = -1;
            for (ScoreDoc doc : search.scoreDocs) {
                FieldDoc fieldDoc = (FieldDoc) doc;
                assertEquals(1, fieldDoc.fields.length);
                long current = (Long)fieldDoc.fields[0];
                assertThat(previous, Matchers.lessThan(current));
                previous = current;
            }
            expectThrows(UnsupportedOperationException.class, () -> searcher.search(new TermQuery(new Term("boom", "boom")), 1));
            targetShard = reindex(searcher.getDirectoryReader(), new MappingMetaData("_doc",
                restoredShard.mapperService().documentMapper().meta()));
        }

        for (int i = 0; i < numInitialDocs; i++) {
            Engine.Get get = new Engine.Get(false, false, Integer.toString(i), new Term("_id", Uid.encodeId(Integer.toString(i))));
            Engine.GetResult original = shard.get(get);
            Engine.GetResult restored = targetShard.get(get);
            assertEquals(original.exists(), restored.exists());

            if (original.exists()) {
                Document document = original.docIdAndVersion().reader.document(original.docIdAndVersion().docId);
                Document restoredDocument = restored.docIdAndVersion().reader.document(restored.docIdAndVersion().docId);
                for (IndexableField field : document) {
                    assertEquals(document.get(field.name()), restoredDocument.get(field.name()));
                }
            }
            IOUtils.close(original, restored);
        }

        closeShards(shard, restoredShard, targetShard);
    }

    public IndexShard reindex(DirectoryReader reader, MappingMetaData mapping) throws IOException {
        ShardRouting targetShardRouting = TestShardRouting.newShardRouting(new ShardId("target", "_na_", 0), randomAlphaOfLength(10), true,
            ShardRoutingState.INITIALIZING, RecoverySource.EmptyStoreRecoverySource.INSTANCE);
        Settings settings = Settings.builder().put(IndexMetaData.SETTING_VERSION_CREATED, Version.CURRENT)
            .put(IndexMetaData.SETTING_NUMBER_OF_REPLICAS, 0)
            .put(IndexMetaData.SETTING_NUMBER_OF_SHARDS, 1)
            .build();
        IndexMetaData.Builder metaData = IndexMetaData.builder(targetShardRouting.getIndexName())
            .settings(settings)
            .primaryTerm(0, primaryTerm);
        metaData.putMapping(mapping);
        IndexShard targetShard = newShard(targetShardRouting, metaData.build(), null, new InternalEngineFactory());
        boolean success = false;
        try {
            recoverShardFromStore(targetShard);
            String index = targetShard.shardId().getIndexName();
            FieldsVisitor rootFieldsVisitor = new FieldsVisitor(true);
            for (LeafReaderContext ctx : reader.leaves()) {
                LeafReader leafReader = ctx.reader();
                Bits liveDocs = leafReader.getLiveDocs();
                for (int i = 0; i < leafReader.maxDoc(); i++) {
                    if (liveDocs == null || liveDocs.get(i)) {
                        rootFieldsVisitor.reset();
                        leafReader.document(i, rootFieldsVisitor);
                        rootFieldsVisitor.postProcess(targetShard.mapperService());
                        String id = rootFieldsVisitor.id();
                        BytesReference source = rootFieldsVisitor.source();
                        assert source != null : "_source is null but should have been filtered out at snapshot time";
                        Engine.Result result = targetShard.applyIndexOperationOnPrimary(Versions.MATCH_ANY, VersionType.INTERNAL,
                            new SourceToParse(index, id, source, XContentHelper.xContentType(source),
                                rootFieldsVisitor.routing()), SequenceNumbers.UNASSIGNED_SEQ_NO, 0,
                                IndexRequest.UNSET_AUTO_GENERATED_TIMESTAMP, false);
                        if (result.getResultType() != Engine.Result.Type.SUCCESS) {
                            throw new IllegalStateException("failed applying post restore operation result: " + result
                                .getResultType(), result.getFailure());
                        }
                    }
                }
            }
            targetShard.refresh("test");
            success = true;
        } finally {
            if (success == false) {
                closeShards(targetShard);
            }
        }
        return targetShard;
    }


    /** Create a {@link Environment} with random path.home and path.repo **/
    private Environment createEnvironment() {
        Path home = createTempDir();
        return TestEnvironment.newEnvironment(Settings.builder()
            .put(Environment.PATH_HOME_SETTING.getKey(), home.toAbsolutePath())
            .put(Environment.PATH_REPO_SETTING.getKey(), home.resolve("repo").toAbsolutePath())
            .build());
    }

    /** Create a {@link Repository} with a random name **/
    private Repository createRepository() {
        Settings settings = Settings.builder().put("location", randomAlphaOfLength(10)).build();
        RepositoryMetaData repositoryMetaData = new RepositoryMetaData(randomAlphaOfLength(10), FsRepository.TYPE, settings);
        final ClusterService clusterService = BlobStoreTestUtil.mockClusterService(repositoryMetaData);
        final Repository repository = new FsRepository(repositoryMetaData, createEnvironment(), xContentRegistry(), clusterService);
        clusterService.addStateApplier(e -> repository.updateState(e.state()));
        // Apply state once to initialize repo properly like RepositoriesService would
        repository.updateState(clusterService.state());
        return repository;
    }

    private static void runAsSnapshot(ThreadPool pool, Runnable runnable) {
        runAsSnapshot(pool, (Callable<Void>) () -> {
            runnable.run();
            return null;
        });
    }

    private static <T> T runAsSnapshot(ThreadPool pool, Callable<T> runnable) {
        PlainActionFuture<T> future = new PlainActionFuture<>();
        pool.executor(ThreadPool.Names.SNAPSHOT).execute(() -> {
            try {
                future.onResponse(runnable.call());
            } catch (Exception e) {
                future.onFailure(e);
            }
        });
        try {
            return future.get();
        } catch (ExecutionException e) {
            if (e.getCause() instanceof Exception) {
                throw ExceptionsHelper.convertToRuntime((Exception) e.getCause());
            } else {
                throw new AssertionError(e.getCause());
            }
        } catch (InterruptedException e) {
            throw new AssertionError(e);
        }
    }
}<|MERGE_RESOLUTION|>--- conflicted
+++ resolved
@@ -216,11 +216,7 @@
                     indexShardSnapshotStatus.asCopy().getStartTime(), null, 1, Collections.emptyList(),
                     ESBlobStoreRepositoryIntegTestCase.getRepositoryData(repository).getGenId(), true,
                     MetaData.builder().put(shard.indexSettings().getIndexMetaData(), false).build(), Collections.emptyMap(),
-<<<<<<< HEAD
-                    true, true,
-=======
                     Version.CURRENT,
->>>>>>> cb9be14a
                     finFuture);
                 finFuture.actionGet();
             });
@@ -232,14 +228,9 @@
         ShardRouting shardRouting = TestShardRouting.newShardRouting(new ShardId("index", "_na_", 0), randomAlphaOfLength(10), true,
             ShardRoutingState.INITIALIZING,
             new RecoverySource.SnapshotRecoverySource(
-<<<<<<< HEAD
-                UUIDs.randomBase64UUID(), new Snapshot("src_only", snapshotId), Version.CURRENT, indexId.getName()));
-        IndexMetaData metaData = runAsSnapshot(threadPool,
-            () -> repository.getSnapshotIndexMetaData(PlainActionFuture.get(repository::getRepositoryData), snapshotId, indexId));
-=======
                 UUIDs.randomBase64UUID(), new Snapshot("src_only", snapshotId), Version.CURRENT, indexId));
-        IndexMetaData metaData = runAsSnapshot(threadPool, () -> repository.getSnapshotIndexMetaData(snapshotId, indexId));
->>>>>>> cb9be14a
+        IndexMetaData metaData = runAsSnapshot(threadPool, () ->
+            repository.getSnapshotIndexMetaData(PlainActionFuture.get(repository::getRepositoryData), snapshotId, indexId));
         IndexShard restoredShard = newShard(
             shardRouting, metaData, null, SourceOnlySnapshotRepository.getEngineFactory(), () -> {}, RetentionLeaseSyncer.EMPTY);
         restoredShard.mapperService().merge(shard.indexSettings().getIndexMetaData(), MapperService.MergeReason.MAPPING_RECOVERY);
