--- conflicted
+++ resolved
@@ -184,20 +184,18 @@
         if (ifSeqNo != UNASSIGNED_SEQ_NO && version != Versions.MATCH_ANY) {
             validationException = addValidationError("compare and write operations can not use versioning", validationException);
         }
-<<<<<<< HEAD
 
         if (version != Versions.MATCH_ANY) {
             DEPRECATION_LOGGER.deprecated(
                 "Usage of internal versioning for optimistic concurrency control is deprecated and will be removed. Please use" +
                     " the `if_seq_no` and `if_primary_term` parameters instead.");
-=======
+        }
         if (ifPrimaryTerm == UNASSIGNED_PRIMARY_TERM && ifSeqNo != UNASSIGNED_SEQ_NO) {
             validationException = addValidationError("ifSeqNo is set, but primary term is [0]", validationException);
         }
         if (ifPrimaryTerm != UNASSIGNED_PRIMARY_TERM && ifSeqNo == UNASSIGNED_SEQ_NO) {
             validationException =
                 addValidationError("ifSeqNo is unassigned, but primary term is [" + ifPrimaryTerm + "]", validationException);
->>>>>>> bfcb11b2
         }
 
         return validationException;
