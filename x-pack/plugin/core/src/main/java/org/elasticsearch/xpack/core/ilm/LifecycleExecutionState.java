/*
 * Copyright Elasticsearch B.V. and/or licensed to Elasticsearch B.V. under one
 * or more contributor license agreements. Licensed under the Elastic License;
 * you may not use this file except in compliance with the Elastic License.
 */

package org.elasticsearch.xpack.core.ilm;

import org.elasticsearch.ElasticsearchException;
import org.elasticsearch.cluster.metadata.IndexMetadata;
import org.elasticsearch.common.Nullable;
import org.elasticsearch.common.Strings;

import java.util.Collections;
import java.util.HashMap;
import java.util.Map;
import java.util.Objects;

/**
 * Contains information about the execution of a lifecycle policy for a single
 * index, and serializes/deserializes this information to and from custom
 * index metadata.
 */
public class LifecycleExecutionState {
    public static final String ILM_CUSTOM_METADATA_KEY = "ilm";

    private static final String PHASE = "phase";
    private static final String ACTION = "action";
    private static final String STEP = "step";
    private static final String INDEX_CREATION_DATE = "creation_date";
    private static final String PHASE_TIME = "phase_time";
    private static final String ACTION_TIME = "action_time";
    private static final String STEP_TIME = "step_time";
    private static final String FAILED_STEP = "failed_step";
    private static final String IS_AUTO_RETRYABLE_ERROR = "is_auto_retryable_error";
    private static final String FAILED_STEP_RETRY_COUNT = "failed_step_retry_count";
    private static final String STEP_INFO = "step_info";
    private static final String PHASE_DEFINITION = "phase_definition";
    private static final String SNAPSHOT_NAME ="snapshot_name";
    private static final String SNAPSHOT_REPOSITORY ="snapshot_repository";

    private final String phase;
    private final String action;
    private final String step;
    private final String failedStep;
    private final Boolean isAutoRetryableError;
    private final Integer failedStepRetryCount;
    private final String stepInfo;
    private final String phaseDefinition;
    private final Long lifecycleDate;
    private final Long phaseTime;
    private final Long actionTime;
    private final Long stepTime;
    private final String snapshotName;
    private final String snapshotRepository;

    private LifecycleExecutionState(String phase, String action, String step, String failedStep, Boolean isAutoRetryableError,
                                    Integer failedStepRetryCount, String stepInfo, String phaseDefinition, Long lifecycleDate,
                                    Long phaseTime, Long actionTime, Long stepTime, String snapshotRepository, String snapshotName) {
        this.phase = phase;
        this.action = action;
        this.step = step;
        this.failedStep = failedStep;
        this.isAutoRetryableError = isAutoRetryableError;
        this.failedStepRetryCount = failedStepRetryCount;
        this.stepInfo = stepInfo;
        this.phaseDefinition = phaseDefinition;
        this.lifecycleDate = lifecycleDate;
        this.phaseTime = phaseTime;
        this.actionTime = actionTime;
        this.stepTime = stepTime;
        this.snapshotRepository = snapshotRepository;
        this.snapshotName = snapshotName;
    }

    /**
<<<<<<< HEAD
     * Checks if index has the execution state stored in an {@link IndexMetaData}
     *
     * @param indexMetaData The metadata of the index to check.
     * @return true if index has execution state stored, false otherwise.
     */
    public static boolean hasLifecycleExecutionState(IndexMetaData indexMetaData) {
        return indexMetaData.getCustomData(ILM_CUSTOM_METADATA_KEY) != null;
    }

    /**
     * Retrieves the execution state from an {@link IndexMetaData} based on the
=======
     * Retrieves the execution state from an {@link IndexMetadata} based on the
>>>>>>> 165e063b
     * custom metadata.
     * @param indexMetadata The metadata of the index to retrieve the execution
     *                      state from.
     * @return The execution state of that index.
     */
    public static LifecycleExecutionState fromIndexMetadata(IndexMetadata indexMetadata) {
        Map<String, String> customData = indexMetadata.getCustomData(ILM_CUSTOM_METADATA_KEY);
        customData = customData == null ? new HashMap<>() : customData;
        return fromCustomMetadata(customData);
    }

    /**
     * Retrieves the current {@link Step.StepKey} from the lifecycle state. Note that
     * it is illegal for the step to be set with the phase and/or action unset,
     * or for the step to be unset with the phase and/or action set. All three
     * settings must be either present or missing.
     *
     * @param lifecycleState the index custom data to extract the {@link Step.StepKey} from.
     */
    @Nullable
    public static Step.StepKey getCurrentStepKey(LifecycleExecutionState lifecycleState) {
        Objects.requireNonNull(lifecycleState, "cannot determine current step key as lifecycle state is null");
        String currentPhase = lifecycleState.getPhase();
        String currentAction = lifecycleState.getAction();
        String currentStep = lifecycleState.getStep();
        if (Strings.isNullOrEmpty(currentStep)) {
            assert Strings.isNullOrEmpty(currentPhase) : "Current phase is not empty: " + currentPhase;
            assert Strings.isNullOrEmpty(currentAction) : "Current action is not empty: " + currentAction;
            return null;
        } else {
            assert Strings.isNullOrEmpty(currentPhase) == false;
            assert Strings.isNullOrEmpty(currentAction) == false;
            return new Step.StepKey(currentPhase, currentAction, currentStep);
        }
    }

    public static Builder builder() {
        return new Builder();
    }

    public static Builder builder(LifecycleExecutionState state) {
        return new Builder()
            .setPhase(state.phase)
            .setAction(state.action)
            .setStep(state.step)
            .setFailedStep(state.failedStep)
            .setIsAutoRetryableError(state.isAutoRetryableError)
            .setFailedStepRetryCount(state.failedStepRetryCount)
            .setStepInfo(state.stepInfo)
            .setPhaseDefinition(state.phaseDefinition)
            .setIndexCreationDate(state.lifecycleDate)
            .setPhaseTime(state.phaseTime)
            .setActionTime(state.actionTime)
            .setSnapshotRepository(state.snapshotRepository)
            .setSnapshotName(state.snapshotName)
            .setStepTime(state.stepTime);
    }

    static LifecycleExecutionState fromCustomMetadata(Map<String, String> customData) {
        Builder builder = builder();
        if (customData.containsKey(PHASE)) {
            builder.setPhase(customData.get(PHASE));
        }
        if (customData.containsKey(ACTION)) {
            builder.setAction(customData.get(ACTION));
        }
        if (customData.containsKey(STEP)) {
            builder.setStep(customData.get(STEP));
        }
        if (customData.containsKey(FAILED_STEP)) {
            builder.setFailedStep(customData.get(FAILED_STEP));
        }
        if (customData.containsKey(IS_AUTO_RETRYABLE_ERROR)) {
            builder.setIsAutoRetryableError(Boolean.parseBoolean(customData.get(IS_AUTO_RETRYABLE_ERROR)));
        }
        if (customData.containsKey(FAILED_STEP_RETRY_COUNT)) {
            builder.setFailedStepRetryCount(Integer.parseInt(customData.get(FAILED_STEP_RETRY_COUNT)));
        }
        if (customData.containsKey(STEP_INFO)) {
            builder.setStepInfo(customData.get(STEP_INFO));
        }
        if (customData.containsKey(PHASE_DEFINITION)) {
            builder.setPhaseDefinition(customData.get(PHASE_DEFINITION));
        }
        if (customData.containsKey(SNAPSHOT_REPOSITORY)) {
            builder.setSnapshotRepository(customData.get(SNAPSHOT_REPOSITORY));
        }
        if (customData.containsKey(SNAPSHOT_NAME)) {
            builder.setSnapshotName(customData.get(SNAPSHOT_NAME));
        }
        if (customData.containsKey(INDEX_CREATION_DATE)) {
            try {
                builder.setIndexCreationDate(Long.parseLong(customData.get(INDEX_CREATION_DATE)));
            } catch (NumberFormatException e) {
                throw new ElasticsearchException("Custom metadata field [{}] does not contain a valid long. Actual value: [{}]",
                    e, INDEX_CREATION_DATE, customData.get(INDEX_CREATION_DATE));
            }
        }
        if (customData.containsKey(PHASE_TIME)) {
            try {
                builder.setPhaseTime(Long.parseLong(customData.get(PHASE_TIME)));
            } catch (NumberFormatException e) {
                throw new ElasticsearchException("Custom metadata field [{}] does not contain a valid long. Actual value: [{}]",
                    e, PHASE_TIME, customData.get(PHASE_TIME));
            }
        }
        if (customData.containsKey(ACTION_TIME)) {
            try {
                builder.setActionTime(Long.parseLong(customData.get(ACTION_TIME)));
            } catch (NumberFormatException e) {
                throw new ElasticsearchException("Custom metadata field [{}] does not contain a valid long. Actual value: [{}]",
                    e, ACTION_TIME, customData.get(ACTION_TIME));
            }
        }
        if (customData.containsKey(STEP_TIME)) {
            try {
                builder.setStepTime(Long.parseLong(customData.get(STEP_TIME)));
            } catch (NumberFormatException e) {
                throw new ElasticsearchException("Custom metadata field [{}] does not contain a valid long. Actual value: [{}]",
                    e, STEP_TIME, customData.get(STEP_TIME));
            }
        }
        return builder.build();
    }

    /**
     * Converts this object to an immutable map representation for use with
     * {@link IndexMetadata.Builder#putCustom(String, Map)}.
     * @return An immutable Map representation of this execution state.
     */
    public Map<String, String> asMap() {
        Map<String, String> result = new HashMap<>();
        if (phase != null) {
            result.put(PHASE, phase);
        }
        if (action != null) {
            result.put(ACTION, action);
        }
        if (step != null) {
            result.put(STEP, step);
        }
        if (failedStep != null) {
            result.put(FAILED_STEP, failedStep);
        }
        if (isAutoRetryableError != null) {
            result.put(IS_AUTO_RETRYABLE_ERROR, String.valueOf(isAutoRetryableError));
        }
        if (failedStepRetryCount != null) {
            result.put(FAILED_STEP_RETRY_COUNT, String.valueOf(failedStepRetryCount));
        }
        if (stepInfo != null) {
            result.put(STEP_INFO, stepInfo);
        }
        if (lifecycleDate != null) {
            result.put(INDEX_CREATION_DATE, String.valueOf(lifecycleDate));
        }
        if (phaseTime != null) {
            result.put(PHASE_TIME, String.valueOf(phaseTime));
        }
        if (actionTime != null) {
            result.put(ACTION_TIME, String.valueOf(actionTime));
        }
        if (stepTime != null) {
            result.put(STEP_TIME, String.valueOf(stepTime));
        }
        if (phaseDefinition != null) {
            result.put(PHASE_DEFINITION, String.valueOf(phaseDefinition));
        }
        if (snapshotRepository != null) {
            result.put(SNAPSHOT_REPOSITORY, snapshotRepository);
        }
        if (snapshotName != null) {
            result.put(SNAPSHOT_NAME, snapshotName);
        }
        return Collections.unmodifiableMap(result);
    }

    public String getPhase() {
        return phase;
    }

    public String getAction() {
        return action;
    }

    public String getStep() {
        return step;
    }

    public String getFailedStep() {
        return failedStep;
    }

    public Boolean isAutoRetryableError() {
        return isAutoRetryableError;
    }

    public Integer getFailedStepRetryCount() {
        return failedStepRetryCount;
    }

    public String getStepInfo() {
        return stepInfo;
    }

    public String getPhaseDefinition() {
        return phaseDefinition;
    }

    public Long getLifecycleDate() {
        return lifecycleDate;
    }

    public Long getPhaseTime() {
        return phaseTime;
    }

    public Long getActionTime() {
        return actionTime;
    }

    public Long getStepTime() {
        return stepTime;
    }

    public String getSnapshotName() {
        return snapshotName;
    }

    public String getSnapshotRepository() {
        return snapshotRepository;
    }

    @Override
    public boolean equals(Object o) {
        if (this == o) return true;
        if (o == null || getClass() != o.getClass()) return false;
        LifecycleExecutionState that = (LifecycleExecutionState) o;
        return Objects.equals(getLifecycleDate(), that.getLifecycleDate()) &&
            Objects.equals(getPhaseTime(), that.getPhaseTime()) &&
            Objects.equals(getActionTime(), that.getActionTime()) &&
            Objects.equals(getStepTime(), that.getStepTime()) &&
            Objects.equals(getPhase(), that.getPhase()) &&
            Objects.equals(getAction(), that.getAction()) &&
            Objects.equals(getStep(), that.getStep()) &&
            Objects.equals(getFailedStep(), that.getFailedStep()) &&
            Objects.equals(isAutoRetryableError(), that.isAutoRetryableError()) &&
            Objects.equals(getFailedStepRetryCount(), that.getFailedStepRetryCount()) &&
            Objects.equals(getStepInfo(), that.getStepInfo()) &&
            Objects.equals(getSnapshotRepository(), that.getSnapshotRepository()) &&
            Objects.equals(getSnapshotName(), that.getSnapshotName()) &&
            Objects.equals(getPhaseDefinition(), that.getPhaseDefinition());
    }

    @Override
    public int hashCode() {
        return Objects.hash(getPhase(), getAction(), getStep(), getFailedStep(), isAutoRetryableError(), getFailedStepRetryCount(),
            getStepInfo(), getPhaseDefinition(), getLifecycleDate(), getPhaseTime(), getActionTime(), getStepTime(),
            getSnapshotRepository(), getSnapshotName());
    }

    @Override
    public String toString() {
        return asMap().toString();
    }

    public static class Builder {
        private String phase;
        private String action;
        private String step;
        private String failedStep;
        private String stepInfo;
        private String phaseDefinition;
        private Long indexCreationDate;
        private Long phaseTime;
        private Long actionTime;
        private Long stepTime;
        private Boolean isAutoRetryableError;
        private Integer failedStepRetryCount;
        private String snapshotName;
        private String snapshotRepository;

        public Builder setPhase(String phase) {
            this.phase = phase;
            return this;
        }

        public Builder setAction(String action) {
            this.action = action;
            return this;
        }

        public Builder setStep(String step) {
            this.step = step;
            return this;
        }

        public Builder setFailedStep(String failedStep) {
            this.failedStep = failedStep;
            return this;
        }

        public Builder setStepInfo(String stepInfo) {
            this.stepInfo = stepInfo;
            return this;
        }

        public Builder setPhaseDefinition(String phaseDefinition) {
            this.phaseDefinition = phaseDefinition;
            return this;
        }

        public Builder setIndexCreationDate(Long indexCreationDate) {
            this.indexCreationDate = indexCreationDate;
            return this;
        }

        public Builder setPhaseTime(Long phaseTime) {
            this.phaseTime = phaseTime;
            return this;
        }

        public Builder setActionTime(Long actionTime) {
            this.actionTime = actionTime;
            return this;
        }

        public Builder setStepTime(Long stepTime) {
            this.stepTime = stepTime;
            return this;
        }

        public Builder setIsAutoRetryableError(Boolean isAutoRetryableError) {
            this.isAutoRetryableError = isAutoRetryableError;
            return this;
        }

        public Builder setFailedStepRetryCount(Integer failedStepRetryCount) {
            this.failedStepRetryCount = failedStepRetryCount;
            return this;
        }

        public Builder setSnapshotRepository(String snapshotRepository) {
            this.snapshotRepository = snapshotRepository;
            return this;
        }

        public Builder setSnapshotName(String snapshotName) {
            this.snapshotName = snapshotName;
            return this;
        }

        public LifecycleExecutionState build() {
            return new LifecycleExecutionState(phase, action, step, failedStep, isAutoRetryableError, failedStepRetryCount, stepInfo,
                phaseDefinition, indexCreationDate, phaseTime, actionTime, stepTime, snapshotRepository, snapshotName);
        }
    }

}<|MERGE_RESOLUTION|>--- conflicted
+++ resolved
@@ -74,21 +74,17 @@
     }
 
     /**
-<<<<<<< HEAD
-     * Checks if index has the execution state stored in an {@link IndexMetaData}
+     * Checks if index has the execution state stored in an {@link IndexMetadata}
      *
-     * @param indexMetaData The metadata of the index to check.
+     * @param indexMetadata The metadata of the index to check.
      * @return true if index has execution state stored, false otherwise.
      */
-    public static boolean hasLifecycleExecutionState(IndexMetaData indexMetaData) {
-        return indexMetaData.getCustomData(ILM_CUSTOM_METADATA_KEY) != null;
+    public static boolean hasLifecycleExecutionState(IndexMetadata indexMetadata) {
+        return indexMetadata.getCustomData(ILM_CUSTOM_METADATA_KEY) != null;
     }
 
     /**
-     * Retrieves the execution state from an {@link IndexMetaData} based on the
-=======
      * Retrieves the execution state from an {@link IndexMetadata} based on the
->>>>>>> 165e063b
      * custom metadata.
      * @param indexMetadata The metadata of the index to retrieve the execution
      *                      state from.
