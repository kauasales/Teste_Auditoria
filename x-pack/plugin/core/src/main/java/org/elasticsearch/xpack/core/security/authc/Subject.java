/*
 * Copyright Elasticsearch B.V. and/or licensed to Elasticsearch B.V. under one
 * or more contributor license agreements. Licensed under the Elastic License
 * 2.0; you may not use this file except in compliance with the Elastic License
 * 2.0.
 */

package org.elasticsearch.xpack.core.security.authc;

import org.elasticsearch.ElasticsearchSecurityException;
import org.elasticsearch.TransportVersion;
import org.elasticsearch.common.bytes.BytesArray;
import org.elasticsearch.common.bytes.BytesReference;
import org.elasticsearch.common.util.ArrayUtils;
import org.elasticsearch.core.Nullable;
import org.elasticsearch.xpack.core.security.authc.service.ServiceAccountSettings;
import org.elasticsearch.xpack.core.security.authz.store.RoleReference;
import org.elasticsearch.xpack.core.security.authz.store.RoleReferenceIntersection;
import org.elasticsearch.xpack.core.security.user.AnonymousUser;
import org.elasticsearch.xpack.core.security.user.User;

import java.util.ArrayList;
import java.util.List;
import java.util.Map;
import java.util.Objects;

import static org.elasticsearch.xpack.core.security.authc.Authentication.VERSION_API_KEY_ROLES_AS_BYTES;
import static org.elasticsearch.xpack.core.security.authc.AuthenticationField.API_KEY_LIMITED_ROLE_DESCRIPTORS_KEY;
import static org.elasticsearch.xpack.core.security.authc.AuthenticationField.API_KEY_ROLE_DESCRIPTORS_KEY;
import static org.elasticsearch.xpack.core.security.authc.Subject.Type.API_KEY;
import static org.elasticsearch.xpack.core.security.authc.Subject.Type.REMOTE_ACCESS;

/**
 * A subject is a more generic concept similar to user and associated to the current authentication.
 * It is more generic than user because it can also represent API keys, service accounts, or remote access users.
 * It also contains authentication level information, e.g. realm and metadata so that it can answer
 * queries in a better encapsulated way.
 */
public class Subject {

    public enum Type {
        USER,
        API_KEY,
        SERVICE_ACCOUNT,
        REMOTE_ACCESS,
    }

    private final TransportVersion version;
    private final User user;
    private final Authentication.RealmRef realm;
    private final Type type;
    private final Map<String, Object> metadata;

    public Subject(User user, Authentication.RealmRef realm) {
        this(user, realm, TransportVersion.CURRENT, Map.of());
    }

    public Subject(User user, Authentication.RealmRef realm, TransportVersion version, Map<String, Object> metadata) {
        this.version = version;
        this.user = user;
        this.realm = realm;
        // Realm can be null for run-as user if it does not exist. Pretend it is a user and it will be rejected later in authorization
        // This is to be consistent with existing behaviour.
        if (realm == null) {
            this.type = Type.USER;
        } else if (AuthenticationField.API_KEY_REALM_TYPE.equals(realm.getType())) {
            assert AuthenticationField.API_KEY_REALM_NAME.equals(realm.getName()) : "api key realm name mismatch";
            this.type = Type.API_KEY;
        } else if (ServiceAccountSettings.REALM_TYPE.equals(realm.getType())) {
            assert ServiceAccountSettings.REALM_NAME.equals(realm.getName()) : "service account realm name mismatch";
            this.type = Type.SERVICE_ACCOUNT;
        } else if (AuthenticationField.REMOTE_ACCESS_REALM_TYPE.equals(realm.getType())) {
<<<<<<< HEAD
            assert AuthenticationField.REMOTE_ACCESS_REALM_TYPE.equals(realm.getName()) : "remote access realm name mismatch";
=======
            assert AuthenticationField.REMOTE_ACCESS_REALM_NAME.equals(realm.getName()) : "remote access realm name mismatch";
>>>>>>> 63ca7089
            this.type = Type.REMOTE_ACCESS;
        } else {
            this.type = Type.USER;
        }
        this.metadata = metadata;
    }

    public User getUser() {
        return user;
    }

    public Authentication.RealmRef getRealm() {
        return realm;
    }

    public Type getType() {
        return type;
    }

    public Map<String, Object> getMetadata() {
        return metadata;
    }

    public TransportVersion getTransportVersion() {
        return version;
    }

    public RoleReferenceIntersection getRoleReferenceIntersection(@Nullable AnonymousUser anonymousUser) {
        switch (type) {
            case USER:
                return buildRoleReferencesForUser(anonymousUser);
            case API_KEY:
                return buildRoleReferencesForApiKey();
            case SERVICE_ACCOUNT:
                return new RoleReferenceIntersection(new RoleReference.ServiceAccountRoleReference(user.principal()));
            case REMOTE_ACCESS:
<<<<<<< HEAD
                return buildRoleReferencesForRemoteAccess();
=======
                assert false : "unsupported subject type: [" + type + "]";
                throw new UnsupportedOperationException("unsupported subject type: [" + type + "]");
>>>>>>> 63ca7089
            default:
                assert false : "unknown subject type: [" + type + "]";
                throw new IllegalStateException("unknown subject type: [" + type + "]");
        }
    }

    public boolean canAccessResourcesOf(Subject resourceCreatorSubject) {
        if (API_KEY.equals(getType()) && API_KEY.equals(resourceCreatorSubject.getType())) {
            final boolean sameKeyId = getMetadata().get(AuthenticationField.API_KEY_ID_KEY)
                .equals(resourceCreatorSubject.getMetadata().get(AuthenticationField.API_KEY_ID_KEY));
            assert false == sameKeyId || getUser().principal().equals(resourceCreatorSubject.getUser().principal())
                : "The same API key ID cannot be attributed to two different usernames";
            return sameKeyId;
        } else if ((API_KEY.equals(getType()) && false == API_KEY.equals(resourceCreatorSubject.getType()))
            || (false == API_KEY.equals(getType()) && API_KEY.equals(resourceCreatorSubject.getType()))) {
                // an API Key cannot access resources created by non-API Keys or vice-versa
                return false;
            } else if (REMOTE_ACCESS.equals(getType()) || REMOTE_ACCESS.equals(resourceCreatorSubject.getType())) {
                // TODO implement this once remote authentication is fully supported
                return false;
            } else {
                if (false == getUser().principal().equals(resourceCreatorSubject.getUser().principal())) {
                    return false;
                }
                final Authentication.RealmRef myAuthRealm = getRealm();
                final Authentication.RealmRef creatorAuthRealm = resourceCreatorSubject.getRealm();
                if (null == myAuthRealm.getDomain()) {
                    // the authentication accessing the resource is for a user from a realm not part of any domain
                    return Authentication.equivalentRealms(
                        myAuthRealm.getName(),
                        myAuthRealm.getType(),
                        creatorAuthRealm.getName(),
                        creatorAuthRealm.getType()
                    );
                } else {
                    for (RealmConfig.RealmIdentifier domainRealm : myAuthRealm.getDomain().realms()) {
                        if (Authentication.equivalentRealms(
                            domainRealm.getName(),
                            domainRealm.getType(),
                            creatorAuthRealm.getName(),
                            creatorAuthRealm.getType()
                        )) {
                            return true;
                        }
                    }
                    return false;
                }
            }
    }

    @Override
    public boolean equals(Object o) {
        if (this == o) return true;
        if (o == null || getClass() != o.getClass()) return false;
        Subject subject = (Subject) o;
        return version.equals(subject.version)
            && user.equals(subject.user)
            && Objects.equals(realm, subject.realm)
            && type == subject.type
            && metadata.equals(subject.metadata);
    }

    @Override
    public int hashCode() {
        return Objects.hash(version, user, realm, type, metadata);
    }

    @Override
    public String toString() {
        return "Subject{"
            + "version="
            + version
            + ", user="
            + user
            + ", realm="
            + realm
            + ", type="
            + type
            + ", metadata="
            + metadata
            + '}';
    }

    private RoleReferenceIntersection buildRoleReferencesForUser(AnonymousUser anonymousUser) {
        if (user.equals(anonymousUser)) {
            return new RoleReferenceIntersection(new RoleReference.NamedRoleReference(user.roles()));
        }
        final String[] allRoleNames;
        if (anonymousUser == null || false == anonymousUser.enabled()) {
            allRoleNames = user.roles();
        } else {
            // TODO: should we validate enable status and length of role names on instantiation time of anonymousUser?
            if (anonymousUser.roles().length == 0) {
                throw new IllegalStateException("anonymous is only enabled when the anonymous user has roles");
            }
            allRoleNames = ArrayUtils.concat(user.roles(), anonymousUser.roles());
        }
        return new RoleReferenceIntersection(new RoleReference.NamedRoleReference(allRoleNames));
    }

    private RoleReferenceIntersection buildRoleReferencesForApiKey() {
        if (version.before(VERSION_API_KEY_ROLES_AS_BYTES)) {
            return buildRolesReferenceForApiKeyBwc();
        }
        final String apiKeyId = (String) metadata.get(AuthenticationField.API_KEY_ID_KEY);
        final BytesReference roleDescriptorsBytes = (BytesReference) metadata.get(API_KEY_ROLE_DESCRIPTORS_KEY);
        final BytesReference limitedByRoleDescriptorsBytes = getLimitedByRoleDescriptorsBytes();
        if (roleDescriptorsBytes == null && limitedByRoleDescriptorsBytes == null) {
            throw new ElasticsearchSecurityException("no role descriptors found for API key");
        }
        final RoleReference.ApiKeyRoleReference limitedByRoleReference = new RoleReference.ApiKeyRoleReference(
            apiKeyId,
            limitedByRoleDescriptorsBytes,
            RoleReference.ApiKeyRoleType.LIMITED_BY
        );
        if (isEmptyRoleDescriptorsBytes(roleDescriptorsBytes)) {
            return new RoleReferenceIntersection(limitedByRoleReference);
        }
        return new RoleReferenceIntersection(
            new RoleReference.ApiKeyRoleReference(apiKeyId, roleDescriptorsBytes, RoleReference.ApiKeyRoleType.ASSIGNED),
            limitedByRoleReference
        );
    }

    private RoleReferenceIntersection buildRoleReferencesForRemoteAccess() {
        final List<RoleReference> roleReferences = new ArrayList<>(buildRoleReferencesForApiKey().getRoleReferences());
        @SuppressWarnings("unchecked")
        final List<RemoteAccessAuthentication.RoleDescriptorsBytes> remoteAccessRoleDescriptorsBytes = (List<
            RemoteAccessAuthentication.RoleDescriptorsBytes>) metadata.get(AuthenticationField.REMOTE_ACCESS_ROLE_DESCRIPTORS_KEY);
        if (remoteAccessRoleDescriptorsBytes.isEmpty()) {
            // If the remote access role descriptors are empty, the remote user has no privileges. We need to add an empty role to restrict
            // access of the overall intersection accordingly
            roleReferences.add(new RoleReference.RemoteAccessRoleReference(RemoteAccessAuthentication.RoleDescriptorsBytes.EMPTY));
        } else {
            // TODO handle this once we support API keys as querying subjects
            assert remoteAccessRoleDescriptorsBytes.size() == 1;
            for (RemoteAccessAuthentication.RoleDescriptorsBytes roleDescriptorsBytes : remoteAccessRoleDescriptorsBytes) {
                roleReferences.add(new RoleReference.RemoteAccessRoleReference(roleDescriptorsBytes));
            }
        }
        return new RoleReferenceIntersection(List.copyOf(roleReferences));
    }

    private static boolean isEmptyRoleDescriptorsBytes(BytesReference roleDescriptorsBytes) {
        return roleDescriptorsBytes == null || (roleDescriptorsBytes.length() == 2 && "{}".equals(roleDescriptorsBytes.utf8ToString()));
    }

    private RoleReferenceIntersection buildRolesReferenceForApiKeyBwc() {
        final String apiKeyId = (String) metadata.get(AuthenticationField.API_KEY_ID_KEY);
        final Map<String, Object> roleDescriptorsMap = getRoleDescriptorMap(API_KEY_ROLE_DESCRIPTORS_KEY);
        final Map<String, Object> limitedByRoleDescriptorsMap = getRoleDescriptorMap(API_KEY_LIMITED_ROLE_DESCRIPTORS_KEY);
        if (roleDescriptorsMap == null && limitedByRoleDescriptorsMap == null) {
            throw new ElasticsearchSecurityException("no role descriptors found for API key");
        } else {
            final RoleReference.BwcApiKeyRoleReference limitedByRoleReference = new RoleReference.BwcApiKeyRoleReference(
                apiKeyId,
                limitedByRoleDescriptorsMap,
                RoleReference.ApiKeyRoleType.LIMITED_BY
            );
            if (roleDescriptorsMap == null || roleDescriptorsMap.isEmpty()) {
                return new RoleReferenceIntersection(limitedByRoleReference);
            } else {
                return new RoleReferenceIntersection(
                    new RoleReference.BwcApiKeyRoleReference(apiKeyId, roleDescriptorsMap, RoleReference.ApiKeyRoleType.ASSIGNED),
                    limitedByRoleReference
                );
            }
        }
    }

    @SuppressWarnings("unchecked")
    private Map<String, Object> getRoleDescriptorMap(String key) {
        return (Map<String, Object>) metadata.get(key);
    }

    // This following fixed role descriptor is for fleet-server BWC on and before 7.14.
    // It is fixed and must NOT be updated when the fleet-server service account updates.
    // Package private for testing
    static final BytesArray FLEET_SERVER_ROLE_DESCRIPTOR_BYTES_V_7_14 = new BytesArray(
        "{\"elastic/fleet-server\":{\"cluster\":[\"monitor\",\"manage_own_api_key\"],"
            + "\"indices\":[{\"names\":[\"logs-*\",\"metrics-*\",\"traces-*\",\"synthetics-*\","
            + "\".logs-endpoint.diagnostic.collection-*\"],"
            + "\"privileges\":[\"write\",\"create_index\",\"auto_configure\"],\"allow_restricted_indices\":false},"
            + "{\"names\":[\".fleet-*\"],\"privileges\":[\"read\",\"write\",\"monitor\",\"create_index\",\"auto_configure\"],"
            + "\"allow_restricted_indices\":false}],\"applications\":[],\"run_as\":[],\"metadata\":{},"
            + "\"transient_metadata\":{\"enabled\":true}}}"
    );

    private BytesReference getLimitedByRoleDescriptorsBytes() {
        final BytesReference bytesReference = (BytesReference) metadata.get(API_KEY_LIMITED_ROLE_DESCRIPTORS_KEY);
        // Unfortunate BWC bug fix code
        if (bytesReference.length() == 2 && "{}".equals(bytesReference.utf8ToString())) {
            if (ServiceAccountSettings.REALM_NAME.equals(metadata.get(AuthenticationField.API_KEY_CREATOR_REALM_NAME))
                && "elastic/fleet-server".equals(user.principal())) {
                return FLEET_SERVER_ROLE_DESCRIPTOR_BYTES_V_7_14;
            }
        }
        return bytesReference;
    }
}<|MERGE_RESOLUTION|>--- conflicted
+++ resolved
@@ -70,11 +70,7 @@
             assert ServiceAccountSettings.REALM_NAME.equals(realm.getName()) : "service account realm name mismatch";
             this.type = Type.SERVICE_ACCOUNT;
         } else if (AuthenticationField.REMOTE_ACCESS_REALM_TYPE.equals(realm.getType())) {
-<<<<<<< HEAD
-            assert AuthenticationField.REMOTE_ACCESS_REALM_TYPE.equals(realm.getName()) : "remote access realm name mismatch";
-=======
             assert AuthenticationField.REMOTE_ACCESS_REALM_NAME.equals(realm.getName()) : "remote access realm name mismatch";
->>>>>>> 63ca7089
             this.type = Type.REMOTE_ACCESS;
         } else {
             this.type = Type.USER;
@@ -111,12 +107,7 @@
             case SERVICE_ACCOUNT:
                 return new RoleReferenceIntersection(new RoleReference.ServiceAccountRoleReference(user.principal()));
             case REMOTE_ACCESS:
-<<<<<<< HEAD
                 return buildRoleReferencesForRemoteAccess();
-=======
-                assert false : "unsupported subject type: [" + type + "]";
-                throw new UnsupportedOperationException("unsupported subject type: [" + type + "]");
->>>>>>> 63ca7089
             default:
                 assert false : "unknown subject type: [" + type + "]";
                 throw new IllegalStateException("unknown subject type: [" + type + "]");
