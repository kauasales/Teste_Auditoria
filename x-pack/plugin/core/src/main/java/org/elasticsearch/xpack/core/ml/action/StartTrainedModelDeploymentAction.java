/*
 * Copyright Elasticsearch B.V. and/or licensed to Elasticsearch B.V. under one
 * or more contributor license agreements. Licensed under the Elastic License
 * 2.0; you may not use this file except in compliance with the Elastic License
 * 2.0.
 */

package org.elasticsearch.xpack.core.ml.action;

import org.elasticsearch.Version;
import org.elasticsearch.action.ActionRequestValidationException;
import org.elasticsearch.action.ActionType;
import org.elasticsearch.action.support.master.MasterNodeRequest;
import org.elasticsearch.cluster.node.DiscoveryNode;
import org.elasticsearch.cluster.node.DiscoveryNodeRole;
import org.elasticsearch.common.Strings;
import org.elasticsearch.common.io.stream.StreamInput;
import org.elasticsearch.common.io.stream.StreamOutput;
import org.elasticsearch.common.io.stream.Writeable;
import org.elasticsearch.common.unit.ByteSizeValue;
import org.elasticsearch.core.TimeValue;
import org.elasticsearch.tasks.Task;
import org.elasticsearch.xcontent.ConstructingObjectParser;
import org.elasticsearch.xcontent.ObjectParser;
import org.elasticsearch.xcontent.ParseField;
import org.elasticsearch.xcontent.ToXContentObject;
import org.elasticsearch.xcontent.XContentBuilder;
import org.elasticsearch.xcontent.XContentParser;
import org.elasticsearch.xpack.core.ml.inference.TrainedModelConfig;
import org.elasticsearch.xpack.core.ml.inference.allocation.AllocationStatus;
import org.elasticsearch.xpack.core.ml.job.messages.Messages;
import org.elasticsearch.xpack.core.ml.utils.ExceptionsHelper;
import org.elasticsearch.xpack.core.ml.utils.MlTaskParams;

import java.io.IOException;
import java.util.Objects;
import java.util.concurrent.TimeUnit;

import static org.elasticsearch.xpack.core.ml.MlTasks.trainedModelDeploymentTaskId;

public class StartTrainedModelDeploymentAction extends ActionType<CreateTrainedModelAllocationAction.Response> {

    public static final StartTrainedModelDeploymentAction INSTANCE = new StartTrainedModelDeploymentAction();
    public static final String NAME = "cluster:admin/xpack/ml/trained_models/deployment/start";

    public static final TimeValue DEFAULT_TIMEOUT = new TimeValue(20, TimeUnit.SECONDS);

    public StartTrainedModelDeploymentAction() {
        super(NAME, CreateTrainedModelAllocationAction.Response::new);
    }

    public static class Request extends MasterNodeRequest<Request> implements ToXContentObject {

        private static final AllocationStatus.State[] VALID_WAIT_STATES = new AllocationStatus.State[] {
            AllocationStatus.State.STARTED,
            AllocationStatus.State.STARTING,
            AllocationStatus.State.FULLY_ALLOCATED };
        public static final ParseField MODEL_ID = new ParseField("model_id");
        public static final ParseField TIMEOUT = new ParseField("timeout");
        public static final ParseField WAIT_FOR = new ParseField("wait_for");
        public static final ParseField INFERENCE_THREADS = TaskParams.INFERENCE_THREADS;
        public static final ParseField MODEL_THREADS = TaskParams.MODEL_THREADS;
        public static final ParseField QUEUE_CAPACITY = TaskParams.QUEUE_CAPACITY;

        public static final ObjectParser<Request, Void> PARSER = new ObjectParser<>(NAME, Request::new);

        static {
            PARSER.declareString(Request::setModelId, MODEL_ID);
            PARSER.declareString((request, val) -> request.setTimeout(TimeValue.parseTimeValue(val, TIMEOUT.getPreferredName())), TIMEOUT);
            PARSER.declareString((request, waitFor) -> request.setWaitForState(AllocationStatus.State.fromString(waitFor)), WAIT_FOR);
            PARSER.declareInt(Request::setInferenceThreads, INFERENCE_THREADS);
            PARSER.declareInt(Request::setModelThreads, MODEL_THREADS);
            PARSER.declareInt(Request::setQueueCapacity, QUEUE_CAPACITY);
        }

        public static Request parseRequest(String modelId, XContentParser parser) {
            Request request = PARSER.apply(parser, null);
            if (request.getModelId() == null) {
                request.setModelId(modelId);
            } else if (Strings.isNullOrEmpty(modelId) == false && modelId.equals(request.getModelId()) == false) {
                throw ExceptionsHelper.badRequestException(
                    Messages.getMessage(Messages.INCONSISTENT_ID, MODEL_ID, request.getModelId(), modelId)
                );
            }
            return request;
        }

        private String modelId;
        private TimeValue timeout = DEFAULT_TIMEOUT;
        private AllocationStatus.State waitForState = AllocationStatus.State.STARTED;
        private int modelThreads = 1;
        private int inferenceThreads = 1;
        private int queueCapacity = 1024;

        private Request() {}

        public Request(String modelId) {
            setModelId(modelId);
        }

        public Request(StreamInput in) throws IOException {
            super(in);
            modelId = in.readString();
            timeout = in.readTimeValue();
            waitForState = in.readEnum(AllocationStatus.State.class);
            modelThreads = in.readVInt();
            inferenceThreads = in.readVInt();
            queueCapacity = in.readVInt();
        }

        public final void setModelId(String modelId) {
            this.modelId = ExceptionsHelper.requireNonNull(modelId, MODEL_ID);
        }

        public String getModelId() {
            return modelId;
        }

        public void setTimeout(TimeValue timeout) {
            this.timeout = ExceptionsHelper.requireNonNull(timeout, TIMEOUT);
        }

        public TimeValue getTimeout() {
            return timeout;
        }

        public AllocationStatus.State getWaitForState() {
            return waitForState;
        }

        public Request setWaitForState(AllocationStatus.State waitForState) {
            this.waitForState = ExceptionsHelper.requireNonNull(waitForState, WAIT_FOR);
            return this;
        }

        public int getModelThreads() {
            return modelThreads;
        }

        public void setModelThreads(int modelThreads) {
            this.modelThreads = modelThreads;
        }

        public int getInferenceThreads() {
            return inferenceThreads;
        }

        public void setInferenceThreads(int inferenceThreads) {
            this.inferenceThreads = inferenceThreads;
        }

        public int getQueueCapacity() {
            return queueCapacity;
        }

        public void setQueueCapacity(int queueCapacity) {
            this.queueCapacity = queueCapacity;
        }

        @Override
        public void writeTo(StreamOutput out) throws IOException {
            super.writeTo(out);
            out.writeString(modelId);
            out.writeTimeValue(timeout);
            out.writeEnum(waitForState);
            out.writeVInt(modelThreads);
            out.writeVInt(inferenceThreads);
            out.writeVInt(queueCapacity);
        }

        @Override
        public XContentBuilder toXContent(XContentBuilder builder, Params params) throws IOException {
            builder.startObject();
            builder.field(MODEL_ID.getPreferredName(), modelId);
            builder.field(TIMEOUT.getPreferredName(), timeout.getStringRep());
            builder.field(WAIT_FOR.getPreferredName(), waitForState);
            builder.field(MODEL_THREADS.getPreferredName(), modelThreads);
            builder.field(INFERENCE_THREADS.getPreferredName(), inferenceThreads);
            builder.field(QUEUE_CAPACITY.getPreferredName(), queueCapacity);
            builder.endObject();
            return builder;
        }

        @Override
        public ActionRequestValidationException validate() {
            ActionRequestValidationException validationException = new ActionRequestValidationException();
            if (waitForState.isAnyOf(VALID_WAIT_STATES) == false) {
                validationException.addValidationError(
                    "invalid [wait_for] state ["
                        + waitForState
                        + "]; must be one of ["
                        + Strings.arrayToCommaDelimitedString(VALID_WAIT_STATES)
                );
            }
            if (modelThreads < 1) {
                validationException.addValidationError("[" + MODEL_THREADS + "] must be a positive integer");
            }
            if (inferenceThreads < 1) {
                validationException.addValidationError("[" + INFERENCE_THREADS + "] must be a positive integer");
            }
            if (queueCapacity < 1) {
                validationException.addValidationError("[" + QUEUE_CAPACITY + "] must be a positive integer");
            }
            return validationException.validationErrors().isEmpty() ? null : validationException;
        }

        @Override
        public int hashCode() {
            return Objects.hash(modelId, timeout, waitForState, modelThreads, inferenceThreads, queueCapacity);
        }

        @Override
        public boolean equals(Object obj) {
            if (this == obj) {
                return true;
            }
            if (obj == null || obj.getClass() != getClass()) {
                return false;
            }
            Request other = (Request) obj;
            return Objects.equals(modelId, other.modelId)
                && Objects.equals(timeout, other.timeout)
                && Objects.equals(waitForState, other.waitForState)
                && modelThreads == other.modelThreads
                && inferenceThreads == other.inferenceThreads
                && queueCapacity == other.queueCapacity;
        }

        @Override
        public String toString() {
            return Strings.toString(this);
        }
    }

    public static class TaskParams implements MlTaskParams, Writeable, ToXContentObject {

        // TODO add support for other roles? If so, it may have to be an instance method...
        // NOTE, whatever determines allocation should not be dynamically set on the node
        // Otherwise allocation logic might fail
        public static boolean mayAllocateToNode(DiscoveryNode node) {
            return node.getRoles().contains(DiscoveryNodeRole.ML_ROLE) && node.getVersion().onOrAfter(VERSION_INTRODUCED);
        }

        public static final Version VERSION_INTRODUCED = Version.V_8_0_0;
        private static final ParseField MODEL_BYTES = new ParseField("model_bytes");
        public static final ParseField MODEL_THREADS = new ParseField("model_threads");
        public static final ParseField INFERENCE_THREADS = new ParseField("inference_threads");
        public static final ParseField QUEUE_CAPACITY = new ParseField("queue_capacity");

        private static final ConstructingObjectParser<TaskParams, Void> PARSER = new ConstructingObjectParser<>(
            "trained_model_deployment_params",
            true,
<<<<<<< HEAD
            a -> new TaskParams((String) a[0], (Long) a[1], (int) a[2], (int) a[3])
=======
            a -> new TaskParams((String) a[0], (Long) a[1], (int) a[2], (int) a[3], (int) a[4])
>>>>>>> d90fa4eb
        );

        static {
            PARSER.declareString(ConstructingObjectParser.constructorArg(), TrainedModelConfig.MODEL_ID);
            PARSER.declareLong(ConstructingObjectParser.constructorArg(), MODEL_BYTES);
            PARSER.declareInt(ConstructingObjectParser.constructorArg(), INFERENCE_THREADS);
            PARSER.declareInt(ConstructingObjectParser.constructorArg(), MODEL_THREADS);
            PARSER.declareInt(ConstructingObjectParser.constructorArg(), QUEUE_CAPACITY);
        }

        public static TaskParams fromXContent(XContentParser parser) {
            return PARSER.apply(parser, null);
        }

        /**
         * This has been found to be approximately 300MB on linux by manual testing.
         * We also subtract 30MB that we always add as overhead (see MachineLearning.NATIVE_EXECUTABLE_CODE_OVERHEAD).
         * TODO Check if it is substantially different in other platforms.
         */
        private static final ByteSizeValue MEMORY_OVERHEAD = ByteSizeValue.ofMb(270);

        private final String modelId;
        private final long modelBytes;
        // How many threads are used by the model during inference. Used to increase inference speed.
        private final int inferenceThreads;
        // How many threads are used when forwarding the request to the model. Used to increase throughput.
        private final int modelThreads;
        private final int queueCapacity;

        public TaskParams(String modelId, long modelBytes, int inferenceThreads, int modelThreads, int queueCapacity) {
            this.modelId = Objects.requireNonNull(modelId);
            this.modelBytes = modelBytes;
            this.inferenceThreads = inferenceThreads;
            this.modelThreads = modelThreads;
            this.queueCapacity = queueCapacity;
        }

        public TaskParams(StreamInput in) throws IOException {
            this.modelId = in.readString();
            this.modelBytes = in.readLong();
            this.inferenceThreads = in.readVInt();
            this.modelThreads = in.readVInt();
            this.queueCapacity = in.readVInt();
        }

        public String getModelId() {
            return modelId;
        }

        public long estimateMemoryUsageBytes() {
            // While loading the model in the process we need twice the model size.
            return MEMORY_OVERHEAD.getBytes() + 2 * modelBytes;
        }

        public Version getMinimalSupportedVersion() {
            return VERSION_INTRODUCED;
        }

        @Override
        public void writeTo(StreamOutput out) throws IOException {
            out.writeString(modelId);
            out.writeLong(modelBytes);
            out.writeVInt(inferenceThreads);
            out.writeVInt(modelThreads);
            out.writeVInt(queueCapacity);
        }

        @Override
        public XContentBuilder toXContent(XContentBuilder builder, Params params) throws IOException {
            builder.startObject();
            builder.field(TrainedModelConfig.MODEL_ID.getPreferredName(), modelId);
            builder.field(MODEL_BYTES.getPreferredName(), modelBytes);
            builder.field(INFERENCE_THREADS.getPreferredName(), inferenceThreads);
            builder.field(MODEL_THREADS.getPreferredName(), modelThreads);
            builder.field(QUEUE_CAPACITY.getPreferredName(), queueCapacity);
            builder.endObject();
            return builder;
        }

        @Override
        public int hashCode() {
            return Objects.hash(modelId, modelBytes, inferenceThreads, modelThreads, queueCapacity);
        }

        @Override
        public boolean equals(Object o) {
            if (o == this) return true;
            if (o == null || getClass() != o.getClass()) return false;

            TaskParams other = (TaskParams) o;
            return Objects.equals(modelId, other.modelId)
                && modelBytes == other.modelBytes
                && inferenceThreads == other.inferenceThreads
                && modelThreads == other.modelThreads
                && queueCapacity == other.queueCapacity;
        }

        @Override
        public String getMlId() {
            return modelId;
        }

        public long getModelBytes() {
            return modelBytes;
        }

        public int getInferenceThreads() {
            return inferenceThreads;
        }

        public int getModelThreads() {
            return modelThreads;
        }

        public int getQueueCapacity() {
            return queueCapacity;
        }

        @Override
        public String toString() {
            return Strings.toString(this);
        }
    }

    public interface TaskMatcher {

        static boolean match(Task task, String expectedId) {
            if (task instanceof TaskMatcher) {
                if (Strings.isAllOrWildcard(expectedId)) {
                    return true;
                }
                String expectedDescription = trainedModelDeploymentTaskId(expectedId);
                return expectedDescription.equals(task.getDescription());
            }
            return false;
        }
    }
}<|MERGE_RESOLUTION|>--- conflicted
+++ resolved
@@ -250,11 +250,7 @@
         private static final ConstructingObjectParser<TaskParams, Void> PARSER = new ConstructingObjectParser<>(
             "trained_model_deployment_params",
             true,
-<<<<<<< HEAD
-            a -> new TaskParams((String) a[0], (Long) a[1], (int) a[2], (int) a[3])
-=======
             a -> new TaskParams((String) a[0], (Long) a[1], (int) a[2], (int) a[3], (int) a[4])
->>>>>>> d90fa4eb
         );
 
         static {
