/*
 * Copyright Elasticsearch B.V. and/or licensed to Elasticsearch B.V. under one
 * or more contributor license agreements. Licensed under the Elastic License
 * 2.0; you may not use this file except in compliance with the Elastic License
 * 2.0.
 */

package org.elasticsearch.xpack.cluster.routing.allocation;

import org.elasticsearch.cluster.metadata.DesiredNode;
import org.elasticsearch.cluster.metadata.DesiredNodes;
import org.elasticsearch.cluster.metadata.IndexMetadata;
import org.elasticsearch.cluster.node.DiscoveryNode;
import org.elasticsearch.cluster.node.DiscoveryNodeRole;
import org.elasticsearch.cluster.node.DiscoveryNodes;
import org.elasticsearch.cluster.routing.RoutingNode;
import org.elasticsearch.cluster.routing.ShardRouting;
import org.elasticsearch.cluster.routing.allocation.DataTier;
import org.elasticsearch.cluster.routing.allocation.RoutingAllocation;
import org.elasticsearch.cluster.routing.allocation.decider.AllocationDecider;
import org.elasticsearch.cluster.routing.allocation.decider.Decision;
import org.elasticsearch.common.Strings;

import java.util.Collection;
import java.util.List;
import java.util.Optional;
import java.util.Set;

/**
 * The {@code DataTierAllocationDecider} is a custom allocation decider that behaves similar to the
 * {@link org.elasticsearch.cluster.routing.allocation.decider.FilterAllocationDecider}, however it
 * is specific to the {@code _tier} setting for both the cluster and index level.
 */
public final class DataTierAllocationDecider extends AllocationDecider {

    public static final String NAME = "data_tier";

    public static final DataTierAllocationDecider INSTANCE = new DataTierAllocationDecider();

    private DataTierAllocationDecider() {}

    @Override
    public Decision canAllocate(ShardRouting shardRouting, RoutingNode node, RoutingAllocation allocation) {
        return shouldFilter(allocation.metadata().getIndexSafe(shardRouting.index()), node.node(), allocation);
    }

    @Override
    public Decision canAllocate(IndexMetadata indexMetadata, RoutingNode node, RoutingAllocation allocation) {
        return shouldFilter(indexMetadata, node.node(), allocation);
    }

    @Override
    public Decision canRemain(IndexMetadata indexMetadata, ShardRouting shardRouting, RoutingNode node, RoutingAllocation allocation) {
        return shouldFilter(indexMetadata, node.node(), allocation);
    }

    @Override
    public Decision shouldAutoExpandToNode(IndexMetadata indexMetadata, DiscoveryNode node, RoutingAllocation allocation) {
        return shouldFilter(indexMetadata, node, allocation);
    }

<<<<<<< HEAD
    private Decision shouldFilter(ShardRouting shardRouting, DiscoveryNode node, RoutingAllocation allocation) {
        return shouldFilter(allocation.metadata().getIndexSafe(shardRouting.index()), node, allocation);
=======
    private Decision shouldFilter(IndexMetadata indexMetadata, DiscoveryNode node, RoutingAllocation allocation) {
        return shouldFilter(indexMetadata, node.getRoles(), allocation);
>>>>>>> a23e4165
    }

    private static Decision shouldFilter(IndexMetadata indexMd, DiscoveryNode node, RoutingAllocation allocation) {
        return shouldFilter(indexMd, node, DataTierAllocationDecider::preferredAvailableTier, allocation);
    }

    public interface PreferredTierFunction {
        Optional<String> apply(List<String> tierPreference, DiscoveryNodes nodes, DesiredNodes desiredNodes);
    }

    private static final Decision YES_PASSES = Decision.single(Decision.YES.type(), NAME, "node passes tier preference filters");

    public static Decision shouldFilter(
        IndexMetadata indexMd,
        DiscoveryNode node,
        PreferredTierFunction preferredTierFunction,
        RoutingAllocation allocation
    ) {
        List<String> tierPreference = indexMd.getTierPreference();
        if (tierPreference.isEmpty() != false) {
            return YES_PASSES;
        }
        Optional<String> tier = preferredTierFunction.apply(tierPreference, allocation.nodes(), allocation.desiredNodes());
        if (tier.isPresent()) {
            String tierName = tier.get();
            if (allocationAllowed(tierName, node)) {
                if (allocation.debugDecision()) {
                    return debugYesAllowed(allocation, tierPreference, tierName);
                }
                return Decision.YES;
            }
            if (allocation.debugDecision()) {
                return debugNoRequirementsNotMet(allocation, tierPreference, tierName);
            }
            return Decision.NO;
        }
        if (allocation.debugDecision()) {
            return debugNoNoNodesAvailable(allocation, tierPreference);
        }
        return Decision.NO;
    }

    private static Decision debugNoNoNodesAvailable(RoutingAllocation allocation, List<String> tierPreference) {
        return allocation.decision(
            Decision.NO,
            NAME,
            "index has a preference for tiers [%s], but no nodes for any of those tiers are available in the cluster",
            String.join(",", tierPreference)
        );
    }

    private static Decision debugNoRequirementsNotMet(RoutingAllocation allocation, List<String> tierPreference, String tierName) {
        return allocation.decision(
            Decision.NO,
            NAME,
            "index has a preference for tiers [%s] and node does not meet the required [%s] tier",
            String.join(",", tierPreference),
            tierName
        );
    }

    private static Decision debugYesAllowed(RoutingAllocation allocation, List<String> tierPreference, String tierName) {
        return allocation.decision(
            Decision.YES,
            NAME,
            "index has a preference for tiers [%s] and node has tier [%s]",
            String.join(",", tierPreference),
            tierName
        );
    }

    /**
     * Given a string of comma-separated prioritized tiers (highest priority
     * first) and an allocation, find the highest priority tier for which nodes
     * exist. If no nodes for any of the tiers are available, returns an empty
     * {@code Optional<String>}. This method takes into account the desired nodes
     * in order to know if there are planned topology changes in the cluster
     * that can remove a tier that's part of the cluster now.
     */
    public static Optional<String> preferredAvailableTier(List<String> prioritizedTiers, DiscoveryNodes nodes, DesiredNodes desiredNodes) {
        final var desiredNodesPreferredTier = getPreferredTierFromDesiredNodes(prioritizedTiers, nodes, desiredNodes);

        if (desiredNodesPreferredTier.isPresent()) {
            return desiredNodesPreferredTier;
        }

        return getPreferredAvailableTierFromClusterMembers(prioritizedTiers, nodes);
    }

    /**
     * Given a list of tiers in descending order, return the tier that's present
     * in the desired nodes with the highest priority, if none is present returns an
     * {@code Optional.empty()}.
     */
    public static Optional<String> getPreferredTierFromDesiredNodes(
        List<String> prioritizedTiers,
        DiscoveryNodes discoveryNodes,
        DesiredNodes desiredNodes
    ) {
        if (desiredNodes == null) {
            return Optional.empty();
        }

        for (int tierIndex = 0; tierIndex < prioritizedTiers.size(); tierIndex++) {
            final var tier = prioritizedTiers.get(tierIndex);
            if (tierNodesPresent(tier, desiredNodes.actualized())
                || isDesiredNodeWithinTierJoining(tier, discoveryNodes, desiredNodes)
                || nextTierIsGrowingAndCurrentTierCanHoldTheIndex(prioritizedTiers, tierIndex, discoveryNodes, desiredNodes)) {
                return Optional.of(tier);
            }
        }
        return Optional.empty();
    }

    private static boolean nextTierIsGrowingAndCurrentTierCanHoldTheIndex(
        List<String> prioritizedTiers,
        int tierIndex,
        DiscoveryNodes discoveryNodes,
        DesiredNodes desiredNodes
    ) {
        final var tier = prioritizedTiers.get(tierIndex);
        assert tierNodesPresent(tier, desiredNodes.actualized()) == false;
        // If there's a plan to grow the next preferred tier, and it hasn't materialized yet,
        // wait until all the nodes in the next tier have joined. This would avoid overwhelming
        // the next tier if within the same plan one tier is removed and the next preferred tier
        // grows.
        boolean nextPreferredTierIsGrowing = false;
        for (int i = tierIndex + 1; i < prioritizedTiers.size(); i++) {
            final var nextTier = prioritizedTiers.get(i);
            nextPreferredTierIsGrowing |= tierNodesPresent(nextTier, desiredNodes.pending());
        }
        return tierNodesPresent(tier, discoveryNodes) && nextPreferredTierIsGrowing;
    }

    private static boolean isDesiredNodeWithinTierJoining(String tier, DiscoveryNodes discoveryNodes, DesiredNodes desiredNodes) {
        assert tierNodesPresent(tier, desiredNodes.actualized()) == false;
        // Take into account the case when the desired nodes have been updated and the node in the tier would be replaced by
        // a new one. In that case the desired node in the tier won't be actualized as it has to join, but we still need to ensure
        // that at least one cluster member has the requested tier as we would prefer to minimize the shard movements in these cases.
        return tierNodesPresent(tier, desiredNodes.pending()) && tierNodesPresent(tier, discoveryNodes);
    }

    private static Optional<String> getPreferredAvailableTierFromClusterMembers(List<String> prioritizedTiers, DiscoveryNodes nodes) {
        for (String tier : prioritizedTiers) {
            if (tierNodesPresent(tier, nodes)) {
                return Optional.of(tier);
            }
        }
        return Optional.empty();
    }

    static boolean tierNodesPresent(String singleTier, Collection<DesiredNode> nodes) {
        assert singleTier.equals(DiscoveryNodeRole.DATA_ROLE.roleName()) || DataTier.validTierName(singleTier)
            : "tier " + singleTier + " is an invalid tier name";
        for (DesiredNode node : nodes) {
            if (allocationAllowed(singleTier, node.getRoles())) {
                return true;
            }
        }
        return false;
    }

    static boolean tierNodesPresent(String singleTier, DiscoveryNodes nodes) {
        assert singleTier.equals(DiscoveryNodeRole.DATA_ROLE.roleName()) || DataTier.validTierName(singleTier)
            : "tier " + singleTier + " is an invalid tier name";
        return nodes.isRoleAvailable(DiscoveryNodeRole.DATA_ROLE.roleName()) || nodes.isRoleAvailable(singleTier);
    }

    public static boolean allocationAllowed(String tierName, DiscoveryNode node) {
        assert Strings.hasText(tierName) : "tierName must be not null and non-empty, but was [" + tierName + "]";
        return node.hasRole(DiscoveryNodeRole.DATA_ROLE.roleName()) || node.hasRole(tierName);
    }

    public static boolean allocationAllowed(String tierName, Set<DiscoveryNodeRole> roles) {
        assert Strings.hasText(tierName) : "tierName must be not null and non-empty, but was [" + tierName + "]";

        if (roles.contains(DiscoveryNodeRole.DATA_ROLE)) {
            // generic "data" roles are considered to have all tiers
            return true;
        }
        for (DiscoveryNodeRole role : roles) {
            if (tierName.equals(role.roleName())) {
                return true;
            }
        }
        return false;
    }
}<|MERGE_RESOLUTION|>--- conflicted
+++ resolved
@@ -57,15 +57,6 @@
     @Override
     public Decision shouldAutoExpandToNode(IndexMetadata indexMetadata, DiscoveryNode node, RoutingAllocation allocation) {
         return shouldFilter(indexMetadata, node, allocation);
-    }
-
-<<<<<<< HEAD
-    private Decision shouldFilter(ShardRouting shardRouting, DiscoveryNode node, RoutingAllocation allocation) {
-        return shouldFilter(allocation.metadata().getIndexSafe(shardRouting.index()), node, allocation);
-=======
-    private Decision shouldFilter(IndexMetadata indexMetadata, DiscoveryNode node, RoutingAllocation allocation) {
-        return shouldFilter(indexMetadata, node.getRoles(), allocation);
->>>>>>> a23e4165
     }
 
     private static Decision shouldFilter(IndexMetadata indexMd, DiscoveryNode node, RoutingAllocation allocation) {
