--- conflicted
+++ resolved
@@ -677,11 +677,7 @@
             if (version == 0) {
                 throw new ElasticsearchParseException("malformed signature for license [" + builder.uid + "]");
             } else if (version > VERSION_CURRENT) {
-<<<<<<< HEAD
-                throw new ElasticsearchException(
-=======
                 throw new ElasticsearchParseException(
->>>>>>> d90fa4eb
                     "Unknown license version found, please upgrade all nodes to the latest " + "elasticsearch-license plugin"
                 );
             }
