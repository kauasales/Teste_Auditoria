/*
 * Copyright Elasticsearch B.V. and/or licensed to Elasticsearch B.V. under one
 * or more contributor license agreements. Licensed under the Elastic License;
 * you may not use this file except in compliance with the Elastic License.
 */
package org.elasticsearch.xpack.core.security.transport.netty4;

import io.netty.channel.Channel;
import io.netty.channel.ChannelHandler;
import io.netty.channel.ChannelHandlerContext;
import io.netty.channel.ChannelOutboundHandlerAdapter;
import io.netty.channel.ChannelPromise;
import io.netty.handler.ssl.SslHandler;
import org.apache.logging.log4j.LogManager;
import org.apache.logging.log4j.Logger;
import org.apache.logging.log4j.message.ParameterizedMessage;
import org.elasticsearch.Version;
import org.elasticsearch.cluster.node.DiscoveryNode;
import org.elasticsearch.common.io.stream.NamedWriteableRegistry;
import org.elasticsearch.common.network.CloseableChannel;
import org.elasticsearch.common.network.NetworkService;
import org.elasticsearch.common.settings.Settings;
import org.elasticsearch.common.util.PageCacheRecycler;
import org.elasticsearch.indices.breaker.CircuitBreakerService;
import org.elasticsearch.threadpool.ThreadPool;
import org.elasticsearch.transport.ConnectTransportException;
import org.elasticsearch.transport.TcpChannel;
import org.elasticsearch.transport.TcpTransport;
import org.elasticsearch.transport.netty4.Netty4Transport;
import org.elasticsearch.xpack.core.XPackSettings;
import org.elasticsearch.xpack.core.security.transport.SSLExceptionHelper;
import org.elasticsearch.xpack.core.ssl.SSLConfiguration;
import org.elasticsearch.xpack.core.ssl.SSLService;

import javax.net.ssl.SNIHostName;
import javax.net.ssl.SNIServerName;
import javax.net.ssl.SSLEngine;
import javax.net.ssl.SSLParameters;
import java.net.InetSocketAddress;
import java.net.SocketAddress;
import java.util.Collections;
import java.util.HashMap;
import java.util.Map;
import java.util.Set;

import static org.elasticsearch.xpack.core.security.SecurityField.setting;

/**
 * Implementation of a transport that extends the {@link Netty4Transport} to add SSL and IP Filtering
 */
public class SecurityNetty4Transport extends Netty4Transport {
    private static final Logger logger = LogManager.getLogger(SecurityNetty4Transport.class);

    private final SSLService sslService;
    private final SSLConfiguration sslConfiguration;
    private final Map<String, SSLConfiguration> profileConfiguration;
    private final boolean sslEnabled;

    public SecurityNetty4Transport(
            final Settings settings,
            final Version version,
            final ThreadPool threadPool,
            final NetworkService networkService,
            final PageCacheRecycler pageCacheRecycler,
            final NamedWriteableRegistry namedWriteableRegistry,
            final CircuitBreakerService circuitBreakerService,
            final SSLService sslService) {
        super(settings, version, threadPool, networkService, pageCacheRecycler, namedWriteableRegistry, circuitBreakerService);
        this.sslService = sslService;
        this.sslEnabled = XPackSettings.TRANSPORT_SSL_ENABLED.get(settings);
        if (sslEnabled) {
<<<<<<< HEAD
            this.sslConfiguration = sslService.sslConfiguration(transportSSLSettings);
            Map<String, Settings> profileSettingsMap = settings.getGroups("transport.profiles.", true);
            Map<String, SSLConfiguration> profileConfiguration = new HashMap<>(profileSettingsMap.size() + 1);
            for (Map.Entry<String, Settings> entry : profileSettingsMap.entrySet()) {
                Settings profileSettings = entry.getValue();
                final Settings profileSslSettings = profileSslSettings(profileSettings);
                if (entry.getKey().equals(TcpTransport.DEFAULT_PROFILE)) {
                    // don't attempt to parse ssl settings from the profile;
                    // profiles need to be killed with fire
                    if (profileSslSettings.isEmpty()) {
                        continue;
                    } else {
                        throw new IllegalArgumentException("SSL settings should not be configured for the default profile. " +
                                "Use the [xpack.security.transport.ssl] settings instead.");
                    }
                }

                SSLConfiguration configuration = sslService.sslConfiguration(profileSslSettings);
                profileConfiguration.put(entry.getKey(), configuration);
            }

            assert profileConfiguration.containsKey(TcpTransport.DEFAULT_PROFILE) == false;
            profileConfiguration.put(TcpTransport.DEFAULT_PROFILE, sslConfiguration);

=======
            this.sslConfiguration = sslService.getSSLConfiguration(setting("transport.ssl."));
            Map<String, SSLConfiguration> profileConfiguration = getTransportProfileConfigurations(settings, sslService, sslConfiguration);
>>>>>>> 71a39d10
            this.profileConfiguration = Collections.unmodifiableMap(profileConfiguration);
        } else {
            this.profileConfiguration = Collections.emptyMap();
            this.sslConfiguration = null;
        }
    }

    public static Map<String, SSLConfiguration> getTransportProfileConfigurations(Settings settings, SSLService sslService,
                                                                                  SSLConfiguration defaultConfiguration) {
        Set<String> profileNames = settings.getGroups("transport.profiles.", true).keySet();
        Map<String, SSLConfiguration> profileConfiguration = new HashMap<>(profileNames.size() + 1);
        for (String profileName : profileNames) {
            SSLConfiguration configuration = sslService.getSSLConfiguration("transport.profiles." + profileName + "." + setting("ssl"));
            profileConfiguration.put(profileName, configuration);
        }

        if (profileConfiguration.containsKey(TcpTransport.DEFAULT_PROFILE) == false) {
            profileConfiguration.put(TcpTransport.DEFAULT_PROFILE, defaultConfiguration);
        }
        return profileConfiguration;
    }

    @Override
    protected void doStart() {
        super.doStart();
    }

    @Override
    public final ChannelHandler getServerChannelInitializer(String name) {
        if (sslEnabled) {
            SSLConfiguration configuration = profileConfiguration.get(name);
            if (configuration == null) {
                throw new IllegalStateException("unknown profile: " + name);
            }
            return getSslChannelInitializer(name, configuration);
        } else {
            return getNoSslChannelInitializer(name);
        }
    }

    protected ChannelHandler getNoSslChannelInitializer(final String name) {
        return super.getServerChannelInitializer(name);
    }

    @Override
    protected ChannelHandler getClientChannelInitializer(DiscoveryNode node) {
        return new SecurityClientChannelInitializer(node);
    }

    @Override
    public void onException(TcpChannel channel, Exception e) {
        if (!lifecycle.started()) {
            // just close and ignore - we are already stopped and just need to make sure we release all resources
            CloseableChannel.closeChannel(channel);
        } else if (SSLExceptionHelper.isNotSslRecordException(e)) {
            if (logger.isTraceEnabled()) {
                logger.trace(
                        new ParameterizedMessage("received plaintext traffic on an encrypted channel, closing connection {}", channel), e);
            } else {
                logger.warn("received plaintext traffic on an encrypted channel, closing connection {}", channel);
            }
            CloseableChannel.closeChannel(channel);
        } else if (SSLExceptionHelper.isCloseDuringHandshakeException(e)) {
            if (logger.isTraceEnabled()) {
                logger.trace(new ParameterizedMessage("connection {} closed during ssl handshake", channel), e);
            } else {
                logger.warn("connection {} closed during handshake", channel);
            }
            CloseableChannel.closeChannel(channel);
        } else if (SSLExceptionHelper.isReceivedCertificateUnknownException(e)) {
            if (logger.isTraceEnabled()) {
                logger.trace(new ParameterizedMessage("client did not trust server's certificate, closing connection {}", channel), e);
            } else {
                logger.warn("client did not trust this server's certificate, closing connection {}", channel);
            }
            CloseableChannel.closeChannel(channel);
        } else {
            super.onException(channel, e);
        }
    }

    public class SslChannelInitializer extends ServerChannelInitializer {
        private final SSLConfiguration configuration;

        public SslChannelInitializer(String name, SSLConfiguration configuration) {
            super(name);
            this.configuration = configuration;
        }

        @Override
        protected void initChannel(Channel ch) throws Exception {
            SSLEngine serverEngine = sslService.createSSLEngine(configuration, null, -1);
            serverEngine.setUseClientMode(false);
            final SslHandler sslHandler = new SslHandler(serverEngine);
            ch.pipeline().addFirst("sslhandler", sslHandler);
            super.initChannel(ch);
            assert ch.pipeline().first() == sslHandler : "SSL handler must be first handler in pipeline";
        }
    }

    protected ServerChannelInitializer getSslChannelInitializer(final String name, final SSLConfiguration configuration) {
        return new SslChannelInitializer(name, sslConfiguration);
    }

    private class SecurityClientChannelInitializer extends ClientChannelInitializer {

        private final boolean hostnameVerificationEnabled;
        private final SNIHostName serverName;

        SecurityClientChannelInitializer(DiscoveryNode node) {
            this.hostnameVerificationEnabled = sslEnabled && sslConfiguration.verificationMode().isHostnameVerificationEnabled();
            String configuredServerName = node.getAttributes().get("server_name");
            if (configuredServerName != null) {
                try {
                    serverName = new SNIHostName(configuredServerName);
                } catch (IllegalArgumentException e) {
                    throw new ConnectTransportException(node, "invalid DiscoveryNode server_name [" + configuredServerName + "]", e);
                }
            } else {
                serverName = null;
            }
        }

        @Override
        protected void initChannel(Channel ch) throws Exception {
            super.initChannel(ch);
            if (sslEnabled) {
                ch.pipeline().addFirst(new ClientSslHandlerInitializer(sslConfiguration, sslService, hostnameVerificationEnabled,
                    serverName));
            }
        }
    }

    private static class ClientSslHandlerInitializer extends ChannelOutboundHandlerAdapter {

        private final boolean hostnameVerificationEnabled;
        private final SSLConfiguration sslConfiguration;
        private final SSLService sslService;
        private final SNIServerName serverName;

        private ClientSslHandlerInitializer(SSLConfiguration sslConfiguration, SSLService sslService, boolean hostnameVerificationEnabled,
                                            SNIServerName serverName) {
            this.sslConfiguration = sslConfiguration;
            this.hostnameVerificationEnabled = hostnameVerificationEnabled;
            this.sslService = sslService;
            this.serverName = serverName;
        }

        @Override
        public void connect(ChannelHandlerContext ctx, SocketAddress remoteAddress,
                            SocketAddress localAddress, ChannelPromise promise) throws Exception {
            final SSLEngine sslEngine;
            if (hostnameVerificationEnabled) {
                InetSocketAddress inetSocketAddress = (InetSocketAddress) remoteAddress;
                // we create the socket based on the name given. don't reverse DNS
                sslEngine = sslService.createSSLEngine(sslConfiguration, inetSocketAddress.getHostString(),
                        inetSocketAddress.getPort());
            } else {
                sslEngine = sslService.createSSLEngine(sslConfiguration, null, -1);
            }

            sslEngine.setUseClientMode(true);
            if (serverName != null) {
                SSLParameters sslParameters = sslEngine.getSSLParameters();
                sslParameters.setServerNames(Collections.singletonList(serverName));
                sslEngine.setSSLParameters(sslParameters);
            }
            ctx.pipeline().replace(this, "ssl", new SslHandler(sslEngine));
            super.connect(ctx, remoteAddress, localAddress, promise);
        }
    }
}<|MERGE_RESOLUTION|>--- conflicted
+++ resolved
@@ -69,35 +69,8 @@
         this.sslService = sslService;
         this.sslEnabled = XPackSettings.TRANSPORT_SSL_ENABLED.get(settings);
         if (sslEnabled) {
-<<<<<<< HEAD
-            this.sslConfiguration = sslService.sslConfiguration(transportSSLSettings);
-            Map<String, Settings> profileSettingsMap = settings.getGroups("transport.profiles.", true);
-            Map<String, SSLConfiguration> profileConfiguration = new HashMap<>(profileSettingsMap.size() + 1);
-            for (Map.Entry<String, Settings> entry : profileSettingsMap.entrySet()) {
-                Settings profileSettings = entry.getValue();
-                final Settings profileSslSettings = profileSslSettings(profileSettings);
-                if (entry.getKey().equals(TcpTransport.DEFAULT_PROFILE)) {
-                    // don't attempt to parse ssl settings from the profile;
-                    // profiles need to be killed with fire
-                    if (profileSslSettings.isEmpty()) {
-                        continue;
-                    } else {
-                        throw new IllegalArgumentException("SSL settings should not be configured for the default profile. " +
-                                "Use the [xpack.security.transport.ssl] settings instead.");
-                    }
-                }
-
-                SSLConfiguration configuration = sslService.sslConfiguration(profileSslSettings);
-                profileConfiguration.put(entry.getKey(), configuration);
-            }
-
-            assert profileConfiguration.containsKey(TcpTransport.DEFAULT_PROFILE) == false;
-            profileConfiguration.put(TcpTransport.DEFAULT_PROFILE, sslConfiguration);
-
-=======
             this.sslConfiguration = sslService.getSSLConfiguration(setting("transport.ssl."));
             Map<String, SSLConfiguration> profileConfiguration = getTransportProfileConfigurations(settings, sslService, sslConfiguration);
->>>>>>> 71a39d10
             this.profileConfiguration = Collections.unmodifiableMap(profileConfiguration);
         } else {
             this.profileConfiguration = Collections.emptyMap();
@@ -110,13 +83,22 @@
         Set<String> profileNames = settings.getGroups("transport.profiles.", true).keySet();
         Map<String, SSLConfiguration> profileConfiguration = new HashMap<>(profileNames.size() + 1);
         for (String profileName : profileNames) {
+            if (profileName.equals(TcpTransport.DEFAULT_PROFILE)) {
+                // don't attempt to parse ssl settings from the profile;
+                // profiles need to be killed with fire
+                if (settings.getByPrefix("transport.profiles.default.xpack.security.ssl.").isEmpty()) {
+                    continue;
+                } else {
+                    throw new IllegalArgumentException("SSL settings should not be configured for the default profile. " +
+                        "Use the [xpack.security.transport.ssl] settings instead.");
+                }
+            }
             SSLConfiguration configuration = sslService.getSSLConfiguration("transport.profiles." + profileName + "." + setting("ssl"));
             profileConfiguration.put(profileName, configuration);
         }
 
-        if (profileConfiguration.containsKey(TcpTransport.DEFAULT_PROFILE) == false) {
-            profileConfiguration.put(TcpTransport.DEFAULT_PROFILE, defaultConfiguration);
-        }
+        assert profileConfiguration.containsKey(TcpTransport.DEFAULT_PROFILE) == false;
+        profileConfiguration.put(TcpTransport.DEFAULT_PROFILE, defaultConfiguration);
         return profileConfiguration;
     }
 
