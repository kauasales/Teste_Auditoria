--- conflicted
+++ resolved
@@ -352,10 +352,7 @@
     }
 
     // TODO if we ever support anything other than "basic" and platinum, we need to adjust our feature tracking logic
-<<<<<<< HEAD
-=======
     // and we need to adjust our license checks to validate more than "is basic" or not
->>>>>>> d90fa4eb
     public License.OperationMode getLicenseLevel() {
         return licenseLevel;
     }
