/*
 * Copyright Elasticsearch B.V. and/or licensed to Elasticsearch B.V. under one
 * or more contributor license agreements. Licensed under the Elastic License;
 * you may not use this file except in compliance with the Elastic License.
 */
package org.elasticsearch.license;

import org.elasticsearch.Version;
import org.elasticsearch.common.Nullable;
import org.elasticsearch.common.Strings;
import org.elasticsearch.common.logging.LoggerMessageFormat;
import org.elasticsearch.common.settings.Settings;
import org.elasticsearch.license.License.OperationMode;
import org.elasticsearch.xpack.core.XPackField;
import org.elasticsearch.xpack.core.XPackSettings;
import org.elasticsearch.xpack.core.monitoring.MonitoringField;

import java.util.Collections;
import java.util.EnumMap;
import java.util.LinkedHashMap;
import java.util.List;
import java.util.Map;
import java.util.Objects;
import java.util.Set;
import java.util.concurrent.CopyOnWriteArrayList;
import java.util.concurrent.atomic.LongAccumulator;
import java.util.function.BiFunction;
import java.util.function.Function;
import java.util.function.LongSupplier;
import java.util.function.Predicate;
import java.util.stream.Collectors;

/**
 * A holder for the current state of the license for all xpack features.
 */
public class XPackLicenseState {

    /**
     * A licensed feature.
     *
     * Each value defines the licensed state necessary for the feature to be allowed.
     */
    public enum Feature {
        SECURITY_IP_FILTERING(OperationMode.GOLD, false),
        SECURITY_AUDITING(OperationMode.GOLD, false),
        SECURITY_DLS_FLS(OperationMode.PLATINUM, false),
        SECURITY_ALL_REALMS(OperationMode.PLATINUM, false),
        SECURITY_STANDARD_REALMS(OperationMode.GOLD, false),
        SECURITY_CUSTOM_ROLE_PROVIDERS(OperationMode.PLATINUM, true),
        SECURITY_TOKEN_SERVICE(OperationMode.GOLD, false),
        SECURITY_AUTHORIZATION_REALM(OperationMode.PLATINUM, true),
        SECURITY_AUTHORIZATION_ENGINE(OperationMode.PLATINUM, true),

        WATCHER(OperationMode.STANDARD, true),
        // TODO: should just check WATCHER directly?
        MONITORING_CLUSTER_ALERTS(OperationMode.STANDARD, true),
        MONITORING_UPDATE_RETENTION(OperationMode.STANDARD, false),

        CCR(OperationMode.PLATINUM, true),

        GRAPH(OperationMode.PLATINUM, true),

        MACHINE_LEARNING(OperationMode.PLATINUM, true),

        LOGSTASH(OperationMode.STANDARD, true),

        JDBC(OperationMode.PLATINUM, true),

        ODBC(OperationMode.PLATINUM, true),

        SPATIAL_GEO_CENTROID(OperationMode.GOLD, true),

        SPATIAL_GEO_GRID(OperationMode.GOLD, true),

<<<<<<< HEAD
        SEARCHABLE_SNAPSHOTS(OperationMode.PLATINUM, true);
=======
        ANALYTICS(OperationMode.MISSING, true),

        SEARCHABLE_SNAPSHOTS(OperationMode.ENTERPRISE, true);
>>>>>>> 33ca5a7e

        final OperationMode minimumOperationMode;
        final boolean needsActive;

        Feature(OperationMode minimumOperationMode, boolean needsActive) {
            assert minimumOperationMode.compareTo(OperationMode.BASIC) > 0: minimumOperationMode.toString();
            this.minimumOperationMode = minimumOperationMode;
            this.needsActive = needsActive;
        }
    }

    // temporarily non tracked feeatures which need rework in how they are checked
    // so they are not tracked as always used
    private static final Set<Feature> NON_TRACKED_FEATURES = Set.of(
        Feature.SECURITY_IP_FILTERING,
        Feature.SECURITY_ALL_REALMS,
        Feature.SECURITY_STANDARD_REALMS
    );

    /** Messages for each feature which are printed when the license expires. */
    static final Map<String, String[]> EXPIRATION_MESSAGES;
    static {
        Map<String, String[]> messages = new LinkedHashMap<>();
        messages.put(XPackField.SECURITY, new String[] {
            "Cluster health, cluster stats and indices stats operations are blocked",
            "All data operations (read and write) continue to work"
        });
        messages.put(XPackField.WATCHER, new String[] {
            "PUT / GET watch APIs are disabled, DELETE watch API continues to work",
            "Watches execute and write to the history",
            "The actions of the watches don't execute"
        });
        messages.put(XPackField.MONITORING, new String[] {
            "The agent will stop collecting cluster and indices metrics",
            "The agent will stop automatically cleaning indices older than [xpack.monitoring.history.duration]"
        });
        messages.put(XPackField.GRAPH, new String[] {
            "Graph explore APIs are disabled"
        });
        messages.put(XPackField.MACHINE_LEARNING, new String[] {
            "Machine learning APIs are disabled"
        });
        messages.put(XPackField.LOGSTASH, new String[] {
            "Logstash will continue to poll centrally-managed pipelines"
        });
        messages.put(XPackField.BEATS, new String[] {
            "Beats will continue to poll centrally-managed configuration"
        });
        messages.put(XPackField.DEPRECATION, new String[] {
            "Deprecation APIs are disabled"
        });
        messages.put(XPackField.UPGRADE, new String[] {
            "Upgrade API is disabled"
        });
        messages.put(XPackField.SQL, new String[] {
            "SQL support is disabled"
        });
        messages.put(XPackField.ROLLUP, new String[] {
            "Creating and Starting rollup jobs will no longer be allowed.",
            "Stopping/Deleting existing jobs, RollupCaps API and RollupSearch continue to function."
        });
        messages.put(XPackField.TRANSFORM, new String[] {
            "Creating, starting, updating transforms will no longer be allowed.",
            "Stopping/Deleting existing transforms continue to function."
        });
        messages.put(XPackField.ANALYTICS, new String[] {
            "Aggregations provided by Analytics plugin are no longer usable."
        });
        messages.put(XPackField.CCR, new String[]{
            "Creating new follower indices will be blocked",
            "Configuring auto-follow patterns will be blocked",
            "Auto-follow patterns will no longer discover new leader indices",
            "The CCR monitoring endpoint will be blocked",
            "Existing follower indices will continue to replicate data"
        });
        EXPIRATION_MESSAGES = Collections.unmodifiableMap(messages);
    }

    /**
     * Messages for each feature which are printed when the license type changes.
     * The value is a function taking the old and new license type, and returns the messages for that feature.
     */
    static final Map<String, BiFunction<OperationMode, OperationMode, String[]>> ACKNOWLEDGMENT_MESSAGES;
    static {
        Map<String, BiFunction<OperationMode, OperationMode, String[]>> messages = new LinkedHashMap<>();
        messages.put(XPackField.SECURITY, XPackLicenseState::securityAcknowledgementMessages);
        messages.put(XPackField.WATCHER, XPackLicenseState::watcherAcknowledgementMessages);
        messages.put(XPackField.MONITORING, XPackLicenseState::monitoringAcknowledgementMessages);
        messages.put(XPackField.GRAPH, XPackLicenseState::graphAcknowledgementMessages);
        messages.put(XPackField.MACHINE_LEARNING, XPackLicenseState::machineLearningAcknowledgementMessages);
        messages.put(XPackField.LOGSTASH, XPackLicenseState::logstashAcknowledgementMessages);
        messages.put(XPackField.BEATS, XPackLicenseState::beatsAcknowledgementMessages);
        messages.put(XPackField.SQL, XPackLicenseState::sqlAcknowledgementMessages);
        messages.put(XPackField.CCR, XPackLicenseState::ccrAcknowledgementMessages);
        ACKNOWLEDGMENT_MESSAGES = Collections.unmodifiableMap(messages);
    }

    private static String[] securityAcknowledgementMessages(OperationMode currentMode, OperationMode newMode) {
        switch (newMode) {
            case BASIC:
                switch (currentMode) {
                    case STANDARD:
                        return new String[] {
                            "Security will default to disabled (set " + XPackSettings.SECURITY_ENABLED.getKey() + " to enable security).",
                        };
                    case TRIAL:
                    case GOLD:
                    case PLATINUM:
                    case ENTERPRISE:
                        return new String[] {
                            "Security will default to disabled (set " + XPackSettings.SECURITY_ENABLED.getKey() + " to enable security).",
                            "Authentication will be limited to the native and file realms.",
                            "Security tokens and API keys will not be supported.",
                            "IP filtering and auditing will be disabled.",
                            "Field and document level access control will be disabled.",
                            "Custom realms will be ignored.",
                            "A custom authorization engine will be ignored."
                        };
                }
                break;
            case GOLD:
                switch (currentMode) {
                    case BASIC:
                    case STANDARD:
                        // ^^ though technically it was already disabled, it's not bad to remind them
                    case TRIAL:
                    case PLATINUM:
                    case ENTERPRISE:
                        return new String[] {
                            "Field and document level access control will be disabled.",
                            "Custom realms will be ignored.",
                            "A custom authorization engine will be ignored."
                        };
                }
                break;
            case STANDARD:
                switch (currentMode) {
                    case BASIC:
                        // ^^ though technically it doesn't change the feature set, it's not bad to remind them
                    case GOLD:
                    case PLATINUM:
                    case ENTERPRISE:
                    case TRIAL:
                        return new String[] {
                            "Authentication will be limited to the native realms.",
                            "IP filtering and auditing will be disabled.",
                            "Field and document level access control will be disabled.",
                            "Custom realms will be ignored.",
                            "A custom authorization engine will be ignored."
                        };
                }
        }
        return Strings.EMPTY_ARRAY;
    }

    private static String[] watcherAcknowledgementMessages(OperationMode currentMode, OperationMode newMode) {
        switch (newMode) {
            case BASIC:
                switch (currentMode) {
                    case TRIAL:
                    case STANDARD:
                    case GOLD:
                    case PLATINUM:
                    case ENTERPRISE:
                        return new String[] { "Watcher will be disabled" };
                }
                break;
        }
        return Strings.EMPTY_ARRAY;
    }

    private static String[] monitoringAcknowledgementMessages(OperationMode currentMode, OperationMode newMode) {
        switch (newMode) {
            case BASIC:
                switch (currentMode) {
                    case TRIAL:
                    case STANDARD:
                    case GOLD:
                    case PLATINUM:
                    case ENTERPRISE:
                        return new String[] {
                            LoggerMessageFormat.format(
                                "Multi-cluster support is disabled for clusters with [{}] license. If you are\n" +
                                    "running multiple clusters, users won't be able to access the clusters with\n" +
                                    "[{}] licenses from within a single X-Pack Kibana instance. You will have to deploy a\n" +
                                    "separate and dedicated X-pack Kibana instance for each [{}] cluster you wish to monitor.",
                                newMode, newMode, newMode),
                            LoggerMessageFormat.format(
                                "Automatic index cleanup is locked to {} days for clusters with [{}] license.",
                                MonitoringField.HISTORY_DURATION.getDefault(Settings.EMPTY).days(), newMode)
                        };
                }
                break;
        }
        return Strings.EMPTY_ARRAY;
    }

    private static String[] graphAcknowledgementMessages(OperationMode currentMode, OperationMode newMode) {
        switch (newMode) {
            case BASIC:
            case STANDARD:
            case GOLD:
                switch (currentMode) {
                    case TRIAL:
                    case PLATINUM:
                    case ENTERPRISE:
                        return new String[] { "Graph will be disabled" };
                }
                break;
        }
        return Strings.EMPTY_ARRAY;
    }

    private static String[] machineLearningAcknowledgementMessages(OperationMode currentMode, OperationMode newMode) {
        switch (newMode) {
            case BASIC:
            case STANDARD:
            case GOLD:
                switch (currentMode) {
                    case TRIAL:
                    case PLATINUM:
                    case ENTERPRISE:
                        return new String[] { "Machine learning will be disabled" };
                }
                break;
        }
        return Strings.EMPTY_ARRAY;
    }

    private static String[] logstashAcknowledgementMessages(OperationMode currentMode, OperationMode newMode) {
        switch (newMode) {
            case BASIC:
                if (isBasic(currentMode) == false) {
                    return new String[] { "Logstash will no longer poll for centrally-managed pipelines" };
                }
                break;
        }
        return Strings.EMPTY_ARRAY;
    }

    private static String[] beatsAcknowledgementMessages(OperationMode currentMode, OperationMode newMode) {
        switch (newMode) {
            case BASIC:
                if (isBasic(currentMode) == false) {
                    return new String[] { "Beats will no longer be able to use centrally-managed configuration" };
                }
                break;
        }
        return Strings.EMPTY_ARRAY;
    }

    private static String[] sqlAcknowledgementMessages(OperationMode currentMode, OperationMode newMode) {
        switch (newMode) {
            case BASIC:
            case STANDARD:
            case GOLD:
                switch (currentMode) {
                    case TRIAL:
                    case PLATINUM:
                    case ENTERPRISE:
                        return new String[] {
                                "JDBC and ODBC support will be disabled, but you can continue to use SQL CLI and REST endpoint" };
                }
                break;
        }
        return Strings.EMPTY_ARRAY;
    }

    private static String[] ccrAcknowledgementMessages(final OperationMode current, final OperationMode next) {
        switch (current) {
            // the current license level permits CCR
            case TRIAL:
            case PLATINUM:
            case ENTERPRISE:
                switch (next) {
                    // the next license level does not permit CCR
                    case MISSING:
                    case BASIC:
                    case STANDARD:
                    case GOLD:
                        // so CCR will be disabled
                        return new String[]{
                            "Cross-Cluster Replication will be disabled"
                        };
                }
        }
        return Strings.EMPTY_ARRAY;
    }

    private static boolean isBasic(OperationMode mode) {
        return mode == OperationMode.BASIC;
    }

    /** A wrapper for the license mode and state, to allow atomically swapping. */
    private static class Status {

        /** The current "mode" of the license (ie license type). */
        final OperationMode mode;

        /** True if the license is active, or false if it is expired. */
        final boolean active;

        Status(OperationMode mode, boolean active) {
            this.mode = mode;
            this.active = active;
        }
    }

    private final List<LicenseStateListener> listeners;
    private final boolean isSecurityEnabled;
    private final boolean isSecurityExplicitlyEnabled;
    private final Map<Feature, LongAccumulator> lastUsed;
    private final LongSupplier epochMillisProvider;

    // Since Status is the only field that can be updated, we do not need to synchronize access to
    // XPackLicenseState. However, if status is read multiple times in a method, it can change in between
    // reads. Methods should use `executeAgainstStatus` and `checkAgainstStatus` to ensure that the status
    // is only read once.
    private volatile Status status = new Status(OperationMode.TRIAL, true);

    public XPackLicenseState(Settings settings, LongSupplier epochMillisProvider) {
        this.listeners = new CopyOnWriteArrayList<>();
        this.isSecurityEnabled = XPackSettings.SECURITY_ENABLED.get(settings);
        this.isSecurityExplicitlyEnabled = isSecurityEnabled && isSecurityExplicitlyEnabled(settings);

        // prepopulate feature last used map with entries for non basic features, which are the ones we
        // care to actually keep track of
        Map<Feature, LongAccumulator> lastUsed = new EnumMap<>(Feature.class);
        for (Feature feature : Feature.values()) {
            if (NON_TRACKED_FEATURES.contains(feature) == false) {
                lastUsed.put(feature, new LongAccumulator(Long::max, 0));
            }
        }
        this.lastUsed = lastUsed;
        this.epochMillisProvider = epochMillisProvider;
    }

    private XPackLicenseState(List<LicenseStateListener> listeners, boolean isSecurityEnabled, boolean isSecurityExplicitlyEnabled,
                              Status status, Map<Feature, LongAccumulator> lastUsed, LongSupplier epochMillisProvider) {
        this.listeners = listeners;
        this.isSecurityEnabled = isSecurityEnabled;
        this.isSecurityExplicitlyEnabled = isSecurityExplicitlyEnabled;
        this.status = status;
        this.lastUsed = lastUsed;
        this.epochMillisProvider = epochMillisProvider;
    }

    private static boolean isSecurityExplicitlyEnabled(Settings settings) {
        return settings.hasValue(XPackSettings.SECURITY_ENABLED.getKey());
    }

    /** Performs function against status, only reading the status once to avoid races */
    private <T> T executeAgainstStatus(Function<Status, T> statusFn) {
        return statusFn.apply(this.status);
    }

    /** Performs predicate against status, only reading the status once to avoid races */
    private boolean checkAgainstStatus(Predicate<Status> statusPredicate) {
        return statusPredicate.test(this.status);
    }

    /**
     * Updates the current state of the license, which will change what features are available.
     *
     * @param mode   The mode (type) of the current license.
     * @param active True if the current license exists and is within its allowed usage period; false if it is expired or missing.
     * @param mostRecentTrialVersion If this cluster has, at some point commenced a trial, the most recent version on which they did that.
     *                               May be {@code null} if they have never generated a trial license on this cluster, or the most recent
     *                               trial was prior to this metadata being tracked (6.1)
     */
    void update(OperationMode mode, boolean active, @Nullable Version mostRecentTrialVersion) {
        status = new Status(mode, active);
        listeners.forEach(LicenseStateListener::licenseStateChanged);
    }

    /** Add a listener to be notified on license change */
    public void addListener(final LicenseStateListener listener) {
        listeners.add(Objects.requireNonNull(listener));
    }

    /** Remove a listener */
    public void removeListener(final LicenseStateListener listener) {
        listeners.remove(Objects.requireNonNull(listener));
    }

    /** Return the current license type. */
    public OperationMode getOperationMode() {
        return executeAgainstStatus(status -> status.mode);
    }

    /**
     * Checks that the cluster has a valid licence of any level.
     * @see #isActive()
     */
    public boolean allowForAllLicenses() {
        return checkAgainstStatus(status -> status.active);
    }

    // Package private for tests
    /** Return true if the license is currently within its time boundaries, false otherwise. */
    public boolean isActive() {
        return checkAgainstStatus(status -> status.active);
    }

    /**
     * Checks whether the given feature is allowed, tracking the last usage time.
     */
    public boolean checkFeature(Feature feature) {
        boolean allowed = isAllowed(feature);
        LongAccumulator maxEpochAccumulator = lastUsed.get(feature);
        if (maxEpochAccumulator != null) {
            maxEpochAccumulator.accumulate(epochMillisProvider.getAsLong());
        }
        return allowed;
    }

    /**
     * Checks whether the given feature is allowed by the current license.
     * <p>
     * This method should only be used when serializing whether a feature is allowed for telemetry.
     */
    public boolean isAllowed(Feature feature) {
        return isAllowedByLicense(feature.minimumOperationMode, feature.needsActive);
    }

    /**
     * Returns a mapping of gold+ features to the last time that feature was used.
     *
     * Note that if a feature has not been used, it will not appear in the map.
     */
    public Map<Feature, Long> getLastUsed() {
        return lastUsed.entrySet().stream()
            .filter(e -> e.getValue().get() != 0) // feature was never used
            .collect(Collectors.toMap(Map.Entry::getKey, e -> e.getValue().get()));
    }

    public static boolean isMachineLearningAllowedForOperationMode(final OperationMode operationMode) {
        return isAllowedByOperationMode(operationMode, OperationMode.PLATINUM);
    }

    public static boolean isTransformAllowedForOperationMode(final OperationMode operationMode) {
        // any license (basic and upwards)
        return operationMode != License.OperationMode.MISSING;
    }

    public static boolean isFipsAllowedForOperationMode(final OperationMode operationMode) {
        return isAllowedByOperationMode(operationMode, OperationMode.PLATINUM);
    }

    /**
     * Returns whether security is enabled, taking into account the default enabled state
     * based on the current license level.
     */
    public boolean isSecurityEnabled() {
        return isSecurityEnabled(status.mode, isSecurityExplicitlyEnabled, isSecurityEnabled);
    }

    public static boolean isTransportTlsRequired(License license, Settings settings) {
        if (license == null) {
            return false;
        }
        switch (license.operationMode()) {
            case STANDARD:
            case GOLD:
            case PLATINUM:
            case ENTERPRISE:
                return XPackSettings.SECURITY_ENABLED.get(settings);
            case BASIC:
                return XPackSettings.SECURITY_ENABLED.get(settings) && isSecurityExplicitlyEnabled(settings);
            case MISSING:
            case TRIAL:
                return false;
            default:
                throw new AssertionError("unknown operation mode [" + license.operationMode() + "]");
        }
    }

    private static boolean isSecurityEnabled(final OperationMode mode, final boolean isSecurityExplicitlyEnabled,
                                             final boolean isSecurityEnabled) {
        switch (mode) {
            case TRIAL:
            case BASIC:
                return isSecurityExplicitlyEnabled;
            default:
                return isSecurityEnabled;
        }
    }

    public static boolean isCcrAllowedForOperationMode(final OperationMode operationMode) {
        return isAllowedByOperationMode(operationMode, OperationMode.PLATINUM);
    }

    public static boolean isAllowedByOperationMode(
        final OperationMode operationMode, final OperationMode minimumMode) {
        if (OperationMode.TRIAL == operationMode) {
            return true;
        }
        return operationMode.compareTo(minimumMode) >= 0;
    }

    /**
     * Creates a copy of this object based on the state at the time the method was called. The
     * returned object will not be modified by a license update/expiration so it can be used to
     * make multiple method calls on the license state safely. This object should not be long
     * lived but instead used within a method when a consistent view of the license state
     * is needed for multiple interactions with the license state.
     */
    public XPackLicenseState copyCurrentLicenseState() {
        return executeAgainstStatus(status ->
            new XPackLicenseState(listeners, isSecurityEnabled, isSecurityExplicitlyEnabled, status, lastUsed, epochMillisProvider));
    }

    /**
     * Test whether a feature is allowed by the status of license.
     *
     * @param minimumMode  The minimum license to meet or exceed
     * @param needActive   Whether current license needs to be active
     *
     * @return true if feature is allowed, otherwise false
     */
    public boolean isAllowedByLicense(OperationMode minimumMode, boolean needActive) {
        return checkAgainstStatus(status -> {
            if (needActive && false == status.active) {
                return false;
            }
            return isAllowedByOperationMode(status.mode, minimumMode);
        });
    }

    /**
     * A convenient method to test whether a feature is by license status.
     * @see #isAllowedByLicense(OperationMode, boolean)
     *
     * @param minimumMode  The minimum license to meet or exceed
     */
    public boolean isAllowedByLicense(OperationMode minimumMode) {
        return isAllowedByLicense(minimumMode, true);
    }

}<|MERGE_RESOLUTION|>--- conflicted
+++ resolved
@@ -72,13 +72,7 @@
 
         SPATIAL_GEO_GRID(OperationMode.GOLD, true),
 
-<<<<<<< HEAD
-        SEARCHABLE_SNAPSHOTS(OperationMode.PLATINUM, true);
-=======
-        ANALYTICS(OperationMode.MISSING, true),
-
         SEARCHABLE_SNAPSHOTS(OperationMode.ENTERPRISE, true);
->>>>>>> 33ca5a7e
 
         final OperationMode minimumOperationMode;
         final boolean needsActive;
