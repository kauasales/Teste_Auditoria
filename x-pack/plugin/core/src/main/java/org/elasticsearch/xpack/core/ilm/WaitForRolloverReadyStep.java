/*
 * Copyright Elasticsearch B.V. and/or licensed to Elasticsearch B.V. under one
 * or more contributor license agreements. Licensed under the Elastic License
 * 2.0; you may not use this file except in compliance with the Elastic License
 * 2.0.
 */

package org.elasticsearch.xpack.core.ilm;

import org.apache.logging.log4j.LogManager;
import org.apache.logging.log4j.Logger;
import org.elasticsearch.action.ActionListener;
import org.elasticsearch.action.admin.indices.rollover.RolloverRequest;
import org.elasticsearch.client.internal.Client;
import org.elasticsearch.cluster.metadata.IndexAbstraction;
import org.elasticsearch.cluster.metadata.IndexMetadata;
import org.elasticsearch.cluster.metadata.Metadata;
import org.elasticsearch.common.Strings;
import org.elasticsearch.common.unit.ByteSizeValue;
import org.elasticsearch.core.TimeValue;
import org.elasticsearch.index.Index;
import org.elasticsearch.xcontent.ToXContentObject;
import org.elasticsearch.xcontent.XContentBuilder;

import java.io.IOException;
import java.util.Locale;
import java.util.Objects;

/**
 * Waits for at least one rollover condition to be satisfied, using the Rollover API's dry_run option.
 */
public class WaitForRolloverReadyStep extends AsyncWaitStep {
    private static final Logger logger = LogManager.getLogger(WaitForRolloverReadyStep.class);

    public static final String NAME = "check-rollover-ready";

    private final ByteSizeValue maxSize;
    private final ByteSizeValue maxPrimaryShardSize;
    private final TimeValue maxAge;
    private final Long maxDocs;
<<<<<<< HEAD
    private final ByteSizeValue minPrimaryShardSize;
    private final TimeValue minAge;
    private final Long minDocs;
=======
    private final Long maxPrimaryShardDocs;
>>>>>>> 078bea2d

    public WaitForRolloverReadyStep(
        StepKey key,
        StepKey nextStepKey,
        Client client,
        ByteSizeValue maxSize,
        ByteSizeValue maxPrimaryShardSize,
        TimeValue maxAge,
        Long maxDocs,
<<<<<<< HEAD
        ByteSizeValue minPrimaryShardSize,
        TimeValue minAge,
        Long minDocs
=======
        Long maxPrimaryShardDocs
>>>>>>> 078bea2d
    ) {
        super(key, nextStepKey, client);
        this.maxSize = maxSize;
        this.maxPrimaryShardSize = maxPrimaryShardSize;
        this.maxAge = maxAge;
        this.maxDocs = maxDocs;
<<<<<<< HEAD
        this.minPrimaryShardSize = minPrimaryShardSize;
        this.minAge = minAge;
        this.minDocs = minDocs;
=======
        this.maxPrimaryShardDocs = maxPrimaryShardDocs;
>>>>>>> 078bea2d
    }

    @Override
    public boolean isRetryable() {
        return true;
    }

    @Override
    public void evaluateCondition(Metadata metadata, Index index, Listener listener, TimeValue masterTimeout) {
        IndexAbstraction indexAbstraction = metadata.getIndicesLookup().get(index.getName());
        assert indexAbstraction != null : "invalid cluster metadata. index [" + index.getName() + "] was not found";
        final String rolloverTarget;
        IndexAbstraction.DataStream dataStream = indexAbstraction.getParentDataStream();
        if (dataStream != null) {
            assert dataStream.getWriteIndex() != null : "datastream " + dataStream.getName() + " has no write index";
            if (dataStream.getWriteIndex().equals(index) == false) {
                logger.warn(
                    "index [{}] is not the write index for data stream [{}]. skipping rollover for policy [{}]",
                    index.getName(),
                    dataStream.getName(),
                    metadata.index(index).getLifecyclePolicyName()
                );
                listener.onResponse(true, EmptyInfo.INSTANCE);
                return;
            }
            rolloverTarget = dataStream.getName();
        } else {
            IndexMetadata indexMetadata = metadata.index(index);
            String rolloverAlias = RolloverAction.LIFECYCLE_ROLLOVER_ALIAS_SETTING.get(indexMetadata.getSettings());

            if (Strings.isNullOrEmpty(rolloverAlias)) {
                listener.onFailure(
                    new IllegalArgumentException(
                        String.format(
                            Locale.ROOT,
                            "setting [%s] for index [%s] is empty or not defined",
                            RolloverAction.LIFECYCLE_ROLLOVER_ALIAS,
                            index.getName()
                        )
                    )
                );
                return;
            }

            if (indexMetadata.getRolloverInfos().get(rolloverAlias) != null) {
                logger.info(
                    "index [{}] was already rolled over for alias [{}], not attempting to roll over again",
                    index.getName(),
                    rolloverAlias
                );
                listener.onResponse(true, EmptyInfo.INSTANCE);
                return;
            }

            // The order of the following checks is important in ways which may not be obvious.

            // First, figure out if 1) The configured alias points to this index, and if so,
            // whether this index is the write alias for this index
            boolean aliasPointsToThisIndex = indexMetadata.getAliases().containsKey(rolloverAlias);

            Boolean isWriteIndex = null;
            if (aliasPointsToThisIndex) {
                // The writeIndex() call returns a tri-state boolean:
                // true -> this index is the write index for this alias
                // false -> this index is not the write index for this alias
                // null -> this alias is a "classic-style" alias and does not have a write index configured, but only points to one index
                // and is thus the write index by default
                isWriteIndex = indexMetadata.getAliases().get(rolloverAlias).writeIndex();
            }

            boolean indexingComplete = LifecycleSettings.LIFECYCLE_INDEXING_COMPLETE_SETTING.get(indexMetadata.getSettings());
            if (indexingComplete) {
                logger.trace(index + " has lifecycle complete set, skipping " + WaitForRolloverReadyStep.NAME);
                // If this index is still the write index for this alias, skipping rollover and continuing with the policy almost certainly
                // isn't what we want, as something likely still expects to be writing to this index.
                // If the alias doesn't point to this index, that's okay as that will be the result if this index is using a
                // "classic-style" alias and has already rolled over, and we want to continue with the policy.
                if (aliasPointsToThisIndex && Boolean.TRUE.equals(isWriteIndex)) {
                    listener.onFailure(
                        new IllegalStateException(
                            String.format(
                                Locale.ROOT,
                                "index [%s] has [%s] set to [true], but is still the write index for alias [%s]",
                                index.getName(),
                                LifecycleSettings.LIFECYCLE_INDEXING_COMPLETE,
                                rolloverAlias
                            )
                        )
                    );
                    return;
                }

                listener.onResponse(true, EmptyInfo.INSTANCE);
                return;
            }

            // If indexing_complete is *not* set, and the alias does not point to this index, we can't roll over this index, so error out.
            if (aliasPointsToThisIndex == false) {
                listener.onFailure(
                    new IllegalArgumentException(
                        String.format(
                            Locale.ROOT,
                            "%s [%s] does not point to index [%s]",
                            RolloverAction.LIFECYCLE_ROLLOVER_ALIAS,
                            rolloverAlias,
                            index.getName()
                        )
                    )
                );
                return;
            }

            // Similarly, if isWriteIndex is false (see note above on false vs. null), we can't roll over this index, so error out.
            if (Boolean.FALSE.equals(isWriteIndex)) {
                listener.onFailure(
                    new IllegalArgumentException(
                        String.format(Locale.ROOT, "index [%s] is not the write index for alias [%s]", index.getName(), rolloverAlias)
                    )
                );
                return;
            }

            rolloverTarget = rolloverAlias;
        }

        RolloverRequest rolloverRequest = new RolloverRequest(rolloverTarget, null).masterNodeTimeout(masterTimeout);
        rolloverRequest.dryRun(true);
        if (maxSize != null) {
            rolloverRequest.addMaxIndexSizeCondition(maxSize);
        }
        if (maxPrimaryShardSize != null) {
            rolloverRequest.addMaxPrimaryShardSizeCondition(maxPrimaryShardSize);
        }
        if (maxAge != null) {
            rolloverRequest.addMaxIndexAgeCondition(maxAge);
        }
        if (maxDocs != null) {
            rolloverRequest.addMaxIndexDocsCondition(maxDocs);
        }
<<<<<<< HEAD
        if (minPrimaryShardSize != null) {
            rolloverRequest.addMinPrimaryShardSizeCondition(minPrimaryShardSize);
        }
        if (minAge != null) {
            rolloverRequest.addMinIndexAgeCondition(minAge);
        }
        if (minDocs != null) {
            rolloverRequest.addMinIndexDocsCondition(minDocs);
=======
        if (maxPrimaryShardDocs != null) {
            rolloverRequest.addMaxPrimaryShardDocsCondition(maxPrimaryShardDocs);
>>>>>>> 078bea2d
        }
        getClient().admin()
            .indices()
            .rolloverIndex(
                rolloverRequest,
                ActionListener.wrap(
                    response -> listener.onResponse(rolloverRequest.areConditionsMet(response.getConditionStatus()), EmptyInfo.INSTANCE),
                    listener::onFailure
                )
            );
    }

    ByteSizeValue getMaxSize() {
        return maxSize;
    }

    ByteSizeValue getMaxPrimaryShardSize() {
        return maxPrimaryShardSize;
    }

    TimeValue getMaxAge() {
        return maxAge;
    }

    Long getMaxDocs() {
        return maxDocs;
    }

<<<<<<< HEAD
    ByteSizeValue getMinPrimaryShardSize() {
        return minPrimaryShardSize;
    }

    TimeValue getMinAge() {
        return minAge;
    }

    Long getMinDocs() {
        return minDocs;
=======
    public Long getMaxPrimaryShardDocs() {
        return maxPrimaryShardDocs;
>>>>>>> 078bea2d
    }

    @Override
    public int hashCode() {
<<<<<<< HEAD
        return Objects.hash(super.hashCode(), maxSize, maxPrimaryShardSize, maxAge, maxDocs, minPrimaryShardSize, minAge, minDocs);
=======
        return Objects.hash(super.hashCode(), maxSize, maxPrimaryShardSize, maxAge, maxDocs, maxPrimaryShardDocs);
>>>>>>> 078bea2d
    }

    @Override
    public boolean equals(Object obj) {
        if (obj == null) {
            return false;
        }
        if (getClass() != obj.getClass()) {
            return false;
        }
        WaitForRolloverReadyStep other = (WaitForRolloverReadyStep) obj;
        return super.equals(obj)
            && Objects.equals(maxSize, other.maxSize)
            && Objects.equals(maxPrimaryShardSize, other.maxPrimaryShardSize)
            && Objects.equals(maxAge, other.maxAge)
            && Objects.equals(maxDocs, other.maxDocs)
<<<<<<< HEAD
            && Objects.equals(minPrimaryShardSize, other.minPrimaryShardSize)
            && Objects.equals(minAge, other.minAge)
            && Objects.equals(minDocs, other.minDocs);
=======
            && Objects.equals(maxPrimaryShardDocs, other.maxPrimaryShardDocs);
>>>>>>> 078bea2d
    }

    // We currently have no information to provide for this AsyncWaitStep, so this is an empty object
    private static final class EmptyInfo implements ToXContentObject {

        static final EmptyInfo INSTANCE = new EmptyInfo();

        private EmptyInfo() {}

        @Override
        public XContentBuilder toXContent(XContentBuilder builder, Params params) throws IOException {
            return builder;
        }
    }
}<|MERGE_RESOLUTION|>--- conflicted
+++ resolved
@@ -38,13 +38,10 @@
     private final ByteSizeValue maxPrimaryShardSize;
     private final TimeValue maxAge;
     private final Long maxDocs;
-<<<<<<< HEAD
+    private final Long maxPrimaryShardDocs;
     private final ByteSizeValue minPrimaryShardSize;
     private final TimeValue minAge;
     private final Long minDocs;
-=======
-    private final Long maxPrimaryShardDocs;
->>>>>>> 078bea2d
 
     public WaitForRolloverReadyStep(
         StepKey key,
@@ -54,26 +51,20 @@
         ByteSizeValue maxPrimaryShardSize,
         TimeValue maxAge,
         Long maxDocs,
-<<<<<<< HEAD
+        Long maxPrimaryShardDocs,
         ByteSizeValue minPrimaryShardSize,
         TimeValue minAge,
         Long minDocs
-=======
-        Long maxPrimaryShardDocs
->>>>>>> 078bea2d
     ) {
         super(key, nextStepKey, client);
         this.maxSize = maxSize;
         this.maxPrimaryShardSize = maxPrimaryShardSize;
         this.maxAge = maxAge;
         this.maxDocs = maxDocs;
-<<<<<<< HEAD
+        this.maxPrimaryShardDocs = maxPrimaryShardDocs;
         this.minPrimaryShardSize = minPrimaryShardSize;
         this.minAge = minAge;
         this.minDocs = minDocs;
-=======
-        this.maxPrimaryShardDocs = maxPrimaryShardDocs;
->>>>>>> 078bea2d
     }
 
     @Override
@@ -213,7 +204,9 @@
         if (maxDocs != null) {
             rolloverRequest.addMaxIndexDocsCondition(maxDocs);
         }
-<<<<<<< HEAD
+        if (maxPrimaryShardDocs != null) {
+            rolloverRequest.addMaxPrimaryShardDocsCondition(maxPrimaryShardDocs);
+        }
         if (minPrimaryShardSize != null) {
             rolloverRequest.addMinPrimaryShardSizeCondition(minPrimaryShardSize);
         }
@@ -222,10 +215,6 @@
         }
         if (minDocs != null) {
             rolloverRequest.addMinIndexDocsCondition(minDocs);
-=======
-        if (maxPrimaryShardDocs != null) {
-            rolloverRequest.addMaxPrimaryShardDocsCondition(maxPrimaryShardDocs);
->>>>>>> 078bea2d
         }
         getClient().admin()
             .indices()
@@ -254,7 +243,10 @@
         return maxDocs;
     }
 
-<<<<<<< HEAD
+    public Long getMaxPrimaryShardDocs() {
+        return maxPrimaryShardDocs;
+    }
+
     ByteSizeValue getMinPrimaryShardSize() {
         return minPrimaryShardSize;
     }
@@ -265,19 +257,12 @@
 
     Long getMinDocs() {
         return minDocs;
-=======
-    public Long getMaxPrimaryShardDocs() {
-        return maxPrimaryShardDocs;
->>>>>>> 078bea2d
     }
 
     @Override
     public int hashCode() {
-<<<<<<< HEAD
-        return Objects.hash(super.hashCode(), maxSize, maxPrimaryShardSize, maxAge, maxDocs, minPrimaryShardSize, minAge, minDocs);
-=======
-        return Objects.hash(super.hashCode(), maxSize, maxPrimaryShardSize, maxAge, maxDocs, maxPrimaryShardDocs);
->>>>>>> 078bea2d
+        return Objects.hash(super.hashCode(), maxSize, maxPrimaryShardSize, maxAge, maxDocs, maxPrimaryShardDocs, minPrimaryShardSize,
+            minAge, minDocs);
     }
 
     @Override
@@ -294,13 +279,10 @@
             && Objects.equals(maxPrimaryShardSize, other.maxPrimaryShardSize)
             && Objects.equals(maxAge, other.maxAge)
             && Objects.equals(maxDocs, other.maxDocs)
-<<<<<<< HEAD
+            && Objects.equals(maxPrimaryShardDocs, other.maxPrimaryShardDocs)
             && Objects.equals(minPrimaryShardSize, other.minPrimaryShardSize)
             && Objects.equals(minAge, other.minAge)
             && Objects.equals(minDocs, other.minDocs);
-=======
-            && Objects.equals(maxPrimaryShardDocs, other.maxPrimaryShardDocs);
->>>>>>> 078bea2d
     }
 
     // We currently have no information to provide for this AsyncWaitStep, so this is an empty object
