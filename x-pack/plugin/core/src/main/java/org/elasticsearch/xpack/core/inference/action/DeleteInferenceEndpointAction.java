--- conflicted
+++ resolved
@@ -116,33 +116,18 @@
 
         public Response(StreamInput in) throws IOException {
             super(in);
-<<<<<<< HEAD
-            if (in.getTransportVersion().onOrAfter(TransportVersions.ML_INFERENCE_DONT_DELETE_WHEN_SEMANTIC_TEXT_EXISTS)) {
-                pipelineIds = in.readCollectionAsSet(StreamInput::readString);
-                indexes = in.readCollectionAsSet(StreamInput::readString);
-            } else {
-                pipelineIds = Set.of();
-                indexes = Set.of();
-=======
             if (in.getTransportVersion().onOrAfter(TransportVersions.ML_INFERENCE_ENHANCE_DELETE_ENDPOINT)) {
                 pipelineIds = in.readCollectionAsSet(StreamInput::readString);
             } else {
                 pipelineIds = Set.of();
->>>>>>> f30a6d9f
             }
         }
 
         @Override
         public void writeTo(StreamOutput out) throws IOException {
             super.writeTo(out);
-<<<<<<< HEAD
-            if (out.getTransportVersion().onOrAfter(TransportVersions.ML_INFERENCE_DONT_DELETE_WHEN_SEMANTIC_TEXT_EXISTS)) {
-                out.writeCollection(pipelineIds, StreamOutput::writeString);
-                out.writeCollection(indexes, StreamOutput::writeString);
-=======
             if (out.getTransportVersion().onOrAfter(TransportVersions.ML_INFERENCE_ENHANCE_DELETE_ENDPOINT)) {
                 out.writeCollection(pipelineIds, StreamOutput::writeString);
->>>>>>> f30a6d9f
             }
         }
 
