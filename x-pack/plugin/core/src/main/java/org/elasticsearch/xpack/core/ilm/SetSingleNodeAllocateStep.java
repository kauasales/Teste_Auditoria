/*
 * Copyright Elasticsearch B.V. and/or licensed to Elasticsearch B.V. under one
 * or more contributor license agreements. Licensed under the Elastic License
 * 2.0; you may not use this file except in compliance with the Elastic License
 * 2.0.
 */
package org.elasticsearch.xpack.core.ilm;

import org.apache.logging.log4j.LogManager;
import org.apache.logging.log4j.Logger;
import org.elasticsearch.action.ActionListener;
import org.elasticsearch.action.admin.cluster.node.stats.NodeStats;
import org.elasticsearch.action.admin.cluster.node.stats.NodesStatsRequest;
import org.elasticsearch.action.admin.indices.settings.put.UpdateSettingsRequest;
<<<<<<< HEAD
import org.elasticsearch.action.admin.indices.stats.CommonStatsFlags;
import org.elasticsearch.action.admin.indices.stats.IndexShardStats;
import org.elasticsearch.client.Client;
import org.elasticsearch.client.transport.NoNodeAvailableException;
=======
import org.elasticsearch.client.internal.Client;
import org.elasticsearch.client.internal.transport.NoNodeAvailableException;
>>>>>>> ed5fc8bd
import org.elasticsearch.cluster.ClusterState;
import org.elasticsearch.cluster.ClusterStateObserver;
import org.elasticsearch.cluster.metadata.IndexMetadata;
import org.elasticsearch.cluster.routing.RoutingNode;
import org.elasticsearch.cluster.routing.ShardRouting;
import org.elasticsearch.cluster.routing.allocation.DiskThresholdSettings;
import org.elasticsearch.cluster.routing.allocation.RoutingAllocation;
import org.elasticsearch.cluster.routing.allocation.decider.AllocationDeciders;
import org.elasticsearch.cluster.routing.allocation.decider.Decision;
import org.elasticsearch.cluster.routing.allocation.decider.FilterAllocationDecider;
import org.elasticsearch.cluster.routing.allocation.decider.NodeReplacementAllocationDecider;
import org.elasticsearch.cluster.routing.allocation.decider.NodeShutdownAllocationDecider;
import org.elasticsearch.cluster.routing.allocation.decider.NodeVersionAllocationDecider;
import org.elasticsearch.cluster.routing.allocation.decider.ShardsLimitAllocationDecider;
import org.elasticsearch.common.Randomness;
import org.elasticsearch.common.settings.ClusterSettings;
import org.elasticsearch.common.settings.Settings;
import org.elasticsearch.core.TimeValue;
import org.elasticsearch.index.IndexNotFoundException;
import org.elasticsearch.index.shard.ShardId;
import org.elasticsearch.monitor.fs.FsInfo;
import org.elasticsearch.xpack.cluster.routing.allocation.DataTierAllocationDecider;

import java.util.ArrayList;
import java.util.Arrays;
import java.util.HashMap;
import java.util.HashSet;
import java.util.List;
import java.util.Map;
import java.util.Optional;
import java.util.Set;
import java.util.stream.Collectors;

/**
 * Allocates all shards in a single index to one node.
 * For example, as preparation for shrinking that index.
 */
public class SetSingleNodeAllocateStep extends AsyncActionStep {
    private static final Logger logger = LogManager.getLogger(SetSingleNodeAllocateStep.class);
    public static final String NAME = "set-single-node-allocation";

    public SetSingleNodeAllocateStep(StepKey key, StepKey nextStepKey, Client client) {
        super(key, nextStepKey, client);
    }

    @Override
    public boolean isRetryable() {
        return true;
    }

    @Override
    public void performAction(
        IndexMetadata indexMetadata,
        ClusterState clusterState,
        ClusterStateObserver observer,
        ActionListener<Void> listener
    ) {
        // These allocation deciders were chosen because these are the conditions that can prevent
        // allocation long-term, and that we can inspect in advance. Most other allocation deciders
        // will either only delay relocation (e.g. ThrottlingAllocationDecider), or don't work very
        // well when reallocating potentially many shards at once (e.g. DiskThresholdDecider)
<<<<<<< HEAD
        AllocationDeciders allocationDeciders = new AllocationDeciders(List.of(
            new FilterAllocationDecider(clusterState.getMetadata().settings(),
                new ClusterSettings(Settings.EMPTY, ClusterSettings.BUILT_IN_CLUSTER_SETTINGS)),
            new DataTierAllocationDecider(),
            new NodeVersionAllocationDecider(),
            new NodeShutdownAllocationDecider(),
            new NodeReplacementAllocationDecider()
        ));
        DiskThresholdSettings diskThresholdSettings = new DiskThresholdSettings(clusterState.getMetadata().settings(),
            new ClusterSettings(Settings.EMPTY, ClusterSettings.BUILT_IN_CLUSTER_SETTINGS));
        final RoutingNodes routingNodes = clusterState.getRoutingNodes();
        RoutingAllocation allocation = new RoutingAllocation(allocationDeciders, routingNodes, clusterState, null,
            null, System.nanoTime());
        Set<String> validNodeIds = new HashSet<>();
=======
        AllocationDeciders allocationDeciders = new AllocationDeciders(
            List.of(
                new FilterAllocationDecider(
                    clusterState.getMetadata().settings(),
                    new ClusterSettings(Settings.EMPTY, ClusterSettings.BUILT_IN_CLUSTER_SETTINGS)
                ),
                DataTierAllocationDecider.INSTANCE,
                new NodeVersionAllocationDecider(),
                new NodeShutdownAllocationDecider(),
                new NodeReplacementAllocationDecider()
            )
        );
        RoutingAllocation allocation = new RoutingAllocation(allocationDeciders, clusterState, null, null, System.nanoTime());
        List<String> validNodeIds = new ArrayList<>();
>>>>>>> ed5fc8bd
        String indexName = indexMetadata.getIndex().getName();
        final Map<ShardId, List<ShardRouting>> routingsByShardId = clusterState.getRoutingTable()
            .allShards(indexName)
            .stream()
            .collect(Collectors.groupingBy(ShardRouting::shardId));


        if (routingsByShardId.isEmpty() == false) {
<<<<<<< HEAD
            List<String> dataNodeIds = new ArrayList<>();
            for (RoutingNode node : routingNodes) {
                boolean canAllocateOneCopyOfEachShard = routingsByShardId.values().stream()
                    .allMatch(shardRoutings -> shardRoutings.stream()
                        .map(shardRouting -> allocationDeciders.canAllocate(shardRouting, node, allocation).type())
                        .anyMatch(Decision.Type.YES::equals));
=======
            for (RoutingNode node : allocation.routingNodes()) {
                boolean canAllocateOneCopyOfEachShard = routingsByShardId.values()
                    .stream() // For each shard
                    .allMatch(
                        shardRoutings -> shardRoutings.stream() // Can we allocate at least one shard copy to this node?
                            .map(shardRouting -> allocationDeciders.canAllocate(shardRouting, node, allocation).type())
                            .anyMatch(Decision.Type.YES::equals)
                    );
>>>>>>> ed5fc8bd
                if (canAllocateOneCopyOfEachShard) {
                    dataNodeIds.add(node.node().getId());
                }
            }

<<<<<<< HEAD
            if (dataNodeIds.size() == 0) {
                logger.debug("could not find any nodes to allocate index [{}] onto prior to shrink", indexName);
                listener.onFailure(new NoNodeAvailableException("could not find any nodes to allocate index [" +
                    indexName + "] onto prior to shrink"));
                return;
            }

            NodesStatsRequest nodesStatsRequest = new NodesStatsRequest(dataNodeIds.toArray(new String[0])).clear()
                .addMetric(NodesStatsRequest.Metric.FS.metricName()).indices(new CommonStatsFlags(CommonStatsFlags.Flag.Store));
            getClient().admin().cluster().nodesStats(nodesStatsRequest, ActionListener.wrap((nodesStatsResponse) -> {
                final Map<String, Long> nodeShardsStorageBytes = new HashMap<>();

                Map<String, NodeStats> nodeStatsMap = nodesStatsResponse.getNodesMap();
                for (String nodeId : dataNodeIds) {
                    if (nodeStatsMap.get(nodeId) != null) {
                        List<IndexShardStats> indexShardStatsList = nodeStatsMap.get(nodeId).getIndices().
                            getShardStats(indexMetadata.getIndex());
                        long shardsOnCurrentNodeStorageBytes = indexShardStatsList.stream().mapToLong(indexShardStats ->
                            Arrays.stream(indexShardStats.getShards()).mapToLong(shardStats ->
                                shardStats.getStats().getStore() == null ? 0 :
                                    shardStats.getStats().getStore().getSizeInBytes()).sum()).sum();
                        if (shardsOnCurrentNodeStorageBytes != 0) {
                            nodeShardsStorageBytes.put(nodeId, shardsOnCurrentNodeStorageBytes);
                        }
                    }
                }
                long indexPrimaryShardsStorageBytes = nodeShardsStorageBytes.values().stream().mapToLong(Long::longValue).sum();
                if (indexMetadata.getNumberOfReplicas() != 0) {
                    indexPrimaryShardsStorageBytes /= indexMetadata.getNumberOfReplicas();
                }
                for (String nodeId : dataNodeIds) {
                    if (nodeStatsMap.get(nodeId) != null) {
                        FsInfo.Path totalFsInfo = nodeStatsMap.get(nodeId).getFs().getTotal();
                        long nodeTotalBytes = totalFsInfo.getTotal().getBytes();
                        long nodeAvailableBytes = totalFsInfo.getAvailable().getBytes();
                        long freeBytesThresholdLow;
                        if (diskThresholdSettings.getFreeDiskThresholdLow() != 0) {
                            freeBytesThresholdLow = (long) Math.ceil(nodeTotalBytes *
                                diskThresholdSettings.getFreeDiskThresholdLow() * 0.01);
                        } else {
                            freeBytesThresholdLow = diskThresholdSettings.getFreeBytesThresholdLow().getBytes();
                        }
                        // we should make sure that allocating one copy of the index's primary shards to that node doesn't put the node
                        // above the low watermark, if not, the new shrunken index may not be initialized successfully
                        long shardsOnCurrentNodeStorageBytes = 0;
                        if (nodeShardsStorageBytes.containsKey(nodeId)) {
                            shardsOnCurrentNodeStorageBytes = nodeShardsStorageBytes.get(nodeId);
                        }
                        if (nodeAvailableBytes > freeBytesThresholdLow + indexPrimaryShardsStorageBytes -
                            shardsOnCurrentNodeStorageBytes) {
                            validNodeIds.add(nodeId);
                        }
                    }
                }

                if (validNodeIds.size() == 0) {
                    logger.debug("no nodes have enough disk space to hold one copy of the index [{}] onto prior to shrink ", indexName);
                    listener.onFailure(new NoNodeAvailableException("no nodes have enough disk space to hold one copy of the index [" +
                        indexName + "] onto prior to shrink"));
                    return;
                }

                Optional<String> nodeId = selectSingleNode(validNodeIds, nodeShardsStorageBytes);

                if (nodeId.isPresent()) {
                    Settings settings = Settings.builder()
                        .put(IndexMetadata.INDEX_ROUTING_REQUIRE_GROUP_SETTING.getKey() + "_id", nodeId.get())
                        .putNull(ShardsLimitAllocationDecider.INDEX_TOTAL_SHARDS_PER_NODE_SETTING.getKey()).build();
                    UpdateSettingsRequest updateSettingsRequest = new UpdateSettingsRequest(indexName)
                        .masterNodeTimeout(TimeValue.MAX_VALUE)
                        .settings(settings);
                    getClient().admin().indices().updateSettings(updateSettingsRequest,
                        ActionListener.wrap(response -> listener.onResponse(null), listener::onFailure));
                } else {
                    // No nodes currently match the allocation rules or have no enough disk bytes,
                    // so report this as an error and we'll retry
                    logger.debug("could not find any nodes to allocate index [{}] onto prior to shrink", indexName);
                    listener.onFailure(new NoNodeAvailableException("could not find any nodes to allocate index [" + indexName +
                        "] onto prior to shrink"));
                }
            }, (Exception e) -> listener.onFailure(new NoNodeAvailableException("failed to retrieve disk information" +
                " to select a single node for shard copy allocation"))));

=======
            if (nodeId.isPresent()) {
                Settings settings = Settings.builder()
                    .put(IndexMetadata.INDEX_ROUTING_REQUIRE_GROUP_SETTING.getKey() + "_id", nodeId.get())
                    .putNull(ShardsLimitAllocationDecider.INDEX_TOTAL_SHARDS_PER_NODE_SETTING.getKey())
                    .build();
                UpdateSettingsRequest updateSettingsRequest = new UpdateSettingsRequest(indexName).masterNodeTimeout(TimeValue.MAX_VALUE)
                    .settings(settings);
                getClient().admin()
                    .indices()
                    .updateSettings(updateSettingsRequest, ActionListener.wrap(response -> listener.onResponse(null), listener::onFailure));
            } else {
                // No nodes currently match the allocation rules, so report this as an error and we'll retry
                logger.debug("could not find any nodes to allocate index [{}] onto prior to shrink", indexName);
                listener.onFailure(
                    new NoNodeAvailableException("could not find any nodes to allocate index [" + indexName + "] onto" + " prior to shrink")
                );
            }
>>>>>>> ed5fc8bd
        } else {
            // There are no shards for the index, the index might be gone. Even though this is a retryable step ILM will not retry in
            // this case as we're using the periodic loop to trigger the retries and that is run over *existing* indices.
            listener.onFailure(new IndexNotFoundException(indexMetadata.getIndex()));
        }
    }

    Optional<String> selectSingleNode(Set<String> validNodeIds, Map<String, Long> nodeShardsStorageBytes) {
        List<Map.Entry<String, Long>> nodeShardsStorageList = new ArrayList<>(nodeShardsStorageBytes.entrySet());
        nodeShardsStorageList.sort((o1, o2) -> o2.getValue().compareTo(o1.getValue()));
        Optional<String> nodeId = Optional.empty();
        for (Map.Entry<String, Long> entry : nodeShardsStorageList) {
            // we prefer to select the node which contains the maximum shards storage bytes of the index from the valid node list
            if (validNodeIds.contains(entry.getKey())) {
                nodeId = Optional.of(entry.getKey());
                break;
            }
        }

        // if we cannot find a node which contains any shard of the index,
        // shuffle the valid node list and select randomly
        if (nodeId.isEmpty()) {
            List<String> list = new ArrayList<>(validNodeIds);
            Randomness.shuffle(list);
            nodeId = list.stream().findAny();
        }
        return nodeId;
    }
}<|MERGE_RESOLUTION|>--- conflicted
+++ resolved
@@ -12,15 +12,10 @@
 import org.elasticsearch.action.admin.cluster.node.stats.NodeStats;
 import org.elasticsearch.action.admin.cluster.node.stats.NodesStatsRequest;
 import org.elasticsearch.action.admin.indices.settings.put.UpdateSettingsRequest;
-<<<<<<< HEAD
 import org.elasticsearch.action.admin.indices.stats.CommonStatsFlags;
 import org.elasticsearch.action.admin.indices.stats.IndexShardStats;
-import org.elasticsearch.client.Client;
-import org.elasticsearch.client.transport.NoNodeAvailableException;
-=======
 import org.elasticsearch.client.internal.Client;
 import org.elasticsearch.client.internal.transport.NoNodeAvailableException;
->>>>>>> ed5fc8bd
 import org.elasticsearch.cluster.ClusterState;
 import org.elasticsearch.cluster.ClusterStateObserver;
 import org.elasticsearch.cluster.metadata.IndexMetadata;
@@ -82,22 +77,6 @@
         // allocation long-term, and that we can inspect in advance. Most other allocation deciders
         // will either only delay relocation (e.g. ThrottlingAllocationDecider), or don't work very
         // well when reallocating potentially many shards at once (e.g. DiskThresholdDecider)
-<<<<<<< HEAD
-        AllocationDeciders allocationDeciders = new AllocationDeciders(List.of(
-            new FilterAllocationDecider(clusterState.getMetadata().settings(),
-                new ClusterSettings(Settings.EMPTY, ClusterSettings.BUILT_IN_CLUSTER_SETTINGS)),
-            new DataTierAllocationDecider(),
-            new NodeVersionAllocationDecider(),
-            new NodeShutdownAllocationDecider(),
-            new NodeReplacementAllocationDecider()
-        ));
-        DiskThresholdSettings diskThresholdSettings = new DiskThresholdSettings(clusterState.getMetadata().settings(),
-            new ClusterSettings(Settings.EMPTY, ClusterSettings.BUILT_IN_CLUSTER_SETTINGS));
-        final RoutingNodes routingNodes = clusterState.getRoutingNodes();
-        RoutingAllocation allocation = new RoutingAllocation(allocationDeciders, routingNodes, clusterState, null,
-            null, System.nanoTime());
-        Set<String> validNodeIds = new HashSet<>();
-=======
         AllocationDeciders allocationDeciders = new AllocationDeciders(
             List.of(
                 new FilterAllocationDecider(
@@ -110,61 +89,64 @@
                 new NodeReplacementAllocationDecider()
             )
         );
+        DiskThresholdSettings diskThresholdSettings = new DiskThresholdSettings(
+            clusterState.getMetadata().settings(),
+            new ClusterSettings(Settings.EMPTY, ClusterSettings.BUILT_IN_CLUSTER_SETTINGS)
+        );
         RoutingAllocation allocation = new RoutingAllocation(allocationDeciders, clusterState, null, null, System.nanoTime());
-        List<String> validNodeIds = new ArrayList<>();
->>>>>>> ed5fc8bd
+        Set<String> validNodeIds = new HashSet<>();
         String indexName = indexMetadata.getIndex().getName();
         final Map<ShardId, List<ShardRouting>> routingsByShardId = clusterState.getRoutingTable()
             .allShards(indexName)
             .stream()
             .collect(Collectors.groupingBy(ShardRouting::shardId));
 
-
         if (routingsByShardId.isEmpty() == false) {
-<<<<<<< HEAD
             List<String> dataNodeIds = new ArrayList<>();
-            for (RoutingNode node : routingNodes) {
-                boolean canAllocateOneCopyOfEachShard = routingsByShardId.values().stream()
-                    .allMatch(shardRoutings -> shardRoutings.stream()
-                        .map(shardRouting -> allocationDeciders.canAllocate(shardRouting, node, allocation).type())
-                        .anyMatch(Decision.Type.YES::equals));
-=======
             for (RoutingNode node : allocation.routingNodes()) {
                 boolean canAllocateOneCopyOfEachShard = routingsByShardId.values()
-                    .stream() // For each shard
+                    .stream()
                     .allMatch(
-                        shardRoutings -> shardRoutings.stream() // Can we allocate at least one shard copy to this node?
+                        shardRoutings -> shardRoutings.stream()
                             .map(shardRouting -> allocationDeciders.canAllocate(shardRouting, node, allocation).type())
                             .anyMatch(Decision.Type.YES::equals)
                     );
->>>>>>> ed5fc8bd
                 if (canAllocateOneCopyOfEachShard) {
                     dataNodeIds.add(node.node().getId());
                 }
             }
 
-<<<<<<< HEAD
             if (dataNodeIds.size() == 0) {
                 logger.debug("could not find any nodes to allocate index [{}] onto prior to shrink", indexName);
-                listener.onFailure(new NoNodeAvailableException("could not find any nodes to allocate index [" +
-                    indexName + "] onto prior to shrink"));
+                listener.onFailure(
+                    new NoNodeAvailableException("could not find any nodes to allocate index [" + indexName + "] onto prior to shrink")
+                );
                 return;
             }
 
             NodesStatsRequest nodesStatsRequest = new NodesStatsRequest(dataNodeIds.toArray(new String[0])).clear()
-                .addMetric(NodesStatsRequest.Metric.FS.metricName()).indices(new CommonStatsFlags(CommonStatsFlags.Flag.Store));
+                .addMetric(NodesStatsRequest.Metric.FS.metricName())
+                .indices(new CommonStatsFlags(CommonStatsFlags.Flag.Store));
             getClient().admin().cluster().nodesStats(nodesStatsRequest, ActionListener.wrap((nodesStatsResponse) -> {
                 final Map<String, Long> nodeShardsStorageBytes = new HashMap<>();
 
                 Map<String, NodeStats> nodeStatsMap = nodesStatsResponse.getNodesMap();
                 for (String nodeId : dataNodeIds) {
                     if (nodeStatsMap.get(nodeId) != null) {
-                        List<IndexShardStats> indexShardStatsList = nodeStatsMap.get(nodeId).getIndices().
-                            getShardStats(indexMetadata.getIndex());
-                        long shardsOnCurrentNodeStorageBytes = indexShardStatsList.stream().mapToLong(indexShardStats ->
-                            Arrays.stream(indexShardStats.getShards()).mapToLong(shardStats ->
-                                shardStats.getStats().getStore() == null ? 0 :
-                                    shardStats.getStats().getStore().getSizeInBytes()).sum()).sum();
+                        List<IndexShardStats> indexShardStatsList = nodeStatsMap.get(nodeId)
+                            .getIndices()
+                            .getShardStats(indexMetadata.getIndex());
+                        long shardsOnCurrentNodeStorageBytes = indexShardStatsList.stream()
+                            .mapToLong(
+                                indexShardStats -> Arrays.stream(indexShardStats.getShards())
+                                    .mapToLong(
+                                        shardStats -> shardStats.getStats().getStore() == null
+                                            ? 0
+                                            : shardStats.getStats().getStore().getSizeInBytes()
+                                    )
+                                    .sum()
+                            )
+                            .sum();
                         if (shardsOnCurrentNodeStorageBytes != 0) {
                             nodeShardsStorageBytes.put(nodeId, shardsOnCurrentNodeStorageBytes);
                         }
@@ -181,8 +163,9 @@
                         long nodeAvailableBytes = totalFsInfo.getAvailable().getBytes();
                         long freeBytesThresholdLow;
                         if (diskThresholdSettings.getFreeDiskThresholdLow() != 0) {
-                            freeBytesThresholdLow = (long) Math.ceil(nodeTotalBytes *
-                                diskThresholdSettings.getFreeDiskThresholdLow() * 0.01);
+                            freeBytesThresholdLow = (long) Math.ceil(
+                                nodeTotalBytes * diskThresholdSettings.getFreeDiskThresholdLow() * 0.01
+                            );
                         } else {
                             freeBytesThresholdLow = diskThresholdSettings.getFreeBytesThresholdLow().getBytes();
                         }
@@ -192,8 +175,7 @@
                         if (nodeShardsStorageBytes.containsKey(nodeId)) {
                             shardsOnCurrentNodeStorageBytes = nodeShardsStorageBytes.get(nodeId);
                         }
-                        if (nodeAvailableBytes > freeBytesThresholdLow + indexPrimaryShardsStorageBytes -
-                            shardsOnCurrentNodeStorageBytes) {
+                        if (nodeAvailableBytes > freeBytesThresholdLow + indexPrimaryShardsStorageBytes - shardsOnCurrentNodeStorageBytes) {
                             validNodeIds.add(nodeId);
                         }
                     }
@@ -201,8 +183,11 @@
 
                 if (validNodeIds.size() == 0) {
                     logger.debug("no nodes have enough disk space to hold one copy of the index [{}] onto prior to shrink ", indexName);
-                    listener.onFailure(new NoNodeAvailableException("no nodes have enough disk space to hold one copy of the index [" +
-                        indexName + "] onto prior to shrink"));
+                    listener.onFailure(
+                        new NoNodeAvailableException(
+                            "no nodes have enough disk space to hold one copy of the index [" + indexName + "] onto prior to shrink"
+                        )
+                    );
                     return;
                 }
 
@@ -211,41 +196,32 @@
                 if (nodeId.isPresent()) {
                     Settings settings = Settings.builder()
                         .put(IndexMetadata.INDEX_ROUTING_REQUIRE_GROUP_SETTING.getKey() + "_id", nodeId.get())
-                        .putNull(ShardsLimitAllocationDecider.INDEX_TOTAL_SHARDS_PER_NODE_SETTING.getKey()).build();
-                    UpdateSettingsRequest updateSettingsRequest = new UpdateSettingsRequest(indexName)
-                        .masterNodeTimeout(TimeValue.MAX_VALUE)
-                        .settings(settings);
-                    getClient().admin().indices().updateSettings(updateSettingsRequest,
-                        ActionListener.wrap(response -> listener.onResponse(null), listener::onFailure));
+                        .putNull(ShardsLimitAllocationDecider.INDEX_TOTAL_SHARDS_PER_NODE_SETTING.getKey())
+                        .build();
+                    UpdateSettingsRequest updateSettingsRequest = new UpdateSettingsRequest(indexName).masterNodeTimeout(
+                        TimeValue.MAX_VALUE
+                    ).settings(settings);
+                    getClient().admin()
+                        .indices()
+                        .updateSettings(
+                            updateSettingsRequest,
+                            ActionListener.wrap(response -> listener.onResponse(null), listener::onFailure)
+                        );
                 } else {
                     // No nodes currently match the allocation rules or have no enough disk bytes,
                     // so report this as an error and we'll retry
                     logger.debug("could not find any nodes to allocate index [{}] onto prior to shrink", indexName);
-                    listener.onFailure(new NoNodeAvailableException("could not find any nodes to allocate index [" + indexName +
-                        "] onto prior to shrink"));
-                }
-            }, (Exception e) -> listener.onFailure(new NoNodeAvailableException("failed to retrieve disk information" +
-                " to select a single node for shard copy allocation"))));
-
-=======
-            if (nodeId.isPresent()) {
-                Settings settings = Settings.builder()
-                    .put(IndexMetadata.INDEX_ROUTING_REQUIRE_GROUP_SETTING.getKey() + "_id", nodeId.get())
-                    .putNull(ShardsLimitAllocationDecider.INDEX_TOTAL_SHARDS_PER_NODE_SETTING.getKey())
-                    .build();
-                UpdateSettingsRequest updateSettingsRequest = new UpdateSettingsRequest(indexName).masterNodeTimeout(TimeValue.MAX_VALUE)
-                    .settings(settings);
-                getClient().admin()
-                    .indices()
-                    .updateSettings(updateSettingsRequest, ActionListener.wrap(response -> listener.onResponse(null), listener::onFailure));
-            } else {
-                // No nodes currently match the allocation rules, so report this as an error and we'll retry
-                logger.debug("could not find any nodes to allocate index [{}] onto prior to shrink", indexName);
-                listener.onFailure(
-                    new NoNodeAvailableException("could not find any nodes to allocate index [" + indexName + "] onto" + " prior to shrink")
-                );
-            }
->>>>>>> ed5fc8bd
+                    listener.onFailure(
+                        new NoNodeAvailableException("could not find any nodes to allocate index [" + indexName + "] onto prior to shrink")
+                    );
+                }
+            },
+                (Exception e) -> listener.onFailure(
+                    new NoNodeAvailableException(
+                        "failed to retrieve disk information" + " to select a single node for shard copy allocation"
+                    )
+                )
+            ));
         } else {
             // There are no shards for the index, the index might be gone. Even though this is a retryable step ILM will not retry in
             // this case as we're using the periodic loop to trigger the retries and that is run over *existing* indices.
