--- conflicted
+++ resolved
@@ -30,10 +30,7 @@
 import org.elasticsearch.cluster.metadata.IndexNameExpressionResolver;
 import org.elasticsearch.core.Nullable;
 import org.elasticsearch.core.TimeValue;
-<<<<<<< HEAD
-=======
 import org.elasticsearch.index.Index;
->>>>>>> d90fa4eb
 import org.elasticsearch.indices.SystemIndexDescriptor;
 import org.elasticsearch.xcontent.DeprecationHandler;
 import org.elasticsearch.xcontent.NamedXContentRegistry;
@@ -122,13 +119,8 @@
         // The initial index name must be suitable for rollover functionality.
         String firstConcreteIndex = indexPatternPrefix + "-000001";
         String[] concreteIndexNames = resolver.concreteIndexNames(clusterState, IndicesOptions.lenientExpandHidden(), indexPattern);
-<<<<<<< HEAD
-        Optional<IndexMetadata> indexPointedByCurrentWriteAlias = clusterState.getMetadata().hasAlias(alias)
-            ? clusterState.getMetadata().getIndicesLookup().get(alias).getIndices().stream().findFirst()
-=======
         Optional<String> indexPointedByCurrentWriteAlias = clusterState.getMetadata().hasAlias(alias)
             ? clusterState.getMetadata().getIndicesLookup().get(alias).getIndices().stream().map(Index::getName).findFirst()
->>>>>>> d90fa4eb
             : Optional.empty();
 
         if (concreteIndexNames.length == 0) {
@@ -337,14 +329,6 @@
             return;
         }
 
-<<<<<<< HEAD
-        PutIndexTemplateRequest legacyRequest = new PutIndexTemplateRequest(legacyTemplateName).source(
-            legacyTemplateConfig.loadBytes(),
-            XContentType.JSON
-        ).masterNodeTimeout(masterTimeout);
-
-=======
->>>>>>> d90fa4eb
         PutComposableIndexTemplateAction.Request request;
         try {
             request = new PutComposableIndexTemplateAction.Request(templateConfig.getTemplateName()).indexTemplate(
@@ -385,47 +369,6 @@
             return;
         }
 
-<<<<<<< HEAD
-        if (versionComposableTemplateExpected != null
-            && clusterState.nodes().getMinNodeVersion().onOrAfter(versionComposableTemplateExpected)) {
-            ActionListener<AcknowledgedResponse> innerListener = ActionListener.wrap(response -> {
-                if (response.isAcknowledged() == false) {
-                    logger.warn("error adding template [{}], request was not acknowledged", templateRequest.name());
-                }
-                listener.onResponse(response.isAcknowledged());
-            }, listener::onFailure);
-
-            executeAsyncWithOrigin(client, ML_ORIGIN, PutComposableIndexTemplateAction.INSTANCE, templateRequest, innerListener);
-        } else {
-            ActionListener<AcknowledgedResponse> innerListener = ActionListener.wrap(response -> {
-                if (response.isAcknowledged() == false) {
-                    logger.warn("error adding legacy template [{}], request was not acknowledged", legacyTemplateRequest.name());
-                }
-                listener.onResponse(response.isAcknowledged());
-            }, listener::onFailure);
-
-            executeAsyncWithOrigin(
-                client.threadPool().getThreadContext(),
-                ML_ORIGIN,
-                legacyTemplateRequest,
-                innerListener,
-                client.admin().indices()::putTemplate
-            );
-        }
-    }
-
-    public static boolean hasIndexTemplate(
-        ClusterState state,
-        String legacyTemplateName,
-        String templateName,
-        Version versionComposableTemplateExpected
-    ) {
-        if (versionComposableTemplateExpected != null && state.nodes().getMinNodeVersion().onOrAfter(versionComposableTemplateExpected)) {
-            return state.getMetadata().templatesV2().containsKey(templateName);
-        } else {
-            return state.getMetadata().getTemplates().containsKey(legacyTemplateName);
-        }
-=======
         ActionListener<AcknowledgedResponse> innerListener = ActionListener.wrap(response -> {
             if (response.isAcknowledged() == false) {
                 logger.warn("error adding template [{}], request was not acknowledged", templateRequest.name());
@@ -438,7 +381,6 @@
 
     public static boolean hasIndexTemplate(ClusterState state, String templateName) {
         return state.getMetadata().templatesV2().containsKey(templateName);
->>>>>>> d90fa4eb
     }
 
     public static boolean hasIndex(ClusterState state, String index) {
