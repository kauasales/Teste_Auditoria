--- conflicted
+++ resolved
@@ -108,47 +108,25 @@
     }
 
     @Override
-<<<<<<< HEAD
     public InferenceResults infer(Map<String, Object> fields, InferenceParams params) {
         List<Double> features = featureNames.stream().map(f -> ((Number)fields.get(f)).doubleValue()).collect(Collectors.toList());
         return infer(features);
     }
 
-    @Override
-=======
-    public double infer(Map<String, Object> fields) {
-        List<Double> processedInferences = inferAndProcess(fields);
-        return outputAggregator.aggregate(processedInferences);
-    }
-
-    @Override
-    public double infer(List<Double> fields) {
-        throw new UnsupportedOperationException("Ensemble requires map containing field names and values");
-    }
-
-    @Override
->>>>>>> 890b3db1
+
+    @Override
     public TargetType targetType() {
         return targetType;
     }
 
-    @Override
-    public List<Double> classificationProbability(Map<String, Object> fields) {
+    private List<Double> classificationProbability(Map<String, Object> fields) {
         if ((targetType == TargetType.CLASSIFICATION) == false) {
             throw new UnsupportedOperationException(
                 "Cannot determine classification probability with target_type [" + targetType.toString() + "]");
         }
-<<<<<<< HEAD
         List<Double> features = featureNames.stream().map(f -> ((Number)fields.get(f)).doubleValue()).collect(Collectors.toList());
         return classificationProbability(features);
-=======
         return inferAndProcess(fields);
->>>>>>> 890b3db1
-    }
-
-    @Override
-    public List<Double> classificationProbability(List<Double> fields) {
-        throw new UnsupportedOperationException("Ensemble requires map containing field names and values");
     }
 
     @Override
