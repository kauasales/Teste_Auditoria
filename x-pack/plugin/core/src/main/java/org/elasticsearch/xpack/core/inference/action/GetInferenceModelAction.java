/*
 * Copyright Elasticsearch B.V. and/or licensed to Elasticsearch B.V. under one
 * or more contributor license agreements. Licensed under the Elastic License
 * 2.0; you may not use this file except in compliance with the Elastic License
 * 2.0.
 */

package org.elasticsearch.xpack.core.inference.action;

import org.elasticsearch.TransportVersions;
import org.elasticsearch.action.ActionResponse;
import org.elasticsearch.action.ActionType;
import org.elasticsearch.action.support.master.AcknowledgedRequest;
import org.elasticsearch.common.io.stream.StreamInput;
import org.elasticsearch.common.io.stream.StreamOutput;
import org.elasticsearch.inference.ModelConfigurations;
import org.elasticsearch.inference.TaskType;
import org.elasticsearch.xcontent.ToXContentObject;
import org.elasticsearch.xcontent.XContentBuilder;

import java.io.IOException;
import java.util.ArrayList;
import java.util.List;
import java.util.Objects;

public class GetInferenceModelAction extends ActionType<GetInferenceModelAction.Response> {

    public static final GetInferenceModelAction INSTANCE = new GetInferenceModelAction();
    public static final String NAME = "cluster:admin/xpack/inference/get";

    public GetInferenceModelAction() {
        super(NAME);
    }

    public static class Request extends AcknowledgedRequest<GetInferenceModelAction.Request> {

        private final String inferenceEntityId;
        private final TaskType taskType;

        public Request(String inferenceEntityId, TaskType taskType) {
            this.inferenceEntityId = Objects.requireNonNull(inferenceEntityId);
            this.taskType = Objects.requireNonNull(taskType);
        }

        public Request(StreamInput in) throws IOException {
            super(in);
            this.inferenceEntityId = in.readString();
            this.taskType = TaskType.fromStream(in);
        }

<<<<<<< HEAD
        @Override
        public ActionRequestValidationException validate() {
            return null;
        }

        public String getInferenceEntityId() {
            return inferenceEntityId;
=======
        public String getModelId() {
            return modelId;
>>>>>>> 8927a1a0
        }

        public TaskType getTaskType() {
            return taskType;
        }

        @Override
        public void writeTo(StreamOutput out) throws IOException {
            super.writeTo(out);
            out.writeString(inferenceEntityId);
            taskType.writeTo(out);
        }

        @Override
        public boolean equals(Object o) {
            if (this == o) return true;
            if (o == null || getClass() != o.getClass()) return false;
            Request request = (Request) o;
            return Objects.equals(inferenceEntityId, request.inferenceEntityId) && taskType == request.taskType;
        }

        @Override
        public int hashCode() {
            return Objects.hash(inferenceEntityId, taskType);
        }
    }

    public static class Response extends ActionResponse implements ToXContentObject {

        private final List<ModelConfigurations> models;

        public Response(List<ModelConfigurations> models) {
            this.models = models;
        }

        public Response(StreamInput in) throws IOException {
            super(in);
            if (in.getTransportVersion().onOrAfter(TransportVersions.ML_INFERENCE_GET_MULTIPLE_MODELS)) {
                models = in.readCollectionAsList(ModelConfigurations::new);
            } else {
                models = new ArrayList<>();
                models.add(new ModelConfigurations(in));
            }
        }

        public List<ModelConfigurations> getModels() {
            return models;
        }

        @Override
        public void writeTo(StreamOutput out) throws IOException {
            if (out.getTransportVersion().onOrAfter(TransportVersions.ML_INFERENCE_GET_MULTIPLE_MODELS)) {
                out.writeCollection(models);
            } else {
                models.get(0).writeTo(out);
            }
        }

        @Override
        public XContentBuilder toXContent(XContentBuilder builder, Params params) throws IOException {
            builder.startObject();
            builder.startArray("models");
            for (var model : models) {
                if (model != null) {
                    model.toXContent(builder, params);
                }
            }
            builder.endArray();
            builder.endObject();
            return builder;
        }

        @Override
        public boolean equals(Object o) {
            if (this == o) return true;
            if (o == null || getClass() != o.getClass()) return false;
            GetInferenceModelAction.Response response = (GetInferenceModelAction.Response) o;
            return Objects.equals(models, response.models);
        }

        @Override
        public int hashCode() {
            return Objects.hash(models);
        }
    }
}<|MERGE_RESOLUTION|>--- conflicted
+++ resolved
@@ -48,18 +48,8 @@
             this.taskType = TaskType.fromStream(in);
         }
 
-<<<<<<< HEAD
-        @Override
-        public ActionRequestValidationException validate() {
-            return null;
-        }
-
         public String getInferenceEntityId() {
             return inferenceEntityId;
-=======
-        public String getModelId() {
-            return modelId;
->>>>>>> 8927a1a0
         }
 
         public TaskType getTaskType() {
