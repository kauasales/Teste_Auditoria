/*
 * Copyright Elasticsearch B.V. and/or licensed to Elasticsearch B.V. under one
 * or more contributor license agreements. Licensed under the Elastic License
 * 2.0; you may not use this file except in compliance with the Elastic License
 * 2.0.
 */

package org.elasticsearch.xpack.core.security.user;

import org.apache.logging.log4j.LogManager;
import org.apache.logging.log4j.Logger;
import org.elasticsearch.xpack.core.security.authz.RoleDescriptor;

import java.util.HashMap;
import java.util.Map;
import java.util.stream.Collectors;

public class InternalUsers {

    private static final Logger logger = LogManager.getLogger(InternalUsers.class);

    private static final Map<String, InternalUser> INTERNAL_USERS = new HashMap<>();

    static {
<<<<<<< HEAD
        defineUser(SystemUser.INSTANCE);
        defineUser(XPackUser.INSTANCE);
        defineUser(XPackSecurityUser.INSTANCE);
        defineUser(SecurityProfileUser.INSTANCE);
        defineUser(AsyncSearchUser.INSTANCE);
        defineUser(CrossClusterAccessUser.INSTANCE);
=======
        defineUser(
            SystemUser.NAME,
            SystemUser.INSTANCE,
            null /* SystemUser relies on a simple action predicate rather than a role descriptor */,
            SystemUser::is
        );
        defineUser(XPackUser.NAME, XPackUser.INSTANCE, XPackUser.ROLE_DESCRIPTOR, XPackUser::is);
        defineUser(XPackSecurityUser.NAME, XPackSecurityUser.INSTANCE, XPackSecurityUser.ROLE_DESCRIPTOR, XPackSecurityUser::is);
        defineUser(SecurityProfileUser.NAME, SecurityProfileUser.INSTANCE, SecurityProfileUser.ROLE_DESCRIPTOR, SecurityProfileUser::is);
        defineUser(AsyncSearchUser.NAME, AsyncSearchUser.INSTANCE, AsyncSearchUser.ROLE_DESCRIPTOR, AsyncSearchUser::is);
        defineUser(
            CrossClusterAccessUser.NAME,
            CrossClusterAccessUser.INSTANCE,
            null /* CrossClusterAccessUser has a role descriptor, but it should never be resolved by this class */,
            CrossClusterAccessUser::is
        );
        defineUser(StorageInternalUser.NAME, StorageInternalUser.INSTANCE, StorageInternalUser.ROLE_DESCRIPTOR, StorageInternalUser::is);
>>>>>>> 9c61c0c7
    }

    private static void defineUser(InternalUser user) {
        INTERNAL_USERS.put(user.principal(), user);
    }

    public static boolean isInternal(User user) {
        return user != null && INTERNAL_USERS.get(user.principal()) == user;
    }

    public static InternalUser getUser(String username) {
        final var instance = INTERNAL_USERS.get(username);
        if (instance == null) {
            throw new IllegalStateException("user [" + username + "] is not internal");
        }
        return instance;
    }

    public static String getInternalUserName(User user) {
        return findInternalUser(user).principal();
    }

    public static RoleDescriptor getRoleDescriptor(User user) {
        return findInternalUser(user).getLocalClusterRole().orElseThrow(() -> {
            throw new IllegalArgumentException("should never try to get the roles for internal user [" + user.principal() + "]");
        });
    }

    public static Map<String, RoleDescriptor> getRoleDescriptors() {
        return INTERNAL_USERS.values()
            .stream()
            .filter(instance -> instance.getLocalClusterRole().isPresent())
            .collect(Collectors.toMap(instance -> instance.principal(), instance -> instance.getLocalClusterRole().get()));
    }

    private static InternalUser findInternalUser(User user) {
        final var instance = INTERNAL_USERS.get(user.principal());
        if (instance != null) {
            if (instance == user) {
                return instance;
            }
            logger.debug(
                "User [" + user + "] has the same principal as internal user [" + instance + "] but is not the same user instance"
            );
        }
        throw new IllegalStateException("user [" + user + "] is not internal");
    }
}<|MERGE_RESOLUTION|>--- conflicted
+++ resolved
@@ -22,32 +22,13 @@
     private static final Map<String, InternalUser> INTERNAL_USERS = new HashMap<>();
 
     static {
-<<<<<<< HEAD
         defineUser(SystemUser.INSTANCE);
         defineUser(XPackUser.INSTANCE);
         defineUser(XPackSecurityUser.INSTANCE);
         defineUser(SecurityProfileUser.INSTANCE);
         defineUser(AsyncSearchUser.INSTANCE);
         defineUser(CrossClusterAccessUser.INSTANCE);
-=======
-        defineUser(
-            SystemUser.NAME,
-            SystemUser.INSTANCE,
-            null /* SystemUser relies on a simple action predicate rather than a role descriptor */,
-            SystemUser::is
-        );
-        defineUser(XPackUser.NAME, XPackUser.INSTANCE, XPackUser.ROLE_DESCRIPTOR, XPackUser::is);
-        defineUser(XPackSecurityUser.NAME, XPackSecurityUser.INSTANCE, XPackSecurityUser.ROLE_DESCRIPTOR, XPackSecurityUser::is);
-        defineUser(SecurityProfileUser.NAME, SecurityProfileUser.INSTANCE, SecurityProfileUser.ROLE_DESCRIPTOR, SecurityProfileUser::is);
-        defineUser(AsyncSearchUser.NAME, AsyncSearchUser.INSTANCE, AsyncSearchUser.ROLE_DESCRIPTOR, AsyncSearchUser::is);
-        defineUser(
-            CrossClusterAccessUser.NAME,
-            CrossClusterAccessUser.INSTANCE,
-            null /* CrossClusterAccessUser has a role descriptor, but it should never be resolved by this class */,
-            CrossClusterAccessUser::is
-        );
-        defineUser(StorageInternalUser.NAME, StorageInternalUser.INSTANCE, StorageInternalUser.ROLE_DESCRIPTOR, StorageInternalUser::is);
->>>>>>> 9c61c0c7
+        defineUser(StorageInternalUser.INSTANCE);
     }
 
     private static void defineUser(InternalUser user) {
