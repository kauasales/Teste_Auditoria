/*
 * Copyright Elasticsearch B.V. and/or licensed to Elasticsearch B.V. under one
 * or more contributor license agreements. Licensed under the Elastic License;
 * you may not use this file except in compliance with the Elastic License.
 */

package org.elasticsearch.xpack.core.security.authz;

import org.elasticsearch.action.ActionListener;
import org.elasticsearch.cluster.metadata.AliasOrIndex;
import org.elasticsearch.transport.TransportRequest;
import org.elasticsearch.xpack.core.security.action.user.GetUserPrivilegesRequest;
import org.elasticsearch.xpack.core.security.action.user.GetUserPrivilegesResponse;
import org.elasticsearch.xpack.core.security.action.user.HasPrivilegesRequest;
import org.elasticsearch.xpack.core.security.action.user.HasPrivilegesResponse;
import org.elasticsearch.xpack.core.security.authc.Authentication;
import org.elasticsearch.xpack.core.security.authz.accesscontrol.IndicesAccessControl;
import org.elasticsearch.xpack.core.security.authz.privilege.ApplicationPrivilegeDescriptor;
import org.elasticsearch.xpack.core.security.user.User;

import java.util.Collection;
import java.util.Collections;
import java.util.List;
import java.util.Map;
import java.util.function.Function;

/**
 * <p>
 * An AuthorizationEngine is responsible for making the core decisions about whether a request
 * should be authorized or not. The engine can and usually will be called multiple times during
 * the authorization of a request. Security categorizes requests into a few different buckets
 * and uses the action name as the indicator of what a request will perform. Internally, the
 * action name is used to map a {@link TransportRequest} to the actual
 * {@link org.elasticsearch.action.support.TransportAction} that will handle the request.
 * </p><br>
 * <p>
 * Requests can be a <em>cluster</em> request or an <em>indices</em> request. Cluster requests
 * are requests that tend to be global in nature; they could affect the whole cluster.
 * Indices requests are those that deal with specific indices; the actions could have the affect
 * of reading data, modifying data, creating an index, deleting an index, or modifying metadata.
 * </p><br>
 * <p>
 * Each call to the engine will contain a {@link RequestInfo} object that contains the request,
 * action name, and the authentication associated with the request. This data is provided by the
 * engine so that all information about the request can be used to make the authorization decision.
 * </p><br>
 * The methods of the engine will be called in the following order:
 * <ol>
 *     <li>{@link #resolveAuthorizationInfo(RequestInfo, ActionListener)} to retrieve information
 *         necessary to authorize the given user. It is important to note that the {@link RequestInfo}
 *         may contain an {@link Authentication} object that actually has two users when the
 *         <i>run as</i> feature is used and this method should resolve the information for both.
 *         To check for the presence of run as, use the {@link User#isRunAs()} method on the user
 *         retrieved using the {@link Authentication#getUser()} method.</li>
 *     <li>{@link #authorizeRunAs(RequestInfo, AuthorizationInfo, ActionListener)} if the request
 *         is making use of the run as feature. This method is used to ensure the authenticated user
 *         can actually impersonate the user running the request.</li>
 *     <li>{@link #authorizeClusterAction(RequestInfo, AuthorizationInfo, ActionListener)} if the
 *         request is a cluster level operation.</li>
 *     <li>{@link #authorizeIndexAction(RequestInfo, AuthorizationInfo, AsyncSupplier, Function, ActionListener)} if
 *         the request is a an index action. This method may be called multiple times for a single
 *         request as the request may be made up of sub-requests that also need to be authorized. The async supplier
 *         for resolved indices will invoke the
 *         {@link #loadAuthorizedIndices(RequestInfo, AuthorizationInfo, Map, ActionListener)} method
 *         if it is used as part of the authorization process.</li>
 * </ol>
 * <br><p>
 * <em>NOTE:</em> the {@link #loadAuthorizedIndices(RequestInfo, AuthorizationInfo, Map, ActionListener)}
 * method may be called prior to {@link #authorizeIndexAction(RequestInfo, AuthorizationInfo, AsyncSupplier, Function, ActionListener)}
 * in cases where wildcards need to be expanded.
 * </p><br>
 * Authorization engines can be called from various threads including network threads that should
 * not be blocked waiting for I/O. Network threads in elasticsearch are limited and we rely on
 * asynchronous processing to ensure optimal use of network threads; this is unlike many other Java
 * based servers that have a thread for each concurrent request and blocking operations could take
 * place on those threads. Given this it is imperative that the implementations used here do not
 * block when calling out to an external service or waiting on some data.
 */
public interface AuthorizationEngine {

    /**
     * Asynchronously resolves any necessary information to authorize the given user(s). This could
     * include retrieval of permissions from an index or external system.
     *
     * @param requestInfo object contain the request and associated information such as the action
     *                    and associated user(s)
     * @param listener the listener to be notified of success using {@link ActionListener#onResponse(Object)}
     *                 or failure using {@link ActionListener#onFailure(Exception)}
     */
    void resolveAuthorizationInfo(RequestInfo requestInfo, ActionListener<AuthorizationInfo> listener);

    /**
     * Asynchronously authorizes an attempt for a user to run as another user.
     *
     * @param requestInfo object contain the request and associated information such as the action
     *                    and associated user(s)
     * @param authorizationInfo information needed from authorization that was previously retrieved
     *                          from {@link #resolveAuthorizationInfo(RequestInfo, ActionListener)}
     * @param listener the listener to be notified of the authorization result
     */
    void authorizeRunAs(RequestInfo requestInfo, AuthorizationInfo authorizationInfo, ActionListener<AuthorizationResult> listener);

    /**
     * Asynchronously authorizes a cluster action.
     *
     * @param requestInfo object contain the request and associated information such as the action
     *                    and associated user(s)
     * @param authorizationInfo information needed from authorization that was previously retrieved
     *                          from {@link #resolveAuthorizationInfo(RequestInfo, ActionListener)}
     * @param listener the listener to be notified of the authorization result
     */
    void authorizeClusterAction(RequestInfo requestInfo, AuthorizationInfo authorizationInfo, ActionListener<AuthorizationResult> listener);

    /**
     * Asynchronously authorizes an action that operates on an index. The indices and aliases that
     * the request is attempting to operate on can be retrieved using the {@link AsyncSupplier} for
     * {@link ResolvedIndices}. The resolved indices will contain the exact list of indices and aliases
     * that the request is attempting to take action on; in other words this supplier handles wildcard
     * expansion and datemath expressions.
     *
     * @param requestInfo object contain the request and associated information such as the action
     *                    and associated user(s)
     * @param authorizationInfo information needed from authorization that was previously retrieved
     *                          from {@link #resolveAuthorizationInfo(RequestInfo, ActionListener)}
     * @param indicesAsyncSupplier the asynchronous supplier for the indices that this request is
     *                             attempting to operate on
     * @param aliasOrIndexFunction a function that when given a string name, returns the cluster
     *                             metadata specific to that alias or index
     * @param listener the listener to be notified of the authorization result
     */
    void authorizeIndexAction(RequestInfo requestInfo, AuthorizationInfo authorizationInfo,
                              AsyncSupplier<ResolvedIndices> indicesAsyncSupplier, Function<String, AliasOrIndex> aliasOrIndexFunction,
                              ActionListener<IndexAuthorizationResult> listener);

    /**
     * Asynchronously loads a list of alias and index names for which the user is authorized
     * to execute the requested action.
     *
     * @param requestInfo object contain the request and associated information such as the action
     *                    and associated user(s)
     * @param authorizationInfo information needed from authorization that was previously retrieved
     *                          from {@link #resolveAuthorizationInfo(RequestInfo, ActionListener)}
     * @param aliasAndIndexLookup a function that when given a string name, returns the cluster
     *                            metadata specific to that alias or index
     * @param listener the listener to be notified of the authorization result
     */
    void loadAuthorizedIndices(RequestInfo requestInfo, AuthorizationInfo authorizationInfo,
                               Map<String, AliasOrIndex> aliasAndIndexLookup, ActionListener<List<String>> listener);

    /**
<<<<<<< HEAD
     * Checks the current user's privileges against those that being requested to check in the
     * request. This provides a way for an application to ask if a user has permission to perform
     * an action or if they have permissions to an application resource.
     *
     * @param authentication the authentication that is associated with this request
     * @param authorizationInfo information needed from authorization that was previously retrieved
     *                          from {@link #resolveAuthorizationInfo(RequestInfo, ActionListener)}
     * @param hasPrivilegesRequest the request that contains the privileges to check for the user
     * @param applicationPrivilegeDescriptors a collection of application privilege descriptors
     * @param listener the listener to be notified of the has privileges response
     */
    void checkPrivileges(Authentication authentication, AuthorizationInfo authorizationInfo, HasPrivilegesRequest hasPrivilegesRequest,
                         Collection<ApplicationPrivilegeDescriptor> applicationPrivilegeDescriptors,
                         ActionListener<HasPrivilegesResponse> listener);

    /**
     * Retrieve's the current user's privileges in a standard format that can be rendered via an
     * API for an application to understand the privileges that the current user has.
     *
     * @param authentication the authentication that is associated with this request
     * @param authorizationInfo information needed from authorization that was previously retrieved
     *                          from {@link #resolveAuthorizationInfo(RequestInfo, ActionListener)}
     * @param request the request for retrieving the user's privileges
     * @param listener the listener to be notified of the has privileges response
     */
    void getUserPrivileges(Authentication authentication, AuthorizationInfo authorizationInfo, GetUserPrivilegesRequest request,
                           ActionListener<GetUserPrivilegesResponse> listener);
=======
     * Asynchronously checks that the permissions a user would have for a given list of names do
     * not exceed their permissions for a given name. This is used to ensure that a user cannot
     * perform operations that would escalate their privileges over the data. Some examples include
     * adding an alias to gain more permissions to a given index and/or resizing an index in order
     * to gain more privileges on the data since the index name changes.
     *
     * @param requestInfo object contain the request and associated information such as the action
     *                    and associated user(s)
     * @param authorizationInfo information needed from authorization that was previously retrieved
     *                          from {@link #resolveAuthorizationInfo(RequestInfo, ActionListener)}
     * @param indexNameToNewNames A map of an existing index/alias name to a one or more names of
     *                            an index/alias that the user is requesting to create. The method
     *                            should validate that none of the names have more permissions than
     *                            the name in the key would have.
     * @param listener the listener to be notified of the authorization result
     */
    void validateIndexPermissionsAreSubset(RequestInfo requestInfo, AuthorizationInfo authorizationInfo,
                                           Map<String, List<String>> indexNameToNewNames, ActionListener<AuthorizationResult> listener);
>>>>>>> 54d7b4c0

    /**
     * Interface for objects that contains the information needed to authorize a request
     */
    interface AuthorizationInfo {

        /**
         * @return a map representation of the authorization information. This map will be used to
         * augment the data that is audited, so in the case of RBAC this map could contain the
         * role names.
         */
        Map<String, Object> asMap();

        /**
         * This method should be overridden in case of run as. Authorization info is only retrieved
         * a single time and should represent the information to authorize both run as and the
         * operation being performed.
         */
        default AuthorizationInfo getAuthenticatedUserAuthorizationInfo() {
            return this;
        }
    }

    /**
     * Implementation of authorization info that is used in cases where we were not able to resolve
     * the authorization info
     */
    final class EmptyAuthorizationInfo implements AuthorizationInfo {

        public static final EmptyAuthorizationInfo INSTANCE = new EmptyAuthorizationInfo();

        private EmptyAuthorizationInfo() {}

        @Override
        public Map<String, Object> asMap() {
            return Collections.emptyMap();
        }
    }

    /**
     * A class that encapsulates information about the request that is being authorized including
     * the actual transport request, the authentication, and the action being invoked.
     */
    final class RequestInfo {

        private final Authentication authentication;
        private final TransportRequest request;
        private final String action;

        public RequestInfo(Authentication authentication, TransportRequest request, String action) {
            this.authentication = authentication;
            this.request = request;
            this.action = action;
        }

        public String getAction() {
            return action;
        }

        public Authentication getAuthentication() {
            return authentication;
        }

        public TransportRequest getRequest() {
            return request;
        }
    }

    /**
     * Represents the result of authorization. This includes whether the actions should be granted
     * and if this should be considered an auditable event.
     */
    class AuthorizationResult {

        private final boolean granted;
        private final boolean auditable;

        /**
         * Create an authorization result with the provided granted value that is auditable
         */
        public AuthorizationResult(boolean granted) {
            this(granted, true);
        }

        public AuthorizationResult(boolean granted, boolean auditable) {
            this.granted = granted;
            this.auditable = auditable;
        }

        public boolean isGranted() {
            return granted;
        }

        public boolean isAuditable() {
            return auditable;
        }

        /**
         * Returns a new authorization result that is granted and auditable
         */
        public static AuthorizationResult granted() {
            return new AuthorizationResult(true);
        }

        /**
         * Returns a new authorization result that is denied and auditable
         */
        public static AuthorizationResult deny() {
            return new AuthorizationResult(false);
        }
    }

    /**
     * An extension of {@link AuthorizationResult} that is specific to index requests. Index requests
     * need to return a {@link IndicesAccessControl} object representing the users permissions to indices
     * that are being operated on.
     */
    class IndexAuthorizationResult extends AuthorizationResult {

        private final IndicesAccessControl indicesAccessControl;

        public IndexAuthorizationResult(boolean auditable, IndicesAccessControl indicesAccessControl) {
            super(indicesAccessControl == null || indicesAccessControl.isGranted(), auditable);
            this.indicesAccessControl = indicesAccessControl;
        }

        public IndicesAccessControl getIndicesAccessControl() {
            return indicesAccessControl;
        }
    }

    @FunctionalInterface
    interface AsyncSupplier<V> {

        /**
         * Asynchronously retrieves the value that is being supplied and notifies the listener upon
         * completion.
         */
        void getAsync(ActionListener<V> listener);
    }
}<|MERGE_RESOLUTION|>--- conflicted
+++ resolved
@@ -147,36 +147,8 @@
     void loadAuthorizedIndices(RequestInfo requestInfo, AuthorizationInfo authorizationInfo,
                                Map<String, AliasOrIndex> aliasAndIndexLookup, ActionListener<List<String>> listener);
 
-    /**
-<<<<<<< HEAD
-     * Checks the current user's privileges against those that being requested to check in the
-     * request. This provides a way for an application to ask if a user has permission to perform
-     * an action or if they have permissions to an application resource.
-     *
-     * @param authentication the authentication that is associated with this request
-     * @param authorizationInfo information needed from authorization that was previously retrieved
-     *                          from {@link #resolveAuthorizationInfo(RequestInfo, ActionListener)}
-     * @param hasPrivilegesRequest the request that contains the privileges to check for the user
-     * @param applicationPrivilegeDescriptors a collection of application privilege descriptors
-     * @param listener the listener to be notified of the has privileges response
-     */
-    void checkPrivileges(Authentication authentication, AuthorizationInfo authorizationInfo, HasPrivilegesRequest hasPrivilegesRequest,
-                         Collection<ApplicationPrivilegeDescriptor> applicationPrivilegeDescriptors,
-                         ActionListener<HasPrivilegesResponse> listener);
-
-    /**
-     * Retrieve's the current user's privileges in a standard format that can be rendered via an
-     * API for an application to understand the privileges that the current user has.
-     *
-     * @param authentication the authentication that is associated with this request
-     * @param authorizationInfo information needed from authorization that was previously retrieved
-     *                          from {@link #resolveAuthorizationInfo(RequestInfo, ActionListener)}
-     * @param request the request for retrieving the user's privileges
-     * @param listener the listener to be notified of the has privileges response
-     */
-    void getUserPrivileges(Authentication authentication, AuthorizationInfo authorizationInfo, GetUserPrivilegesRequest request,
-                           ActionListener<GetUserPrivilegesResponse> listener);
-=======
+
+    /**
      * Asynchronously checks that the permissions a user would have for a given list of names do
      * not exceed their permissions for a given name. This is used to ensure that a user cannot
      * perform operations that would escalate their privileges over the data. Some examples include
@@ -195,7 +167,35 @@
      */
     void validateIndexPermissionsAreSubset(RequestInfo requestInfo, AuthorizationInfo authorizationInfo,
                                            Map<String, List<String>> indexNameToNewNames, ActionListener<AuthorizationResult> listener);
->>>>>>> 54d7b4c0
+
+    /**
+     * Checks the current user's privileges against those that being requested to check in the
+     * request. This provides a way for an application to ask if a user has permission to perform
+     * an action or if they have permissions to an application resource.
+     *
+     * @param authentication the authentication that is associated with this request
+     * @param authorizationInfo information needed from authorization that was previously retrieved
+     *                          from {@link #resolveAuthorizationInfo(RequestInfo, ActionListener)}
+     * @param hasPrivilegesRequest the request that contains the privileges to check for the user
+     * @param applicationPrivilegeDescriptors a collection of application privilege descriptors
+     * @param listener the listener to be notified of the has privileges response
+     */
+    void checkPrivileges(Authentication authentication, AuthorizationInfo authorizationInfo, HasPrivilegesRequest hasPrivilegesRequest,
+                         Collection<ApplicationPrivilegeDescriptor> applicationPrivilegeDescriptors,
+                         ActionListener<HasPrivilegesResponse> listener);
+
+    /**
+     * Retrieve's the current user's privileges in a standard format that can be rendered via an
+     * API for an application to understand the privileges that the current user has.
+     *
+     * @param authentication the authentication that is associated with this request
+     * @param authorizationInfo information needed from authorization that was previously retrieved
+     *                          from {@link #resolveAuthorizationInfo(RequestInfo, ActionListener)}
+     * @param request the request for retrieving the user's privileges
+     * @param listener the listener to be notified of the has privileges response
+     */
+    void getUserPrivileges(Authentication authentication, AuthorizationInfo authorizationInfo, GetUserPrivilegesRequest request,
+                           ActionListener<GetUserPrivilegesResponse> listener);
 
     /**
      * Interface for objects that contains the information needed to authorize a request
