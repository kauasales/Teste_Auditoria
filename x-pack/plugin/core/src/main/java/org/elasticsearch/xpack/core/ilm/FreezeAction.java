--- conflicted
+++ resolved
@@ -38,14 +38,7 @@
         return PARSER.apply(parser, null);
     }
 
-<<<<<<< HEAD
-    private FreezeAction() {
-    }
-=======
-    public FreezeAction() {}
-
-    public FreezeAction(StreamInput in) {}
->>>>>>> 499f84ae
+    private FreezeAction() {}
 
     @Override
     public void writeTo(StreamOutput out) throws IOException {}
