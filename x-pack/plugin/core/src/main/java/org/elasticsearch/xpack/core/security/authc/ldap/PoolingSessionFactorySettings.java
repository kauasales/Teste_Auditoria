/*
 * Copyright Elasticsearch B.V. and/or licensed to Elasticsearch B.V. under one
 * or more contributor license agreements. Licensed under the Elastic License
 * 2.0; you may not use this file except in compliance with the Elastic License
 * 2.0.
 */
package org.elasticsearch.xpack.core.security.authc.ldap;

import org.elasticsearch.common.settings.SecureString;
import org.elasticsearch.common.settings.Setting;
import org.elasticsearch.core.TimeValue;
import org.elasticsearch.xpack.core.security.authc.RealmSettings;

import java.util.Optional;
import java.util.Set;
import java.util.function.Function;
import java.util.stream.Collectors;
import java.util.stream.Stream;

import static org.elasticsearch.common.settings.SecureSetting.secureString;

public final class PoolingSessionFactorySettings {
    public static final TimeValue DEFAULT_HEALTH_CHECK_INTERVAL = TimeValue.timeValueSeconds(60L);

    public static final String BIND_DN_SUFFIX = "bind_dn";
    public static final Function<String, Setting.AffixSetting<String>> BIND_DN = RealmSettings.affixSetting(
        BIND_DN_SUFFIX,
        key -> Setting.simpleString(key, Setting.Property.NodeScope, Setting.Property.Filtered)
    );

    public static final Function<String, Setting.AffixSetting<SecureString>> LEGACY_BIND_PASSWORD = RealmSettings.affixSetting(
        "bind_password",
<<<<<<< HEAD
        key -> new Setting<>(key, "", SecureString::new, Setting.Property.NodeScope, Setting.Property.Filtered, Setting.Property.Deprecated)
=======
        key -> new Setting<>(
            key,
            "",
            SecureString::new,
            Setting.Property.NodeScope,
            Setting.Property.Filtered,
            Setting.Property.DeprecatedWarning
        )
>>>>>>> d90fa4eb
    );

    public static final Function<String, Setting.AffixSetting<SecureString>> SECURE_BIND_PASSWORD = realmType -> Setting.affixKeySetting(
        RealmSettings.realmSettingPrefix(realmType),
        "secure_bind_password",
        key -> secureString(key, null)
    );

    public static final int DEFAULT_CONNECTION_POOL_INITIAL_SIZE = 0;
    public static final Function<String, Setting.AffixSetting<Integer>> POOL_INITIAL_SIZE = RealmSettings.affixSetting(
        "user_search.pool.initial_size",
        key -> Setting.intSetting(key, DEFAULT_CONNECTION_POOL_INITIAL_SIZE, 0, Setting.Property.NodeScope)
    );

    public static final int DEFAULT_CONNECTION_POOL_SIZE = 20;
    public static final Function<String, Setting.AffixSetting<Integer>> POOL_SIZE = RealmSettings.affixSetting(
        "user_search.pool.size",
        key -> Setting.intSetting(key, DEFAULT_CONNECTION_POOL_SIZE, 1, Setting.Property.NodeScope)
    );

    public static final Function<String, Setting.AffixSetting<TimeValue>> HEALTH_CHECK_INTERVAL = RealmSettings.affixSetting(
        "user_search.pool.health_check.interval",
        key -> Setting.timeSetting(key, DEFAULT_HEALTH_CHECK_INTERVAL, Setting.Property.NodeScope)
    );

    public static final Function<String, Setting.AffixSetting<Boolean>> HEALTH_CHECK_ENABLED = RealmSettings.affixSetting(
        "user_search.pool.health_check.enabled",
        key -> Setting.boolSetting(key, true, Setting.Property.NodeScope)
    );

    public static final Function<String, Setting.AffixSetting<Optional<String>>> HEALTH_CHECK_DN = RealmSettings.affixSetting(
        "user_search.pool.health_check.dn",
        key -> new Setting<>(key, (String) null, Optional::ofNullable, Setting.Property.NodeScope)
    );

    private PoolingSessionFactorySettings() {}

    public static Set<Setting.AffixSetting<?>> getSettings(String realmType) {
        return Stream.of(
            POOL_INITIAL_SIZE,
            POOL_SIZE,
            HEALTH_CHECK_ENABLED,
            HEALTH_CHECK_INTERVAL,
            HEALTH_CHECK_DN,
            BIND_DN,
            LEGACY_BIND_PASSWORD,
            SECURE_BIND_PASSWORD
        ).map(f -> f.apply(realmType)).collect(Collectors.toSet());
    }
}<|MERGE_RESOLUTION|>--- conflicted
+++ resolved
@@ -30,9 +30,6 @@
 
     public static final Function<String, Setting.AffixSetting<SecureString>> LEGACY_BIND_PASSWORD = RealmSettings.affixSetting(
         "bind_password",
-<<<<<<< HEAD
-        key -> new Setting<>(key, "", SecureString::new, Setting.Property.NodeScope, Setting.Property.Filtered, Setting.Property.Deprecated)
-=======
         key -> new Setting<>(
             key,
             "",
@@ -41,7 +38,6 @@
             Setting.Property.Filtered,
             Setting.Property.DeprecatedWarning
         )
->>>>>>> d90fa4eb
     );
 
     public static final Function<String, Setting.AffixSetting<SecureString>> SECURE_BIND_PASSWORD = realmType -> Setting.affixKeySetting(
