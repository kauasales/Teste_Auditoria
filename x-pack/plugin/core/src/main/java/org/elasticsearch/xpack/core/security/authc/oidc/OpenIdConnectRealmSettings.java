--- conflicted
+++ resolved
@@ -149,17 +149,10 @@
 
     public static Set<Setting.AffixSetting<?>> getSettings() {
         final Set<Setting.AffixSetting<?>> set = Sets.newHashSet(
-<<<<<<< HEAD
-            RP_CLIENT_ID, RP_REDIRECT_URI, RP_RESPONSE_TYPE, RP_REQUESTED_SCOPES, RP_CLIENT_SECRET, RP_SIGNATURE_VERIFICATION_ALGORITHM,
+            RP_CLIENT_ID, RP_REDIRECT_URI, RP_RESPONSE_TYPE, RP_REQUESTED_SCOPES, RP_CLIENT_SECRET, RP_SIGNATURE_ALGORITHM,
             RP_POST_LOGOUT_REDIRECT_URI, OP_NAME, OP_AUTHORIZATION_ENDPOINT, OP_TOKEN_ENDPOINT, OP_USERINFO_ENDPOINT,
             OP_ENDSESSION_ENDPOINT, OP_ISSUER, OP_JWKSET_PATH, HTTP_CONNECT_TIMEOUT, HTTP_CONNECTION_READ_TIMEOUT, HTTP_SOCKET_TIMEOUT,
             HTTP_MAX_CONNECTIONS, HTTP_MAX_ENDPOINT_CONNECTIONS, ALLOWED_CLOCK_SKEW);
-=======
-            RP_CLIENT_ID, RP_REDIRECT_URI, RP_RESPONSE_TYPE, RP_REQUESTED_SCOPES, RP_CLIENT_SECRET, RP_SIGNATURE_ALGORITHM,
-            OP_NAME, OP_AUTHORIZATION_ENDPOINT, OP_TOKEN_ENDPOINT, OP_USERINFO_ENDPOINT, OP_ISSUER, OP_JWKSET_PATH,
-            HTTP_CONNECT_TIMEOUT, HTTP_CONNECTION_READ_TIMEOUT, HTTP_SOCKET_TIMEOUT, HTTP_MAX_CONNECTIONS, HTTP_MAX_ENDPOINT_CONNECTIONS,
-            ALLOWED_CLOCK_SKEW);
->>>>>>> 59bc1224
         set.addAll(DelegatedAuthorizationSettings.getSettings(TYPE));
         set.addAll(RealmSettings.getStandardSettings(TYPE));
         set.addAll(SSLConfigurationSettings.getRealmSettings(TYPE));
