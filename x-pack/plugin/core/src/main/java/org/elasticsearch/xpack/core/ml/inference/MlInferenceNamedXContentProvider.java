--- conflicted
+++ resolved
@@ -499,9 +499,6 @@
             new NamedWriteableRegistry.Entry(InferenceResults.class, PyTorchPassThroughResults.NAME, PyTorchPassThroughResults::new)
         );
         namedWriteables.add(new NamedWriteableRegistry.Entry(InferenceResults.class, TextEmbeddingResults.NAME, TextEmbeddingResults::new));
-<<<<<<< HEAD
-
-=======
         namedWriteables.add(
             new NamedWriteableRegistry.Entry(
                 InferenceResults.class,
@@ -509,7 +506,6 @@
                 NlpClassificationInferenceResults::new
             )
         );
->>>>>>> 30e15ba8
         // Inference Configs
         namedWriteables.add(
             new NamedWriteableRegistry.Entry(InferenceConfig.class, ClassificationConfig.NAME.getPreferredName(), ClassificationConfig::new)
