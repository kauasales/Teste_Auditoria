--- conflicted
+++ resolved
@@ -9,11 +9,8 @@
 import org.elasticsearch.action.support.broadcast.BroadcastResponse;
 import org.elasticsearch.common.ParseField;
 import org.elasticsearch.common.io.stream.StreamInput;
-<<<<<<< HEAD
 import org.elasticsearch.common.io.stream.StreamOutput;
 import org.elasticsearch.common.io.stream.Writeable;
-=======
->>>>>>> 14e7c42b
 import org.elasticsearch.common.xcontent.ConstructingObjectParser;
 import org.elasticsearch.common.xcontent.XContentBuilder;
 import org.elasticsearch.common.xcontent.XContentParser;
@@ -49,8 +46,7 @@
 
     public ReloadAnalyzersResponse(StreamInput in) throws IOException {
         super(in);
-        reloadDetails = null;
-        // TODO: this needs to deserialize reloadDetails, see https://github.com/elastic/elasticsearch/issues/44383
+        this.reloadDetails = in.readMap(StreamInput::readString, ReloadDetails::new);
     }
 
     public ReloadAnalyzersResponse(int totalShards, int successfulShards, int failedShards,
@@ -109,12 +105,6 @@
 
     public static ReloadAnalyzersResponse fromXContent(XContentParser parser) {
         return PARSER.apply(parser, null);
-    }
-
-    @Override
-    public void readFrom(StreamInput in) throws IOException {
-        super.readFrom(in);
-        this.reloadDetails.putAll(in.readMap(StreamInput::readString, ReloadDetails::new));
     }
 
     @Override
