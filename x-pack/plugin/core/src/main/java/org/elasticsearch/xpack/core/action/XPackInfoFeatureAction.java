--- conflicted
+++ resolved
@@ -44,11 +44,7 @@
 
     public static final List<XPackInfoFeatureAction> ALL = Arrays.asList(
         SECURITY, MONITORING, WATCHER, GRAPH, MACHINE_LEARNING, LOGSTASH, EQL, SQL, ROLLUP, INDEX_LIFECYCLE, SNAPSHOT_LIFECYCLE, CCR,
-<<<<<<< HEAD
-        TRANSFORM, VECTORS, VOTING_ONLY, FROZEN_INDICES, SPATIAL, ANALYTICS, ENRICH, CONSTANT_KEYWORD
-=======
-        TRANSFORM, FLATTENED, VECTORS, VOTING_ONLY, FROZEN_INDICES, SPATIAL, ANALYTICS, ENRICH
->>>>>>> 657809d4
+        TRANSFORM, VECTORS, VOTING_ONLY, FROZEN_INDICES, SPATIAL, ANALYTICS, ENRICH
     );
 
     private XPackInfoFeatureAction(String name) {
