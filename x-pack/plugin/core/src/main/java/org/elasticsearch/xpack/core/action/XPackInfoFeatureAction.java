--- conflicted
+++ resolved
@@ -45,13 +45,8 @@
     public static final XPackInfoFeatureAction CONSTANT_KEYWORD = new XPackInfoFeatureAction(XPackField.CONSTANT_KEYWORD);
 
     public static final List<XPackInfoFeatureAction> ALL = Arrays.asList(
-<<<<<<< HEAD
-        SECURITY, MONITORING, WATCHER, GRAPH, MACHINE_LEARNING, LOGSTASH, SQL, ROLLUP, INDEX_LIFECYCLE, SNAPSHOT_LIFECYCLE, CCR,
+        SECURITY, MONITORING, WATCHER, GRAPH, MACHINE_LEARNING, LOGSTASH, EQL, SQL, ROLLUP, INDEX_LIFECYCLE, SNAPSHOT_LIFECYCLE, CCR,
         TRANSFORM, FLATTENED, VECTORS, VOTING_ONLY, FROZEN_INDICES, SPATIAL, ANALYTICS, ENRICH, CONSTANT_KEYWORD
-=======
-        SECURITY, MONITORING, WATCHER, GRAPH, MACHINE_LEARNING, LOGSTASH, EQL, SQL, ROLLUP, INDEX_LIFECYCLE, SNAPSHOT_LIFECYCLE, CCR,
-        TRANSFORM, FLATTENED, VECTORS, VOTING_ONLY, FROZEN_INDICES, SPATIAL, ANALYTICS, ENRICH
->>>>>>> cecee07c
     );
 
     private XPackInfoFeatureAction(String name) {
