--- conflicted
+++ resolved
@@ -877,14 +877,9 @@
             return new RealmRef(API_KEY_REALM_NAME, API_KEY_REALM_TYPE, nodeName, null);
         }
 
-<<<<<<< HEAD
-        static RealmRef newRemoteAccessRealmRef(String apiKeyId, String nodeName) {
-            return new RealmRef(REMOTE_ACCESS_REALM_NAME + "_" + apiKeyId, REMOTE_ACCESS_REALM_TYPE, nodeName, null);
-=======
         static RealmRef newRemoteAccessRealmRef(String nodeName) {
             // no domain for remote access authentication
             return new RealmRef(REMOTE_ACCESS_REALM_NAME, REMOTE_ACCESS_REALM_TYPE, nodeName, null);
->>>>>>> fd4c6172
         }
     }
 
@@ -977,30 +972,6 @@
         return authentication;
     }
 
-<<<<<<< HEAD
-    public static Authentication newRemoteAccessAuthentication(
-        AuthenticationResult<User> authResult,
-        Authentication receivedAuthentication,
-        String nodeName
-    ) {
-        assert authResult.isAuthenticated() : "API Key authn for remote access result must be successful";
-        final User receivedUser = receivedAuthentication.getEffectiveSubject().getUser();
-        assert receivedUser.enabled();
-        final User user = new User(
-            // Consider including API key ID as well
-            receivedUser.principal(),
-            new String[0],
-            receivedUser.fullName(),
-            receivedUser.email(),
-            receivedUser.metadata(),
-            true
-        );
-        final User apiKeyUser = authResult.getValue();
-        final Authentication.RealmRef authenticatedBy = newRemoteAccessRealmRef(apiKeyUser.principal(), nodeName);
-        final Authentication authentication = new Authentication(
-            new Subject(user, authenticatedBy, Version.CURRENT, authResult.getMetadata()),
-            AuthenticationType.API_KEY
-=======
     public Authentication toRemoteAccess(RemoteAccessAuthentication remoteAccessAuthentication) {
         assert isApiKey() : "can only convert API key authentication to remote access";
         assert false == isRunAs() : "remote access does not support authentication with run-as";
@@ -1024,18 +995,13 @@
                 remoteAccessAuthentication.copyWithRemoteAccessEntries(metadata)
             ),
             getAuthenticationType()
->>>>>>> fd4c6172
         );
         assert false == authentication.isAssignedToDomain();
         return authentication;
     }
 
-<<<<<<< HEAD
-    private static RealmRef maybeRewriteRealmRef(Version streamVersion, RealmRef realmRef) {
-=======
     // pkg-private for testing
     static RealmRef maybeRewriteRealmRef(TransportVersion streamVersion, RealmRef realmRef) {
->>>>>>> fd4c6172
         if (realmRef != null && realmRef.getDomain() != null && streamVersion.before(VERSION_REALM_DOMAINS)) {
             logger.info("Rewriting realm [" + realmRef + "] without domain");
             // security domain erasure
