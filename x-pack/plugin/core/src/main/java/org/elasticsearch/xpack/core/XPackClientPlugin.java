--- conflicted
+++ resolved
@@ -430,11 +430,8 @@
                 new NamedWriteableRegistry.Entry(LifecycleAction.class, ShrinkAction.NAME, ShrinkAction::new),
                 new NamedWriteableRegistry.Entry(LifecycleAction.class, DeleteAction.NAME, DeleteAction::new),
                 new NamedWriteableRegistry.Entry(LifecycleAction.class, FreezeAction.NAME, FreezeAction::new),
-<<<<<<< HEAD
+                new NamedWriteableRegistry.Entry(LifecycleAction.class, SetPriorityAction.NAME, SetPriorityAction::new),
                 new NamedWriteableRegistry.Entry(LifecycleAction.class, UnfollowAction.NAME, UnfollowAction::new)
-=======
-                new NamedWriteableRegistry.Entry(LifecycleAction.class, SetPriorityAction.NAME, SetPriorityAction::new)
->>>>>>> 6d64a2a9
         );
     }
 
