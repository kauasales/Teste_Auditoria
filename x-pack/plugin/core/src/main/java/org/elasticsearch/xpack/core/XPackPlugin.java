/*
 * Copyright Elasticsearch B.V. and/or licensed to Elasticsearch B.V. under one
 * or more contributor license agreements. Licensed under the Elastic License
 * 2.0; you may not use this file except in compliance with the Elastic License
 * 2.0.
 */
package org.elasticsearch.xpack.core;

import org.apache.lucene.util.SetOnce;
import org.elasticsearch.SpecialPermission;
import org.elasticsearch.action.ActionRequest;
import org.elasticsearch.action.ActionResponse;
import org.elasticsearch.action.ActionType;
import org.elasticsearch.action.support.ActionFilter;
import org.elasticsearch.action.support.TransportAction;
import org.elasticsearch.client.Client;
import org.elasticsearch.cluster.ClusterState;
import org.elasticsearch.cluster.metadata.IndexNameExpressionResolver;
import org.elasticsearch.cluster.metadata.Metadata;
import org.elasticsearch.cluster.node.DiscoveryNode;
import org.elasticsearch.cluster.node.DiscoveryNodes;
import org.elasticsearch.cluster.routing.allocation.DataTier;
import org.elasticsearch.cluster.routing.allocation.decider.AllocationDecider;
import org.elasticsearch.cluster.service.ClusterService;
import org.elasticsearch.common.inject.Binder;
import org.elasticsearch.common.inject.multibindings.Multibinder;
import org.elasticsearch.common.io.stream.NamedWriteableRegistry;
import org.elasticsearch.common.logging.DeprecationCategory;
import org.elasticsearch.common.logging.DeprecationLogger;
import org.elasticsearch.common.settings.ClusterSettings;
import org.elasticsearch.common.settings.IndexScopedSettings;
import org.elasticsearch.common.settings.Setting;
import org.elasticsearch.common.settings.Settings;
import org.elasticsearch.common.settings.SettingsFilter;
import org.elasticsearch.common.ssl.SslConfiguration;
import org.elasticsearch.common.util.BigArrays;
import org.elasticsearch.core.Booleans;
import org.elasticsearch.env.Environment;
import org.elasticsearch.env.NodeEnvironment;
import org.elasticsearch.index.IndexSettings;
import org.elasticsearch.index.engine.EngineFactory;
import org.elasticsearch.index.mapper.MetadataFieldMapper;
import org.elasticsearch.index.shard.IndexSettingProvider;
import org.elasticsearch.indices.recovery.RecoverySettings;
import org.elasticsearch.license.LicenseService;
import org.elasticsearch.license.LicensesMetadata;
import org.elasticsearch.license.Licensing;
import org.elasticsearch.license.XPackLicenseState;
import org.elasticsearch.plugins.ClusterPlugin;
import org.elasticsearch.plugins.EnginePlugin;
import org.elasticsearch.plugins.ExtensiblePlugin;
import org.elasticsearch.plugins.MapperPlugin;
import org.elasticsearch.plugins.RepositoryPlugin;
import org.elasticsearch.protocol.xpack.XPackInfoRequest;
import org.elasticsearch.protocol.xpack.XPackInfoResponse;
import org.elasticsearch.protocol.xpack.XPackUsageRequest;
import org.elasticsearch.repositories.RepositoriesService;
import org.elasticsearch.repositories.Repository;
import org.elasticsearch.rest.RestController;
import org.elasticsearch.rest.RestHandler;
import org.elasticsearch.script.ScriptService;
import org.elasticsearch.snapshots.SearchableSnapshotsSettings;
import org.elasticsearch.snapshots.sourceonly.SourceOnlySnapshotRepository;
import org.elasticsearch.threadpool.ThreadPool;
import org.elasticsearch.watcher.ResourceWatcherService;
import org.elasticsearch.xcontent.NamedXContentRegistry;
import org.elasticsearch.xpack.cluster.routing.allocation.DataTierAllocationDecider;
import org.elasticsearch.xpack.cluster.routing.allocation.mapper.DataTierFieldMapper;
import org.elasticsearch.xpack.core.action.ReloadAnalyzerAction;
import org.elasticsearch.xpack.core.action.TransportReloadAnalyzersAction;
import org.elasticsearch.xpack.core.action.TransportXPackInfoAction;
import org.elasticsearch.xpack.core.action.TransportXPackUsageAction;
import org.elasticsearch.xpack.core.action.XPackInfoAction;
import org.elasticsearch.xpack.core.action.XPackInfoFeatureAction;
import org.elasticsearch.xpack.core.action.XPackUsageAction;
import org.elasticsearch.xpack.core.action.XPackUsageFeatureAction;
import org.elasticsearch.xpack.core.action.XPackUsageResponse;
import org.elasticsearch.xpack.core.async.DeleteAsyncResultAction;
import org.elasticsearch.xpack.core.async.TransportDeleteAsyncResultAction;
import org.elasticsearch.xpack.core.ml.MlMetadata;
import org.elasticsearch.xpack.core.rest.action.RestReloadAnalyzersAction;
import org.elasticsearch.xpack.core.rest.action.RestXPackInfoAction;
import org.elasticsearch.xpack.core.rest.action.RestXPackUsageAction;
import org.elasticsearch.xpack.core.security.authc.TokenMetadata;
import org.elasticsearch.xpack.core.ssl.SSLConfigurationReloader;
import org.elasticsearch.xpack.core.ssl.SSLService;
import org.elasticsearch.xpack.core.termsenum.action.TermsEnumAction;
import org.elasticsearch.xpack.core.termsenum.action.TransportTermsEnumAction;
import org.elasticsearch.xpack.core.termsenum.rest.RestTermsEnumAction;
import org.elasticsearch.xpack.core.transform.TransformMetadata;
import org.elasticsearch.xpack.core.watcher.WatcherMetadata;

import java.nio.file.Files;
import java.nio.file.Path;
import java.security.AccessController;
import java.security.PrivilegedAction;
import java.time.Clock;
import java.util.ArrayList;
import java.util.Collection;
import java.util.Collections;
import java.util.List;
import java.util.Map;
import java.util.Optional;
import java.util.function.LongSupplier;
import java.util.function.Supplier;
import java.util.stream.Collectors;
import java.util.stream.StreamSupport;

public class XPackPlugin extends XPackClientPlugin
    implements
        ExtensiblePlugin,
        RepositoryPlugin,
        EnginePlugin,
        ClusterPlugin,
        MapperPlugin {
    private static final DeprecationLogger deprecationLogger = DeprecationLogger.getLogger(XPackPlugin.class);

    public static final String ASYNC_RESULTS_INDEX = ".async-search";
    public static final String XPACK_INSTALLED_NODE_ATTR = "xpack.installed";

    // TODO: clean up this library to not ask for write access to all system properties!
    static {
        // invoke this clinit in unbound with permissions to access all system properties
        SecurityManager sm = System.getSecurityManager();
        if (sm != null) {
            sm.checkPermission(new SpecialPermission());
        }
        try {
            AccessController.doPrivileged(new PrivilegedAction<Void>() {
                @Override
                public Void run() {
                    try {
                        Class.forName("com.unboundid.util.Debug");
                        Class.forName("com.unboundid.ldap.sdk.LDAPConnectionOptions");
                    } catch (ClassNotFoundException e) {
                        throw new RuntimeException(e);
                    }
                    return null;
                }
            });
            // TODO: fix gradle to add all security resources (plugin metadata) to test classpath
            // of watcher plugin, which depends on it directly. This prevents these plugins
            // from being initialized correctly by the test framework, and means we have to
            // have this leniency.
        } catch (ExceptionInInitializerError bogus) {
            if (bogus.getCause() instanceof SecurityException == false) {
                throw bogus; // some other bug
            }
        }
    }

    protected final Settings settings;
    // private final Environment env;
    protected final Licensing licensing;
    // These should not be directly accessed as they cannot be overridden in tests. Please use the getters so they can be overridden.
    private static final SetOnce<XPackLicenseState> licenseState = new SetOnce<>();
    private static final SetOnce<SSLService> sslService = new SetOnce<>();
    private static final SetOnce<LicenseService> licenseService = new SetOnce<>();
    private static final SetOnce<LongSupplier> epochMillisSupplier = new SetOnce<>();

    public XPackPlugin(final Settings settings, final Path configPath) {
        super(settings);
        // FIXME: The settings might be changed after this (e.g. from "additionalSettings" method in other plugins)
        // We should only depend on the settings from the Environment object passed to createComponents
        this.settings = settings;

        setLicenseState(new XPackLicenseState(() -> getEpochMillisSupplier().getAsLong()));

        this.licensing = new Licensing(settings);
    }

    // overridable by tests
    protected Clock getClock() {
        return Clock.systemUTC();
    }

    protected SSLService getSslService() {
        return getSharedSslService();
    }

    protected LicenseService getLicenseService() {
        return getSharedLicenseService();
    }

    protected XPackLicenseState getLicenseState() {
        return getSharedLicenseState();
    }

    protected LongSupplier getEpochMillisSupplier() {
        return getSharedEpochMillisSupplier();
    }

    protected void setSslService(SSLService sslService) {
        XPackPlugin.sslService.set(sslService);
    }

    protected void setLicenseService(LicenseService licenseService) {
        XPackPlugin.licenseService.set(licenseService);
    }

    protected void setLicenseState(XPackLicenseState licenseState) {
        XPackPlugin.licenseState.set(licenseState);
    }

    protected void setEpochMillisSupplier(LongSupplier epochMillisSupplier) {
        XPackPlugin.epochMillisSupplier.set(epochMillisSupplier);
    }

    public static SSLService getSharedSslService() {
        final SSLService ssl = XPackPlugin.sslService.get();
        if (ssl == null) {
            throw new IllegalStateException("SSL Service is not constructed yet");
        }
        return ssl;
    }

    public static LicenseService getSharedLicenseService() {
        return licenseService.get();
    }

    public static XPackLicenseState getSharedLicenseState() {
        return licenseState.get();
    }

    public static LongSupplier getSharedEpochMillisSupplier() {
        return epochMillisSupplier.get();
    }

    /**
     * Checks if the cluster state allows this node to add x-pack metadata to the cluster state,
     * and throws an exception otherwise.
     * This check should be called before installing any x-pack metadata to the cluster state,
     * to ensure that the other nodes that are part of the cluster will be able to deserialize
     * that metadata. Note that if the cluster state already contains x-pack metadata, this
     * check assumes that the nodes are already ready to receive additional x-pack metadata.
     * Having this check properly in place everywhere allows to install x-pack into a cluster
     * using a rolling restart.
     */
    public static void checkReadyForXPackCustomMetadata(ClusterState clusterState) {
        if (alreadyContainsXPackCustomMetadata(clusterState)) {
            return;
        }
        List<DiscoveryNode> notReadyNodes = nodesNotReadyForXPackCustomMetadata(clusterState);
        if (notReadyNodes.isEmpty() == false) {
            throw new IllegalStateException("The following nodes are not ready yet for enabling x-pack custom metadata: " + notReadyNodes);
        }
    }

    /**
     * Checks if the cluster state allows this node to add x-pack metadata to the cluster state.
     * See {@link #checkReadyForXPackCustomMetadata} for more details.
     */
    public static boolean isReadyForXPackCustomMetadata(ClusterState clusterState) {
        return alreadyContainsXPackCustomMetadata(clusterState) || nodesNotReadyForXPackCustomMetadata(clusterState).isEmpty();
    }

    /**
     * Returns the list of nodes that won't allow this node from adding x-pack metadata to the cluster state.
     * See {@link #checkReadyForXPackCustomMetadata} for more details.
     */
    public static List<DiscoveryNode> nodesNotReadyForXPackCustomMetadata(ClusterState clusterState) {
        // check that all nodes would be capable of deserializing newly added x-pack metadata
        final List<DiscoveryNode> notReadyNodes = StreamSupport.stream(clusterState.nodes().spliterator(), false).filter(node -> {
            final String xpackInstalledAttr = node.getAttributes().getOrDefault(XPACK_INSTALLED_NODE_ATTR, "false");
            return Booleans.parseBoolean(xpackInstalledAttr) == false;
        }).collect(Collectors.toList());

        return notReadyNodes;
    }

    private static boolean alreadyContainsXPackCustomMetadata(ClusterState clusterState) {
        final Metadata metadata = clusterState.metadata();
        return metadata.custom(LicensesMetadata.TYPE) != null
            || metadata.custom(MlMetadata.TYPE) != null
            || metadata.custom(WatcherMetadata.TYPE) != null
            || clusterState.custom(TokenMetadata.TYPE) != null
            || metadata.custom(TransformMetadata.TYPE) != null;
    }

    @Override
    public Map<String, MetadataFieldMapper.TypeParser> getMetadataMappers() {
        return Map.of(DataTierFieldMapper.NAME, DataTierFieldMapper.PARSER);
    }

    @Override
    public Settings additionalSettings() {
        final String xpackInstalledNodeAttrSetting = "node.attr." + XPACK_INSTALLED_NODE_ATTR;

        if (settings.get(xpackInstalledNodeAttrSetting) != null) {
            throw new IllegalArgumentException("Directly setting [" + xpackInstalledNodeAttrSetting + "] is not permitted");
        }
        return Settings.builder().put(super.additionalSettings()).put(xpackInstalledNodeAttrSetting, "true").build();
    }

    @Override
    public Collection<Object> createComponents(
        Client client,
        ClusterService clusterService,
        ThreadPool threadPool,
        ResourceWatcherService resourceWatcherService,
        ScriptService scriptService,
        NamedXContentRegistry xContentRegistry,
        Environment environment,
        NodeEnvironment nodeEnvironment,
        NamedWriteableRegistry namedWriteableRegistry,
        IndexNameExpressionResolver expressionResolver,
        Supplier<RepositoriesService> repositoriesServiceSupplier
    ) {
        List<Object> components = new ArrayList<>();

        final SSLService sslService = createSSLService(environment, resourceWatcherService);
        setLicenseService(
            new LicenseService(settings, threadPool, clusterService, getClock(), environment, resourceWatcherService, getLicenseState())
        );

        setEpochMillisSupplier(threadPool::absoluteTimeInMillis);

        // It is useful to override these as they are what guice is injecting into actions
        components.add(sslService);
        components.add(getLicenseService());
        components.add(getLicenseState());

        return components;
    }

    @Override
    public List<ActionHandler<? extends ActionRequest, ? extends ActionResponse>> getActions() {
        List<ActionHandler<? extends ActionRequest, ? extends ActionResponse>> actions = new ArrayList<>();
        actions.add(new ActionHandler<>(XPackInfoAction.INSTANCE, getInfoAction()));
        actions.add(new ActionHandler<>(XPackUsageAction.INSTANCE, getUsageAction()));
        actions.addAll(licensing.getActions());
        actions.add(new ActionHandler<>(ReloadAnalyzerAction.INSTANCE, TransportReloadAnalyzersAction.class));
        actions.add(new ActionHandler<>(TermsEnumAction.INSTANCE, TransportTermsEnumAction.class));
        actions.add(new ActionHandler<>(DeleteAsyncResultAction.INSTANCE, TransportDeleteAsyncResultAction.class));
        actions.add(new ActionHandler<>(XPackInfoFeatureAction.DATA_TIERS, DataTiersInfoTransportAction.class));
        actions.add(new ActionHandler<>(XPackUsageFeatureAction.DATA_TIERS, DataTiersUsageTransportAction.class));
        return actions;
    }

    // overridable for tests
    protected Class<? extends TransportAction<XPackUsageRequest, XPackUsageResponse>> getUsageAction() {
        return TransportXPackUsageAction.class;
    }

    // overridable for tests
    protected Class<? extends TransportAction<XPackInfoRequest, XPackInfoResponse>> getInfoAction() {
        return TransportXPackInfoAction.class;
    }

    @Override
    public List<ActionType<? extends ActionResponse>> getClientActions() {
        List<ActionType<? extends ActionResponse>> actions = new ArrayList<>();
        actions.addAll(licensing.getClientActions());
        actions.addAll(super.getClientActions());
        return actions;
    }

    @Override
    public List<ActionFilter> getActionFilters() {
        List<ActionFilter> filters = new ArrayList<>();
        filters.addAll(licensing.getActionFilters());
        return filters;
    }

    @Override
    public List<RestHandler> getRestHandlers(
        Settings settings,
        RestController restController,
        ClusterSettings clusterSettings,
        IndexScopedSettings indexScopedSettings,
        SettingsFilter settingsFilter,
        IndexNameExpressionResolver indexNameExpressionResolver,
        Supplier<DiscoveryNodes> nodesInCluster
    ) {
        List<RestHandler> handlers = new ArrayList<>();
        handlers.add(new RestXPackInfoAction());
        handlers.add(new RestXPackUsageAction());
        handlers.add(new RestReloadAnalyzersAction());
        handlers.add(new RestTermsEnumAction());
        handlers.addAll(
            licensing.getRestHandlers(
                settings,
                restController,
                clusterSettings,
                indexScopedSettings,
                settingsFilter,
                indexNameExpressionResolver,
                nodesInCluster
            )
        );
        return handlers;
    }

    public static void bindFeatureSet(Binder binder, Class<? extends XPackFeatureSet> featureSet) {
        Multibinder<XPackFeatureSet> featureSetBinder = createFeatureSetMultiBinder(binder, featureSet);
        featureSetBinder.addBinding().to(featureSet);
    }

    public static Multibinder<XPackFeatureSet> createFeatureSetMultiBinder(Binder binder, Class<? extends XPackFeatureSet> featureSet) {
        binder.bind(featureSet).asEagerSingleton();
        return Multibinder.newSetBinder(binder, XPackFeatureSet.class);
    }

    public static Path resolveConfigFile(Environment env, String name) {
        Path config = env.configFile().resolve(name);
        if (Files.exists(config) == false) {
            Path legacyConfig = env.configFile().resolve("x-pack").resolve(name);
            if (Files.exists(legacyConfig)) {
<<<<<<< HEAD
                deprecationLogger.critical(
=======
                deprecationLogger.warn(
>>>>>>> d90fa4eb
                    DeprecationCategory.OTHER,
                    "config_file_path",
                    "Config file ["
                        + name
                        + "] is in a deprecated location. Move from "
                        + legacyConfig.toString()
                        + " to "
                        + config.toString()
                );
                return legacyConfig;
            }
        }
        return config;
    }

    @Override
    public Map<String, Repository.Factory> getRepositories(
        Environment env,
        NamedXContentRegistry namedXContentRegistry,
        ClusterService clusterService,
        BigArrays bigArrays,
        RecoverySettings recoverySettings
    ) {
        return Collections.singletonMap("source", SourceOnlySnapshotRepository.newRepositoryFactory());
    }

    @Override
    public Optional<EngineFactory> getEngineFactory(IndexSettings indexSettings) {
        if (indexSettings.getValue(SourceOnlySnapshotRepository.SOURCE_ONLY)
            && SearchableSnapshotsSettings.isSearchableSnapshotStore(indexSettings.getSettings()) == false) {
            return Optional.of(SourceOnlySnapshotRepository.getEngineFactory());
        }

        return Optional.empty();
    }

    @Override
    public List<Setting<?>> getSettings() {
        List<Setting<?>> settings = super.getSettings();
        settings.add(SourceOnlySnapshotRepository.SOURCE_ONLY);
        return settings;
    }

    @Override
    public Collection<AllocationDecider> createAllocationDeciders(Settings settings, ClusterSettings clusterSettings) {
        return Collections.singleton(new DataTierAllocationDecider());
    }

    @Override
    public Collection<IndexSettingProvider> getAdditionalIndexSettingProviders() {
        return Collections.singleton(new DataTier.DefaultHotAllocationSettingProvider());
    }

    /**
     * Handles the creation of the SSLService along with the necessary actions to enable reloading
     * of SSLContexts when configuration files change on disk.
     */
    private SSLService createSSLService(Environment environment, ResourceWatcherService resourceWatcherService) {
        final Map<String, SslConfiguration> sslConfigurations = SSLService.getSSLConfigurations(environment);
        final SSLConfigurationReloader reloader = new SSLConfigurationReloader(resourceWatcherService, sslConfigurations.values());
        final SSLService sslService = new SSLService(environment, sslConfigurations);
        reloader.setSSLService(sslService);
        setSslService(sslService);
        return sslService;
    }
}<|MERGE_RESOLUTION|>--- conflicted
+++ resolved
@@ -406,11 +406,7 @@
         if (Files.exists(config) == false) {
             Path legacyConfig = env.configFile().resolve("x-pack").resolve(name);
             if (Files.exists(legacyConfig)) {
-<<<<<<< HEAD
-                deprecationLogger.critical(
-=======
                 deprecationLogger.warn(
->>>>>>> d90fa4eb
                     DeprecationCategory.OTHER,
                     "config_file_path",
                     "Config file ["
