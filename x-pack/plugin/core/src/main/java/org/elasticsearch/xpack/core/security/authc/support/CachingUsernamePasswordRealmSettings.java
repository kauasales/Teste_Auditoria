/*
 * Copyright Elasticsearch B.V. and/or licensed to Elasticsearch B.V. under one
 * or more contributor license agreements. Licensed under the Elastic License;
 * you may not use this file except in compliance with the Elastic License.
 */
package org.elasticsearch.xpack.core.security.authc.support;

import org.elasticsearch.common.settings.Setting;
import org.elasticsearch.common.unit.TimeValue;
import org.elasticsearch.xpack.core.security.authc.RealmSettings;

import java.util.Arrays;
import java.util.HashSet;
import java.util.Set;
import java.util.function.Function;

public final class CachingUsernamePasswordRealmSettings {

    private static final String CACHE_HASH_ALGO_SUFFIX = "cache.hash_algo";
    public static final Function<String, Setting.AffixSetting<String>> CACHE_HASH_ALGO_SETTING = RealmSettings.affixSetting(
            CACHE_HASH_ALGO_SUFFIX, key -> Setting.simpleString(key, "ssha256", Setting.Property.NodeScope));

    private static final TimeValue DEFAULT_TTL = TimeValue.timeValueMinutes(20);
    private static final String CACHE_TTL_SUFFIX = "cache.ttl";
    public static final Function<String, Setting.AffixSetting<TimeValue>> CACHE_TTL_SETTING = RealmSettings.affixSetting(
            CACHE_TTL_SUFFIX, key -> Setting.timeSetting(key, DEFAULT_TTL, Setting.Property.NodeScope));

    private static final int DEFAULT_MAX_USERS = 100_000; //100k users
    private static final String CACHE_MAX_USERS_SUFFIX = "cache.max_users";
    public static final Function<String, Setting.AffixSetting<Integer>> CACHE_MAX_USERS_SETTING = RealmSettings.affixSetting(
            CACHE_MAX_USERS_SUFFIX, key -> Setting.intSetting(key, DEFAULT_MAX_USERS, Setting.Property.NodeScope));

<<<<<<< HEAD
    private CachingUsernamePasswordRealmSettings() {
    }
=======
    public static final Setting<Boolean> AUTHC_ENABLED_SETTING = Setting.boolSetting("authentication.enabled", true,
        Setting.Property.NodeScope);

    private CachingUsernamePasswordRealmSettings() {}
>>>>>>> 4b7257d9

    /**
     * Returns the {@link Setting setting configuration} that is common for all caching realms
     */
<<<<<<< HEAD
    public static Set<Setting.AffixSetting<?>> getCachingSettings(String type) {
        return new HashSet<>(Arrays.asList(
                CACHE_HASH_ALGO_SETTING.apply(type),
                CACHE_TTL_SETTING.apply(type),
                CACHE_MAX_USERS_SETTING.apply(type)
        ));
=======
    public static Set<Setting<?>> getSettings() {
        return new HashSet<>(Arrays.asList(CACHE_HASH_ALGO_SETTING, CACHE_TTL_SETTING, CACHE_MAX_USERS_SETTING, AUTHC_ENABLED_SETTING));
>>>>>>> 4b7257d9
    }
}<|MERGE_RESOLUTION|>--- conflicted
+++ resolved
@@ -30,29 +30,21 @@
     public static final Function<String, Setting.AffixSetting<Integer>> CACHE_MAX_USERS_SETTING = RealmSettings.affixSetting(
             CACHE_MAX_USERS_SUFFIX, key -> Setting.intSetting(key, DEFAULT_MAX_USERS, Setting.Property.NodeScope));
 
-<<<<<<< HEAD
+    public static final Function<String, Setting.AffixSetting<Boolean>> AUTHC_ENABLED_SETTING = RealmSettings.affixSetting(
+        "authentication.enabled", key -> Setting.boolSetting(key, true, Setting.Property.NodeScope));
+
     private CachingUsernamePasswordRealmSettings() {
     }
-=======
-    public static final Setting<Boolean> AUTHC_ENABLED_SETTING = Setting.boolSetting("authentication.enabled", true,
-        Setting.Property.NodeScope);
-
-    private CachingUsernamePasswordRealmSettings() {}
->>>>>>> 4b7257d9
 
     /**
      * Returns the {@link Setting setting configuration} that is common for all caching realms
      */
-<<<<<<< HEAD
-    public static Set<Setting.AffixSetting<?>> getCachingSettings(String type) {
+    public static Set<Setting.AffixSetting<?>> getSettings(String type) {
         return new HashSet<>(Arrays.asList(
                 CACHE_HASH_ALGO_SETTING.apply(type),
                 CACHE_TTL_SETTING.apply(type),
-                CACHE_MAX_USERS_SETTING.apply(type)
+                CACHE_MAX_USERS_SETTING.apply(type),
+                AUTHC_ENABLED_SETTING.apply(type)
         ));
-=======
-    public static Set<Setting<?>> getSettings() {
-        return new HashSet<>(Arrays.asList(CACHE_HASH_ALGO_SETTING, CACHE_TTL_SETTING, CACHE_MAX_USERS_SETTING, AUTHC_ENABLED_SETTING));
->>>>>>> 4b7257d9
     }
 }