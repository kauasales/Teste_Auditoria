--- conflicted
+++ resolved
@@ -146,25 +146,16 @@
         if (this == o) return true;
         if (o == null || getClass() != o.getClass()) return false;
         XContentSource that = (XContentSource) o;
-<<<<<<< HEAD
         return Objects.equals(data(), that.data());
-=======
-        return Objects.equals(bytes, that.bytes) &&
-            contentType == that.contentType;
->>>>>>> da2dbcdf
     }
 
     @Override
     public int hashCode() {
-<<<<<<< HEAD
         return Objects.hash(data());
     }
 
     @Override
     public String toString() {
         return bytes.utf8ToString();
-=======
-        return Objects.hash(bytes, contentType);
->>>>>>> da2dbcdf
     }
 }