--- conflicted
+++ resolved
@@ -377,26 +377,17 @@
         }
 
         final Map<String, IndexResource> resources = Maps.newMapWithExpectedSize(requestedIndicesOrAliases.size());
-<<<<<<< HEAD
         final int[] totalResourceCountHolder = new int[] { 0 };
-=======
-        int totalResourceCount = 0;
->>>>>>> 5dc47b77
 
         for (String indexOrAlias : requestedIndicesOrAliases) {
             final IndexResource resource = new IndexResource(indexOrAlias, lookup.get(indexOrAlias));
             resources.put(resource.name, resource);
-<<<<<<< HEAD
             totalResourceCountHolder[0] += resource.size();
-=======
-            totalResourceCount += resource.size();
->>>>>>> 5dc47b77
         }
 
         final boolean overallGranted = isActionGranted(action, resources);
 
-<<<<<<< HEAD
-        final Supplier<Map<String, IndicesAccessControl.IndexAccessControl>> indexPermissions = () -> computeIndicesAccessControl(
+        final Supplier<Map<String, IndicesAccessControl.IndexAccessControl>> indexPermissions = () -> buildIndicesAccessControl(
             action,
             resources,
             totalResourceCountHolder[0],
@@ -406,20 +397,7 @@
         return new IndicesAccessControl(overallGranted, new CachedSupplier<>(indexPermissions));
     }
 
-    private Map<String, IndicesAccessControl.IndexAccessControl> computeIndicesAccessControl(
-=======
-        final Map<String, IndicesAccessControl.IndexAccessControl> indexPermissions = buildIndicesAccessControl(
-            action,
-            resources,
-            totalResourceCount,
-            fieldPermissionsCache
-        );
-
-        return new IndicesAccessControl(overallGranted, indexPermissions);
-    }
-
     private Map<String, IndicesAccessControl.IndexAccessControl> buildIndicesAccessControl(
->>>>>>> 5dc47b77
         final String action,
         final Map<String, IndexResource> requestedResources,
         final int totalResourceCount,
@@ -555,13 +533,6 @@
      */
     private boolean isActionGranted(final String action, final Map<String, IndexResource> requestedResources) {
 
-<<<<<<< HEAD
-        if (requestedResources.isEmpty()) {
-            return true;
-        }
-
-=======
->>>>>>> 5dc47b77
         final boolean isMappingUpdateAction = isMappingUpdateAction(action);
 
         for (IndexResource resource : requestedResources.values()) {
@@ -576,19 +547,6 @@
                 // the group covers the given index OR the given index is a backing index and the group covers the parent data stream
                 if (resource.checkIndex(group)) {
                     boolean actionCheck = group.checkAction(action);
-<<<<<<< HEAD
-                    granted = granted || actionCheck;
-
-                    // mapping updates are allowed for certain privileges on indices and aliases (but not on data streams),
-                    // outside of the privilege definition
-                    boolean bwcMappingActionCheck = isMappingUpdateAction
-                        && false == resource.isPartOfDataStream()
-                        && containsPrivilegeThatGrantsMappingUpdatesForBwc(group);
-                    bwcGrantMappingUpdate = bwcGrantMappingUpdate || bwcMappingActionCheck;
-
-                    if (actionCheck == false && bwcMappingActionCheck) {
-                        logDeprecatedBwcPrivilegeUsage(action, resource, group, bwcDeprecationLogActions);
-=======
                     // If action is granted we don't have to check for BWC and can stop at first granting group.
                     if(actionCheck){
                         granted = true;
@@ -604,7 +562,6 @@
                             logDeprecatedBwcPrivilegeUsage(action, resource, group, bwcDeprecationLogActions);
                             break;
                         }
->>>>>>> 5dc47b77
                     }
                 }
             }
@@ -616,11 +573,7 @@
             }
 
             if (granted == false) {
-<<<<<<< HEAD
-                // We stop and return at first not granted index.
-=======
                 // We stop and return at first not granted resource.
->>>>>>> 5dc47b77
                 return false;
             }
         }
