--- conflicted
+++ resolved
@@ -383,8 +383,6 @@
                     if (actionCheck || bwcMappingActionCheck) {
                         // propagate DLS and FLS permissions over the concrete indices
                         for (String index : concreteIndices) {
-<<<<<<< HEAD
-
                             final Set<FieldPermissions> fieldPermissions = fieldPermissionsByIndex.compute(index, (k, existingSet) -> {
                                 if (existingSet == null) {
                                     // Most indices rely on the default (empty) field permissions object, so we optimize for that case
@@ -407,15 +405,6 @@
                             });
 
                             DocumentLevelPermissions docPermissions;
-=======
-                            Set<FieldPermissions> fieldPermissions = fieldPermissionsByIndex.computeIfAbsent(index, (k) -> new HashSet<>());
-                            fieldPermissionsByIndex.put(resource.name, fieldPermissions);
-                            fieldPermissions.add(group.getFieldPermissions());
-
-                            DocumentLevelPermissions permissions =
-                                    roleQueriesByIndex.computeIfAbsent(index, (k) -> new DocumentLevelPermissions());
-                            roleQueriesByIndex.putIfAbsent(resource.name, permissions);
->>>>>>> 2cfdadce
                             if (group.hasQuery()) {
                                 docPermissions = roleQueriesByIndex.computeIfAbsent(index, (k) -> new DocumentLevelPermissions());
                                 docPermissions.addAll(group.getQuery());
@@ -428,9 +417,9 @@
                                 roleQueriesByIndex.put(index, docPermissions);
                             }
 
-                            if (index.equals(indexOrAlias) == false) {
-                                fieldPermissionsByIndex.put(indexOrAlias, fieldPermissions);
-                                roleQueriesByIndex.put(indexOrAlias, docPermissions);
+                            if (index.equals(resource.name) == false) {
+                                fieldPermissionsByIndex.put(resource.name, fieldPermissions);
+                                roleQueriesByIndex.put(resource.name, docPermissions);
                             }
 
                         }
