--- conflicted
+++ resolved
@@ -18,11 +18,8 @@
 import org.elasticsearch.cluster.service.ClusterService;
 import org.elasticsearch.common.inject.Inject;
 import org.elasticsearch.common.settings.Settings;
-<<<<<<< HEAD
 import org.elasticsearch.tasks.Task;
-=======
 import org.elasticsearch.protocol.xpack.license.DeleteLicenseRequest;
->>>>>>> c783488e
 import org.elasticsearch.threadpool.ThreadPool;
 import org.elasticsearch.transport.TransportService;
 
@@ -55,14 +52,8 @@
     }
 
     @Override
-<<<<<<< HEAD
     protected void masterOperation(Task task, final DeleteLicenseRequest request, ClusterState state,
-                                   final ActionListener<DeleteLicenseResponse>
-        listener) throws ElasticsearchException {
-=======
-    protected void masterOperation(final DeleteLicenseRequest request, ClusterState state, final ActionListener<AcknowledgedResponse>
-            listener) throws ElasticsearchException {
->>>>>>> c783488e
+                                   final ActionListener<AcknowledgedResponse> listener) throws ElasticsearchException {
         licenseService.removeLicense(request, new ActionListener<ClusterStateUpdateResponse>() {
             @Override
             public void onResponse(ClusterStateUpdateResponse clusterStateUpdateResponse) {
