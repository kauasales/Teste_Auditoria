--- conflicted
+++ resolved
@@ -6,12 +6,8 @@
 
 package org.elasticsearch.license;
 
-<<<<<<< HEAD
-=======
 import org.apache.logging.log4j.LogManager;
 import org.elasticsearch.common.logging.DeprecationLogger;
-import org.elasticsearch.common.settings.Settings;
->>>>>>> a2338bb1
 import org.elasticsearch.rest.RestController;
 import org.elasticsearch.rest.RestRequest;
 import org.elasticsearch.rest.action.RestStatusToXContentListener;
@@ -24,19 +20,13 @@
 
 public class RestPostStartBasicLicense extends XPackRestHandler {
 
-<<<<<<< HEAD
-    RestPostStartBasicLicense(RestController controller) {
-        controller.registerHandler(POST, URI_BASE + "/license/start_basic", this);
-=======
     private static final DeprecationLogger deprecationLogger = new DeprecationLogger(LogManager.getLogger(RestPostStartBasicLicense.class));
 
-    RestPostStartBasicLicense(Settings settings, RestController controller) {
-        super(settings);
+    RestPostStartBasicLicense(RestController controller) {
         // TODO: remove deprecated endpoint in 8.0.0
         controller.registerWithDeprecatedHandler(
                 POST, "/_license/start_basic", this,
                 POST, URI_BASE + "/license/start_basic", deprecationLogger);
->>>>>>> a2338bb1
     }
 
     @Override
