/*
 * Copyright Elasticsearch B.V. and/or licensed to Elasticsearch B.V. under one
 * or more contributor license agreements. Licensed under the Elastic License
 * 2.0; you may not use this file except in compliance with the Elastic License
 * 2.0.
 */

package org.elasticsearch.xpack.core.ml.inference.trainedmodel;

import org.elasticsearch.common.io.stream.StreamInput;
import org.elasticsearch.common.io.stream.StreamOutput;
import org.elasticsearch.xcontent.ObjectParser;
import org.elasticsearch.xcontent.XContentBuilder;
import org.elasticsearch.xcontent.XContentParser;
import org.elasticsearch.xpack.core.ml.utils.ExceptionsHelper;
import org.elasticsearch.xpack.core.ml.utils.NamedXContentObject;

import java.io.IOException;
import java.util.HashMap;
import java.util.Map;
import java.util.Objects;

import static org.elasticsearch.xpack.core.ml.inference.trainedmodel.NlpConfig.RESULTS_FIELD;
import static org.elasticsearch.xpack.core.ml.inference.trainedmodel.NlpConfig.TOKENIZATION;

public class TextEmbeddingConfigUpdate extends NlpConfigUpdate implements NamedXContentObject {

    public static final String NAME = TextEmbeddingConfig.NAME;

    public static TextEmbeddingConfigUpdate fromMap(Map<String, Object> map) {
        Map<String, Object> options = new HashMap<>(map);
        String resultsField = (String) options.remove(RESULTS_FIELD.getPreferredName());
<<<<<<< HEAD
=======
        TokenizationUpdate tokenizationUpdate = NlpConfigUpdate.tokenizationFromMap(options);
>>>>>>> d90fa4eb

        if (options.isEmpty() == false) {
            throw ExceptionsHelper.badRequestException("Unrecognized fields {}.", options.keySet());
        }
        return new TextEmbeddingConfigUpdate(resultsField, tokenizationUpdate);
    }

    private static final ObjectParser<TextEmbeddingConfigUpdate.Builder, Void> STRICT_PARSER = createParser(false);

    private static ObjectParser<TextEmbeddingConfigUpdate.Builder, Void> createParser(boolean lenient) {
        ObjectParser<TextEmbeddingConfigUpdate.Builder, Void> parser = new ObjectParser<>(
            NAME,
            lenient,
            TextEmbeddingConfigUpdate.Builder::new
        );
        parser.declareString(TextEmbeddingConfigUpdate.Builder::setResultsField, RESULTS_FIELD);
        parser.declareNamedObject(
            TextEmbeddingConfigUpdate.Builder::setTokenizationUpdate,
            (p, c, n) -> p.namedObject(TokenizationUpdate.class, n, lenient),
            TOKENIZATION
        );
        return parser;
    }

    public static TextEmbeddingConfigUpdate fromXContentStrict(XContentParser parser) {
        return STRICT_PARSER.apply(parser, null).build();
    }

    private final String resultsField;

    public TextEmbeddingConfigUpdate(String resultsField, TokenizationUpdate tokenizationUpdate) {
        super(tokenizationUpdate);
        this.resultsField = resultsField;
    }

    public TextEmbeddingConfigUpdate(StreamInput in) throws IOException {
        super(in);
        this.resultsField = in.readOptionalString();
    }

    @Override
    public void writeTo(StreamOutput out) throws IOException {
        super.writeTo(out);
        out.writeOptionalString(resultsField);
    }

    @Override
    public XContentBuilder doXContentBody(XContentBuilder builder, Params params) throws IOException {
        if (resultsField != null) {
            builder.field(RESULTS_FIELD.getPreferredName(), resultsField);
        }
        return builder;
    }

    @Override
    public String getWriteableName() {
        return NAME;
    }

    @Override
    public String getName() {
        return NAME;
    }

    @Override
    public InferenceConfig apply(InferenceConfig originalConfig) {
        if ((resultsField == null || resultsField.equals(originalConfig.getResultsField())) && super.isNoop()) {
            return originalConfig;
        }

        if (originalConfig instanceof TextEmbeddingConfig == false) {
            throw ExceptionsHelper.badRequestException(
                "Inference config of type [{}] can not be updated with a inference request of type [{}]",
                originalConfig.getName(),
                getName()
            );
        }

        TextEmbeddingConfig embeddingConfig = (TextEmbeddingConfig) originalConfig;
<<<<<<< HEAD
        return new TextEmbeddingConfig(embeddingConfig.getVocabularyConfig(), embeddingConfig.getTokenization(), resultsField);
=======
        return new TextEmbeddingConfig(
            embeddingConfig.getVocabularyConfig(),
            tokenizationUpdate == null ? embeddingConfig.getTokenization() : tokenizationUpdate.apply(embeddingConfig.getTokenization()),
            resultsField == null ? embeddingConfig.getResultsField() : resultsField
        );
>>>>>>> d90fa4eb
    }

    @Override
    public boolean isSupported(InferenceConfig config) {
        return config instanceof TextEmbeddingConfig;
    }

    @Override
    public String getResultsField() {
        return resultsField;
    }

    @Override
    public InferenceConfigUpdate.Builder<? extends InferenceConfigUpdate.Builder<?, ?>, ? extends InferenceConfigUpdate> newBuilder() {
<<<<<<< HEAD
        return new Builder().setResultsField(resultsField);
=======
        return new Builder().setResultsField(resultsField).setTokenizationUpdate(tokenizationUpdate);
>>>>>>> d90fa4eb
    }

    @Override
    public boolean equals(Object o) {
        if (this == o) return true;
        if (o == null || getClass() != o.getClass()) return false;
        TextEmbeddingConfigUpdate that = (TextEmbeddingConfigUpdate) o;
        return Objects.equals(resultsField, that.resultsField) && Objects.equals(tokenizationUpdate, that.tokenizationUpdate);
    }

    @Override
    public int hashCode() {
        return Objects.hash(resultsField, tokenizationUpdate);
    }

    public static class Builder implements InferenceConfigUpdate.Builder<TextEmbeddingConfigUpdate.Builder, TextEmbeddingConfigUpdate> {
        private String resultsField;
        private TokenizationUpdate tokenizationUpdate;

        @Override
        public Builder setResultsField(String resultsField) {
            this.resultsField = resultsField;
            return this;
        }

        public TextEmbeddingConfigUpdate.Builder setTokenizationUpdate(TokenizationUpdate tokenizationUpdate) {
            this.tokenizationUpdate = tokenizationUpdate;
            return this;
        }

        public TextEmbeddingConfigUpdate build() {
            return new TextEmbeddingConfigUpdate(resultsField, tokenizationUpdate);
        }
    }
}<|MERGE_RESOLUTION|>--- conflicted
+++ resolved
@@ -30,10 +30,7 @@
     public static TextEmbeddingConfigUpdate fromMap(Map<String, Object> map) {
         Map<String, Object> options = new HashMap<>(map);
         String resultsField = (String) options.remove(RESULTS_FIELD.getPreferredName());
-<<<<<<< HEAD
-=======
         TokenizationUpdate tokenizationUpdate = NlpConfigUpdate.tokenizationFromMap(options);
->>>>>>> d90fa4eb
 
         if (options.isEmpty() == false) {
             throw ExceptionsHelper.badRequestException("Unrecognized fields {}.", options.keySet());
@@ -113,15 +110,11 @@
         }
 
         TextEmbeddingConfig embeddingConfig = (TextEmbeddingConfig) originalConfig;
-<<<<<<< HEAD
-        return new TextEmbeddingConfig(embeddingConfig.getVocabularyConfig(), embeddingConfig.getTokenization(), resultsField);
-=======
         return new TextEmbeddingConfig(
             embeddingConfig.getVocabularyConfig(),
             tokenizationUpdate == null ? embeddingConfig.getTokenization() : tokenizationUpdate.apply(embeddingConfig.getTokenization()),
             resultsField == null ? embeddingConfig.getResultsField() : resultsField
         );
->>>>>>> d90fa4eb
     }
 
     @Override
@@ -136,11 +129,7 @@
 
     @Override
     public InferenceConfigUpdate.Builder<? extends InferenceConfigUpdate.Builder<?, ?>, ? extends InferenceConfigUpdate> newBuilder() {
-<<<<<<< HEAD
-        return new Builder().setResultsField(resultsField);
-=======
         return new Builder().setResultsField(resultsField).setTokenizationUpdate(tokenizationUpdate);
->>>>>>> d90fa4eb
     }
 
     @Override
