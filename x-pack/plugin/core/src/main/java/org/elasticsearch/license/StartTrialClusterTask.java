/*
 * Copyright Elasticsearch B.V. and/or licensed to Elasticsearch B.V. under one
 * or more contributor license agreements. Licensed under the Elastic License
 * 2.0; you may not use this file except in compliance with the Elastic License
 * 2.0.
 */
package org.elasticsearch.license;

import org.apache.logging.log4j.Logger;
import org.elasticsearch.Version;
import org.elasticsearch.action.ActionListener;
import org.elasticsearch.cluster.ClusterState;
import org.elasticsearch.cluster.ClusterStateTaskExecutor;
import org.elasticsearch.cluster.ClusterStateTaskListener;
import org.elasticsearch.cluster.metadata.Metadata;
import org.elasticsearch.cluster.node.DiscoveryNodes;
import org.elasticsearch.core.Nullable;
import org.elasticsearch.core.Releasable;
import org.elasticsearch.xpack.core.XPackPlugin;

import java.time.Clock;
import java.util.Collections;
import java.util.Map;
import java.util.UUID;
import java.util.function.Supplier;

public class StartTrialClusterTask implements ClusterStateTaskListener {

    private static final String ACKNOWLEDGEMENT_HEADER = "This API initiates a free 30-day trial for all platinum features. "
        + "By starting this trial, you agree that it is subject to the terms and conditions at"
        + " https://www.elastic.co/legal/trial_license/. To begin your free trial, call /start_trial again and specify "
        + "the \"acknowledge=true\" parameter.";

    private static final Map<String, String[]> ACK_MESSAGES = Collections.singletonMap(
        "security",
        new String[] { "With a trial license, X-Pack security features are available, but are not enabled by default." }
    );

    static final String TASK_SOURCE = "started trial license";

    private final Logger logger;
    private final String clusterName;
    private final PostStartTrialRequest request;
    private final ActionListener<PostStartTrialResponse> listener;
    private final Clock clock;

    StartTrialClusterTask(
        Logger logger,
        String clusterName,
        Clock clock,
        PostStartTrialRequest request,
        ActionListener<PostStartTrialResponse> listener
    ) {
        this.logger = logger;
        this.clusterName = clusterName;
        this.request = request;
        this.listener = listener;
        this.clock = clock;
    }

    @Override
    public void clusterStateProcessed(ClusterState oldState, ClusterState newState) {
        assert false : "never called";
    }

    private LicensesMetadata execute(
        LicensesMetadata currentLicensesMetadata,
        DiscoveryNodes discoveryNodes,
        ClusterStateTaskExecutor.TaskContext<StartTrialClusterTask> taskContext
    ) {
        assert taskContext.getTask() == this;
        final var listener = ActionListener.runBefore(
            this.listener,
            () -> { logger.debug("started self generated trial license: {}", currentLicensesMetadata); }
        );
        if (request.isAcknowledged() == false) {
            taskContext.success(
                () -> listener.onResponse(
                    new PostStartTrialResponse(PostStartTrialResponse.Status.NEED_ACKNOWLEDGEMENT, ACK_MESSAGES, ACKNOWLEDGEMENT_HEADER)
                )
            );
            return currentLicensesMetadata;
        } else if (currentLicensesMetadata == null || currentLicensesMetadata.isEligibleForTrial()) {
            long issueDate = clock.millis();
            long expiryDate = issueDate + LicenseService.NON_BASIC_SELF_GENERATED_LICENSE_DURATION.getMillis();

            License.Builder specBuilder = License.builder()
                .uid(UUID.randomUUID().toString())
                .issuedTo(clusterName)
                .issueDate(issueDate)
                .type(request.getType())
                .expiryDate(expiryDate);
            if (License.LicenseType.isEnterprise(request.getType())) {
                specBuilder.maxResourceUnits(LicenseService.SELF_GENERATED_LICENSE_MAX_RESOURCE_UNITS);
            } else {
                specBuilder.maxNodes(LicenseService.SELF_GENERATED_LICENSE_MAX_NODES);
            }
            License selfGeneratedLicense = SelfGeneratedLicense.create(specBuilder, discoveryNodes);
            LicensesMetadata newLicensesMetadata = new LicensesMetadata(selfGeneratedLicense, Version.CURRENT);
            taskContext.success(() -> listener.onResponse(new PostStartTrialResponse(PostStartTrialResponse.Status.UPGRADED_TO_TRIAL)));
            return newLicensesMetadata;
        } else {
            taskContext.success(
                () -> listener.onResponse(new PostStartTrialResponse(PostStartTrialResponse.Status.TRIAL_ALREADY_ACTIVATED))
            );
            return currentLicensesMetadata;
        }
    }

    @Override
    public void onFailure(@Nullable Exception e) {
        logger.error("unexpected failure during [" + TASK_SOURCE + "]", e);
        listener.onFailure(e);
    }

    static class Executor implements ClusterStateTaskExecutor<StartTrialClusterTask> {

        @Override
<<<<<<< HEAD
        public ClusterState execute(
            ClusterState currentState,
            List<TaskContext<StartTrialClusterTask>> taskContexts,
            Supplier<Releasable> dropHeadersContextSupplier
        ) throws Exception {
            XPackPlugin.checkReadyForXPackCustomMetadata(currentState);
            final LicensesMetadata originalLicensesMetadata = currentState.metadata().custom(LicensesMetadata.TYPE);
            var currentLicensesMetadata = originalLicensesMetadata;
            for (final var taskContext : taskContexts) {
                try (var ignored = taskContext.captureResponseHeaders()) {
                    currentLicensesMetadata = taskContext.getTask().execute(currentLicensesMetadata, currentState.nodes(), taskContext);
                }
=======
        public ClusterState execute(BatchExecutionContext<StartTrialClusterTask> batchExecutionContext) throws Exception {
            final var initialState = batchExecutionContext.initialState();
            XPackPlugin.checkReadyForXPackCustomMetadata(initialState);
            final LicensesMetadata originalLicensesMetadata = initialState.metadata().custom(LicensesMetadata.TYPE);
            var currentLicensesMetadata = originalLicensesMetadata;
            for (final var taskContext : batchExecutionContext.taskContexts()) {
                currentLicensesMetadata = taskContext.getTask().execute(currentLicensesMetadata, initialState.nodes(), taskContext);
>>>>>>> 4779893b
            }
            if (currentLicensesMetadata == originalLicensesMetadata) {
                return initialState;
            } else {
                return ClusterState.builder(initialState)
                    .metadata(Metadata.builder(initialState.metadata()).putCustom(LicensesMetadata.TYPE, currentLicensesMetadata))
                    .build();
            }
        }
    }

}<|MERGE_RESOLUTION|>--- conflicted
+++ resolved
@@ -15,14 +15,12 @@
 import org.elasticsearch.cluster.metadata.Metadata;
 import org.elasticsearch.cluster.node.DiscoveryNodes;
 import org.elasticsearch.core.Nullable;
-import org.elasticsearch.core.Releasable;
 import org.elasticsearch.xpack.core.XPackPlugin;
 
 import java.time.Clock;
 import java.util.Collections;
 import java.util.Map;
 import java.util.UUID;
-import java.util.function.Supplier;
 
 public class StartTrialClusterTask implements ClusterStateTaskListener {
 
@@ -116,28 +114,15 @@
     static class Executor implements ClusterStateTaskExecutor<StartTrialClusterTask> {
 
         @Override
-<<<<<<< HEAD
-        public ClusterState execute(
-            ClusterState currentState,
-            List<TaskContext<StartTrialClusterTask>> taskContexts,
-            Supplier<Releasable> dropHeadersContextSupplier
-        ) throws Exception {
-            XPackPlugin.checkReadyForXPackCustomMetadata(currentState);
-            final LicensesMetadata originalLicensesMetadata = currentState.metadata().custom(LicensesMetadata.TYPE);
-            var currentLicensesMetadata = originalLicensesMetadata;
-            for (final var taskContext : taskContexts) {
-                try (var ignored = taskContext.captureResponseHeaders()) {
-                    currentLicensesMetadata = taskContext.getTask().execute(currentLicensesMetadata, currentState.nodes(), taskContext);
-                }
-=======
         public ClusterState execute(BatchExecutionContext<StartTrialClusterTask> batchExecutionContext) throws Exception {
             final var initialState = batchExecutionContext.initialState();
             XPackPlugin.checkReadyForXPackCustomMetadata(initialState);
             final LicensesMetadata originalLicensesMetadata = initialState.metadata().custom(LicensesMetadata.TYPE);
             var currentLicensesMetadata = originalLicensesMetadata;
             for (final var taskContext : batchExecutionContext.taskContexts()) {
-                currentLicensesMetadata = taskContext.getTask().execute(currentLicensesMetadata, initialState.nodes(), taskContext);
->>>>>>> 4779893b
+                try (var ignored = taskContext.captureResponseHeaders()) {
+                    currentLicensesMetadata = taskContext.getTask().execute(currentLicensesMetadata, initialState.nodes(), taskContext);
+                }
             }
             if (currentLicensesMetadata == originalLicensesMetadata) {
                 return initialState;
