/*
 * Copyright Elasticsearch B.V. and/or licensed to Elasticsearch B.V. under one
 * or more contributor license agreements. Licensed under the Elastic License;
 * you may not use this file except in compliance with the Elastic License.
 */
package org.elasticsearch.xpack.core.ilm;

import org.elasticsearch.common.Strings;
import org.elasticsearch.common.io.stream.StreamOutput;
import org.elasticsearch.common.util.set.Sets;

import java.io.IOException;
import java.util.ArrayList;
import java.util.Arrays;
import java.util.Collection;
import java.util.HashMap;
import java.util.List;
import java.util.Map;
import java.util.Objects;
import java.util.Set;
import java.util.stream.Collectors;

import static java.util.stream.Collectors.toList;

/**
 * Represents the lifecycle of an index from creation to deletion. A
 * {@link TimeseriesLifecycleType} is made up of a set of {@link Phase}s which it will
 * move through. Soon we will constrain the phases using some kinda of lifecycle
 * type which will allow only particular {@link Phase}s to be defined, will
 * dictate the order in which the {@link Phase}s are executed and will define
 * which {@link LifecycleAction}s are allowed in each phase.
 */
public class TimeseriesLifecycleType implements LifecycleType {
    public static final TimeseriesLifecycleType INSTANCE = new TimeseriesLifecycleType();

    public static final String TYPE = "timeseries";
    static final String HOT_PHASE = "hot";
    static final String WARM_PHASE = "warm";
    static final String COLD_PHASE = "cold";
    static final String DELETE_PHASE = "delete";
    static final List<String> VALID_PHASES = Arrays.asList(HOT_PHASE, WARM_PHASE, COLD_PHASE, DELETE_PHASE);
    static final List<String> ORDERED_VALID_HOT_ACTIONS = Arrays.asList(SetPriorityAction.NAME, UnfollowAction.NAME, RolloverAction.NAME,
        ForceMergeAction.NAME);
    static final List<String> ORDERED_VALID_WARM_ACTIONS = Arrays.asList(SetPriorityAction.NAME, UnfollowAction.NAME, ReadOnlyAction.NAME,
<<<<<<< HEAD
        AllocateAction.NAME, MigrateAction.NAME, ShrinkAction.NAME, ForceMergeAction.NAME);
    static final List<String> ORDERED_VALID_COLD_ACTIONS = Arrays.asList(SetPriorityAction.NAME, UnfollowAction.NAME,
        AllocateAction.NAME, MigrateAction.NAME, FreezeAction.NAME, SearchableSnapshotAction.NAME);
    static final List<String> ORDERED_VALID_FROZEN_ACTIONS = Arrays.asList(SetPriorityAction.NAME, UnfollowAction.NAME,
        AllocateAction.NAME, MigrateAction.NAME, FreezeAction.NAME, SearchableSnapshotAction.NAME);
=======
        AllocateAction.NAME, ShrinkAction.NAME, ForceMergeAction.NAME);
    static final List<String> ORDERED_VALID_COLD_ACTIONS = Arrays.asList(SetPriorityAction.NAME, UnfollowAction.NAME, AllocateAction.NAME,
        FreezeAction.NAME, SearchableSnapshotAction.NAME);
>>>>>>> 86a0f157
    static final List<String> ORDERED_VALID_DELETE_ACTIONS = Arrays.asList(WaitForSnapshotAction.NAME, DeleteAction.NAME);
    static final Set<String> VALID_HOT_ACTIONS = Sets.newHashSet(ORDERED_VALID_HOT_ACTIONS);
    static final Set<String> VALID_WARM_ACTIONS = Sets.newHashSet(ORDERED_VALID_WARM_ACTIONS);
    static final Set<String> VALID_COLD_ACTIONS = Sets.newHashSet(ORDERED_VALID_COLD_ACTIONS);
    static final Set<String> VALID_DELETE_ACTIONS = Sets.newHashSet(ORDERED_VALID_DELETE_ACTIONS);
    private static final Map<String, Set<String>> ALLOWED_ACTIONS = new HashMap<>();

    static {
        ALLOWED_ACTIONS.put(HOT_PHASE, VALID_HOT_ACTIONS);
        ALLOWED_ACTIONS.put(WARM_PHASE, VALID_WARM_ACTIONS);
        ALLOWED_ACTIONS.put(COLD_PHASE, VALID_COLD_ACTIONS);
        ALLOWED_ACTIONS.put(DELETE_PHASE, VALID_DELETE_ACTIONS);
    }

    private TimeseriesLifecycleType() {
    }

    @Override
    public void writeTo(StreamOutput out) throws IOException {
    }

    @Override
    public String getWriteableName() {
        return TYPE;
    }

    public List<Phase> getOrderedPhases(Map<String, Phase> phases) {
        List<Phase> orderedPhases = new ArrayList<>(VALID_PHASES.size());
        for (String phaseName : VALID_PHASES) {
            Phase phase = phases.get(phaseName);
            if (phase != null) {
                Map<String, LifecycleAction> actions = phase.getActions();
                if (actions.containsKey(UnfollowAction.NAME) == false &&
                    (actions.containsKey(RolloverAction.NAME) || actions.containsKey(ShrinkAction.NAME) ||
                        actions.containsKey(SearchableSnapshotAction.NAME))) {
                    Map<String, LifecycleAction> actionMap = new HashMap<>(phase.getActions());
                    actionMap.put(UnfollowAction.NAME, new UnfollowAction());
                    phase = new Phase(phase.getName(), phase.getMinimumAge(), actionMap);
                }

                if (shouldInjectMigrateStepForPhase(phase)) {
                    Map<String, LifecycleAction> actionMap = new HashMap<>(phase.getActions());
                    actionMap.put(MigrateAction.NAME, new MigrateAction(true));
                    phase = new Phase(phase.getName(), phase.getMinimumAge(), actionMap);
                }

                orderedPhases.add(phase);
            }
        }
        return orderedPhases;
    }

    static boolean shouldInjectMigrateStepForPhase(Phase phase) {
        AllocateAction allocateAction = (AllocateAction) phase.getActions().get(AllocateAction.NAME);
        if (allocateAction != null) {
            if (definesAllocationRules(allocateAction)) {
                // we won't automatically migrate the data if an allocate action that defines any allocation rule is present
                return false;
            }
        }

        MigrateAction migrateAction = (MigrateAction) phase.getActions().get(MigrateAction.NAME);
        // if the user configured the {@link MigrateAction} already we won't automatically configure it
        return migrateAction == null;
    }

    @Override
    public String getNextPhaseName(String currentPhaseName, Map<String, Phase> phases) {
        int index = VALID_PHASES.indexOf(currentPhaseName);
        if (index < 0 && "new".equals(currentPhaseName) == false) {
            throw new IllegalArgumentException("[" + currentPhaseName + "] is not a valid phase for lifecycle type [" + TYPE + "]");
        } else {
            // Find the next phase after `index` that exists in `phases` and return it
            while (++index < VALID_PHASES.size()) {
                String phaseName = VALID_PHASES.get(index);
                if (phases.containsKey(phaseName)) {
                    return phaseName;
                }
            }
            // if we have exhausted VALID_PHASES and haven't found a matching
            // phase in `phases` return null indicating there is no next phase
            // available
            return null;
        }
    }

    public String getPreviousPhaseName(String currentPhaseName, Map<String, Phase> phases) {
        if ("new".equals(currentPhaseName)) {
            return null;
        }
        int index = VALID_PHASES.indexOf(currentPhaseName);
        if (index < 0) {
            throw new IllegalArgumentException("[" + currentPhaseName + "] is not a valid phase for lifecycle type [" + TYPE + "]");
        } else {
            // Find the previous phase before `index` that exists in `phases` and return it
            while (--index >= 0) {
                String phaseName = VALID_PHASES.get(index);
                if (phases.containsKey(phaseName)) {
                    return phaseName;
                }
            }
            // if we have exhausted VALID_PHASES and haven't found a matching
            // phase in `phases` return null indicating there is no previous phase
            // available
            return null;
        }
    }

    public List<LifecycleAction> getOrderedActions(Phase phase) {
        Map<String, LifecycleAction> actions = phase.getActions();
        switch (phase.getName()) {
            case HOT_PHASE:
                return ORDERED_VALID_HOT_ACTIONS.stream().map(a -> actions.getOrDefault(a, null))
                    .filter(Objects::nonNull).collect(toList());
            case WARM_PHASE:
                return ORDERED_VALID_WARM_ACTIONS.stream().map(a -> actions.getOrDefault(a, null))
                    .filter(Objects::nonNull).collect(toList());
            case COLD_PHASE:
                return ORDERED_VALID_COLD_ACTIONS.stream().map(a -> actions.getOrDefault(a, null))
<<<<<<< HEAD
                    .filter(Objects::nonNull).collect(toList());
            case FROZEN_PHASE:
                return ORDERED_VALID_FROZEN_ACTIONS.stream().map(a -> actions.getOrDefault(a, null))
                    .filter(Objects::nonNull).collect(toList());
=======
                    .filter(Objects::nonNull).collect(Collectors.toList());
>>>>>>> 86a0f157
            case DELETE_PHASE:
                return ORDERED_VALID_DELETE_ACTIONS.stream().map(a -> actions.getOrDefault(a, null))
                    .filter(Objects::nonNull).collect(toList());
            default:
                throw new IllegalArgumentException("lifecycle type[" + TYPE + "] does not support phase[" + phase.getName() + "]");
        }
    }

    @Override
    public String getNextActionName(String currentActionName, Phase phase) {
        List<String> orderedActionNames;
        switch (phase.getName()) {
<<<<<<< HEAD
            case HOT_PHASE:
                orderedActionNames = ORDERED_VALID_HOT_ACTIONS;
                break;
            case WARM_PHASE:
                orderedActionNames = ORDERED_VALID_WARM_ACTIONS;
                break;
            case COLD_PHASE:
                orderedActionNames = ORDERED_VALID_COLD_ACTIONS;
                break;
            case FROZEN_PHASE:
                orderedActionNames = ORDERED_VALID_FROZEN_ACTIONS;
                break;
            case DELETE_PHASE:
                orderedActionNames = ORDERED_VALID_DELETE_ACTIONS;
                break;
            default:
                throw new IllegalArgumentException("lifecycle type [" + TYPE + "] does not support phase [" + phase.getName() + "]");
=======
        case HOT_PHASE:
            orderedActionNames = ORDERED_VALID_HOT_ACTIONS;
            break;
        case WARM_PHASE:
            orderedActionNames = ORDERED_VALID_WARM_ACTIONS;
            break;
        case COLD_PHASE:
            orderedActionNames = ORDERED_VALID_COLD_ACTIONS;
            break;
        case DELETE_PHASE:
            orderedActionNames = ORDERED_VALID_DELETE_ACTIONS;
            break;
        default:
            throw new IllegalArgumentException("lifecycle type [" + TYPE + "] does not support phase [" + phase.getName() + "]");
>>>>>>> 86a0f157
        }

        int index = orderedActionNames.indexOf(currentActionName);
        if (index < 0) {
            throw new IllegalArgumentException("[" + currentActionName + "] is not a valid action for phase [" + phase.getName()
                + "] in lifecycle type [" + TYPE + "]");
        } else {
            // Find the next action after `index` that exists in the phase and return it
            while (++index < orderedActionNames.size()) {
                String actionName = orderedActionNames.get(index);
                if (phase.getActions().containsKey(actionName)) {
                    return actionName;
                }
            }
            // if we have exhausted `validActions` and haven't found a matching
            // action in the Phase return null indicating there is no next
            // action available
            return null;
        }
    }

    @Override
    public void validate(Collection<Phase> phases) {
        phases.forEach(phase -> {
            if (ALLOWED_ACTIONS.containsKey(phase.getName()) == false) {
                throw new IllegalArgumentException("Timeseries lifecycle does not support phase [" + phase.getName() + "]");
            }
            phase.getActions().forEach((actionName, action) -> {
                if (ALLOWED_ACTIONS.get(phase.getName()).contains(actionName) == false) {
                    throw new IllegalArgumentException("invalid action [" + actionName + "] " +
                        "defined in phase [" + phase.getName() + "]");
                }
            });
        });

        // Check for forcemerge in 'hot' without a rollover action
        if (phases.stream()
            // Is there a hot phase
            .filter(phase -> HOT_PHASE.equals(phase.getName()))
            // That contains the 'forcemerge' action
            .filter(phase -> phase.getActions().containsKey(ForceMergeAction.NAME))
            // But does *not* contain the 'rollover' action?
            .anyMatch(phase -> phase.getActions().containsKey(RolloverAction.NAME) == false)) {
            // If there is, throw an exception
            throw new IllegalArgumentException("the [" + ForceMergeAction.NAME +
                "] action may not be used in the [" + HOT_PHASE +
                "] phase without an accompanying [" + RolloverAction.NAME + "] action");
        }

        // look for phases that have the migrate action enabled and also specify allocation rules via the AllocateAction
        String phasesWithConflictingMigrationActions = phases.stream()
            .filter(phase -> phase.getActions().containsKey(MigrateAction.NAME) &&
                ((MigrateAction) phase.getActions().get(MigrateAction.NAME)).isEnabled() &&
                phase.getActions().containsKey(AllocateAction.NAME) &&
                definesAllocationRules((AllocateAction) phase.getActions().get(AllocateAction.NAME))
            )
            .map(Phase::getName)
            .collect(Collectors.joining(","));
        if (Strings.hasText(phasesWithConflictingMigrationActions)) {
            throw new IllegalArgumentException("phases [" + phasesWithConflictingMigrationActions + "] specify an enabled " +
                MigrateAction.NAME + " action and an " + AllocateAction.NAME + " action with allocation rules. specify only a single " +
                "data migration in each phase");
        }
    }

    private static boolean definesAllocationRules(AllocateAction action) {
        return action.getRequire().isEmpty() == false || action.getInclude().isEmpty() == false || action.getExclude().isEmpty() == false;
    }
}<|MERGE_RESOLUTION|>--- conflicted
+++ resolved
@@ -42,17 +42,9 @@
     static final List<String> ORDERED_VALID_HOT_ACTIONS = Arrays.asList(SetPriorityAction.NAME, UnfollowAction.NAME, RolloverAction.NAME,
         ForceMergeAction.NAME);
     static final List<String> ORDERED_VALID_WARM_ACTIONS = Arrays.asList(SetPriorityAction.NAME, UnfollowAction.NAME, ReadOnlyAction.NAME,
-<<<<<<< HEAD
         AllocateAction.NAME, MigrateAction.NAME, ShrinkAction.NAME, ForceMergeAction.NAME);
-    static final List<String> ORDERED_VALID_COLD_ACTIONS = Arrays.asList(SetPriorityAction.NAME, UnfollowAction.NAME,
-        AllocateAction.NAME, MigrateAction.NAME, FreezeAction.NAME, SearchableSnapshotAction.NAME);
-    static final List<String> ORDERED_VALID_FROZEN_ACTIONS = Arrays.asList(SetPriorityAction.NAME, UnfollowAction.NAME,
-        AllocateAction.NAME, MigrateAction.NAME, FreezeAction.NAME, SearchableSnapshotAction.NAME);
-=======
-        AllocateAction.NAME, ShrinkAction.NAME, ForceMergeAction.NAME);
     static final List<String> ORDERED_VALID_COLD_ACTIONS = Arrays.asList(SetPriorityAction.NAME, UnfollowAction.NAME, AllocateAction.NAME,
-        FreezeAction.NAME, SearchableSnapshotAction.NAME);
->>>>>>> 86a0f157
+        MigrateAction.NAME, FreezeAction.NAME, SearchableSnapshotAction.NAME);
     static final List<String> ORDERED_VALID_DELETE_ACTIONS = Arrays.asList(WaitForSnapshotAction.NAME, DeleteAction.NAME);
     static final Set<String> VALID_HOT_ACTIONS = Sets.newHashSet(ORDERED_VALID_HOT_ACTIONS);
     static final Set<String> VALID_WARM_ACTIONS = Sets.newHashSet(ORDERED_VALID_WARM_ACTIONS);
@@ -172,14 +164,7 @@
                     .filter(Objects::nonNull).collect(toList());
             case COLD_PHASE:
                 return ORDERED_VALID_COLD_ACTIONS.stream().map(a -> actions.getOrDefault(a, null))
-<<<<<<< HEAD
-                    .filter(Objects::nonNull).collect(toList());
-            case FROZEN_PHASE:
-                return ORDERED_VALID_FROZEN_ACTIONS.stream().map(a -> actions.getOrDefault(a, null))
-                    .filter(Objects::nonNull).collect(toList());
-=======
-                    .filter(Objects::nonNull).collect(Collectors.toList());
->>>>>>> 86a0f157
+                    .filter(Objects::nonNull).collect(toList());
             case DELETE_PHASE:
                 return ORDERED_VALID_DELETE_ACTIONS.stream().map(a -> actions.getOrDefault(a, null))
                     .filter(Objects::nonNull).collect(toList());
@@ -192,25 +177,6 @@
     public String getNextActionName(String currentActionName, Phase phase) {
         List<String> orderedActionNames;
         switch (phase.getName()) {
-<<<<<<< HEAD
-            case HOT_PHASE:
-                orderedActionNames = ORDERED_VALID_HOT_ACTIONS;
-                break;
-            case WARM_PHASE:
-                orderedActionNames = ORDERED_VALID_WARM_ACTIONS;
-                break;
-            case COLD_PHASE:
-                orderedActionNames = ORDERED_VALID_COLD_ACTIONS;
-                break;
-            case FROZEN_PHASE:
-                orderedActionNames = ORDERED_VALID_FROZEN_ACTIONS;
-                break;
-            case DELETE_PHASE:
-                orderedActionNames = ORDERED_VALID_DELETE_ACTIONS;
-                break;
-            default:
-                throw new IllegalArgumentException("lifecycle type [" + TYPE + "] does not support phase [" + phase.getName() + "]");
-=======
         case HOT_PHASE:
             orderedActionNames = ORDERED_VALID_HOT_ACTIONS;
             break;
@@ -225,7 +191,6 @@
             break;
         default:
             throw new IllegalArgumentException("lifecycle type [" + TYPE + "] does not support phase [" + phase.getName() + "]");
->>>>>>> 86a0f157
         }
 
         int index = orderedActionNames.indexOf(currentActionName);
