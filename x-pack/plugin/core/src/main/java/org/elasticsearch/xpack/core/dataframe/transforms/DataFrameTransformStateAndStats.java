/*
 * Copyright Elasticsearch B.V. and/or licensed to Elasticsearch B.V. under one
 * or more contributor license agreements. Licensed under the Elastic License;
 * you may not use this file except in compliance with the Elastic License.
 */

package org.elasticsearch.xpack.core.dataframe.transforms;

import org.elasticsearch.common.ParseField;
import org.elasticsearch.common.io.stream.StreamInput;
import org.elasticsearch.common.io.stream.StreamOutput;
import org.elasticsearch.common.io.stream.Writeable;
import org.elasticsearch.common.xcontent.ConstructingObjectParser;
import org.elasticsearch.common.xcontent.ToXContentObject;
import org.elasticsearch.common.xcontent.XContentBuilder;
import org.elasticsearch.xpack.core.dataframe.DataFrameField;
import org.elasticsearch.xpack.core.indexing.IndexerState;

import java.io.IOException;
import java.util.Objects;

public class DataFrameTransformStateAndStats implements Writeable, ToXContentObject {

    private static final String NAME = "data_frame_transform_state_and_stats";
    public static final ParseField STATE_FIELD = new ParseField("state");
    public static final ParseField CHECKPOINT_STATS_FIELD = new ParseField("checkpointing");

    private final String id;
    private final DataFrameTransformState transformState;
    private final DataFrameIndexerTransformStats transformStats;
    private final DataFrameTransformCheckpointingInfo checkpointingInfo;

    public static final ConstructingObjectParser<DataFrameTransformStateAndStats, Void> PARSER = new ConstructingObjectParser<>(
            NAME,
            a -> new DataFrameTransformStateAndStats((String) a[0],
                    (DataFrameTransformState) a[1],
                    (DataFrameIndexerTransformStats) a[2],
                    (DataFrameTransformCheckpointingInfo) a[3]));

    static {
        PARSER.declareString(ConstructingObjectParser.constructorArg(), DataFrameField.ID);
        PARSER.declareObject(ConstructingObjectParser.constructorArg(), DataFrameTransformState.PARSER::apply, STATE_FIELD);
        PARSER.declareObject(ConstructingObjectParser.constructorArg(), (p, c) -> DataFrameIndexerTransformStats.fromXContent(p),
                DataFrameField.STATS_FIELD);
        PARSER.declareObject(ConstructingObjectParser.optionalConstructorArg(),
                                (p, c) -> DataFrameTransformCheckpointingInfo.fromXContent(p), CHECKPOINT_STATS_FIELD);
    }

    public static DataFrameTransformStateAndStats initialStateAndStats(String id) {
        return initialStateAndStats(id, new DataFrameIndexerTransformStats(id));
    }

    public static DataFrameTransformStateAndStats initialStateAndStats(String id, DataFrameIndexerTransformStats indexerTransformStats) {
        return new DataFrameTransformStateAndStats(id,
            new DataFrameTransformState(DataFrameTransformTaskState.STOPPED, IndexerState.STOPPED, null, 0L, null),
<<<<<<< HEAD
            new DataFrameIndexerTransformStats(),
            // TODO: needs refactoring, returns empty stats for dataframes without tasks
            new DataFrameTransformCheckpointingInfo(DataFrameTransformCheckpointStats.EMPTY, DataFrameTransformCheckpointStats.EMPTY, 0L));
=======
            indexerTransformStats);
>>>>>>> fcc71581
    }

    public DataFrameTransformStateAndStats(String id, DataFrameTransformState state, DataFrameIndexerTransformStats stats,
            DataFrameTransformCheckpointingInfo checkpointingInfo) {
        this.id = Objects.requireNonNull(id);
        this.transformState = Objects.requireNonNull(state);
        this.transformStats = Objects.requireNonNull(stats);
        this.checkpointingInfo = Objects.requireNonNull(checkpointingInfo);
    }

    public DataFrameTransformStateAndStats(StreamInput in) throws IOException {
        this.id = in.readString();
        this.transformState = new DataFrameTransformState(in);
        this.transformStats = new DataFrameIndexerTransformStats(in);
        this.checkpointingInfo = new DataFrameTransformCheckpointingInfo(in);
    }

    @Override
    public XContentBuilder toXContent(XContentBuilder builder, Params params) throws IOException {
        builder.startObject();
        builder.field(DataFrameField.ID.getPreferredName(), id);
<<<<<<< HEAD
        builder.field(STATE_FIELD.getPreferredName(), transformState, params);
        builder.field(DataFrameField.STATS_FIELD.getPreferredName(), transformStats, params);
        builder.field(CHECKPOINT_STATS_FIELD.getPreferredName(), checkpointingInfo, params);
=======
        builder.field(STATE_FIELD.getPreferredName(), transformState);
        builder.field(DataFrameField.STATS_FIELD.getPreferredName(), transformStats, params);
>>>>>>> fcc71581
        builder.endObject();
        return builder;
    }

    @Override
    public void writeTo(StreamOutput out) throws IOException {
        out.writeString(id);
        transformState.writeTo(out);
        transformStats.writeTo(out);
        checkpointingInfo.writeTo(out);
    }

    @Override
    public int hashCode() {
        return Objects.hash(id, transformState, transformStats, checkpointingInfo);
    }

    @Override
    public boolean equals(Object other) {
        if (this == other) {
            return true;
        }

        if (other == null || getClass() != other.getClass()) {
            return false;
        }

        DataFrameTransformStateAndStats that = (DataFrameTransformStateAndStats) other;

        return Objects.equals(this.id, that.id) && Objects.equals(this.transformState, that.transformState)
                && Objects.equals(this.transformStats, that.transformStats)
                && Objects.equals(this.checkpointingInfo, that.checkpointingInfo);
    }

    public String getId() {
        return id;
    }

    public DataFrameIndexerTransformStats getTransformStats() {
        return transformStats;
    }

    public DataFrameTransformState getTransformState() {
        return transformState;
    }
}<|MERGE_RESOLUTION|>--- conflicted
+++ resolved
@@ -53,13 +53,9 @@
     public static DataFrameTransformStateAndStats initialStateAndStats(String id, DataFrameIndexerTransformStats indexerTransformStats) {
         return new DataFrameTransformStateAndStats(id,
             new DataFrameTransformState(DataFrameTransformTaskState.STOPPED, IndexerState.STOPPED, null, 0L, null),
-<<<<<<< HEAD
-            new DataFrameIndexerTransformStats(),
+            indexerTransformStats,
             // TODO: needs refactoring, returns empty stats for dataframes without tasks
             new DataFrameTransformCheckpointingInfo(DataFrameTransformCheckpointStats.EMPTY, DataFrameTransformCheckpointStats.EMPTY, 0L));
-=======
-            indexerTransformStats);
->>>>>>> fcc71581
     }
 
     public DataFrameTransformStateAndStats(String id, DataFrameTransformState state, DataFrameIndexerTransformStats stats,
@@ -81,14 +77,9 @@
     public XContentBuilder toXContent(XContentBuilder builder, Params params) throws IOException {
         builder.startObject();
         builder.field(DataFrameField.ID.getPreferredName(), id);
-<<<<<<< HEAD
         builder.field(STATE_FIELD.getPreferredName(), transformState, params);
         builder.field(DataFrameField.STATS_FIELD.getPreferredName(), transformStats, params);
         builder.field(CHECKPOINT_STATS_FIELD.getPreferredName(), checkpointingInfo, params);
-=======
-        builder.field(STATE_FIELD.getPreferredName(), transformState);
-        builder.field(DataFrameField.STATS_FIELD.getPreferredName(), transformStats, params);
->>>>>>> fcc71581
         builder.endObject();
         return builder;
     }
