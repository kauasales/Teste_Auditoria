--- conflicted
+++ resolved
@@ -55,13 +55,8 @@
     public static final String ANALYTICS = "analytics";
     /** Name constant for the enrich plugin. */
     public static final String ENRICH = "enrich";
-<<<<<<< HEAD
-    /** Name constant for indices. */
-    public static final String INDEX = "index";
     /** Name constant for the aggregate_metric plugin. */
     public static final String AGGREGATE_METRIC = "aggregate_metric";
-=======
->>>>>>> cb9be14a
 
     private XPackField() {}
 
