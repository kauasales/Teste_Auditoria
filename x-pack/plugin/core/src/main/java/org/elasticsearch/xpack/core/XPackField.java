--- conflicted
+++ resolved
@@ -75,12 +75,9 @@
     public static final String ARCHIVE = "archive";
     /** Name constant for the health api feature. */
     public static final String HEALTH_API = "health_api";
-<<<<<<< HEAD
     /** Name for Enterprise Search. */
     public static final String ENTERPRISE_SEARCH = "enterprise_search";
-=======
     public static final String REMOTE_CLUSTERS = "remote_clusters";
->>>>>>> b17dfc77
 
     private XPackField() {}
 
