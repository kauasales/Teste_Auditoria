{
  "index_patterns": [ ".watches*" ],
<<<<<<< HEAD
  "order": 2147483647,
  "settings": {
    "index.number_of_shards": 1,
    "index.number_of_replicas": 0,
    "index.auto_expand_replicas": "0-1",
    "index.format": 6,
    "index.priority": 800
  },
  "allow_auto_create": true,
  "mappings": {
    "_doc": {
      "dynamic" : "strict",
=======
  "priority": 2147483647,
  "template": {
    "settings": {
      "index.number_of_shards": 1,
      "index.number_of_replicas": 0,
      "index.auto_expand_replicas": "0-1",
      "index.format": 6,
      "index.priority": 800
    },
    "mappings": {
      "dynamic": "strict",
>>>>>>> 49f886d1
      "properties": {
          "status": {
            "type": "object",
            "enabled": false,
            "dynamic": true
          },
          "trigger": {
            "type": "object",
            "enabled": false,
            "dynamic": true
          },
          "input": {
            "type": "object",
            "enabled": false,
            "dynamic": true
          },
          "condition": {
            "type": "object",
            "enabled": false,
            "dynamic": true
          },
          "throttle_period": {
            "type": "keyword",
            "index": false,
            "doc_values": false
          },
          "throttle_period_in_millis": {
            "type": "long",
            "index": false,
            "doc_values": false
          },
          "transform": {
            "type": "object",
            "enabled": false,
            "dynamic": true
          },
          "actions": {
            "type": "object",
            "enabled": false,
            "dynamic": true
          },
          "metadata": {
            "type": "object",
            "dynamic": true
          }
        }
    }
  },
  "_meta": {
    "description": "index template for watches indices",
    "managed": true
  },
  "version": ${xpack.watcher.template.version}
}<|MERGE_RESOLUTION|>--- conflicted
+++ resolved
@@ -1,19 +1,5 @@
 {
   "index_patterns": [ ".watches*" ],
-<<<<<<< HEAD
-  "order": 2147483647,
-  "settings": {
-    "index.number_of_shards": 1,
-    "index.number_of_replicas": 0,
-    "index.auto_expand_replicas": "0-1",
-    "index.format": 6,
-    "index.priority": 800
-  },
-  "allow_auto_create": true,
-  "mappings": {
-    "_doc": {
-      "dynamic" : "strict",
-=======
   "priority": 2147483647,
   "template": {
     "settings": {
@@ -23,9 +9,9 @@
       "index.format": 6,
       "index.priority": 800
     },
+    "allow_auto_create": true,
     "mappings": {
       "dynamic": "strict",
->>>>>>> 49f886d1
       "properties": {
           "status": {
             "type": "object",
