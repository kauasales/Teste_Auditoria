---
"Test get all jobs and stats given no job exists":

  - do:
      ml.get_jobs:
        job_id: "_all"
  - match: { count: 0 }
  - match: { jobs: [] }

  - do:
      ml.get_job_stats:
        job_id: "_all"
  - match: { count: 0 }
  - match: { jobs: [] }

---
"Test get jobs with expression that does not match and allow_no_jobs":

  - do:
      ml.get_jobs:
        job_id: "missing-*"
        allow_no_jobs: true
  - match: { count: 0 }
  - match: { jobs: [] }

---
"Test get jobs with expression that does not match and not allow_no_jobs":

  - do:
      catch: missing
      ml.get_jobs:
        job_id: "missing-*"
        allow_no_jobs: false

---
"Test job crud apis":

  - do:
      ml.put_job:
        job_id: job-crud-test-apis
        body:  >
          {
            "description":"Analysis of response time by airline",
            "analysis_config" : {
                "bucket_span": "1h",
                "detectors" :[{"function":"metric","field_name":"responsetime","by_field_name":"airline"}]
            },
            "data_description" : {
                "field_delimiter":",",
                "time_field":"time",
                "time_format":"yyyy-MM-dd HH:mm:ssX"
            }
          }
  - match: { job_id: "job-crud-test-apis" }
  - match: { analysis_limits.model_memory_limit: "1024mb" }
  - match: { analysis_limits.categorization_examples_limit: 4 }

  - do:
      ml.get_jobs:
        job_id: "job-crud-test-apis"
  - match: { count: 1 }
  - match: { jobs.0.job_id: "job-crud-test-apis" }
  - match: { jobs.0.analysis_limits.model_memory_limit: "1024mb" }

  - do:
      indices.get_alias:
        name: ".ml-anomalies-job-crud-test-apis"
  - match: { \.ml-anomalies-shared.aliases.\.ml-anomalies-job-crud-test-apis.filter.term.job_id.value: job-crud-test-apis }

  - do:
      indices.get_alias:
        name: ".ml-anomalies-.write-job-crud-test-apis"
  - match: { \.ml-anomalies-shared.aliases.\.ml-anomalies-\.write-job-crud-test-apis: {} }

  - do:
      ml.delete_job:
        job_id: "job-crud-test-apis"
  - match: { acknowledged: true }

  - do:
      indices.exists:
        index: ".ml-anomalies-job-crud-test-apis"
  - is_false: ''

  - do:
      indices.exists_alias:
        name: ".ml-anomalies-job-crud-test-apis"
  - is_false: ''

  - do:
      indices.exists_alias:
        name: ".ml-anomalies-.write-job-crud-test-apis"
  - is_false: ''

---
"Test put job with model_memory_limit as number":

  - do:
      ml.put_job:
        job_id: job-model-memory-limit-as-number
        body:  >
          {
            "analysis_config" : {
                "detectors" :[{"function":"count"}]
            },
            "data_description" : {
            },
            "analysis_limits": {
                "model_memory_limit": 2048
            }
          }
  - match: { job_id: "job-model-memory-limit-as-number" }
  - match: { analysis_limits.model_memory_limit: "2048mb" }

---
"Test put job with model_memory_limit as string":

  - do:
      ml.put_job:
        job_id: job-model-memory-limit-as-string
        body:  >
          {
            "analysis_config" : {
                "detectors" :[{"function":"count"}]
            },
            "data_description" : {
            },
            "analysis_limits": {
                "model_memory_limit": "3g"
            }
          }
  - match: { job_id: "job-model-memory-limit-as-string" }
  - match: { analysis_limits.model_memory_limit: "3072mb" }

---
"Test get job API with non existing job id":
  - do:
      catch: missing
      ml.get_jobs:
        job_id: "non-existing"

---
"Test put job with inconsistent body/param ids":
  - do:
      catch: /illegal_argument_exception/
      ml.put_job:
        job_id: an_id
        body:  >
          {
            "job_id":"a_different_id",
            "description":"Analysis of response time by airline",
            "analysis_config" : {
                "bucket_span": "1h",
                "detectors" :[{"function":"metric","field_name":"responsetime","by_field_name":"airline"}]
            },
            "data_description" : {
                "field_delimiter":",",
                "time_field":"time",
                "time_format":"yyyy-MM-dd HH:mm:ssX"
            }
          }

  - do:
      catch: /Inconsistent job_id; 'a_different_id' specified in the body differs from 'an_id' specified as a URL argument/
      ml.put_job:
        job_id: an_id
        body:  >
          {
            "job_id":"a_different_id",
            "description":"Analysis of response time by airline",
            "analysis_config" : {
                "bucket_span": "3600s",
                "detectors" :[{"function":"metric","field_name":"responsetime","by_field_name":"airline"}]
            },
            "data_description" : {
                "field_delimiter":",",
                "time_field":"time",
                "time_format":"yyyy-MM-dd HH:mm:ssX"
            }
          }

---
"Test put job with id that is already taken":
  - do:
      ml.put_job:
        job_id: jobs-crud-id-already-taken
        body:  >
          {
            "job_id":"jobs-crud-id-already-taken",
            "description":"Analysis of response time by airline",
            "analysis_config" : {
                "bucket_span": "3600000ms",
                "detectors" :[{"function":"metric","field_name":"responsetime","by_field_name":"airline"}]
            },
            "data_description" : {
                "field_delimiter":",",
                "time_field":"time",
                "time_format":"yyyy-MM-dd HH:mm:ssX"
            }
          }
  - match: { job_id: "jobs-crud-id-already-taken" }

  - do:
      catch: /resource_already_exists_exception/
      ml.put_job:
        job_id: jobs-crud-id-already-taken
        body:  >
          {
            "job_id":"jobs-crud-id-already-taken",
            "description":"Analysis of response time by airline",
            "analysis_config" : {
                "bucket_span": "1h",
                "detectors" :[{"function":"metric","field_name":"responsetime","by_field_name":"airline"}]
            },
            "data_description" : {
                "field_delimiter":",",
                "time_field":"time",
                "time_format":"yyyy-MM-dd HH:mm:ssX"
            }
          }
  - do:
      catch: /The job cannot be created with the Id 'jobs-crud-id-already-taken'. The Id is already used./
      ml.put_job:
        job_id: jobs-crud-id-already-taken
        body:  >
          {
            "job_id":"jobs-crud-id-already-taken",
            "description":"Analysis of response time by airline",
            "analysis_config" : {
                "bucket_span": "1h",
                "detectors" :[{"function":"metric","field_name":"responsetime","by_field_name":"airline"}]
            },
            "data_description" : {
                "field_delimiter":",",
                "time_field":"time",
                "time_format":"yyyy-MM-dd HH:mm:ssX"
            }
          }
  - do:
      catch: param
      ml.put_job:
        job_id: jobs-crud-id-already-taken
        body:  >
          {
            "job_id":"jobs-crud-id-already-taken",
            "description":"Analysis of response time by airline",
            "analysis_config" : {
                "bucket_span": "1h",
                "detectors" :[{"function":"metric","field_name":"responsetime","by_field_name":"airline"}]
            },
            "data_description" : {
                "field_delimiter":",",
                "time_field":"time",
                "time_format":"yyyy-MM-dd HH:mm:ssX"
            }
          }

---
"Test update job":
  - do:
      ml.put_job:
        job_id: jobs-crud-update-job
        body:  >
          {
            "description":"Pre update description",
            "analysis_config" : {
                "detectors" :[{"function":"mean","field_name":"responsetime","by_field_name":"airline"},
                    {"function":"count","by_field_name":"mlcategory"}],
                "categorization_field_name": "some_category",
                "categorization_filters" : ["cat1.*", "cat2.*"]
            },
            "data_description" : {
              "field_delimiter":","
            },
            "model_plot_config": {
              "enabled": true,
              "terms": "foo,bar"
            },
            "analysis_limits": {
              "model_memory_limit": "10mb"
            },
            "renormalization_window_days": 1,
            "background_persist_interval": "2h",
            "model_snapshot_retention_days": 3,
            "results_retention_days": 4,
            "custom_settings": {
              "setting1": "custom1",
              "setting2": "custom2"
            }
          }
  - match: { job_id: "jobs-crud-update-job" }

  - do:
      ml.open_job:
        job_id: jobs-crud-update-job

  - do:
      ml.update_job:
        job_id: jobs-crud-update-job
        body:  >
          {
            "groups": ["group-1", "group-2"],
            "description":"Post update description",
            "detectors": [
              {
                "detector_index": 0,
                "custom_rules":[
                  {
                    "conditions": [
                      {
                        "applies_to": "actual",
                        "operator": "gt",
                        "value": 10
                      }
                    ]
                  }
                ]
              },
              {
                "detector_index": 1,
                "description": "updated description"
              }
            ],
            "model_plot_config": {
              "enabled": false,
              "terms": "foobar"
            },
            "renormalization_window_days": 10,
            "background_persist_interval": "3h",
            "model_snapshot_retention_days": 30,
            "results_retention_days": 40,
            "categorization_filters" : ["cat3.*"],
            "custom_settings": {
              "setting3": "custom3"
            }
          }
  - match: { job_id: "jobs-crud-update-job" }
  - match: { groups: ["group-1", "group-2"] }
  - match: { description: "Post update description" }
  - match: { model_plot_config.enabled: false }
  - match: { model_plot_config.terms: "foobar" }
  - match: { analysis_config.categorization_filters: ["cat3.*"] }
  - match: { analysis_config.detectors.0.custom_rules.0.actions: ["skip_result"] }
  - length: { analysis_config.detectors.0.custom_rules.0.conditions: 1 }
  - match: { analysis_config.detectors.0.detector_index: 0 }
  - match: { analysis_config.detectors.1.detector_description: "updated description" }
  - match: { analysis_config.detectors.1.detector_index: 1 }
  - match: { renormalization_window_days: 10 }
  - match: { background_persist_interval: "3h" }
  - match: { model_snapshot_retention_days: 30 }
  - match: { results_retention_days: 40 }

  - do:
      catch: "/Cannot update analysis_limits while the job is open/"
      ml.update_job:
        job_id: jobs-crud-update-job
        body:  >
          {
            "analysis_limits": {
              "model_memory_limit": "20mb"
            }
          }

  - do:
      ml.close_job:
        job_id: jobs-crud-update-job
  - match: { closed: true }

  - do:
      ml.update_job:
        job_id: jobs-crud-update-job
        body:  >
          {
            "analysis_limits": {
              "model_memory_limit": "20mb"
            }
          }
  - match: { analysis_limits.model_memory_limit: "20mb" }

  - do:
      ml.update_job:
        job_id: jobs-crud-update-job
        body:  >
          {
            "analysis_limits": {
              "model_memory_limit": "15mb"
            }
          }
  - match: { analysis_limits.model_memory_limit: "15mb" }

  - do:
      catch: bad_request
      ml.update_job:
        job_id: _all
        body:  >
          {
            "description":"Can't update all description"
          }

  - do:
      xpack.ml.put_job:
        job_id: job-crud-update-group-name-clash
        body:  >
          {
            "analysis_config" : {
                "bucket_span": "1h",
                "detectors" :[{"function":"metric","field_name":"responsetime","by_field_name":"airline"}]
            },
            "data_description" : {
            }
          }

  - do:
      catch: "/job and group names must be unique/"
      xpack.ml.update_job:
        job_id: jobs-crud-update-job
        body:  >
          {
            "groups": ["job-crud-update-group-name-clash"]
          }

---
"Test cannot decrease model_memory_limit below current usage":
  - skip:
      features: headers
  - do:
      ml.put_job:
        job_id: jobs-crud-model-memory-limit-decrease
        body:  >
          {
            "job_id":"jobs-crud-model-memory-limit-decrease",
            "analysis_config" : {
                "bucket_span": "1h",
                "detectors" :[{"function":"count"}]
            },
            "analysis_limits": {
              "model_memory_limit": "50mb"
            },
            "data_description" : {
                "time_field":"time"
            }
          }
  - match: { job_id: "jobs-crud-model-memory-limit-decrease" }

  - do:
      headers:
        Content-Type: application/json
      index:
        index: .ml-anomalies-shared
        type: doc
        id: jobs-crud-model-memory-limit-decrease_model_size_stats_1517443200000
        body:
          job_id: jobs-crud-model-memory-limit-decrease
          result_type: model_size_stats
          log_time: 1517443200000
          timestamp: 1517443200000
          model_bytes: 10000000

  - do:
      indices.refresh: {}

  - do:
      catch: /Invalid update value for analysis_limits[:] model_memory_limit cannot be decreased below current usage; current usage \[9mb\], update had \[5mb\]/
      ml.update_job:
        job_id: jobs-crud-model-memory-limit-decrease
        body:  >
          {
            "analysis_limits": {
              "model_memory_limit": "5mb"
            }
          }

  # Decreasing over current usage works
  - do:
      ml.update_job:
        job_id: jobs-crud-model-memory-limit-decrease
        body:  >
          {
            "analysis_limits": {
              "model_memory_limit": "30mb"
            }
          }
  - match: { analysis_limits.model_memory_limit: "30mb" }

---
"Test delete job that does not exist":
  - do:
      catch: missing
      ml.delete_job:
        job_id: not-a-job

---
"Test delete job that is referred by a datafeed":
  - do:
      ml.put_job:
        job_id: jobs-crud-datafeed-job
        body:  >
          {
            "job_id":"jobs-crud-datafeed-job",
            "description":"Analysis of response time by airline",
            "analysis_config" : {
                "bucket_span": "1h",
                "detectors" :[{"function":"metric","field_name":"responsetime","by_field_name":"airline"}]
            },
            "data_description" : {
                "format":"xcontent",
                "time_field":"time",
                "time_format":"yyyy-MM-dd HH:mm:ssX"
            }
          }
  - match: { job_id: "jobs-crud-datafeed-job" }

  - do:
      ml.put_datafeed:
        datafeed_id: jobs-crud-test-datafeed-1
        body:  >
          {
            "job_id":"jobs-crud-datafeed-job",
            "indexes":["index-foo"],
            "types":["type-bar"]
          }
  - match: { datafeed_id: "jobs-crud-test-datafeed-1" }

  - do:
      catch: /Cannot delete job \[jobs-crud-datafeed-job\] because datafeed \[jobs-crud-test-datafeed-1\] refers to it/
      ml.delete_job:
        job_id: jobs-crud-datafeed-job

---
"Test delete job that is opened":
  - do:
      ml.put_job:
        job_id: delete-opened-job
        body:  >
          {
            "analysis_config" : {
                "bucket_span": "1h",
                "detectors" :[{"function":"count"}]
            },
            "analysis_limits" : {
                "model_memory_limit": "20mb"
            },
            "data_description" : {
                "time_field":"time"
            }
          }
  - match: { job_id: "delete-opened-job" }

  - do:
      ml.open_job:
        job_id: delete-opened-job
  - match: { opened: true }

  - do:
      catch: /Cannot delete job \[delete-opened-job\] because the job is opened/
      ml.delete_job:
        job_id: delete-opened-job

---
"Test close job":
  - skip:
      features: headers
  - do:
      ml.put_job:
        job_id: jobs-crud-close-job
        body:  >
          {
            "job_id":"jobs-crud-close-job",
            "description":"Analysis of response time by airline",
            "analysis_config" : {
                "bucket_span":"1h",
                "detectors" :[{"function":"metric","field_name":"responsetime","by_field_name":"airline"}]
            },
            "data_description" : {
                "format":"xcontent",
                "time_field":"time",
                "time_format":"epoch"
            }
          }
  - match: { job_id: "jobs-crud-close-job" }

  - do:
      ml.open_job:
        job_id: jobs-crud-close-job

  - do:
      ml.post_data:
        job_id: jobs-crud-close-job
        body: >
          {"airline":"AAL","responsetime":"132.2046","time":"1403481600"}
          {"airline":"JZA","responsetime":"990.4628","time":"1403481700"}


  - do:
      ml.flush_job:
        job_id: jobs-crud-close-job
  - match: { flushed: true }

  - do:
      headers:
        Authorization: "Basic eF9wYWNrX3Jlc3RfdXNlcjp4LXBhY2stdGVzdC1wYXNzd29yZA==" # run as x_pack_rest_user, i.e. the test setup superuser
      ml.get_job_stats:
        job_id: jobs-crud-close-job
  - match: {"jobs.0.state": opened}

  - do:
      ml.close_job:
        job_id: jobs-crud-close-job
  - match: { closed: true }

  - do:
      headers:
        Authorization: "Basic eF9wYWNrX3Jlc3RfdXNlcjp4LXBhY2stdGVzdC1wYXNzd29yZA==" # run as x_pack_rest_user, i.e. the test setup superuser
      ml.get_job_stats:
        job_id: jobs-crud-close-job
  - match: {"jobs.0.state": closed}

---
"Test closing a closed job isn't an error":
  - do:
      ml.put_job:
        job_id: jobs-crud-close-a-closed-job
        body:  >
          {
            "description":"Analysis of response time by airline",
            "analysis_config" : {
                "detectors" :[{"function":"count"}]
            },
            "analysis_limits" : {
                "model_memory_limit": "20mb"
            },
            "data_description" : {
                "format":"xcontent"
            }
          }
  - match: { job_id: "jobs-crud-close-a-closed-job" }

  - do:
      ml.open_job:
        job_id: jobs-crud-close-a-closed-job

  - do:
      ml.close_job:
        job_id: jobs-crud-close-a-closed-job
  - match: { closed: true }

  - do:
      ml.close_job:
        job_id: jobs-crud-close-a-closed-job
  - match: { closed: true }

---
"Test close all jobs":
  - do:
      ml.put_job:
        job_id: jobs-crud-close-all-1
        body:  >
          {
            "description":"Analysis of response time by airline",
            "analysis_config" : {
                "detectors" :[{"function":"count"}]
            },
            "analysis_limits" : {
                "model_memory_limit": "20mb"
            },
            "data_description" : {
                "format":"xcontent"
            }
          }
  - match: { job_id: "jobs-crud-close-all-1" }

  - do:
      ml.put_job:
        job_id: jobs-crud-close-all-2
        body:  >
          {
            "description":"Analysis of response time by airline",
            "analysis_config" : {
                "detectors" :[{"function":"count"}]
            },
            "analysis_limits" : {
                "model_memory_limit": "20mb"
            },
            "data_description" : {
                "format":"xcontent"
            }
          }
  - match: { job_id: "jobs-crud-close-all-2" }

  - do:
      ml.open_job:
        job_id: jobs-crud-close-all-2

  - do:
      ml.close_job:
        job_id: _all
  - match: { closed: true }

  - do:
      ml.get_job_stats:
        job_id: _all
  - match: { jobs.0.state: closed }
  - match: { jobs.1.state: closed }

---
"Test close jobs with expression that matches":
  - do:
      ml.put_job:
        job_id: jobs-crud-with-expression-that-matches-foo-1
        body:  >
          {
            "analysis_config" : {
                "detectors" :[{"function":"count"}]
            },
            "analysis_limits" : {
                "model_memory_limit": "20mb"
            },
            "data_description" : {}
          }

  - do:
      ml.put_job:
        job_id: jobs-crud-with-expression-that-matches-foo-2
        body:  >
          {
            "analysis_config" : {
                "detectors" :[{"function":"count"}]
            },
            "analysis_limits" : {
                "model_memory_limit": "20mb"
            },
            "data_description" : {}
          }

  - do:
      ml.put_job:
        job_id: jobs-crud-with-expression-that-matches-bar-1
        body:  >
          {
            "analysis_config" : {
                "detectors" :[{"function":"count"}]
            },
            "analysis_limits" : {
                "model_memory_limit": "20mb"
            },
            "data_description" : {}
          }

  - do:
      ml.open_job:
        job_id: jobs-crud-with-expression-that-matches-foo-1

  - do:
      ml.open_job:
        job_id: jobs-crud-with-expression-that-matches-foo-2

  - do:
      ml.open_job:
        job_id: jobs-crud-with-expression-that-matches-bar-1

  - do:
      ml.close_job:
        job_id: "*foo-*"
  - match: { closed: true }

  - do:
      ml.get_job_stats:
        job_id: "*foo-*"
  - match: { jobs.0.state: closed }
  - match: { jobs.1.state: closed }

  - do:
      ml.get_job_stats:
        job_id: "*bar-1"
  - match: { jobs.0.state: opened }

---
"Test close jobs with expression that does not match and allow_no_jobs":

  - do:
      ml.close_job:
        job_id: "missing-*"
        allow_no_jobs: true
  - match: { closed: true }

---
"Test close jobs with expression that does not match and not allow_no_jobs":

  - do:
      catch: missing
      ml.close_job:
        job_id: "missing-*"
        allow_no_jobs: false

---
"Test force close job":
  - skip:
      features: headers
  - do:
      ml.put_job:
        job_id: jobs-crud-force-close-job
        body:  >
          {
            "job_id":"jobs-crud-force-close-job",
            "description":"Analysis of response time by airline",
            "analysis_config" : {
                "bucket_span":"1h",
                "detectors" :[{"function":"metric","field_name":"responsetime","by_field_name":"airline"}]
            },
            "analysis_limits" : {
                "model_memory_limit": "20mb"
            },
            "data_description" : {
                "format":"xcontent",
                "time_field":"time",
                "time_format":"epoch"
            }
          }
  - match: { job_id: "jobs-crud-force-close-job" }

  - do:
      ml.open_job:
        job_id: jobs-crud-force-close-job

  - do:
      ml.post_data:
        job_id: jobs-crud-force-close-job
        body: >
          {"airline":"AAL","responsetime":"132.2046","time":"1403481600"}
          {"airline":"JZA","responsetime":"990.4628","time":"1403481700"}


  - do:
      ml.flush_job:
        job_id: jobs-crud-force-close-job
  - match: { flushed: true }

  - do:
      headers:
        Authorization: "Basic eF9wYWNrX3Jlc3RfdXNlcjp4LXBhY2stdGVzdC1wYXNzd29yZA==" # run as x_pack_rest_user, i.e. the test setup superuser
      ml.get_job_stats:
        job_id: jobs-crud-force-close-job
  - match: {"jobs.0.state": opened}

  - do:
      ml.close_job:
        job_id: jobs-crud-force-close-job
        force: true
  - match: { closed: true }

  - do:
      headers:
        Authorization: "Basic eF9wYWNrX3Jlc3RfdXNlcjp4LXBhY2stdGVzdC1wYXNzd29yZA==" # run as x_pack_rest_user, i.e. the test setup superuser
      ml.get_job_stats:
        job_id: jobs-crud-force-close-job
  - match: {"jobs.0.state": closed}

---
"Test force closing a closed job isn't an error":
  - do:
      ml.put_job:
        job_id: jobs-crud-close-a-closed-job
        body:  >
          {
            "description":"Analysis of response time by airline",
            "analysis_config" : {
                "detectors" :[{"function":"count"}]
            },
            "analysis_limits" : {
                "model_memory_limit": "20mb"
            },
            "data_description" : {
                "format":"xcontent"
            }
          }
  - match: { job_id: "jobs-crud-close-a-closed-job" }

  - do:
      ml.open_job:
        job_id: jobs-crud-close-a-closed-job

  - do:
      ml.close_job:
        job_id: jobs-crud-close-a-closed-job
        force: true
  - match: { closed: true }

  - do:
      ml.close_job:
        job_id: jobs-crud-close-a-closed-job
        force: true
  - match: { closed: true }

---
"Test open and close an unknown job is resource not found":
  - do:
      catch: missing
      ml.open_job:
        job_id: jobs-crud-some-missing-job-i-made-up

  - do:
      catch: missing
      ml.close_job:
        job_id: jobs-crud-some-missing-job-i-made-up

---
"Test cannot create job with existing categorizer state document":

  - do:
      index:
        index: .ml-state
        type: doc
        id: jobs-crud-existing-docs_categorizer_state#1
        body:
          key: value

  - do:
      indices.refresh: {}

  - do:
      catch: /status_exception/
      ml.put_job:
        job_id: jobs-crud-existing-docs
        body:  >
          {
            "analysis_config" : {
                "bucket_span": "1h",
                "detectors" :[{"function":"metric","field_name":"responsetime","by_field_name":"airline"}]
            },
            "data_description" : {
            }
          }

---
"Test cannot create job with existing quantiles document":

  - do:
      index:
        index: .ml-state
        type: doc
        id: jobs-crud-existing-docs_quantiles
        body:
          key: value

  - do:
      indices.refresh: {}

  - do:
      catch: /status_exception/
      ml.put_job:
        job_id: jobs-crud-existing-docs
        body:  >
          {
            "analysis_config" : {
                "bucket_span": "1h",
                "detectors" :[{"function":"metric","field_name":"responsetime","by_field_name":"airline"}]
            },
            "data_description" : {
            }
          }


---
"Test cannot create job with existing result document":
  - skip:
      features: headers
  - do:
      headers:
        Content-Type: application/json
      index:
        index:  .ml-anomalies-shared
        type:   doc
        id:     "jobs-crud-existing-result-docs_1464739200000_1"
        body:
          {
            "job_id": "jobs-crud-existing-result-docs",
            "result_type": "bucket",
            "timestamp": "2016-06-01T00:00:00Z",
            "anomaly_score": 90.0,
            "bucket_span":1
          }

  - do:
      indices.refresh: {}

  - do:
      catch: /status_exception/
      ml.put_job:
        job_id: jobs-crud-existing-result-docs
        body:  >
          {
            "analysis_config" : {
                "bucket_span": "1h",
                "detectors" :[{"function":"metric","field_name":"responsetime","by_field_name":"airline"}]
            },
            "data_description" : {
            }
          }

---
"Test cannot create job with model snapshot id set":

  - do:
      catch: /illegal_argument_exception/
      ml.put_job:
        job_id: has-model-snapshot-id
        body:  >
          {
            "model_snapshot_id": "wont-create-with-this-setting",
            "analysis_config" : {
                "bucket_span": "1h",
                "detectors" :[{"function":"metric","field_name":"responsetime","by_field_name":"airline"}]
            },
            "data_description" : {
            }
          }

---
"Test put job with time field in analysis_config":

  - do:
      catch: /illegal_argument_exception/
      ml.put_job:
        job_id: jobs-crud-time-field-in-analysis_config
        body:  >
          {
            "analysis_config" : {
                "bucket_span": "1h",
                "detectors" :[{"function":"rare","by_field_name":"@timestamp"}]
            },
            "data_description" : {
                "time_field":"@timestamp"
            }
          }

  - do:
      catch: /data_description.time_field may not be used in the analysis_config/
      ml.put_job:
        job_id: jobs-crud-time-field-in-analysis_config
        body:  >
          {
            "analysis_config" : {
                "bucket_span": "1h",
                "detectors" :[{"function":"mean","field_name":"time"}]
            },
            "data_description" : {}
          }

---
"Test put job after closing results index":

  - do:
      indices.create:
        index: ".ml-anomalies-shared"

  - do:
      indices.close:
        index: ".ml-anomalies-shared"

  - do:
      catch: /Cannot create job \[closed-results-job\] as it requires closed index \[\.ml-anomalies-shared\]/
      ml.put_job:
        job_id: closed-results-job
        body:  >
          {
            "description":"Analysis of response time by airline",
            "analysis_config" : {
                "bucket_span": "1h",
                "detectors" :[{"function":"metric","field_name":"responsetime","by_field_name":"airline"}]
            },
            "data_description" : {
                "time_field":"time"
            }
          }

---
"Test put job after closing state index":

  - do:
      indices.create:
        index: ".ml-state"

  - do:
      indices.close:
        index: ".ml-state"

  - do:
      catch: /Cannot create job \[closed-results-job\] as it requires closed index \[\.ml-state\]/
      ml.put_job:
        job_id: closed-results-job
        body:  >
          {
            "description":"Analysis of response time by airline",
            "analysis_config" : {
                "bucket_span": "1h",
                "detectors" :[{"function":"metric","field_name":"responsetime","by_field_name":"airline"}]
            },
            "data_description" : {
                "time_field":"time"
            }
          }

---
"Test max model memory limit":
  - skip:
      features: headers
  - do:
      headers:
        Authorization: "Basic eF9wYWNrX3Jlc3RfdXNlcjp4LXBhY2stdGVzdC1wYXNzd29yZA==" # run as x_pack_rest_user, i.e. the test setup superuser
      cluster.put_settings:
        body:
          transient:
            xpack.ml.max_model_memory_limit: "9g"
  - match: {transient.xpack.ml.max_model_memory_limit: "9g"}

  - do:
      ml.put_job:
        job_id: job-model-memory-limit-below-global-max
        body:  >
          {
            "analysis_config" : {
                "detectors" :[{"function":"count"}]
            },
            "data_description" : {
            },
            "analysis_limits": {
                "model_memory_limit": "8g"
            }
          }
  - match: { job_id: "job-model-memory-limit-below-global-max" }
  - match: { analysis_limits.model_memory_limit: "8192mb" }

  - do:
      catch: /model_memory_limit \[10gb\] must be less than the value of the xpack.ml.max_model_memory_limit setting \[9gb\]/
      ml.put_job:
        job_id: job-model-memory-limit-above-global-max
        body:  >
          {
            "analysis_config" : {
                "detectors" :[{"function":"count"}]
            },
            "data_description" : {
            },
            "analysis_limits": {
                "model_memory_limit": "10g"
            }
          }

  - do:
      headers:
        Authorization: "Basic eF9wYWNrX3Jlc3RfdXNlcjp4LXBhY2stdGVzdC1wYXNzd29yZA==" # run as x_pack_rest_user, i.e. the test setup superuser
      cluster.put_settings:
        body:
          transient:
            xpack.ml.max_model_memory_limit: null
  - match: {transient: {}}

  - do:
      ml.put_job:
        job_id: job-model-memory-limit-above-removed-global-max
        body:  >
          {
            "analysis_config" : {
                "detectors" :[{"function":"count"}]
            },
            "data_description" : {
            },
            "analysis_limits": {
                "model_memory_limit": "10g"
            }
          }
  - match: { job_id: "job-model-memory-limit-above-removed-global-max" }
  - match: { analysis_limits.model_memory_limit: "10240mb" }

---
"Test create job with delimited format":

  - skip:
      features: "warnings"
      reason: deprecation logging for delimited format was introduced in 5.4.0

  - do:
      warnings:
          - Creating jobs with delimited data format is deprecated. Please use xcontent instead.
      ml.put_job:
        job_id: delimited-format-job
        body:  >
          {
            "analysis_config" : {
                "bucket_span": "1h",
                "detectors" :[{"function":"metric","field_name":"responsetime","by_field_name":"airline"}]
            },
            "data_description" : {
                "format":"delimited",
                "field_delimiter":",",
                "time_field":"time",
                "time_format":"yyyy-MM-dd HH:mm:ssX"
            }
          }
  - match: { job_id: "delimited-format-job" }

---
"Test jobs with named and custom categorization_analyzer":
# Check named and custom configs can share the same index & mappings
  - do:
<<<<<<< HEAD
      xpack.ml.put_job:
        job_id: jobs-crud-named-categorization-analyzer-job
=======
      ml.put_job:
        job_id: jobs-crud-categorization-analyzer-job
>>>>>>> 13cb0fb9
        body:  >
          {
            "analysis_config" : {
                "detectors" :[{"function":"mean","field_name":"responsetime","by_field_name":"airline"},
                    {"function":"count","by_field_name":"mlcategory"}],
                "categorization_field_name": "some_category",
                "categorization_analyzer" : "standard"
            },
            "data_description" : {
            }
          }
  - match: { job_id: "jobs-crud-named-categorization-analyzer-job" }
  - match: { analysis_config.categorization_analyzer: "standard" }

  - do:
<<<<<<< HEAD
      xpack.ml.put_job:
        job_id: jobs-crud-custom-categorization-analyzer-job
=======
      ml.put_job:
        job_id: jobs-crud-categorization-analyzer-job
>>>>>>> 13cb0fb9
        body:  >
          {
            "analysis_config" : {
                "detectors" :[{"function":"mean","field_name":"responsetime","by_field_name":"airline"},
                    {"function":"count","by_field_name":"mlcategory"}],
                "categorization_field_name": "some_category",
                "categorization_analyzer" : {
                    "char_filter" : ["html_strip"],
                    "tokenizer" : "classic",
                    "filter" : ["stop"]
                }
            },
            "data_description" : {
            }
          }
  - match: { job_id: "jobs-crud-custom-categorization-analyzer-job" }
  - match: { analysis_config.categorization_analyzer.char_filter.0: "html_strip" }
  - match: { analysis_config.categorization_analyzer.tokenizer: "classic" }
  - match: { analysis_config.categorization_analyzer.filter.0: "stop" }

---
"Test job with categorization_analyzer and categorization_filters":
  - do:
      catch: /categorization_filters cannot be used with categorization_analyzer - instead specify them as pattern_replace char_filters in the analyzer/
      ml.put_job:
        job_id: jobs-crud-categorization-analyzer-job
        body:  >
          {
            "analysis_config" : {
                "detectors" :[{"function":"mean","field_name":"responsetime","by_field_name":"airline"},
                    {"function":"count","by_field_name":"mlcategory"}],
                "categorization_field_name": "some_category",
                "categorization_analyzer" : {
                    "char_filter" : ["html_strip"],
                    "tokenizer" : "classic",
                    "filter" : ["stop"]
                },
                "categorization_filters" : ["cat1.*", "cat2.*"]
            },
            "data_description" : {
            }
          }

---
"Test job with rules":

  - do:
      ml.put_job:
        job_id: jobs-crud-rules
        body:  >
          {
            "analysis_config": {
              "detectors": [
                {
                  "function": "count",
                  "by_field_name": "country",
                  "custom_rules": [
                    {
                      "actions": ["skip_result", "skip_model_update"],
                      "scope": {
                        "country": {"filter_id": "safe_countries"}
                      },
                      "conditions": [
                        {
                          "applies_to":"actual",
                          "operator":"lt",
                          "value": 33.3
                        },
                        {
                          "applies_to":"typical",
                          "operator":"lte",
                          "value": 42.0
                        }
                      ]
                    }
                  ]
                }
              ]
            },
            "data_description" : {}
          }

  - do:
      ml.get_jobs:
        job_id: jobs-crud-rules
  - match: { count: 1 }
  - match: {
      jobs.0.analysis_config.detectors.0.custom_rules: [
        {
          "actions": ["skip_result", "skip_model_update"],
          "scope": {
            "country": {"filter_id": "safe_countries", "filter_type": "include"}
          },
          "conditions": [
            {
              "applies_to":"actual",
              "operator":"lt",
              "value": 33.3
            },
            {
              "applies_to":"typical",
              "operator":"lte",
              "value": 42.0
            }
          ]
        }
      ]
    }

---
"Test function shortcut expansion":
  - do:
      ml.put_job:
        job_id: jobs-function-shortcut-expansion
        body:  >
          {
            "analysis_config" : {
                "bucket_span": "1h",
                "detectors" :[{"function":"nzc","by_field_name":"airline"}]
            },
            "data_description" : {}
          }
  - match: { job_id: "jobs-function-shortcut-expansion" }
  - match: { analysis_config.detectors.0.function: "non_zero_count"}

---
"Test open job when persistent task allocation disabled":
  - skip:
      features: headers
  - do:
      headers:
        Authorization: "Basic eF9wYWNrX3Jlc3RfdXNlcjp4LXBhY2stdGVzdC1wYXNzd29yZA==" # run as x_pack_rest_user, i.e. the test setup superuser
      cluster.put_settings:
        body:
          transient:
            cluster.persistent_tasks.allocation.enable: "none"
  - match: {transient.cluster.persistent_tasks.allocation.enable: "none"}

  - do:
      ml.put_job:
        job_id: persistent-task-allocation-allowed-test
        body:  >
          {
            "analysis_config" : {
                "detectors" :[{"function":"count"}]
            },
            "data_description" : {
            },
            "analysis_limits": {
                "model_memory_limit": "10m"
            }
          }
  - match: { job_id: "persistent-task-allocation-allowed-test" }

  - do:
      catch: /no persistent task assignments are allowed due to cluster settings/
      ml.open_job:
        job_id: persistent-task-allocation-allowed-test

  - do:
      headers:
        Authorization: "Basic eF9wYWNrX3Jlc3RfdXNlcjp4LXBhY2stdGVzdC1wYXNzd29yZA==" # run as x_pack_rest_user, i.e. the test setup superuser
      cluster.put_settings:
        body:
          transient:
            cluster.persistent_tasks.allocation.enable: "all"
  - match: {transient.cluster.persistent_tasks.allocation.enable: "all"}

  - do:
      ml.open_job:
        job_id: persistent-task-allocation-allowed-test
  - match: { opened: true }<|MERGE_RESOLUTION|>--- conflicted
+++ resolved
@@ -398,7 +398,7 @@
           }
 
   - do:
-      xpack.ml.put_job:
+      ml.put_job:
         job_id: job-crud-update-group-name-clash
         body:  >
           {
@@ -412,7 +412,7 @@
 
   - do:
       catch: "/job and group names must be unique/"
-      xpack.ml.update_job:
+      ml.update_job:
         job_id: jobs-crud-update-job
         body:  >
           {
@@ -1203,13 +1203,8 @@
 "Test jobs with named and custom categorization_analyzer":
 # Check named and custom configs can share the same index & mappings
   - do:
-<<<<<<< HEAD
-      xpack.ml.put_job:
+      ml.put_job:
         job_id: jobs-crud-named-categorization-analyzer-job
-=======
-      ml.put_job:
-        job_id: jobs-crud-categorization-analyzer-job
->>>>>>> 13cb0fb9
         body:  >
           {
             "analysis_config" : {
@@ -1225,13 +1220,8 @@
   - match: { analysis_config.categorization_analyzer: "standard" }
 
   - do:
-<<<<<<< HEAD
-      xpack.ml.put_job:
+      ml.put_job:
         job_id: jobs-crud-custom-categorization-analyzer-job
-=======
-      ml.put_job:
-        job_id: jobs-crud-categorization-analyzer-job
->>>>>>> 13cb0fb9
         body:  >
           {
             "analysis_config" : {
