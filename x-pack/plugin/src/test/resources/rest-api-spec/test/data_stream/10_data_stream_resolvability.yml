--- conflicted
+++ resolved
@@ -151,19 +151,13 @@
   - is_true: acknowledged
 
 ---
-<<<<<<< HEAD
-"Verify data stream resolvability in migrations API":
-=======
 "Verify data stream resolvability in ILM remove policy API":
->>>>>>> 740b9861
   - skip:
       version: " - 7.99.99"
       reason: "change to 7.8.99 after backport"
       features: allowed_warnings
 
   - do:
-<<<<<<< HEAD
-=======
       ilm.put_lifecycle:
         policy: "my_moveable_timeseries_lifecycle"
         body: |
@@ -187,7 +181,6 @@
           }
 
   - do:
->>>>>>> 740b9861
       allowed_warnings:
         - "index template [my-template1] has index patterns [simple-data-stream1] matching patterns from existing older templates [global] with patterns (global => [*]); this template [my-template1] will take precedence during new index creation"
       indices.put_index_template:
@@ -199,20 +192,138 @@
               properties:
                 '@timestamp':
                   type: date
-<<<<<<< HEAD
-=======
             settings:
               index.lifecycle.name: "my_moveable_timeseries_lifecycle"
->>>>>>> 740b9861
-          data_stream:
-            timestamp_field: '@timestamp'
-
-  - do:
-      indices.create_data_stream:
-        name: simple-data-stream1
-  - is_true: acknowledged
-
-<<<<<<< HEAD
+          data_stream:
+            timestamp_field: '@timestamp'
+
+  - do:
+      indices.create_data_stream:
+        name: simple-data-stream1
+  - is_true: acknowledged
+
+  # rollover data stream to create new backing index
+  - do:
+      indices.rollover:
+        alias: "simple-data-stream1"
+
+  - match: { old_index: .ds-simple-data-stream1-000001 }
+  - match: { new_index: .ds-simple-data-stream1-000002 }
+  - match: { rolled_over: true }
+  - match: { dry_run: false }
+
+  # verify policy applied to all backing indices
+  - do:
+      indices.get_settings:
+        index: ".ds-simple-data-stream1-*"
+
+  - match: { \.ds-simple-data-stream1-000001.settings.index.lifecycle.name: my_moveable_timeseries_lifecycle }
+  - match: { \.ds-simple-data-stream1-000002.settings.index.lifecycle.name: my_moveable_timeseries_lifecycle }
+
+  - do:
+      ilm.remove_policy:
+        index: "simple-data-stream1"
+
+  - is_false: has_failures
+  - length: { failed_indexes: 0 }
+
+  # verify policy removed from all backing indices
+  - do:
+      indices.get_settings:
+        index: ".ds-simple-data-stream1-*"
+
+  - is_false: \.ds-simple-data-stream1-000001.settings.index.lifecycle
+  - is_false: \.ds-simple-data-stream1-000002.settings.index.lifecycle
+
+  - do:
+      indices.delete_data_stream:
+        name: simple-data-stream1
+  - is_true: acknowledged
+
+---
+"Verify data stream resolvability for graph explore API":
+  - skip:
+      version: " - 7.99.99"
+      reason: "change to 7.8.99 after backport"
+      features: allowed_warnings
+
+  - do:
+      allowed_warnings:
+        - "index template [my-ds-rolluptemplate] has index patterns [logs-*] matching patterns from existing older templates [global] with patterns (global => [*]); this template [my-ds-rolluptemplate] will take precedence during new index creation"
+      indices.put_index_template:
+        name: my-ds-rolluptemplate
+        body:
+          index_patterns: [simple-data-stream1]
+          template:
+            mappings:
+              properties:
+                '@timestamp':
+                  type: date
+          data_stream:
+            timestamp_field: '@timestamp'
+
+  - do:
+      indices.create_data_stream:
+        name: simple-data-stream1
+  - is_true: acknowledged
+
+  - do:
+      index:
+        index:   simple-data-stream1
+        id:      1
+        op_type: create
+        body:    { keys: [1,2,3] }
+
+  - do:
+      index:
+        index:   simple-data-stream1
+        id:      2
+        op_type: create
+        body:    { keys: [4,5,6] }
+
+  - do:
+      indices.refresh:
+        index: simple-data-stream1
+
+  - do:
+      graph.explore:
+        index:  simple-data-stream1
+        body:  {"query": {"match": {"keys": 1}},"controls":{"use_significance":false},"vertices":[{"field": "keys","min_doc_count": 1}]}
+  - length: {failures: 0}
+  - length: {vertices: 3}
+
+  - do:
+      indices.delete_data_stream:
+        name: simple-data-stream1
+  - is_true: acknowledged
+
+---
+"Verify data stream resolvability in migrations API":
+  - skip:
+      version: " - 7.99.99"
+      reason: "change to 7.8.99 after backport"
+      features: allowed_warnings
+
+  - do:
+      allowed_warnings:
+        - "index template [my-template1] has index patterns [simple-data-stream1] matching patterns from existing older templates [global] with patterns (global => [*]); this template [my-template1] will take precedence during new index creation"
+      indices.put_index_template:
+        name: my-template1
+        body:
+          index_patterns: [simple-data-stream1]
+          template:
+            mappings:
+              properties:
+                '@timestamp':
+                  type: date
+          data_stream:
+            timestamp_field: '@timestamp'
+
+  - do:
+      indices.create_data_stream:
+        name: simple-data-stream1
+  - is_true: acknowledged
+
   - do:
       migration.deprecations:
         index: "simple-data-stream1"
@@ -220,103 +331,8 @@
   - length: { node_settings: 0 }
   - length: { index_settings: 0 }
   - length: { ml_settings: 0 }
-=======
-  # rollover data stream to create new backing index
-  - do:
-      indices.rollover:
-        alias: "simple-data-stream1"
-
-  - match: { old_index: .ds-simple-data-stream1-000001 }
-  - match: { new_index: .ds-simple-data-stream1-000002 }
-  - match: { rolled_over: true }
-  - match: { dry_run: false }
-
-  # verify policy applied to all backing indices
-  - do:
-      indices.get_settings:
-        index: ".ds-simple-data-stream1-*"
-
-  - match: { \.ds-simple-data-stream1-000001.settings.index.lifecycle.name: my_moveable_timeseries_lifecycle }
-  - match: { \.ds-simple-data-stream1-000002.settings.index.lifecycle.name: my_moveable_timeseries_lifecycle }
-
-  - do:
-      ilm.remove_policy:
-        index: "simple-data-stream1"
-
-  - is_false: has_failures
-  - length: { failed_indexes: 0 }
-
-  # verify policy removed from all backing indices
-  - do:
-      indices.get_settings:
-        index: ".ds-simple-data-stream1-*"
-
-  - is_false: \.ds-simple-data-stream1-000001.settings.index.lifecycle
-  - is_false: \.ds-simple-data-stream1-000002.settings.index.lifecycle
-
-  - do:
-      indices.delete_data_stream:
-        name: simple-data-stream1
-  - is_true: acknowledged
-
----
-"Verify data stream resolvability for graph explore API":
-  - skip:
-      version: " - 7.99.99"
-      reason: "change to 7.8.99 after backport"
-      features: allowed_warnings
-
-  - do:
-      allowed_warnings:
-        - "index template [my-ds-rolluptemplate] has index patterns [logs-*] matching patterns from existing older templates [global] with patterns (global => [*]); this template [my-ds-rolluptemplate] will take precedence during new index creation"
-      indices.put_index_template:
-        name: my-ds-rolluptemplate
-        body:
-          index_patterns: [simple-data-stream1]
-          template:
-            mappings:
-              properties:
-                '@timestamp':
-                  type: date
-          data_stream:
-            timestamp_field: '@timestamp'
-
-  - do:
-      indices.create_data_stream:
-        name: simple-data-stream1
-  - is_true: acknowledged
-
-  - do:
-      index:
-        index:   simple-data-stream1
-        id:      1
-        op_type: create
-        body:    { keys: [1,2,3] }
-
-  - do:
-      index:
-        index:   simple-data-stream1
-        id:      2
-        op_type: create
-        body:    { keys: [4,5,6] }
-
-  - do:
-      indices.refresh:
-        index: simple-data-stream1
-
-  - do:
-      graph.explore:
-        index:  simple-data-stream1
-        body:  {"query": {"match": {"keys": 1}},"controls":{"use_significance":false},"vertices":[{"field": "keys","min_doc_count": 1}]}
-  - length: {failures: 0}
-  - length: {vertices: 3}
->>>>>>> 740b9861
-
-  - do:
-      indices.delete_data_stream:
-        name: simple-data-stream1
-<<<<<<< HEAD
-  - is_true: acknowledged
-=======
-  - is_true: acknowledged
->>>>>>> 740b9861
+
+  - do:
+      indices.delete_data_stream:
+        name: simple-data-stream1
+  - is_true: acknowledged