--- conflicted
+++ resolved
@@ -46,11 +46,7 @@
         TimeValue pageTimeout,
         RequestInfo requestInfo
     ) {
-<<<<<<< HEAD
-        super(query, params, filter, runtimeMappings, zoneId, fetchSize, requestTimeout, pageTimeout, requestInfo);
-=======
         super(query, params, filter, runtimeMappings, zoneId, null, fetchSize, requestTimeout, pageTimeout, requestInfo);
->>>>>>> d90fa4eb
     }
 
     public SqlTranslateRequest(StreamInput in) throws IOException {
@@ -84,10 +80,7 @@
             query(),
             params(),
             zoneId(),
-<<<<<<< HEAD
-=======
             null,
->>>>>>> d90fa4eb
             fetchSize(),
             requestTimeout(),
             pageTimeout(),
