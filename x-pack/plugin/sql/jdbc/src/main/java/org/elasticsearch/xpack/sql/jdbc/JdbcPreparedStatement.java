/*
 * Copyright Elasticsearch B.V. and/or licensed to Elasticsearch B.V. under one
 * or more contributor license agreements. Licensed under the Elastic License
 * 2.0; you may not use this file except in compliance with the Elastic License
 * 2.0.
 */
package org.elasticsearch.xpack.sql.jdbc;

import java.io.InputStream;
import java.io.Reader;
import java.math.BigDecimal;
import java.math.BigInteger;
import java.net.URL;
import java.sql.Array;
import java.sql.Blob;
import java.sql.Clob;
import java.sql.Date;
import java.sql.NClob;
import java.sql.ParameterMetaData;
import java.sql.PreparedStatement;
import java.sql.Ref;
import java.sql.ResultSet;
import java.sql.ResultSetMetaData;
import java.sql.RowId;
import java.sql.SQLException;
import java.sql.SQLFeatureNotSupportedException;
import java.sql.SQLType;
import java.sql.SQLXML;
import java.sql.Struct;
import java.sql.Time;
import java.sql.Timestamp;
import java.sql.Types;
import java.time.Instant;
import java.time.LocalDate;
import java.time.LocalDateTime;
import java.time.LocalTime;
import java.time.OffsetDateTime;
import java.time.OffsetTime;
import java.time.ZoneId;
import java.time.ZonedDateTime;
import java.util.ArrayList;
import java.util.Arrays;
import java.util.Calendar;
import java.util.List;
import java.util.Locale;

import static java.time.ZoneOffset.UTC;
import static org.elasticsearch.xpack.sql.jdbc.TypeUtils.scaleOrLength;

class JdbcPreparedStatement extends JdbcStatement implements PreparedStatement {

    final PreparedQuery query;

    JdbcPreparedStatement(JdbcConnection con, String sql) throws SQLException {
        super(con);
        this.query = PreparedQuery.prepare(sql);
    }

    @Override
    public boolean execute() throws SQLException {
        checkOpen();
        executeQuery();
        return true;
    }

    @Override
    public ResultSet executeQuery() throws SQLException {
        checkOpen();
        initResultSet(query.sql(), query.params());
        return rs;
    }

    @Override
    public int executeUpdate() throws SQLException {
        throw new SQLFeatureNotSupportedException("Writes not supported");
    }

    private void setParam(int parameterIndex, Object value, int sqlType) throws SQLException {
        setParam(parameterIndex, value, TypeUtils.of(sqlType));
    }

    private void setParam(int parameterIndex, Object value, EsType type) throws SQLException {
        checkOpen();

        if (parameterIndex < 0 || parameterIndex > query.paramCount()) {
            throw new SQLException(
                "Invalid parameter index [ " + parameterIndex + "; needs to be between 1 and [" + query.paramCount() + "]"
            );
        }

        query.setParam(parameterIndex, value, type);
    }

    @Override
    public void setNull(int parameterIndex, int sqlType) throws SQLException {
        setParam(parameterIndex, null, sqlType);
    }

    @Override
    public void setBoolean(int parameterIndex, boolean x) throws SQLException {
        setObject(parameterIndex, x, Types.BOOLEAN);
    }

    @Override
    public void setByte(int parameterIndex, byte x) throws SQLException {
        setObject(parameterIndex, x, Types.TINYINT);
    }

    @Override
    public void setShort(int parameterIndex, short x) throws SQLException {
        setObject(parameterIndex, x, Types.SMALLINT);
    }

    @Override
    public void setInt(int parameterIndex, int x) throws SQLException {
        setObject(parameterIndex, x, Types.INTEGER);
    }

    @Override
    public void setLong(int parameterIndex, long x) throws SQLException {
        setObject(parameterIndex, x, Types.BIGINT);
    }

    @Override
    public void setFloat(int parameterIndex, float x) throws SQLException {
        setObject(parameterIndex, x, Types.REAL);
    }

    @Override
    public void setDouble(int parameterIndex, double x) throws SQLException {
        setObject(parameterIndex, x, Types.DOUBLE);
    }

    @Override
    public void setBigDecimal(int parameterIndex, BigDecimal x) throws SQLException {
        // ES lacks proper BigDecimal support, so this function simply maps a BigDecimal to a double, while verifying that no definition
        // is lost (i.e. the original value can be conveyed as a double).
        // While long (i.e. BIGINT) has a larger scale (than double), double has the higher precision more appropriate for BigDecimal.
        if (x.compareTo(BigDecimal.valueOf(x.doubleValue())) != 0) {
            throw new SQLException("BigDecimal value [" + x + "] out of supported double's range.");
        }
        setDouble(parameterIndex, x.doubleValue());
    }

    @Override
    public void setString(int parameterIndex, String x) throws SQLException {
        setObject(parameterIndex, x, Types.VARCHAR);
    }

    @Override
    public void setBytes(int parameterIndex, byte[] x) throws SQLException {
        setObject(parameterIndex, x, Types.VARBINARY);
    }

    @Override
    public void setDate(int parameterIndex, Date x) throws SQLException {
        setObject(parameterIndex, x, Types.TIMESTAMP);
    }

    @Override
    public void setTime(int parameterIndex, Time x) throws SQLException {
        setObject(parameterIndex, x, Types.TIME);
    }

    @Override
    public void setTimestamp(int parameterIndex, Timestamp x) throws SQLException {
        setObject(parameterIndex, x, Types.TIMESTAMP);
    }

    @Override
    public void setAsciiStream(int parameterIndex, InputStream x, int length) throws SQLException {
        throw new SQLFeatureNotSupportedException("AsciiStream not supported");
    }

    @Override
    @Deprecated
    public void setUnicodeStream(int parameterIndex, InputStream x, int length) throws SQLException {
        throw new SQLFeatureNotSupportedException("UnicodeStream not supported");
    }

    @Override
    public void setBinaryStream(int parameterIndex, InputStream x, int length) throws SQLException {
        throw new SQLFeatureNotSupportedException("BinaryStream not supported");
    }

    @Override
    public void clearParameters() throws SQLException {
        checkOpen();
        query.clearParams();
    }

    @Override
    public void setObject(int parameterIndex, Object x, int targetSqlType) throws SQLException {
        // the value of scaleOrLength parameter doesn't matter, as it's not used in the called method below
        setObject(parameterIndex, x, targetSqlType, 0);
    }

    @Override
    public void setObject(int parameterIndex, Object x, SQLType targetSqlType) throws SQLException {
        setObject(parameterIndex, x, targetSqlType, 0);
    }

    @Override
    public void setObject(int parameterIndex, Object x) throws SQLException {
        if (x == null) {
            setParam(parameterIndex, null, EsType.NULL);
            return;
        }

        // check also here the unsupported types so that any unsupported interfaces ({@code java.sql.Struct},
        // {@code java.sql.Array} etc) will generate the correct exception message. Otherwise, the method call
        // {@code TypeConverter.fromJavaToJDBC(x.getClass())} will report the implementing class as not being supported.
        checkKnownUnsupportedTypes(x);
        setObject(parameterIndex, x, TypeUtils.of(x.getClass()).getVendorTypeNumber(), scaleOrLength(x));
    }

    @Override
    public void addBatch() throws SQLException {
        throw new SQLFeatureNotSupportedException("Batching not supported");
    }

    @Override
    public void setCharacterStream(int parameterIndex, Reader reader, int length) throws SQLException {
        throw new SQLFeatureNotSupportedException("CharacterStream not supported");
    }

    @Override
    public void setRef(int parameterIndex, Ref x) throws SQLException {
        setObject(parameterIndex, x);
    }

    @Override
    public void setBlob(int parameterIndex, Blob x) throws SQLException {
        setObject(parameterIndex, x);
    }

    @Override
    public void setClob(int parameterIndex, Clob x) throws SQLException {
        setObject(parameterIndex, x);
    }

    @Override
    public void setArray(int parameterIndex, Array x) throws SQLException {
        setObject(parameterIndex, x);
    }

    @Override
    public ResultSetMetaData getMetaData() throws SQLException {
        return rs != null ? rs.getMetaData() : null;
    }

    @Override
    public void setDate(int parameterIndex, Date x, Calendar cal) throws SQLException {
        if (cal == null) {
            setObject(parameterIndex, x, Types.TIMESTAMP);
            return;
        }
        if (x == null) {
            setNull(parameterIndex, Types.TIMESTAMP);
            return;
        }
        // converting to UTC since this is what ES is storing internally
        setObject(parameterIndex, new Date(TypeConverter.convertFromCalendarToUTC(x.getTime(), cal)), Types.TIMESTAMP);
    }

    @Override
    public void setTime(int parameterIndex, Time x, Calendar cal) throws SQLException {
        if (cal == null) {
            setObject(parameterIndex, x, Types.TIME);
            return;
        }
        if (x == null) {
            setNull(parameterIndex, Types.TIME);
            return;
        }
        // converting to UTC since this is what ES is storing internally
        setObject(parameterIndex, new Time(TypeConverter.convertFromCalendarToUTC(x.getTime(), cal)), Types.TIME);
    }

    @Override
    public void setTimestamp(int parameterIndex, Timestamp x, Calendar cal) throws SQLException {
        if (cal == null) {
            setObject(parameterIndex, x, Types.TIMESTAMP);
            return;
        }
        if (x == null) {
            setNull(parameterIndex, Types.TIMESTAMP);
            return;
        }
        // converting to UTC since this is what ES is storing internally
        Timestamp converted = new Timestamp(TypeConverter.convertFromCalendarToUTC(x.getTime(), cal));
        converted.setNanos(x.getNanos());
        setObject(parameterIndex, converted, Types.TIMESTAMP);
    }

    @Override
    public void setNull(int parameterIndex, int sqlType, String typeName) throws SQLException {
        setNull(parameterIndex, sqlType);
    }

    @Override
    public void setURL(int parameterIndex, URL x) throws SQLException {
        setObject(parameterIndex, x);
    }

    @Override
    public ParameterMetaData getParameterMetaData() throws SQLException {
        return new JdbcParameterMetaData(this);
    }

    @Override
    public void setRowId(int parameterIndex, RowId x) throws SQLException {
        setObject(parameterIndex, x);
    }

    @Override
    public void setNString(int parameterIndex, String value) throws SQLException {
        throw new SQLFeatureNotSupportedException("NString not supported");
    }

    @Override
    public void setNCharacterStream(int parameterIndex, Reader value, long length) throws SQLException {
        throw new SQLFeatureNotSupportedException("NCharacterStream not supported");
    }

    @Override
    public void setNClob(int parameterIndex, NClob value) throws SQLException {
        setObject(parameterIndex, value);
    }

    @Override
    public void setClob(int parameterIndex, Reader reader, long length) throws SQLException {
        throw new SQLFeatureNotSupportedException("Clob not supported");
    }

    @Override
    public void setBlob(int parameterIndex, InputStream inputStream, long length) throws SQLException {
        throw new SQLFeatureNotSupportedException("Blob not supported");
    }

    @Override
    public void setNClob(int parameterIndex, Reader reader, long length) throws SQLException {
        throw new SQLFeatureNotSupportedException("NClob not supported");
    }

    @Override
    public void setSQLXML(int parameterIndex, SQLXML xmlObject) throws SQLException {
        setObject(parameterIndex, xmlObject);
    }

    @Override
    public void setObject(int parameterIndex, Object x, int targetSqlType, int scaleOrLength) throws SQLException {
        setObject(parameterIndex, x, TypeUtils.asSqlType(targetSqlType), scaleOrLength);
    }

    @Override
    public void setObject(int parameterIndex, Object x, SQLType targetSqlType, int scaleOrLength) throws SQLException {
        setObject(parameterIndex, x, TypeUtils.of(targetSqlType, scaleOrLength), targetSqlType.getName());
    }

    private void setObject(int parameterIndex, Object x, EsType dataType, String typeString) throws SQLException {
        checkOpen();
        // set the null value on the type and exit
        if (x == null) {
            setParam(parameterIndex, null, dataType);
            return;
        }

        checkKnownUnsupportedTypes(x);
        if (x instanceof byte[]) {
            if (dataType != EsType.BINARY) {
                throw new SQLFeatureNotSupportedException("Conversion from type [byte[]] to [" + typeString + "] not supported");
            }
            setParam(parameterIndex, x, EsType.BINARY);
            return;
        }

        if (x instanceof Timestamp
            || x instanceof Calendar
            || x instanceof Date
            || x instanceof LocalDateTime
            || x instanceof Time
            || x instanceof java.util.Date) {
            if (dataType == EsType.DATETIME || dataType == EsType.TIME) {
                // converting to {@code java.util.Date} because this is the type supported by {@code XContentBuilder} for serialization

                if (x instanceof Timestamp) {
                    Timestamp ts = (Timestamp) x;
                    ZonedDateTime zdt = ZonedDateTime.ofInstant(Instant.ofEpochMilli(ts.getTime()), ZoneId.systemDefault());
                    setParam(parameterIndex, zdt.withNano(ts.getNanos()), dataType);
                } else {
                    java.util.Date dateToSet;
                    if (x instanceof Calendar) {
                        dateToSet = ((Calendar) x).getTime();
                    } else if (x instanceof Date) {
                        dateToSet = new java.util.Date(((Date) x).getTime());
                    } else if (x instanceof LocalDateTime) {
                        LocalDateTime ldt = (LocalDateTime) x;
                        dateToSet = new java.util.Date(ldt.toInstant(UTC).toEpochMilli());
                    } else if (x instanceof Time) {
                        dateToSet = new java.util.Date(((Time) x).getTime());
                    } else {
                        dateToSet = (java.util.Date) x;
                    }
                    setParam(parameterIndex, dateToSet, dataType);
                }
                return;
            } else if (TypeUtils.isString(dataType)) {
                setParam(parameterIndex, String.valueOf(x), dataType);
                return;
            }
            // anything else other than VARCHAR and TIMESTAMP is not supported in this JDBC driver
            throw new SQLFeatureNotSupportedException(
                "Conversion from type [" + x.getClass().getName() + "] to [" + typeString + "] not supported"
            );
        }

        if (x instanceof Boolean
<<<<<<< HEAD
                || x instanceof Byte
                || x instanceof Short
                || x instanceof Integer
                || x instanceof Long
                || x instanceof BigInteger
                || x instanceof Float
                || x instanceof Double
                || x instanceof String) {
            setParam(parameterIndex,
                    TypeConverter.convert(x, TypeUtils.of(x.getClass()), (Class<?>) TypeUtils.classOf(dataType), typeString),
                    dataType);
=======
            || x instanceof Byte
            || x instanceof Short
            || x instanceof Integer
            || x instanceof Long
            || x instanceof Float
            || x instanceof Double
            || x instanceof String) {
            setParam(
                parameterIndex,
                TypeConverter.convert(x, TypeUtils.of(x.getClass()), (Class<?>) TypeUtils.classOf(dataType), typeString),
                dataType
            );
>>>>>>> b6f19a8f
            return;
        }

        throw new SQLFeatureNotSupportedException(
            "Conversion from type [" + x.getClass().getName() + "] to [" + typeString + "] not supported"
        );
    }

    private void checkKnownUnsupportedTypes(Object x) throws SQLFeatureNotSupportedException {
        List<Class<?>> unsupportedTypes = new ArrayList<>(
            Arrays.asList(
                Struct.class,
                Array.class,
                SQLXML.class,
                RowId.class,
                Ref.class,
                Blob.class,
                NClob.class,
                Clob.class,
                LocalDate.class,
                LocalTime.class,
                OffsetTime.class,
                OffsetDateTime.class,
                URL.class,
                BigDecimal.class
            )
        );

        for (Class<?> clazz : unsupportedTypes) {
            if (clazz.isAssignableFrom(x.getClass())) {
                throw new SQLFeatureNotSupportedException("Objects of type [" + clazz.getName() + "] are not supported");
            }
        }
    }

    private Calendar getDefaultCalendar() {
        return Calendar.getInstance(cfg.timeZone(), Locale.ROOT);
    }

    @Override
    public void setAsciiStream(int parameterIndex, InputStream x, long length) throws SQLException {
        throw new SQLFeatureNotSupportedException("AsciiStream not supported");
    }

    @Override
    public void setBinaryStream(int parameterIndex, InputStream x, long length) throws SQLException {
        throw new SQLFeatureNotSupportedException("BinaryStream not supported");
    }

    @Override
    public void setCharacterStream(int parameterIndex, Reader reader, long length) throws SQLException {
        throw new SQLFeatureNotSupportedException("CharacterStream not supported");
    }

    @Override
    public void setAsciiStream(int parameterIndex, InputStream x) throws SQLException {
        throw new SQLFeatureNotSupportedException("AsciiStream not supported");
    }

    @Override
    public void setBinaryStream(int parameterIndex, InputStream x) throws SQLException {
        throw new SQLFeatureNotSupportedException("BinaryStream not supported");
    }

    @Override
    public void setCharacterStream(int parameterIndex, Reader reader) throws SQLException {
        throw new SQLFeatureNotSupportedException("CharacterStream not supported");
    }

    @Override
    public void setNCharacterStream(int parameterIndex, Reader value) throws SQLException {
        throw new SQLFeatureNotSupportedException("NCharacterStream not supported");
    }

    @Override
    public void setClob(int parameterIndex, Reader reader) throws SQLException {
        throw new SQLFeatureNotSupportedException("Clob not supported");
    }

    @Override
    public void setBlob(int parameterIndex, InputStream inputStream) throws SQLException {
        throw new SQLFeatureNotSupportedException("Blob not supported");
    }

    @Override
    public void setNClob(int parameterIndex, Reader reader) throws SQLException {
        throw new SQLFeatureNotSupportedException("NClob not supported");
    }

    @Override
    public ResultSet executeQuery(String sql) throws SQLException {
        throw new SQLException("Forbidden method on PreparedStatement");
    }

    @Override
    public int executeUpdate(String sql) throws SQLException {
        throw new SQLException("Forbidden method on PreparedStatement");
    }

    @Override
    public boolean execute(String sql) throws SQLException {
        throw new SQLException("Forbidden method on PreparedStatement");
    }

    @Override
    public int executeUpdate(String sql, int autoGeneratedKeys) throws SQLException {
        throw new SQLException("Forbidden method on PreparedStatement");
    }

    @Override
    public int executeUpdate(String sql, int[] columnIndexes) throws SQLException {
        throw new SQLException("Forbidden method on PreparedStatement");
    }

    @Override
    public int executeUpdate(String sql, String[] columnNames) throws SQLException {
        throw new SQLException("Forbidden method on PreparedStatement");
    }

    @Override
    public boolean execute(String sql, int autoGeneratedKeys) throws SQLException {
        throw new SQLException("Forbidden method on PreparedStatement");
    }

    @Override
    public boolean execute(String sql, int[] columnIndexes) throws SQLException {
        throw new SQLException("Forbidden method on PreparedStatement");
    }

    @Override
    public boolean execute(String sql, String[] columnNames) throws SQLException {
        throw new SQLException("Forbidden method on PreparedStatement");
    }

    @Override
    public long executeLargeUpdate() throws SQLException {
        throw new SQLFeatureNotSupportedException("Batching not supported");
    }
}<|MERGE_RESOLUTION|>--- conflicted
+++ resolved
@@ -416,23 +416,11 @@
         }
 
         if (x instanceof Boolean
-<<<<<<< HEAD
-                || x instanceof Byte
-                || x instanceof Short
-                || x instanceof Integer
-                || x instanceof Long
-                || x instanceof BigInteger
-                || x instanceof Float
-                || x instanceof Double
-                || x instanceof String) {
-            setParam(parameterIndex,
-                    TypeConverter.convert(x, TypeUtils.of(x.getClass()), (Class<?>) TypeUtils.classOf(dataType), typeString),
-                    dataType);
-=======
             || x instanceof Byte
             || x instanceof Short
             || x instanceof Integer
             || x instanceof Long
+            || x instanceof BigInteger
             || x instanceof Float
             || x instanceof Double
             || x instanceof String) {
@@ -441,7 +429,6 @@
                 TypeConverter.convert(x, TypeUtils.of(x.getClass()), (Class<?>) TypeUtils.classOf(dataType), typeString),
                 dataType
             );
->>>>>>> b6f19a8f
             return;
         }
 
