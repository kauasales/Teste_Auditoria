--- conflicted
+++ resolved
@@ -65,15 +65,10 @@
                         && dataType != DataType.HALF_FLOAT
                         && dataType != DataType.IP
                         && dataType != DataType.SCALED_FLOAT
-<<<<<<< HEAD
                         && dataType != DataType.TEXT
                         && dataType != DataType.GEO_SHAPE
                         && dataType != DataType.GEO_POINT)
-                .collect(Collectors.toMap(dataType -> dataType.javaClass(), dataType -> dataType.jdbcType));
-=======
-                        && dataType != DataType.TEXT)
                 .collect(toMap(dataType -> dataType.javaClass(), dataType -> dataType.jdbcType));
->>>>>>> 781130c7
         // apart from the mappings in {@code DataType} three more Java classes can be mapped to a {@code JDBCType.TIMESTAMP}
         // according to B-4 table from the jdbc4.2 spec
         aMap.put(Calendar.class, JDBCType.TIMESTAMP);
