--- conflicted
+++ resolved
@@ -43,12 +43,8 @@
     OBJECT(        "object",         JDBCType.STRUCT,    -1,                0,                 0,  false, false, false),
     NESTED(        "nested",         JDBCType.STRUCT,    -1,                0,                 0,  false, false, false),
     BINARY(        "binary",         JDBCType.VARBINARY, -1,                Integer.MAX_VALUE, 0,  false, false, false),
-<<<<<<< HEAD
-    DATE(                            JDBCType.DATE,      Long.BYTES,        10,                10, false, false, true),
+    DATE(                            JDBCType.DATE,      Long.BYTES,        24,                24, false, false, true),
     TIME(                            JDBCType.TIME,      Long.BYTES,        13,                13, false, false, true),
-=======
-    DATE(                            JDBCType.DATE,      Long.BYTES,        24,                24, false, false, true),
->>>>>>> a8fae621
     // since ODBC and JDBC interpret precision for Date as display size
     // the precision is 23 (number of chars in ISO8601 with millis) + Z (the UTC timezone)
     // see https://github.com/elastic/elasticsearch/issues/30386#issuecomment-386807288
