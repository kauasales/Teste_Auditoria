/*
 * Copyright Elasticsearch B.V. and/or licensed to Elasticsearch B.V. under one
 * or more contributor license agreements. Licensed under the Elastic License;
 * you may not use this file except in compliance with the Elastic License.
 */
package org.elasticsearch.xpack.sql.analysis.analyzer;

import org.elasticsearch.xpack.sql.analysis.AnalysisException;
import org.elasticsearch.xpack.sql.analysis.analyzer.Verifier.Failure;
import org.elasticsearch.xpack.sql.analysis.index.IndexResolution;
import org.elasticsearch.xpack.sql.capabilities.Resolvables;
import org.elasticsearch.xpack.sql.expression.Alias;
import org.elasticsearch.xpack.sql.expression.Attribute;
import org.elasticsearch.xpack.sql.expression.AttributeMap;
import org.elasticsearch.xpack.sql.expression.AttributeSet;
import org.elasticsearch.xpack.sql.expression.Expression;
import org.elasticsearch.xpack.sql.expression.Expressions;
import org.elasticsearch.xpack.sql.expression.FieldAttribute;
import org.elasticsearch.xpack.sql.expression.Literal;
import org.elasticsearch.xpack.sql.expression.NamedExpression;
import org.elasticsearch.xpack.sql.expression.Order;
import org.elasticsearch.xpack.sql.expression.SubQueryExpression;
import org.elasticsearch.xpack.sql.expression.UnresolvedAlias;
import org.elasticsearch.xpack.sql.expression.UnresolvedAttribute;
import org.elasticsearch.xpack.sql.expression.UnresolvedStar;
import org.elasticsearch.xpack.sql.expression.function.Function;
import org.elasticsearch.xpack.sql.expression.function.FunctionDefinition;
import org.elasticsearch.xpack.sql.expression.function.FunctionRegistry;
import org.elasticsearch.xpack.sql.expression.function.Functions;
import org.elasticsearch.xpack.sql.expression.function.UnresolvedFunction;
import org.elasticsearch.xpack.sql.expression.function.scalar.Cast;
import org.elasticsearch.xpack.sql.expression.predicate.operator.arithmetic.ArithmeticOperation;
import org.elasticsearch.xpack.sql.plan.TableIdentifier;
import org.elasticsearch.xpack.sql.plan.logical.Aggregate;
import org.elasticsearch.xpack.sql.plan.logical.EsRelation;
import org.elasticsearch.xpack.sql.plan.logical.Filter;
import org.elasticsearch.xpack.sql.plan.logical.Join;
import org.elasticsearch.xpack.sql.plan.logical.LocalRelation;
import org.elasticsearch.xpack.sql.plan.logical.LogicalPlan;
import org.elasticsearch.xpack.sql.plan.logical.OrderBy;
import org.elasticsearch.xpack.sql.plan.logical.Project;
import org.elasticsearch.xpack.sql.plan.logical.SubQueryAlias;
import org.elasticsearch.xpack.sql.plan.logical.UnaryPlan;
import org.elasticsearch.xpack.sql.plan.logical.UnresolvedRelation;
import org.elasticsearch.xpack.sql.plan.logical.With;
import org.elasticsearch.xpack.sql.rule.Rule;
import org.elasticsearch.xpack.sql.rule.RuleExecutor;
import org.elasticsearch.xpack.sql.session.Configuration;
import org.elasticsearch.xpack.sql.type.DataType;
import org.elasticsearch.xpack.sql.type.DataTypeConversion;
import org.elasticsearch.xpack.sql.type.DataTypes;
import org.elasticsearch.xpack.sql.type.InvalidMappedField;
import org.elasticsearch.xpack.sql.type.UnsupportedEsField;

import java.util.ArrayList;
import java.util.Arrays;
import java.util.Collection;
import java.util.LinkedHashMap;
import java.util.LinkedHashSet;
import java.util.List;
import java.util.Map;
import java.util.Objects;
import java.util.Set;

import static java.util.Collections.emptyList;
import static java.util.Collections.singletonList;
import static java.util.stream.Collectors.toList;
import static org.elasticsearch.xpack.sql.util.CollectionUtils.combine;

public class Analyzer extends RuleExecutor<LogicalPlan> {
    /**
     * Valid functions.
     */
    private final FunctionRegistry functionRegistry;
    /**
     * Information about the index against which the SQL is being analyzed.
     */
    private final IndexResolution indexResolution;
    /**
     * Per-request specific settings needed in some of the functions (timezone, username and clustername),
     * to which they are attached.
     */
    private final Configuration configuration;
    /**
     * The verifier has the role of checking the analyzed tree for failures and build a list of failures.
     */
    private final Verifier verifier;

    public Analyzer(Configuration configuration, FunctionRegistry functionRegistry, IndexResolution results, Verifier verifier) {
        this.configuration = configuration;
        this.functionRegistry = functionRegistry;
        this.indexResolution = results;
        this.verifier = verifier;
    }

    @Override
    protected Iterable<RuleExecutor<LogicalPlan>.Batch> batches() {
        Batch substitution = new Batch("Substitution",
                new CTESubstitution());
        Batch resolution = new Batch("Resolution",
                new ResolveTable(),
                new ResolveRefs(),
                new ResolveOrdinalInOrderByAndGroupBy(),
                new ResolveMissingRefs(),
                new ResolveFunctions(),
                new ResolveAliases(),
                new ProjectedAggregations(),
                new ResolveAggsInHaving()
                //new ImplicitCasting()
                );
        Batch finish = new Batch("Finish Analysis",
                new PruneSubqueryAliases(),
                CleanAliases.INSTANCE
                );
        return Arrays.asList(substitution, resolution, finish);
    }

    public LogicalPlan analyze(LogicalPlan plan) {
        return analyze(plan, true);
    }

    public LogicalPlan analyze(LogicalPlan plan, boolean verify) {
        if (plan.analyzed()) {
            return plan;
        }
        return verify ? verify(execute(plan)) : execute(plan);
    }

    public ExecutionInfo debugAnalyze(LogicalPlan plan) {
        return plan.analyzed() ? null : executeWithInfo(plan);
    }

    public LogicalPlan verify(LogicalPlan plan) {
        Collection<Failure> failures = verifier.verify(plan);
        if (!failures.isEmpty()) {
            throw new VerificationException(failures);
        }
        return plan;
    }

    @SuppressWarnings("unchecked")
    private static <E extends Expression> E resolveExpression(E expression, LogicalPlan plan) {
        return (E) expression.transformUp(e -> {
            if (e instanceof UnresolvedAttribute) {
                UnresolvedAttribute ua = (UnresolvedAttribute) e;
                Attribute a = resolveAgainstList(ua, plan.output());
                return a != null ? a : e;
            }
            return e;
        });
    }

    //
    // Shared methods around the analyzer rules
    //
    private static Attribute resolveAgainstList(UnresolvedAttribute u, Collection<Attribute> attrList) {
        return resolveAgainstList(u, attrList, false);
    }

    private static Attribute resolveAgainstList(UnresolvedAttribute u, Collection<Attribute> attrList, boolean allowCompound) {
        List<Attribute> matches = new ArrayList<>();

        // first take into account the qualified version
        boolean qualified = u.qualifier() != null;

        for (Attribute attribute : attrList) {
            if (!attribute.synthetic()) {
                boolean match = qualified ?
                        Objects.equals(u.qualifiedName(), attribute.qualifiedName()) :
                        // if the field is unqualified
                        // first check the names directly
                        (Objects.equals(u.name(), attribute.name())
                             // but also if the qualifier might not be quoted and if there's any ambiguity with nested fields
                             || Objects.equals(u.name(), attribute.qualifiedName()));
                if (match) {
                    matches.add(attribute.withLocation(u.source()));
                }
            }
        }

        // none found
        if (matches.isEmpty()) {
            return null;
        }

        if (matches.size() == 1) {
            return handleSpecialFields(u, matches.get(0), allowCompound);
        }

        return u.withUnresolvedMessage("Reference [" + u.qualifiedName()
                + "] is ambiguous (to disambiguate use quotes or qualifiers); matches any of " +
                 matches.stream()
                 .map(a -> "\"" + a.qualifier() + "\".\"" + a.name() + "\"")
                 .sorted()
                 .collect(toList())
                );
    }

    private static Attribute handleSpecialFields(UnresolvedAttribute u, Attribute named, boolean allowCompound) {
        // if it's a object/compound type, keep it unresolved with a nice error message
        if (named instanceof FieldAttribute) {
            FieldAttribute fa = (FieldAttribute) named;

            // incompatible mappings
            if (fa.field() instanceof InvalidMappedField) {
                named = u.withUnresolvedMessage("Cannot use field [" + fa.name() + "] due to ambiguities being "
                        + ((InvalidMappedField) fa.field()).errorMessage());
            }
            // unsupported types
            else if (DataTypes.isUnsupported(fa.dataType())) {
                UnsupportedEsField unsupportedField = (UnsupportedEsField) fa.field();
                named = u.withUnresolvedMessage(
                        "Cannot use field [" + fa.name() + "] type [" + unsupportedField.getOriginalType() + "] as is unsupported");
            }
            // compound fields
            else if (allowCompound == false && fa.dataType().isPrimitive() == false) {
                named = u.withUnresolvedMessage(
                        "Cannot use field [" + fa.name() + "] type [" + fa.dataType().esType + "] only its subfields");
            }
        }
        return named;
    }

    private static boolean hasStar(List<? extends Expression> exprs) {
        for (Expression expression : exprs) {
            if (expression instanceof UnresolvedStar) {
                return true;
            }
        }
        return false;
    }

    private static boolean containsAggregate(List<? extends Expression> list) {
        return Expressions.anyMatch(list, Functions::isAggregate);
    }

    private static boolean containsAggregate(Expression exp) {
        return containsAggregate(singletonList(exp));
    }

    private static class CTESubstitution extends AnalyzeRule<With> {

        @Override
        protected LogicalPlan rule(With plan) {
            return substituteCTE(plan.child(), plan.subQueries());
        }

        private LogicalPlan substituteCTE(LogicalPlan p, Map<String, SubQueryAlias> subQueries) {
            if (p instanceof UnresolvedRelation) {
                UnresolvedRelation ur = (UnresolvedRelation) p;
                SubQueryAlias subQueryAlias = subQueries.get(ur.table().index());
                if (subQueryAlias != null) {
                    if (ur.alias() != null) {
                        return new SubQueryAlias(ur.source(), subQueryAlias, ur.alias());
                    }
                    return subQueryAlias;
                }
                return ur;
            }
            // inlined queries (SELECT 1 + 2) are already resolved
            else if (p instanceof LocalRelation) {
                return p;
            }

            return p.transformExpressionsDown(e -> {
                if (e instanceof SubQueryExpression) {
                    SubQueryExpression sq = (SubQueryExpression) e;
                    return sq.withQuery(substituteCTE(sq.query(), subQueries));
                }
                return e;
            });
        }

        @Override
        protected boolean skipResolved() {
            return false;
        }
    }

    private class ResolveTable extends AnalyzeRule<UnresolvedRelation> {
        @Override
        protected LogicalPlan rule(UnresolvedRelation plan) {
            TableIdentifier table = plan.table();
            if (indexResolution.isValid() == false) {
                return plan.unresolvedMessage().equals(indexResolution.toString()) ? plan : new UnresolvedRelation(plan.source(),
                        plan.table(), plan.alias(), indexResolution.toString());
            }
            assert indexResolution.matches(table.index());
            LogicalPlan logicalPlan = new EsRelation(plan.source(), indexResolution.get());
            SubQueryAlias sa = new SubQueryAlias(plan.source(), logicalPlan, table.index());

            if (plan.alias() != null) {
                sa = new SubQueryAlias(plan.source(), sa, plan.alias());
            }

            return sa;
        }
    }

    private static class ResolveRefs extends AnalyzeRule<LogicalPlan> {

        @Override
        protected LogicalPlan rule(LogicalPlan plan) {
            // if the children are not resolved, there's no way the node can be resolved
            if (!plan.childrenResolved()) {
                return plan;
            }

            // okay, there's a chance so let's get started

            if (plan instanceof Project) {
                Project p = (Project) plan;
                if (hasStar(p.projections())) {
                    return new Project(p.source(), p.child(), expandProjections(p.projections(), p.child()));
                }
            }
            else if (plan instanceof Aggregate) {
                Aggregate a = (Aggregate) plan;
                if (hasStar(a.aggregates())) {
                    return new Aggregate(a.source(), a.child(), a.groupings(),
                            expandProjections(a.aggregates(), a.child()));
                }
                // if the grouping is unresolved but the aggs are, use the latter to resolve the former
                // solves the case of queries declaring an alias in SELECT and referring to it in GROUP BY
                if (!a.expressionsResolved() && Resolvables.resolved(a.aggregates())) {
                    List<Expression> groupings = a.groupings();
                    List<Expression> newGroupings = new ArrayList<>();
                    AttributeMap<Expression> resolved = Expressions.asAttributeMap(a.aggregates());
                    boolean changed = false;
                    for (Expression grouping : groupings) {
                        if (grouping instanceof UnresolvedAttribute) {
                            Attribute maybeResolved = resolveAgainstList((UnresolvedAttribute) grouping, resolved.keySet());
                            if (maybeResolved != null) {
                                changed = true;
                                // use the matched expression (not its attribute)
                                grouping = resolved.get(maybeResolved);
                            }
                        }
                        newGroupings.add(grouping);
                    }

                    return changed ? new Aggregate(a.source(), a.child(), newGroupings, a.aggregates()) : a;
                }
            }

            else if (plan instanceof Join) {
                Join j = (Join) plan;
                if (!j.duplicatesResolved()) {
                    LogicalPlan deduped = dedupRight(j.left(), j.right());
                    return new Join(j.source(), j.left(), deduped, j.type(), j.condition());
                }
            }
            // try resolving the order expression (the children are resolved as this point)
            else if (plan instanceof OrderBy) {
                OrderBy o = (OrderBy) plan;
                if (!o.resolved()) {
                    List<Order> resolvedOrder = o.order().stream()
                            .map(or -> resolveExpression(or, o.child()))
                            .collect(toList());
                    return new OrderBy(o.source(), o.child(), resolvedOrder);
                }
            }

            if (log.isTraceEnabled()) {
                log.trace("Attempting to resolve {}", plan.nodeString());
            }

            return plan.transformExpressionsUp(e -> {
                if (e instanceof UnresolvedAttribute) {
                    UnresolvedAttribute u = (UnresolvedAttribute) e;
                    List<Attribute> childrenOutput = new ArrayList<>();
                    for (LogicalPlan child : plan.children()) {
                        childrenOutput.addAll(child.output());
                    }
                    NamedExpression named = resolveAgainstList(u, childrenOutput);
                    // if resolved, return it; otherwise keep it in place to be resolved later
                    if (named != null) {
                        if (log.isTraceEnabled()) {
                            log.trace("Resolved {} to {}", u, named);
                        }
                        return named;
                    }
                }
                //TODO: likely have to expand * inside functions as well
                return e;
            });
        }

        private List<NamedExpression> expandProjections(List<? extends NamedExpression> projections, LogicalPlan child) {
            List<NamedExpression> result = new ArrayList<>();

            List<Attribute> output = child.output();
            for (NamedExpression ne : projections) {
                if (ne instanceof UnresolvedStar) {
                    List<NamedExpression> expanded = expandStar((UnresolvedStar) ne, output);
                    // the field exists, but cannot be expanded (no sub-fields)
                    if (expanded.isEmpty()) {
                        result.add(ne);
                    } else {
                        result.addAll(expanded);
                    }
                } else if (ne instanceof UnresolvedAlias) {
                    UnresolvedAlias ua = (UnresolvedAlias) ne;
                    if (ua.child() instanceof UnresolvedStar) {
                        result.addAll(expandStar((UnresolvedStar) ua.child(), output));
                    }
                } else {
                    result.add(ne);
                }
            }

            return result;
        }

        private List<NamedExpression> expandStar(UnresolvedStar us, List<Attribute> output) {
            List<NamedExpression> expanded = new ArrayList<>();

            // a qualifier is specified - since this is a star, it should be a CompoundDataType
            if (us.qualifier() != null) {
                // resolve the so-called qualifier first
                // since this is an unresolved start we don't know whether it's a path or an actual qualifier
                Attribute q = resolveAgainstList(us.qualifier(), output, true);

                // the wildcard couldn't be expanded because the field doesn't exist at all
                // so, add to the list of expanded attributes its qualifier (the field without the wildcard)
                // the qualifier will be unresolved and later used in the error message presented to the user
                if (q == null) {
                    return singletonList(us.qualifier());
                }
                // qualifier is unknown (e.g. unsupported type), bail out early
                else if (q.resolved() == false) {
                    return singletonList(q);
                }

                // now use the resolved 'qualifier' to match
                for (Attribute attr : output) {
                    // filter the attributes that match based on their path
                    if (attr instanceof FieldAttribute) {
                        FieldAttribute fa = (FieldAttribute) attr;
                        if (DataTypes.isUnsupported(fa.dataType())) {
                            continue;
                        }
                        if (q.qualifier() != null) {
                            if (Objects.equals(q.qualifiedName(), fa.qualifiedPath())) {
                                expanded.add(fa.withLocation(attr.source()));
                            }
                        } else {
                            // use the path only to match non-compound types
                            if (Objects.equals(q.name(), fa.path())) {
                                expanded.add(fa.withLocation(attr.source()));
                            }
                        }
                    }
                }
            } else {
                // add only primitives
                // but filter out multi fields (allow only the top-level value)
                Set<Attribute> seenMultiFields = new LinkedHashSet<>();

                for (Attribute a : output) {
                    if (!DataTypes.isUnsupported(a.dataType()) && a.dataType().isPrimitive()) {
                        if (a instanceof FieldAttribute) {
                            FieldAttribute fa = (FieldAttribute) a;
                            // skip nested fields and seen multi-fields
                            if (!fa.isNested() && !seenMultiFields.contains(fa.parent())) {
                                expanded.add(a);
                                seenMultiFields.add(a);
                            }
                        } else {
                            expanded.add(a);
                        }
                    }
                }
            }

            return expanded;
        }

        // generate a new (right) logical plan with different IDs for all conflicting attributes
        private LogicalPlan dedupRight(LogicalPlan left, LogicalPlan right) {
            AttributeSet conflicting = left.outputSet().intersect(right.outputSet());

            if (log.isTraceEnabled()) {
                log.trace("Trying to resolve conflicts " + conflicting + " between left " + left.nodeString()
                        + " and right " + right.nodeString());
            }

            throw new UnsupportedOperationException("don't know how to resolve conficting IDs yet");
        }
    }

    // Allow ordinal positioning in order/sort by (quite useful when dealing with aggs)
    // Note that ordering starts at 1
    private static class ResolveOrdinalInOrderByAndGroupBy extends AnalyzeRule<LogicalPlan> {

        @Override
        protected boolean skipResolved() {
            return false;
        }

        @Override
        protected LogicalPlan rule(LogicalPlan plan) {
            if (!plan.childrenResolved()) {
                return plan;
            }
            if (plan instanceof OrderBy) {
                OrderBy orderBy = (OrderBy) plan;
                boolean changed = false;

                List<Order> newOrder = new ArrayList<>(orderBy.order().size());
                List<Attribute> ordinalReference = orderBy.child().output();
                int max = ordinalReference.size();

                for (Order order : orderBy.order()) {
                    Integer ordinal = findOrdinal(order.child());
                    if (ordinal != null) {
                        changed = true;
                        if (ordinal > 0 && ordinal <= max) {
                            newOrder.add(new Order(order.source(), orderBy.child().output().get(ordinal - 1), order.direction(),
                                    order.nullsPosition()));
                        }
                        else {
                            throw new AnalysisException(order, "Invalid %d specified in OrderBy (valid range is [1, %d])", ordinal, max);
                        }
                    }
                    else {
                        newOrder.add(order);
                    }
                }

                return changed ? new OrderBy(orderBy.source(), orderBy.child(), newOrder) : orderBy;
            }

            if (plan instanceof Aggregate) {
                Aggregate agg = (Aggregate) plan;

                if (!Resolvables.resolved(agg.aggregates())) {
                    return agg;
                }

                boolean changed = false;
                List<Expression> newGroupings = new ArrayList<>(agg.groupings().size());
                List<? extends NamedExpression> aggregates = agg.aggregates();
                int max = aggregates.size();

                for (Expression exp : agg.groupings()) {
                    Integer ordinal = findOrdinal(exp);
                    if (ordinal != null) {
                        changed = true;
                        if (ordinal > 0 && ordinal <= max) {
                            NamedExpression reference = aggregates.get(ordinal - 1);
                            if (containsAggregate(reference)) {
                                throw new AnalysisException(exp, "Group ordinal " + ordinal + " refers to an aggregate function "
                                        + reference.nodeName() + " which is not compatible/allowed with GROUP BY");
                            }
                            newGroupings.add(reference);
                        }
                        else {
                            throw new AnalysisException(exp, "Invalid ordinal " + ordinal
                                    + " specified in Aggregate (valid range is [1, " + max + "])");
                        }
                    }
                    else {
                        newGroupings.add(exp);
                    }
                }

                return changed ? new Aggregate(agg.source(), agg.child(), newGroupings, aggregates) : agg;
            }

            return plan;
        }

        private Integer findOrdinal(Expression expression) {
            if (expression instanceof Literal) {
                Literal l = (Literal) expression;
                if (l.dataType().isInteger()) {
                    Object v = l.value();
                    if (v instanceof Number) {
                        return Integer.valueOf(((Number) v).intValue());
                    }
                }
            }
            return null;
        }
    }

    // It is valid to filter (including HAVING) or sort by attributes not present in the SELECT clause.
    // This rule pushed down the attributes for them to be resolved then projects them away.
    // As such this rule is an extended version of ResolveRefs
    private static class ResolveMissingRefs extends AnalyzeRule<LogicalPlan> {

        private static class AggGroupingFailure {
            final List<String> expectedGrouping;

            private AggGroupingFailure(List<String> expectedGrouping) {
                this.expectedGrouping = expectedGrouping;
            }
        }

        @Override
        protected LogicalPlan rule(LogicalPlan plan) {

            if (plan instanceof OrderBy && !plan.resolved() && plan.childrenResolved()) {
                OrderBy o = (OrderBy) plan;
                List<Order> maybeResolved = o.order().stream()
                        .map(or -> tryResolveExpression(or, o.child()))
                        .collect(toList());

                AttributeSet resolvedRefs = Expressions.references(maybeResolved.stream()
                        .filter(Expression::resolved)
                        .collect(toList()));


                AttributeSet missing = resolvedRefs.subtract(o.child().outputSet());

                if (!missing.isEmpty()) {
                    // Add missing attributes but project them away afterwards
                    List<Attribute> failedAttrs = new ArrayList<>();
                    LogicalPlan newChild = propagateMissing(o.child(), missing, failedAttrs);

                    // resolution failed and the failed expressions might contain resolution information so copy it over
                    if (!failedAttrs.isEmpty()) {
                        List<Order> newOrders = new ArrayList<>();
                        // transform the orders with the failed information
                        for (Order order : o.order()) {
                            Order transformed = (Order) order.transformUp(ua -> resolveMetadataToMessage(ua, failedAttrs, "order"),
                                    UnresolvedAttribute.class);
                            newOrders.add(order.equals(transformed) ? order : transformed);
                        }

                        return o.order().equals(newOrders) ? o : new OrderBy(o.source(), o.child(), newOrders);
                    }

                    // everything worked
                    return new Project(o.source(), new OrderBy(o.source(), newChild, maybeResolved), o.child().output());
                }

                if (!maybeResolved.equals(o.order())) {
                    return new OrderBy(o.source(), o.child(), maybeResolved);
                }
            }

            if (plan instanceof Filter && !plan.resolved() && plan.childrenResolved()) {
                Filter f = (Filter) plan;
                Expression maybeResolved = tryResolveExpression(f.condition(), f.child());
                AttributeSet resolvedRefs = new AttributeSet(maybeResolved.references().stream()
                        .filter(Expression::resolved)
                        .collect(toList()));

                AttributeSet missing = resolvedRefs.subtract(f.child().outputSet());

                if (!missing.isEmpty()) {
                    // Again, add missing attributes and project them away
                    List<Attribute> failedAttrs = new ArrayList<>();
                    LogicalPlan newChild = propagateMissing(f.child(), missing, failedAttrs);

                    // resolution failed and the failed expressions might contain resolution information so copy it over
                    if (!failedAttrs.isEmpty()) {
                        // transform the orders with the failed information
                        Expression transformed = f.condition().transformUp(ua -> resolveMetadataToMessage(ua, failedAttrs, "filter"),
                                UnresolvedAttribute.class);

                        return f.condition().equals(transformed) ? f : new Filter(f.source(), f.child(), transformed);
                    }

                    return new Project(f.source(), new Filter(f.source(), newChild, maybeResolved), f.child().output());
                }

                if (!maybeResolved.equals(f.condition())) {
                    return new Filter(f.source(), f.child(), maybeResolved);
                }
            }

            return plan;
        }

        static <E extends Expression> E tryResolveExpression(E exp, LogicalPlan plan) {
            E resolved = resolveExpression(exp, plan);
            if (!resolved.resolved()) {
                // look at unary trees but ignore subqueries
                if (plan.children().size() == 1 && !(plan instanceof SubQueryAlias)) {
                    return tryResolveExpression(resolved, plan.children().get(0));
                }
            }
            return resolved;
        }


        private static LogicalPlan propagateMissing(LogicalPlan plan, AttributeSet missing, List<Attribute> failed) {
            // no more attributes, bail out
            if (missing.isEmpty()) {
                return plan;
            }

            if (plan instanceof Project) {
                Project p = (Project) plan;
<<<<<<< HEAD
                AttributeSet diff = missing.substract(p.child().outputSet());
                return new Project(p.source(), propagateMissing(p.child(), diff, failed), combine(p.projections(), missing));
=======
                AttributeSet diff = missing.subtract(p.child().outputSet());
                return new Project(p.location(), propagateMissing(p.child(), diff, failed), combine(p.projections(), missing));
>>>>>>> 99f13b90
            }

            if (plan instanceof Aggregate) {
                Aggregate a = (Aggregate) plan;
                // missing attributes can only be grouping expressions
                for (Attribute m : missing) {
                    // but we don't can't add an agg if the group is missing
                    if (!Expressions.anyMatch(a.groupings(), m::semanticEquals)) {
                        if (m instanceof Attribute) {
                            // pass failure information to help the verifier
                            m = new UnresolvedAttribute(m.source(), m.name(), m.qualifier(), null, null,
                                    new AggGroupingFailure(Expressions.names(a.groupings())));
                        }
                        failed.add(m);
                    }
                }
                // propagation failed, return original plan
                if (!failed.isEmpty()) {
                    return plan;
                }
                return new Aggregate(a.source(), a.child(), a.groupings(), combine(a.aggregates(), missing));
            }

            // LeafPlans are tables and BinaryPlans are joins so pushing can only happen on unary
            if (plan instanceof UnaryPlan) {
                return plan.replaceChildren(singletonList(propagateMissing(((UnaryPlan) plan).child(), missing, failed)));
            }

            failed.addAll(missing);
            return plan;
        }

        private static UnresolvedAttribute resolveMetadataToMessage(UnresolvedAttribute ua, List<Attribute> attrs, String actionName) {
            for (Attribute attr : attrs) {
                if (ua.resolutionMetadata() == null && attr.name().equals(ua.name())) {
                    if (attr instanceof UnresolvedAttribute) {
                        UnresolvedAttribute fua = (UnresolvedAttribute) attr;
                        Object metadata = fua.resolutionMetadata();
                        if (metadata instanceof AggGroupingFailure) {
                            List<String> names = ((AggGroupingFailure) metadata).expectedGrouping;
                            return ua.withUnresolvedMessage(
                                    "Cannot " + actionName + " by non-grouped column [" + ua.qualifiedName() + "], expected " + names);
                        }
                    }
                }
            }
            return ua;
        };
    }

    // to avoid creating duplicate functions
    // this rule does two iterations
    // 1. collect all functions
    // 2. search unresolved functions and first try resolving them from already 'seen' functions
    private class ResolveFunctions extends AnalyzeRule<LogicalPlan> {

        @Override
        protected LogicalPlan rule(LogicalPlan plan) {
            Map<String, List<Function>> seen = new LinkedHashMap<>();
            // collect (and replace duplicates)
            LogicalPlan p = plan.transformExpressionsUp(e -> collectResolvedAndReplace(e, seen));
            // resolve based on seen
            return resolve(p, seen);
        }

        private Expression collectResolvedAndReplace(Expression e, Map<String, List<Function>> seen) {
            if (e instanceof Function && e.resolved()) {
                Function f = (Function) e;
                String fName = f.functionName();
                // the function is resolved and its name normalized already
                List<Function> list = getList(seen, fName);
                for (Function seenFunction : list) {
                    if (seenFunction != f && f.arguments().equals(seenFunction.arguments())) {
                        return seenFunction;
                    }
                }
                list.add(f);
            }

            return e;
        }

        protected LogicalPlan resolve(LogicalPlan plan, Map<String, List<Function>> seen) {
            return plan.transformExpressionsUp(e -> {
                if (e instanceof UnresolvedFunction) {
                    UnresolvedFunction uf = (UnresolvedFunction) e;

                    if (uf.analyzed()) {
                        return uf;
                    }

                    String name = uf.name();

                    if (hasStar(uf.arguments())) {
                        uf = uf.preprocessStar();
                        if (uf.analyzed()) {
                            return uf;
                        }
                    }

                    if (!uf.childrenResolved()) {
                        return uf;
                    }

                    String functionName = functionRegistry.resolveAlias(name);

                    List<Function> list = getList(seen, functionName);
                    // first try to resolve from seen functions
                    if (!list.isEmpty()) {
                        for (Function seenFunction : list) {
                            if (uf.arguments().equals(seenFunction.arguments())) {
                                return seenFunction;
                            }
                        }
                    }

                    // not seen before, use the registry
                    if (!functionRegistry.functionExists(functionName)) {
                        return uf.missing(functionName, functionRegistry.listFunctions());
                    }
                    // TODO: look into Generator for significant terms, etc..
                    FunctionDefinition def = functionRegistry.resolveFunction(functionName);
                    Function f = uf.buildResolved(configuration, def);

                    list.add(f);
                    return f;
                }
                return e;
            });
        }

        private List<Function> getList(Map<String, List<Function>> seen, String name) {
            List<Function> list = seen.get(name);
            if (list == null) {
                list = new ArrayList<>();
                seen.put(name, list);
            }
            return list;
        }
    }

    private static class ResolveAliases extends AnalyzeRule<LogicalPlan> {

        @Override
        protected LogicalPlan rule(LogicalPlan plan) {
            if (plan instanceof Project) {
                Project p = (Project) plan;
                if (p.childrenResolved() && hasUnresolvedAliases(p.projections())) {
                    return new Project(p.source(), p.child(), assignAliases(p.projections()));
                }
                return p;
            }
            if (plan instanceof Aggregate) {
                Aggregate a = (Aggregate) plan;
                if (a.childrenResolved() && hasUnresolvedAliases(a.aggregates())) {
                    return new Aggregate(a.source(), a.child(), a.groupings(), assignAliases(a.aggregates()));
                }
                return a;
            }

            return plan;
        }

        private boolean hasUnresolvedAliases(List<? extends NamedExpression> expressions) {
            return expressions != null && expressions.stream().anyMatch(e -> e instanceof UnresolvedAlias);
        }

        private List<NamedExpression> assignAliases(List<? extends NamedExpression> exprs) {
            List<NamedExpression> newExpr = new ArrayList<>(exprs.size());
            for (int i = 0; i < exprs.size(); i++) {
                NamedExpression expr = exprs.get(i);
                NamedExpression transformed = (NamedExpression) expr.transformUp(ua -> {
                    Expression child = ua.child();
                    if (child instanceof NamedExpression) {
                        return child;
                    }
                    if (!child.resolved()) {
                        return ua;
                    }
                    if (child instanceof Cast) {
                        Cast c = (Cast) child;
                        if (c.field() instanceof NamedExpression) {
                            return new Alias(c.source(), ((NamedExpression) c.field()).name(), c);
                        }
                    }
                    //TODO: maybe add something closer to SQL
                    return new Alias(child.source(), child.toString(), child);
                }, UnresolvedAlias.class);
                newExpr.add(expr.equals(transformed) ? expr : transformed);
            }
            return newExpr;
        }
    }


    //
    // Replace a project with aggregation into an aggregation
    //
    private static class ProjectedAggregations extends AnalyzeRule<Project> {

        @Override
        protected LogicalPlan rule(Project p) {
            if (containsAggregate(p.projections())) {
                return new Aggregate(p.source(), p.child(), emptyList(), p.projections());
            }
            return p;
        }
    };

    //
    // Handle aggs in HAVING. To help folding any aggs not found in Aggregation
    // will be pushed down to the Aggregate and then projected. This also simplifies the Verifier's job.
    //
    private class ResolveAggsInHaving extends AnalyzeRule<LogicalPlan> {

        @Override
        protected boolean skipResolved() {
            return false;
        }

        @Override
        protected LogicalPlan rule(LogicalPlan plan) {
            // HAVING = Filter followed by an Agg
            if (plan instanceof Filter) {
                Filter f = (Filter) plan;
                if (f.child() instanceof Aggregate && f.child().resolved()) {
                    Aggregate agg = (Aggregate) f.child();

                    Set<NamedExpression> missing = null;
                    Expression condition = f.condition();

                    // the condition might contain an agg (AVG(salary)) that could have been resolved
                    // (salary cannot be pushed down to Aggregate since there's no grouping and thus the function wasn't resolved either)

                    // so try resolving the condition in one go through a 'dummy' aggregate
                    if (!condition.resolved()) {
                        // that's why try to resolve the condition
                        Aggregate tryResolvingCondition = new Aggregate(agg.source(), agg.child(), agg.groupings(),
                                combine(agg.aggregates(), new Alias(f.source(), ".having", condition)));

                        tryResolvingCondition = (Aggregate) analyze(tryResolvingCondition, false);

                        // if it got resolved
                        if (tryResolvingCondition.resolved()) {
                            // replace the condition with the resolved one
                            condition = ((Alias) tryResolvingCondition.aggregates()
                                .get(tryResolvingCondition.aggregates().size() - 1)).child();
                        } else {
                            // else bail out
                            return plan;
                        }
                    }

                    missing = findMissingAggregate(agg, condition);

                    if (!missing.isEmpty()) {
                        Aggregate newAgg = new Aggregate(agg.source(), agg.child(), agg.groupings(),
                                combine(agg.aggregates(), missing));
                        Filter newFilter = new Filter(f.source(), newAgg, condition);
                        // preserve old output
                        return new Project(f.source(), newFilter, f.output());
                    }

                    return new Filter(f.source(), f.child(), condition);
                }
                return plan;
            }

            return plan;
        }

        private Set<NamedExpression> findMissingAggregate(Aggregate target, Expression from) {
            Set<NamedExpression> missing = new LinkedHashSet<>();

            for (Expression filterAgg : from.collect(Functions::isAggregate)) {
                if (!Expressions.anyMatch(target.aggregates(),
                        a -> {
                            Attribute attr = Expressions.attribute(a);
                            return attr != null && attr.semanticEquals(Expressions.attribute(filterAgg));
                        })) {
                    missing.add(Expressions.wrapAsNamed(filterAgg));
                }
            }

            return missing;
        }
    }

    private class PruneDuplicateFunctions extends AnalyzeRule<LogicalPlan> {

        @Override
        protected boolean skipResolved() {
            return false;
        }

        @Override
        public LogicalPlan rule(LogicalPlan plan) {
            List<Function> seen = new ArrayList<>();
            LogicalPlan p = plan.transformExpressionsUp(e -> rule(e, seen));
            return p;
        }

        private Expression rule(Expression e, List<Function> seen) {
            if (e instanceof Function) {
                Function f = (Function) e;
                for (Function seenFunction : seen) {
                    if (seenFunction != f && functionsEquals(f, seenFunction)) {
                        return seenFunction;
                    }
                }
                seen.add(f);
            }

            return e;
        }

        private boolean functionsEquals(Function f, Function seenFunction) {
            return f.name().equals(seenFunction.name()) && f.arguments().equals(seenFunction.arguments());
        }
    }

    private class ImplicitCasting extends AnalyzeRule<LogicalPlan> {

        @Override
        protected boolean skipResolved() {
            return false;
        }

        @Override
        protected LogicalPlan rule(LogicalPlan plan) {
            return plan.transformExpressionsDown(this::implicitCast);
        }

        private Expression implicitCast(Expression e) {
            if (!e.childrenResolved()) {
                return e;
            }

            Expression left = null, right = null;

            // BinaryOperations are ignored as they are pushed down to ES
            // and casting (and thus Aliasing when folding) gets in the way

            if (e instanceof ArithmeticOperation) {
                ArithmeticOperation f = (ArithmeticOperation) e;
                left = f.left();
                right = f.right();
            }

            if (left != null) {
                DataType l = left.dataType();
                DataType r = right.dataType();
                if (l != r) {
                    DataType common = DataTypeConversion.commonType(l, r);
                    if (common == null) {
                        return e;
                    }
                    left = l == common ? left : new Cast(left.source(), left, common);
                    right = r == common ? right : new Cast(right.source(), right, common);
                    return e.replaceChildren(Arrays.asList(left, right));
                }
            }

            return e;
        }
    }


    public static class PruneSubqueryAliases extends AnalyzeRule<SubQueryAlias> {

        @Override
        protected LogicalPlan rule(SubQueryAlias alias) {
            return alias.child();
        }

        @Override
        protected boolean skipResolved() {
            return false;
        }
    }

    public static class CleanAliases extends AnalyzeRule<LogicalPlan> {

        public static final CleanAliases INSTANCE = new CleanAliases();

        @Override
        protected LogicalPlan rule(LogicalPlan plan) {
            if (plan instanceof Project) {
                Project p = (Project) plan;
                return new Project(p.source(), p.child(), cleanExpressions(p.projections()));
            }

            if (plan instanceof Aggregate) {
                Aggregate a = (Aggregate) plan;
                // clean group expressions
                List<Expression> cleanedGroups = a.groupings().stream().map(CleanAliases::trimAliases).collect(toList());
                return new Aggregate(a.source(), a.child(), cleanedGroups, cleanExpressions(a.aggregates()));
            }

            return plan.transformExpressionsOnly(e -> {
                if (e instanceof Alias) {
                    return ((Alias) e).child();
                }
                return e;
            });
        }

        private List<NamedExpression> cleanExpressions(List<? extends NamedExpression> args) {
            return args.stream().map(CleanAliases::trimNonTopLevelAliases).map(NamedExpression.class::cast).collect(toList());
        }

        public static Expression trimNonTopLevelAliases(Expression e) {
            if (e instanceof Alias) {
                Alias a = (Alias) e;
                return new Alias(a.source(), a.name(), a.qualifier(), trimAliases(a.child()), a.id());
            }
            return trimAliases(e);
        }

        private static Expression trimAliases(Expression e) {
            return e.transformDown(Alias::child, Alias.class);
        }

        @Override
        protected boolean skipResolved() {
            return false;
        }
    }


    abstract static class AnalyzeRule<SubPlan extends LogicalPlan> extends Rule<SubPlan, LogicalPlan> {

        // transformUp (post-order) - that is first children and then the node
        // but with a twist; only if the tree is not resolved or analyzed
        @Override
        public final LogicalPlan apply(LogicalPlan plan) {
            return plan.transformUp(t -> t.analyzed() || skipResolved() && t.resolved() ? t : rule(t), typeToken());
        }

        @Override
        protected abstract LogicalPlan rule(SubPlan plan);

        protected boolean skipResolved() {
            return true;
        }
    }
}<|MERGE_RESOLUTION|>--- conflicted
+++ resolved
@@ -695,13 +695,8 @@
 
             if (plan instanceof Project) {
                 Project p = (Project) plan;
-<<<<<<< HEAD
-                AttributeSet diff = missing.substract(p.child().outputSet());
+                AttributeSet diff = missing.subtract(p.child().outputSet());
                 return new Project(p.source(), propagateMissing(p.child(), diff, failed), combine(p.projections(), missing));
-=======
-                AttributeSet diff = missing.subtract(p.child().outputSet());
-                return new Project(p.location(), propagateMissing(p.child(), diff, failed), combine(p.projections(), missing));
->>>>>>> 99f13b90
             }
 
             if (plan instanceof Aggregate) {
