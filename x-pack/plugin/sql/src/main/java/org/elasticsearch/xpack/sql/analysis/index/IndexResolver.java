--- conflicted
+++ resolved
@@ -363,44 +363,8 @@
         return esField;
     }
     
-    private static EsField createField(String fieldName, FieldCapabilities caps, Map<String, Map<String, FieldCapabilities>> globalCaps,
-            Map<String, EsField> hierarchicalMapping, Map<String, EsField> flattedMapping, boolean hasChildren) {
-
-        Map<String, EsField> parentProps = hierarchicalMapping;
-
-        int dot = fieldName.lastIndexOf('.');
-        String fullFieldName = fieldName;
-
-        if (dot >= 0) {
-            String parentName = fieldName.substring(0, dot);
-            fieldName = fieldName.substring(dot + 1);
-            EsField parent = flattedMapping.get(parentName);
-            if (parent == null) {
-                Map<String, FieldCapabilities> map = globalCaps.get(parentName);
-                if (map == null) {
-                    throw new SqlIllegalArgumentException("Cannot find field {}; this is likely a bug", parentName);
-                }
-                FieldCapabilities parentCap = map.values().iterator().next();
-                parent = createField(parentName, parentCap, globalCaps, hierarchicalMapping, flattedMapping, true);
-            }
-            parentProps = parent.getProperties();
-        }
-
-        Map<String, EsField> props = hasChildren ? new TreeMap<>() : emptyMap();
-        EsField field = createField(fieldName, caps.getType(), props, caps.isAggregatable());
-
-<<<<<<< HEAD
-        parentProps.put(fieldName, field);
-        flattedMapping.put(fullFieldName, field);
-
-        return field;
-    }
-
     private static EsField createField(String fieldName, String typeName, Map<String, EsField> props, boolean isAggregateable) {
-        DataType esType = DataType.fromEsType(typeName);
-=======
-        DataType esType = DataType.fromTypeName(caps.getType());
->>>>>>> f0a3d326
+        DataType esType = DataType.fromTypeName(typeName);
         switch (esType) {
             case TEXT:
                 return new TextEsField(fieldName, props, false);
