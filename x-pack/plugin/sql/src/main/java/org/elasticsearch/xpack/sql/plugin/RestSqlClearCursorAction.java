--- conflicted
+++ resolved
@@ -26,12 +26,7 @@
 
     private static final DeprecationLogger deprecationLogger = new DeprecationLogger(LogManager.getLogger(RestSqlClearCursorAction.class));
 
-<<<<<<< HEAD
-    RestSqlClearCursorAction(RestController controller) {
-=======
-    public RestSqlClearCursorAction(Settings settings, RestController controller) {
-        super(settings);
->>>>>>> 8280a206
+    public RestSqlClearCursorAction(RestController controller) {
         // TODO: remove deprecated endpoint in 8.0.0
         controller.registerWithDeprecatedHandler(
                 POST, Protocol.CLEAR_CURSOR_REST_ENDPOINT, this,
