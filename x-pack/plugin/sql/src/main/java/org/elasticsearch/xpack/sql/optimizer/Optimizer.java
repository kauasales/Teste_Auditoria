--- conflicted
+++ resolved
@@ -39,7 +39,6 @@
 import org.elasticsearch.xpack.sql.expression.predicate.BinaryOperator;
 import org.elasticsearch.xpack.sql.expression.predicate.BinaryOperator.Negateable;
 import org.elasticsearch.xpack.sql.expression.predicate.BinaryPredicate;
-import org.elasticsearch.xpack.sql.expression.predicate.In;
 import org.elasticsearch.xpack.sql.expression.predicate.IsNotNull;
 import org.elasticsearch.xpack.sql.expression.predicate.Predicates;
 import org.elasticsearch.xpack.sql.expression.predicate.Range;
@@ -50,6 +49,7 @@
 import org.elasticsearch.xpack.sql.expression.predicate.operator.comparison.Equals;
 import org.elasticsearch.xpack.sql.expression.predicate.operator.comparison.GreaterThan;
 import org.elasticsearch.xpack.sql.expression.predicate.operator.comparison.GreaterThanOrEqual;
+import org.elasticsearch.xpack.sql.expression.predicate.operator.comparison.In;
 import org.elasticsearch.xpack.sql.expression.predicate.operator.comparison.LessThan;
 import org.elasticsearch.xpack.sql.expression.predicate.operator.comparison.LessThanOrEqual;
 import org.elasticsearch.xpack.sql.plan.logical.Aggregate;
@@ -686,11 +686,7 @@
                 if (TRUE.equals(filter.condition())) {
                     return filter.child();
                 }
-<<<<<<< HEAD
-                if (FALSE.equals(filter.condition()) || ((Literal) filter.condition()).value() == null) {
-=======
                 if (FALSE.equals(filter.condition()) || FoldNull.isNull(filter.condition())) {
->>>>>>> 6abddd8c
                     return new LocalRelation(filter.location(), new EmptyExecutable(filter.output()));
                 }
             }
