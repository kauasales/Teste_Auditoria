/*
 * Copyright Elasticsearch B.V. and/or licensed to Elasticsearch B.V. under one
 * or more contributor license agreements. Licensed under the Elastic License
 * 2.0; you may not use this file except in compliance with the Elastic License
 * 2.0.
 */
package org.elasticsearch.xpack.sql.plugin;

import org.elasticsearch.action.ActionListener;
import org.elasticsearch.action.support.ActionFilters;
import org.elasticsearch.action.support.HandledTransportAction;
import org.elasticsearch.cluster.service.ClusterService;
import org.elasticsearch.common.inject.Inject;
import org.elasticsearch.common.settings.Settings;
import org.elasticsearch.tasks.Task;
import org.elasticsearch.threadpool.ThreadPool;
import org.elasticsearch.transport.TransportService;
import org.elasticsearch.xpack.core.XPackSettings;
import org.elasticsearch.xpack.core.security.SecurityContext;
import org.elasticsearch.xpack.sql.action.SqlTranslateAction;
import org.elasticsearch.xpack.sql.action.SqlTranslateRequest;
import org.elasticsearch.xpack.sql.action.SqlTranslateResponse;
import org.elasticsearch.xpack.sql.execution.PlanExecutor;
import org.elasticsearch.xpack.sql.proto.Protocol;
import org.elasticsearch.xpack.sql.session.SqlConfiguration;

import static org.elasticsearch.xpack.sql.plugin.Transports.clusterName;
import static org.elasticsearch.xpack.sql.plugin.Transports.username;

/**
 * Transport action for translating SQL queries into ES requests
 */
public class TransportSqlTranslateAction extends HandledTransportAction<SqlTranslateRequest, SqlTranslateResponse> {
    private final SecurityContext securityContext;
    private final ClusterService clusterService;
    private final PlanExecutor planExecutor;
    private final SqlLicenseChecker sqlLicenseChecker;

    @Inject
    public TransportSqlTranslateAction(Settings settings, ClusterService clusterService, TransportService transportService,
                                       ThreadPool threadPool, ActionFilters actionFilters, PlanExecutor planExecutor,
                                       SqlLicenseChecker sqlLicenseChecker) {
        super(SqlTranslateAction.NAME, transportService, actionFilters, SqlTranslateRequest::new);

        this.securityContext = XPackSettings.SECURITY_ENABLED.get(settings) ?
                new SecurityContext(settings, threadPool.getThreadContext()) : null;
        this.clusterService = clusterService;
        this.planExecutor = planExecutor;
        this.sqlLicenseChecker = sqlLicenseChecker;
    }

    @Override
    protected void doExecute(Task task, SqlTranslateRequest request, ActionListener<SqlTranslateResponse> listener) {
        sqlLicenseChecker.checkIfSqlAllowed(request.mode());

        SqlConfiguration cfg = new SqlConfiguration(request.zoneId(), request.fetchSize(),
<<<<<<< HEAD
                request.requestTimeout(), request.pageTimeout(), request.filter(),
=======
                request.requestTimeout(), request.pageTimeout(), request.filter(), request.runtimeMappings(),
>>>>>>> ddc3744b
                request.mode(), request.clientId(), request.version(),
                username(securityContext), clusterName(clusterService), Protocol.FIELD_MULTI_VALUE_LENIENCY,
                Protocol.INDEX_INCLUDE_FROZEN);

        planExecutor.searchSource(cfg, request.query(), request.params(), ActionListener.wrap(
                searchSourceBuilder -> listener.onResponse(new SqlTranslateResponse(searchSourceBuilder)), listener::onFailure));
    }
}<|MERGE_RESOLUTION|>--- conflicted
+++ resolved
@@ -54,11 +54,7 @@
         sqlLicenseChecker.checkIfSqlAllowed(request.mode());
 
         SqlConfiguration cfg = new SqlConfiguration(request.zoneId(), request.fetchSize(),
-<<<<<<< HEAD
-                request.requestTimeout(), request.pageTimeout(), request.filter(),
-=======
                 request.requestTimeout(), request.pageTimeout(), request.filter(), request.runtimeMappings(),
->>>>>>> ddc3744b
                 request.mode(), request.clientId(), request.version(),
                 username(securityContext), clusterName(clusterService), Protocol.FIELD_MULTI_VALUE_LENIENCY,
                 Protocol.INDEX_INCLUDE_FROZEN);
