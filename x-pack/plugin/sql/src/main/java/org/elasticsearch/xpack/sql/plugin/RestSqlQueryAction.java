/*
 * Copyright Elasticsearch B.V. and/or licensed to Elasticsearch B.V. under one
 * or more contributor license agreements. Licensed under the Elastic License;
 * you may not use this file except in compliance with the Elastic License.
 */

package org.elasticsearch.xpack.sql.plugin;

import org.apache.logging.log4j.LogManager;
import org.elasticsearch.Version;
import org.elasticsearch.client.node.NodeClient;
<<<<<<< HEAD
=======
import org.elasticsearch.common.logging.DeprecationLogger;
import org.elasticsearch.common.settings.Settings;
>>>>>>> a2338bb1
import org.elasticsearch.common.xcontent.XContentBuilder;
import org.elasticsearch.common.xcontent.XContentParser;
import org.elasticsearch.common.xcontent.XContentType;
import org.elasticsearch.rest.BaseRestHandler;
import org.elasticsearch.rest.BytesRestResponse;
import org.elasticsearch.rest.RestController;
import org.elasticsearch.rest.RestRequest;
import org.elasticsearch.rest.RestResponse;
import org.elasticsearch.rest.RestStatus;
import org.elasticsearch.rest.action.RestResponseListener;
import org.elasticsearch.xpack.sql.action.SqlQueryAction;
import org.elasticsearch.xpack.sql.action.SqlQueryRequest;
import org.elasticsearch.xpack.sql.action.SqlQueryResponse;
import org.elasticsearch.xpack.sql.proto.Mode;
import org.elasticsearch.xpack.sql.proto.Protocol;
import org.elasticsearch.xpack.sql.proto.RequestInfo;
import org.elasticsearch.xpack.sql.session.Cursor;
import org.elasticsearch.xpack.sql.session.Cursors;

import java.io.IOException;
import java.nio.charset.StandardCharsets;
import java.util.Locale;

import static org.elasticsearch.rest.RestRequest.Method.GET;
import static org.elasticsearch.rest.RestRequest.Method.POST;
import static org.elasticsearch.xpack.sql.proto.RequestInfo.CANVAS;
import static org.elasticsearch.xpack.sql.proto.RequestInfo.CLI;

public class RestSqlQueryAction extends BaseRestHandler {

    private static final DeprecationLogger deprecationLogger = new DeprecationLogger(LogManager.getLogger(RestSqlQueryAction.class));

    private static String CLIENT_ID = "client.id";

<<<<<<< HEAD
    public RestSqlQueryAction(RestController controller) {
        controller.registerHandler(GET, Protocol.SQL_QUERY_REST_ENDPOINT, this);
        controller.registerHandler(POST, Protocol.SQL_QUERY_REST_ENDPOINT, this);
=======
    RestSqlQueryAction(Settings settings, RestController controller) {
        super(settings);
        // TODO: remove deprecated endpoint in 8.0.0
        controller.registerWithDeprecatedHandler(
                GET, Protocol.SQL_QUERY_REST_ENDPOINT, this,
                GET, Protocol.SQL_QUERY_DEPRECATED_REST_ENDPOINT, deprecationLogger);
        // TODO: remove deprecated endpoint in 8.0.0
        controller.registerWithDeprecatedHandler(
                POST, Protocol.SQL_QUERY_REST_ENDPOINT, this,
                POST, Protocol.SQL_QUERY_DEPRECATED_REST_ENDPOINT, deprecationLogger);
>>>>>>> a2338bb1
    }

    @Override
    protected RestChannelConsumer prepareRequest(RestRequest request, NodeClient client) throws IOException {
        SqlQueryRequest sqlRequest;
        try (XContentParser parser = request.contentOrSourceParamParser()) {
            String clientId = request.param(CLIENT_ID);
            if (clientId != null) {
                clientId = clientId.toLowerCase(Locale.ROOT);
                if (!clientId.equals(CLI) && !clientId.equals(CANVAS)) {
                    clientId = null;
                }
            }
            
            sqlRequest = SqlQueryRequest.fromXContent(parser,
                    new RequestInfo(Mode.fromString(request.param("mode")), clientId));
        }

        /*
         * Since we support {@link TextFormat} <strong>and</strong>
         * {@link XContent} outputs we can't use {@link RestToXContentListener}
         * like everything else. We want to stick as closely as possible to
         * Elasticsearch's defaults though, while still layering in ways to
         * control the output more easilly.
         *
         * First we find the string that the user used to specify the response
         * format. If there is a {@code format} paramter we use that. If there
         * isn't but there is a {@code Accept} header then we use that. If there
         * isn't then we use the {@code Content-Type} header which is required.
         */
        String accept = request.param("format");
        if (accept == null) {
            accept = request.header("Accept");
            if ("*/*".equals(accept)) {
                // */* means "I don't care" which we should treat like not specifying the header
                accept = null;
            }
        }
        if (accept == null) {
            accept = request.header("Content-Type");
        }
        assert accept != null : "The Content-Type header is required";

        /*
         * Second, we pick the actual content type to use by first parsing the
         * string from the previous step as an {@linkplain XContent} value. If
         * that doesn't parse we parse it as a {@linkplain TextFormat} value. If
         * that doesn't parse it'll throw an {@link IllegalArgumentException}
         * which we turn into a 400 error.
         */
        XContentType xContentType = accept == null ? XContentType.JSON : XContentType.fromMediaTypeOrFormat(accept);
        if (xContentType != null) {
            return channel -> client.execute(SqlQueryAction.INSTANCE, sqlRequest, new RestResponseListener<SqlQueryResponse>(channel) {
                @Override
                public RestResponse buildResponse(SqlQueryResponse response) throws Exception {
                    XContentBuilder builder = XContentBuilder.builder(xContentType.xContent());
                    response.toXContent(builder, request);
                    return new BytesRestResponse(RestStatus.OK, builder);
                }
            });
        }

        TextFormat textFormat = TextFormat.fromMediaTypeOrFormat(accept);

        long startNanos = System.nanoTime();
        return channel -> client.execute(SqlQueryAction.INSTANCE, sqlRequest, new RestResponseListener<SqlQueryResponse>(channel) {
            @Override
            public RestResponse buildResponse(SqlQueryResponse response) throws Exception {
                Cursor cursor = Cursors.decodeFromString(sqlRequest.cursor());
                final String data = textFormat.format(cursor, request, response);

                RestResponse restResponse = new BytesRestResponse(RestStatus.OK, textFormat.contentType(request),
                        data.getBytes(StandardCharsets.UTF_8));

                Cursor responseCursor = textFormat.wrapCursor(cursor, response);

                if (responseCursor != Cursor.EMPTY) {
                    restResponse.addHeader("Cursor", Cursors.encodeToString(Version.CURRENT, responseCursor));
                }
                restResponse.addHeader("Took-nanos", Long.toString(System.nanoTime() - startNanos));

                return restResponse;
            }
        });
    }

    @Override
    public String getName() {
        return "sql_query";
    }

}<|MERGE_RESOLUTION|>--- conflicted
+++ resolved
@@ -9,11 +9,7 @@
 import org.apache.logging.log4j.LogManager;
 import org.elasticsearch.Version;
 import org.elasticsearch.client.node.NodeClient;
-<<<<<<< HEAD
-=======
 import org.elasticsearch.common.logging.DeprecationLogger;
-import org.elasticsearch.common.settings.Settings;
->>>>>>> a2338bb1
 import org.elasticsearch.common.xcontent.XContentBuilder;
 import org.elasticsearch.common.xcontent.XContentParser;
 import org.elasticsearch.common.xcontent.XContentType;
@@ -48,13 +44,7 @@
 
     private static String CLIENT_ID = "client.id";
 
-<<<<<<< HEAD
-    public RestSqlQueryAction(RestController controller) {
-        controller.registerHandler(GET, Protocol.SQL_QUERY_REST_ENDPOINT, this);
-        controller.registerHandler(POST, Protocol.SQL_QUERY_REST_ENDPOINT, this);
-=======
-    RestSqlQueryAction(Settings settings, RestController controller) {
-        super(settings);
+    RestSqlQueryAction(RestController controller) {
         // TODO: remove deprecated endpoint in 8.0.0
         controller.registerWithDeprecatedHandler(
                 GET, Protocol.SQL_QUERY_REST_ENDPOINT, this,
@@ -63,7 +53,6 @@
         controller.registerWithDeprecatedHandler(
                 POST, Protocol.SQL_QUERY_REST_ENDPOINT, this,
                 POST, Protocol.SQL_QUERY_DEPRECATED_REST_ENDPOINT, deprecationLogger);
->>>>>>> a2338bb1
     }
 
     @Override
