/*
 * Copyright Elasticsearch B.V. and/or licensed to Elasticsearch B.V. under one
 * or more contributor license agreements. Licensed under the Elastic License;
 * you may not use this file except in compliance with the Elastic License.
 */
package org.elasticsearch.xpack.sql.plugin;

import org.elasticsearch.common.Strings;
import org.elasticsearch.common.collect.Tuple;
import org.elasticsearch.common.xcontent.MediaType;
import org.elasticsearch.rest.RestRequest;
import org.elasticsearch.xpack.ql.util.StringUtils;
import org.elasticsearch.xpack.sql.SqlIllegalArgumentException;
import org.elasticsearch.xpack.sql.action.BasicFormatter;
import org.elasticsearch.xpack.sql.action.SqlQueryResponse;
import org.elasticsearch.xpack.sql.proto.ColumnInfo;
import org.elasticsearch.xpack.sql.session.Cursor;
import org.elasticsearch.xpack.sql.session.Cursors;
import org.elasticsearch.xpack.sql.util.DateUtils;

import java.net.URLDecoder;
import java.nio.charset.StandardCharsets;
import java.time.ZoneId;
import java.time.ZonedDateTime;
import java.util.List;
import java.util.Locale;
import java.util.Map;
import java.util.Objects;
import java.util.Set;
import java.util.function.Function;

import static org.elasticsearch.xpack.sql.action.BasicFormatter.FormatOption.TEXT;
import static org.elasticsearch.xpack.sql.proto.Protocol.URL_PARAM_DELIMITER;

/**
 * Templating class for displaying SQL responses in text formats.
 */
enum TextFormat implements MediaType {

    /**
     * Default text writer.
     *
     * The implementation is a bit weird since state needs to be passed around, namely the formatter
     * since it is initialized based on the first page of data.
     * To avoid leaking the formatter, it gets discovered again in the wrapping method to attach it
     * to the next cursor and so on.
     */
    PLAIN_TEXT() {
        @Override
        String format(RestRequest request, SqlQueryResponse response) {
            BasicFormatter formatter = null;
            Cursor cursor = null;
            ZoneId zoneId = null;

            // check if the cursor is already wrapped first
            if (response.hasCursor()) {
                Tuple<Cursor, ZoneId> tuple = Cursors.decodeFromStringWithZone(response.cursor());
                cursor = tuple.v1();
                zoneId = tuple.v2();
                if (cursor instanceof TextFormatterCursor) {
                    formatter = ((TextFormatterCursor) cursor).getFormatter();
                }
            }

            // if there are headers available, it means it's the first request
            // so initialize the underlying formatter and wrap it in the cursor
            if (response.columns() != null) {
                formatter = new BasicFormatter(response.columns(), response.rows(), TEXT);
                // if there's a cursor, wrap the formatter in it
                if (cursor != null) {
                    response.cursor(Cursors.encodeToString(new TextFormatterCursor(cursor, formatter), zoneId));
                }
                // format with header
                return formatter.formatWithHeader(response.columns(), response.rows());
            }
            else {
                // should be initialized (wrapped by the cursor)
                if (formatter != null) {
                    // format without header
                    return formatter.formatWithoutHeader(response.rows());
                }
            }
            // if this code is reached, it means it's a next page without cursor wrapping
            throw new SqlIllegalArgumentException("Cannot find text formatter - this is likely a bug");
        }

        @Override
<<<<<<< HEAD
        public String formatPathParameter() {
=======
        public String queryParameter() {
>>>>>>> b908bfeb
            return FORMAT_TEXT;
        }

        @Override
        String contentType() {
            return CONTENT_TYPE_TXT;
        }

        @Override
        protected Character delimiter() {
            throw new UnsupportedOperationException();
        }

        @Override
        protected String eol() {
            throw new UnsupportedOperationException();
        }

        @Override
<<<<<<< HEAD
        public Set<Tuple<String, Map<String,String>>> mediaTypeMappings() {
            return Set.of(
                Tuple.tuple(CONTENT_TYPE_TXT,
                    Map.of("header", "present|absent", "charset", "utf-8")));
=======
        public Set<HeaderValue> headerValues() {
            return Set.of(
                new HeaderValue(CONTENT_TYPE_TXT,
                    Map.of("header", "present|absent")),
                new HeaderValue(VENDOR_CONTENT_TYPE_TXT,
                    Map.of("header", "present|absent", COMPATIBLE_WITH_PARAMETER_NAME, VERSION_PATTERN)));
>>>>>>> b908bfeb
        }

    },

    /**
     * Comma Separated Values implementation.
     *
     * Based on:
     * https://tools.ietf.org/html/rfc4180
     * https://www.iana.org/assignments/media-types/text/csv
     * https://www.w3.org/TR/sparql11-results-csv-tsv/
     *
     */
    CSV() {
        @Override
        protected Character delimiter() {
            return ',';
        }

        @Override
        protected String eol() {
            //CRLF
            return "\r\n";
        }

        @Override
<<<<<<< HEAD
        public String formatPathParameter() {
=======
        public String queryParameter() {
>>>>>>> b908bfeb
            return FORMAT_CSV;
        }

        @Override
        String contentType() {
            return CONTENT_TYPE_CSV;
        }

        @Override
        String contentType(RestRequest request) {
            return contentType() + "; charset=utf-8; " +
                URL_PARAM_HEADER + "=" + (hasHeader(request) ? PARAM_HEADER_PRESENT : PARAM_HEADER_ABSENT);
        }

        @Override
        protected Character delimiter(RestRequest request) {
            String delimiterParam = request.param(URL_PARAM_DELIMITER);
            if (delimiterParam == null) {
                return delimiter();
            }
            delimiterParam = URLDecoder.decode(delimiterParam, StandardCharsets.UTF_8);
            if (delimiterParam.length() != 1) {
                throw new IllegalArgumentException("invalid " +
                    (delimiterParam.length() > 0 ? "multi-character" : "empty") + " delimiter [" + delimiterParam + "]");
            }
            Character delimiter = delimiterParam.charAt(0);
            switch (delimiter) {
                case '"':
                case '\n':
                case '\r':
                    throw new IllegalArgumentException("illegal reserved character specified as delimiter [" + delimiter + "]");
                case '\t':
                    throw new IllegalArgumentException("illegal delimiter [TAB] specified as delimiter for the [csv] format; " +
                        "choose the [tsv] format instead");
            }
            return delimiter;
        }

        @Override
        String maybeEscape(String value, Character delimiter) {
            boolean needsEscaping = false;

            for (int i = 0; i < value.length(); i++) {
                char c = value.charAt(i);
                if (c == '"' || c == '\n' || c == '\r' || c == delimiter) {
                    needsEscaping = true;
                    break;
                }
            }

            if (needsEscaping) {
                StringBuilder sb = new StringBuilder();

                sb.append('"');
                for (int i = 0; i < value.length(); i++) {
                    char c = value.charAt(i);
                    if (value.charAt(i) == '"') {
                        sb.append('"');
                    }
                    sb.append(c);
                }
                sb.append('"');
                value = sb.toString();
            }

            return value;
        }

        @Override
        boolean hasHeader(RestRequest request) {
            String header = request.param(URL_PARAM_HEADER);
            if (header == null) {
                List<String> values = request.getAllHeaderValues("Accept");
                if (values != null) {
                    // header values are separated by `;` so try breaking it down
                    for (String value : values) {
                        String[] params = Strings.tokenizeToStringArray(value, ";");
                        for (String param : params) {
                            if (param.toLowerCase(Locale.ROOT).equals(URL_PARAM_HEADER + "=" + PARAM_HEADER_ABSENT)) {
                                return false;
                            }
                        }
                    }
                }
                return true;
            } else {
                return !header.toLowerCase(Locale.ROOT).equals(PARAM_HEADER_ABSENT);
            }
        }

        @Override
<<<<<<< HEAD
        public  Set<Tuple<String, Map<String,String>>> mediaTypeMappings() {
            return Set.of(
                Tuple.tuple(CONTENT_TYPE_CSV,
                    Map.of("header", "present|absent", "charset", "utf-8",
                        "delimiter", ".+")));// more detailed parsing is in TextFormat.CSV#delimiter
=======
        public Set<HeaderValue> headerValues() {
            return Set.of(
                new HeaderValue(CONTENT_TYPE_CSV,
                    Map.of("header", "present|absent","delimiter", ".+")),// more detailed parsing is in TextFormat.CSV#delimiter
                new HeaderValue(VENDOR_CONTENT_TYPE_CSV,
                    Map.of("header", "present|absent","delimiter", ".+", COMPATIBLE_WITH_PARAMETER_NAME, VERSION_PATTERN)));
>>>>>>> b908bfeb
        }
    },


    TSV() {
        @Override
        protected Character delimiter() {
            return '\t';
        }

        @Override
        protected String eol() {
            // only LF
            return "\n";
        }

        @Override
<<<<<<< HEAD
        public String formatPathParameter() {
=======
        public String queryParameter() {
>>>>>>> b908bfeb
            return FORMAT_TSV;
        }

        @Override
        String contentType() {
            return CONTENT_TYPE_TSV;
        }

        @Override
        String contentType(RestRequest request) {
            return contentType() + "; charset=utf-8";
        }

        @Override
        String maybeEscape(String value, Character __) {
            StringBuilder sb = new StringBuilder();

            for (int i = 0; i < value.length(); i++) {
                char c = value.charAt(i);
                switch (c) {
                    case '\n' :
                        sb.append("\\n");
                        break;
                    case '\t' :
                        sb.append("\\t");
                        break;
                    default:
                        sb.append(c);
                }
            }

            return sb.toString();
        }

        @Override
<<<<<<< HEAD
        public  Set<Tuple<String, Map<String,String>>> mediaTypeMappings() {
            return Set.of(
                Tuple.tuple(CONTENT_TYPE_TSV,
                    Map.of("header", "present|absent", "charset", "utf-8")));
=======
        public Set<HeaderValue> headerValues() {
            return Set.of(
                new HeaderValue(CONTENT_TYPE_TSV, Map.of("header", "present|absent")),
                new HeaderValue(VENDOR_CONTENT_TYPE_TSV,
                    Map.of("header", "present|absent", COMPATIBLE_WITH_PARAMETER_NAME, VERSION_PATTERN)));
>>>>>>> b908bfeb
        }
    };

    private static final String FORMAT_TEXT = "txt";
    private static final String FORMAT_CSV = "csv";
    private static final String FORMAT_TSV = "tsv";
    private static final String CONTENT_TYPE_TXT = "text/plain";
    private static final String VENDOR_CONTENT_TYPE_TXT = "text/vnd.elasticsearch+plain";
    private static final String CONTENT_TYPE_CSV = "text/csv";
    private static final String VENDOR_CONTENT_TYPE_CSV = "text/vnd.elasticsearch+csv";
    private static final String CONTENT_TYPE_TSV = "text/tab-separated-values";
    private static final String VENDOR_CONTENT_TYPE_TSV = "text/vnd.elasticsearch+tab-separated-values";
    private static final String URL_PARAM_HEADER = "header";
    private static final String PARAM_HEADER_ABSENT = "absent";
    private static final String PARAM_HEADER_PRESENT = "present";

    String format(RestRequest request, SqlQueryResponse response) {
        StringBuilder sb = new StringBuilder();

        // if the header is requested (and the column info is present - namely it's the first page) return the info
        if (hasHeader(request) && response.columns() != null) {
            row(sb, response.columns(), ColumnInfo::name, delimiter(request));
        }

        for (List<Object> row : response.rows()) {
            row(sb, row, f -> f instanceof ZonedDateTime ? DateUtils.toString((ZonedDateTime) f) : Objects.toString(f, StringUtils.EMPTY),
                delimiter(request));
        }

        return sb.toString();
    }

    boolean hasHeader(RestRequest request) {
        return true;
    }

    /**
     * Formal IANA mime type.
     */
    abstract String contentType();

    /**
     * Content type depending on the request.
     * Might be used by some formatters (like CSV) to specify certain metadata like
     * whether the header is returned or not.
     */
    String contentType(RestRequest request) {
        return contentType();
    }

    // utility method for consuming a row.
    <F> void row(StringBuilder sb, List<F> row, Function<F, String> toString, Character delimiter) {
        for (int i = 0; i < row.size(); i++) {
            sb.append(maybeEscape(toString.apply(row.get(i)), delimiter));
            if (i < row.size() - 1) {
                sb.append(delimiter);
            }
        }
        sb.append(eol());
    }

    /**
     * Delimiter between fields
     */
    protected abstract Character delimiter();

    protected Character delimiter(RestRequest request) {
        return delimiter();
    }

    /**
     * String indicating end-of-line or row.
     */
    protected abstract String eol();

    /**
     * Method used for escaping (if needed) a given value.
     */
    String maybeEscape(String value, Character delimiter) {
        return value;
    }
}<|MERGE_RESOLUTION|>--- conflicted
+++ resolved
@@ -85,11 +85,7 @@
         }
 
         @Override
-<<<<<<< HEAD
-        public String formatPathParameter() {
-=======
         public String queryParameter() {
->>>>>>> b908bfeb
             return FORMAT_TEXT;
         }
 
@@ -109,19 +105,12 @@
         }
 
         @Override
-<<<<<<< HEAD
-        public Set<Tuple<String, Map<String,String>>> mediaTypeMappings() {
-            return Set.of(
-                Tuple.tuple(CONTENT_TYPE_TXT,
-                    Map.of("header", "present|absent", "charset", "utf-8")));
-=======
         public Set<HeaderValue> headerValues() {
             return Set.of(
                 new HeaderValue(CONTENT_TYPE_TXT,
                     Map.of("header", "present|absent")),
                 new HeaderValue(VENDOR_CONTENT_TYPE_TXT,
                     Map.of("header", "present|absent", COMPATIBLE_WITH_PARAMETER_NAME, VERSION_PATTERN)));
->>>>>>> b908bfeb
         }
 
     },
@@ -148,11 +137,7 @@
         }
 
         @Override
-<<<<<<< HEAD
-        public String formatPathParameter() {
-=======
         public String queryParameter() {
->>>>>>> b908bfeb
             return FORMAT_CSV;
         }
 
@@ -244,20 +229,12 @@
         }
 
         @Override
-<<<<<<< HEAD
-        public  Set<Tuple<String, Map<String,String>>> mediaTypeMappings() {
-            return Set.of(
-                Tuple.tuple(CONTENT_TYPE_CSV,
-                    Map.of("header", "present|absent", "charset", "utf-8",
-                        "delimiter", ".+")));// more detailed parsing is in TextFormat.CSV#delimiter
-=======
         public Set<HeaderValue> headerValues() {
             return Set.of(
                 new HeaderValue(CONTENT_TYPE_CSV,
                     Map.of("header", "present|absent","delimiter", ".+")),// more detailed parsing is in TextFormat.CSV#delimiter
                 new HeaderValue(VENDOR_CONTENT_TYPE_CSV,
                     Map.of("header", "present|absent","delimiter", ".+", COMPATIBLE_WITH_PARAMETER_NAME, VERSION_PATTERN)));
->>>>>>> b908bfeb
         }
     },
 
@@ -275,11 +252,7 @@
         }
 
         @Override
-<<<<<<< HEAD
-        public String formatPathParameter() {
-=======
         public String queryParameter() {
->>>>>>> b908bfeb
             return FORMAT_TSV;
         }
 
@@ -315,18 +288,11 @@
         }
 
         @Override
-<<<<<<< HEAD
-        public  Set<Tuple<String, Map<String,String>>> mediaTypeMappings() {
-            return Set.of(
-                Tuple.tuple(CONTENT_TYPE_TSV,
-                    Map.of("header", "present|absent", "charset", "utf-8")));
-=======
         public Set<HeaderValue> headerValues() {
             return Set.of(
                 new HeaderValue(CONTENT_TYPE_TSV, Map.of("header", "present|absent")),
                 new HeaderValue(VENDOR_CONTENT_TYPE_TSV,
                     Map.of("header", "present|absent", COMPATIBLE_WITH_PARAMETER_NAME, VERSION_PATTERN)));
->>>>>>> b908bfeb
         }
     };
 
