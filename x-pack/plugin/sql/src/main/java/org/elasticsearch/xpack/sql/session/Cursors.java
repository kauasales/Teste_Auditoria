--- conflicted
+++ resolved
@@ -122,13 +122,8 @@
     public static Tuple<Cursor, ZoneId> decodeFromStringWithZone(String base64, NamedWriteableRegistry writeableRegistry) {
         return internalDecodeFromStringWithZone(base64, new NamedWriteableRegistry(List.of()) {
             @Override
-<<<<<<< HEAD
             public <T> Map<Symbol, Writeable.Reader<?>> getReaders(Class<T> categoryClass) {
-                try {
-=======
-            public <T> Map<String, Writeable.Reader<?>> getReaders(Class<T> categoryClass) {
                 if (writeableRegistry.hasReaders(categoryClass)) {
->>>>>>> 223e7f82
                     return writeableRegistry.getReaders(categoryClass);
                 } else {
                     return WRITEABLE_REGISTRY.getReaders(categoryClass);
@@ -136,13 +131,8 @@
             }
 
             @Override
-<<<<<<< HEAD
             public <T> Writeable.Reader<? extends T> getReader(Class<T> categoryClass, Symbol name) {
-                try {
-=======
-            public <T> Writeable.Reader<? extends T> getReader(Class<T> categoryClass, String name) {
                 if (writeableRegistry.hasReaders(categoryClass)) {
->>>>>>> 223e7f82
                     return writeableRegistry.getReader(categoryClass, name);
                 } else {
                     return WRITEABLE_REGISTRY.getReader(categoryClass, name);
