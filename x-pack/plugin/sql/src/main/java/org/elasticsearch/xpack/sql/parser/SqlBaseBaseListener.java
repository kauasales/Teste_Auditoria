// ANTLR GENERATED CODE: DO NOT EDIT
package org.elasticsearch.xpack.sql.parser;

import org.antlr.v4.runtime.ParserRuleContext;
import org.antlr.v4.runtime.tree.ErrorNode;
import org.antlr.v4.runtime.tree.TerminalNode;

/**
 * This class provides an empty implementation of {@link SqlBaseListener},
 * which can be extended to create a listener which only needs to handle a subset
 * of the available methods.
 */
class SqlBaseBaseListener implements SqlBaseListener {
    /**
     * {@inheritDoc}
     *
     * <p>The default implementation does nothing.</p>
     */
    @Override
    public void enterSingleStatement(SqlBaseParser.SingleStatementContext ctx) {}

    /**
     * {@inheritDoc}
     *
     * <p>The default implementation does nothing.</p>
     */
    @Override
    public void exitSingleStatement(SqlBaseParser.SingleStatementContext ctx) {}

    /**
     * {@inheritDoc}
     *
     * <p>The default implementation does nothing.</p>
     */
    @Override
    public void enterSingleExpression(SqlBaseParser.SingleExpressionContext ctx) {}

    /**
     * {@inheritDoc}
     *
     * <p>The default implementation does nothing.</p>
     */
    @Override
    public void exitSingleExpression(SqlBaseParser.SingleExpressionContext ctx) {}

    /**
     * {@inheritDoc}
     *
     * <p>The default implementation does nothing.</p>
     */
    @Override
    public void enterStatementDefault(SqlBaseParser.StatementDefaultContext ctx) {}

    /**
     * {@inheritDoc}
     *
     * <p>The default implementation does nothing.</p>
     */
    @Override
    public void exitStatementDefault(SqlBaseParser.StatementDefaultContext ctx) {}

    /**
     * {@inheritDoc}
     *
     * <p>The default implementation does nothing.</p>
     */
    @Override
    public void enterExplain(SqlBaseParser.ExplainContext ctx) {}

    /**
     * {@inheritDoc}
     *
     * <p>The default implementation does nothing.</p>
     */
    @Override
    public void exitExplain(SqlBaseParser.ExplainContext ctx) {}

    /**
     * {@inheritDoc}
     *
     * <p>The default implementation does nothing.</p>
     */
    @Override
    public void enterDebug(SqlBaseParser.DebugContext ctx) {}

    /**
     * {@inheritDoc}
     *
     * <p>The default implementation does nothing.</p>
     */
    @Override
    public void exitDebug(SqlBaseParser.DebugContext ctx) {}

    /**
     * {@inheritDoc}
     *
     * <p>The default implementation does nothing.</p>
     */
    @Override
    public void enterShowTables(SqlBaseParser.ShowTablesContext ctx) {}

    /**
     * {@inheritDoc}
     *
     * <p>The default implementation does nothing.</p>
     */
    @Override
    public void exitShowTables(SqlBaseParser.ShowTablesContext ctx) {}

    /**
     * {@inheritDoc}
     *
     * <p>The default implementation does nothing.</p>
     */
    @Override
    public void enterShowColumns(SqlBaseParser.ShowColumnsContext ctx) {}

    /**
     * {@inheritDoc}
     *
     * <p>The default implementation does nothing.</p>
     */
    @Override
    public void exitShowColumns(SqlBaseParser.ShowColumnsContext ctx) {}

    /**
     * {@inheritDoc}
     *
     * <p>The default implementation does nothing.</p>
     */
    @Override
    public void enterShowFunctions(SqlBaseParser.ShowFunctionsContext ctx) {}

    /**
     * {@inheritDoc}
     *
     * <p>The default implementation does nothing.</p>
     */
    @Override
    public void exitShowFunctions(SqlBaseParser.ShowFunctionsContext ctx) {}

    /**
     * {@inheritDoc}
     *
     * <p>The default implementation does nothing.</p>
     */
    @Override
    public void enterShowSchemas(SqlBaseParser.ShowSchemasContext ctx) {}

    /**
     * {@inheritDoc}
     *
     * <p>The default implementation does nothing.</p>
     */
    @Override
    public void exitShowSchemas(SqlBaseParser.ShowSchemasContext ctx) {}

    /**
     * {@inheritDoc}
     *
     * <p>The default implementation does nothing.</p>
     */
    @Override
<<<<<<< HEAD
=======
    public void enterShowCatalogs(SqlBaseParser.ShowCatalogsContext ctx) {}

    /**
     * {@inheritDoc}
     *
     * <p>The default implementation does nothing.</p>
     */
    @Override
    public void exitShowCatalogs(SqlBaseParser.ShowCatalogsContext ctx) {}

    /**
     * {@inheritDoc}
     *
     * <p>The default implementation does nothing.</p>
     */
    @Override
>>>>>>> d90fa4eb
    public void enterSysTables(SqlBaseParser.SysTablesContext ctx) {}

    /**
     * {@inheritDoc}
     *
     * <p>The default implementation does nothing.</p>
     */
    @Override
    public void exitSysTables(SqlBaseParser.SysTablesContext ctx) {}

    /**
     * {@inheritDoc}
     *
     * <p>The default implementation does nothing.</p>
     */
    @Override
    public void enterSysColumns(SqlBaseParser.SysColumnsContext ctx) {}

    /**
     * {@inheritDoc}
     *
     * <p>The default implementation does nothing.</p>
     */
    @Override
    public void exitSysColumns(SqlBaseParser.SysColumnsContext ctx) {}

    /**
     * {@inheritDoc}
     *
     * <p>The default implementation does nothing.</p>
     */
    @Override
    public void enterSysTypes(SqlBaseParser.SysTypesContext ctx) {}

    /**
     * {@inheritDoc}
     *
     * <p>The default implementation does nothing.</p>
     */
    @Override
    public void exitSysTypes(SqlBaseParser.SysTypesContext ctx) {}

    /**
     * {@inheritDoc}
     *
     * <p>The default implementation does nothing.</p>
     */
    @Override
    public void enterQuery(SqlBaseParser.QueryContext ctx) {}

    /**
     * {@inheritDoc}
     *
     * <p>The default implementation does nothing.</p>
     */
    @Override
    public void exitQuery(SqlBaseParser.QueryContext ctx) {}

    /**
     * {@inheritDoc}
     *
     * <p>The default implementation does nothing.</p>
     */
    @Override
    public void enterQueryNoWith(SqlBaseParser.QueryNoWithContext ctx) {}

    /**
     * {@inheritDoc}
     *
     * <p>The default implementation does nothing.</p>
     */
    @Override
    public void exitQueryNoWith(SqlBaseParser.QueryNoWithContext ctx) {}

    /**
     * {@inheritDoc}
     *
     * <p>The default implementation does nothing.</p>
     */
    @Override
    public void enterLimitClause(SqlBaseParser.LimitClauseContext ctx) {}

    /**
     * {@inheritDoc}
     *
     * <p>The default implementation does nothing.</p>
     */
    @Override
    public void exitLimitClause(SqlBaseParser.LimitClauseContext ctx) {}

    /**
     * {@inheritDoc}
     *
     * <p>The default implementation does nothing.</p>
     */
    @Override
    public void enterQueryPrimaryDefault(SqlBaseParser.QueryPrimaryDefaultContext ctx) {}

    /**
     * {@inheritDoc}
     *
     * <p>The default implementation does nothing.</p>
     */
    @Override
    public void exitQueryPrimaryDefault(SqlBaseParser.QueryPrimaryDefaultContext ctx) {}

    /**
     * {@inheritDoc}
     *
     * <p>The default implementation does nothing.</p>
     */
    @Override
    public void enterSubquery(SqlBaseParser.SubqueryContext ctx) {}

    /**
     * {@inheritDoc}
     *
     * <p>The default implementation does nothing.</p>
     */
    @Override
    public void exitSubquery(SqlBaseParser.SubqueryContext ctx) {}

    /**
     * {@inheritDoc}
     *
     * <p>The default implementation does nothing.</p>
     */
    @Override
    public void enterOrderBy(SqlBaseParser.OrderByContext ctx) {}

    /**
     * {@inheritDoc}
     *
     * <p>The default implementation does nothing.</p>
     */
    @Override
    public void exitOrderBy(SqlBaseParser.OrderByContext ctx) {}

    /**
     * {@inheritDoc}
     *
     * <p>The default implementation does nothing.</p>
     */
    @Override
    public void enterQuerySpecification(SqlBaseParser.QuerySpecificationContext ctx) {}

    /**
     * {@inheritDoc}
     *
     * <p>The default implementation does nothing.</p>
     */
    @Override
    public void exitQuerySpecification(SqlBaseParser.QuerySpecificationContext ctx) {}

    /**
     * {@inheritDoc}
     *
     * <p>The default implementation does nothing.</p>
     */
    @Override
    public void enterFromClause(SqlBaseParser.FromClauseContext ctx) {}

    /**
     * {@inheritDoc}
     *
     * <p>The default implementation does nothing.</p>
     */
    @Override
    public void exitFromClause(SqlBaseParser.FromClauseContext ctx) {}

    /**
     * {@inheritDoc}
     *
     * <p>The default implementation does nothing.</p>
     */
    @Override
    public void enterGroupBy(SqlBaseParser.GroupByContext ctx) {}

    /**
     * {@inheritDoc}
     *
     * <p>The default implementation does nothing.</p>
     */
    @Override
    public void exitGroupBy(SqlBaseParser.GroupByContext ctx) {}

    /**
     * {@inheritDoc}
     *
     * <p>The default implementation does nothing.</p>
     */
    @Override
    public void enterSingleGroupingSet(SqlBaseParser.SingleGroupingSetContext ctx) {}

    /**
     * {@inheritDoc}
     *
     * <p>The default implementation does nothing.</p>
     */
    @Override
    public void exitSingleGroupingSet(SqlBaseParser.SingleGroupingSetContext ctx) {}

    /**
     * {@inheritDoc}
     *
     * <p>The default implementation does nothing.</p>
     */
    @Override
    public void enterGroupingExpressions(SqlBaseParser.GroupingExpressionsContext ctx) {}

    /**
     * {@inheritDoc}
     *
     * <p>The default implementation does nothing.</p>
     */
    @Override
    public void exitGroupingExpressions(SqlBaseParser.GroupingExpressionsContext ctx) {}

    /**
     * {@inheritDoc}
     *
     * <p>The default implementation does nothing.</p>
     */
    @Override
    public void enterNamedQuery(SqlBaseParser.NamedQueryContext ctx) {}

    /**
     * {@inheritDoc}
     *
     * <p>The default implementation does nothing.</p>
     */
    @Override
    public void exitNamedQuery(SqlBaseParser.NamedQueryContext ctx) {}

    /**
     * {@inheritDoc}
     *
     * <p>The default implementation does nothing.</p>
     */
    @Override
    public void enterTopClause(SqlBaseParser.TopClauseContext ctx) {}

    /**
     * {@inheritDoc}
     *
     * <p>The default implementation does nothing.</p>
     */
    @Override
    public void exitTopClause(SqlBaseParser.TopClauseContext ctx) {}

    /**
     * {@inheritDoc}
     *
     * <p>The default implementation does nothing.</p>
     */
    @Override
    public void enterSetQuantifier(SqlBaseParser.SetQuantifierContext ctx) {}

    /**
     * {@inheritDoc}
     *
     * <p>The default implementation does nothing.</p>
     */
    @Override
    public void exitSetQuantifier(SqlBaseParser.SetQuantifierContext ctx) {}

    /**
     * {@inheritDoc}
     *
     * <p>The default implementation does nothing.</p>
     */
    @Override
    public void enterSelectItems(SqlBaseParser.SelectItemsContext ctx) {}

    /**
     * {@inheritDoc}
     *
     * <p>The default implementation does nothing.</p>
     */
    @Override
    public void exitSelectItems(SqlBaseParser.SelectItemsContext ctx) {}

    /**
     * {@inheritDoc}
     *
     * <p>The default implementation does nothing.</p>
     */
    @Override
    public void enterSelectExpression(SqlBaseParser.SelectExpressionContext ctx) {}

    /**
     * {@inheritDoc}
     *
     * <p>The default implementation does nothing.</p>
     */
    @Override
    public void exitSelectExpression(SqlBaseParser.SelectExpressionContext ctx) {}

    /**
     * {@inheritDoc}
     *
     * <p>The default implementation does nothing.</p>
     */
    @Override
    public void enterRelation(SqlBaseParser.RelationContext ctx) {}

    /**
     * {@inheritDoc}
     *
     * <p>The default implementation does nothing.</p>
     */
    @Override
    public void exitRelation(SqlBaseParser.RelationContext ctx) {}

    /**
     * {@inheritDoc}
     *
     * <p>The default implementation does nothing.</p>
     */
    @Override
    public void enterJoinRelation(SqlBaseParser.JoinRelationContext ctx) {}

    /**
     * {@inheritDoc}
     *
     * <p>The default implementation does nothing.</p>
     */
    @Override
    public void exitJoinRelation(SqlBaseParser.JoinRelationContext ctx) {}

    /**
     * {@inheritDoc}
     *
     * <p>The default implementation does nothing.</p>
     */
    @Override
    public void enterJoinType(SqlBaseParser.JoinTypeContext ctx) {}

    /**
     * {@inheritDoc}
     *
     * <p>The default implementation does nothing.</p>
     */
    @Override
    public void exitJoinType(SqlBaseParser.JoinTypeContext ctx) {}

    /**
     * {@inheritDoc}
     *
     * <p>The default implementation does nothing.</p>
     */
    @Override
    public void enterJoinCriteria(SqlBaseParser.JoinCriteriaContext ctx) {}

    /**
     * {@inheritDoc}
     *
     * <p>The default implementation does nothing.</p>
     */
    @Override
    public void exitJoinCriteria(SqlBaseParser.JoinCriteriaContext ctx) {}

    /**
     * {@inheritDoc}
     *
     * <p>The default implementation does nothing.</p>
     */
    @Override
    public void enterTableName(SqlBaseParser.TableNameContext ctx) {}

    /**
     * {@inheritDoc}
     *
     * <p>The default implementation does nothing.</p>
     */
    @Override
    public void exitTableName(SqlBaseParser.TableNameContext ctx) {}

    /**
     * {@inheritDoc}
     *
     * <p>The default implementation does nothing.</p>
     */
    @Override
    public void enterAliasedQuery(SqlBaseParser.AliasedQueryContext ctx) {}

    /**
     * {@inheritDoc}
     *
     * <p>The default implementation does nothing.</p>
     */
    @Override
    public void exitAliasedQuery(SqlBaseParser.AliasedQueryContext ctx) {}

    /**
     * {@inheritDoc}
     *
     * <p>The default implementation does nothing.</p>
     */
    @Override
    public void enterAliasedRelation(SqlBaseParser.AliasedRelationContext ctx) {}

    /**
     * {@inheritDoc}
     *
     * <p>The default implementation does nothing.</p>
     */
    @Override
    public void exitAliasedRelation(SqlBaseParser.AliasedRelationContext ctx) {}

    /**
     * {@inheritDoc}
     *
     * <p>The default implementation does nothing.</p>
     */
    @Override
    public void enterPivotClause(SqlBaseParser.PivotClauseContext ctx) {}

    /**
     * {@inheritDoc}
     *
     * <p>The default implementation does nothing.</p>
     */
    @Override
    public void exitPivotClause(SqlBaseParser.PivotClauseContext ctx) {}

    /**
     * {@inheritDoc}
     *
     * <p>The default implementation does nothing.</p>
     */
    @Override
    public void enterPivotArgs(SqlBaseParser.PivotArgsContext ctx) {}

    /**
     * {@inheritDoc}
     *
     * <p>The default implementation does nothing.</p>
     */
    @Override
    public void exitPivotArgs(SqlBaseParser.PivotArgsContext ctx) {}

    /**
     * {@inheritDoc}
     *
     * <p>The default implementation does nothing.</p>
     */
    @Override
    public void enterNamedValueExpression(SqlBaseParser.NamedValueExpressionContext ctx) {}

    /**
     * {@inheritDoc}
     *
     * <p>The default implementation does nothing.</p>
     */
    @Override
    public void exitNamedValueExpression(SqlBaseParser.NamedValueExpressionContext ctx) {}

    /**
     * {@inheritDoc}
     *
     * <p>The default implementation does nothing.</p>
     */
    @Override
    public void enterExpression(SqlBaseParser.ExpressionContext ctx) {}

    /**
     * {@inheritDoc}
     *
     * <p>The default implementation does nothing.</p>
     */
    @Override
    public void exitExpression(SqlBaseParser.ExpressionContext ctx) {}

    /**
     * {@inheritDoc}
     *
     * <p>The default implementation does nothing.</p>
     */
    @Override
    public void enterLogicalNot(SqlBaseParser.LogicalNotContext ctx) {}

    /**
     * {@inheritDoc}
     *
     * <p>The default implementation does nothing.</p>
     */
    @Override
    public void exitLogicalNot(SqlBaseParser.LogicalNotContext ctx) {}

    /**
     * {@inheritDoc}
     *
     * <p>The default implementation does nothing.</p>
     */
    @Override
    public void enterStringQuery(SqlBaseParser.StringQueryContext ctx) {}

    /**
     * {@inheritDoc}
     *
     * <p>The default implementation does nothing.</p>
     */
    @Override
    public void exitStringQuery(SqlBaseParser.StringQueryContext ctx) {}

    /**
     * {@inheritDoc}
     *
     * <p>The default implementation does nothing.</p>
     */
    @Override
    public void enterBooleanDefault(SqlBaseParser.BooleanDefaultContext ctx) {}

    /**
     * {@inheritDoc}
     *
     * <p>The default implementation does nothing.</p>
     */
    @Override
    public void exitBooleanDefault(SqlBaseParser.BooleanDefaultContext ctx) {}

    /**
     * {@inheritDoc}
     *
     * <p>The default implementation does nothing.</p>
     */
    @Override
    public void enterExists(SqlBaseParser.ExistsContext ctx) {}

    /**
     * {@inheritDoc}
     *
     * <p>The default implementation does nothing.</p>
     */
    @Override
    public void exitExists(SqlBaseParser.ExistsContext ctx) {}

    /**
     * {@inheritDoc}
     *
     * <p>The default implementation does nothing.</p>
     */
    @Override
    public void enterMultiMatchQuery(SqlBaseParser.MultiMatchQueryContext ctx) {}

    /**
     * {@inheritDoc}
     *
     * <p>The default implementation does nothing.</p>
     */
    @Override
    public void exitMultiMatchQuery(SqlBaseParser.MultiMatchQueryContext ctx) {}

    /**
     * {@inheritDoc}
     *
     * <p>The default implementation does nothing.</p>
     */
    @Override
    public void enterMatchQuery(SqlBaseParser.MatchQueryContext ctx) {}

    /**
     * {@inheritDoc}
     *
     * <p>The default implementation does nothing.</p>
     */
    @Override
    public void exitMatchQuery(SqlBaseParser.MatchQueryContext ctx) {}

    /**
     * {@inheritDoc}
     *
     * <p>The default implementation does nothing.</p>
     */
    @Override
    public void enterLogicalBinary(SqlBaseParser.LogicalBinaryContext ctx) {}

    /**
     * {@inheritDoc}
     *
     * <p>The default implementation does nothing.</p>
     */
    @Override
    public void exitLogicalBinary(SqlBaseParser.LogicalBinaryContext ctx) {}

    /**
     * {@inheritDoc}
     *
     * <p>The default implementation does nothing.</p>
     */
    @Override
    public void enterMatchQueryOptions(SqlBaseParser.MatchQueryOptionsContext ctx) {}

    /**
     * {@inheritDoc}
     *
     * <p>The default implementation does nothing.</p>
     */
    @Override
    public void exitMatchQueryOptions(SqlBaseParser.MatchQueryOptionsContext ctx) {}

    /**
     * {@inheritDoc}
     *
     * <p>The default implementation does nothing.</p>
     */
    @Override
    public void enterPredicated(SqlBaseParser.PredicatedContext ctx) {}

    /**
     * {@inheritDoc}
     *
     * <p>The default implementation does nothing.</p>
     */
    @Override
    public void exitPredicated(SqlBaseParser.PredicatedContext ctx) {}

    /**
     * {@inheritDoc}
     *
     * <p>The default implementation does nothing.</p>
     */
    @Override
    public void enterPredicate(SqlBaseParser.PredicateContext ctx) {}

    /**
     * {@inheritDoc}
     *
     * <p>The default implementation does nothing.</p>
     */
    @Override
    public void exitPredicate(SqlBaseParser.PredicateContext ctx) {}

    /**
     * {@inheritDoc}
     *
     * <p>The default implementation does nothing.</p>
     */
    @Override
    public void enterLikePattern(SqlBaseParser.LikePatternContext ctx) {}

    /**
     * {@inheritDoc}
     *
     * <p>The default implementation does nothing.</p>
     */
    @Override
    public void exitLikePattern(SqlBaseParser.LikePatternContext ctx) {}

    /**
     * {@inheritDoc}
     *
     * <p>The default implementation does nothing.</p>
     */
    @Override
    public void enterPattern(SqlBaseParser.PatternContext ctx) {}

    /**
     * {@inheritDoc}
     *
     * <p>The default implementation does nothing.</p>
     */
    @Override
    public void exitPattern(SqlBaseParser.PatternContext ctx) {}

    /**
     * {@inheritDoc}
     *
     * <p>The default implementation does nothing.</p>
     */
    @Override
    public void enterPatternEscape(SqlBaseParser.PatternEscapeContext ctx) {}

    /**
     * {@inheritDoc}
     *
     * <p>The default implementation does nothing.</p>
     */
    @Override
    public void exitPatternEscape(SqlBaseParser.PatternEscapeContext ctx) {}

    /**
     * {@inheritDoc}
     *
     * <p>The default implementation does nothing.</p>
     */
    @Override
    public void enterValueExpressionDefault(SqlBaseParser.ValueExpressionDefaultContext ctx) {}

    /**
     * {@inheritDoc}
     *
     * <p>The default implementation does nothing.</p>
     */
    @Override
    public void exitValueExpressionDefault(SqlBaseParser.ValueExpressionDefaultContext ctx) {}

    /**
     * {@inheritDoc}
     *
     * <p>The default implementation does nothing.</p>
     */
    @Override
    public void enterComparison(SqlBaseParser.ComparisonContext ctx) {}

    /**
     * {@inheritDoc}
     *
     * <p>The default implementation does nothing.</p>
     */
    @Override
    public void exitComparison(SqlBaseParser.ComparisonContext ctx) {}

    /**
     * {@inheritDoc}
     *
     * <p>The default implementation does nothing.</p>
     */
    @Override
    public void enterArithmeticBinary(SqlBaseParser.ArithmeticBinaryContext ctx) {}

    /**
     * {@inheritDoc}
     *
     * <p>The default implementation does nothing.</p>
     */
    @Override
    public void exitArithmeticBinary(SqlBaseParser.ArithmeticBinaryContext ctx) {}

    /**
     * {@inheritDoc}
     *
     * <p>The default implementation does nothing.</p>
     */
    @Override
    public void enterArithmeticUnary(SqlBaseParser.ArithmeticUnaryContext ctx) {}

    /**
     * {@inheritDoc}
     *
     * <p>The default implementation does nothing.</p>
     */
    @Override
    public void exitArithmeticUnary(SqlBaseParser.ArithmeticUnaryContext ctx) {}

    /**
     * {@inheritDoc}
     *
     * <p>The default implementation does nothing.</p>
     */
    @Override
    public void enterDereference(SqlBaseParser.DereferenceContext ctx) {}

    /**
     * {@inheritDoc}
     *
     * <p>The default implementation does nothing.</p>
     */
    @Override
    public void exitDereference(SqlBaseParser.DereferenceContext ctx) {}

    /**
     * {@inheritDoc}
     *
     * <p>The default implementation does nothing.</p>
     */
    @Override
    public void enterCast(SqlBaseParser.CastContext ctx) {}

    /**
     * {@inheritDoc}
     *
     * <p>The default implementation does nothing.</p>
     */
    @Override
    public void exitCast(SqlBaseParser.CastContext ctx) {}

    /**
     * {@inheritDoc}
     *
     * <p>The default implementation does nothing.</p>
     */
    @Override
    public void enterConstantDefault(SqlBaseParser.ConstantDefaultContext ctx) {}

    /**
     * {@inheritDoc}
     *
     * <p>The default implementation does nothing.</p>
     */
    @Override
    public void exitConstantDefault(SqlBaseParser.ConstantDefaultContext ctx) {}

    /**
     * {@inheritDoc}
     *
     * <p>The default implementation does nothing.</p>
     */
    @Override
    public void enterExtract(SqlBaseParser.ExtractContext ctx) {}

    /**
     * {@inheritDoc}
     *
     * <p>The default implementation does nothing.</p>
     */
    @Override
    public void exitExtract(SqlBaseParser.ExtractContext ctx) {}

    /**
     * {@inheritDoc}
     *
     * <p>The default implementation does nothing.</p>
     */
    @Override
    public void enterParenthesizedExpression(SqlBaseParser.ParenthesizedExpressionContext ctx) {}

    /**
     * {@inheritDoc}
     *
     * <p>The default implementation does nothing.</p>
     */
    @Override
    public void exitParenthesizedExpression(SqlBaseParser.ParenthesizedExpressionContext ctx) {}

    /**
     * {@inheritDoc}
     *
     * <p>The default implementation does nothing.</p>
     */
    @Override
    public void enterStar(SqlBaseParser.StarContext ctx) {}

    /**
     * {@inheritDoc}
     *
     * <p>The default implementation does nothing.</p>
     */
    @Override
    public void exitStar(SqlBaseParser.StarContext ctx) {}

    /**
     * {@inheritDoc}
     *
     * <p>The default implementation does nothing.</p>
     */
    @Override
    public void enterCastOperatorExpression(SqlBaseParser.CastOperatorExpressionContext ctx) {}

    /**
     * {@inheritDoc}
     *
     * <p>The default implementation does nothing.</p>
     */
    @Override
    public void exitCastOperatorExpression(SqlBaseParser.CastOperatorExpressionContext ctx) {}

    /**
     * {@inheritDoc}
     *
     * <p>The default implementation does nothing.</p>
     */
    @Override
    public void enterFunction(SqlBaseParser.FunctionContext ctx) {}

    /**
     * {@inheritDoc}
     *
     * <p>The default implementation does nothing.</p>
     */
    @Override
    public void exitFunction(SqlBaseParser.FunctionContext ctx) {}

    /**
     * {@inheritDoc}
     *
     * <p>The default implementation does nothing.</p>
     */
    @Override
    public void enterCurrentDateTimeFunction(SqlBaseParser.CurrentDateTimeFunctionContext ctx) {}

    /**
     * {@inheritDoc}
     *
     * <p>The default implementation does nothing.</p>
     */
    @Override
    public void exitCurrentDateTimeFunction(SqlBaseParser.CurrentDateTimeFunctionContext ctx) {}

    /**
     * {@inheritDoc}
     *
     * <p>The default implementation does nothing.</p>
     */
    @Override
    public void enterSubqueryExpression(SqlBaseParser.SubqueryExpressionContext ctx) {}

    /**
     * {@inheritDoc}
     *
     * <p>The default implementation does nothing.</p>
     */
    @Override
    public void exitSubqueryExpression(SqlBaseParser.SubqueryExpressionContext ctx) {}

    /**
     * {@inheritDoc}
     *
     * <p>The default implementation does nothing.</p>
     */
    @Override
    public void enterCase(SqlBaseParser.CaseContext ctx) {}

    /**
     * {@inheritDoc}
     *
     * <p>The default implementation does nothing.</p>
     */
    @Override
    public void exitCase(SqlBaseParser.CaseContext ctx) {}

    /**
     * {@inheritDoc}
     *
     * <p>The default implementation does nothing.</p>
     */
    @Override
    public void enterBuiltinDateTimeFunction(SqlBaseParser.BuiltinDateTimeFunctionContext ctx) {}

    /**
     * {@inheritDoc}
     *
     * <p>The default implementation does nothing.</p>
     */
    @Override
    public void exitBuiltinDateTimeFunction(SqlBaseParser.BuiltinDateTimeFunctionContext ctx) {}

    /**
     * {@inheritDoc}
     *
     * <p>The default implementation does nothing.</p>
     */
    @Override
    public void enterCastExpression(SqlBaseParser.CastExpressionContext ctx) {}

    /**
     * {@inheritDoc}
     *
     * <p>The default implementation does nothing.</p>
     */
    @Override
    public void exitCastExpression(SqlBaseParser.CastExpressionContext ctx) {}

    /**
     * {@inheritDoc}
     *
     * <p>The default implementation does nothing.</p>
     */
    @Override
    public void enterCastTemplate(SqlBaseParser.CastTemplateContext ctx) {}

    /**
     * {@inheritDoc}
     *
     * <p>The default implementation does nothing.</p>
     */
    @Override
    public void exitCastTemplate(SqlBaseParser.CastTemplateContext ctx) {}

    /**
     * {@inheritDoc}
     *
     * <p>The default implementation does nothing.</p>
     */
    @Override
    public void enterConvertTemplate(SqlBaseParser.ConvertTemplateContext ctx) {}

    /**
     * {@inheritDoc}
     *
     * <p>The default implementation does nothing.</p>
     */
    @Override
    public void exitConvertTemplate(SqlBaseParser.ConvertTemplateContext ctx) {}

    /**
     * {@inheritDoc}
     *
     * <p>The default implementation does nothing.</p>
     */
    @Override
    public void enterExtractExpression(SqlBaseParser.ExtractExpressionContext ctx) {}

    /**
     * {@inheritDoc}
     *
     * <p>The default implementation does nothing.</p>
     */
    @Override
    public void exitExtractExpression(SqlBaseParser.ExtractExpressionContext ctx) {}

    /**
     * {@inheritDoc}
     *
     * <p>The default implementation does nothing.</p>
     */
    @Override
    public void enterExtractTemplate(SqlBaseParser.ExtractTemplateContext ctx) {}

    /**
     * {@inheritDoc}
     *
     * <p>The default implementation does nothing.</p>
     */
    @Override
    public void exitExtractTemplate(SqlBaseParser.ExtractTemplateContext ctx) {}

    /**
     * {@inheritDoc}
     *
     * <p>The default implementation does nothing.</p>
     */
    @Override
    public void enterFunctionExpression(SqlBaseParser.FunctionExpressionContext ctx) {}

    /**
     * {@inheritDoc}
     *
     * <p>The default implementation does nothing.</p>
     */
    @Override
    public void exitFunctionExpression(SqlBaseParser.FunctionExpressionContext ctx) {}

    /**
     * {@inheritDoc}
     *
     * <p>The default implementation does nothing.</p>
     */
    @Override
    public void enterFunctionTemplate(SqlBaseParser.FunctionTemplateContext ctx) {}

    /**
     * {@inheritDoc}
     *
     * <p>The default implementation does nothing.</p>
     */
    @Override
    public void exitFunctionTemplate(SqlBaseParser.FunctionTemplateContext ctx) {}

    /**
     * {@inheritDoc}
     *
     * <p>The default implementation does nothing.</p>
     */
    @Override
    public void enterFunctionName(SqlBaseParser.FunctionNameContext ctx) {}

    /**
     * {@inheritDoc}
     *
     * <p>The default implementation does nothing.</p>
     */
    @Override
    public void exitFunctionName(SqlBaseParser.FunctionNameContext ctx) {}

    /**
     * {@inheritDoc}
     *
     * <p>The default implementation does nothing.</p>
     */
    @Override
    public void enterNullLiteral(SqlBaseParser.NullLiteralContext ctx) {}

    /**
     * {@inheritDoc}
     *
     * <p>The default implementation does nothing.</p>
     */
    @Override
    public void exitNullLiteral(SqlBaseParser.NullLiteralContext ctx) {}

    /**
     * {@inheritDoc}
     *
     * <p>The default implementation does nothing.</p>
     */
    @Override
    public void enterIntervalLiteral(SqlBaseParser.IntervalLiteralContext ctx) {}

    /**
     * {@inheritDoc}
     *
     * <p>The default implementation does nothing.</p>
     */
    @Override
    public void exitIntervalLiteral(SqlBaseParser.IntervalLiteralContext ctx) {}

    /**
     * {@inheritDoc}
     *
     * <p>The default implementation does nothing.</p>
     */
    @Override
    public void enterNumericLiteral(SqlBaseParser.NumericLiteralContext ctx) {}

    /**
     * {@inheritDoc}
     *
     * <p>The default implementation does nothing.</p>
     */
    @Override
    public void exitNumericLiteral(SqlBaseParser.NumericLiteralContext ctx) {}

    /**
     * {@inheritDoc}
     *
     * <p>The default implementation does nothing.</p>
     */
    @Override
    public void enterBooleanLiteral(SqlBaseParser.BooleanLiteralContext ctx) {}

    /**
     * {@inheritDoc}
     *
     * <p>The default implementation does nothing.</p>
     */
    @Override
    public void exitBooleanLiteral(SqlBaseParser.BooleanLiteralContext ctx) {}

    /**
     * {@inheritDoc}
     *
     * <p>The default implementation does nothing.</p>
     */
    @Override
    public void enterStringLiteral(SqlBaseParser.StringLiteralContext ctx) {}

    /**
     * {@inheritDoc}
     *
     * <p>The default implementation does nothing.</p>
     */
    @Override
    public void exitStringLiteral(SqlBaseParser.StringLiteralContext ctx) {}

    /**
     * {@inheritDoc}
     *
     * <p>The default implementation does nothing.</p>
     */
    @Override
    public void enterParamLiteral(SqlBaseParser.ParamLiteralContext ctx) {}

    /**
     * {@inheritDoc}
     *
     * <p>The default implementation does nothing.</p>
     */
    @Override
    public void exitParamLiteral(SqlBaseParser.ParamLiteralContext ctx) {}

    /**
     * {@inheritDoc}
     *
     * <p>The default implementation does nothing.</p>
     */
    @Override
    public void enterDateEscapedLiteral(SqlBaseParser.DateEscapedLiteralContext ctx) {}

    /**
     * {@inheritDoc}
     *
     * <p>The default implementation does nothing.</p>
     */
    @Override
    public void exitDateEscapedLiteral(SqlBaseParser.DateEscapedLiteralContext ctx) {}

    /**
     * {@inheritDoc}
     *
     * <p>The default implementation does nothing.</p>
     */
    @Override
    public void enterTimeEscapedLiteral(SqlBaseParser.TimeEscapedLiteralContext ctx) {}

    /**
     * {@inheritDoc}
     *
     * <p>The default implementation does nothing.</p>
     */
    @Override
    public void exitTimeEscapedLiteral(SqlBaseParser.TimeEscapedLiteralContext ctx) {}

    /**
     * {@inheritDoc}
     *
     * <p>The default implementation does nothing.</p>
     */
    @Override
    public void enterTimestampEscapedLiteral(SqlBaseParser.TimestampEscapedLiteralContext ctx) {}

    /**
     * {@inheritDoc}
     *
     * <p>The default implementation does nothing.</p>
     */
    @Override
    public void exitTimestampEscapedLiteral(SqlBaseParser.TimestampEscapedLiteralContext ctx) {}

    /**
     * {@inheritDoc}
     *
     * <p>The default implementation does nothing.</p>
     */
    @Override
    public void enterGuidEscapedLiteral(SqlBaseParser.GuidEscapedLiteralContext ctx) {}

    /**
     * {@inheritDoc}
     *
     * <p>The default implementation does nothing.</p>
     */
    @Override
    public void exitGuidEscapedLiteral(SqlBaseParser.GuidEscapedLiteralContext ctx) {}

    /**
     * {@inheritDoc}
     *
     * <p>The default implementation does nothing.</p>
     */
    @Override
    public void enterComparisonOperator(SqlBaseParser.ComparisonOperatorContext ctx) {}

    /**
     * {@inheritDoc}
     *
     * <p>The default implementation does nothing.</p>
     */
    @Override
    public void exitComparisonOperator(SqlBaseParser.ComparisonOperatorContext ctx) {}

    /**
     * {@inheritDoc}
     *
     * <p>The default implementation does nothing.</p>
     */
    @Override
    public void enterBooleanValue(SqlBaseParser.BooleanValueContext ctx) {}

    /**
     * {@inheritDoc}
     *
     * <p>The default implementation does nothing.</p>
     */
    @Override
    public void exitBooleanValue(SqlBaseParser.BooleanValueContext ctx) {}

    /**
     * {@inheritDoc}
     *
     * <p>The default implementation does nothing.</p>
     */
    @Override
    public void enterInterval(SqlBaseParser.IntervalContext ctx) {}

    /**
     * {@inheritDoc}
     *
     * <p>The default implementation does nothing.</p>
     */
    @Override
    public void exitInterval(SqlBaseParser.IntervalContext ctx) {}

    /**
     * {@inheritDoc}
     *
     * <p>The default implementation does nothing.</p>
     */
    @Override
    public void enterIntervalField(SqlBaseParser.IntervalFieldContext ctx) {}

    /**
     * {@inheritDoc}
     *
     * <p>The default implementation does nothing.</p>
     */
    @Override
    public void exitIntervalField(SqlBaseParser.IntervalFieldContext ctx) {}

    /**
     * {@inheritDoc}
     *
     * <p>The default implementation does nothing.</p>
     */
    @Override
    public void enterPrimitiveDataType(SqlBaseParser.PrimitiveDataTypeContext ctx) {}

    /**
     * {@inheritDoc}
     *
     * <p>The default implementation does nothing.</p>
     */
    @Override
    public void exitPrimitiveDataType(SqlBaseParser.PrimitiveDataTypeContext ctx) {}

    /**
     * {@inheritDoc}
     *
     * <p>The default implementation does nothing.</p>
     */
    @Override
    public void enterQualifiedName(SqlBaseParser.QualifiedNameContext ctx) {}

    /**
     * {@inheritDoc}
     *
     * <p>The default implementation does nothing.</p>
     */
    @Override
    public void exitQualifiedName(SqlBaseParser.QualifiedNameContext ctx) {}

    /**
     * {@inheritDoc}
     *
     * <p>The default implementation does nothing.</p>
     */
    @Override
    public void enterIdentifier(SqlBaseParser.IdentifierContext ctx) {}

    /**
     * {@inheritDoc}
     *
     * <p>The default implementation does nothing.</p>
     */
    @Override
    public void exitIdentifier(SqlBaseParser.IdentifierContext ctx) {}

    /**
     * {@inheritDoc}
     *
     * <p>The default implementation does nothing.</p>
     */
    @Override
    public void enterTableIdentifier(SqlBaseParser.TableIdentifierContext ctx) {}

    /**
     * {@inheritDoc}
     *
     * <p>The default implementation does nothing.</p>
     */
    @Override
    public void exitTableIdentifier(SqlBaseParser.TableIdentifierContext ctx) {}

    /**
     * {@inheritDoc}
     *
     * <p>The default implementation does nothing.</p>
     */
    @Override
    public void enterQuotedIdentifier(SqlBaseParser.QuotedIdentifierContext ctx) {}

    /**
     * {@inheritDoc}
     *
     * <p>The default implementation does nothing.</p>
     */
    @Override
    public void exitQuotedIdentifier(SqlBaseParser.QuotedIdentifierContext ctx) {}

    /**
     * {@inheritDoc}
     *
     * <p>The default implementation does nothing.</p>
     */
    @Override
    public void enterBackQuotedIdentifier(SqlBaseParser.BackQuotedIdentifierContext ctx) {}

    /**
     * {@inheritDoc}
     *
     * <p>The default implementation does nothing.</p>
     */
    @Override
    public void exitBackQuotedIdentifier(SqlBaseParser.BackQuotedIdentifierContext ctx) {}

    /**
     * {@inheritDoc}
     *
     * <p>The default implementation does nothing.</p>
     */
    @Override
    public void enterUnquotedIdentifier(SqlBaseParser.UnquotedIdentifierContext ctx) {}

    /**
     * {@inheritDoc}
     *
     * <p>The default implementation does nothing.</p>
     */
    @Override
    public void exitUnquotedIdentifier(SqlBaseParser.UnquotedIdentifierContext ctx) {}

    /**
     * {@inheritDoc}
     *
     * <p>The default implementation does nothing.</p>
     */
    @Override
    public void enterDigitIdentifier(SqlBaseParser.DigitIdentifierContext ctx) {}

    /**
     * {@inheritDoc}
     *
     * <p>The default implementation does nothing.</p>
     */
    @Override
    public void exitDigitIdentifier(SqlBaseParser.DigitIdentifierContext ctx) {}

    /**
     * {@inheritDoc}
     *
     * <p>The default implementation does nothing.</p>
     */
    @Override
    public void enterDecimalLiteral(SqlBaseParser.DecimalLiteralContext ctx) {}

    /**
     * {@inheritDoc}
     *
     * <p>The default implementation does nothing.</p>
     */
    @Override
    public void exitDecimalLiteral(SqlBaseParser.DecimalLiteralContext ctx) {}

    /**
     * {@inheritDoc}
     *
     * <p>The default implementation does nothing.</p>
     */
    @Override
    public void enterIntegerLiteral(SqlBaseParser.IntegerLiteralContext ctx) {}

    /**
     * {@inheritDoc}
     *
     * <p>The default implementation does nothing.</p>
     */
    @Override
    public void exitIntegerLiteral(SqlBaseParser.IntegerLiteralContext ctx) {}

    /**
     * {@inheritDoc}
     *
     * <p>The default implementation does nothing.</p>
     */
    @Override
    public void enterString(SqlBaseParser.StringContext ctx) {}

    /**
     * {@inheritDoc}
     *
     * <p>The default implementation does nothing.</p>
     */
    @Override
    public void exitString(SqlBaseParser.StringContext ctx) {}

    /**
     * {@inheritDoc}
     *
     * <p>The default implementation does nothing.</p>
     */
    @Override
    public void enterWhenClause(SqlBaseParser.WhenClauseContext ctx) {}

    /**
     * {@inheritDoc}
     *
     * <p>The default implementation does nothing.</p>
     */
    @Override
    public void exitWhenClause(SqlBaseParser.WhenClauseContext ctx) {}

    /**
     * {@inheritDoc}
     *
     * <p>The default implementation does nothing.</p>
     */
    @Override
    public void enterNonReserved(SqlBaseParser.NonReservedContext ctx) {}

    /**
     * {@inheritDoc}
     *
     * <p>The default implementation does nothing.</p>
     */
    @Override
    public void exitNonReserved(SqlBaseParser.NonReservedContext ctx) {}

    /**
     * {@inheritDoc}
     *
     * <p>The default implementation does nothing.</p>
     */
    @Override
    public void enterEveryRule(ParserRuleContext ctx) {}

    /**
     * {@inheritDoc}
     *
     * <p>The default implementation does nothing.</p>
     */
    @Override
    public void exitEveryRule(ParserRuleContext ctx) {}

    /**
     * {@inheritDoc}
     *
     * <p>The default implementation does nothing.</p>
     */
    @Override
    public void visitTerminal(TerminalNode node) {}

    /**
     * {@inheritDoc}
     *
     * <p>The default implementation does nothing.</p>
     */
    @Override
    public void visitErrorNode(ErrorNode node) {}
}<|MERGE_RESOLUTION|>--- conflicted
+++ resolved
@@ -161,8 +161,6 @@
      * <p>The default implementation does nothing.</p>
      */
     @Override
-<<<<<<< HEAD
-=======
     public void enterShowCatalogs(SqlBaseParser.ShowCatalogsContext ctx) {}
 
     /**
@@ -179,7 +177,6 @@
      * <p>The default implementation does nothing.</p>
      */
     @Override
->>>>>>> d90fa4eb
     public void enterSysTables(SqlBaseParser.SysTablesContext ctx) {}
 
     /**
