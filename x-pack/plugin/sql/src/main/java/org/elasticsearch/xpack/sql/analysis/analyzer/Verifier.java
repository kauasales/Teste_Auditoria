/*
 * Copyright Elasticsearch B.V. and/or licensed to Elasticsearch B.V. under one
 * or more contributor license agreements. Licensed under the Elastic License;
 * you may not use this file except in compliance with the Elastic License.
 */
package org.elasticsearch.xpack.sql.analysis.analyzer;

import org.elasticsearch.xpack.sql.capabilities.Unresolvable;
import org.elasticsearch.xpack.sql.expression.Alias;
import org.elasticsearch.xpack.sql.expression.Attribute;
import org.elasticsearch.xpack.sql.expression.AttributeSet;
import org.elasticsearch.xpack.sql.expression.Exists;
import org.elasticsearch.xpack.sql.expression.Expression;
import org.elasticsearch.xpack.sql.expression.Expressions;
import org.elasticsearch.xpack.sql.expression.FieldAttribute;
import org.elasticsearch.xpack.sql.expression.Literal;
import org.elasticsearch.xpack.sql.expression.NamedExpression;
import org.elasticsearch.xpack.sql.expression.UnresolvedAttribute;
import org.elasticsearch.xpack.sql.expression.function.Function;
import org.elasticsearch.xpack.sql.expression.function.FunctionAttribute;
import org.elasticsearch.xpack.sql.expression.function.Functions;
import org.elasticsearch.xpack.sql.expression.function.Score;
import org.elasticsearch.xpack.sql.expression.function.aggregate.AggregateFunction;
import org.elasticsearch.xpack.sql.expression.function.aggregate.AggregateFunctionAttribute;
import org.elasticsearch.xpack.sql.expression.function.aggregate.Max;
import org.elasticsearch.xpack.sql.expression.function.aggregate.Min;
import org.elasticsearch.xpack.sql.expression.function.aggregate.TopHits;
import org.elasticsearch.xpack.sql.expression.function.grouping.GroupingFunction;
import org.elasticsearch.xpack.sql.expression.function.grouping.GroupingFunctionAttribute;
import org.elasticsearch.xpack.sql.expression.function.scalar.ScalarFunction;
import org.elasticsearch.xpack.sql.plan.logical.Aggregate;
import org.elasticsearch.xpack.sql.plan.logical.Distinct;
import org.elasticsearch.xpack.sql.plan.logical.Filter;
import org.elasticsearch.xpack.sql.plan.logical.Limit;
import org.elasticsearch.xpack.sql.plan.logical.LocalRelation;
import org.elasticsearch.xpack.sql.plan.logical.LogicalPlan;
import org.elasticsearch.xpack.sql.plan.logical.OrderBy;
import org.elasticsearch.xpack.sql.plan.logical.Pivot;
import org.elasticsearch.xpack.sql.plan.logical.Project;
import org.elasticsearch.xpack.sql.plan.logical.command.Command;
import org.elasticsearch.xpack.sql.stats.FeatureMetric;
import org.elasticsearch.xpack.sql.stats.Metrics;
import org.elasticsearch.xpack.sql.tree.Node;
import org.elasticsearch.xpack.sql.type.DataType;
import org.elasticsearch.xpack.sql.type.DataTypes;
import org.elasticsearch.xpack.sql.type.EsField;
import org.elasticsearch.xpack.sql.util.Holder;
import org.elasticsearch.xpack.sql.util.StringUtils;

import java.util.ArrayList;
import java.util.BitSet;
import java.util.Collection;
import java.util.LinkedHashMap;
import java.util.LinkedHashSet;
import java.util.List;
import java.util.Locale;
import java.util.Map;
import java.util.Objects;
import java.util.Set;
import java.util.function.Consumer;

import static java.util.stream.Collectors.toMap;
import static org.elasticsearch.common.logging.LoggerMessageFormat.format;
import static org.elasticsearch.xpack.sql.stats.FeatureMetric.COMMAND;
import static org.elasticsearch.xpack.sql.stats.FeatureMetric.GROUPBY;
import static org.elasticsearch.xpack.sql.stats.FeatureMetric.HAVING;
import static org.elasticsearch.xpack.sql.stats.FeatureMetric.LIMIT;
import static org.elasticsearch.xpack.sql.stats.FeatureMetric.LOCAL;
import static org.elasticsearch.xpack.sql.stats.FeatureMetric.ORDERBY;
import static org.elasticsearch.xpack.sql.stats.FeatureMetric.WHERE;
import static org.elasticsearch.xpack.sql.type.DataType.GEO_SHAPE;
<<<<<<< HEAD
import static org.elasticsearch.xpack.sql.type.DataType.SHAPE;
=======
import static org.elasticsearch.xpack.sql.util.CollectionUtils.combine;
>>>>>>> c5939db8

/**
 * The verifier has the role of checking the analyzed tree for failures and build a list of failures following this check.
 * It is created in the plan executor along with the metrics instance passed as constructor parameter.
 */
public final class Verifier {
    private final Metrics metrics;

    public Verifier(Metrics metrics) {
        this.metrics = metrics;
    }

    static class Failure {
        private final Node<?> source;
        private final String message;

        Failure(Node<?> source, String message) {
            this.source = source;
            this.message = message;
        }

        Node<?> source() {
            return source;
        }

        String message() {
            return message;
        }

        @Override
        public int hashCode() {
            return source.hashCode();
        }

        @Override
        public boolean equals(Object obj) {
            if (this == obj) {
                return true;
            }

            if (obj == null || getClass() != obj.getClass()) {
                return false;
            }

            Verifier.Failure other = (Verifier.Failure) obj;
            return Objects.equals(source, other.source);
        }

        @Override
        public String toString() {
            return message;
        }
    }

    private static Failure fail(Node<?> source, String message, Object... args) {
        return new Failure(source, format(message, args));
    }

    public Map<Node<?>, String> verifyFailures(LogicalPlan plan) {
        Collection<Failure> failures = verify(plan);
        return failures.stream().collect(toMap(Failure::source, Failure::message));
    }

    Collection<Failure> verify(LogicalPlan plan) {
        Set<Failure> failures = new LinkedHashSet<>();

        // start bottom-up
        plan.forEachUp(p -> {
            if (p.analyzed()) {
                return;
            }

            // if the children are unresolved, so will this node; counting it will only add noise
            if (!p.childrenResolved()) {
                return;
            }

            Set<Failure> localFailures = new LinkedHashSet<>();

            //
            // First handle usual suspects
            //

            if (p instanceof Unresolvable) {
                localFailures.add(fail(p, ((Unresolvable) p).unresolvedMessage()));
            } else if (p instanceof Distinct) {
                localFailures.add(fail(p, "SELECT DISTINCT is not yet supported"));
            } else {
                // then take a look at the expressions
                p.forEachExpressions(e -> {
                    // everything is fine, skip expression
                    if (e.resolved()) {
                        return;
                    }

                    e.forEachUp(ae -> {
                        // we're only interested in the children
                        if (!ae.childrenResolved()) {
                            return;
                        }
                        // again the usual suspects
                        if (ae instanceof Unresolvable) {
                            // handle Attributes different to provide more context
                            if (ae instanceof UnresolvedAttribute) {
                                UnresolvedAttribute ua = (UnresolvedAttribute) ae;
                                // only work out the synonyms for raw unresolved attributes
                                if (!ua.customMessage()) {
                                    boolean useQualifier = ua.qualifier() != null;
                                    List<String> potentialMatches = new ArrayList<>();
                                    for (Attribute a : p.inputSet()) {
                                        String nameCandidate = useQualifier ? a.qualifiedName() : a.name();
                                        // add only primitives (object types would only result in another error)
                                        if ((a.dataType() != DataType.UNSUPPORTED) && a.dataType().isPrimitive()) {
                                            potentialMatches.add(nameCandidate);
                                        }
                                    }

                                    List<String> matches = StringUtils.findSimilar(ua.qualifiedName(), potentialMatches);
                                    if (!matches.isEmpty()) {
                                        ae = ua.withUnresolvedMessage(UnresolvedAttribute.errorMessage(ua.qualifiedName(), matches));
                                    }
                                }
                            }

                            localFailures.add(fail(ae, ((Unresolvable) ae).unresolvedMessage()));
                            return;
                        }
                        // type resolution
                        if (ae.typeResolved().unresolved()) {
                            localFailures.add(fail(ae, ae.typeResolved().message()));
                        } else if (ae instanceof Exists) {
                            localFailures.add(fail(ae, "EXISTS is not yet supported"));
                        }
                    });
                });
            }
            failures.addAll(localFailures);
        });

        // Concrete verifications

        // if there are no (major) unresolved failures, do more in-depth analysis

        if (failures.isEmpty()) {
            // collect Function to better reason about encountered attributes
            Map<String, Function> resolvedFunctions = Functions.collectFunctions(plan);

            // for filtering out duplicated errors
            final Set<LogicalPlan> groupingFailures = new LinkedHashSet<>();

            plan.forEachDown(p -> {
                if (p.analyzed()) {
                    return;
                }

                // if the children are unresolved, so will this node; counting it will only add noise
                if (!p.childrenResolved()) {
                    return;
                }

                Set<Failure> localFailures = new LinkedHashSet<>();

                checkGroupingFunctionInGroupBy(p, localFailures);
                checkFilterOnAggs(p, localFailures);
                checkFilterOnGrouping(p, localFailures);

                if (!groupingFailures.contains(p)) {
                    checkGroupBy(p, localFailures, resolvedFunctions, groupingFailures);
                }

                checkForScoreInsideFunctions(p, localFailures);
                checkNestedUsedInGroupByOrHaving(p, localFailures);
                checkForGeoFunctionsOnDocValues(p, localFailures);
                checkPivot(p, localFailures);

                // everything checks out
                // mark the plan as analyzed
                if (localFailures.isEmpty()) {
                    p.setAnalyzed();
                }

                failures.addAll(localFailures);
            });
        }

        // gather metrics
        if (failures.isEmpty()) {
            BitSet b = new BitSet(FeatureMetric.values().length);
            plan.forEachDown(p -> {
                if (p instanceof Aggregate) {
                    b.set(GROUPBY.ordinal());
                } else if (p instanceof OrderBy) {
                    b.set(ORDERBY.ordinal());
                } else if (p instanceof Filter) {
                    if (((Filter) p).child() instanceof Aggregate) {
                        b.set(HAVING.ordinal());
                    } else {
                        b.set(WHERE.ordinal());
                    }
                } else if (p instanceof Limit) {
                    b.set(LIMIT.ordinal());
                } else if (p instanceof LocalRelation) {
                    b.set(LOCAL.ordinal());
                } else if (p instanceof Command) {
                    b.set(COMMAND.ordinal());
                }
            });
            for (int i = b.nextSetBit(0); i >= 0; i = b.nextSetBit(i + 1)) {
                metrics.inc(FeatureMetric.values()[i]);
            }
        }

        return failures;
    }

    /**
     * Check validity of Aggregate/GroupBy.
     * This rule is needed for multiple reasons:
     * 1. a user might specify an invalid aggregate (SELECT foo GROUP BY bar)
     * 2. the ORDER BY/HAVING might contain a non-grouped attribute. This is typically
     * caught by the Analyzer however if wrapped in a function (ABS()) it gets resolved
     * (because the expression gets resolved little by little without being pushed down,
     * without the Analyzer modifying anything.
     * 2a. HAVING also requires an Aggregate function
     * 3. composite agg (used for GROUP BY) allows ordering only on the group keys
     */
    private static boolean checkGroupBy(LogicalPlan p, Set<Failure> localFailures,
            Map<String, Function> resolvedFunctions, Set<LogicalPlan> groupingFailures) {
        return checkGroupByInexactField(p, localFailures)
                && checkGroupByAgg(p, localFailures, resolvedFunctions)
                && checkGroupByOrder(p, localFailures, groupingFailures)
                && checkGroupByHaving(p, localFailures, groupingFailures, resolvedFunctions)
                && checkGroupByTime(p, localFailures);
    }

    // check whether an orderBy failed or if it occurs on a non-key
    private static boolean checkGroupByOrder(LogicalPlan p, Set<Failure> localFailures, Set<LogicalPlan> groupingFailures) {
        if (p instanceof OrderBy) {
            OrderBy o = (OrderBy) p;
            LogicalPlan child = o.child();

            if (child instanceof Project) {
                child = ((Project) child).child();
            }
            if (child instanceof Filter) {
                child = ((Filter) child).child();
            }

            if (child instanceof Aggregate) {
                Aggregate a = (Aggregate) child;

                Map<Expression, Node<?>> missing = new LinkedHashMap<>();

                o.order().forEach(oe -> {
                    Expression e = oe.child();

                    // aggregates are allowed
                    if (Functions.isAggregate(e) || e instanceof AggregateFunctionAttribute) {
                        return;
                    }

                    // take aliases declared inside the aggregates which point to the grouping (but are not included in there)
                    // to correlate them to the order
                    List<Expression> groupingAndMatchingAggregatesAliases = new ArrayList<>(a.groupings());

                    a.aggregates().forEach(as -> {
                        if (as instanceof Alias) {
                            Alias al = (Alias) as;
                            if (Expressions.anyMatch(a.groupings(), g -> Expressions.equalsAsAttribute(al.child(), g))) {
                                groupingAndMatchingAggregatesAliases.add(al);
                            }
                        }
                    });

                    // Make sure you can apply functions on top of the grouped by expressions in the ORDER BY:
                    // e.g.: if "GROUP BY f2(f1(field))" you can "ORDER BY f4(f3(f2(f1(field))))"
                    //
                    // Also, make sure to compare attributes directly
                    if (e.anyMatch(expression -> Expressions.anyMatch(groupingAndMatchingAggregatesAliases,
                        g -> expression.semanticEquals(expression instanceof Attribute ? Expressions.attribute(g) : g)))) {
                        return;
                    }

                    // nothing matched, cannot group by it
                    missing.put(e, oe);
                });

                if (!missing.isEmpty()) {
                    String plural = missing.size() > 1 ? "s" : StringUtils.EMPTY;
                    // get the location of the first missing expression as the order by might be on a different line
                    localFailures.add(
                            fail(missing.values().iterator().next(),
                                    "Cannot order by non-grouped column" + plural + " {}, expected {} or an aggregate function",
                                    Expressions.names(missing.keySet()),
                                    Expressions.names(a.groupings())));
                    groupingFailures.add(a);
                    return false;
                }
            }
        }
        return true;
    }

    private static boolean checkGroupByHaving(LogicalPlan p, Set<Failure> localFailures,
            Set<LogicalPlan> groupingFailures, Map<String, Function> functions) {
        if (p instanceof Filter) {
            Filter f = (Filter) p;
            if (f.child() instanceof Aggregate) {
                Aggregate a = (Aggregate) f.child();

                Set<Expression> missing = new LinkedHashSet<>();
                Set<Expression> unsupported = new LinkedHashSet<>();
                Expression condition = f.condition();
                // variation of checkGroupMatch customized for HAVING, which requires just aggregations
                condition.collectFirstChildren(c -> checkGroupByHavingHasOnlyAggs(c, missing, unsupported, functions));

                if (!missing.isEmpty()) {
                    String plural = missing.size() > 1 ? "s" : StringUtils.EMPTY;
                    localFailures.add(
                            fail(condition, "Cannot use HAVING filter on non-aggregate" + plural + " {}; use WHERE instead",
                            Expressions.names(missing)));
                    groupingFailures.add(a);
                    return false;
                }

                if (!unsupported.isEmpty()) {
                    String plural = unsupported.size() > 1 ? "s" : StringUtils.EMPTY;
                    localFailures.add(
                        fail(condition, "HAVING filter is unsupported for function" + plural + " {}",
                            Expressions.names(unsupported)));
                    groupingFailures.add(a);
                    return false;
            }
        }
        }
        return true;
    }


    private static boolean checkGroupByHavingHasOnlyAggs(Expression e, Set<Expression> missing,
                                                         Set<Expression> unsupported, Map<String, Function> functions) {

        // resolve FunctionAttribute to backing functions
        if (e instanceof FunctionAttribute) {
            FunctionAttribute fa = (FunctionAttribute) e;
            Function function = functions.get(fa.functionId());
            // TODO: this should be handled by a different rule
            if (function == null) {
                return false;
            }
            e = function;
        }

        // scalar functions can be a binary tree
        // first test the function against the grouping
        // and if that fails, start unpacking hoping to find matches
        if (e instanceof ScalarFunction) {
            ScalarFunction sf = (ScalarFunction) e;

            // unwrap function to find the base
            for (Expression arg : sf.arguments()) {
                arg.collectFirstChildren(c -> checkGroupByHavingHasOnlyAggs(c, missing, unsupported, functions));
            }
            return true;

        } else if (e instanceof Score) {
            // Score can't be used in having
            unsupported.add(e);
            return true;
        } else if (e instanceof TopHits) {
            // First and Last cannot be used in having
            unsupported.add(e);
            return true;
        } else if (e instanceof Min || e instanceof Max) {
            if (((AggregateFunction) e).field().dataType().isString()) {
                // Min & Max on a Keyword field will be translated to First & Last respectively
                unsupported.add(e);
                return true;
        }
        }

        // skip literals / foldable
        if (e.foldable()) {
            return true;
        }
        // skip aggs (allowed to refer to non-group columns)
        if (Functions.isAggregate(e) || Functions.isGrouping(e)) {
            return true;
        }

        // left without leaves which have to match; that's a failure since everything should be based on an agg
        if (e instanceof Attribute) {
            missing.add(e);
            return true;
        }

        return false;
    }

    private static boolean checkGroupByInexactField(LogicalPlan p, Set<Failure> localFailures) {
        if (p instanceof Aggregate) {
            return onlyExactFields(((Aggregate) p).groupings(), localFailures);
        }
        return true;
    }

    // The grouping can not be an aggregate function or an inexact field (e.g. text without a keyword)
    private static boolean onlyExactFields(List<Expression> expressions, Set<Failure> localFailures) {
        Holder<Boolean> onlyExact = new Holder<>(Boolean.TRUE);

        expressions.forEach(e -> e.forEachUp(c -> {
            EsField.Exact exact = c.getExactInfo();
            if (exact.hasExact() == false) {
                localFailures.add(fail(c, "Field [{}] of data type [{}] cannot be used for grouping; {}", c.sourceText(),
                        c.dataType().typeName, exact.errorMsg()));
                onlyExact.set(Boolean.FALSE);
            }
        }, FieldAttribute.class));

        return onlyExact.get();
    }

    private static boolean onlyRawFields(Iterable<? extends Expression> expressions, Set<Failure> localFailures) {
        Holder<Boolean> onlyExact = new Holder<>(Boolean.TRUE);

        expressions.forEach(e -> e.forEachDown(c -> {
            if (c instanceof Function || c instanceof FunctionAttribute) {
                localFailures.add(fail(c, "No functions allowed (yet); encountered [{}]", c.sourceText()));
                onlyExact.set(Boolean.FALSE);
            }
        }));
        return onlyExact.get();
    }

    private static boolean checkGroupByTime(LogicalPlan p, Set<Failure> localFailures) {
        if (p instanceof Aggregate) {
            Aggregate a = (Aggregate) p;

            // TIME data type is not allowed for grouping key
            // https://github.com/elastic/elasticsearch/issues/40639
            a.groupings().forEach(f -> {
                if (f.dataType().isTimeBased()) {
                    localFailures.add(fail(f, "Function [" + f.sourceText()  + "] with data type [" + f.dataType().typeName +
                        "] " + "cannot be used for grouping"));
                }
            });
        }
        return true;
    }

    // check whether plain columns specified in an agg are mentioned in the group-by
    private static boolean checkGroupByAgg(LogicalPlan p, Set<Failure> localFailures, Map<String, Function> functions) {
        if (p instanceof Aggregate) {
            Aggregate a = (Aggregate) p;

            // The grouping can not be an aggregate function
            a.groupings().forEach(e -> e.forEachUp(c -> {
                if (Functions.isAggregate(c)) {
                    localFailures.add(fail(c, "Cannot use an aggregate [" + c.nodeName().toUpperCase(Locale.ROOT) + "] for grouping"));
                }
                if (c instanceof Score) {
                    localFailures.add(fail(c, "Cannot use [SCORE()] for grouping"));
                }
            }));

            a.groupings().forEach(e -> {
                if (Functions.isGrouping(e) == false) {
                    e.collectFirstChildren(c -> {
                        if (Functions.isGrouping(c)) {
                            localFailures.add(fail(c,
                                    "Cannot combine [{}] grouping function inside GROUP BY, found [{}];"
                                            + " consider moving the expression inside the histogram",
                                    Expressions.name(c), Expressions.name(e)));
                            return true;
                        }
                        return false;
                    });
                }
            });

            if (!localFailures.isEmpty()) {
                return false;
            }

            // The agg can be:
            // 1. plain column - in which case, there should be an equivalent in groupings
            // 2. aggregate over non-grouped column
            // 3. scalar function on top of 1 and/or 2. the function needs unfolding to make sure
            //    the 'source' is valid.

            // Note that grouping can be done by a function (GROUP BY YEAR(date)) which means date
            // cannot be used as a plain column, only YEAR(date) or aggs(?) on top of it

            Map<Expression, Node<?>> missing = new LinkedHashMap<>();
            a.aggregates().forEach(ne ->
                ne.collectFirstChildren(c -> checkGroupMatch(c, ne, a.groupings(), missing, functions)));

            if (!missing.isEmpty()) {
                String plural = missing.size() > 1 ? "s" : StringUtils.EMPTY;
                localFailures.add(fail(missing.values().iterator().next(), "Cannot use non-grouped column" + plural + " {}, expected {}",
                        Expressions.names(missing.keySet()),
                        Expressions.names(a.groupings())));
                return false;
            }
        }

        return true;
    }

    private static boolean checkGroupMatch(Expression e, Node<?> source, List<Expression> groupings,
            Map<Expression, Node<?>> missing, Map<String, Function> functions) {

        // 1:1 match
        if (Expressions.match(groupings, e::semanticEquals)) {
            return true;
        }


        // resolve FunctionAttribute to backing functions
        if (e instanceof FunctionAttribute) {
            FunctionAttribute fa = (FunctionAttribute) e;
            Function function = functions.get(fa.functionId());
            // TODO: this should be handled by a different rule
            if (function == null) {
                return false;
            }
            e = function;
        }

        // scalar functions can be a binary tree
        // first test the function against the grouping
        // and if that fails, start unpacking hoping to find matches
        if (e instanceof ScalarFunction) {
            ScalarFunction sf = (ScalarFunction) e;

            // found group for the expression
            if (Expressions.anyMatch(groupings, e::semanticEquals)) {
                return true;
            }

            // unwrap function to find the base
            for (Expression arg : sf.arguments()) {
                arg.collectFirstChildren(c -> checkGroupMatch(c, source, groupings, missing, functions));
            }

            return true;
        } else if (e instanceof Score) {
            // Score can't be an aggregate function
            missing.put(e, source);
            return true;
        }

        // skip literals / foldable
        if (e.foldable()) {
            return true;
        }
        // skip aggs (allowed to refer to non-group columns)
        // TODO: need to check whether it's possible to agg on a field used inside a scalar for grouping
        if (Functions.isAggregate(e)) {
            return true;
        }

        // left without leaves which have to match; if not there's a failure
        // make sure to match directly on the expression and not on the tree
        // (since otherwise exp might match the function argument which would be incorrect)
        final Expression exp = e;
        if (e.children().isEmpty()) {
            if (Expressions.match(groupings, c -> exp.semanticEquals(exp instanceof Attribute ? Expressions.attribute(c) : c)) == false) {
                missing.put(exp, source);
            }
            return true;
        }
        return false;
    }

    private static void checkGroupingFunctionInGroupBy(LogicalPlan p, Set<Failure> localFailures) {
        // check if the query has a grouping function (Histogram) but no GROUP BY
        if (p instanceof Project) {
            Project proj = (Project) p;
            proj.projections().forEach(e -> e.forEachDown(f ->
                localFailures.add(fail(f, "[{}] needs to be part of the grouping", Expressions.name(f))), GroupingFunction.class));
        }
        // if it does have a GROUP BY, check if the groupings contain the grouping functions (Histograms)
        else if (p instanceof Aggregate) {
            Aggregate a = (Aggregate) p;
            a.aggregates().forEach(agg -> agg.forEachDown(e -> {
                if (a.groupings().size() == 0
                        || Expressions.anyMatch(a.groupings(), g -> g instanceof Function && e.functionEquals((Function) g)) == false) {
                    localFailures.add(fail(e, "[{}] needs to be part of the grouping", Expressions.name(e)));
                }
                else {
                    checkGroupingFunctionTarget(e, localFailures);
                }
            }, GroupingFunction.class));

            a.groupings().forEach(g -> g.forEachDown(e -> {
                checkGroupingFunctionTarget(e, localFailures);
            }, GroupingFunction.class));
        }
    }

    private static void checkGroupingFunctionTarget(GroupingFunction f, Set<Failure> localFailures) {
        f.field().forEachDown(e -> {
            if (e instanceof GroupingFunction) {
                localFailures.add(fail(f.field(), "Cannot embed grouping functions within each other, found [{}] in [{}]",
                        Expressions.name(f.field()), Expressions.name(f)));
            }
        });
    }

    private static void checkFilterOnAggs(LogicalPlan p, Set<Failure> localFailures) {
        if (p instanceof Filter) {
            Filter filter = (Filter) p;
            if ((filter.child() instanceof Aggregate) == false) {
                filter.condition().forEachDown(e -> {
                    if (Functions.isAggregate(e) || e instanceof AggregateFunctionAttribute) {
                        localFailures.add(
                                fail(e, "Cannot use WHERE filtering on aggregate function [{}], use HAVING instead", Expressions.name(e)));
                    }
                }, Expression.class);
            }
        }
    }


    private static void checkFilterOnGrouping(LogicalPlan p, Set<Failure> localFailures) {
        if (p instanceof Filter) {
            Filter filter = (Filter) p;
            filter.condition().forEachDown(e -> {
                if (Functions.isGrouping(e) || e instanceof GroupingFunctionAttribute) {
                    localFailures
                            .add(fail(e, "Cannot filter on grouping function [{}], use its argument instead", Expressions.name(e)));
                }
            }, Expression.class);
        }
    }


    private static void checkForScoreInsideFunctions(LogicalPlan p, Set<Failure> localFailures) {
        // Make sure that SCORE is only used in "top level" functions
        p.forEachExpressions(e ->
            e.forEachUp((Function f) ->
                f.arguments().stream()
                    .filter(exp -> exp.anyMatch(Score.class::isInstance))
                    .forEach(exp -> localFailures.add(fail(exp, "[SCORE()] cannot be an argument to a function"))),
                Function.class));
    }

    private static void checkNestedUsedInGroupByOrHaving(LogicalPlan p, Set<Failure> localFailures) {
        List<FieldAttribute> nested = new ArrayList<>();
        Consumer<FieldAttribute> match = fa -> {
            if (fa.isNested()) {
                nested.add(fa);
            }
        };

        // nested fields shouldn't be used in aggregates or having (yet)
        p.forEachDown(a -> a.groupings().forEach(agg -> agg.forEachUp(match, FieldAttribute.class)), Aggregate.class);

        if (!nested.isEmpty()) {
            localFailures.add(
                    fail(nested.get(0), "Grouping isn't (yet) compatible with nested fields " + new AttributeSet(nested).names()));
            nested.clear();
        }

        // check in having
        p.forEachDown(f -> {
            if (f.child() instanceof Aggregate) {
                f.condition().forEachUp(match, FieldAttribute.class);
            }
        }, Filter.class);

        if (!nested.isEmpty()) {
            localFailures.add(
                    fail(nested.get(0), "HAVING isn't (yet) compatible with nested fields " + new AttributeSet(nested).names()));
        }
    }

    /**
     * Makes sure that geo shapes do not appear in filter, aggregation and sorting contexts
     */
    private static void checkForGeoFunctionsOnDocValues(LogicalPlan p, Set<Failure> localFailures) {

        p.forEachDown(f -> {
            f.condition().forEachUp(fa -> {
                if (fa.field().getDataType() == GEO_SHAPE) {
                    localFailures.add(fail(fa, "geo shapes cannot be used for filtering"));
                }
                if (fa.field().getDataType() == SHAPE) {
                    localFailures.add(fail(fa, "shapes cannot be used for filtering"));
                }
            }, FieldAttribute.class);
        }, Filter.class);

        // geo shape fields shouldn't be used in aggregates or having (yet)
        p.forEachDown(a -> a.groupings().forEach(agg -> agg.forEachUp(fa -> {
            if (fa.field().getDataType() == GEO_SHAPE) {
                localFailures.add(fail(fa, "geo shapes cannot be used in grouping"));
            }
            if (fa.field().getDataType() == SHAPE) {
                localFailures.add(fail(fa, "shapes cannot be used in grouping"));
            }
        }, FieldAttribute.class)), Aggregate.class);


        // geo shape fields shouldn't be used in order by clauses
        p.forEachDown(o -> o.order().forEach(agg -> agg.forEachUp(fa -> {
            if (fa.field().getDataType() == GEO_SHAPE) {
                localFailures.add(fail(fa, "geo shapes cannot be used for sorting"));
            }
            if (fa.field().getDataType() == SHAPE) {
                localFailures.add(fail(fa, "shapes cannot be used for sorting"));
            }
        }, FieldAttribute.class)), OrderBy.class);
    }

    private static void checkPivot(LogicalPlan p, Set<Failure> localFailures) {
        p.forEachDown(pv -> {
            // check only exact fields are used inside PIVOTing
            if (onlyExactFields(combine(pv.groupingSet(), pv.column()), localFailures) == false
                    || onlyRawFields(pv.groupingSet(), localFailures) == false) {
                // if that is not the case, no need to do further validation since the declaration is fundamentally wrong
                return;
            }

            // check values
            DataType colType = pv.column().dataType();
            for (NamedExpression v : pv.values()) {
                // check all values are foldable
                Expression ex = v instanceof Alias ? ((Alias) v).child() : v;
                if (ex instanceof Literal == false) {
                    localFailures.add(fail(v, "Non-literal [{}] found inside PIVOT values", v.name()));
                }
                else if (ex.foldable() && ex.fold() == null) {
                    localFailures.add(fail(v, "Null not allowed as a PIVOT value", v.name()));
                }
                // and that their type is compatible with that of the column
                else if (DataTypes.areTypesCompatible(colType, v.dataType()) == false) {
                    localFailures.add(fail(v, "Literal [{}] of type [{}] does not match type [{}] of PIVOT column [{}]", v.name(),
                            v.dataType().typeName, colType.typeName, pv.column().sourceText()));
                }
            }

            // check aggregate function, in particular formulas that might hide literals or scalars
            pv.aggregates().forEach(a -> {
                Holder<Boolean> hasAggs = new Holder<>(Boolean.FALSE);
                List<Expression> aggs = a.collectFirstChildren(c -> {
                    // skip aggregate functions
                    if (Functions.isAggregate(c)) {
                        hasAggs.set(Boolean.TRUE);
                        return true;
                    }
                    if (c.children().isEmpty()) {
                        return true;
                    }
                    return false;
                });

                if (Boolean.FALSE.equals(hasAggs.get())) {
                    localFailures.add(fail(a, "No aggregate function found in PIVOT at [{}]", a.sourceText()));
                }
                // check mixture of Agg and column (wrapped in scalar)
                else {
                    for (Expression agg : aggs) {
                        if (agg instanceof FieldAttribute) {
                            localFailures.add(fail(a, "Non-aggregate function found in PIVOT at [{}]", a.sourceText()));
                        }
                    }
                }
            });
        
        }, Pivot.class);
    }
}<|MERGE_RESOLUTION|>--- conflicted
+++ resolved
@@ -69,11 +69,8 @@
 import static org.elasticsearch.xpack.sql.stats.FeatureMetric.ORDERBY;
 import static org.elasticsearch.xpack.sql.stats.FeatureMetric.WHERE;
 import static org.elasticsearch.xpack.sql.type.DataType.GEO_SHAPE;
-<<<<<<< HEAD
 import static org.elasticsearch.xpack.sql.type.DataType.SHAPE;
-=======
 import static org.elasticsearch.xpack.sql.util.CollectionUtils.combine;
->>>>>>> c5939db8
 
 /**
  * The verifier has the role of checking the analyzed tree for failures and build a list of failures following this check.
@@ -844,7 +841,7 @@
                     }
                 }
             });
-        
+
         }, Pivot.class);
     }
 }