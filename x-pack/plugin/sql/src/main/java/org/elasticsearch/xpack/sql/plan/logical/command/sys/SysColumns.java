--- conflicted
+++ resolved
@@ -155,19 +155,6 @@
 
         // special case for '%' (translated to *)
         if ("*".equals(idx)) {
-<<<<<<< HEAD
-            session.indexResolver().resolveAsSeparateMappings(idx, regex, includeFrozen, emptyMap(), ActionListener.wrap(esIndices -> {
-                List<List<?>> rows = new ArrayList<>();
-                for (EsIndex esIndex : esIndices) {
-                    fillInRows(cluster, esIndex.name(), esIndex.mapping(), null, rows, columnMatcher, mode);
-                }
-                listener.onResponse(ListCursor.of(Rows.schema(output), rows, session.configuration().pageSize()));
-            }, listener::onFailure));
-        }
-        // otherwise use a merged mapping
-        else {
-            session.indexResolver().resolveAsMergedMapping(idx, regex, includeFrozen, emptyMap(), ActionListener.wrap(r -> {
-=======
             session.indexResolver()
                 .resolveAsSeparateMappings(indexPattern, regex, includeFrozen, emptyMap(), ActionListener.wrap(esIndices -> {
                     List<List<?>> rows = new ArrayList<>();
@@ -180,16 +167,11 @@
         // otherwise use a merged mapping
         else {
             session.indexResolver().resolveAsMergedMapping(indexPattern, includeFrozen, emptyMap(), ActionListener.wrap(r -> {
->>>>>>> d90fa4eb
                 List<List<?>> rows = new ArrayList<>();
                 // populate the data only when a target is found
                 if (r.isValid()) {
                     EsIndex esIndex = r.get();
-<<<<<<< HEAD
-                    fillInRows(cluster, indexName, esIndex.mapping(), null, rows, columnMatcher, mode);
-=======
                     fillInRows(tableCat, indexName, esIndex.mapping(), null, rows, columnMatcher, mode);
->>>>>>> d90fa4eb
                 }
                 listener.onResponse(ListCursor.of(Rows.schema(output), rows, session.configuration().pageSize()));
             }, listener::onFailure));
@@ -205,11 +187,7 @@
         Pattern columnMatcher,
         Mode mode
     ) {
-<<<<<<< HEAD
-        fillInRows(clusterName, indexName, mapping, prefix, rows, columnMatcher, Counter.newCounter(), mode);
-=======
         fillInRows(clusterName, splitQualifiedIndex(indexName).v2(), mapping, prefix, rows, columnMatcher, Counter.newCounter(), mode);
->>>>>>> d90fa4eb
     }
 
     private static void fillInRows(
