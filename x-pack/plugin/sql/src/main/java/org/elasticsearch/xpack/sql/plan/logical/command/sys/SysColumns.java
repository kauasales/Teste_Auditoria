--- conflicted
+++ resolved
@@ -42,12 +42,9 @@
 import static org.elasticsearch.xpack.ql.type.DataTypes.SHORT;
 import static org.elasticsearch.xpack.ql.type.DataTypes.isPrimitive;
 import static org.elasticsearch.xpack.ql.type.DataTypes.isString;
-<<<<<<< HEAD
-import static org.elasticsearch.xpack.sql.session.VersionCompatibilityChecks.isTypeSupportedInVersion;
-=======
 import static org.elasticsearch.xpack.ql.util.RemoteClusterUtils.isQualified;
 import static org.elasticsearch.xpack.ql.util.RemoteClusterUtils.splitQualifiedIndex;
->>>>>>> b6f19a8f
+import static org.elasticsearch.xpack.sql.session.VersionCompatibilityChecks.isTypeSupportedInVersion;
 import static org.elasticsearch.xpack.sql.type.SqlDataTypes.displaySize;
 import static org.elasticsearch.xpack.sql.type.SqlDataTypes.metaSqlDataType;
 import static org.elasticsearch.xpack.sql.type.SqlDataTypes.metaSqlDateTimeSub;
@@ -164,51 +161,34 @@
                 .resolveAsSeparateMappings(indexPattern, regex, includeFrozen, emptyMap(), ActionListener.wrap(esIndices -> {
                     List<List<?>> rows = new ArrayList<>();
                     for (EsIndex esIndex : esIndices) {
-<<<<<<< HEAD
-                        fillInRows(cluster, esIndex.name(), esIndex.mapping(), null, rows, columnMatcher, mode,
-                            session.configuration().version());
-=======
-                        fillInRows(tableCat, esIndex.name(), esIndex.mapping(), null, rows, columnMatcher, mode);
->>>>>>> b6f19a8f
+                        fillInRows(
+                            tableCat,
+                            esIndex.name(),
+                            esIndex.mapping(),
+                            null,
+                            rows,
+                            columnMatcher,
+                            mode,
+                            session.configuration().version()
+                        );
                     }
                     listener.onResponse(ListCursor.of(Rows.schema(output), rows, session.configuration().pageSize()));
                 }, listener::onFailure));
         }
         // otherwise use a merged mapping
         else {
-<<<<<<< HEAD
-            session.indexResolver().resolveAsMergedMapping(idx, regex, includeFrozen, emptyMap(),
-                ActionListener.wrap(r -> {
-                    List<List<?>> rows = new ArrayList<>();
-                    // populate the data only when a target is found
-                    if (r.isValid()) {
-                        EsIndex esIndex = r.get();
-                        fillInRows(cluster, indexName, esIndex.mapping(), null, rows, columnMatcher, mode,
-                            session.configuration().version());
-                    }
-=======
             session.indexResolver().resolveAsMergedMapping(indexPattern, includeFrozen, emptyMap(), ActionListener.wrap(r -> {
                 List<List<?>> rows = new ArrayList<>();
                 // populate the data only when a target is found
                 if (r.isValid()) {
                     EsIndex esIndex = r.get();
-                    fillInRows(tableCat, indexName, esIndex.mapping(), null, rows, columnMatcher, mode);
+                    fillInRows(tableCat, indexName, esIndex.mapping(), null, rows, columnMatcher, mode, session.configuration().version());
                 }
->>>>>>> b6f19a8f
                 listener.onResponse(ListCursor.of(Rows.schema(output), rows, session.configuration().pageSize()));
             }, listener::onFailure));
         }
     }
 
-<<<<<<< HEAD
-    static void fillInRows(String clusterName, String indexName, Map<String, EsField> mapping, String prefix, List<List<?>> rows,
-            Pattern columnMatcher, Mode mode, SqlVersion version) {
-        fillInRows(clusterName, indexName, mapping, prefix, rows, columnMatcher, Counter.newCounter(), mode, version);
-    }
-
-    private static void fillInRows(String clusterName, String indexName, Map<String, EsField> mapping, String prefix, List<List<?>> rows,
-            Pattern columnMatcher, Counter position, Mode mode, SqlVersion version) {
-=======
     static void fillInRows(
         String clusterName,
         String indexName,
@@ -216,9 +196,20 @@
         String prefix,
         List<List<?>> rows,
         Pattern columnMatcher,
-        Mode mode
+        Mode mode,
+        SqlVersion version
     ) {
-        fillInRows(clusterName, splitQualifiedIndex(indexName).v2(), mapping, prefix, rows, columnMatcher, Counter.newCounter(), mode);
+        fillInRows(
+            clusterName,
+            splitQualifiedIndex(indexName).v2(),
+            mapping,
+            prefix,
+            rows,
+            columnMatcher,
+            Counter.newCounter(),
+            mode,
+            version
+        );
     }
 
     private static void fillInRows(
@@ -229,9 +220,9 @@
         List<List<?>> rows,
         Pattern columnMatcher,
         Counter position,
-        Mode mode
+        Mode mode,
+        SqlVersion version
     ) {
->>>>>>> b6f19a8f
         boolean isOdbcClient = mode == Mode.ODBC;
         for (Map.Entry<String, EsField> entry : mapping.entrySet()) {
             position.addAndGet(1); // JDBC is 1-based so we start with 1 here
