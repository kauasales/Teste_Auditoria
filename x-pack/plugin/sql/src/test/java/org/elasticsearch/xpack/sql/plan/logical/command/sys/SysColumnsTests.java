--- conflicted
+++ resolved
@@ -6,18 +6,6 @@
  */
 package org.elasticsearch.xpack.sql.plan.logical.command.sys;
 
-<<<<<<< HEAD
-import java.sql.Types;
-import java.util.ArrayList;
-import java.util.Arrays;
-import java.util.List;
-import java.util.Locale;
-import java.util.Map;
-import java.util.function.Consumer;
-import java.util.stream.Collectors;
-
-=======
->>>>>>> b6f19a8f
 import org.elasticsearch.Version;
 import org.elasticsearch.action.ActionListener;
 import org.elasticsearch.core.Tuple;
@@ -50,15 +38,16 @@
 import java.util.Map;
 import java.util.Set;
 import java.util.function.Consumer;
+import java.util.stream.Collectors;
 
 import static java.util.Collections.emptyList;
 import static java.util.Collections.singletonList;
 import static org.elasticsearch.action.ActionListener.wrap;
 import static org.elasticsearch.xpack.ql.TestUtils.UTC;
 import static org.elasticsearch.xpack.ql.type.DataTypes.UNSIGNED_LONG;
+import static org.elasticsearch.xpack.sql.proto.Mode.isDriver;
 import static org.elasticsearch.xpack.sql.session.VersionCompatibilityChecks.INTRODUCING_UNSIGNED_LONG;
 import static org.elasticsearch.xpack.sql.session.VersionCompatibilityChecks.isTypeSupportedInVersion;
-import static org.elasticsearch.xpack.sql.proto.Mode.isDriver;
 import static org.elasticsearch.xpack.sql.types.SqlTypesTests.loadMapping;
 import static org.mockito.ArgumentMatchers.any;
 import static org.mockito.ArgumentMatchers.anyBoolean;
@@ -159,14 +148,25 @@
         for (Mode mode : List.of(Mode.JDBC, Mode.ODBC)) {
             for (SqlVersion version : versions) {
                 List<List<?>> rows = new ArrayList<>();
-                SysColumns.fillInRows("test", "index", loadMapping("mapping-multi-field-variation.json", true), null, rows, null, mode,
-                    version);
+                SysColumns.fillInRows(
+                    "test",
+                    "index",
+                    loadMapping("mapping-multi-field-variation.json", true),
+                    null,
+                    rows,
+                    null,
+                    mode,
+                    version
+                );
                 List<String> types = rows.stream().map(row -> name(row).toString()).collect(Collectors.toList());
-                assertEquals(isTypeSupportedInVersion(UNSIGNED_LONG, version),
-                    types.contains(UNSIGNED_LONG.toString().toLowerCase(Locale.ROOT)));
+                assertEquals(
+                    isTypeSupportedInVersion(UNSIGNED_LONG, version),
+                    types.contains(UNSIGNED_LONG.toString().toLowerCase(Locale.ROOT))
+                );
             }
         }
     }
+
     private static Object name(List<?> list) {
         return list.get(3);
     }
@@ -354,8 +354,12 @@
         Map<String, EsField> mapping
     ) {
         EsIndex test = new EsIndex("test", mapping);
-        Analyzer analyzer = new Analyzer(config, new FunctionRegistry(), IndexResolution.valid(test), new Verifier(new Metrics(),
-            config.version()));
+        Analyzer analyzer = new Analyzer(
+            config,
+            new FunctionRegistry(),
+            IndexResolution.valid(test),
+            new Verifier(new Metrics(), config.version())
+        );
         Command cmd = (Command) analyzer.analyze(parser.createStatement(sql, params, UTC), true);
 
         IndexResolver resolver = mock(IndexResolver.class);
