--- conflicted
+++ resolved
@@ -2348,7 +2348,14 @@
         assertEquals(EsQueryExec.class, p.getClass());
     }
 
-<<<<<<< HEAD
+    public void testEqualsAndInOnTheSameField() {
+        PhysicalPlan physicalPlan = optimizeAndPlan("SELECT int FROM test WHERE int in (1, 2) OR int = 3 OR int = 2");
+        assertEquals(EsQueryExec.class, physicalPlan.getClass());
+        EsQueryExec eqe = (EsQueryExec) physicalPlan;
+        assertEquals(1, eqe.output().size());
+        assertThat(eqe.queryContainer().toString().replaceAll("\\s+", ""), containsString("\"terms\":{\"int\":[1,2,3],"));
+    }
+
     @SuppressWarnings({"rawtypes"})
     private static List<AbstractPercentilesAggregationBuilder> percentilesAggsByField(PhysicalPlan p, int fieldCount) {
         assertEquals(EsQueryExec.class, p.getClass());
@@ -2435,13 +2442,5 @@
 
         test.accept("PERCENTILE", p -> ((PercentilesAggregationBuilder)p).percentiles());
         test.accept("PERCENTILE_RANK", p -> ((PercentileRanksAggregationBuilder)p).values());
-=======
-    public void testEqualsAndInOnTheSameField() {
-        PhysicalPlan physicalPlan = optimizeAndPlan("SELECT int FROM test WHERE int in (1, 2) OR int = 3 OR int = 2");
-        assertEquals(EsQueryExec.class, physicalPlan.getClass());
-        EsQueryExec eqe = (EsQueryExec) physicalPlan;
-        assertEquals(1, eqe.output().size());
-        assertThat(eqe.queryContainer().toString().replaceAll("\\s+", ""), containsString("\"terms\":{\"int\":[1,2,3],"));
->>>>>>> f6e0d74e
     }
 }