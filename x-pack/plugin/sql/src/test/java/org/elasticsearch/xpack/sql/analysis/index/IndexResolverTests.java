--- conflicted
+++ resolved
@@ -270,55 +270,6 @@
                 ((InvalidMappedField) esField).errorMessage());
     }
 
-<<<<<<< HEAD
-    public void testConstantKeywordTwoIndicesScenario() throws Exception {
-        Map<String, Map<String, FieldCapabilities>> fieldCaps = new HashMap<>();
-        addFieldCaps(fieldCaps, "name", "text", true, false);
-        addFieldCaps(fieldCaps, "wheels_count", "constant_keyword", true, true);
-        addFieldCaps(fieldCaps, "motor", "keyword", true, true);
-
-        Map<String, FieldCapabilities> multi = new HashMap<>();
-        multi.put("keyword", new FieldCapabilities("cycle_type", "keyword", true, true, new String[] { "other_cycles" }, null, null,
-                Collections.emptyMap()));
-        multi.put("constant_keyword", new FieldCapabilities("cycle_type", "constant_keyword", true, false, new String[] { "bicycles" },
-                null, null, Collections.emptyMap()));
-        fieldCaps.put("cycle_type", multi);
-
-        String wildcard = "*";
-        IndexResolution resolution = mergedMappings(wildcard, new String[] { "other_cycles", "bicycles" }, fieldCaps);
-
-        assertTrue(resolution.isValid());
-
-        EsIndex esIndex = resolution.get();
-        assertEquals(wildcard, esIndex.name());
-        EsField esField = null;
-        Map<String, EsField> props = esIndex.mapping();
-
-        assertEquals(4, props.size());
-        assertTrue(props.containsKey("cycle_type"));
-        assertTrue(props.containsKey("name"));
-        assertTrue(props.containsKey("wheels_count"));
-        assertTrue(props.containsKey("motor"));
-
-        esField = props.get("cycle_type");
-        assertTrue(esField instanceof KeywordEsField);
-        assertEquals(KEYWORD, ((KeywordEsField) esField).getDataType());
-
-        esField = props.get("name");
-        assertTrue(esField instanceof TextEsField);
-        assertEquals(TEXT, ((TextEsField) esField).getDataType());
-
-        esField = props.get("wheels_count");
-        assertTrue(esField instanceof ConstantKeywordEsField);
-        assertEquals(CONSTANT_KEYWORD, ((ConstantKeywordEsField) esField).getDataType());
-
-        esField = props.get("motor");
-        assertTrue(esField instanceof KeywordEsField);
-        assertEquals(KEYWORD, ((KeywordEsField) esField).getDataType());
-    }
-
-=======
->>>>>>> 1d54310a
     public void testSeparateSameMappingDifferentIndices() throws Exception {
         Map<String, EsField> oneMapping = loadMapping("mapping-basic.json", true);
         Map<String, EsField> sameMapping = loadMapping("mapping-basic.json", true);
@@ -434,7 +385,7 @@
     }
 
     private static boolean isAggregatable(DataType type) {
-        return type.isNumeric() || type == KEYWORD || type == DATETIME;
+        return type.isNumeric() || type == KEYWORD || type == DATETIME || type == CONSTANT_KEYWORD;
     }
 
     private static class UpdateableFieldCapabilities extends FieldCapabilities {
