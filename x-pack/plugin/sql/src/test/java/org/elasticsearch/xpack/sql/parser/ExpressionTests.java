--- conflicted
+++ resolved
@@ -22,14 +22,15 @@
         assertEquals("LEFT", uf.functionName());
     }
 
-<<<<<<< HEAD
+
     public void testLiteralBoolean() throws Exception {
         Expression lt = parser.createExpression("TRUE");
         assertEquals(Literal.class, lt.getClass());
         Literal l = (Literal) lt;
         assertEquals(Boolean.TRUE, l.value());
         assertEquals(DataType.BOOLEAN, l.dataType());
-=======
+    }
+
     public void testLiteralDouble() throws Exception {
         Expression lt = parser.createExpression(String.valueOf(Double.MAX_VALUE));
         assertEquals(Literal.class, lt.getClass());
@@ -52,7 +53,6 @@
         Literal l = (Literal) lt;
         assertEquals(Double.MAX_VALUE, l.value());
         assertEquals(DataType.DOUBLE, l.dataType());
->>>>>>> ab9c28a2
     }
 
     public void testLiteralLong() throws Exception {
