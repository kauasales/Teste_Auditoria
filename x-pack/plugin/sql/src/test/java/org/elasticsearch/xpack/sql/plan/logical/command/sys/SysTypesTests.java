/*
 * Copyright Elasticsearch B.V. and/or licensed to Elasticsearch B.V. under one
 * or more contributor license agreements. Licensed under the Elastic License
 * 2.0; you may not use this file except in compliance with the Elastic License
 * 2.0.
 */
package org.elasticsearch.xpack.sql.plan.logical.command.sys;

import org.elasticsearch.Version;
import org.elasticsearch.core.Tuple;
import org.elasticsearch.test.ESTestCase;
import org.elasticsearch.xpack.ql.expression.function.FunctionRegistry;
import org.elasticsearch.xpack.ql.index.EsIndex;
import org.elasticsearch.xpack.ql.index.IndexResolution;
import org.elasticsearch.xpack.ql.index.IndexResolver;
import org.elasticsearch.xpack.ql.type.DataTypes;
import org.elasticsearch.xpack.sql.analysis.analyzer.Analyzer;
import org.elasticsearch.xpack.sql.parser.SqlParser;
import org.elasticsearch.xpack.sql.plan.logical.command.Command;
import org.elasticsearch.xpack.sql.proto.Mode;
import org.elasticsearch.xpack.sql.proto.Protocol;
import org.elasticsearch.xpack.sql.proto.SqlVersion;
import org.elasticsearch.xpack.sql.session.SchemaRowSet;
import org.elasticsearch.xpack.sql.session.SqlConfiguration;
import org.elasticsearch.xpack.sql.session.SqlSession;
import org.elasticsearch.xpack.sql.type.SqlDataTypes;
import org.elasticsearch.xpack.sql.types.SqlTypesTests;
import org.elasticsearch.xpack.sql.util.DateUtils;

import java.sql.JDBCType;
import java.util.List;

import static java.util.Arrays.asList;
import static org.elasticsearch.action.ActionListener.wrap;
import static org.mockito.Mockito.mock;

public class SysTypesTests extends ESTestCase {

    private final SqlParser parser = new SqlParser();

    private Tuple<Command, SqlSession> sql(String sql, Mode mode, SqlVersion version) {
        SqlConfiguration configuration = new SqlConfiguration(
            DateUtils.UTC,
<<<<<<< HEAD
=======
            null,
>>>>>>> d90fa4eb
            Protocol.FETCH_SIZE,
            Protocol.REQUEST_TIMEOUT,
            Protocol.PAGE_TIMEOUT,
            null,
            null,
            mode,
            null,
            version,
            null,
            null,
            false,
<<<<<<< HEAD
            false
=======
            false,
            null,
            null
>>>>>>> d90fa4eb
        );
        EsIndex test = new EsIndex("test", SqlTypesTests.loadMapping("mapping-multi-field-with-nested.json", true));
        Analyzer analyzer = new Analyzer(configuration, new FunctionRegistry(), IndexResolution.valid(test), null);
        Command cmd = (Command) analyzer.analyze(parser.createStatement(sql), false);

        IndexResolver resolver = mock(IndexResolver.class);
        SqlSession session = new SqlSession(configuration, null, null, resolver, null, null, null, null, null);
        return new Tuple<>(cmd, session);
    }

    private Tuple<Command, SqlSession> sql(String sql) {
        return sql(sql, randomFrom(Mode.values()), randomBoolean() ? null : SqlVersion.fromId(Version.CURRENT.id));
    }

    public void testSysTypes() {
        Tuple<Command, SqlSession> cmd = sql("SYS TYPES");

        List<String> names = asList(
            "BYTE",
            "LONG",
            "BINARY",
            "NULL",
            "INTEGER",
            "SHORT",
            "HALF_FLOAT",
            "FLOAT",
            "DOUBLE",
            "SCALED_FLOAT",
            "IP",
            "KEYWORD",
            "TEXT",
            "BOOLEAN",
            "DATE",
            "TIME",
            "DATETIME",
            "INTERVAL_YEAR",
            "INTERVAL_MONTH",
            "INTERVAL_DAY",
            "INTERVAL_HOUR",
            "INTERVAL_MINUTE",
            "INTERVAL_SECOND",
            "INTERVAL_YEAR_TO_MONTH",
            "INTERVAL_DAY_TO_HOUR",
            "INTERVAL_DAY_TO_MINUTE",
            "INTERVAL_DAY_TO_SECOND",
            "INTERVAL_HOUR_TO_MINUTE",
            "INTERVAL_HOUR_TO_SECOND",
            "INTERVAL_MINUTE_TO_SECOND",
            "GEO_POINT",
            "GEO_SHAPE",
            "SHAPE",
            "UNSUPPORTED",
            "NESTED",
            "OBJECT"
        );

        cmd.v1().execute(cmd.v2(), wrap(p -> {
            SchemaRowSet r = (SchemaRowSet) p.rowSet();
            assertEquals(19, r.columnCount());
            assertEquals(SqlDataTypes.types().size(), r.size());
            assertFalse(r.schema().types().contains(DataTypes.NULL));
            // test first numeric (i.e. BYTE) as signed
            assertFalse(r.column(9, Boolean.class));
            // make sure precision is returned as boolean (not int)
            assertFalse(r.column(10, Boolean.class));
            // no auto-increment
            assertFalse(r.column(11, Boolean.class));

            for (int i = 0; i < r.size(); i++) {
                assertEquals(names.get(i), r.column(0));
                r.advanceRow();
            }

        }, ex -> fail(ex.getMessage())));
    }

    public void testSysTypesDefaultFiltering() {
        Tuple<Command, SqlSession> cmd = sql("SYS TYPES 0");

        cmd.v1().execute(cmd.v2(), wrap(p -> {
            SchemaRowSet r = (SchemaRowSet) p.rowSet();
            assertEquals(SqlDataTypes.types().size(), r.size());
        }, ex -> fail(ex.getMessage())));
    }

    public void testSysTypesPositiveFiltering() {
        // boolean = 16
        Tuple<Command, SqlSession> cmd = sql("SYS TYPES " + JDBCType.BOOLEAN.getVendorTypeNumber());

        cmd.v1().execute(cmd.v2(), wrap(p -> {
            SchemaRowSet r = (SchemaRowSet) p.rowSet();
            assertEquals(1, r.size());
            assertEquals("BOOLEAN", r.column(0));
        }, ex -> fail(ex.getMessage())));
    }

    public void testSysTypesNegativeFiltering() {
        Tuple<Command, SqlSession> cmd = sql("SYS TYPES " + JDBCType.TINYINT.getVendorTypeNumber());

        cmd.v1().execute(cmd.v2(), wrap(p -> {
            SchemaRowSet r = (SchemaRowSet) p.rowSet();
            assertEquals(1, r.size());
            assertEquals("BYTE", r.column(0));
        }, ex -> fail(ex.getMessage())));
    }

    public void testSysTypesMultipleMatches() {
        Tuple<Command, SqlSession> cmd = sql("SYS TYPES " + JDBCType.VARCHAR.getVendorTypeNumber());

        cmd.v1().execute(cmd.v2(), wrap(p -> {
            SchemaRowSet r = (SchemaRowSet) p.rowSet();
            assertEquals(3, r.size());
            assertEquals("IP", r.column(0));
            assertTrue(r.advanceRow());
            assertEquals("KEYWORD", r.column(0));
            assertTrue(r.advanceRow());
            assertEquals("TEXT", r.column(0));
        }, ex -> fail(ex.getMessage())));
    }
}<|MERGE_RESOLUTION|>--- conflicted
+++ resolved
@@ -41,10 +41,7 @@
     private Tuple<Command, SqlSession> sql(String sql, Mode mode, SqlVersion version) {
         SqlConfiguration configuration = new SqlConfiguration(
             DateUtils.UTC,
-<<<<<<< HEAD
-=======
             null,
->>>>>>> d90fa4eb
             Protocol.FETCH_SIZE,
             Protocol.REQUEST_TIMEOUT,
             Protocol.PAGE_TIMEOUT,
@@ -56,13 +53,9 @@
             null,
             null,
             false,
-<<<<<<< HEAD
-            false
-=======
             false,
             null,
             null
->>>>>>> d90fa4eb
         );
         EsIndex test = new EsIndex("test", SqlTypesTests.loadMapping("mapping-multi-field-with-nested.json", true));
         Analyzer analyzer = new Analyzer(configuration, new FunctionRegistry(), IndexResolution.valid(test), null);
