/*
 * Copyright Elasticsearch B.V. and/or licensed to Elasticsearch B.V. under one
 * or more contributor license agreements. Licensed under the Elastic License
 * 2.0; you may not use this file except in compliance with the Elastic License
 * 2.0.
 */
package org.elasticsearch.xpack.sql.execution.search.extractor;

import org.apache.lucene.search.TotalHits;
import org.elasticsearch.common.document.DocumentField;
import org.elasticsearch.common.io.stream.Writeable.Reader;
import org.elasticsearch.search.SearchHit;
import org.elasticsearch.search.SearchHits;
import org.elasticsearch.search.aggregations.Aggregation;
import org.elasticsearch.search.aggregations.Aggregations;
import org.elasticsearch.search.aggregations.bucket.MultiBucketsAggregation.Bucket;
import org.elasticsearch.search.aggregations.metrics.InternalTopHits;
import org.elasticsearch.test.ESTestCase;
import org.elasticsearch.xpack.ql.type.DataTypes;
import org.elasticsearch.xpack.sql.AbstractSqlWireSerializingTestCase;
import org.elasticsearch.xpack.sql.SqlIllegalArgumentException;
import org.elasticsearch.xpack.sql.proto.StringUtils;
import org.elasticsearch.xpack.sql.type.SqlDataTypes;
import org.elasticsearch.xpack.sql.util.DateUtils;

import java.math.BigInteger;
import java.time.ZoneId;
import java.util.Collections;

import static java.util.Collections.emptyList;
import static java.util.Collections.emptyMap;
import static java.util.Collections.singletonList;
import static org.elasticsearch.xpack.sql.util.DateUtils.UTC;

public class TopHitsAggExtractorTests extends AbstractSqlWireSerializingTestCase<TopHitsAggExtractor> {

    public static TopHitsAggExtractor randomTopHitsAggExtractor() {
        return new TopHitsAggExtractor(randomAlphaOfLength(16), randomFrom(SqlDataTypes.types()), randomZone());
    }

    @Override
    protected TopHitsAggExtractor createTestInstance() {
        return randomTopHitsAggExtractor();
    }

    @Override
    protected Reader<TopHitsAggExtractor> instanceReader() {
        return TopHitsAggExtractor::new;
    }

    @Override
    protected ZoneId instanceZoneId(TopHitsAggExtractor instance) {
        return instance.zoneId();
    }

    @Override
    protected TopHitsAggExtractor mutateInstance(TopHitsAggExtractor instance) {
        return new TopHitsAggExtractor(
            instance.name() + "mutated",
            randomValueOtherThan(instance.fieldDataType(), () -> randomFrom(SqlDataTypes.types())),
            randomValueOtherThan(instance.zoneId(), ESTestCase::randomZone)
        );
    }

    public void testNoAggs() {
        Bucket bucket = new TestBucket(emptyMap(), 0, new Aggregations(emptyList()));
        TopHitsAggExtractor extractor = randomTopHitsAggExtractor();
        SqlIllegalArgumentException exception = expectThrows(SqlIllegalArgumentException.class, () -> extractor.extract(bucket));
        assertEquals("Cannot find an aggregation named " + extractor.name(), exception.getMessage());
    }

    public void testZeroNullValue() {
        TopHitsAggExtractor extractor = randomTopHitsAggExtractor();

<<<<<<< HEAD
        TotalHits totalHits = new TotalHits(0, TotalHits.Relation.EQUAL_TO);
=======
>>>>>>> bbcb449f
        Aggregation agg = new InternalTopHits(extractor.name(), 0, 0, null, SearchHits.EMPTY_WITH_TOTAL_HITS, null);
        Bucket bucket = new TestBucket(emptyMap(), 0, new Aggregations(singletonList(agg)));
        assertNull(extractor.extract(bucket));
    }

    public void testExtractValue() {
        TopHitsAggExtractor extractor = new TopHitsAggExtractor("topHitsAgg", DataTypes.KEYWORD, UTC);

        String value = "Str_Value";
        Aggregation agg = new InternalTopHits(extractor.name(), 0, 1, null, searchHitsOf(value), null);
        Bucket bucket = new TestBucket(emptyMap(), 0, new Aggregations(singletonList(agg)));
        assertEquals(value, extractor.extract(bucket));
    }

    public void testExtractDateValue() {
        ZoneId zoneId = randomZone();
        TopHitsAggExtractor extractor = new TopHitsAggExtractor("topHitsAgg", DataTypes.DATETIME, zoneId);

        long value = 123456789L;
        Aggregation agg = new InternalTopHits(
            extractor.name(),
            0,
            1,
            null,
            searchHitsOf(StringUtils.toString(DateUtils.asDateTimeWithMillis(value, zoneId))),
            null
        );
        Bucket bucket = new TestBucket(emptyMap(), 0, new Aggregations(singletonList(agg)));
        assertEquals(DateUtils.asDateTimeWithMillis(value, zoneId), extractor.extract(bucket));
    }

    public void testExtractUnsignedLong() {
        BigInteger bi = randomBigInteger();
        Object value = bi.compareTo(BigInteger.valueOf(Long.MAX_VALUE)) <= 0 ? bi.longValue() : bi;

        TopHitsAggExtractor extractor = new TopHitsAggExtractor(randomAlphaOfLength(10), DataTypes.UNSIGNED_LONG, randomZone());
        Aggregation agg = new InternalTopHits(extractor.name(), 0, 1, null, searchHitsOf(value), null);
        Bucket bucket = new TestBucket(emptyMap(), 0, new Aggregations(singletonList(agg)));
        assertEquals(bi, extractor.extract(bucket));
    }

    private SearchHits searchHitsOf(Object value) {
        TotalHits totalHits = new TotalHits(10, TotalHits.Relation.EQUAL_TO);
        SearchHit searchHit = new SearchHit(1, "docId");
        searchHit.addDocumentFields(
            Collections.singletonMap("topHitsAgg", new DocumentField("field", Collections.singletonList(value))),
            Collections.singletonMap(
                "topHitsAgg",
                new DocumentField("_ignored", Collections.singletonList(randomValueOtherThan(value, () -> randomAlphaOfLength(5))))
            )
        );
        var pooled = new SearchHits(new SearchHit[] { searchHit }, totalHits, 0.0f);
        try {
            return pooled.asUnpooled();
        } finally {
            pooled.decRef();
        }
    }
}<|MERGE_RESOLUTION|>--- conflicted
+++ resolved
@@ -72,10 +72,6 @@
     public void testZeroNullValue() {
         TopHitsAggExtractor extractor = randomTopHitsAggExtractor();
 
-<<<<<<< HEAD
-        TotalHits totalHits = new TotalHits(0, TotalHits.Relation.EQUAL_TO);
-=======
->>>>>>> bbcb449f
         Aggregation agg = new InternalTopHits(extractor.name(), 0, 0, null, SearchHits.EMPTY_WITH_TOTAL_HITS, null);
         Bucket bucket = new TestBucket(emptyMap(), 0, new Aggregations(singletonList(agg)));
         assertNull(extractor.extract(bucket));
