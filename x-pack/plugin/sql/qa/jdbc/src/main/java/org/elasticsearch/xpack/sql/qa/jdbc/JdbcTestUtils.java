/*
 * Copyright Elasticsearch B.V. and/or licensed to Elasticsearch B.V. under one
 * or more contributor license agreements. Licensed under the Elastic License
 * 2.0; you may not use this file except in compliance with the Elastic License
 * 2.0.
 */
package org.elasticsearch.xpack.sql.qa.jdbc;

import org.elasticsearch.Version;
<<<<<<< HEAD
import org.elasticsearch.xpack.sql.jdbc.EsType;
=======
>>>>>>> ddc3744b
import org.elasticsearch.xpack.sql.proto.StringUtils;

import java.math.BigInteger;
import java.sql.Date;
import java.sql.Time;
import java.sql.Timestamp;
import java.time.Instant;
import java.time.LocalDate;
import java.time.LocalDateTime;
import java.time.ZoneId;
import java.time.ZoneOffset;
import java.time.ZonedDateTime;
import java.util.Calendar;
import java.util.Collections;
import java.util.GregorianCalendar;
import java.util.LinkedHashMap;
import java.util.Map;

import static org.elasticsearch.Version.V_7_11_0;

import static org.elasticsearch.common.time.DateUtils.toMilliSeconds;
import static org.elasticsearch.test.ESTestCase.randomLongBetween;

final class JdbcTestUtils {

    private JdbcTestUtils() {}

    private static final Map<Class<?>, EsType> CLASS_TO_ES_TYPE;

    static final ZoneId UTC = ZoneId.of("Z");
    static final String JDBC_TIMEZONE = "timezone";
    private static final String DRIVER_VERSION_PROPERTY_NAME = "jdbc.driver.version";
    static final LocalDate EPOCH = LocalDate.of(1970, 1, 1);

<<<<<<< HEAD
    static final String UNSIGNED_LONG_TYPE_NAME = "UNSIGNED_LONG";
    public static final BigInteger UNSIGNED_LONG_MAX = BigInteger.ONE.shiftLeft(Long.SIZE).subtract(BigInteger.ONE);

    /*
     * The version of the driver that the QA (bwc-)tests run against.
     * Note: when adding a version-gated feature (i.e. new feature that would not be supported by old drivers) and add code in these QA
     * tests to check the feature, you'll want to compare the target release version of the feature against this variable, to selectively
     * run the new tests only for drivers that will support the feature (i.e. of the target release version and newer). The check would
     * look like <code>if (TARGET_VERSION.compareTo(JDBC_DRIVER_VERSION) <= 0) {run_tests();}</code> (see {@code isUnsignedLongSupported}.
     * However, until the feature + QA tests are actually ported to the target branch, the comparison will hold true only for the master
     * branch. So you'll need to remove the equality, port the feature and subsequently add the equality; i.e. a two-step commit.
=======
    /*
     * The version of the driver that the QA (bwc-)tests run against.
     * Note: when adding a version-gated feature (i.e. new feature that would not be supported by old drivers) and adding code in these QA
     * tests to check the feature, you'll want to compare the target release version of the feature against this variable, to selectively
     * run the new tests only for drivers that will support the feature (i.e. of the target release version and newer).
     * Until the feature + QA tests are actually ported to the target branch, the comparison will hold true only for the master
     * branch. So you'll need to remove the equality, port the feature and subsequently add the equality; i.e. a two-step commit of a PR.
     * <code>
     *     public static boolean isUnsignedLongSupported() {
     *         // TODO: add equality only once actually ported to 7.11
     *         return V_7_11_0.compareTo(JDBC_DRIVER_VERSION) < 0;
     *     }
     * </code>
>>>>>>> ddc3744b
     */
    static final Version JDBC_DRIVER_VERSION;

    static {
        // master's version is x.0.0-SNAPSHOT, tho Version#fromString() won't accept that back for recent versions
        String jdbcDriverVersion = System.getProperty(DRIVER_VERSION_PROPERTY_NAME, "").replace("-SNAPSHOT", "");
        JDBC_DRIVER_VERSION = Version.fromString(jdbcDriverVersion); // takes empty and null strings, resolves them to CURRENT
<<<<<<< HEAD

        // Note: keep in sync with org.elasticsearch.xpack.sql.jdbc.TypeUtils#CLASS_TO_TYPE
        Map<Class<?>, EsType> aMap = new LinkedHashMap<>();
        aMap.put(Boolean.class, EsType.BOOLEAN);
        aMap.put(Byte.class, EsType.BYTE);
        aMap.put(Short.class, EsType.SHORT);
        aMap.put(Integer.class, EsType.INTEGER);
        aMap.put(Long.class, EsType.LONG);
        if (isUnsignedLongSupported()) {
            aMap.put(BigInteger.class, EsType.UNSIGNED_LONG);
        }
        aMap.put(Float.class, EsType.FLOAT);
        aMap.put(Double.class, EsType.DOUBLE);
        aMap.put(String.class, EsType.KEYWORD);
        aMap.put(byte[].class, EsType.BINARY);
        aMap.put(Timestamp.class, EsType.DATETIME);

        // apart from the mappings in {@code DataType} three more Java classes can be mapped to a {@code JDBCType.TIMESTAMP}
        // according to B-4 table from the jdbc4.2 spec
        aMap.put(Calendar.class, EsType.DATETIME);
        aMap.put(GregorianCalendar.class, EsType.DATETIME);
        aMap.put(java.util.Date.class, EsType.DATETIME);
        aMap.put(java.sql.Date.class, EsType.DATETIME);
        aMap.put(java.sql.Time.class, EsType.TIME);
        aMap.put(LocalDateTime.class, EsType.DATETIME);
        CLASS_TO_ES_TYPE = Collections.unmodifiableMap(aMap);
    }

    static EsType of(Class<?> clazz) {
        return CLASS_TO_ES_TYPE.get(clazz);
=======
>>>>>>> ddc3744b
    }

    static String of(long millis, String zoneId) {
        return StringUtils.toString(ZonedDateTime.ofInstant(Instant.ofEpochMilli(millis), ZoneId.of(zoneId)));
    }

    static Date asDate(long millis, ZoneId zoneId) {
        return new java.sql.Date(
            ZonedDateTime.ofInstant(Instant.ofEpochMilli(millis), zoneId).toLocalDate().atStartOfDay(zoneId).toInstant().toEpochMilli()
        );
    }

    static Time asTime(long millis, ZoneId zoneId) {
        return new Time(
            ZonedDateTime.ofInstant(Instant.ofEpochMilli(millis), zoneId)
                .toLocalTime()
                .atDate(JdbcTestUtils.EPOCH)
                .atZone(zoneId)
                .toInstant()
                .toEpochMilli()
        );
    }

    static long convertFromCalendarToUTC(long value, Calendar cal) {
        if (cal == null) {
            return value;
        }
        Calendar c = (Calendar) cal.clone();
        c.setTimeInMillis(value);

        ZonedDateTime convertedDateTime = ZonedDateTime.ofInstant(c.toInstant(), c.getTimeZone().toZoneId())
            .withZoneSameLocal(ZoneOffset.UTC);

        return convertedDateTime.toInstant().toEpochMilli();
    }

<<<<<<< HEAD
    public static boolean isUnsignedLongSupported() {
        // TODO: add equality only once actually ported to 7.11
        return V_7_11_0.compareTo(JDBC_DRIVER_VERSION) < 0;
=======
    static String asStringTimestampFromNanos(long nanos) {
        return asStringTimestampFromNanos(nanos, ZoneId.systemDefault());
    }

    static String asStringTimestampFromNanos(long nanos, ZoneId zoneId) {
        ZonedDateTime zdt = ZonedDateTime.ofInstant(Instant.ofEpochMilli(toMilliSeconds(nanos)), zoneId);
        return StringUtils.toString(zdt.withNano((int) (nanos % 1_000_000_000)));
    }

    static long randomTimeInNanos() {
        // Return a number which is at least 20:00:00.000000000 to avoid switching to negative values when a UTC-XX hours is applied
        return randomLongBetween(72_000_000_000_000L, Long.MAX_VALUE);
    }

    static int extractNanosOnly(long nanos) {
        return (int) (nanos % 1_000_000_000);
    }

    static boolean versionSupportsDateNanos() {
        return JDBC_DRIVER_VERSION.onOrAfter(Version.V_7_12_0);
>>>>>>> ddc3744b
    }
}<|MERGE_RESOLUTION|>--- conflicted
+++ resolved
@@ -7,10 +7,7 @@
 package org.elasticsearch.xpack.sql.qa.jdbc;
 
 import org.elasticsearch.Version;
-<<<<<<< HEAD
 import org.elasticsearch.xpack.sql.jdbc.EsType;
-=======
->>>>>>> ddc3744b
 import org.elasticsearch.xpack.sql.proto.StringUtils;
 
 import java.math.BigInteger;
@@ -29,7 +26,7 @@
 import java.util.LinkedHashMap;
 import java.util.Map;
 
-import static org.elasticsearch.Version.V_7_11_0;
+import static org.elasticsearch.Version.V_7_14_0;
 
 import static org.elasticsearch.common.time.DateUtils.toMilliSeconds;
 import static org.elasticsearch.test.ESTestCase.randomLongBetween;
@@ -45,19 +42,9 @@
     private static final String DRIVER_VERSION_PROPERTY_NAME = "jdbc.driver.version";
     static final LocalDate EPOCH = LocalDate.of(1970, 1, 1);
 
-<<<<<<< HEAD
     static final String UNSIGNED_LONG_TYPE_NAME = "UNSIGNED_LONG";
     public static final BigInteger UNSIGNED_LONG_MAX = BigInteger.ONE.shiftLeft(Long.SIZE).subtract(BigInteger.ONE);
 
-    /*
-     * The version of the driver that the QA (bwc-)tests run against.
-     * Note: when adding a version-gated feature (i.e. new feature that would not be supported by old drivers) and add code in these QA
-     * tests to check the feature, you'll want to compare the target release version of the feature against this variable, to selectively
-     * run the new tests only for drivers that will support the feature (i.e. of the target release version and newer). The check would
-     * look like <code>if (TARGET_VERSION.compareTo(JDBC_DRIVER_VERSION) <= 0) {run_tests();}</code> (see {@code isUnsignedLongSupported}.
-     * However, until the feature + QA tests are actually ported to the target branch, the comparison will hold true only for the master
-     * branch. So you'll need to remove the equality, port the feature and subsequently add the equality; i.e. a two-step commit.
-=======
     /*
      * The version of the driver that the QA (bwc-)tests run against.
      * Note: when adding a version-gated feature (i.e. new feature that would not be supported by old drivers) and adding code in these QA
@@ -71,7 +58,6 @@
      *         return V_7_11_0.compareTo(JDBC_DRIVER_VERSION) < 0;
      *     }
      * </code>
->>>>>>> ddc3744b
      */
     static final Version JDBC_DRIVER_VERSION;
 
@@ -79,7 +65,6 @@
         // master's version is x.0.0-SNAPSHOT, tho Version#fromString() won't accept that back for recent versions
         String jdbcDriverVersion = System.getProperty(DRIVER_VERSION_PROPERTY_NAME, "").replace("-SNAPSHOT", "");
         JDBC_DRIVER_VERSION = Version.fromString(jdbcDriverVersion); // takes empty and null strings, resolves them to CURRENT
-<<<<<<< HEAD
 
         // Note: keep in sync with org.elasticsearch.xpack.sql.jdbc.TypeUtils#CLASS_TO_TYPE
         Map<Class<?>, EsType> aMap = new LinkedHashMap<>();
@@ -110,8 +95,6 @@
 
     static EsType of(Class<?> clazz) {
         return CLASS_TO_ES_TYPE.get(clazz);
-=======
->>>>>>> ddc3744b
     }
 
     static String of(long millis, String zoneId) {
@@ -148,11 +131,6 @@
         return convertedDateTime.toInstant().toEpochMilli();
     }
 
-<<<<<<< HEAD
-    public static boolean isUnsignedLongSupported() {
-        // TODO: add equality only once actually ported to 7.11
-        return V_7_11_0.compareTo(JDBC_DRIVER_VERSION) < 0;
-=======
     static String asStringTimestampFromNanos(long nanos) {
         return asStringTimestampFromNanos(nanos, ZoneId.systemDefault());
     }
@@ -173,6 +151,10 @@
 
     static boolean versionSupportsDateNanos() {
         return JDBC_DRIVER_VERSION.onOrAfter(Version.V_7_12_0);
->>>>>>> ddc3744b
+    }
+
+    public static boolean isUnsignedLongSupported() {
+        // TODO: add equality only once actually ported to 7.14
+        return V_7_14_0.compareTo(JDBC_DRIVER_VERSION) < 0;
     }
 }