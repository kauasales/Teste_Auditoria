/*
 * Copyright Elasticsearch B.V. and/or licensed to Elasticsearch B.V. under one
 * or more contributor license agreements. Licensed under the Elastic License;
 * you may not use this file except in compliance with the Elastic License.
 */


package org.elasticsearch.xpack.vectors.mapper;

import org.apache.logging.log4j.LogManager;
import org.apache.lucene.index.IndexOptions;
import org.apache.lucene.index.IndexableField;
import org.apache.lucene.search.DocValuesFieldExistsQuery;
import org.apache.lucene.search.Query;
import org.elasticsearch.Version;
import org.elasticsearch.common.logging.DeprecationLogger;
import org.elasticsearch.common.settings.Settings;
import org.elasticsearch.index.mapper.FieldMapper;
import org.elasticsearch.index.mapper.MappedFieldType;
import org.elasticsearch.index.mapper.Mapper;
import org.elasticsearch.index.mapper.MapperParsingException;
import org.elasticsearch.index.mapper.ParseContext;
import org.elasticsearch.index.query.QueryShardContext;
import org.elasticsearch.search.DocValueFormat;

import java.time.ZoneId;
import java.util.List;
import java.util.Map;

/**
 * A {@link FieldMapper} for indexing a sparse vector of floats.
 *
 * @deprecated The sparse_vector type was deprecated in 7.x and removed in 8.0. This mapper
 * definition only exists so that 7.x indices can be read without error.
 *
 * TODO: remove in 9.0.
 */
@Deprecated
public class SparseVectorFieldMapper extends FieldMapper {
    private static final DeprecationLogger deprecationLogger = new DeprecationLogger(LogManager.getLogger(SparseVectorFieldMapper.class));
    static final String ERROR_MESSAGE = "The [sparse_vector] field type is no longer supported.";
    static final String ERROR_MESSAGE_7X = "The [sparse_vector] field type is no longer supported. Old 7.x indices are allowed to " +
        "contain [sparse_vector] fields, but they cannot be indexed or searched.";
    public static final String CONTENT_TYPE = "sparse_vector";
<<<<<<< HEAD
    public static short MAX_DIMS_COUNT = 2048; //maximum allowed number of dimensions
    public static int MAX_DIMS_NUMBER = 65535; //maximum allowed dimension's number
=======
>>>>>>> c9e9685b

    public static class Defaults {
        public static final MappedFieldType FIELD_TYPE = new SparseVectorFieldType();

        static {
            FIELD_TYPE.setTokenized(false);
            FIELD_TYPE.setIndexOptions(IndexOptions.NONE);
            FIELD_TYPE.setHasDocValues(true);
            FIELD_TYPE.setOmitNorms(true);
            FIELD_TYPE.freeze();
        }
    }

    public static class Builder extends FieldMapper.Builder<Builder, SparseVectorFieldMapper> {

        public Builder(String name) {
            super(name, Defaults.FIELD_TYPE, Defaults.FIELD_TYPE);
            builder = this;
        }

        @Override
        public SparseVectorFieldMapper build(BuilderContext context) {
            setupFieldType(context);
            return new SparseVectorFieldMapper(
                    name, fieldType, defaultFieldType,
                    context.indexSettings(), multiFieldsBuilder.build(this, context), copyTo);
        }
    }

    public static class TypeParser implements Mapper.TypeParser {
        @Override
        public Mapper.Builder<?, ?> parse(String name, Map<String, Object> node, ParserContext parserContext)
                throws MapperParsingException {
            if (parserContext.indexVersionCreated().onOrAfter(Version.V_8_0_0)) {
                throw new IllegalArgumentException(ERROR_MESSAGE);
            } else {
                deprecationLogger.deprecatedAndMaybeLog("sparse_vector", ERROR_MESSAGE_7X);
                return new Builder(name);
            }
        }
    }

    public static final class SparseVectorFieldType extends MappedFieldType {

        public SparseVectorFieldType() {}

        protected SparseVectorFieldType(SparseVectorFieldType ref) {
            super(ref);
        }

        public SparseVectorFieldType clone() {
            return new SparseVectorFieldType(this);
        }

        @Override
        public String typeName() {
            return CONTENT_TYPE;
        }

        @Override
        public DocValueFormat docValueFormat(String format, ZoneId timeZone) {
            throw new UnsupportedOperationException(
                "Field [" + name() + "] of type [" + typeName() + "] doesn't support docvalue_fields or aggregations");
        }

        @Override
        public Query existsQuery(QueryShardContext context) {
            return new DocValuesFieldExistsQuery(name());
        }

        @Override
        public Query termQuery(Object value, QueryShardContext context) {
            throw new UnsupportedOperationException(
                "Field [" + name() + "] of type [" + typeName() + "] doesn't support queries");
        }
    }


    private SparseVectorFieldMapper(String simpleName, MappedFieldType fieldType, MappedFieldType defaultFieldType,
                                    Settings indexSettings, MultiFields multiFields, CopyTo copyTo) {
        super(simpleName, fieldType, defaultFieldType, indexSettings, multiFields, copyTo);
        assert fieldType.indexOptions() == IndexOptions.NONE;
    }

    @Override
    protected SparseVectorFieldMapper clone() {
        return (SparseVectorFieldMapper) super.clone();
    }

    @Override
    public SparseVectorFieldType fieldType() {
        return (SparseVectorFieldType) super.fieldType();
    }

    @Override
    public void parse(ParseContext context) {
        throw new UnsupportedOperationException(ERROR_MESSAGE_7X);
    }


    @Override
    protected void parseCreateField(ParseContext context, List<IndexableField> fields) {
        throw new IllegalStateException("parse is implemented directly");
    }

    @Override
    protected String contentType() {
        return CONTENT_TYPE;
    }
}<|MERGE_RESOLUTION|>--- conflicted
+++ resolved
@@ -42,11 +42,6 @@
     static final String ERROR_MESSAGE_7X = "The [sparse_vector] field type is no longer supported. Old 7.x indices are allowed to " +
         "contain [sparse_vector] fields, but they cannot be indexed or searched.";
     public static final String CONTENT_TYPE = "sparse_vector";
-<<<<<<< HEAD
-    public static short MAX_DIMS_COUNT = 2048; //maximum allowed number of dimensions
-    public static int MAX_DIMS_NUMBER = 65535; //maximum allowed dimension's number
-=======
->>>>>>> c9e9685b
 
     public static class Defaults {
         public static final MappedFieldType FIELD_TYPE = new SparseVectorFieldType();
@@ -71,15 +66,15 @@
         public SparseVectorFieldMapper build(BuilderContext context) {
             setupFieldType(context);
             return new SparseVectorFieldMapper(
-                    name, fieldType, defaultFieldType,
-                    context.indexSettings(), multiFieldsBuilder.build(this, context), copyTo);
+                name, fieldType, defaultFieldType,
+                context.indexSettings(), multiFieldsBuilder.build(this, context), copyTo);
         }
     }
 
     public static class TypeParser implements Mapper.TypeParser {
         @Override
         public Mapper.Builder<?, ?> parse(String name, Map<String, Object> node, ParserContext parserContext)
-                throws MapperParsingException {
+            throws MapperParsingException {
             if (parserContext.indexVersionCreated().onOrAfter(Version.V_8_0_0)) {
                 throw new IllegalArgumentException(ERROR_MESSAGE);
             } else {
