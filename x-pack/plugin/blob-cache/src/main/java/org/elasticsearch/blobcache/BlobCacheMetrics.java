--- conflicted
+++ resolved
@@ -25,24 +25,14 @@
                 "count"
             ),
             meterRegistry.registerLongCounter(
-<<<<<<< HEAD
-                "es.blob_cache.evicted_used_regions.total",
-=======
                 "es.blob_cache.count_of_evicted_used_regions.total",
->>>>>>> 7550cea8
                 "The number of times a cache entry was evicted where the frequency was not zero",
                 "entries"
             ),
             meterRegistry.registerLongHistogram(
-<<<<<<< HEAD
-                "es.blob_cache.cache_miss_load.time",
-                "The timing data for populating entries in the blob store resulting from a cache miss.",
-                "Milliseconds"
-=======
                 "es.blob_cache.cache_miss_load_times.histogram",
                 "The time in microseconds for populating entries in the blob store resulting from a cache miss, expressed as a histogram.",
                 "micros"
->>>>>>> 7550cea8
             )
         );
     }
