/*
 * Copyright Elasticsearch B.V. and/or licensed to Elasticsearch B.V. under one
 * or more contributor license agreements. Licensed under the Elastic License;
 * you may not use this file except in compliance with the Elastic License.
 */
package org.elasticsearch.xpack.spatial;

import org.elasticsearch.common.inject.Module;
import org.elasticsearch.geo.GeoPlugin;
import org.elasticsearch.index.mapper.Mapper;
import org.elasticsearch.ingest.Processor;
import org.elasticsearch.plugins.IngestPlugin;
import org.elasticsearch.plugins.MapperPlugin;
import org.elasticsearch.plugins.SearchPlugin;
import org.elasticsearch.search.aggregations.metrics.GeoBoundsAggregationBuilder;
import org.elasticsearch.search.aggregations.metrics.GeoBoundsAggregatorSupplier;
import org.elasticsearch.search.aggregations.support.ValuesSourceRegistry;
import org.elasticsearch.xpack.core.XPackPlugin;
import org.elasticsearch.xpack.spatial.index.mapper.GeoShapeWithDocValuesFieldMapper;
import org.elasticsearch.xpack.spatial.index.mapper.PointFieldMapper;
import org.elasticsearch.xpack.spatial.index.mapper.ShapeFieldMapper;
import org.elasticsearch.xpack.spatial.index.query.ShapeQueryBuilder;
import org.elasticsearch.xpack.spatial.ingest.CircleProcessor;
import org.elasticsearch.xpack.spatial.search.aggregations.metrics.GeoShapeBoundsAggregator;
import org.elasticsearch.xpack.spatial.search.aggregations.support.GeoShapeValuesSource;
import org.elasticsearch.xpack.spatial.search.aggregations.support.GeoShapeValuesSourceType;

import java.util.Collection;
import java.util.Collections;
import java.util.HashMap;
import java.util.List;
import java.util.Map;
import java.util.function.Consumer;

import static java.util.Collections.singletonList;

public class SpatialPlugin extends GeoPlugin implements MapperPlugin, SearchPlugin, IngestPlugin {

    public Collection<Module> createGuiceModules() {
        return Collections.singletonList(b -> {
            XPackPlugin.bindFeatureSet(b, SpatialFeatureSet.class);
        });
    }

    @Override
    public Map<String, Mapper.TypeParser> getMappers() {
        Map<String, Mapper.TypeParser> mappers = new HashMap<>(super.getMappers());
        mappers.put(ShapeFieldMapper.CONTENT_TYPE, new ShapeFieldMapper.TypeParser());
        mappers.put(PointFieldMapper.CONTENT_TYPE, new PointFieldMapper.TypeParser());
        mappers.put(GeoShapeWithDocValuesFieldMapper.CONTENT_TYPE, new GeoShapeWithDocValuesFieldMapper.TypeParser());
        return Collections.unmodifiableMap(mappers);
    }

    @Override
    public List<QuerySpec<?>> getQueries() {
        return singletonList(new QuerySpec<>(ShapeQueryBuilder.NAME, ShapeQueryBuilder::new, ShapeQueryBuilder::fromXContent));
    }

    @Override
    public List<Consumer<ValuesSourceRegistry.Builder>> getAggregationExtentions() {
        return org.elasticsearch.common.collect.List.of(SpatialPlugin::registerGeoShapeBoundsAggregator);
    }

    @Override
    public Map<String, Processor.Factory> getProcessors(Processor.Parameters parameters) {
        return Collections.singletonMap(CircleProcessor.TYPE, new CircleProcessor.Factory());
    }

<<<<<<< HEAD
    public static void registerGeoShapeBoundsAggregator(ValuesSourceRegistry.Builder builder) {
        builder.register(GeoBoundsAggregationBuilder.NAME, GeoShapeValuesSourceType.INSTANCE,
=======
    public static void registerGeoShapeBoundsAggregator(ValuesSourceRegistry valuesSourceRegistry) {
        valuesSourceRegistry.register(GeoBoundsAggregationBuilder.NAME, GeoShapeValuesSourceType.instance(),
>>>>>>> 96a02089
            (GeoBoundsAggregatorSupplier) (name, aggregationContext, parent, valuesSource, wrapLongitude, metadata)
                -> new GeoShapeBoundsAggregator(name, aggregationContext, parent, (GeoShapeValuesSource) valuesSource,
                wrapLongitude, metadata));
    }
}<|MERGE_RESOLUTION|>--- conflicted
+++ resolved
@@ -66,13 +66,8 @@
         return Collections.singletonMap(CircleProcessor.TYPE, new CircleProcessor.Factory());
     }
 
-<<<<<<< HEAD
     public static void registerGeoShapeBoundsAggregator(ValuesSourceRegistry.Builder builder) {
-        builder.register(GeoBoundsAggregationBuilder.NAME, GeoShapeValuesSourceType.INSTANCE,
-=======
-    public static void registerGeoShapeBoundsAggregator(ValuesSourceRegistry valuesSourceRegistry) {
-        valuesSourceRegistry.register(GeoBoundsAggregationBuilder.NAME, GeoShapeValuesSourceType.instance(),
->>>>>>> 96a02089
+        builder.register(GeoBoundsAggregationBuilder.NAME, GeoShapeValuesSourceType.instance(),
             (GeoBoundsAggregatorSupplier) (name, aggregationContext, parent, valuesSource, wrapLongitude, metadata)
                 -> new GeoShapeBoundsAggregator(name, aggregationContext, parent, (GeoShapeValuesSource) valuesSource,
                 wrapLongitude, metadata));
