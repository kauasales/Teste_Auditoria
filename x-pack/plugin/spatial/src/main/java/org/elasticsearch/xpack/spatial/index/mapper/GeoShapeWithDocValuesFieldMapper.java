/*
 * Copyright Elasticsearch B.V. and/or licensed to Elasticsearch B.V. under one
 * or more contributor license agreements. Licensed under the Elastic License;
 * you may not use this file except in compliance with the Elastic License.
 */

package org.elasticsearch.xpack.spatial.index.mapper;

import org.apache.lucene.document.LatLonShape;
import org.apache.lucene.index.IndexableField;
import org.apache.lucene.search.Query;
import org.elasticsearch.Version;
import org.elasticsearch.common.Explicit;
import org.elasticsearch.common.geo.GeometryParser;
import org.elasticsearch.common.geo.ShapeRelation;
import org.elasticsearch.common.geo.builders.ShapeBuilder.Orientation;
import org.elasticsearch.geometry.Geometry;
import org.elasticsearch.index.fielddata.IndexFieldData;
import org.elasticsearch.index.mapper.AbstractShapeGeometryFieldMapper;
import org.elasticsearch.index.mapper.ContentPath;
import org.elasticsearch.index.mapper.FieldMapper;
import org.elasticsearch.index.mapper.GeoShapeIndexer;
import org.elasticsearch.index.mapper.GeoShapeParser;
import org.elasticsearch.index.mapper.GeoShapeQueryable;
import org.elasticsearch.index.mapper.LegacyGeoShapeFieldMapper;
import org.elasticsearch.index.mapper.MappedFieldType;
import org.elasticsearch.index.mapper.Mapper;
import org.elasticsearch.index.mapper.ParseContext;
<<<<<<< HEAD
import org.elasticsearch.index.query.QueryShardContext;
=======
import org.elasticsearch.index.query.SearchExecutionContext;
import org.elasticsearch.index.query.VectorGeoShapeQueryProcessor;
>>>>>>> 3798d7ef
import org.elasticsearch.search.lookup.SearchLookup;
import org.elasticsearch.xpack.spatial.index.fielddata.plain.AbstractLatLonShapeIndexFieldData;
import org.elasticsearch.xpack.spatial.index.query.VectorGeoShapeWithDocValuesQueryProcessor;
import org.elasticsearch.xpack.spatial.search.aggregations.support.GeoShapeValuesSourceType;

import java.util.Arrays;
import java.util.List;
import java.util.Map;
import java.util.function.Supplier;

/**
 * Extension of {@link org.elasticsearch.index.mapper.GeoShapeFieldMapper} that supports docValues
 *
 * FieldMapper for indexing {@link LatLonShape}s.
 * <p>
 * Currently Shapes can only be indexed and can only be queried using
 * {@link org.elasticsearch.index.query.GeoShapeQueryBuilder}, consequently
 * a lot of behavior in this Mapper is disabled.
 * <p>
 * Format supported:
 * <p>
 * "field" : {
 * "type" : "polygon",
 * "coordinates" : [
 * [ [100.0, 0.0], [101.0, 0.0], [101.0, 1.0], [100.0, 1.0], [100.0, 0.0] ]
 * ]
 * }
 * <p>
 * or:
 * <p>
 * "field" : "POLYGON ((100.0 0.0, 101.0 0.0, 101.0 1.0, 100.0 1.0, 100.0 0.0))
 */
public class GeoShapeWithDocValuesFieldMapper extends AbstractShapeGeometryFieldMapper<Geometry, Geometry> {
    public static final String CONTENT_TYPE = "geo_shape";

    private static Builder builder(FieldMapper in) {
        return ((GeoShapeWithDocValuesFieldMapper)in).builder;
    }

    public static class Builder extends FieldMapper.Builder {

        final Parameter<Boolean> indexed = Parameter.indexParam(m -> builder(m).indexed.get(), true);
        final Parameter<Boolean> hasDocValues;

        final Parameter<Explicit<Boolean>> ignoreMalformed;
        final Parameter<Explicit<Boolean>> ignoreZValue = ignoreZValueParam(m -> builder(m).ignoreZValue.get());
        final Parameter<Explicit<Boolean>> coerce;
        final Parameter<Explicit<Orientation>> orientation = orientationParam(m -> builder(m).orientation.get());

        final Parameter<Map<String, String>> meta = Parameter.metaParam();

        private final Version version;

        public Builder(String name, Version version, boolean ignoreMalformedByDefault, boolean coerceByDefault) {
            super(name);
            this.version = version;
            this.ignoreMalformed = ignoreMalformedParam(m -> builder(m).ignoreMalformed.get(), ignoreMalformedByDefault);
            this.coerce = coerceParam(m -> builder(m).coerce.get(), coerceByDefault);
            this.hasDocValues
                = Parameter.docValuesParam(m -> builder(m).hasDocValues.get(), Version.V_7_8_0.onOrBefore(version));
        }

        @Override
        protected List<Parameter<?>> getParameters() {
            return Arrays.asList(indexed, hasDocValues, ignoreMalformed, ignoreZValue, coerce, orientation, meta);
        }

        @Override
        public GeoShapeWithDocValuesFieldMapper build(ContentPath contentPath) {
            GeometryParser geometryParser = new GeometryParser(
                orientation.get().value().getAsBoolean(),
                coerce.get().value(),
                ignoreZValue.get().value());
            GeoShapeParser parser = new GeoShapeParser(geometryParser);
            GeoShapeWithDocValuesFieldType ft = new GeoShapeWithDocValuesFieldType(
                buildFullName(contentPath),
                indexed.get(),
                hasDocValues.get(),
                orientation.get().value(),
                parser,
                meta.get());
            return new GeoShapeWithDocValuesFieldMapper(name, ft,
                multiFieldsBuilder.build(this, contentPath), copyTo.build(),
                new GeoShapeIndexer(orientation.get().value().getAsBoolean(), ft.name()), parser, this);
        }

    }

    @Override
    @SuppressWarnings({"rawtypes", "unchecked"})
    protected void addDocValuesFields(String name, Geometry shape, List<IndexableField> fields, ParseContext context) {
        BinaryGeoShapeDocValuesField docValuesField = (BinaryGeoShapeDocValuesField) context.doc().getByKey(name);
        if (docValuesField == null) {
            docValuesField = new BinaryGeoShapeDocValuesField(name);
            context.doc().addWithKey(name, docValuesField);
        }
        docValuesField.add(fields, shape);
    }

    public static final class GeoShapeWithDocValuesFieldType extends AbstractShapeGeometryFieldType implements GeoShapeQueryable {

        private final VectorGeoShapeWithDocValuesQueryProcessor queryProcessor = new VectorGeoShapeWithDocValuesQueryProcessor();

        public GeoShapeWithDocValuesFieldType(String name, boolean indexed, boolean hasDocValues,
                                              Orientation orientation, GeoShapeParser parser, Map<String, String> meta) {
            super(name, indexed, false, hasDocValues, false, parser, orientation, meta);
        }

        public IndexFieldData.Builder fielddataBuilder(String fullyQualifiedIndexName, Supplier<SearchLookup> searchLookup) {
            failIfNoDocValues();
            return new AbstractLatLonShapeIndexFieldData.Builder(name(), GeoShapeValuesSourceType.instance());
        }

        @Override
        public String typeName() {
            return CONTENT_TYPE;
        }

        @Override
<<<<<<< HEAD
        public Query geoShapeQuery(Geometry shape, String fieldName, ShapeRelation relation, QueryShardContext context) {
            return queryProcessor.geoShapeQuery(shape, fieldName, relation, context, hasDocValues());
=======
        public Query geoShapeQuery(Geometry shape, String fieldName, ShapeRelation relation, SearchExecutionContext context) {
            return queryProcessor.geoShapeQuery(shape, fieldName, relation, context);
>>>>>>> 3798d7ef
        }
    }

    @SuppressWarnings("deprecation")
    public static Mapper.TypeParser PARSER = (name, node, parserContext) -> {
        FieldMapper.Builder builder;
        boolean ignoreMalformedByDefault = IGNORE_MALFORMED_SETTING.get(parserContext.getSettings());
        boolean coerceByDefault = COERCE_SETTING.get(parserContext.getSettings());
        if (LegacyGeoShapeFieldMapper.containsDeprecatedParameter(node.keySet())) {
            builder = new LegacyGeoShapeFieldMapper.Builder(
                name,
                parserContext.indexVersionCreated(),
                ignoreMalformedByDefault,
                coerceByDefault);
        } else {
            builder = new GeoShapeWithDocValuesFieldMapper.Builder(
                name,
                parserContext.indexVersionCreated(),
                ignoreMalformedByDefault,
                coerceByDefault);
        }
        builder.parse(name, parserContext, node);
        return builder;
    };

    private final Builder builder;

    public GeoShapeWithDocValuesFieldMapper(String simpleName, MappedFieldType mappedFieldType,
                                            MultiFields multiFields, CopyTo copyTo,
                                            GeoShapeIndexer indexer, GeoShapeParser parser, Builder builder) {
        super(simpleName, mappedFieldType, builder.ignoreMalformed.get(), builder.coerce.get(),
            builder.ignoreZValue.get(), builder.orientation.get(),
            multiFields, copyTo, indexer, parser);
        this.builder = builder;
    }

    @Override
    protected String contentType() {
        return CONTENT_TYPE;
    }

    @Override
    public FieldMapper.Builder getMergeBuilder() {
        return new Builder(
            simpleName(),
            builder.version,
            builder.ignoreMalformed.getDefaultValue().value(),
            builder.coerce.getDefaultValue().value()
        ).init(this);
    }

    @Override
    public GeoShapeWithDocValuesFieldType fieldType() {
        return (GeoShapeWithDocValuesFieldType) super.fieldType();
    }

    @Override
    protected void addStoredFields(ParseContext context, Geometry geometry) {
        // noop (stored fields not available for geo_shape fields)
    }

    @Override
    protected void addMultiFields(ParseContext context, Geometry geometry) {
        // noop (completion suggester currently not compatible with geo_shape)
    }
}<|MERGE_RESOLUTION|>--- conflicted
+++ resolved
@@ -26,12 +26,7 @@
 import org.elasticsearch.index.mapper.MappedFieldType;
 import org.elasticsearch.index.mapper.Mapper;
 import org.elasticsearch.index.mapper.ParseContext;
-<<<<<<< HEAD
-import org.elasticsearch.index.query.QueryShardContext;
-=======
 import org.elasticsearch.index.query.SearchExecutionContext;
-import org.elasticsearch.index.query.VectorGeoShapeQueryProcessor;
->>>>>>> 3798d7ef
 import org.elasticsearch.search.lookup.SearchLookup;
 import org.elasticsearch.xpack.spatial.index.fielddata.plain.AbstractLatLonShapeIndexFieldData;
 import org.elasticsearch.xpack.spatial.index.query.VectorGeoShapeWithDocValuesQueryProcessor;
@@ -151,13 +146,8 @@
         }
 
         @Override
-<<<<<<< HEAD
-        public Query geoShapeQuery(Geometry shape, String fieldName, ShapeRelation relation, QueryShardContext context) {
+        public Query geoShapeQuery(Geometry shape, String fieldName, ShapeRelation relation, SearchExecutionContext context) {
             return queryProcessor.geoShapeQuery(shape, fieldName, relation, context, hasDocValues());
-=======
-        public Query geoShapeQuery(Geometry shape, String fieldName, ShapeRelation relation, SearchExecutionContext context) {
-            return queryProcessor.geoShapeQuery(shape, fieldName, relation, context);
->>>>>>> 3798d7ef
         }
     }
 
