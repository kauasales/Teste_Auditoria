--- conflicted
+++ resolved
@@ -7,17 +7,10 @@
 
 package org.elasticsearch.xpack.spatial.index.fielddata;
 
-<<<<<<< HEAD
-import org.apache.lucene.codecs.CodecUtil;
-import org.apache.lucene.store.ByteArrayDataInput;
-import org.apache.lucene.store.ByteBuffersDataOutput;
-=======
 import org.elasticsearch.common.io.stream.StreamInput;
 import org.elasticsearch.common.io.stream.StreamOutput;
->>>>>>> 5d48fdc7
 
 import java.io.IOException;
-import java.io.UncheckedIOException;
 import java.util.Objects;
 
 /**
@@ -95,54 +88,6 @@
         }
     }
 
-<<<<<<< HEAD
-    static void readFromCompressed(ByteArrayDataInput input, Extent extent) {
-        try {
-            final int top = CodecUtil.readBEInt(input);
-            final int bottom = Math.toIntExact(top - input.readVLong());
-            final int negLeft;
-            final int negRight;
-            final int posLeft;
-            final int posRight;
-            byte type = input.readByte();
-            switch (type) {
-                case NONE_SET:
-                    negLeft = Integer.MAX_VALUE;
-                    negRight = Integer.MIN_VALUE;
-                    posLeft = Integer.MAX_VALUE;
-                    posRight = Integer.MIN_VALUE;
-                    break;
-                case POSITIVE_SET:
-                    posLeft = input.readVInt();
-                    posRight = Math.toIntExact(input.readVLong() + posLeft);
-                    negLeft = Integer.MAX_VALUE;
-                    negRight = Integer.MIN_VALUE;
-                    break;
-                case NEGATIVE_SET:
-                    negRight = -input.readVInt();
-                    negLeft = Math.toIntExact(negRight - input.readVLong());
-                    posLeft = Integer.MAX_VALUE;
-                    posRight = Integer.MIN_VALUE;
-                    break;
-                case CROSSES_LAT_AXIS:
-                    posRight = input.readVInt();
-                    negLeft = -input.readVInt();
-                    posLeft = 0;
-                    negRight = 0;
-                    break;
-                case ALL_SET:
-                    posLeft = input.readVInt();
-                    posRight = Math.toIntExact(input.readVLong() + posLeft);
-                    negRight = -input.readVInt();
-                    negLeft = Math.toIntExact(negRight - input.readVLong());
-                    break;
-                default:
-                    throw new IllegalArgumentException("invalid extent values-set byte read [" + type + "]");
-            }
-            extent.reset(top, bottom, negLeft, negRight, posLeft, posRight);
-        } catch (IOException e) {
-            throw new UncheckedIOException(e);
-=======
     static void readFromCompressed(StreamInput input, Extent extent) throws IOException {
         final int top = input.readInt();
         final int bottom = Math.toIntExact(top - input.readVLong());
@@ -184,17 +129,12 @@
                 break;
             default:
                 throw new IllegalArgumentException("invalid extent values-set byte read [" + type + "]");
->>>>>>> 5d48fdc7
-        }
-    }
-
-<<<<<<< HEAD
-    void writeCompressed(ByteBuffersDataOutput output) throws IOException {
-        CodecUtil.writeBEInt(output, this.top);
-=======
+        }
+        extent.reset(top, bottom, negLeft, negRight, posLeft, posRight);
+    }
+
     void writeCompressed(StreamOutput output) throws IOException {
         output.writeInt(this.top);
->>>>>>> 5d48fdc7
         output.writeVLong((long) this.top - this.bottom);
         byte type;
         if (this.negLeft == Integer.MAX_VALUE && this.negRight == Integer.MIN_VALUE) {
