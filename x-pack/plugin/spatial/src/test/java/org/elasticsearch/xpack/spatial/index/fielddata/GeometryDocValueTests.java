/*
 * Copyright Elasticsearch B.V. and/or licensed to Elasticsearch B.V. under one
 * or more contributor license agreements. Licensed under the Elastic License
 * 2.0; you may not use this file except in compliance with the Elastic License
 * 2.0.
 */

package org.elasticsearch.xpack.spatial.index.fielddata;

import org.elasticsearch.common.geo.GeometryNormalizer;
import org.elasticsearch.common.geo.Orientation;
import org.elasticsearch.geometry.Geometry;
import org.elasticsearch.geometry.GeometryCollection;
import org.elasticsearch.geometry.Rectangle;
import org.elasticsearch.geometry.ShapeType;
import org.elasticsearch.test.ESTestCase;
import org.elasticsearch.xpack.spatial.util.GeoTestUtils;

import java.io.IOException;
import java.util.Collections;
import java.util.List;

import static org.elasticsearch.geo.GeometryTestUtils.randomLine;
import static org.elasticsearch.geo.GeometryTestUtils.randomMultiLine;
import static org.elasticsearch.geo.GeometryTestUtils.randomMultiPoint;
import static org.elasticsearch.geo.GeometryTestUtils.randomMultiPolygon;
import static org.elasticsearch.geo.GeometryTestUtils.randomPoint;
import static org.elasticsearch.geo.GeometryTestUtils.randomPolygon;
import static org.hamcrest.Matchers.equalTo;

public class GeometryDocValueTests extends ESTestCase {

    @SuppressWarnings("unchecked")
    public void testDimensionalShapeType() throws IOException {
        assertDimensionalShapeType(randomPoint(false), DimensionalShapeType.POINT);
        assertDimensionalShapeType(randomMultiPoint(false), DimensionalShapeType.POINT);
        assertDimensionalShapeType(randomLine(false), DimensionalShapeType.LINE);
        assertDimensionalShapeType(randomMultiLine(false), DimensionalShapeType.LINE);
        Geometry randoPoly = randomValueOtherThanMany(g -> {
            try {
                Geometry newGeo = GeometryNormalizer.apply(Orientation.CCW, g);
                return newGeo.type() != ShapeType.POLYGON;
            } catch (Exception e) {
                return true;
            }
        }, () -> randomPolygon(false));
        Geometry randoMultiPoly = randomValueOtherThanMany(g -> {
            try {
                Geometry newGeo = GeometryNormalizer.apply(Orientation.CCW, g);
                return newGeo.type() != ShapeType.MULTIPOLYGON;
            } catch (Exception e) {
                return true;
            }
        }, () -> randomMultiPolygon(false));
        assertDimensionalShapeType(randoPoly, DimensionalShapeType.POLYGON);
        assertDimensionalShapeType(randoMultiPoly, DimensionalShapeType.POLYGON);
        assertDimensionalShapeType(
            randomFrom(
                new GeometryCollection<>(List.of(randomPoint(false))),
                new GeometryCollection<>(List.of(randomMultiPoint(false))),
                new GeometryCollection<>(
                    Collections.singletonList(new GeometryCollection<>(List.of(randomPoint(false), randomMultiPoint(false))))
                )
            ),
            DimensionalShapeType.POINT
        );
        assertDimensionalShapeType(
            randomFrom(
                new GeometryCollection<>(List.of(randomPoint(false), randomLine(false))),
                new GeometryCollection<>(List.of(randomMultiPoint(false), randomMultiLine(false))),
                new GeometryCollection<>(
                    Collections.singletonList(new GeometryCollection<>(List.of(randomPoint(false), randomLine(false))))
                )
            ),
            DimensionalShapeType.LINE
        );
        assertDimensionalShapeType(
            randomFrom(
<<<<<<< HEAD
                new GeometryCollection<>(List.of(randomPoint(false), indexer.prepareForIndexing(randomLine(false)), randoPoly)),
=======
                new GeometryCollection<>(
                    List.of(randomPoint(false), GeometryNormalizer.apply(Orientation.CCW, randomLine(false)), randoPoly)
                ),
>>>>>>> d90fa4eb
                new GeometryCollection<>(List.of(randomMultiPoint(false), randoMultiPoly)),
                new GeometryCollection<>(
                    Collections.singletonList(
                        new GeometryCollection<>(
<<<<<<< HEAD
                            List.of(indexer.prepareForIndexing(randomLine(false)), indexer.prepareForIndexing(randoPoly))
=======
                            List.of(
                                GeometryNormalizer.apply(Orientation.CCW, randomLine(false)),
                                GeometryNormalizer.apply(Orientation.CCW, randoPoly)
                            )
>>>>>>> d90fa4eb
                        )
                    )
                )
            ),
            DimensionalShapeType.POLYGON
        );
    }

    public void testRectangleShape() throws IOException {
        for (int i = 0; i < 1000; i++) {
            int minX = randomIntBetween(-40, -1);
            int maxX = randomIntBetween(1, 40);
            int minY = randomIntBetween(-40, -1);
            int maxY = randomIntBetween(1, 40);
            Geometry rectangle = new Rectangle(minX, maxX, maxY, minY);
            GeometryDocValueReader reader = GeoTestUtils.geometryDocValueReader(rectangle, CoordinateEncoder.GEO);

            Extent expectedExtent = getExtentFromBox(minX, minY, maxX, maxY);
            assertThat(expectedExtent, equalTo(reader.getExtent()));
            // centroid is calculated using original double values but then loses precision as it is serialized as an integer
            int encodedCentroidX = CoordinateEncoder.GEO.encodeX(((double) minX + maxX) / 2);
            int encodedCentroidY = CoordinateEncoder.GEO.encodeY(((double) minY + maxY) / 2);
            assertEquals(encodedCentroidX, reader.getCentroidX());
            assertEquals(encodedCentroidY, reader.getCentroidY());
        }
    }

    private static Extent getExtentFromBox(double bottomLeftX, double bottomLeftY, double topRightX, double topRightY) {
        return Extent.fromPoints(
            CoordinateEncoder.GEO.encodeX(bottomLeftX),
            CoordinateEncoder.GEO.encodeY(bottomLeftY),
            CoordinateEncoder.GEO.encodeX(topRightX),
            CoordinateEncoder.GEO.encodeY(topRightY)
        );

    }

    private static void assertDimensionalShapeType(Geometry geometry, DimensionalShapeType expected) throws IOException {
        GeometryDocValueReader reader = GeoTestUtils.geometryDocValueReader(geometry, CoordinateEncoder.GEO);
        assertThat(reader.getDimensionalShapeType(), equalTo(expected));
    }
}<|MERGE_RESOLUTION|>--- conflicted
+++ resolved
@@ -76,25 +76,17 @@
         );
         assertDimensionalShapeType(
             randomFrom(
-<<<<<<< HEAD
-                new GeometryCollection<>(List.of(randomPoint(false), indexer.prepareForIndexing(randomLine(false)), randoPoly)),
-=======
                 new GeometryCollection<>(
                     List.of(randomPoint(false), GeometryNormalizer.apply(Orientation.CCW, randomLine(false)), randoPoly)
                 ),
->>>>>>> d90fa4eb
                 new GeometryCollection<>(List.of(randomMultiPoint(false), randoMultiPoly)),
                 new GeometryCollection<>(
                     Collections.singletonList(
                         new GeometryCollection<>(
-<<<<<<< HEAD
-                            List.of(indexer.prepareForIndexing(randomLine(false)), indexer.prepareForIndexing(randoPoly))
-=======
                             List.of(
                                 GeometryNormalizer.apply(Orientation.CCW, randomLine(false)),
                                 GeometryNormalizer.apply(Orientation.CCW, randoPoly)
                             )
->>>>>>> d90fa4eb
                         )
                     )
                 )
