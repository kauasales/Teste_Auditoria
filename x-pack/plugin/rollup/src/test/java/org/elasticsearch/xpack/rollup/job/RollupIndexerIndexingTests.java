--- conflicted
+++ resolved
@@ -89,15 +89,9 @@
     @Before
     private void setup() {
         settings = createIndexSettings();
-<<<<<<< HEAD
-        queryShardContext = new QueryShardContext(0, settings, BigArrays.NON_RECYCLING_INSTANCE,
-            null, null, null, null, null,
-            null, null, null, null, () -> 0L, null);
-=======
         queryShardContext = new QueryShardContext(0, settings,
             BigArrays.NON_RECYCLING_INSTANCE, null, null, null, null, null,
                 null, null, null, null, () -> 0L, null);
->>>>>>> c8cba51a
     }
 
     public void testSimpleDateHisto() throws Exception {
