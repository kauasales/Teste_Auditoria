/*
 * Copyright Elasticsearch B.V. and/or licensed to Elasticsearch B.V. under one
 * or more contributor license agreements. Licensed under the Elastic License
 * 2.0; you may not use this file except in compliance with the Elastic License
 * 2.0.
 */
package org.elasticsearch.xpack.downsample;

import org.apache.logging.log4j.LogManager;
import org.apache.logging.log4j.Logger;
import org.elasticsearch.ElasticsearchException;
import org.elasticsearch.action.ActionListener;
import org.elasticsearch.action.ActionRequestValidationException;
import org.elasticsearch.action.admin.cluster.stats.MappingVisitor;
import org.elasticsearch.action.admin.indices.create.CreateIndexClusterStateUpdateRequest;
import org.elasticsearch.action.admin.indices.delete.DeleteIndexRequest;
import org.elasticsearch.action.admin.indices.forcemerge.ForceMergeRequest;
import org.elasticsearch.action.admin.indices.forcemerge.ForceMergeResponse;
import org.elasticsearch.action.admin.indices.mapping.get.GetMappingsRequest;
import org.elasticsearch.action.admin.indices.refresh.RefreshRequest;
import org.elasticsearch.action.admin.indices.refresh.RefreshResponse;
import org.elasticsearch.action.admin.indices.settings.put.UpdateSettingsRequest;
import org.elasticsearch.action.support.ActionFilters;
import org.elasticsearch.action.support.master.AcknowledgedResponse;
import org.elasticsearch.action.support.master.AcknowledgedTransportMasterNodeAction;
import org.elasticsearch.client.internal.Client;
import org.elasticsearch.client.internal.OriginSettingClient;
import org.elasticsearch.cluster.ClusterState;
<<<<<<< HEAD
import org.elasticsearch.cluster.ClusterStateTaskExecutor;
=======
import org.elasticsearch.cluster.ClusterStateTaskConfig;
>>>>>>> 6871283f
import org.elasticsearch.cluster.ClusterStateTaskListener;
import org.elasticsearch.cluster.SimpleBatchedExecutor;
import org.elasticsearch.cluster.block.ClusterBlockException;
import org.elasticsearch.cluster.block.ClusterBlockLevel;
import org.elasticsearch.cluster.metadata.IndexMetadata;
import org.elasticsearch.cluster.metadata.IndexNameExpressionResolver;
import org.elasticsearch.cluster.metadata.Metadata;
import org.elasticsearch.cluster.metadata.MetadataCreateIndexService;
import org.elasticsearch.cluster.routing.allocation.allocator.AllocationActionListener;
import org.elasticsearch.cluster.service.ClusterService;
import org.elasticsearch.cluster.service.MasterServiceTaskQueue;
import org.elasticsearch.common.Priority;
import org.elasticsearch.common.bytes.BytesReference;
import org.elasticsearch.common.compress.CompressedXContent;
import org.elasticsearch.common.inject.Inject;
import org.elasticsearch.common.settings.IndexScopedSettings;
import org.elasticsearch.common.settings.Setting;
import org.elasticsearch.common.settings.Settings;
import org.elasticsearch.common.util.concurrent.ThreadContext;
import org.elasticsearch.common.xcontent.XContentHelper;
import org.elasticsearch.core.Tuple;
import org.elasticsearch.index.Index;
import org.elasticsearch.index.IndexMode;
import org.elasticsearch.index.IndexNotFoundException;
import org.elasticsearch.index.IndexSettings;
import org.elasticsearch.index.mapper.DateFieldMapper;
import org.elasticsearch.index.mapper.MappedFieldType;
import org.elasticsearch.index.mapper.MapperService;
import org.elasticsearch.index.mapper.TimeSeriesParams;
import org.elasticsearch.indices.IndicesService;
import org.elasticsearch.search.aggregations.bucket.histogram.DateHistogramInterval;
import org.elasticsearch.tasks.Task;
import org.elasticsearch.tasks.TaskId;
import org.elasticsearch.threadpool.ThreadPool;
import org.elasticsearch.transport.TransportService;
import org.elasticsearch.xcontent.XContentBuilder;
import org.elasticsearch.xcontent.XContentFactory;
import org.elasticsearch.xcontent.XContentType;
import org.elasticsearch.xpack.aggregatemetric.mapper.AggregateDoubleMetricFieldMapper;
import org.elasticsearch.xpack.core.ClientHelper;
import org.elasticsearch.xpack.core.downsample.DownsampleAction;
import org.elasticsearch.xpack.core.downsample.DownsampleConfig;
import org.elasticsearch.xpack.core.downsample.RollupIndexerAction;
import org.elasticsearch.xpack.core.security.authz.AuthorizationServiceField;
import org.elasticsearch.xpack.core.security.authz.accesscontrol.IndicesAccessControl;

import java.io.IOException;
import java.util.ArrayList;
import java.util.List;
import java.util.Map;

import static org.elasticsearch.index.mapper.TimeSeriesParams.TIME_SERIES_METRIC_PARAM;

/**
 * The master rollup action that coordinates
 *  -  creating the rollup index
 *  -  calling {@link TransportRollupIndexerAction} to index rollup documents
 *  -  cleaning up state
 */
public class TransportRollupAction extends AcknowledgedTransportMasterNodeAction<DownsampleAction.Request> {

    private static final Logger logger = LogManager.getLogger(TransportRollupAction.class);

    private final Client client;
    private final IndicesService indicesService;
    private final ClusterService clusterService;
    private final MasterServiceTaskQueue<RollupClusterStateUpdateTask> taskQueue;
    private final MetadataCreateIndexService metadataCreateIndexService;
    private final IndexScopedSettings indexScopedSettings;
    private final ThreadContext threadContext;

    /**
     * This is the cluster state task executor for cluster state update actions.
     */
    private static final SimpleBatchedExecutor<RollupClusterStateUpdateTask, Void> STATE_UPDATE_TASK_EXECUTOR =
        new SimpleBatchedExecutor<>() {
            @Override
            public Tuple<ClusterState, Void> executeTask(RollupClusterStateUpdateTask task, ClusterState clusterState) throws Exception {
                return Tuple.tuple(task.execute(clusterState), null);
            }

            @Override
            public void taskSucceeded(RollupClusterStateUpdateTask task, Void unused) {
                task.listener.onResponse(AcknowledgedResponse.TRUE);
            }
        };

    @Inject
    public TransportRollupAction(
        Client client,
        IndicesService indicesService,
        ClusterService clusterService,
        TransportService transportService,
        ThreadPool threadPool,
        MetadataCreateIndexService metadataCreateIndexService,
        ActionFilters actionFilters,
        IndexNameExpressionResolver indexNameExpressionResolver,
        IndexScopedSettings indexScopedSettings
    ) {
        super(
            DownsampleAction.NAME,
            transportService,
            clusterService,
            threadPool,
            actionFilters,
            DownsampleAction.Request::new,
            indexNameExpressionResolver,
            ThreadPool.Names.SAME
        );
        this.client = new OriginSettingClient(client, ClientHelper.ROLLUP_ORIGIN);
        this.indicesService = indicesService;
        this.clusterService = clusterService;
        this.metadataCreateIndexService = metadataCreateIndexService;
        this.indexScopedSettings = indexScopedSettings;
<<<<<<< HEAD
        this.taskQueue = clusterService.getTaskQueue("rollup", Priority.URGENT, STATE_UPDATE_TASK_EXECUTOR);
=======
        this.threadContext = threadPool.getThreadContext();
>>>>>>> 6871283f
    }

    @Override
    protected void masterOperation(
        Task task,
        DownsampleAction.Request request,
        ClusterState state,
        ActionListener<AcknowledgedResponse> listener
    ) {
        String sourceIndexName = request.getSourceIndex();

        final IndicesAccessControl indicesAccessControl = threadContext.getTransient(AuthorizationServiceField.INDICES_PERMISSIONS_KEY);
        if (indicesAccessControl != null) {
            final IndicesAccessControl.IndexAccessControl indexPermissions = indicesAccessControl.getIndexPermissions(sourceIndexName);
            if (indexPermissions != null) {
                boolean hasDocumentLevelPermissions = indexPermissions.getDocumentPermissions().hasDocumentLevelPermissions();
                boolean hasFieldLevelSecurity = indexPermissions.getFieldPermissions().hasFieldLevelSecurity();
                if (hasDocumentLevelPermissions || hasFieldLevelSecurity) {
                    listener.onFailure(
                        new ElasticsearchException(
                            "Rollup forbidden for index [" + sourceIndexName + "] with document level or field level security settings."
                        )
                    );
                }
            }
        }
        // Assert source index exists
        IndexMetadata sourceIndexMetadata = state.getMetadata().index(sourceIndexName);
        if (sourceIndexMetadata == null) {
            listener.onFailure(new IndexNotFoundException(sourceIndexName));
            return;
        }

        // Assert source index is a time_series index
        if (IndexSettings.MODE.get(sourceIndexMetadata.getSettings()) != IndexMode.TIME_SERIES) {
            listener.onFailure(
                new ElasticsearchException(
                    "Rollup requires setting ["
                        + IndexSettings.MODE.getKey()
                        + "="
                        + IndexMode.TIME_SERIES
                        + "] for index ["
                        + sourceIndexName
                        + "]"
                )
            );
            return;
        }

        // Assert source index is read-only
        if (state.blocks().indexBlocked(ClusterBlockLevel.WRITE, sourceIndexName) == false) {
            listener.onFailure(
                new ElasticsearchException(
                    "Rollup requires setting [" + IndexMetadata.SETTING_BLOCKS_WRITE + " = true] for index [" + sourceIndexName + "]"
                )
            );
            return;
        }

        final String rollupIndexName = request.getTargetIndex();
        // Assert rollup index does not exist
        MetadataCreateIndexService.validateIndexName(rollupIndexName, state);

        // Rollup will perform the following tasks:
        // 1. Extract source index mappings
        // 2. Extract rollup config from index mappings
        // 3. Create the rollup index
        // 4. Run rollup indexer
        // 5. Make rollup index read-only and set replicas
        // 6. Refresh rollup index
        // 7. Mark rollup index as "completed successfully"
        // 8. Force-merge the rollup index to a single segment
        // At any point if there is an issue, delete the rollup index

        // 1. Extract source index mappings
        final TaskId parentTask = new TaskId(clusterService.localNode().getId(), task.getId());
        final GetMappingsRequest getMappingsRequest = new GetMappingsRequest().indices(sourceIndexName);
        getMappingsRequest.setParentTask(parentTask);
        client.admin().indices().getMappings(getMappingsRequest, ActionListener.wrap(getMappingsResponse -> {
            final Map<String, Object> sourceIndexMappings = getMappingsResponse.mappings()
                .entrySet()
                .stream()
                .filter(entry -> sourceIndexName.equals(entry.getKey()))
                .findFirst()
                .map(mappingMetadata -> mappingMetadata.getValue().sourceAsMap())
                .orElseThrow(() -> new IllegalArgumentException("No mapping found for rollup source index [" + sourceIndexName + "]"));

            // 2. Extract rollup config from index mappings
            final MapperService mapperService = indicesService.createIndexMapperServiceForValidation(sourceIndexMetadata);
            final CompressedXContent sourceIndexCompressedXContent = new CompressedXContent(sourceIndexMappings);
            mapperService.merge(MapperService.SINGLE_MAPPING_NAME, sourceIndexCompressedXContent, MapperService.MergeReason.INDEX_TEMPLATE);

            // Validate downsampling interval
            validateDownsamplingInterval(mapperService, request.getDownsampleConfig());

            final List<String> dimensionFields = new ArrayList<>();
            final List<String> metricFields = new ArrayList<>();
            final List<String> labelFields = new ArrayList<>();
            final TimeseriesFieldTypeHelper helper = new TimeseriesFieldTypeHelper.Builder(mapperService).build(
                request.getDownsampleConfig().getTimestampField()
            );
            MappingVisitor.visitMapping(sourceIndexMappings, (field, mapping) -> {
                if (helper.isTimeSeriesDimension(field, mapping)) {
                    dimensionFields.add(field);
                } else if (helper.isTimeSeriesMetric(field, mapping)) {
                    metricFields.add(field);
                } else if (helper.isTimeSeriesLabel(field, mapping)) {
                    labelFields.add(field);
                }
            });

            ActionRequestValidationException validationException = new ActionRequestValidationException();
            if (dimensionFields.isEmpty()) {
                validationException.addValidationError("Index [" + sourceIndexName + "] does not contain any dimension fields");
            }
            if (metricFields.isEmpty()) {
                validationException.addValidationError("Index [" + sourceIndexName + "] does not contain any metric fields");
            }

            if (validationException.validationErrors().isEmpty() == false) {
                listener.onFailure(validationException);
                return;
            }

            final String mapping;
            try {
                mapping = createRollupIndexMapping(helper, request.getDownsampleConfig(), mapperService, sourceIndexMappings);
            } catch (IOException e) {
                listener.onFailure(e);
                return;
            }
            // 3. Create rollup index
            createRollupIndex(rollupIndexName, sourceIndexMetadata, mapping, request, ActionListener.wrap(createIndexResp -> {
                if (createIndexResp.isAcknowledged()) {
                    // 3. Rollup index created. Run rollup indexer
                    RollupIndexerAction.Request rollupIndexerRequest = new RollupIndexerAction.Request(
                        request,
                        dimensionFields.toArray(new String[0]),
                        metricFields.toArray(new String[0]),
                        labelFields.toArray(new String[0])
                    );
                    rollupIndexerRequest.setParentTask(parentTask);
                    client.execute(RollupIndexerAction.INSTANCE, rollupIndexerRequest, ActionListener.wrap(indexerResp -> {
                        if (indexerResp.isCreated()) {
                            // 4. Make rollup index read-only and set the correct number of replicas
                            final Settings.Builder settings = Settings.builder().put(IndexMetadata.SETTING_BLOCKS_WRITE, true);
                            // Number of replicas had been previously set to 0 to speed up index population
                            if (sourceIndexMetadata.getNumberOfReplicas() > 0) {
                                settings.put(IndexMetadata.SETTING_NUMBER_OF_REPLICAS, sourceIndexMetadata.getNumberOfReplicas());
                            }
                            // Setting index.hidden has been initially set to true. We revert this to the value of the source index
                            if (sourceIndexMetadata.isHidden() == false) {
                                if (sourceIndexMetadata.getSettings().keySet().contains(IndexMetadata.SETTING_INDEX_HIDDEN)) {
                                    settings.put(IndexMetadata.SETTING_INDEX_HIDDEN, false);
                                } else {
                                    settings.putNull(IndexMetadata.SETTING_INDEX_HIDDEN);
                                }
                            }
                            UpdateSettingsRequest updateSettingsReq = new UpdateSettingsRequest(settings.build(), rollupIndexName);
                            updateSettingsReq.setParentTask(parentTask);
                            client.admin().indices().updateSettings(updateSettingsReq, ActionListener.wrap(updateSettingsResponse -> {
                                if (updateSettingsResponse.isAcknowledged()) {
                                    // 5. Refresh rollup index
                                    refreshIndex(rollupIndexName, parentTask, ActionListener.wrap(refreshIndexResponse -> {
                                        if (refreshIndexResponse.getFailedShards() == 0) {
                                            // 6. Mark rollup index as "completed successfully"
                                            updateRollupMetadata(rollupIndexName, request, ActionListener.wrap(resp -> {
                                                if (resp.isAcknowledged()) {
                                                    // 7. Force-merge the rollup index to a single segment
                                                    forceMergeIndex(
                                                        rollupIndexName,
                                                        parentTask,
                                                        ActionListener.wrap(
                                                            mergeIndexResp -> listener.onResponse(AcknowledgedResponse.TRUE),
                                                            e -> {
                                                                /*
                                                                 * At this point rollup has been created successfully even if
                                                                 * force-merge fails. So, we should not fail the rollup operation.
                                                                 */
                                                                logger.error(
                                                                    "Failed to force-merge rollup index [" + rollupIndexName + "]",
                                                                    e
                                                                );
                                                                listener.onResponse(AcknowledgedResponse.TRUE);
                                                            }
                                                        )
                                                    );
                                                } else {
                                                    deleteRollupIndex(
                                                        sourceIndexName,
                                                        rollupIndexName,
                                                        parentTask,
                                                        listener,
                                                        new ElasticsearchException(
                                                            "Failed to publish new cluster state with rollup metadata"
                                                        )
                                                    );
                                                }
                                            },
                                                e -> deleteRollupIndex(
                                                    sourceIndexName,
                                                    rollupIndexName,
                                                    parentTask,
                                                    listener,
                                                    new ElasticsearchException(
                                                        "Failed to publish new cluster state with rollup metadata",
                                                        e
                                                    )
                                                )
                                            ));
                                        } else {
                                            deleteRollupIndex(
                                                sourceIndexName,
                                                rollupIndexName,
                                                parentTask,
                                                listener,
                                                new ElasticsearchException("Failed to refresh rollup index [" + rollupIndexName + "]")
                                            );
                                        }
                                    },
                                        e -> deleteRollupIndex(
                                            sourceIndexName,
                                            rollupIndexName,
                                            parentTask,
                                            listener,
                                            new ElasticsearchException("Failed to refresh rollup index [" + rollupIndexName + "]", e)
                                        )
                                    ));
                                } else {
                                    deleteRollupIndex(
                                        sourceIndexName,
                                        rollupIndexName,
                                        parentTask,
                                        listener,
                                        new ElasticsearchException("Unable to update settings of rollup index [" + rollupIndexName + "]")
                                    );
                                }
                            },
                                e -> deleteRollupIndex(
                                    sourceIndexName,
                                    rollupIndexName,
                                    parentTask,
                                    listener,
                                    new ElasticsearchException("Unable to update settings of rollup index [" + rollupIndexName + "]", e)
                                )
                            ));
                        } else {
                            deleteRollupIndex(
                                sourceIndexName,
                                rollupIndexName,
                                parentTask,
                                listener,
                                new ElasticsearchException("Unable to index into rollup index [" + rollupIndexName + "]")
                            );
                        }
                    }, e -> deleteRollupIndex(sourceIndexName, rollupIndexName, parentTask, listener, e)));
                } else {
                    listener.onFailure(new ElasticsearchException("Failed to create rollup index [" + rollupIndexName + "]"));
                }
            }, listener::onFailure));
        }, listener::onFailure));
    }

    @Override
    protected ClusterBlockException checkBlock(DownsampleAction.Request request, ClusterState state) {
        return state.blocks().globalBlockedException(ClusterBlockLevel.METADATA_WRITE);
    }

    /**
     * This method creates the mapping for the rollup index, based on the
     * mapping (dimensions and metrics) from the source index, as well as the
     * rollup configuration.
     *
     * @param config the rollup configuration
     * @param sourceIndexMappings a map with the source index mapping
     * @return the mapping of the rollup index
     */
    public static String createRollupIndexMapping(
        final TimeseriesFieldTypeHelper helper,
        final DownsampleConfig config,
        final MapperService mapperService,
        final Map<String, Object> sourceIndexMappings
    ) throws IOException {
        final XContentBuilder builder = XContentFactory.jsonBuilder().startObject();

        addDynamicTemplates(builder);

        builder.startObject("properties");

        addTimestampField(config, builder);
        addMetricFields(helper, sourceIndexMappings, builder);

        builder.endObject(); // match initial startObject
        builder.endObject(); // match startObject("properties")

        final CompressedXContent rollupDiffXContent = CompressedXContent.fromJSON(
            XContentHelper.convertToJson(BytesReference.bytes(builder), false, XContentType.JSON)
        );
        return mapperService.merge(MapperService.SINGLE_MAPPING_NAME, rollupDiffXContent, MapperService.MergeReason.INDEX_TEMPLATE)
            .mappingSource()
            .uncompressed()
            .utf8ToString();
    }

    private static void addMetricFields(
        final TimeseriesFieldTypeHelper helper,
        final Map<String, Object> sourceIndexMappings,
        final XContentBuilder builder
    ) {
        MappingVisitor.visitMapping(sourceIndexMappings, (field, mapping) -> {
            if (helper.isTimeSeriesMetric(field, mapping)) {
                try {
                    addMetricFieldMapping(builder, field, mapping);
                } catch (IOException e) {
                    throw new ElasticsearchException("Error while adding metric for field [" + field + "]");
                }
            }
        });
    }

    private static void addTimestampField(final DownsampleConfig config, final XContentBuilder builder) throws IOException {
        final String timestampField = config.getTimestampField();
        final String dateIntervalType = config.getIntervalType();
        final String dateInterval = config.getInterval().toString();
        final String timezone = config.getTimeZone();

        builder.startObject(timestampField)
            .field("type", DateFieldMapper.CONTENT_TYPE)
            .startObject("meta")
            .field(dateIntervalType, dateInterval)
            .field(DownsampleConfig.TIME_ZONE, timezone)
            .endObject()
            .endObject();
    }

    private static void addMetricFieldMapping(final XContentBuilder builder, final String field, final Map<String, ?> fieldProperties)
        throws IOException {
        final TimeSeriesParams.MetricType metricType = TimeSeriesParams.MetricType.valueOf(
            fieldProperties.get(TIME_SERIES_METRIC_PARAM).toString()
        );
        if (TimeSeriesParams.MetricType.counter.equals(metricType)) {
            // For counters, we keep the same field type, because they store
            // only one value (the last value of the counter)
            builder.startObject(field).field("type", fieldProperties.get("type")).field(TIME_SERIES_METRIC_PARAM, metricType).endObject();
        } else {
            final List<String> supportedAggs = List.of(metricType.supportedAggs());
            // We choose max as the default metric
            final String defaultMetric = supportedAggs.contains("max") ? "max" : supportedAggs.get(0);
            builder.startObject(field)
                .field("type", AggregateDoubleMetricFieldMapper.CONTENT_TYPE)
                .stringListField(AggregateDoubleMetricFieldMapper.Names.METRICS, supportedAggs)
                .field(AggregateDoubleMetricFieldMapper.Names.DEFAULT_METRIC, defaultMetric)
                .field(TIME_SERIES_METRIC_PARAM, metricType)
                .endObject();
        }
    }

    private static void validateDownsamplingInterval(MapperService mapperService, DownsampleConfig config) {
        MappedFieldType timestampFieldType = mapperService.fieldType(config.getTimestampField());
        assert timestampFieldType != null : "Cannot find timestamp field [" + config.getTimestampField() + "] in the mapping";
        ActionRequestValidationException e = new ActionRequestValidationException();

        Map<String, String> meta = timestampFieldType.meta();
        if (meta.isEmpty() == false) {
            String interval = meta.get(config.getIntervalType());
            if (interval != null) {
                DateHistogramInterval sourceIndexInterval = new DateHistogramInterval(interval);
                DateHistogramInterval targetIndexInterval = config.getInterval();
                long sourceMillis = sourceIndexInterval.estimateMillis();
                long targetMillis = targetIndexInterval.estimateMillis();
                if (sourceMillis >= targetMillis) {
                    // Downsampling interval must be greater than source interval
                    e.addValidationError(
                        "Source index is a downsampled index. Downsampling interval ["
                            + targetIndexInterval
                            + "] must be greater than the source index interval ["
                            + sourceIndexInterval
                            + "]"
                    );
                } else if (targetMillis % sourceMillis != 0) {
                    // Downsampling interval must be a multiple of the source interval
                    e.addValidationError(
                        "Source index is a downsampled index. Downsampling interval ["
                            + targetIndexInterval
                            + "] must be a multiple of the source index interval ["
                            + sourceIndexInterval
                            + "]"
                    );
                }
            }

            // Validate that timezones match
            String sourceTimezone = meta.get(DownsampleConfig.TIME_ZONE);
            if (sourceTimezone != null && sourceTimezone.equals(config.getTimeZone()) == false) {
                e.addValidationError(
                    "Source index is a downsampled index. Downsampling timezone ["
                        + config.getTimeZone()
                        + "] cannot be different than the source index timezone ["
                        + sourceTimezone
                        + "]"
                );
            }

            if (e.validationErrors().isEmpty() == false) {
                throw e;
            }

        }
    }

    /**
     * Copy index settings from the source index to the rollup index. Settings that
     * have already been set in the rollup index will not be overridden.
     */
    private IndexMetadata.Builder copyIndexMetadata(IndexMetadata sourceIndexMetadata, IndexMetadata rollupIndexMetadata) {
        // Copy index settings from the source index, but do not override the settings
        // that already have been set in the rollup index
        final Settings.Builder targetSettings = Settings.builder().put(rollupIndexMetadata.getSettings());
        for (final String key : sourceIndexMetadata.getSettings().keySet()) {
            final Setting<?> setting = indexScopedSettings.get(key);
            if (setting == null) {
                assert indexScopedSettings.isPrivateSetting(key) : "expected [" + key + "] to be private but it was not";
            } else if (setting.getProperties().contains(Setting.Property.NotCopyableOnResize)) {
                // we leverage the NotCopyableOnResize setting property for rollup, because
                // the same rules with resize apply
                continue;
            }
            // Do not override settings that have already been set in the rollup index.
            // Also, we don't want to copy the `index.block.write` setting that we know
            // it is set in the source index settings.
            if (IndexMetadata.SETTING_BLOCKS_WRITE.equals(key) || targetSettings.keys().contains(key)) {
                continue;
            }
            targetSettings.copy(key, sourceIndexMetadata.getSettings());
        }

        /*
         * Add the source index name and UUID to the rollup index metadata.
         * If the source index is a rollup index, we will add the name and UUID
         * of the first index that we initially rolled up.
         */
        if (IndexMetadata.INDEX_DOWNSAMPLE_SOURCE_UUID.exists(sourceIndexMetadata.getSettings()) == false
            || IndexMetadata.INDEX_DOWNSAMPLE_SOURCE_NAME.exists(sourceIndexMetadata.getSettings()) == false) {
            Index sourceIndex = sourceIndexMetadata.getIndex();
            targetSettings.put(IndexMetadata.INDEX_DOWNSAMPLE_SOURCE_NAME.getKey(), sourceIndex.getName())
                .put(IndexMetadata.INDEX_DOWNSAMPLE_SOURCE_UUID.getKey(), sourceIndex.getUUID());
        }

        return IndexMetadata.builder(rollupIndexMetadata).settings(targetSettings);
    }

    /**
     * Configure the dynamic templates to always map strings to the keyword field type.
     */
    private static void addDynamicTemplates(final XContentBuilder builder) throws IOException {
        builder.startArray("dynamic_templates")
            .startObject()
            .startObject("strings")
            .field("match_mapping_type", "string")
            .startObject("mapping")
            .field("type", "keyword")
            .endObject()
            .endObject()
            .endObject()
            .endArray();
    }

    private void createRollupIndex(
        String rollupIndexName,
        IndexMetadata sourceIndexMetadata,
        String mapping,
        DownsampleAction.Request request,
        ActionListener<AcknowledgedResponse> listener
    ) {
        /*
         * When creating the rollup index, we copy the index.number_of_shards from source index,
         * and we set the index.number_of_replicas to 0, to avoid replicating the index being built.
         * Also, we set the index.refresh_interval to -1.
         * We will set the correct number of replicas and refresh the index later.
         *
         * We should note that there is a risk of losing a node during the rollup process. In this
         * case rollup will fail.
         */
        Settings.Builder builder = Settings.builder()
            .put(IndexMetadata.SETTING_INDEX_HIDDEN, true)
            .put(IndexMetadata.SETTING_NUMBER_OF_SHARDS, sourceIndexMetadata.getNumberOfShards())
            .put(IndexMetadata.SETTING_NUMBER_OF_REPLICAS, 0)
            .put(IndexSettings.INDEX_REFRESH_INTERVAL_SETTING.getKey(), "-1")
            .put(IndexMetadata.INDEX_DOWNSAMPLE_STATUS.getKey(), IndexMetadata.DownsampleTaskStatus.STARTED);
        if (sourceIndexMetadata.getSettings().hasValue(MapperService.INDEX_MAPPING_TOTAL_FIELDS_LIMIT_SETTING.getKey())) {
            builder.put(
                MapperService.INDEX_MAPPING_TOTAL_FIELDS_LIMIT_SETTING.getKey(),
                sourceIndexMetadata.getSettings().get(MapperService.INDEX_MAPPING_TOTAL_FIELDS_LIMIT_SETTING.getKey())
            );
        }

        CreateIndexClusterStateUpdateRequest createIndexClusterStateUpdateRequest = new CreateIndexClusterStateUpdateRequest(
            "rollup",
            rollupIndexName,
            rollupIndexName
        ).settings(builder.build()).mappings(mapping);
<<<<<<< HEAD
        taskQueue.submitTask("create-rollup-index [" + rollupIndexName + "]", new RollupClusterStateUpdateTask(listener) {
=======
        var delegate = new AllocationActionListener<>(listener, threadPool.getThreadContext());
        clusterService.submitStateUpdateTask("create-rollup-index [" + rollupIndexName + "]", new RollupClusterStateUpdateTask(listener) {
>>>>>>> 6871283f
            @Override
            public ClusterState execute(ClusterState currentState) throws Exception {
                return metadataCreateIndexService.applyCreateIndexRequest(
                    currentState,
                    createIndexClusterStateUpdateRequest,
                    true,
                    // Copy index metadata from source index to rollup index
                    (builder, rollupIndexMetadata) -> builder.put(copyIndexMetadata(sourceIndexMetadata, rollupIndexMetadata)),
                    delegate.reroute()
                );
            }
        }, request.masterNodeTimeout());
    }

    private void updateRollupMetadata(
        String rollupIndexName,
        DownsampleAction.Request request,
        ActionListener<AcknowledgedResponse> listener
    ) {
        // 6. Mark rollup index as "completed successfully" ("index.rollup.status": "success")
        taskQueue.submitTask("update-rollup-metadata [" + rollupIndexName + "]", new RollupClusterStateUpdateTask(listener) {

            @Override
            public ClusterState execute(ClusterState currentState) {
                Metadata metadata = currentState.metadata();
                Metadata.Builder metadataBuilder = Metadata.builder(metadata);
                Index rollupIndex = metadata.index(rollupIndexName).getIndex();
                IndexMetadata rollupIndexMetadata = metadata.index(rollupIndex);

                metadataBuilder.updateSettings(
                    Settings.builder()
                        .put(rollupIndexMetadata.getSettings())
                        .put(IndexMetadata.INDEX_DOWNSAMPLE_STATUS.getKey(), IndexMetadata.DownsampleTaskStatus.SUCCESS)
                        .build(),
                    rollupIndexName
                );
                return ClusterState.builder(currentState).metadata(metadataBuilder.build()).build();
            }
        }, request.masterNodeTimeout());
    }

    private void refreshIndex(String index, TaskId parentTask, ActionListener<RefreshResponse> listener) {
        RefreshRequest request = new RefreshRequest(index);
        request.setParentTask(parentTask);
        client.admin().indices().refresh(request, listener);
    }

    private void forceMergeIndex(String index, TaskId parentTask, ActionListener<ForceMergeResponse> listener) {
        ForceMergeRequest request = new ForceMergeRequest(index);
        request.maxNumSegments(1);
        request.setParentTask(parentTask);
        client.admin().indices().forceMerge(request, listener);
    }

    private void deleteRollupIndex(
        String sourceIndex,
        String rollupIndex,
        TaskId parentTask,
        ActionListener<AcknowledgedResponse> listener,
        Exception e
    ) {
        DeleteIndexRequest request = new DeleteIndexRequest(rollupIndex);
        request.setParentTask(parentTask);
        client.admin().indices().delete(request, new ActionListener<>() {
            @Override
            public void onResponse(AcknowledgedResponse acknowledgedResponse) {
                if (e == null && acknowledgedResponse.isAcknowledged()) {
                    listener.onResponse(acknowledgedResponse);
                } else {
                    listener.onFailure(new ElasticsearchException("Unable to rollup index [" + sourceIndex + "]", e));
                }
            }

            @Override
            public void onFailure(Exception deleteException) {
                listener.onFailure(new ElasticsearchException("Unable to delete rollup index [" + rollupIndex + "]", e));
            }
        });
    }

    /**
     * A specialized cluster state update task that always takes a listener handling an
     * AcknowledgedResponse, as all template actions have simple acknowledged yes/no responses.
     */
    private abstract static class RollupClusterStateUpdateTask implements ClusterStateTaskListener {
        final ActionListener<AcknowledgedResponse> listener;

        RollupClusterStateUpdateTask(ActionListener<AcknowledgedResponse> listener) {
            this.listener = listener;
        }

        public abstract ClusterState execute(ClusterState currentState) throws Exception;

        @Override
        public void onFailure(Exception e) {
            listener.onFailure(e);
        }
    }
}<|MERGE_RESOLUTION|>--- conflicted
+++ resolved
@@ -26,11 +26,7 @@
 import org.elasticsearch.client.internal.Client;
 import org.elasticsearch.client.internal.OriginSettingClient;
 import org.elasticsearch.cluster.ClusterState;
-<<<<<<< HEAD
 import org.elasticsearch.cluster.ClusterStateTaskExecutor;
-=======
-import org.elasticsearch.cluster.ClusterStateTaskConfig;
->>>>>>> 6871283f
 import org.elasticsearch.cluster.ClusterStateTaskListener;
 import org.elasticsearch.cluster.SimpleBatchedExecutor;
 import org.elasticsearch.cluster.block.ClusterBlockException;
@@ -145,11 +141,8 @@
         this.clusterService = clusterService;
         this.metadataCreateIndexService = metadataCreateIndexService;
         this.indexScopedSettings = indexScopedSettings;
-<<<<<<< HEAD
+        this.threadContext = threadPool.getThreadContext();
         this.taskQueue = clusterService.getTaskQueue("rollup", Priority.URGENT, STATE_UPDATE_TASK_EXECUTOR);
-=======
-        this.threadContext = threadPool.getThreadContext();
->>>>>>> 6871283f
     }
 
     @Override
@@ -651,12 +644,8 @@
             rollupIndexName,
             rollupIndexName
         ).settings(builder.build()).mappings(mapping);
-<<<<<<< HEAD
+        var delegate = new AllocationActionListener<>(listener, threadPool.getThreadContext());
         taskQueue.submitTask("create-rollup-index [" + rollupIndexName + "]", new RollupClusterStateUpdateTask(listener) {
-=======
-        var delegate = new AllocationActionListener<>(listener, threadPool.getThreadContext());
-        clusterService.submitStateUpdateTask("create-rollup-index [" + rollupIndexName + "]", new RollupClusterStateUpdateTask(listener) {
->>>>>>> 6871283f
             @Override
             public ClusterState execute(ClusterState currentState) throws Exception {
                 return metadataCreateIndexService.applyCreateIndexRequest(
