/*
 * Copyright Elasticsearch B.V. and/or licensed to Elasticsearch B.V. under one
 * or more contributor license agreements. Licensed under the Elastic License
 * 2.0; you may not use this file except in compliance with the Elastic License
 * 2.0.
 */
package org.elasticsearch.xpack.rollup.v2;

import org.elasticsearch.ElasticsearchException;
import org.elasticsearch.action.ActionListener;
import org.elasticsearch.action.admin.indices.create.CreateIndexRequest;
import org.elasticsearch.action.admin.indices.delete.DeleteIndexRequest;
import org.elasticsearch.action.admin.indices.settings.put.UpdateSettingsRequest;
import org.elasticsearch.action.admin.indices.shrink.ResizeRequest;
import org.elasticsearch.action.admin.indices.shrink.ResizeType;
import org.elasticsearch.action.support.ActionFilters;
import org.elasticsearch.action.support.master.AcknowledgedResponse;
import org.elasticsearch.action.support.master.AcknowledgedTransportMasterNodeAction;
import org.elasticsearch.client.Client;
import org.elasticsearch.client.OriginSettingClient;
import org.elasticsearch.cluster.ClusterState;
import org.elasticsearch.cluster.ClusterStateUpdateTask;
import org.elasticsearch.cluster.block.ClusterBlockException;
import org.elasticsearch.cluster.block.ClusterBlockLevel;
import org.elasticsearch.cluster.metadata.DataStream;
import org.elasticsearch.cluster.metadata.IndexAbstraction;
import org.elasticsearch.cluster.metadata.IndexMetadata;
import org.elasticsearch.cluster.metadata.IndexNameExpressionResolver;
import org.elasticsearch.cluster.metadata.Metadata;
import org.elasticsearch.cluster.metadata.RollupGroup;
import org.elasticsearch.cluster.metadata.RollupIndexMetadata;
import org.elasticsearch.cluster.metadata.RollupMetadata;
import org.elasticsearch.cluster.service.ClusterService;
import org.elasticsearch.common.inject.Inject;
import org.elasticsearch.common.settings.Settings;
import org.elasticsearch.common.time.WriteableZoneId;
import org.elasticsearch.common.xcontent.XContentBuilder;
import org.elasticsearch.common.xcontent.XContentFactory;
import org.elasticsearch.index.Index;
import org.elasticsearch.index.mapper.DateFieldMapper;
import org.elasticsearch.index.mapper.NumberFieldMapper;
import org.elasticsearch.tasks.Task;
import org.elasticsearch.threadpool.ThreadPool;
import org.elasticsearch.transport.TransportService;
import org.elasticsearch.xpack.core.ClientHelper;
import org.elasticsearch.xpack.core.rollup.RollupActionConfig;
import org.elasticsearch.xpack.core.rollup.RollupActionDateHistogramGroupConfig;
import org.elasticsearch.xpack.core.rollup.RollupActionGroupConfig;
import org.elasticsearch.xpack.core.rollup.action.RollupIndexerAction;
import org.elasticsearch.xpack.core.rollup.action.RollupAction;
import org.elasticsearch.xpack.core.rollup.job.HistogramGroupConfig;
import org.elasticsearch.xpack.core.rollup.job.MetricConfig;

import java.io.IOException;
import java.util.ArrayList;
import java.util.HashMap;
import java.util.List;
import java.util.Map;

/**
 * The master rollup action that coordinates
 *  -  creating rollup temporary index
 *  -  calling {@link TransportRollupIndexerAction} to index rolluped up documents
 *  -  cleaning up state
 */
public class TransportRollupAction extends AcknowledgedTransportMasterNodeAction<RollupAction.Request> {

    private final Client client;
    private final ClusterService clusterService;

    @Inject
    public TransportRollupAction(Client client,
                                 ClusterService clusterService,
                                 TransportService transportService,
                                 ThreadPool threadPool,
                                 ActionFilters actionFilters,
                                 IndexNameExpressionResolver indexNameExpressionResolver) {
        super(RollupAction.NAME, transportService, clusterService, threadPool, actionFilters, RollupAction.Request::new,
            indexNameExpressionResolver, ThreadPool.Names.SAME);
        this.client = new OriginSettingClient(client, ClientHelper.ROLLUP_ORIGIN);
        this.clusterService = clusterService;
    }

    @Override
    protected void masterOperation(Task task, RollupAction.Request request, ClusterState state,
                                   ActionListener<AcknowledgedResponse> listener) {
        String originalIndexName = request.getSourceIndex();
        String tmpIndexName = ".rolluptmp-" + request.getRollupIndex();

        final XContentBuilder mapping;
        try {
            mapping = getMapping(request.getRollupConfig());
        } catch (IOException e) {
            listener.onFailure(e);
            return;
        }

        CreateIndexRequest req = new CreateIndexRequest(tmpIndexName, Settings.builder()
            .put(IndexMetadata.SETTING_INDEX_HIDDEN, true).build())
            .mapping(mapping);
        RollupIndexerAction.Request rollupIndexerRequest = new RollupIndexerAction.Request(request);
        ResizeRequest resizeRequest = new ResizeRequest(request.getRollupIndex(), tmpIndexName);
        resizeRequest.setResizeType(ResizeType.CLONE);
        resizeRequest.getTargetIndexRequest()
            .settings(Settings.builder().put(IndexMetadata.SETTING_INDEX_HIDDEN, false).build());
        UpdateSettingsRequest updateSettingsReq = new UpdateSettingsRequest(
            Settings.builder().put(IndexMetadata.SETTING_BLOCKS_WRITE, true).build(), tmpIndexName);

        // 1. create hidden temporary index
        // 2. run rollup indexer
        // 3. make temp index read-only
        // 4. shrink index
        // 5. delete temporary index
        // at any point if there is an issue, then cleanup temp index
        client.admin().indices().create(req, ActionListener.wrap(createIndexResponse ->
            client.execute(RollupIndexerAction.INSTANCE, rollupIndexerRequest, ActionListener.wrap(indexerResp -> {
                if (indexerResp.isCreated()) {
                    client.admin().indices().updateSettings(updateSettingsReq, ActionListener.wrap(updateSettingsResponse -> {
                        if (updateSettingsResponse.isAcknowledged()) {
                            client.admin().indices().resizeIndex(resizeRequest, ActionListener.wrap(resizeResponse -> {
                                if (resizeResponse.isAcknowledged()) {
                                    publishMetadata(request, originalIndexName, tmpIndexName, listener);
                                } else {
                                    deleteTmpIndex(originalIndexName, tmpIndexName, listener,
                                        new ElasticsearchException("Unable to resize temp rollup index [" + tmpIndexName + "]"));
                                }
                            }, e -> deleteTmpIndex(originalIndexName, tmpIndexName, listener, e)));
                        } else {
                            deleteTmpIndex(originalIndexName, tmpIndexName, listener,
                                new ElasticsearchException("Unable to update settings of temp rollup index [" + tmpIndexName + "]"));
                        }
                    }, e -> deleteTmpIndex(originalIndexName, tmpIndexName, listener, e)));
                } else {
                    deleteTmpIndex(originalIndexName, tmpIndexName, listener,
                        new ElasticsearchException("Unable to index into temp rollup index [" + tmpIndexName + "]"));
                }
            }, e -> deleteTmpIndex(originalIndexName, tmpIndexName, listener, e))), listener::onFailure));
    }

    @Override
    protected ClusterBlockException checkBlock(RollupAction.Request request, ClusterState state) {
        return state.blocks().globalBlockedException(ClusterBlockLevel.METADATA_WRITE);
    }

    private XContentBuilder getMapping(RollupActionConfig config) throws IOException {
        XContentBuilder builder = XContentFactory.jsonBuilder().startObject();
        builder = getDynamicTemplates(builder);
        builder = getProperties(builder, config);
        return builder.endObject();
    }

    /**
     * Configure the dynamic templates to always map strings to the keyword field type.
     */
    private static XContentBuilder getDynamicTemplates(XContentBuilder builder) throws IOException {
        return builder.startArray("dynamic_templates")
                .startObject()
                    .startObject("strings")
                        .field("match_mapping_type", "string")
                        .startObject("mapping")
                            .field("type", "keyword")
                        .endObject()
                    .endObject()
                .endObject()
            .endArray();
    }

    /**
     * Creates the rollup mapping properties from the provided {@link RollupActionConfig}.
     */
    private static XContentBuilder getProperties(XContentBuilder builder, RollupActionConfig config) throws IOException {
        builder.startObject("properties");

        RollupActionGroupConfig groupConfig = config.getGroupConfig();
        String dateField = groupConfig.getDateHistogram().getField();
        HistogramGroupConfig histogramGroupConfig = groupConfig.getHistogram();
        List<MetricConfig> metricConfigs = config.getMetricsConfig();

        // TODO: Add the format of the original field
        builder.startObject(dateField).field("type", DateFieldMapper.CONTENT_TYPE).endObject();

        if (histogramGroupConfig != null) {
            for (String field : histogramGroupConfig.getFields()) {
                builder.startObject(field).field("type", NumberFieldMapper.NumberType.DOUBLE.typeName()).endObject();
            }
        }

        for (MetricConfig metricConfig : metricConfigs) {
            List<String> metrics = FieldMetricsProducer.normalizeMetrics(metricConfig.getMetrics());
            String defaultMetric = metrics.contains("value_count") ? "value_count" : metrics.get(0);
            builder.startObject(metricConfig.getField())
                .field("type", "aggregate_metric_double")
                .array("metrics", metrics.toArray())
                .field("default_metric", defaultMetric)
                .endObject();
        }

        return builder.endObject();
    }

    private void publishMetadata(RollupAction.Request request, String originalIndexName, String tmpIndexName,
                                 ActionListener<AcknowledgedResponse> listener) {
        // update Rollup metadata to include this index
        clusterService.submitStateUpdateTask("update-rollup-metadata", new ClusterStateUpdateTask() {
            @Override
            public void clusterStateProcessed(String source, ClusterState oldState, ClusterState newState) {
                // Everything went well, time to delete the temporary index
                deleteTmpIndex(originalIndexName, tmpIndexName, listener, null);
            }

            @Override
            public ClusterState execute(ClusterState currentState) {
                String rollupIndexName = request.getRollupIndex();
                // TODO(talevy): find better spot to get the original index name
                // extract created rollup index original index name to be used as metadata key
                String originalIndexName = request.getSourceIndex();
                IndexAbstraction originalIndex = currentState.getMetadata().getIndicesLookup().get(originalIndexName);
                IndexMetadata rollupIndexMetadata = currentState.getMetadata().index(rollupIndexName);
                Index rollupIndex = rollupIndexMetadata.getIndex();

                // Add metadata to rollup index metadata. In the rollup index metadata we only add the name
                // of the source index.
                Map<String, String> idxMetadata = currentState.getMetadata().index(originalIndexName).getCustomData(RollupMetadata.TYPE);
                String rollupGroupKeyName = idxMetadata != null ?
                    idxMetadata.get(RollupMetadata.SOURCE_INDEX_NAME_META_FIELD) : originalIndexName;
                Map<String, String> rollupIndexRollupMetadata = new HashMap<>();
                rollupIndexRollupMetadata.put(RollupMetadata.SOURCE_INDEX_NAME_META_FIELD, rollupGroupKeyName);

                Metadata.Builder metadataBuilder = Metadata.builder(currentState.metadata())
                    .put(IndexMetadata.builder(rollupIndexMetadata).putCustom(RollupMetadata.TYPE, rollupIndexRollupMetadata));

                if (originalIndex.getParentDataStream() != null) {
                    // If rolling up a backing index of a datastream, add rolled up index to backing datastream
                    DataStream originalDataStream = originalIndex.getParentDataStream().getDataStream();
<<<<<<< HEAD
                    List<Index> backingIndices = new ArrayList<>(originalDataStream.getIndices().size() + 1);
                    // adding rollup indices to the beginning of the list will prevent rollup indices from ever being
                    // considered a write index
                    backingIndices.add(rollupIndex);
                    backingIndices.addAll(originalDataStream.getIndices());
                    dataStream = new DataStream(originalDataStream.getName(), originalDataStream.getTimeStampField(),
                        backingIndices, originalDataStream.getGeneration(), null);
                }
                Metadata.Builder metadataBuilder = Metadata.builder(currentState.metadata())
                    .put(IndexMetadata.builder(rollupIndexMetadata).putCustom(RollupMetadata.TYPE, rollupIndexRollupMetadata))
                    .putCustom(RollupMetadata.TYPE, new RollupMetadata(rollupGroups));
                if (dataStream != null) {
=======

                    Map<String, Object> dsMetadata = originalDataStream.getMetadata() != null
                        ? originalDataStream.getMetadata() : new HashMap<>();
                    final RollupMetadata rollupMetadata = dsMetadata.containsKey(RollupMetadata.TYPE) ?
                        (RollupMetadata) dsMetadata.get(RollupMetadata.TYPE) : null;
                    final Map<String, RollupGroup> rollupGroups = rollupMetadata != null ?
                        new HashMap<>(rollupMetadata.rollupGroups()) : new HashMap<>();

                    RollupActionConfig rollupConfig = request.getRollupConfig();
                    RollupActionDateHistogramGroupConfig dateConfig = rollupConfig.getGroupConfig().getDateHistogram();
                    WriteableZoneId rollupDateZoneId = WriteableZoneId.of(dateConfig.getTimeZone());
                    Map<String, List<String>> metricsConfig = new HashMap<>();
                    for (MetricConfig mconfig: rollupConfig.getMetricsConfig()) {
                        metricsConfig.put(mconfig.getField(), mconfig.getMetrics());
                    }
                    RollupIndexMetadata rollupInfo = new RollupIndexMetadata(dateConfig.getInterval(), rollupDateZoneId, metricsConfig);

                    if (rollupGroups.containsKey(rollupGroupKeyName)) {
                        RollupGroup group = rollupGroups.get(rollupGroupKeyName);
                        group.add(rollupIndexName, rollupInfo);
                    } else {
                        RollupGroup group = new RollupGroup();
                        group.add(rollupIndexName, rollupInfo);
                        rollupGroups.put(rollupGroupKeyName, group);
                    }
                    dsMetadata.put(RollupMetadata.TYPE, new RollupMetadata(rollupGroups));

                    List<Index> backingIndices = new ArrayList<>(originalDataStream.getIndices());
                    backingIndices.add(rollupIndex);

                    DataStream dataStream = new DataStream(originalDataStream.getName(), originalDataStream.getTimeStampField(),
                        backingIndices, originalDataStream.getGeneration(), dsMetadata);
>>>>>>> 454d4ed6
                    metadataBuilder.put(dataStream);
                }
                return ClusterState.builder(currentState).metadata(metadataBuilder.build()).build();
            }

            @Override
            public void onFailure(String source, Exception e) {
                deleteTmpIndex(originalIndexName, tmpIndexName,
                    listener, new ElasticsearchException("failed to publish new cluster state with rollup metadata", e));
            }
        });
    }

    private void deleteTmpIndex(String originalIndex, String tmpIndex, ActionListener<AcknowledgedResponse> listener, Exception e) {
        client.admin().indices().delete(new DeleteIndexRequest(tmpIndex), new ActionListener<>() {
            @Override
            public void onResponse(AcknowledgedResponse acknowledgedResponse) {
                if (e == null && acknowledgedResponse.isAcknowledged()) {
                    listener.onResponse(acknowledgedResponse);
                } else {
                    listener.onFailure(new ElasticsearchException("Unable to rollup index [" + originalIndex + "]", e));
                }
            }

            @Override
            public void onFailure(Exception deleteException) {
                listener.onFailure(new ElasticsearchException("Unable to delete temp rollup index [" + tmpIndex  + "]", e));
            }
        });
    }
}<|MERGE_RESOLUTION|>--- conflicted
+++ resolved
@@ -232,20 +232,6 @@
                 if (originalIndex.getParentDataStream() != null) {
                     // If rolling up a backing index of a datastream, add rolled up index to backing datastream
                     DataStream originalDataStream = originalIndex.getParentDataStream().getDataStream();
-<<<<<<< HEAD
-                    List<Index> backingIndices = new ArrayList<>(originalDataStream.getIndices().size() + 1);
-                    // adding rollup indices to the beginning of the list will prevent rollup indices from ever being
-                    // considered a write index
-                    backingIndices.add(rollupIndex);
-                    backingIndices.addAll(originalDataStream.getIndices());
-                    dataStream = new DataStream(originalDataStream.getName(), originalDataStream.getTimeStampField(),
-                        backingIndices, originalDataStream.getGeneration(), null);
-                }
-                Metadata.Builder metadataBuilder = Metadata.builder(currentState.metadata())
-                    .put(IndexMetadata.builder(rollupIndexMetadata).putCustom(RollupMetadata.TYPE, rollupIndexRollupMetadata))
-                    .putCustom(RollupMetadata.TYPE, new RollupMetadata(rollupGroups));
-                if (dataStream != null) {
-=======
 
                     Map<String, Object> dsMetadata = originalDataStream.getMetadata() != null
                         ? originalDataStream.getMetadata() : new HashMap<>();
@@ -278,7 +264,6 @@
 
                     DataStream dataStream = new DataStream(originalDataStream.getName(), originalDataStream.getTimeStampField(),
                         backingIndices, originalDataStream.getGeneration(), dsMetadata);
->>>>>>> 454d4ed6
                     metadataBuilder.put(dataStream);
                 }
                 return ClusterState.builder(currentState).metadata(metadataBuilder.build()).build();
