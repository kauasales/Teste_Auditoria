/*
 * Copyright Elasticsearch B.V. and/or licensed to Elasticsearch B.V. under one
 * or more contributor license agreements. Licensed under the Elastic License;
 * you may not use this file except in compliance with the Elastic License.
 */
package org.elasticsearch.xpack.rollup;

import org.apache.logging.log4j.LogManager;
import org.apache.logging.log4j.Logger;
import org.apache.lucene.util.BytesRef;
import org.elasticsearch.ResourceNotFoundException;
import org.elasticsearch.action.search.MultiSearchResponse;
import org.elasticsearch.action.search.SearchResponse;
import org.elasticsearch.action.search.ShardSearchFailure;
import org.elasticsearch.common.TriFunction;
import org.elasticsearch.index.IndexNotFoundException;
import org.elasticsearch.search.DocValueFormat;
import org.elasticsearch.search.SearchHits;
import org.elasticsearch.search.aggregations.Aggregation;
import org.elasticsearch.search.aggregations.InternalAggregation;
import org.elasticsearch.search.aggregations.InternalAggregations;
import org.elasticsearch.search.aggregations.InternalMultiBucketAggregation;
import org.elasticsearch.search.aggregations.InternalMultiBucketAggregation.InternalBucket;
import org.elasticsearch.search.aggregations.bucket.filter.InternalFilter;
import org.elasticsearch.search.aggregations.bucket.histogram.DateHistogramAggregationBuilder;
import org.elasticsearch.search.aggregations.bucket.histogram.HistogramAggregationBuilder;
import org.elasticsearch.search.aggregations.bucket.histogram.InternalDateHistogram;
import org.elasticsearch.search.aggregations.bucket.histogram.InternalHistogram;
import org.elasticsearch.search.aggregations.bucket.terms.LongTerms;
import org.elasticsearch.search.aggregations.bucket.terms.StringTerms;
import org.elasticsearch.search.aggregations.metrics.InternalAvg;
import org.elasticsearch.search.aggregations.metrics.InternalMax;
import org.elasticsearch.search.aggregations.metrics.InternalMin;
import org.elasticsearch.search.aggregations.metrics.InternalNumericMetricsAggregation.SingleValue;
import org.elasticsearch.search.aggregations.metrics.InternalSum;
import org.elasticsearch.search.aggregations.metrics.SumAggregationBuilder;
import org.elasticsearch.search.aggregations.pipeline.PipelineAggregator.PipelineTree;
import org.elasticsearch.search.internal.InternalSearchResponse;
import org.elasticsearch.xpack.core.rollup.RollupField;

import java.nio.charset.StandardCharsets;
import java.util.ArrayList;
import java.util.Arrays;
import java.util.Collections;
import java.util.HashMap;
import java.util.List;
import java.util.Map;
import java.util.Objects;
import java.util.stream.Collectors;


/**
 * This class contains static utilities that combine the responses from an msearch
 * with rollup + non-rollup agg trees into a single, regular search response
 * representing the union
 *
 */
public class RollupResponseTranslator {

    private static final Logger logger = LogManager.getLogger(RollupResponseTranslator.class);

    /**
     * Verifies a live-only search response.  Essentially just checks for failure then returns
     * the response since we have no work to do
     */
    public static SearchResponse verifyResponse(MultiSearchResponse.Item normalResponse) throws Exception {
        if (normalResponse.isFailure()) {
            throw normalResponse.getFailure();
        }
        return normalResponse.getResponse();
    }

    /**
     * Translates a rollup-only search response back into the expected convention.  Similar to
     * {@link #combineResponses(MultiSearchResponse.Item[], InternalAggregation.ReduceContext)} except it only
     * has to deal with the rollup response (no live response)
     *
     * See {@link #combineResponses(MultiSearchResponse.Item[], InternalAggregation.ReduceContext)} for more details
     * on the translation conventions
     */
    public static SearchResponse translateResponse(MultiSearchResponse.Item[] rolledMsearch,
                                                 InternalAggregation.ReduceContext reduceContext) throws Exception {

        assert rolledMsearch.length > 0;
        List<SearchResponse> responses = new ArrayList<>();
        for (MultiSearchResponse.Item item : rolledMsearch) {
            if (item.isFailure()) {
                Exception e = item.getFailure();

                // If an index was deleted after execution, give a hint to the user that this is a transient error
                if (e instanceof IndexNotFoundException) {
                    throw new ResourceNotFoundException("Index [" + ((IndexNotFoundException) e).getIndex().getName()
                        + "] was not found, likely because it was deleted while the request was in-flight. " +
                        "Rollup does not support partial search results, please try the request again.");
                }

                // Otherwise just throw
                throw e;
            }

            // No error, add to responses
            responses.add(item.getResponse());
        }

        assert responses.size() > 0;
        return doCombineResponse(null, responses, reduceContext);
    }

    /**
     * Combines an msearch with rollup + live aggregations into a SearchResponse
     * representing the union of the two responses.  The response format is identical to
     * a non-rollup search response (aka a "normal aggregation" response).
     *
     * If the MSearch Response returns the following:
     *
     * <pre>{@code
     * [
     *   {
     *     "took":228,
     *     "timed_out":false,
     *     "_shards":{...},
     *     "hits":{...},
     *     "aggregations":{
     *        "histo":{
     *           "buckets":[
     *              {
     *                 "key_as_string":"2017-05-15T00:00:00.000Z",
     *                 "key":1494806400000,
     *                 "doc_count":1,
     *                 "the_max":{
     *                    "value":1.0
     *                 }
     *              }
     *           ]
     *        }
     *     }
     *   },
     *   {
     *     "took":205,
     *     "timed_out":false,
     *     "_shards":{...},
     *     "hits":{...},
     *     "aggregations":{
     *        "filter_histo":{
     *           "doc_count":1,
     *           "histo":{
     *              "buckets":[
     *                 {
     *                    "key_as_string":"2017-05-14T00:00:00.000Z",
     *                    "key":1494720000000,
     *                    "doc_count":1,
     *                    "the_max":{
     *                       "value":19995.0
     *                    },
     *                    "histo._count":{
     *                       "value":1.0E9
     *                    }
     *                 }
     *              ]
     *           }
     *        }
     *     }
     *   }
     * }</pre>
     *
     * It would be collapsed into:
     *
     * <pre>{@code
     * {
     *   "took": 228,
     *   "timed_out": false,
     *   "_shards": {...},
     *   "hits": {...},
     *   "aggregations": {
     *     "histo": {
     *       "buckets": [
     *         {
     *           "key_as_string": "2017-05-14T00:00:00.000Z",
     *           "key": 1494720000000,
     *           "doc_count": 1000000000,
     *           "the_max": {
     *             "value": 19995
     *           }
     *         },
     *         {
     *           "key_as_string": "2017-05-15T00:00:00.000Z",
     *           "key": 1494806400000,
     *           "doc_count": 1,
     *           "the_max": {
     *             "value": 1
     *           }
     *         }
     *       ]
     *     }
     *   }
     * }
     * }</pre>
     *
     * It essentially takes the conventions listed in {@link RollupRequestTranslator} and processes them
     * so that the final product looks like a regular aggregation response, allowing it to be
     * reduced/merged into the response from the un-rolled index
     *
     * @param msearchResponses The responses from the msearch, where the first response is the live-index response
     */
    public static SearchResponse combineResponses(MultiSearchResponse.Item[] msearchResponses,
                                                  InternalAggregation.ReduceContext reduceContext) throws Exception {

        assert msearchResponses.length >= 2;

        boolean first = true;
        SearchResponse liveResponse = null;
        List<SearchResponse> rolledResponses = new ArrayList<>();
        for (MultiSearchResponse.Item item : msearchResponses) {
            if (item.isFailure()) {
                Exception e = item.getFailure();

                // If an index was deleted after execution, give a hint to the user that this is a transient error
                if (e instanceof IndexNotFoundException) {
                    throw new ResourceNotFoundException("Index [" + ((IndexNotFoundException) e).getIndex() + "] was not found, " +
                        "likely because it was deleted while the request was in-flight. Rollup does not support partial search results, " +
                        "please try the request again.", e);
                }

                // Otherwise just throw
                throw e;
            }

            // No error, add to responses
            if (first) {
                liveResponse = item.getResponse();
            } else {
                rolledResponses.add(item.getResponse());
            }
            first = false;
        }

        // If we only have a live index left, just return it directly.  We know it can't be an error already
        if (rolledResponses.isEmpty() && liveResponse != null) {
            return liveResponse;
        } else if (rolledResponses.isEmpty()) {
            throw new ResourceNotFoundException("No indices (live or rollup) found during rollup search");
        }

        return doCombineResponse(liveResponse, rolledResponses, reduceContext);
    }

    private static SearchResponse doCombineResponse(SearchResponse liveResponse, List<SearchResponse> rolledResponses,
                                                  InternalAggregation.ReduceContext reduceContext) {

        final InternalAggregations liveAggs = liveResponse != null
                ? (InternalAggregations)liveResponse.getAggregations()
                : InternalAggregations.EMPTY;

        int missingRollupAggs = rolledResponses.stream().mapToInt(searchResponse -> {
            if (searchResponse == null
                || searchResponse.getAggregations() == null
                || searchResponse.getAggregations().asList().size() == 0) {
                return 1;
            }
            return 0;
        }).sum();

        // We had no rollup aggs, so there is nothing to process
        if (missingRollupAggs == rolledResponses.size()) {
            // Return an empty response, but make sure we include all the shard, failure, etc stats
            return mergeFinalResponse(liveResponse, rolledResponses, InternalAggregations.EMPTY);
        } else if (missingRollupAggs > 0 && missingRollupAggs != rolledResponses.size()) {
            // We were missing some but not all the aggs, unclear how to handle this.  Bail.
            throw new RuntimeException("Expected to find aggregations in rollup response, but none found.");
        }

        // The combination process returns a tree that is identical to the non-rolled
        // which means we can use aggregation's reduce method to combine, just as if
        // it was a result from another shard
        InternalAggregations currentTree = new InternalAggregations(Collections.emptyList());
        InternalAggregation.ReduceContext finalReduceContext = InternalAggregation.ReduceContext.forFinalReduction(
                reduceContext.bigArrays(), reduceContext.scriptService(), b -> {}, PipelineTree.EMPTY);
        for (SearchResponse rolledResponse : rolledResponses) {
            List<InternalAggregation> unrolledAggs = new ArrayList<>(rolledResponse.getAggregations().asList().size());
            for (Aggregation agg : rolledResponse.getAggregations()) {
                // We expect a filter agg here because the rollup convention is that all translated aggs
                // will start with a filter, containing various agg-specific predicates.  If there
                // *isn't* a filter agg here, something has gone very wrong!
                if ((agg instanceof InternalFilter) == false) {
                    throw new RuntimeException("Expected [" +agg.getName()
                            + "] to be a FilterAggregation, but was ["
                            + agg.getClass().getSimpleName() + "]");
                }
                unrolledAggs.addAll(unrollAgg(((InternalFilter)agg).getAggregations(), liveAggs, currentTree));
            }

            // Iteratively merge in each new set of unrolled aggs, so that we can identify/fix overlapping doc_counts
            // in the next round of unrolling
            InternalAggregations finalUnrolledAggs = new InternalAggregations(unrolledAggs);
            currentTree = InternalAggregations.reduce(Arrays.asList(currentTree, finalUnrolledAggs), finalReduceContext);
        }

        // Add in the live aggregations if they exist
        if (liveAggs.asList().size() != 0) {
            // TODO it looks like this passes the "final" reduce context more than once.
            // Once here and once in the for above. That is bound to cause trouble.
            currentTree = InternalAggregations.reduce(Arrays.asList(currentTree, liveAggs), finalReduceContext);
        }

        return mergeFinalResponse(liveResponse, rolledResponses, currentTree);
    }

    private static SearchResponse mergeFinalResponse(SearchResponse liveResponse, List<SearchResponse> rolledResponses,
                                              InternalAggregations aggs) {

        int totalShards = rolledResponses.stream().mapToInt(SearchResponse::getTotalShards).sum();
        int sucessfulShards = rolledResponses.stream().mapToInt(SearchResponse::getSuccessfulShards).sum();
        int skippedShards = rolledResponses.stream().mapToInt(SearchResponse::getSkippedShards).sum();
        long took = rolledResponses.stream().mapToLong(r -> r.getTook().getMillis()).sum() ;

        boolean isTimedOut = rolledResponses.stream().anyMatch(SearchResponse::isTimedOut);
        boolean isTerminatedEarly = rolledResponses.stream()
            .filter(r -> r.isTerminatedEarly() != null)
            .anyMatch(SearchResponse::isTerminatedEarly);
        int numReducePhases = rolledResponses.stream().mapToInt(SearchResponse::getNumReducePhases).sum();

        if (liveResponse != null) {
            totalShards += liveResponse.getTotalShards();
            sucessfulShards += liveResponse.getSuccessfulShards();
            skippedShards += liveResponse.getSkippedShards();
            took = Math.max(took, liveResponse.getTook().getMillis());
            isTimedOut = isTimedOut && liveResponse.isTimedOut();
            isTerminatedEarly = isTerminatedEarly && liveResponse.isTerminatedEarly();
            numReducePhases += liveResponse.getNumReducePhases();
        }

        InternalSearchResponse combinedInternal = new InternalSearchResponse(SearchHits.empty(), aggs, null, null,
            isTimedOut, isTerminatedEarly, numReducePhases);

        // Shard failures are ignored atm, so returning an empty array is fine
        return new SearchResponse(combinedInternal, null, totalShards, sucessfulShards, skippedShards,
            took, ShardSearchFailure.EMPTY_ARRAY, rolledResponses.get(0).getClusters());
    }

    /**
     * Takes an aggregation with rollup conventions and unrolls into a "normal" agg tree
     *

     * @param rolled   The rollup aggregation that we wish to unroll
     * @param original The unrolled, "live" aggregation (if it exists) that matches the current rolled aggregation
     *
     * @return An unrolled aggregation that mimics the structure of `base`, allowing reduction
     */
    private static List<InternalAggregation> unrollAgg(InternalAggregations rolled, InternalAggregations original,
                                                       InternalAggregations currentTree) {
        return rolled.asList().stream()
                .filter(subAgg -> !subAgg.getName().endsWith("." + RollupField.COUNT_FIELD))
                .map(agg -> {
                    // During the translation process, some aggregations' doc_counts are stored in accessory
                    // `sum` metric aggs, so we may need to extract that.  Unfortunately, structure of multibucket vs
                    // leaf metric is slightly different; multibucket count is stored per-bucket in a sub-agg, while
                    // metric is "next" to the metric as a sibling agg.
                    //
                    // So we only look for a count if this is not a multibucket, as multibuckets will handle
                    // the doc_count themselves on a per-bucket basis.
                    //
                    long count = -1;
                    if (agg instanceof InternalMultiBucketAggregation == false) {
                        count = getAggCount(agg, rolled.getAsMap());
                    }

                    return unrollAgg((InternalAggregation)agg, original.get(agg.getName()), currentTree.get(agg.getName()), count);
                }).collect(Collectors.toList());
    }

    /**
     * Takes an aggregation with rollup conventions and unrolls into a "normal" agg tree
     *
     * @param rolled      The rollup aggregation that we wish to unroll
     * @param originalAgg The unrolled, "live" aggregation (if it exists) that matches the current rolled aggregation
     * @param count       The doc_count for `rolled`, required by some aggs (e.g. avg)
     *
     * @return An unrolled aggregation that mimics the structure of base, allowing reduction
     */
    protected static InternalAggregation unrollAgg(InternalAggregation rolled, InternalAggregation originalAgg,
                                                   InternalAggregation currentTree, long count) {

        if (rolled instanceof InternalMultiBucketAggregation) {
            return unrollMultiBucket((InternalMultiBucketAggregation) rolled, (InternalMultiBucketAggregation) originalAgg,
                    (InternalMultiBucketAggregation) currentTree);
        } else if (rolled instanceof SingleValue) {
            return unrollMetric((SingleValue) rolled, count);
        } else {
            throw new RuntimeException("Unable to unroll aggregation tree.  Aggregation ["
                    + rolled.getName() + "] is of type [" + rolled.getClass().getSimpleName() + "] which is " +
                    "currently unsupported.");
        }
    }

    /**
     * Unrolls Multibucket aggregations (e.g. terms, histograms, etc).  This overload signature should be
     * called by other internal methods in this class, rather than directly calling the per-type methods.
     */
    @SuppressWarnings("unchecked")
    private static InternalAggregation unrollMultiBucket(InternalMultiBucketAggregation rolled, InternalMultiBucketAggregation original,
                                                         InternalMultiBucketAggregation currentTree) {

        // The only thing unique between all the multibucket agg is the type of bucket they
        // need, so this if/else simply creates specialized closures that return the appropriate
        // bucket type.  Otherwise the heavy-lifting is in
        // {@link #unrollMultiBucket(InternalMultiBucketAggregation, InternalMultiBucketAggregation, TriFunction)}
        if (rolled instanceof InternalDateHistogram) {
            return unrollMultiBucket(rolled, original, currentTree, (bucket, bucketCount, subAggs) -> {
                long key = ((InternalDateHistogram) rolled).getKey(bucket).longValue();
                DocValueFormat formatter = ((InternalDateHistogram.Bucket)bucket).getFormatter();
                assert bucketCount >= 0;
                return new InternalDateHistogram.Bucket(key, bucketCount,
                        ((InternalDateHistogram.Bucket) bucket).getKeyed(), formatter, subAggs);
            });
        } else if (rolled instanceof InternalHistogram) {
            return unrollMultiBucket(rolled, original, currentTree, (bucket, bucketCount, subAggs) -> {
                long key = ((InternalHistogram) rolled).getKey(bucket).longValue();
                DocValueFormat formatter = ((InternalHistogram.Bucket)bucket).getFormatter();
                assert bucketCount >= 0;
                return new InternalHistogram.Bucket(key, bucketCount, ((InternalHistogram.Bucket) bucket).getKeyed(), formatter, subAggs);
            });
        } else if (rolled instanceof StringTerms) {
            return unrollMultiBucket(rolled, original, currentTree, (bucket, bucketCount, subAggs) -> {

                BytesRef key = new BytesRef(bucket.getKeyAsString().getBytes(StandardCharsets.UTF_8));
                assert bucketCount >= 0;
                //TODO expose getFormatter(), keyed upstream in Core
                return new StringTerms.Bucket(key, bucketCount, subAggs, false, 0, DocValueFormat.RAW);
            });
        } else if (rolled instanceof LongTerms) {
            return unrollMultiBucket(rolled, original, currentTree, (bucket, bucketCount, subAggs) -> {
                long key = (long)bucket.getKey();
                assert bucketCount >= 0;
                //TODO expose getFormatter(), keyed upstream in Core
                return new LongTerms.Bucket(key, bucketCount, subAggs, false, 0, DocValueFormat.RAW);
            });
        } else {
            throw new RuntimeException("Unable to unroll aggregation tree.  Aggregation ["
                    + rolled.getName() + "] is of type [" + rolled.getClass().getSimpleName() + "] which is " +
                    "currently unsupported.");
        }

    }

    /**
     * Helper method which unrolls a generic multibucket agg. Prefer to use the other overload
     * as a consumer of the API
     *
     * @param source The rolled aggregation that we wish to unroll
     * @param bucketFactory A Trifunction which generates new buckets for the given type of multibucket
     */
    private static <A  extends InternalMultiBucketAggregation,
                    B extends InternalBucket,
                    T extends InternalMultiBucketAggregation<A, B>>
    InternalAggregation unrollMultiBucket(T source, T original, T currentTree,
                                          TriFunction<InternalBucket, Long, InternalAggregations, B> bucketFactory) {

        Map<Object, InternalBucket> originalKeys = new HashMap<>();
        Map<Object, InternalBucket> currentKeys = new HashMap<>();

        if (original != null) {
            original.getBuckets().forEach(b -> originalKeys.put(b.getKey(), b));
        }

        if (currentTree != null) {
            currentTree.getBuckets().forEach(b -> currentKeys.put(b.getKey(), b));
        }

        // Iterate over the buckets in the multibucket
        List<B> buckets = source.getBuckets()
                .stream()
                .filter(b -> originalKeys.containsKey(b.getKey()) == false) // If the original has this key, ignore the rolled version
                .map(bucket -> {

                    // Grab the value from the count agg (if it exists), which represents this bucket's doc_count
                    long bucketCount = getAggCount(source, bucket.getAggregations().getAsMap());

                    // Don't generate buckets if the doc count is zero
                    if (bucketCount == 0) {
                        return null;
                    }

                    // current, partially merged tree contains this key.  Defer to the existing doc_count if it is non-zero
                    if (currentKeys.containsKey(bucket.getKey()) && currentKeys.get(bucket.getKey()).getDocCount() != 0) {
                        // Unlike above where we return null if doc_count is zero, we return a doc_count: 0 bucket
                        // here because it may have sub-aggs that need merging, whereas above the bucket was just empty/null
                        bucketCount = 0;
                    }

                    // Then iterate over the subAggs in the bucket
                    InternalAggregations subAggs = unrollSubAggsFromMulti(bucket, originalKeys.get(bucket.getKey()),
                            currentKeys.get(bucket.getKey()));

                    return bucketFactory.apply(bucket, bucketCount, subAggs);
                })
                .filter(Objects::nonNull)
                .collect(Collectors.toList());
        return source.create(buckets);
    }

    /**
     * Generic method to help iterate over sub-aggregation buckets and recursively unroll
     *
     * @param bucket The current bucket that we wish to unroll
     */
    private static InternalAggregations unrollSubAggsFromMulti(InternalBucket bucket, InternalBucket original, InternalBucket currentTree) {
        // Iterate over the subAggs in each bucket
        return new InternalAggregations(bucket.getAggregations()
                .asList().stream()
                // Avoid any rollup count metrics, as that's not a true "sub-agg" but rather agg
                // added by the rollup for accounting purposes (e.g. doc_count)
                .filter(subAgg -> !subAgg.getName().endsWith("." + RollupField.COUNT_FIELD))
                .map(subAgg -> {

                    long count = getAggCount(subAgg, bucket.getAggregations().asMap());

                    InternalAggregation originalSubAgg = null;
                    if (original != null && original.getAggregations() != null) {
                        originalSubAgg = original.getAggregations().get(subAgg.getName());
                    }

                    InternalAggregation currentSubAgg = null;
                    if (currentTree != null && currentTree.getAggregations() != null) {
                        currentSubAgg = currentTree.getAggregations().get(subAgg.getName());
                    }

                    return unrollAgg((InternalAggregation) subAgg, originalSubAgg, currentSubAgg, count);
                }).collect(Collectors.toList()));
    }

    private static InternalAggregation unrollMetric(SingleValue metric, long count) {
        // TODO comment from Colin in review:
        // RAW won't work here long term since if you do a max on e.g. a date field it will
        // render differently for the rolled up and non-rolled up results. At the moment
        // the formatter is not exposed on the internal agg objects but I think this is
        // something we can discuss exposing
        if (metric instanceof InternalMax || metric instanceof InternalMin) {
            return metric;
        } else if (metric instanceof InternalSum) {
            // If count is anything other than -1, this sum is actually an avg
            if (count != -1) {
                // Note: Avgs have a slightly different name to prevent collision with empty bucket defaults
                return new InternalAvg(metric.getName().replace("." + RollupField.VALUE, ""), metric.value(), count, DocValueFormat.RAW,
<<<<<<< HEAD
                        metric.getMetaData());
=======
                        metric.pipelineAggregators(), metric.getMetadata());
>>>>>>> c9de5b11
            }
            return metric;
        } else {
            throw new RuntimeException("Unable to unroll metric.  Aggregation ["
                    + metric.getName() + "] is of type [" + metric.getClass().getSimpleName() + "] which is " +
                    "currently unsupported.");
        }
    }

    private static long getAggCount(Aggregation agg, Map<String, Aggregation> aggMap) {
        String countPath = null;

        if (agg.getType().equals(DateHistogramAggregationBuilder.NAME)
                || agg.getType().equals(HistogramAggregationBuilder.NAME)
                || agg.getType().equals(StringTerms.NAME) || agg.getType().equals(LongTerms.NAME)) {
            countPath = RollupField.formatCountAggName(agg.getName());
        } else if (agg.getType().equals(SumAggregationBuilder.NAME)) {
            // Note: Avgs have a slightly different name to prevent collision with empty bucket defaults
            countPath = RollupField.formatCountAggName(agg.getName().replace("." + RollupField.VALUE, ""));
        }

        if (countPath != null && aggMap.get(countPath) != null) {
            // we always set the count fields to Sum aggs, so this is safe
            assert aggMap.get(countPath) instanceof InternalSum;
            return (long)((InternalSum) aggMap.get(countPath)).getValue();
        }

        return -1;
    }
}<|MERGE_RESOLUTION|>--- conflicted
+++ resolved
@@ -541,11 +541,7 @@
             if (count != -1) {
                 // Note: Avgs have a slightly different name to prevent collision with empty bucket defaults
                 return new InternalAvg(metric.getName().replace("." + RollupField.VALUE, ""), metric.value(), count, DocValueFormat.RAW,
-<<<<<<< HEAD
-                        metric.getMetaData());
-=======
-                        metric.pipelineAggregators(), metric.getMetadata());
->>>>>>> c9de5b11
+                        metric.getMetadata());
             }
             return metric;
         } else {
