/*
 * Copyright Elasticsearch B.V. and/or licensed to Elasticsearch B.V. under one
 * or more contributor license agreements. Licensed under the Elastic License;
 * you may not use this file except in compliance with the Elastic License.
 */

package org.elasticsearch.xpack.rollup.rest;

import org.apache.logging.log4j.LogManager;
import org.elasticsearch.client.node.NodeClient;
import org.elasticsearch.common.ParseField;
import org.elasticsearch.common.logging.DeprecationLogger;
import org.elasticsearch.common.settings.Settings;
import org.elasticsearch.rest.BaseRestHandler;
import org.elasticsearch.rest.RestController;
import org.elasticsearch.rest.RestRequest;
import org.elasticsearch.rest.action.RestToXContentListener;
import org.elasticsearch.xpack.core.rollup.action.GetRollupCapsAction;

import java.io.IOException;

import static org.elasticsearch.rest.RestRequest.Method.GET;

public class RestGetRollupCapsAction extends BaseRestHandler {

<<<<<<< HEAD
    private static final DeprecationLogger deprecationLogger = new DeprecationLogger(LogManager.getLogger(RestGetRollupCapsAction.class));


=======
>>>>>>> 01afeff5
    public static final ParseField ID = new ParseField("id");

    public RestGetRollupCapsAction(Settings settings, RestController controller) {
        super(settings);
<<<<<<< HEAD
        // TODO: remove deprecated endpoint in 8.0.0
        controller.registerWithDeprecatedHandler(
                GET, "/_rollup/data/{id}", this,
                GET, Rollup.BASE_PATH +  "data/{id}/", deprecationLogger);
=======
        controller.registerHandler(RestRequest.Method.GET, "/_xpack/rollup/data/{id}/", this);
        controller.registerHandler(RestRequest.Method.GET, "/_rollup/data/{id}/", this);
>>>>>>> 01afeff5
    }

    @Override
    protected RestChannelConsumer prepareRequest(RestRequest restRequest, NodeClient client) throws IOException {
        String id = restRequest.param(ID.getPreferredName());
        GetRollupCapsAction.Request request = new GetRollupCapsAction.Request(id);

        return channel -> client.execute(GetRollupCapsAction.INSTANCE, request, new RestToXContentListener<>(channel));
    }

    @Override
    public String getName() {
        return "get_rollup_caps";
    }

}<|MERGE_RESOLUTION|>--- conflicted
+++ resolved
@@ -23,25 +23,16 @@
 
 public class RestGetRollupCapsAction extends BaseRestHandler {
 
-<<<<<<< HEAD
     private static final DeprecationLogger deprecationLogger = new DeprecationLogger(LogManager.getLogger(RestGetRollupCapsAction.class));
 
-
-=======
->>>>>>> 01afeff5
     public static final ParseField ID = new ParseField("id");
 
     public RestGetRollupCapsAction(Settings settings, RestController controller) {
         super(settings);
-<<<<<<< HEAD
         // TODO: remove deprecated endpoint in 8.0.0
         controller.registerWithDeprecatedHandler(
                 GET, "/_rollup/data/{id}", this,
-                GET, Rollup.BASE_PATH +  "data/{id}/", deprecationLogger);
-=======
-        controller.registerHandler(RestRequest.Method.GET, "/_xpack/rollup/data/{id}/", this);
-        controller.registerHandler(RestRequest.Method.GET, "/_rollup/data/{id}/", this);
->>>>>>> 01afeff5
+                GET, "/_xpack/rollup/data/{id}/", deprecationLogger);
     }
 
     @Override
