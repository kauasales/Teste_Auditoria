--- conflicted
+++ resolved
@@ -5,11 +5,8 @@
  */
 package org.elasticsearch.xpack.rollup;
 
-<<<<<<< HEAD
 import org.elasticsearch.common.logging.DeprecationLogger;
 import org.elasticsearch.common.logging.Loggers;
-=======
->>>>>>> efa82023
 import org.elasticsearch.common.rounding.DateTimeUnit;
 import org.elasticsearch.common.unit.TimeValue;
 import org.elasticsearch.search.aggregations.AggregationBuilder;
@@ -37,12 +34,10 @@
  */
 public class RollupJobIdentifierUtils {
 
-<<<<<<< HEAD
     private static final DeprecationLogger DEPRECATION_LOGGER = new DeprecationLogger(Loggers.getLogger(RollupJobIdentifierUtils.class));
     private static final Comparator<RollupJobCaps> COMPARATOR = RollupJobIdentifierUtils.getComparator();
-=======
+
     static final Comparator<RollupJobCaps> COMPARATOR = RollupJobIdentifierUtils.getComparator();
->>>>>>> efa82023
 
     /**
      * Given the aggregation tree and a list of available job capabilities, this method will return a set
@@ -170,12 +165,8 @@
         return DateHistogramAggregationBuilder.DATE_FIELD_UNITS.containsKey(interval.toString());
     }
 
-<<<<<<< HEAD
-    static boolean validateCalendarInterval(DateHistogramInterval requestInterval, DateHistogramInterval configInterval) {
-=======
     static boolean validateCalendarInterval(DateHistogramInterval requestInterval,
                                                     DateHistogramInterval configInterval) {
->>>>>>> efa82023
         // Both must be calendar intervals
         if (isCalendarInterval(requestInterval) == false || isCalendarInterval(configInterval) == false) {
             return false;
@@ -185,34 +176,21 @@
         // relative orders between the calendar units
         DateTimeUnit requestUnit = DateHistogramAggregationBuilder.DATE_FIELD_UNITS.get(requestInterval.toString());
         long requestOrder = requestUnit.field(DateTimeZone.UTC).getDurationField().getUnitMillis();
-<<<<<<< HEAD
-
         DateTimeUnit configUnit = DateHistogramAggregationBuilder.DATE_FIELD_UNITS.get(configInterval.toString());
         long configOrder = configUnit.field(DateTimeZone.UTC).getDurationField().getUnitMillis();
 
-
-=======
-        DateTimeUnit configUnit = DateHistogramAggregationBuilder.DATE_FIELD_UNITS.get(configInterval.toString());
-        long configOrder = configUnit.field(DateTimeZone.UTC).getDurationField().getUnitMillis();
-
->>>>>>> efa82023
         // All calendar units are multiples naturally, so we just care about gte
         return requestOrder >= configOrder;
     }
 
-<<<<<<< HEAD
-    static boolean validateFixedInterval(DateHistogramInterval requestInterval, DateHistogramInterval configInterval) {
-=======
     static boolean validateFixedInterval(DateHistogramInterval requestInterval,
                                                  DateHistogramInterval configInterval) {
->>>>>>> efa82023
         // Neither can be calendar intervals
         if (isCalendarInterval(requestInterval) || isCalendarInterval(configInterval)) {
             return false;
         }
 
         // Both are fixed, good to convert to millis now
-<<<<<<< HEAD
         long configIntervalMillis = TimeValue.parseTimeValue(configInterval.toString(), "date_histo.config.interval").getMillis();
         long requestIntervalMillis = TimeValue.parseTimeValue(requestInterval.toString(), "date_histo.request.interval").getMillis();
 
@@ -224,15 +202,6 @@
             return true;
         }
         return false;
-=======
-        long configIntervalMillis = TimeValue.parseTimeValue(configInterval.toString(),
-            "date_histo.config.interval").getMillis();
-        long requestIntervalMillis = TimeValue.parseTimeValue(requestInterval.toString(),
-            "date_histo.request.interval").getMillis();
-
-        // Must be a multiple and gte the config
-        return requestIntervalMillis >= configIntervalMillis && requestIntervalMillis % configIntervalMillis == 0;
->>>>>>> efa82023
     }
 
     static boolean validateFixedInterval(long requestInterval, DateHistogramInterval configInterval) {
@@ -240,7 +209,6 @@
         if (isCalendarInterval(configInterval)) {
             return false;
         }
-<<<<<<< HEAD
         long configIntervalMillis = TimeValue.parseTimeValue(configInterval.toString(), "date_histo.config.interval").getMillis();
 
         // Must be a multiple and gte the config, but in 6.4 we only enforce `gte` and log about multiple
@@ -304,16 +272,6 @@
         return false;
     }
 
-
-=======
-        long configIntervalMillis = TimeValue.parseTimeValue(configInterval.toString(),
-            "date_histo.config.interval").getMillis();
-
-        // Must be a multiple and gte the config
-        return requestInterval >= configIntervalMillis && requestInterval % configIntervalMillis == 0;
-    }
-
->>>>>>> efa82023
     /**
      * Find the set of histo's with the largest interval
      */
