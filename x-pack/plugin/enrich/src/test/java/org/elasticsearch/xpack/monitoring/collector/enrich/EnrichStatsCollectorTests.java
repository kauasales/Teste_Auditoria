/*
 * Copyright Elasticsearch B.V. and/or licensed to Elasticsearch B.V. under one
 * or more contributor license agreements. Licensed under the Elastic License;
 * you may not use this file except in compliance with the Elastic License.
 */
package org.elasticsearch.xpack.monitoring.collector.enrich;

import org.elasticsearch.action.ActionFuture;
import org.elasticsearch.client.Client;
import org.elasticsearch.cluster.service.ClusterService;
import org.elasticsearch.common.settings.Settings;
import org.elasticsearch.common.unit.TimeValue;
import org.elasticsearch.common.util.concurrent.ThreadContext;
import org.elasticsearch.license.XPackLicenseState;
import org.elasticsearch.xpack.core.enrich.action.EnrichStatsAction;
import org.elasticsearch.xpack.core.enrich.action.EnrichStatsAction.Response.CoordinatorStats;
import org.elasticsearch.xpack.core.enrich.action.EnrichStatsAction.Response.ExecutingPolicy;
import org.elasticsearch.xpack.core.monitoring.MonitoredSystem;
import org.elasticsearch.xpack.core.monitoring.exporter.MonitoringDoc;
import org.elasticsearch.xpack.monitoring.BaseCollectorTestCase;

import java.util.ArrayList;
import java.util.List;

import static org.elasticsearch.xpack.enrich.action.EnrichStatsResponseTests.randomTaskInfo;
import static org.elasticsearch.xpack.monitoring.MonitoringTestUtils.randomMonitoringNode;
import static org.hamcrest.Matchers.equalTo;
import static org.hamcrest.Matchers.greaterThan;
import static org.hamcrest.Matchers.hasSize;
import static org.hamcrest.Matchers.is;
import static org.hamcrest.Matchers.nullValue;
import static org.mockito.Matchers.any;
import static org.mockito.Matchers.eq;
import static org.mockito.Mockito.mock;
import static org.mockito.Mockito.verify;
import static org.mockito.Mockito.when;

public class EnrichStatsCollectorTests extends BaseCollectorTestCase {

    public void testShouldCollectReturnsFalseIfMonitoringNotAllowed() {
        final boolean enrichAllowed = randomBoolean();
        final boolean isElectedMaster = randomBoolean();
        whenLocalNodeElectedMaster(isElectedMaster);

        // this controls the blockage
        when(licenseState.isAllowed(XPackLicenseState.Feature.MONITORING)).thenReturn(false);
        when(licenseState.isAllowed(XPackLicenseState.Feature.ENRICH)).thenReturn(enrichAllowed);

        final EnrichStatsCollector collector = createCollector(clusterService, licenseState, client);

        assertThat(collector.shouldCollect(isElectedMaster), is(false));
        if (isElectedMaster) {
            verify(licenseState).isAllowed(XPackLicenseState.Feature.MONITORING);
        }
    }

    public void testShouldCollectReturnsFalseIfNotMaster() {
<<<<<<< HEAD
        when(licenseState.isMonitoringAllowed()).thenReturn(randomBoolean());
        when(licenseState.isEnrichAllowed()).thenReturn(randomBoolean());
=======
        // regardless of enrich being enabled
        final Settings settings = randomFrom(enrichEnabledSettings(), enrichDisabledSettings());

        when(licenseState.isAllowed(XPackLicenseState.Feature.MONITORING)).thenReturn(randomBoolean());
        when(licenseState.isAllowed(XPackLicenseState.Feature.ENRICH)).thenReturn(randomBoolean());
>>>>>>> 1c80e85a
        // this controls the blockage
        final boolean isElectedMaster = false;

        final EnrichStatsCollector collector = createCollector(clusterService, licenseState, client);

        assertThat(collector.shouldCollect(isElectedMaster), is(false));
    }

<<<<<<< HEAD
=======
    public void testShouldCollectReturnsFalseIfEnrichIsDisabled() {
        // this is controls the blockage
        final Settings settings = enrichDisabledSettings();

        boolean isMonitoringAllowed = randomBoolean();
        when(licenseState.isAllowed(XPackLicenseState.Feature.MONITORING)).thenReturn(isMonitoringAllowed);
        when(licenseState.isAllowed(XPackLicenseState.Feature.ENRICH)).thenReturn(randomBoolean());

        final boolean isElectedMaster = randomBoolean();
        whenLocalNodeElectedMaster(isElectedMaster);

        final EnrichStatsCollector collector = createCollector(settings, clusterService, licenseState, client);

        assertThat(collector.shouldCollect(isElectedMaster), is(false));

        if (isElectedMaster) {
            verify(licenseState).isAllowed(XPackLicenseState.Feature.MONITORING);
        }
        if (isElectedMaster && isMonitoringAllowed) {
            // The enrich setting is only checked if the node is master and monitoring is allowed,
            // so in other cases we won't have a deprecation warning.
            assertSettingDeprecationsAndWarnings(new Setting<?>[] { XPackSettings.ENRICH_ENABLED_SETTING });
        }
    }

>>>>>>> 1c80e85a
    public void testShouldCollectReturnsFalseIfEnrichIsNotAllowed() {
        boolean isMonitoringAllowed = randomBoolean();
        when(licenseState.isAllowed(XPackLicenseState.Feature.MONITORING)).thenReturn(isMonitoringAllowed);
        // this is controls the blockage
        when(licenseState.isAllowed(XPackLicenseState.Feature.ENRICH)).thenReturn(false);
        final boolean isElectedMaster = randomBoolean();
        whenLocalNodeElectedMaster(isElectedMaster);

        final EnrichStatsCollector collector = createCollector(clusterService, licenseState, client);

        assertThat(collector.shouldCollect(isElectedMaster), is(false));

        if (isElectedMaster) {
            verify(licenseState).isAllowed(XPackLicenseState.Feature.MONITORING);
        }
    }

    public void testShouldCollectReturnsTrue() {
<<<<<<< HEAD
        when(licenseState.isMonitoringAllowed()).thenReturn(true);
        when(licenseState.isEnrichAllowed()).thenReturn(true);
=======
        final Settings settings = enrichEnabledSettings();

        when(licenseState.isAllowed(XPackLicenseState.Feature.MONITORING)).thenReturn(true);
        when(licenseState.isAllowed(XPackLicenseState.Feature.ENRICH)).thenReturn(true);
>>>>>>> 1c80e85a
        final boolean isElectedMaster = true;

        final EnrichStatsCollector collector = createCollector(clusterService, licenseState, client);

        assertThat(collector.shouldCollect(isElectedMaster), is(true));

<<<<<<< HEAD
        verify(licenseState).isMonitoringAllowed();
=======
        verify(licenseState).isAllowed(XPackLicenseState.Feature.MONITORING);
        if (settings.get(XPackSettings.ENRICH_ENABLED_SETTING.getKey()) != null) {
            assertSettingDeprecationsAndWarnings(new Setting<?>[] { XPackSettings.ENRICH_ENABLED_SETTING });
        }
>>>>>>> 1c80e85a
    }

    public void testDoCollect() throws Exception {
        final String clusterUuid = randomAlphaOfLength(5);
        whenClusterStateWithUUID(clusterUuid);

        final MonitoringDoc.Node node = randomMonitoringNode(random());
        final Client client = mock(Client.class);
        final ThreadContext threadContext = new ThreadContext(Settings.EMPTY);

        final TimeValue timeout = TimeValue.timeValueSeconds(randomIntBetween(1, 120));
        withCollectionTimeout(EnrichStatsCollector.STATS_TIMEOUT, timeout);

        int numExecutingPolicies = randomIntBetween(0, 8);
        List<ExecutingPolicy> executingPolicies = new ArrayList<>(numExecutingPolicies);
        for (int i = 0; i < numExecutingPolicies; i++) {
            executingPolicies.add(new ExecutingPolicy(randomAlphaOfLength(4), randomTaskInfo()));
        }
        int numCoordinatorStats = randomIntBetween(0, 8);
        List<CoordinatorStats> coordinatorStats = new ArrayList<>(numCoordinatorStats);
        for (int i = 0; i < numCoordinatorStats; i++) {
            coordinatorStats.add(
                new CoordinatorStats(
                    randomAlphaOfLength(4),
                    randomIntBetween(0, Integer.MAX_VALUE),
                    randomIntBetween(0, Integer.MAX_VALUE),
                    randomNonNegativeLong(),
                    randomNonNegativeLong()
                )
            );
        }

        @SuppressWarnings("unchecked")
        final ActionFuture<EnrichStatsAction.Response> future = (ActionFuture<EnrichStatsAction.Response>) mock(ActionFuture.class);
        final EnrichStatsAction.Response response = new EnrichStatsAction.Response(executingPolicies, coordinatorStats);

        when(client.execute(eq(EnrichStatsAction.INSTANCE), any(EnrichStatsAction.Request.class))).thenReturn(future);
        when(future.actionGet(timeout)).thenReturn(response);

        final EnrichStatsCollector collector = new EnrichStatsCollector(clusterService, licenseState, client, threadContext);
        assertEquals(timeout, collector.getCollectionTimeout());

        final long interval = randomNonNegativeLong();
        final List<MonitoringDoc> documents = new ArrayList<>(collector.doCollect(node, interval, clusterState));
        verify(clusterState).metadata();
        verify(metadata).clusterUUID();

        assertThat(documents, hasSize(executingPolicies.size() + coordinatorStats.size()));

        for (int i = 0; i < coordinatorStats.size(); i++) {
            final EnrichCoordinatorDoc actual = (EnrichCoordinatorDoc) documents.get(i);
            final CoordinatorStats expected = coordinatorStats.get(i);

            assertThat(actual.getCluster(), is(clusterUuid));
            assertThat(actual.getTimestamp(), greaterThan(0L));
            assertThat(actual.getIntervalMillis(), equalTo(interval));
            assertThat(actual.getNode(), equalTo(node));
            assertThat(actual.getSystem(), is(MonitoredSystem.ES));
            assertThat(actual.getType(), is(EnrichCoordinatorDoc.TYPE));
            assertThat(actual.getId(), nullValue());
            assertThat(actual.getCoordinatorStats(), equalTo(expected));
        }

        for (int i = coordinatorStats.size(); i < documents.size(); i++) {
            final ExecutingPolicyDoc actual = (ExecutingPolicyDoc) documents.get(i);
            final ExecutingPolicy expected = executingPolicies.get(i - coordinatorStats.size());

            assertThat(actual.getCluster(), is(clusterUuid));
            assertThat(actual.getTimestamp(), greaterThan(0L));
            assertThat(actual.getIntervalMillis(), equalTo(interval));
            assertThat(actual.getNode(), equalTo(node));
            assertThat(actual.getSystem(), is(MonitoredSystem.ES));
            assertThat(actual.getType(), is(ExecutingPolicyDoc.TYPE));
            assertThat(actual.getId(), nullValue());
            assertThat(actual.getExecutingPolicy(), equalTo(expected));
        }
    }

    private EnrichStatsCollector createCollector(ClusterService clusterService, XPackLicenseState licenseState, Client client) {
        return new EnrichStatsCollector(clusterService, licenseState, client);
    }

}<|MERGE_RESOLUTION|>--- conflicted
+++ resolved
@@ -55,16 +55,8 @@
     }
 
     public void testShouldCollectReturnsFalseIfNotMaster() {
-<<<<<<< HEAD
-        when(licenseState.isMonitoringAllowed()).thenReturn(randomBoolean());
-        when(licenseState.isEnrichAllowed()).thenReturn(randomBoolean());
-=======
-        // regardless of enrich being enabled
-        final Settings settings = randomFrom(enrichEnabledSettings(), enrichDisabledSettings());
-
         when(licenseState.isAllowed(XPackLicenseState.Feature.MONITORING)).thenReturn(randomBoolean());
         when(licenseState.isAllowed(XPackLicenseState.Feature.ENRICH)).thenReturn(randomBoolean());
->>>>>>> 1c80e85a
         // this controls the blockage
         final boolean isElectedMaster = false;
 
@@ -73,34 +65,6 @@
         assertThat(collector.shouldCollect(isElectedMaster), is(false));
     }
 
-<<<<<<< HEAD
-=======
-    public void testShouldCollectReturnsFalseIfEnrichIsDisabled() {
-        // this is controls the blockage
-        final Settings settings = enrichDisabledSettings();
-
-        boolean isMonitoringAllowed = randomBoolean();
-        when(licenseState.isAllowed(XPackLicenseState.Feature.MONITORING)).thenReturn(isMonitoringAllowed);
-        when(licenseState.isAllowed(XPackLicenseState.Feature.ENRICH)).thenReturn(randomBoolean());
-
-        final boolean isElectedMaster = randomBoolean();
-        whenLocalNodeElectedMaster(isElectedMaster);
-
-        final EnrichStatsCollector collector = createCollector(settings, clusterService, licenseState, client);
-
-        assertThat(collector.shouldCollect(isElectedMaster), is(false));
-
-        if (isElectedMaster) {
-            verify(licenseState).isAllowed(XPackLicenseState.Feature.MONITORING);
-        }
-        if (isElectedMaster && isMonitoringAllowed) {
-            // The enrich setting is only checked if the node is master and monitoring is allowed,
-            // so in other cases we won't have a deprecation warning.
-            assertSettingDeprecationsAndWarnings(new Setting<?>[] { XPackSettings.ENRICH_ENABLED_SETTING });
-        }
-    }
-
->>>>>>> 1c80e85a
     public void testShouldCollectReturnsFalseIfEnrichIsNotAllowed() {
         boolean isMonitoringAllowed = randomBoolean();
         when(licenseState.isAllowed(XPackLicenseState.Feature.MONITORING)).thenReturn(isMonitoringAllowed);
@@ -119,29 +83,15 @@
     }
 
     public void testShouldCollectReturnsTrue() {
-<<<<<<< HEAD
-        when(licenseState.isMonitoringAllowed()).thenReturn(true);
-        when(licenseState.isEnrichAllowed()).thenReturn(true);
-=======
-        final Settings settings = enrichEnabledSettings();
-
         when(licenseState.isAllowed(XPackLicenseState.Feature.MONITORING)).thenReturn(true);
         when(licenseState.isAllowed(XPackLicenseState.Feature.ENRICH)).thenReturn(true);
->>>>>>> 1c80e85a
         final boolean isElectedMaster = true;
 
         final EnrichStatsCollector collector = createCollector(clusterService, licenseState, client);
 
         assertThat(collector.shouldCollect(isElectedMaster), is(true));
 
-<<<<<<< HEAD
-        verify(licenseState).isMonitoringAllowed();
-=======
         verify(licenseState).isAllowed(XPackLicenseState.Feature.MONITORING);
-        if (settings.get(XPackSettings.ENRICH_ENABLED_SETTING.getKey()) != null) {
-            assertSettingDeprecationsAndWarnings(new Setting<?>[] { XPackSettings.ENRICH_ENABLED_SETTING });
-        }
->>>>>>> 1c80e85a
     }
 
     public void testDoCollect() throws Exception {
