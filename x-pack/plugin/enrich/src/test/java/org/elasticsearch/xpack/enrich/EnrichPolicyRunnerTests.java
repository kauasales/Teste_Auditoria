/*
 * Copyright Elasticsearch B.V. and/or licensed to Elasticsearch B.V. under one
 * or more contributor license agreements. Licensed under the Elastic License
 * 2.0; you may not use this file except in compliance with the Elastic License
 * 2.0.
 */
package org.elasticsearch.xpack.enrich;

import org.elasticsearch.ElasticsearchException;
import org.elasticsearch.action.ActionListener;
import org.elasticsearch.action.ActionRequest;
import org.elasticsearch.action.ActionResponse;
import org.elasticsearch.action.ActionType;
import org.elasticsearch.action.LatchedActionListener;
import org.elasticsearch.action.admin.cluster.health.ClusterHealthAction;
import org.elasticsearch.action.admin.indices.create.CreateIndexAction;
import org.elasticsearch.action.admin.indices.create.CreateIndexRequest;
import org.elasticsearch.action.admin.indices.create.CreateIndexResponse;
import org.elasticsearch.action.admin.indices.forcemerge.ForceMergeAction;
import org.elasticsearch.action.admin.indices.get.GetIndexAction;
import org.elasticsearch.action.admin.indices.get.GetIndexRequest;
import org.elasticsearch.action.admin.indices.get.GetIndexResponse;
import org.elasticsearch.action.admin.indices.refresh.RefreshAction;
import org.elasticsearch.action.admin.indices.segments.IndexSegments;
import org.elasticsearch.action.admin.indices.segments.IndexShardSegments;
import org.elasticsearch.action.admin.indices.segments.IndicesSegmentResponse;
import org.elasticsearch.action.admin.indices.segments.IndicesSegmentsAction;
import org.elasticsearch.action.admin.indices.segments.IndicesSegmentsRequest;
import org.elasticsearch.action.admin.indices.segments.ShardSegments;
import org.elasticsearch.action.admin.indices.settings.put.UpdateSettingsAction;
import org.elasticsearch.action.index.IndexRequest;
import org.elasticsearch.action.index.IndexResponse;
import org.elasticsearch.action.search.SearchRequest;
import org.elasticsearch.action.search.SearchResponse;
import org.elasticsearch.action.support.WriteRequest;
import org.elasticsearch.client.Client;
import org.elasticsearch.client.FilterClient;
import org.elasticsearch.cluster.metadata.IndexNameExpressionResolver;
import org.elasticsearch.cluster.service.ClusterService;
import org.elasticsearch.common.settings.Settings;
import org.elasticsearch.common.xcontent.XContentBuilder;
import org.elasticsearch.common.xcontent.XContentType;
import org.elasticsearch.common.xcontent.json.JsonXContent;
import org.elasticsearch.common.xcontent.smile.SmileXContent;
import org.elasticsearch.index.IndexNotFoundException;
import org.elasticsearch.index.engine.Segment;
import org.elasticsearch.index.mapper.MapperService;
import org.elasticsearch.index.query.QueryBuilders;
import org.elasticsearch.index.reindex.ReindexPlugin;
import org.elasticsearch.ingest.common.IngestCommonPlugin;
import org.elasticsearch.plugins.Plugin;
import org.elasticsearch.rest.RestStatus;
import org.elasticsearch.search.builder.SearchSourceBuilder;
import org.elasticsearch.tasks.Task;
import org.elasticsearch.tasks.TaskAwareRequest;
import org.elasticsearch.tasks.TaskId;
import org.elasticsearch.tasks.TaskManager;
import org.elasticsearch.test.ESSingleNodeTestCase;
import org.elasticsearch.test.TestGeoShapeFieldMapperPlugin;
import org.elasticsearch.threadpool.TestThreadPool;
import org.elasticsearch.threadpool.ThreadPool;
import org.elasticsearch.xpack.core.enrich.EnrichPolicy;
import org.elasticsearch.xpack.core.enrich.action.ExecuteEnrichPolicyStatus;
import org.elasticsearch.xpack.enrich.action.EnrichReindexAction;
import org.junit.AfterClass;
import org.junit.BeforeClass;

import java.util.Arrays;
import java.util.Collection;
import java.util.Collections;
import java.util.List;
import java.util.Map;
import java.util.concurrent.CountDownLatch;
import java.util.concurrent.TimeUnit;
import java.util.concurrent.atomic.AtomicInteger;
import java.util.concurrent.atomic.AtomicReference;
import java.util.function.Consumer;

import static org.hamcrest.CoreMatchers.containsString;
import static org.hamcrest.CoreMatchers.equalTo;
import static org.hamcrest.CoreMatchers.instanceOf;
import static org.hamcrest.CoreMatchers.is;
import static org.hamcrest.CoreMatchers.notNullValue;

public class EnrichPolicyRunnerTests extends ESSingleNodeTestCase {

    @Override
    protected Collection<Class<? extends Plugin>> getPlugins() {
        return Arrays.asList(ReindexPlugin.class, IngestCommonPlugin.class, TestGeoShapeFieldMapperPlugin.class, LocalStateEnrich.class);
    }

    private static ThreadPool testThreadPool;
    private static TaskManager testTaskManager;

    @BeforeClass
    public static void beforeCLass() {
        testThreadPool = new TestThreadPool("EnrichPolicyRunnerTests");
        testTaskManager = new TaskManager(Settings.EMPTY, testThreadPool, Collections.emptySet());
    }

    @AfterClass
    public static void afterClass() {
        ThreadPool.terminate(testThreadPool, 30, TimeUnit.SECONDS);
    }

    public void testRunner() throws Exception {
        final String sourceIndex = "source-index";
        IndexResponse indexRequest = client().index(
            new IndexRequest().index(sourceIndex)
                .id("id")
                .source(
                    "{"
                        + "\"field1\":\"value1\","
                        + "\"field2\":2,"
                        + "\"field3\":\"ignored\","
                        + "\"field4\":\"ignored\","
                        + "\"field5\":\"value5\""
                        + "}",
                    XContentType.JSON
                )
                .setRefreshPolicy(WriteRequest.RefreshPolicy.IMMEDIATE)
        ).actionGet();
        assertEquals(RestStatus.CREATED, indexRequest.status());

        SearchResponse sourceSearchResponse = client().search(
            new SearchRequest(sourceIndex).source(SearchSourceBuilder.searchSource().query(QueryBuilders.matchAllQuery()))
        ).actionGet();
        assertThat(sourceSearchResponse.getHits().getTotalHits().value, equalTo(1L));
        Map<String, Object> sourceDocMap = sourceSearchResponse.getHits().getAt(0).getSourceAsMap();
        assertNotNull(sourceDocMap);
        assertThat(sourceDocMap.get("field1"), is(equalTo("value1")));
        assertThat(sourceDocMap.get("field2"), is(equalTo(2)));
        assertThat(sourceDocMap.get("field3"), is(equalTo("ignored")));
        assertThat(sourceDocMap.get("field4"), is(equalTo("ignored")));
        assertThat(sourceDocMap.get("field5"), is(equalTo("value5")));

        List<String> enrichFields = List.of("field2", "field5");
        EnrichPolicy policy = new EnrichPolicy(EnrichPolicy.MATCH_TYPE, null, List.of(sourceIndex), "field1", enrichFields, false);
        String policyName = "test1";

        final long createTime = randomNonNegativeLong();
        final AtomicReference<Exception> exception = new AtomicReference<>();
        final CountDownLatch latch = new CountDownLatch(1);
        ActionListener<ExecuteEnrichPolicyStatus> listener = createTestListener(latch, exception::set);
        EnrichPolicyRunner enrichPolicyRunner = createPolicyRunner(policyName, policy, listener, createTime);

        logger.info("Starting policy run");
        enrichPolicyRunner.run();
        latch.await();
        if (exception.get() != null) {
            throw exception.get();
        }

        // Validate Index definition
        String createdEnrichIndex = ".enrich-test1-" + createTime;
        GetIndexResponse enrichIndex = getGetIndexResponseAndCheck(createdEnrichIndex);

        // Validate Mapping
        Map<String, Object> mapping = enrichIndex.getMappings().get(createdEnrichIndex).sourceAsMap();
        validateMappingMetadata(mapping, policyName, policy);
        assertThat(mapping.get("dynamic"), is("false"));
        Map<?, ?> properties = (Map<?, ?>) mapping.get("properties");
        assertNotNull(properties);
        assertThat(properties.size(), is(equalTo(1)));
        Map<?, ?> field1 = (Map<?, ?>) properties.get("field1");
        assertNotNull(field1);
        assertThat(field1.get("type"), is(equalTo("keyword")));
        assertThat(field1.get("doc_values"), is(false));

        // Validate document structure
        SearchResponse enrichSearchResponse = client().search(
            new SearchRequest(".enrich-test1").source(SearchSourceBuilder.searchSource().query(QueryBuilders.matchAllQuery()))
        ).actionGet();

        assertThat(enrichSearchResponse.getHits().getTotalHits().value, equalTo(1L));
        Map<String, Object> enrichDocument = enrichSearchResponse.getHits().iterator().next().getSourceAsMap();
        assertNotNull(enrichDocument);
        assertThat(enrichDocument.size(), is(equalTo(3)));
        assertThat(enrichDocument.get("field1"), is(equalTo("value1")));
        assertThat(enrichDocument.get("field2"), is(equalTo(2)));
        assertThat(enrichDocument.get("field5"), is(equalTo("value5")));

        // Validate segments
        validateSegments(createdEnrichIndex, 1);

        // Validate Index is read only
        ensureEnrichIndexIsReadOnly(createdEnrichIndex);
    }

    public void testRunnerGeoMatchType() throws Exception {
        final String sourceIndex = "source-index";
        IndexResponse indexRequest = client().index(
            new IndexRequest().index(sourceIndex)
                .id("id")
                .source("{" + "\"location\":" + "\"POINT(10.0 10.0)\"," + "\"zipcode\":90210" + "}", XContentType.JSON)
                .setRefreshPolicy(WriteRequest.RefreshPolicy.IMMEDIATE)
        ).actionGet();
        assertEquals(RestStatus.CREATED, indexRequest.status());

        SearchResponse sourceSearchResponse = client().search(
            new SearchRequest(sourceIndex).source(SearchSourceBuilder.searchSource().query(QueryBuilders.matchAllQuery()))
        ).actionGet();
        assertThat(sourceSearchResponse.getHits().getTotalHits().value, equalTo(1L));
        Map<String, Object> sourceDocMap = sourceSearchResponse.getHits().getAt(0).getSourceAsMap();
        assertNotNull(sourceDocMap);
        assertThat(sourceDocMap.get("location"), is(equalTo("POINT(10.0 10.0)")));
        assertThat(sourceDocMap.get("zipcode"), is(equalTo(90210)));

        List<String> enrichFields = List.of("zipcode");
        EnrichPolicy policy = new EnrichPolicy(EnrichPolicy.GEO_MATCH_TYPE, null, List.of(sourceIndex), "location", enrichFields, false);
        String policyName = "test1";

        final long createTime = randomNonNegativeLong();
        final AtomicReference<Exception> exception = new AtomicReference<>();
        final CountDownLatch latch = new CountDownLatch(1);
        ActionListener<ExecuteEnrichPolicyStatus> listener = createTestListener(latch, exception::set);
        EnrichPolicyRunner enrichPolicyRunner = createPolicyRunner(policyName, policy, listener, createTime);

        logger.info("Starting policy run");
        enrichPolicyRunner.run();
        latch.await();
        if (exception.get() != null) {
            throw exception.get();
        }

        // Validate Index definition
        String createdEnrichIndex = ".enrich-test1-" + createTime;
        GetIndexResponse enrichIndex = getGetIndexResponseAndCheck(createdEnrichIndex);

        // Validate Mapping
        Map<String, Object> mapping = enrichIndex.getMappings().get(createdEnrichIndex).sourceAsMap();
        validateMappingMetadata(mapping, policyName, policy);
        assertThat(mapping.get("dynamic"), is("false"));
        Map<?, ?> properties = (Map<?, ?>) mapping.get("properties");
        assertNotNull(properties);
        assertThat(properties.size(), is(equalTo(1)));
        Map<?, ?> field1 = (Map<?, ?>) properties.get("location");
        assertNotNull(field1);
        assertThat(field1.get("type"), is(equalTo("geo_shape")));
        assertNull(field1.get("doc_values"));

        // Validate document structure
        SearchResponse enrichSearchResponse = client().search(
            new SearchRequest(".enrich-test1").source(SearchSourceBuilder.searchSource().query(QueryBuilders.matchAllQuery()))
        ).actionGet();

        assertThat(enrichSearchResponse.getHits().getTotalHits().value, equalTo(1L));
        Map<String, Object> enrichDocument = enrichSearchResponse.getHits().iterator().next().getSourceAsMap();
        assertNotNull(enrichDocument);
        assertThat(enrichDocument.size(), is(equalTo(2)));
        assertThat(enrichDocument.get("location"), is(equalTo("POINT(10.0 10.0)")));
        assertThat(enrichDocument.get("zipcode"), is(equalTo(90210)));

        // Validate segments
        validateSegments(createdEnrichIndex, 1);

        // Validate Index is read only
        ensureEnrichIndexIsReadOnly(createdEnrichIndex);
    }

    public void testRunnerIntegerRangeMatchType() throws Exception {
        testNumberRangeMatchType("integer");
    }

    public void testRunnerLongRangeMatchType() throws Exception {
        testNumberRangeMatchType("long");
    }

    public void testRunnerFloatRangeMatchType() throws Exception {
        testNumberRangeMatchType("float");
    }

    public void testRunnerDoubleRangeMatchType() throws Exception {
        testNumberRangeMatchType("double");
    }

    private void testNumberRangeMatchType(String rangeType) throws Exception {
        final String sourceIndex = "source-index";
        createIndex(sourceIndex, Settings.EMPTY, "_doc", "range", "type=" + rangeType + "_range");
        IndexResponse indexRequest = client().index(
            new IndexRequest().index(sourceIndex)
                .id("id")
                .source("{" + "\"range\":" + "{" + "\"gt\":1," + "\"lt\":10" + "}," + "\"zipcode\":90210" + "}", XContentType.JSON)
                .setRefreshPolicy(WriteRequest.RefreshPolicy.IMMEDIATE)
        ).actionGet();
        assertEquals(RestStatus.CREATED, indexRequest.status());

        SearchResponse sourceSearchResponse = client().search(
            new SearchRequest(sourceIndex).source(SearchSourceBuilder.searchSource().query(QueryBuilders.matchAllQuery()))
        ).actionGet();
        assertThat(sourceSearchResponse.getHits().getTotalHits().value, equalTo(1L));
        Map<String, Object> sourceDocMap = sourceSearchResponse.getHits().getAt(0).getSourceAsMap();
        assertNotNull(sourceDocMap);
        assertThat(sourceDocMap.get("range"), is(equalTo(Map.of("lt", 10, "gt", 1))));
        assertThat(sourceDocMap.get("zipcode"), is(equalTo(90210)));

        List<String> enrichFields = List.of("zipcode");
        EnrichPolicy policy = new EnrichPolicy(EnrichPolicy.RANGE_TYPE, null, List.of(sourceIndex), "range", enrichFields, null);
        String policyName = "test1";

        final long createTime = randomNonNegativeLong();
        final AtomicReference<Exception> exception = new AtomicReference<>();
        final CountDownLatch latch = new CountDownLatch(1);
        ActionListener<ExecuteEnrichPolicyStatus> listener = createTestListener(latch, exception::set);
        EnrichPolicyRunner enrichPolicyRunner = createPolicyRunner(policyName, policy, listener, createTime);

        logger.info("Starting policy run");
        enrichPolicyRunner.run();
        latch.await();
        if (exception.get() != null) {
            throw exception.get();
        }

        // Validate Index definition
        String createdEnrichIndex = ".enrich-test1-" + createTime;
        GetIndexResponse enrichIndex = getGetIndexResponseAndCheck(createdEnrichIndex);

        // Validate Mapping
        Map<String, Object> mapping = enrichIndex.getMappings().get(createdEnrichIndex).sourceAsMap();
        validateMappingMetadata(mapping, policyName, policy);
        assertThat(mapping.get("dynamic"), is("false"));
        Map<?, ?> properties = (Map<?, ?>) mapping.get("properties");
        assertNotNull(properties);
        assertThat(properties.size(), is(equalTo(1)));
        Map<?, ?> field1 = (Map<?, ?>) properties.get("range");
        assertNotNull(field1);
        assertThat(field1.get("type"), is(equalTo(rangeType + "_range")));
        assertEquals(Boolean.FALSE, field1.get("doc_values"));

        // Validate document structure
        SearchResponse enrichSearchResponse = client().search(
            new SearchRequest(".enrich-test1").source(SearchSourceBuilder.searchSource().query(QueryBuilders.matchAllQuery()))
        ).actionGet();

        assertThat(enrichSearchResponse.getHits().getTotalHits().value, equalTo(1L));
        Map<String, Object> enrichDocument = enrichSearchResponse.getHits().iterator().next().getSourceAsMap();
        assertNotNull(enrichDocument);
        assertThat(enrichDocument.size(), is(equalTo(2)));
        assertThat(enrichDocument.get("range"), is(equalTo(Map.of("lt", 10, "gt", 1))));
        assertThat(enrichDocument.get("zipcode"), is(equalTo(90210)));

        // Validate segments
        validateSegments(createdEnrichIndex, 1);

        // Validate Index is read only
        ensureEnrichIndexIsReadOnly(createdEnrichIndex);
    }

    private GetIndexResponse getGetIndexResponseAndCheck(String createdEnrichIndex) {
        GetIndexResponse enrichIndex = client().admin().indices().getIndex(new GetIndexRequest().indices(".enrich-test1")).actionGet();
        assertThat(enrichIndex.getIndices().length, equalTo(1));
        assertThat(enrichIndex.getIndices()[0], equalTo(createdEnrichIndex));
        Settings settings = enrichIndex.getSettings().get(createdEnrichIndex);
        assertNotNull(settings);
        assertThat(settings.get("index.auto_expand_replicas"), is(equalTo("0-all")));
        return enrichIndex;
    }

    public void testRunnerRangeTypeWithIpRange() throws Exception {
        final String sourceIndexName = "source-index";
        createIndex(sourceIndexName, Settings.EMPTY, "_doc", "subnet", "type=ip_range");
        IndexResponse indexRequest = client().index(
            new IndexRequest().index(sourceIndexName)
                .id("id")
                .source("{" + "\"subnet\":" + "\"10.0.0.0/8\"," + "\"department\":\"research\"" + "}", XContentType.JSON)
                .setRefreshPolicy(WriteRequest.RefreshPolicy.IMMEDIATE)
        ).actionGet();
        assertEquals(RestStatus.CREATED, indexRequest.status());

        GetIndexResponse sourceIndex = client().admin().indices().getIndex(new GetIndexRequest().indices(sourceIndexName)).actionGet();
        // Validate Mapping
        Map<String, Object> sourceIndexMapping = sourceIndex.getMappings().get(sourceIndexName).sourceAsMap();
        Map<?, ?> sourceIndexProperties = (Map<?, ?>) sourceIndexMapping.get("properties");
        Map<?, ?> subnetField = (Map<?, ?>) sourceIndexProperties.get("subnet");
        assertNotNull(subnetField);
        assertThat(subnetField.get("type"), is(equalTo("ip_range")));

        SearchResponse sourceSearchResponse = client().search(
            new SearchRequest(sourceIndexName).source(SearchSourceBuilder.searchSource().query(QueryBuilders.matchAllQuery()))
        ).actionGet();
        assertThat(sourceSearchResponse.getHits().getTotalHits().value, equalTo(1L));
        Map<String, Object> sourceDocMap = sourceSearchResponse.getHits().getAt(0).getSourceAsMap();
        assertNotNull(sourceDocMap);
        assertThat(sourceDocMap.get("subnet"), is(equalTo("10.0.0.0/8")));
        assertThat(sourceDocMap.get("department"), is(equalTo("research")));

        List<String> enrichFields = List.of("department");
        EnrichPolicy policy = new EnrichPolicy(EnrichPolicy.RANGE_TYPE, null, List.of(sourceIndexName), "subnet", enrichFields);
        String policyName = "test1";

        final long createTime = randomNonNegativeLong();
        final AtomicReference<Exception> exception = new AtomicReference<>();
        final CountDownLatch latch = new CountDownLatch(1);
        ActionListener<ExecuteEnrichPolicyStatus> listener = createTestListener(latch, exception::set);
        EnrichPolicyRunner enrichPolicyRunner = createPolicyRunner(policyName, policy, listener, createTime);

        logger.info("Starting policy run");
        enrichPolicyRunner.run();
        latch.await();
        if (exception.get() != null) {
            throw exception.get();
        }

        // Validate Index definition
        String createdEnrichIndex = ".enrich-test1-" + createTime;
        GetIndexResponse enrichIndex = getGetIndexResponseAndCheck(createdEnrichIndex);

        // Validate Mapping
        Map<String, Object> mapping = enrichIndex.getMappings().get(createdEnrichIndex).sourceAsMap();
        validateMappingMetadata(mapping, policyName, policy);
        assertThat(mapping.get("dynamic"), is("false"));
        Map<?, ?> properties = (Map<?, ?>) mapping.get("properties");
        assertNotNull(properties);
        assertThat(properties.size(), is(equalTo(1)));
        Map<?, ?> field1 = (Map<?, ?>) properties.get("subnet");
        assertNotNull(field1);
        assertThat(field1.get("type"), is(equalTo("ip_range")));
        assertThat(field1.get("doc_values"), is(false));

        // Validate document structure and lookup of element in range
        SearchResponse enrichSearchResponse = client().search(
            new SearchRequest(".enrich-test1").source(
                SearchSourceBuilder.searchSource().query(QueryBuilders.matchQuery("subnet", "10.0.0.1"))
            )
        ).actionGet();

        assertThat(enrichSearchResponse.getHits().getTotalHits().value, equalTo(1L));
        Map<String, Object> enrichDocument = enrichSearchResponse.getHits().iterator().next().getSourceAsMap();
        assertNotNull(enrichDocument);
        assertThat(enrichDocument.size(), is(equalTo(2)));
        assertThat(enrichDocument.get("subnet"), is(equalTo("10.0.0.0/8")));
        assertThat(enrichDocument.get("department"), is(equalTo("research")));

        // Validate segments
        validateSegments(createdEnrichIndex, 1);

        // Validate Index is read only
        ensureEnrichIndexIsReadOnly(createdEnrichIndex);
    }

    public void testRunnerMultiSource() throws Exception {
        String baseSourceName = "source-index-";
        int numberOfSourceIndices = 3;
        for (int idx = 0; idx < numberOfSourceIndices; idx++) {
            final String sourceIndex = baseSourceName + idx;
            IndexResponse indexRequest = client().index(
                new IndexRequest().index(sourceIndex)
                    .id(randomAlphaOfLength(10))
                    .source(
                        "{"
                            + "\"idx\":"
                            + idx
                            + ","
                            + "\"key\":"
                            + "\"key"
                            + idx
                            + "\","
                            + "\"field1\":\"value1\","
                            + "\"field2\":2,"
                            + "\"field3\":\"ignored\","
                            + "\"field4\":\"ignored\","
                            + "\"field5\":\"value5\""
                            + "}",
                        XContentType.JSON
                    )
                    .setRefreshPolicy(WriteRequest.RefreshPolicy.IMMEDIATE)
            ).actionGet();
            assertEquals(RestStatus.CREATED, indexRequest.status());

            SearchResponse sourceSearchResponse = client().search(
                new SearchRequest(sourceIndex).source(SearchSourceBuilder.searchSource().query(QueryBuilders.matchAllQuery()))
            ).actionGet();
            assertThat(sourceSearchResponse.getHits().getTotalHits().value, equalTo(1L));
            Map<String, Object> sourceDocMap = sourceSearchResponse.getHits().getAt(0).getSourceAsMap();
            assertNotNull(sourceDocMap);
            assertThat(sourceDocMap.get("idx"), is(equalTo(idx)));
            assertThat(sourceDocMap.get("key"), is(equalTo("key" + idx)));
            assertThat(sourceDocMap.get("field1"), is(equalTo("value1")));
            assertThat(sourceDocMap.get("field2"), is(equalTo(2)));
            assertThat(sourceDocMap.get("field3"), is(equalTo("ignored")));
            assertThat(sourceDocMap.get("field4"), is(equalTo("ignored")));
            assertThat(sourceDocMap.get("field5"), is(equalTo("value5")));
        }

        String sourceIndexPattern = baseSourceName + "*";
        List<String> enrichFields = List.of("idx", "field1", "field2", "field5");
        EnrichPolicy policy = new EnrichPolicy(EnrichPolicy.MATCH_TYPE, null, List.of(sourceIndexPattern), "key", enrichFields, false);
        String policyName = "test1";

        final long createTime = randomNonNegativeLong();
        final AtomicReference<Exception> exception = new AtomicReference<>();
        final CountDownLatch latch = new CountDownLatch(1);
        ActionListener<ExecuteEnrichPolicyStatus> listener = createTestListener(latch, exception::set);
        EnrichPolicyRunner enrichPolicyRunner = createPolicyRunner(policyName, policy, listener, createTime);

        logger.info("Starting policy run");
        enrichPolicyRunner.run();
        latch.await();
        if (exception.get() != null) {
            throw exception.get();
        }

        // Validate Index definition
        String createdEnrichIndex = ".enrich-test1-" + createTime;
        GetIndexResponse enrichIndex = getGetIndexResponseAndCheck(createdEnrichIndex);

        // Validate Mapping
        Map<String, Object> mapping = enrichIndex.getMappings().get(createdEnrichIndex).sourceAsMap();
        validateMappingMetadata(mapping, policyName, policy);
        assertThat(mapping.get("dynamic"), is("false"));
        Map<?, ?> properties = (Map<?, ?>) mapping.get("properties");
        assertNotNull(properties);
        assertThat(properties.size(), is(equalTo(1)));
        Map<?, ?> keyfield = (Map<?, ?>) properties.get("key");
        assertNotNull(keyfield);
        assertThat(keyfield.get("type"), is(equalTo("keyword")));
        assertThat(keyfield.get("doc_values"), is(false));

        // Validate document structure
        SearchResponse enrichSearchResponse = client().search(
            new SearchRequest(".enrich-test1").source(SearchSourceBuilder.searchSource().query(QueryBuilders.matchAllQuery()))
        ).actionGet();
        assertThat(enrichSearchResponse.getHits().getTotalHits().value, equalTo(3L));
        Map<String, Object> enrichDocument = enrichSearchResponse.getHits().iterator().next().getSourceAsMap();
        assertNotNull(enrichDocument);
        assertThat(enrichDocument.size(), is(equalTo(5)));
        assertThat(enrichDocument.get("key"), is(equalTo("key0")));
        assertThat(enrichDocument.get("field1"), is(equalTo("value1")));
        assertThat(enrichDocument.get("field2"), is(equalTo(2)));
        assertThat(enrichDocument.get("field5"), is(equalTo("value5")));

        // Validate segments
        validateSegments(createdEnrichIndex, 3);

        // Validate Index is read only
        ensureEnrichIndexIsReadOnly(createdEnrichIndex);
    }

    public void testRunnerMultiSourceDocIdCollisions() throws Exception {
        String baseSourceName = "source-index-";
        int numberOfSourceIndices = 3;
        String collidingDocId = randomAlphaOfLength(10);
        for (int idx = 0; idx < numberOfSourceIndices; idx++) {
            final String sourceIndex = baseSourceName + idx;
            IndexResponse indexRequest = client().index(
                new IndexRequest().index(sourceIndex)
                    .id(collidingDocId)
                    .routing(collidingDocId + idx)
                    .source(
                        "{"
                            + "\"idx\":"
                            + idx
                            + ","
                            + "\"key\":"
                            + "\"key"
                            + idx
                            + "\","
                            + "\"field1\":\"value1\","
                            + "\"field2\":2,"
                            + "\"field3\":\"ignored\","
                            + "\"field4\":\"ignored\","
                            + "\"field5\":\"value5\""
                            + "}",
                        XContentType.JSON
                    )
                    .setRefreshPolicy(WriteRequest.RefreshPolicy.IMMEDIATE)
            ).actionGet();
            assertEquals(RestStatus.CREATED, indexRequest.status());

            SearchResponse sourceSearchResponse = client().search(
                new SearchRequest(sourceIndex).source(SearchSourceBuilder.searchSource().query(QueryBuilders.matchAllQuery()))
            ).actionGet();
            assertThat(sourceSearchResponse.getHits().getTotalHits().value, equalTo(1L));
            Map<String, Object> sourceDocMap = sourceSearchResponse.getHits().getAt(0).getSourceAsMap();
            assertNotNull(sourceDocMap);
            assertThat(sourceDocMap.get("idx"), is(equalTo(idx)));
            assertThat(sourceDocMap.get("key"), is(equalTo("key" + idx)));
            assertThat(sourceDocMap.get("field1"), is(equalTo("value1")));
            assertThat(sourceDocMap.get("field2"), is(equalTo(2)));
            assertThat(sourceDocMap.get("field3"), is(equalTo("ignored")));
            assertThat(sourceDocMap.get("field4"), is(equalTo("ignored")));
            assertThat(sourceDocMap.get("field5"), is(equalTo("value5")));

            SearchResponse routingSearchResponse = client().search(
                new SearchRequest(sourceIndex).source(
                    SearchSourceBuilder.searchSource().query(QueryBuilders.matchQuery("_routing", collidingDocId + idx))
                )
            ).actionGet();
            assertEquals(1L, routingSearchResponse.getHits().getTotalHits().value);
        }

        String sourceIndexPattern = baseSourceName + "*";
        List<String> enrichFields = List.of("idx", "field1", "field2", "field5");
        EnrichPolicy policy = new EnrichPolicy(EnrichPolicy.MATCH_TYPE, null, List.of(sourceIndexPattern), "key", enrichFields, false);
        String policyName = "test1";

        final long createTime = randomNonNegativeLong();
        final AtomicReference<Exception> exception = new AtomicReference<>();
        final CountDownLatch latch = new CountDownLatch(1);
        ActionListener<ExecuteEnrichPolicyStatus> listener = createTestListener(latch, exception::set);
        EnrichPolicyRunner enrichPolicyRunner = createPolicyRunner(policyName, policy, listener, createTime);

        logger.info("Starting policy run");
        enrichPolicyRunner.run();
        latch.await();
        if (exception.get() != null) {
            throw exception.get();
        }

        // Validate Index definition
        String createdEnrichIndex = ".enrich-test1-" + createTime;
        GetIndexResponse enrichIndex = getGetIndexResponseAndCheck(createdEnrichIndex);

        // Validate Mapping
        Map<String, Object> mapping = enrichIndex.getMappings().get(createdEnrichIndex).sourceAsMap();
        assertThat(mapping.get("dynamic"), is("false"));
        Map<?, ?> properties = (Map<?, ?>) mapping.get("properties");
        assertNotNull(properties);
        assertThat(properties.size(), is(equalTo(1)));
        Map<?, ?> keyfield = (Map<?, ?>) properties.get("key");
        assertNotNull(keyfield);
        assertThat(keyfield.get("type"), is(equalTo("keyword")));
        assertThat(keyfield.get("doc_values"), is(false));

        // Validate document structure
        SearchResponse enrichSearchResponse = client().search(
            new SearchRequest(".enrich-test1").source(SearchSourceBuilder.searchSource().query(QueryBuilders.matchAllQuery()))
        ).actionGet();
        assertThat(enrichSearchResponse.getHits().getTotalHits().value, equalTo(3L));
        Map<String, Object> enrichDocument = enrichSearchResponse.getHits().iterator().next().getSourceAsMap();
        assertNotNull(enrichDocument);
        assertThat(enrichDocument.size(), is(equalTo(5)));
        assertThat(enrichDocument.get("key"), is(equalTo("key0")));
        assertThat(enrichDocument.get("field1"), is(equalTo("value1")));
        assertThat(enrichDocument.get("field2"), is(equalTo(2)));
        assertThat(enrichDocument.get("field5"), is(equalTo("value5")));

        // Validate removal of routing values
        for (int idx = 0; idx < numberOfSourceIndices; idx++) {
            SearchResponse routingSearchResponse = client().search(
                new SearchRequest(".enrich-test1").source(
                    SearchSourceBuilder.searchSource().query(QueryBuilders.matchQuery("_routing", collidingDocId + idx))
                )
            ).actionGet();
            assertEquals(0L, routingSearchResponse.getHits().getTotalHits().value);
        }

        // Validate segments
        validateSegments(createdEnrichIndex, 3);

        // Validate Index is read only
        ensureEnrichIndexIsReadOnly(createdEnrichIndex);
    }

    public void testRunnerMultiSourceEnrichKeyCollisions() throws Exception {
        String baseSourceName = "source-index-";
        int numberOfSourceIndices = 3;
        for (int idx = 0; idx < numberOfSourceIndices; idx++) {
            final String sourceIndex = baseSourceName + idx;
            IndexResponse indexRequest = client().index(
                new IndexRequest().index(sourceIndex)
                    .id(randomAlphaOfLength(10))
                    .source(
                        "{"
                            + "\"idx\":"
                            + idx
                            + ","
                            + "\"key\":"
                            + "\"key\","
                            + "\"field1\":\"value1\","
                            + "\"field2\":2,"
                            + "\"field3\":\"ignored\","
                            + "\"field4\":\"ignored\","
                            + "\"field5\":\"value5\""
                            + "}",
                        XContentType.JSON
                    )
                    .setRefreshPolicy(WriteRequest.RefreshPolicy.IMMEDIATE)
            ).actionGet();
            assertEquals(RestStatus.CREATED, indexRequest.status());

            SearchResponse sourceSearchResponse = client().search(
                new SearchRequest(sourceIndex).source(SearchSourceBuilder.searchSource().query(QueryBuilders.matchAllQuery()))
            ).actionGet();
            assertThat(sourceSearchResponse.getHits().getTotalHits().value, equalTo(1L));
            Map<String, Object> sourceDocMap = sourceSearchResponse.getHits().getAt(0).getSourceAsMap();
            assertNotNull(sourceDocMap);
            assertThat(sourceDocMap.get("idx"), is(equalTo(idx)));
            assertThat(sourceDocMap.get("key"), is(equalTo("key")));
            assertThat(sourceDocMap.get("field1"), is(equalTo("value1")));
            assertThat(sourceDocMap.get("field2"), is(equalTo(2)));
            assertThat(sourceDocMap.get("field3"), is(equalTo("ignored")));
            assertThat(sourceDocMap.get("field4"), is(equalTo("ignored")));
            assertThat(sourceDocMap.get("field5"), is(equalTo("value5")));
        }

        String sourceIndexPattern = baseSourceName + "*";
        List<String> enrichFields = List.of("idx", "field1", "field2", "field5");
        EnrichPolicy policy = new EnrichPolicy(EnrichPolicy.MATCH_TYPE, null, List.of(sourceIndexPattern), "key", enrichFields, false);
        String policyName = "test1";

        final long createTime = randomNonNegativeLong();
        final AtomicReference<Exception> exception = new AtomicReference<>();
        final CountDownLatch latch = new CountDownLatch(1);
        ActionListener<ExecuteEnrichPolicyStatus> listener = createTestListener(latch, exception::set);
        EnrichPolicyRunner enrichPolicyRunner = createPolicyRunner(policyName, policy, listener, createTime);

        logger.info("Starting policy run");
        enrichPolicyRunner.run();
        latch.await();
        if (exception.get() != null) {
            throw exception.get();
        }

        // Validate Index definition
        String createdEnrichIndex = ".enrich-test1-" + createTime;
        GetIndexResponse enrichIndex = getGetIndexResponseAndCheck(createdEnrichIndex);

        // Validate Mapping
        Map<String, Object> mapping = enrichIndex.getMappings().get(createdEnrichIndex).sourceAsMap();
        assertThat(mapping.get("dynamic"), is("false"));
        Map<?, ?> properties = (Map<?, ?>) mapping.get("properties");
        assertNotNull(properties);
        assertThat(properties.size(), is(equalTo(1)));
        Map<?, ?> keyfield = (Map<?, ?>) properties.get("key");
        assertNotNull(keyfield);
        assertThat(keyfield.get("type"), is(equalTo("keyword")));
        assertThat(keyfield.get("doc_values"), is(false));

        // Validate document structure
        SearchResponse enrichSearchResponse = client().search(
            new SearchRequest(".enrich-test1").source(SearchSourceBuilder.searchSource().query(QueryBuilders.matchAllQuery()))
        ).actionGet();
        assertThat(enrichSearchResponse.getHits().getTotalHits().value, equalTo(3L));
        Map<String, Object> enrichDocument = enrichSearchResponse.getHits().iterator().next().getSourceAsMap();
        assertNotNull(enrichDocument);
        assertThat(enrichDocument.size(), is(equalTo(5)));
        assertThat(enrichDocument.get("key"), is(equalTo("key")));
        assertThat(enrichDocument.get("field1"), is(equalTo("value1")));
        assertThat(enrichDocument.get("field2"), is(equalTo(2)));
        assertThat(enrichDocument.get("field5"), is(equalTo("value5")));

        // Validate segments
        validateSegments(createdEnrichIndex, 3);

        // Validate Index is read only
        ensureEnrichIndexIsReadOnly(createdEnrichIndex);
    }

    public void testRunnerNoSourceIndex() throws Exception {
        final String sourceIndex = "source-index";

        List<String> enrichFields = List.of("field2", "field5");
        EnrichPolicy policy = new EnrichPolicy(EnrichPolicy.MATCH_TYPE, null, List.of(sourceIndex), "field1", enrichFields, false);
        String policyName = "test1";

        final long createTime = randomNonNegativeLong();
        final AtomicReference<Exception> exception = new AtomicReference<>();
        final CountDownLatch latch = new CountDownLatch(1);
        ActionListener<ExecuteEnrichPolicyStatus> listener = createTestListener(latch, exception::set);
        EnrichPolicyRunner enrichPolicyRunner = createPolicyRunner(policyName, policy, listener, createTime);

        logger.info("Starting policy run");
        enrichPolicyRunner.run();
        latch.await();
        if (exception.get() != null) {
            Exception thrown = exception.get();
            assertThat(thrown, instanceOf(IndexNotFoundException.class));
            assertThat(thrown.getMessage(), containsString("no such index [" + sourceIndex + "]"));
        } else {
            fail("Expected exception but nothing was thrown");
        }
    }

    public void testRunnerNoSourceMapping() throws Exception {
        final String sourceIndex = "source-index";
        CreateIndexResponse createResponse = client().admin().indices().create(new CreateIndexRequest(sourceIndex)).actionGet();
        assertTrue(createResponse.isAcknowledged());

        List<String> enrichFields = List.of("field2", "field5");
        EnrichPolicy policy = new EnrichPolicy(EnrichPolicy.MATCH_TYPE, null, List.of(sourceIndex), "field1", enrichFields, false);
        String policyName = "test1";

        final long createTime = randomNonNegativeLong();
        final AtomicReference<Exception> exception = new AtomicReference<>();
        final CountDownLatch latch = new CountDownLatch(1);
        ActionListener<ExecuteEnrichPolicyStatus> listener = createTestListener(latch, exception::set);
        EnrichPolicyRunner enrichPolicyRunner = createPolicyRunner(policyName, policy, listener, createTime);

        logger.info("Starting policy run");
        enrichPolicyRunner.run();
        latch.await();
        if (exception.get() != null) {
            Exception thrown = exception.get();
            assertThat(thrown, instanceOf(ElasticsearchException.class));
            assertThat(
                thrown.getMessage(),
                containsString(
                    "Enrich policy execution for ["
                        + policyName
                        + "] failed. No mapping available on source ["
                        + sourceIndex
                        + "] included in [["
                        + sourceIndex
                        + "]]"
                )
            );
        } else {
            fail("Expected exception but nothing was thrown");
        }
    }

    public void testRunnerKeyNestedSourceMapping() throws Exception {
        final String sourceIndex = "source-index";
        XContentBuilder mappingBuilder = JsonXContent.contentBuilder();
        mappingBuilder.startObject()
            .startObject(MapperService.SINGLE_MAPPING_NAME)
            .startObject("properties")
            .startObject("nesting")
            .field("type", "nested")
            .startObject("properties")
            .startObject("key")
            .field("type", "keyword")
            .endObject()
            .endObject()
            .endObject()
            .startObject("field2")
            .field("type", "integer")
            .endObject()
            .endObject()
            .endObject()
            .endObject();
        CreateIndexResponse createResponse = client().admin()
            .indices()
            .create(new CreateIndexRequest(sourceIndex).mapping(mappingBuilder))
            .actionGet();
        assertTrue(createResponse.isAcknowledged());

        String policyName = "test1";
        List<String> enrichFields = List.of("field2");
        EnrichPolicy policy = new EnrichPolicy(EnrichPolicy.MATCH_TYPE, null, List.of(sourceIndex), "nesting.key", enrichFields, false);

        final long createTime = randomNonNegativeLong();
        final AtomicReference<Exception> exception = new AtomicReference<>();
        final CountDownLatch latch = new CountDownLatch(1);
        ActionListener<ExecuteEnrichPolicyStatus> listener = createTestListener(latch, exception::set);
        EnrichPolicyRunner enrichPolicyRunner = createPolicyRunner(policyName, policy, listener, createTime);

        logger.info("Starting policy run");
        enrichPolicyRunner.run();
        latch.await();
        if (exception.get() != null) {
            Exception thrown = exception.get();
            assertThat(thrown, instanceOf(ElasticsearchException.class));
            assertThat(
                thrown.getMessage(),
                containsString(
                    "Enrich policy execution for ["
                        + policyName
                        + "] failed while validating field mappings for index ["
                        + sourceIndex
                        + "]"
                )
            );
            assertThat(
                thrown.getCause().getMessage(),
                containsString(
                    "Could not traverse mapping to field [nesting.key]. The [nesting" + "] field must be regular object but was [nested]."
                )
            );
        } else {
            fail("Expected exception but nothing was thrown");
        }
    }

    public void testRunnerValueNestedSourceMapping() throws Exception {
        final String sourceIndex = "source-index";
        XContentBuilder mappingBuilder = JsonXContent.contentBuilder();
        mappingBuilder.startObject()
            .startObject(MapperService.SINGLE_MAPPING_NAME)
            .startObject("properties")
            .startObject("key")
            .field("type", "keyword")
            .endObject()
            .startObject("nesting")
            .field("type", "nested")
            .startObject("properties")
            .startObject("field2")
            .field("type", "integer")
            .endObject()
            .endObject()
            .endObject()
            .endObject()
            .endObject()
            .endObject();
        CreateIndexResponse createResponse = client().admin()
            .indices()
            .create(new CreateIndexRequest(sourceIndex).mapping(mappingBuilder))
            .actionGet();
        assertTrue(createResponse.isAcknowledged());

        String policyName = "test1";
        List<String> enrichFields = List.of("nesting.field2", "missingField");
        EnrichPolicy policy = new EnrichPolicy(EnrichPolicy.MATCH_TYPE, null, List.of(sourceIndex), "key", enrichFields, false);

        final long createTime = randomNonNegativeLong();
        final AtomicReference<Exception> exception = new AtomicReference<>();
        final CountDownLatch latch = new CountDownLatch(1);
        ActionListener<ExecuteEnrichPolicyStatus> listener = createTestListener(latch, exception::set);
        EnrichPolicyRunner enrichPolicyRunner = createPolicyRunner(policyName, policy, listener, createTime);

        logger.info("Starting policy run");
        enrichPolicyRunner.run();
        latch.await();
        if (exception.get() != null) {
            Exception thrown = exception.get();
            assertThat(thrown, instanceOf(ElasticsearchException.class));
            assertThat(
                thrown.getMessage(),
                containsString(
                    "Enrich policy execution for ["
                        + policyName
                        + "] failed while validating field mappings for index ["
                        + sourceIndex
                        + "]"
                )
            );
            assertThat(
                thrown.getCause().getMessage(),
                containsString(
                    "Could not traverse mapping to field [nesting.field2]. "
                        + "The [nesting] field must be regular object but was [nested]."
                )
            );
        } else {
            fail("Expected exception but nothing was thrown");
        }
    }

    public void testRunnerObjectSourceMapping() throws Exception {
        final String sourceIndex = "source-index";
        XContentBuilder mappingBuilder = JsonXContent.contentBuilder();
        mappingBuilder.startObject()
            .startObject(MapperService.SINGLE_MAPPING_NAME)
            .startObject("properties")
            .startObject("data")
            .startObject("properties")
            .startObject("field1")
            .field("type", "keyword")
            .endObject()
            .startObject("field2")
            .field("type", "integer")
            .endObject()
            .startObject("field3")
            .field("type", "keyword")
            .endObject()
            .endObject()
            .endObject()
            .endObject()
            .endObject()
            .endObject();
        CreateIndexResponse createResponse = client().admin()
            .indices()
            .create(new CreateIndexRequest(sourceIndex).mapping(mappingBuilder))
            .actionGet();
        assertTrue(createResponse.isAcknowledged());

        IndexResponse indexRequest = client().index(
            new IndexRequest().index(sourceIndex)
                .id("id")
                .source(
                    "{" + "\"data\":{" + "\"field1\":\"value1\"," + "\"field2\":2," + "\"field3\":\"ignored\"" + "}" + "}",
                    XContentType.JSON
                )
                .setRefreshPolicy(WriteRequest.RefreshPolicy.IMMEDIATE)
        ).actionGet();
        assertEquals(RestStatus.CREATED, indexRequest.status());

        SearchResponse sourceSearchResponse = client().search(
            new SearchRequest(sourceIndex).source(SearchSourceBuilder.searchSource().query(QueryBuilders.matchAllQuery()))
        ).actionGet();
        assertThat(sourceSearchResponse.getHits().getTotalHits().value, equalTo(1L));
        Map<String, Object> sourceDocMap = sourceSearchResponse.getHits().getAt(0).getSourceAsMap();
        assertNotNull(sourceDocMap);
        Map<?, ?> dataField = ((Map<?, ?>) sourceDocMap.get("data"));
        assertNotNull(dataField);
        assertThat(dataField.get("field1"), is(equalTo("value1")));
        assertThat(dataField.get("field2"), is(equalTo(2)));
        assertThat(dataField.get("field3"), is(equalTo("ignored")));

        String policyName = "test1";
        List<String> enrichFields = List.of("data.field2", "missingField");
        EnrichPolicy policy = new EnrichPolicy(EnrichPolicy.MATCH_TYPE, null, List.of(sourceIndex), "data.field1", enrichFields, false);

        final long createTime = randomNonNegativeLong();
        final AtomicReference<Exception> exception = new AtomicReference<>();
        final CountDownLatch latch = new CountDownLatch(1);
        ActionListener<ExecuteEnrichPolicyStatus> listener = createTestListener(latch, exception::set);
        EnrichPolicyRunner enrichPolicyRunner = createPolicyRunner(policyName, policy, listener, createTime);

        logger.info("Starting policy run");
        enrichPolicyRunner.run();
        latch.await();
        if (exception.get() != null) {
            throw exception.get();
        }

        // Validate Index definition
        String createdEnrichIndex = ".enrich-test1-" + createTime;
        GetIndexResponse enrichIndex = getGetIndexResponseAndCheck(createdEnrichIndex);

        // Validate Mapping
        Map<String, Object> mapping = enrichIndex.getMappings().get(createdEnrichIndex).sourceAsMap();
        validateMappingMetadata(mapping, policyName, policy);
        assertThat(mapping.get("dynamic"), is("false"));
        Map<?, ?> properties = (Map<?, ?>) mapping.get("properties");
        assertNotNull(properties);
        assertThat(properties.size(), is(equalTo(1)));
        Map<?, ?> data = (Map<?, ?>) properties.get("data");
        assertNotNull(data);
        assertThat(data.size(), is(equalTo(1)));
        Map<?, ?> dataProperties = (Map<?, ?>) data.get("properties");
        assertNotNull(dataProperties);
        assertThat(dataProperties.size(), is(equalTo(1)));
        Map<?, ?> field1 = (Map<?, ?>) dataProperties.get("field1");
        assertNotNull(field1);
        assertThat(field1.get("type"), is(equalTo("keyword")));
        assertThat(field1.get("doc_values"), is(false));

        SearchResponse enrichSearchResponse = client().search(
            new SearchRequest(".enrich-test1").source(SearchSourceBuilder.searchSource().query(QueryBuilders.matchAllQuery()))
        ).actionGet();

        assertThat(enrichSearchResponse.getHits().getTotalHits().value, equalTo(1L));
        Map<String, Object> enrichDocument = enrichSearchResponse.getHits().iterator().next().getSourceAsMap();
        assertNotNull(enrichDocument);
        assertThat(enrichDocument.size(), is(equalTo(1)));
        Map<?, ?> resultDataField = ((Map<?, ?>) enrichDocument.get("data"));
        assertNotNull(resultDataField);
        assertThat(resultDataField.size(), is(equalTo(2)));
        assertThat(resultDataField.get("field1"), is(equalTo("value1")));
        assertThat(resultDataField.get("field2"), is(equalTo(2)));
        assertNull(resultDataField.get("field3"));

        // Validate segments
        validateSegments(createdEnrichIndex, 1);

        // Validate Index is read only
        ensureEnrichIndexIsReadOnly(createdEnrichIndex);
    }

    public void testRunnerExplicitObjectSourceMapping() throws Exception {
        final String sourceIndex = "source-index";
        XContentBuilder mappingBuilder = JsonXContent.contentBuilder();
        mappingBuilder.startObject()
            .startObject(MapperService.SINGLE_MAPPING_NAME)
            .startObject("properties")
            .startObject("data")
            .field("type", "object")
            .startObject("properties")
            .startObject("field1")
            .field("type", "keyword")
            .endObject()
            .startObject("field2")
            .field("type", "integer")
            .endObject()
            .startObject("field3")
            .field("type", "keyword")
            .endObject()
            .endObject()
            .endObject()
            .endObject()
            .endObject()
            .endObject();
        CreateIndexResponse createResponse = client().admin()
            .indices()
            .create(new CreateIndexRequest(sourceIndex).mapping(mappingBuilder))
            .actionGet();
        assertTrue(createResponse.isAcknowledged());

        IndexResponse indexRequest = client().index(
            new IndexRequest().index(sourceIndex)
                .id("id")
                .source(
                    "{" + "\"data\":{" + "\"field1\":\"value1\"," + "\"field2\":2," + "\"field3\":\"ignored\"" + "}" + "}",
                    XContentType.JSON
                )
                .setRefreshPolicy(WriteRequest.RefreshPolicy.IMMEDIATE)
        ).actionGet();
        assertEquals(RestStatus.CREATED, indexRequest.status());

        SearchResponse sourceSearchResponse = client().search(
            new SearchRequest(sourceIndex).source(SearchSourceBuilder.searchSource().query(QueryBuilders.matchAllQuery()))
        ).actionGet();
        assertThat(sourceSearchResponse.getHits().getTotalHits().value, equalTo(1L));
        Map<String, Object> sourceDocMap = sourceSearchResponse.getHits().getAt(0).getSourceAsMap();
        assertNotNull(sourceDocMap);
        Map<?, ?> dataField = ((Map<?, ?>) sourceDocMap.get("data"));
        assertNotNull(dataField);
        assertThat(dataField.get("field1"), is(equalTo("value1")));
        assertThat(dataField.get("field2"), is(equalTo(2)));
        assertThat(dataField.get("field3"), is(equalTo("ignored")));

        String policyName = "test1";
        List<String> enrichFields = List.of("data.field2", "missingField");
        EnrichPolicy policy = new EnrichPolicy(EnrichPolicy.MATCH_TYPE, null, List.of(sourceIndex), "data.field1", enrichFields, false);

        final long createTime = randomNonNegativeLong();
        final AtomicReference<Exception> exception = new AtomicReference<>();
        final CountDownLatch latch = new CountDownLatch(1);
        ActionListener<ExecuteEnrichPolicyStatus> listener = createTestListener(latch, exception::set);
        EnrichPolicyRunner enrichPolicyRunner = createPolicyRunner(policyName, policy, listener, createTime);

        logger.info("Starting policy run");
        enrichPolicyRunner.run();
        latch.await();
        if (exception.get() != null) {
            throw exception.get();
        }

        // Validate Index definition
        String createdEnrichIndex = ".enrich-test1-" + createTime;
        GetIndexResponse enrichIndex = getGetIndexResponseAndCheck(createdEnrichIndex);

        // Validate Mapping
        Map<String, Object> mapping = enrichIndex.getMappings().get(createdEnrichIndex).sourceAsMap();
        validateMappingMetadata(mapping, policyName, policy);
        assertThat(mapping.get("dynamic"), is("false"));
        Map<?, ?> properties = (Map<?, ?>) mapping.get("properties");
        assertNotNull(properties);
        assertThat(properties.size(), is(equalTo(1)));
        Map<?, ?> data = (Map<?, ?>) properties.get("data");
        assertNotNull(data);
        assertThat(data.size(), is(equalTo(1)));
        Map<?, ?> dataProperties = (Map<?, ?>) data.get("properties");
        assertNotNull(dataProperties);
        assertThat(dataProperties.size(), is(equalTo(1)));
        Map<?, ?> field1 = (Map<?, ?>) dataProperties.get("field1");
        assertNotNull(field1);
        assertThat(field1.get("type"), is(equalTo("keyword")));
        assertThat(field1.get("doc_values"), is(false));

        SearchResponse enrichSearchResponse = client().search(
            new SearchRequest(".enrich-test1").source(SearchSourceBuilder.searchSource().query(QueryBuilders.matchAllQuery()))
        ).actionGet();

        assertThat(enrichSearchResponse.getHits().getTotalHits().value, equalTo(1L));
        Map<String, Object> enrichDocument = enrichSearchResponse.getHits().iterator().next().getSourceAsMap();
        assertNotNull(enrichDocument);
        assertThat(enrichDocument.size(), is(equalTo(1)));
        Map<?, ?> resultDataField = ((Map<?, ?>) enrichDocument.get("data"));
        assertNotNull(resultDataField);
        assertThat(resultDataField.size(), is(equalTo(2)));
        assertThat(resultDataField.get("field1"), is(equalTo("value1")));
        assertThat(resultDataField.get("field2"), is(equalTo(2)));
        assertNull(resultDataField.get("field3"));

        // Validate segments
        validateSegments(createdEnrichIndex, 1);

        // Validate Index is read only
        ensureEnrichIndexIsReadOnly(createdEnrichIndex);
    }

    public void testRunnerExplicitObjectSourceMappingRangePolicy() throws Exception {
        final String sourceIndex = "source-index";
        XContentBuilder mappingBuilder = JsonXContent.contentBuilder();
        mappingBuilder.startObject()
            .startObject(MapperService.SINGLE_MAPPING_NAME)
            .startObject("properties")
            .startObject("data")
            .field("type", "object")
            .startObject("properties")
            .startObject("subnet")
            .field("type", "ip_range")
            .endObject()
            .startObject("department")
            .field("type", "keyword")
            .endObject()
            .startObject("field3")
            .field("type", "keyword")
            .endObject()
            .endObject()
            .endObject()
            .endObject()
            .endObject()
            .endObject();
        CreateIndexResponse createResponse = client().admin()
            .indices()
            .create(new CreateIndexRequest(sourceIndex).mapping(mappingBuilder))
            .actionGet();
        assertTrue(createResponse.isAcknowledged());

        IndexResponse indexRequest = client().index(
            new IndexRequest().index(sourceIndex)
                .id("id")
                .source(
                    "{"
                        + "\"data\":{"
                        + "\"subnet\":\"10.0.0.0/8\","
                        + "\"department\":\"research\","
                        + "\"field3\":\"ignored\""
                        + "}"
                        + "}",
                    XContentType.JSON
                )
                .setRefreshPolicy(WriteRequest.RefreshPolicy.IMMEDIATE)
        ).actionGet();
        assertEquals(RestStatus.CREATED, indexRequest.status());

        SearchResponse sourceSearchResponse = client().search(
            new SearchRequest(sourceIndex).source(SearchSourceBuilder.searchSource().query(QueryBuilders.matchAllQuery()))
        ).actionGet();
        assertThat(sourceSearchResponse.getHits().getTotalHits().value, equalTo(1L));
        Map<String, Object> sourceDocMap = sourceSearchResponse.getHits().getAt(0).getSourceAsMap();
        assertNotNull(sourceDocMap);
        Map<?, ?> dataField = ((Map<?, ?>) sourceDocMap.get("data"));
        assertNotNull(dataField);
        assertThat(dataField.get("subnet"), is(equalTo("10.0.0.0/8")));
        assertThat(dataField.get("department"), is(equalTo("research")));
        assertThat(dataField.get("field3"), is(equalTo("ignored")));

        String policyName = "test1";
<<<<<<< HEAD
        List<String> enrichFields = List.of("data.fields.field2", "missingField");
        EnrichPolicy policy = new EnrichPolicy(
            EnrichPolicy.MATCH_TYPE,
            null,
            List.of(sourceIndex),
            "data.fields.field1",
            enrichFields,
            false
        );
=======
        List<String> enrichFields = List.of("data.department", "missingField");
        EnrichPolicy policy = new EnrichPolicy(EnrichPolicy.RANGE_TYPE, null, List.of(sourceIndex), "data.subnet", enrichFields);
>>>>>>> f2a5706d

        final long createTime = randomNonNegativeLong();
        final AtomicReference<Exception> exception = new AtomicReference<>();
        final CountDownLatch latch = new CountDownLatch(1);
        ActionListener<ExecuteEnrichPolicyStatus> listener = createTestListener(latch, exception::set);
        EnrichPolicyRunner enrichPolicyRunner = createPolicyRunner(policyName, policy, listener, createTime);

        logger.info("Starting policy run");
        enrichPolicyRunner.run();
        latch.await();
        if (exception.get() != null) {
            throw exception.get();
        }

        // Validate Index definition
        String createdEnrichIndex = ".enrich-test1-" + createTime;
        GetIndexResponse enrichIndex = getGetIndexResponseAndCheck(createdEnrichIndex);

        // Validate Mapping
        Map<String, Object> mapping = enrichIndex.getMappings().get(createdEnrichIndex).sourceAsMap();
        validateMappingMetadata(mapping, policyName, policy);
        assertThat(mapping.get("dynamic"), is("false"));
        Map<?, ?> properties = (Map<?, ?>) mapping.get("properties");
        assertNotNull(properties);
        assertThat(properties.size(), is(equalTo(1)));
        Map<?, ?> data = (Map<?, ?>) properties.get("data");
        assertNotNull(data);
        assertThat(data.size(), is(equalTo(1)));
        Map<?, ?> dataProperties = (Map<?, ?>) data.get("properties");
        assertNotNull(dataProperties);
        assertThat(dataProperties.size(), is(equalTo(1)));
        Map<?, ?> field1 = (Map<?, ?>) dataProperties.get("subnet");
        assertNotNull(field1);
        assertThat(field1.get("type"), is(equalTo("ip_range")));
        assertThat(field1.get("doc_values"), is(false));

        SearchResponse enrichSearchResponse = client().search(
            new SearchRequest(".enrich-test1").source(
                SearchSourceBuilder.searchSource().query(QueryBuilders.matchQuery("data.subnet", "10.0.0.1"))
            )
        ).actionGet();

        assertThat(enrichSearchResponse.getHits().getTotalHits().value, equalTo(1L));
        Map<String, Object> enrichDocument = enrichSearchResponse.getHits().iterator().next().getSourceAsMap();
        assertNotNull(enrichDocument);
        assertThat(enrichDocument.size(), is(equalTo(1)));
        Map<?, ?> resultDataField = ((Map<?, ?>) enrichDocument.get("data"));
        assertNotNull(resultDataField);
        assertThat(resultDataField.size(), is(equalTo(2)));
        assertThat(resultDataField.get("subnet"), is(equalTo("10.0.0.0/8")));
        assertThat(resultDataField.get("department"), is(equalTo("research")));
        assertNull(resultDataField.get("field3"));

        // Validate segments
        validateSegments(createdEnrichIndex, 1);

        // Validate Index is read only
        ensureEnrichIndexIsReadOnly(createdEnrichIndex);
    }

    public void testRunnerTwoObjectLevelsSourceMapping() throws Exception {
        final String sourceIndex = "source-index";
        XContentBuilder mappingBuilder = JsonXContent.contentBuilder();
        mappingBuilder.startObject()
            .startObject(MapperService.SINGLE_MAPPING_NAME)
            .startObject("properties")
            .startObject("data")
            .startObject("properties")
            .startObject("fields")
            .startObject("properties")
            .startObject("field1")
            .field("type", "keyword")
            .endObject()
            .startObject("field2")
            .field("type", "integer")
            .endObject()
            .startObject("field3")
            .field("type", "keyword")
            .endObject()
            .endObject()
            .endObject()
            .endObject()
            .endObject()
            .endObject()
            .endObject()
            .endObject();
        CreateIndexResponse createResponse = client().admin()
            .indices()
            .create(new CreateIndexRequest(sourceIndex).mapping(mappingBuilder))
            .actionGet();
        assertTrue(createResponse.isAcknowledged());

        IndexResponse indexRequest = client().index(
            new IndexRequest().index(sourceIndex)
                .id("id")
                .source(
                    "{"
                        + "\"data\":{"
                        + "\"fields\":{"
                        + "\"field1\":\"value1\","
                        + "\"field2\":2,"
                        + "\"field3\":\"ignored\""
                        + "}"
                        + "}"
                        + "}",
                    XContentType.JSON
                )
                .setRefreshPolicy(WriteRequest.RefreshPolicy.IMMEDIATE)
        ).actionGet();
        assertEquals(RestStatus.CREATED, indexRequest.status());

        SearchResponse sourceSearchResponse = client().search(
            new SearchRequest(sourceIndex).source(SearchSourceBuilder.searchSource().query(QueryBuilders.matchAllQuery()))
        ).actionGet();
        assertThat(sourceSearchResponse.getHits().getTotalHits().value, equalTo(1L));
        Map<String, Object> sourceDocMap = sourceSearchResponse.getHits().getAt(0).getSourceAsMap();
        assertNotNull(sourceDocMap);
        Map<?, ?> dataField = ((Map<?, ?>) sourceDocMap.get("data"));
        assertNotNull(dataField);
        Map<?, ?> fieldsField = ((Map<?, ?>) dataField.get("fields"));
        assertNotNull(fieldsField);
        assertThat(fieldsField.get("field1"), is(equalTo("value1")));
        assertThat(fieldsField.get("field2"), is(equalTo(2)));
        assertThat(fieldsField.get("field3"), is(equalTo("ignored")));

        String policyName = "test1";
        List<String> enrichFields = List.of("data.fields.field2", "missingField");
        EnrichPolicy policy = new EnrichPolicy(EnrichPolicy.MATCH_TYPE, null, List.of(sourceIndex), "data.fields.field1", enrichFields);

        final long createTime = randomNonNegativeLong();
        final AtomicReference<Exception> exception = new AtomicReference<>();
        final CountDownLatch latch = new CountDownLatch(1);
        ActionListener<ExecuteEnrichPolicyStatus> listener = createTestListener(latch, exception::set);
        EnrichPolicyRunner enrichPolicyRunner = createPolicyRunner(policyName, policy, listener, createTime);

        logger.info("Starting policy run");
        enrichPolicyRunner.run();
        latch.await();
        if (exception.get() != null) {
            throw exception.get();
        }

        // Validate Index definition
        String createdEnrichIndex = ".enrich-test1-" + createTime;
        GetIndexResponse enrichIndex = getGetIndexResponseAndCheck(createdEnrichIndex);

        // Validate Mapping
        Map<String, Object> mapping = enrichIndex.getMappings().get(createdEnrichIndex).sourceAsMap();
        validateMappingMetadata(mapping, policyName, policy);
        assertThat(mapping.get("dynamic"), is("false"));
        Map<?, ?> properties = (Map<?, ?>) mapping.get("properties");
        assertNotNull(properties);
        assertThat(properties.size(), is(equalTo(1)));
        Map<?, ?> data = (Map<?, ?>) properties.get("data");
        assertNotNull(data);
        assertThat(data.size(), is(equalTo(1)));
        Map<?, ?> dataProperties = (Map<?, ?>) data.get("properties");
        assertNotNull(dataProperties);
        assertThat(dataProperties.size(), is(equalTo(1)));
        Map<?, ?> fields = (Map<?, ?>) dataProperties.get("fields");
        assertNotNull(fields);
        assertThat(fields.size(), is(equalTo(1)));
        Map<?, ?> fieldsProperties = (Map<?, ?>) fields.get("properties");
        assertNotNull(fieldsProperties);
        assertThat(fieldsProperties.size(), is(equalTo(1)));
        Map<?, ?> field1 = (Map<?, ?>) fieldsProperties.get("field1");
        assertNotNull(field1);
        assertThat(field1.get("type"), is(equalTo("keyword")));
        assertThat(field1.get("doc_values"), is(false));

        SearchResponse enrichSearchResponse = client().search(
            new SearchRequest(".enrich-test1").source(SearchSourceBuilder.searchSource().query(QueryBuilders.matchAllQuery()))
        ).actionGet();

        assertThat(enrichSearchResponse.getHits().getTotalHits().value, equalTo(1L));
        Map<String, Object> enrichDocument = enrichSearchResponse.getHits().iterator().next().getSourceAsMap();
        assertNotNull(enrichDocument);
        assertThat(enrichDocument.size(), is(equalTo(1)));
        Map<?, ?> resultDataField = ((Map<?, ?>) enrichDocument.get("data"));
        assertNotNull(resultDataField);
        Map<?, ?> resultFieldsField = ((Map<?, ?>) resultDataField.get("fields"));
        assertNotNull(resultFieldsField);
        assertThat(resultFieldsField.size(), is(equalTo(2)));
        assertThat(resultFieldsField.get("field1"), is(equalTo("value1")));
        assertThat(resultFieldsField.get("field2"), is(equalTo(2)));
        assertNull(resultFieldsField.get("field3"));

        // Validate segments
        validateSegments(createdEnrichIndex, 1);

        // Validate Index is read only
        ensureEnrichIndexIsReadOnly(createdEnrichIndex);
    }

    public void testRunnerTwoObjectLevelsSourceMappingRangePolicy() throws Exception {
        final String sourceIndex = "source-index";
        XContentBuilder mappingBuilder = JsonXContent.contentBuilder();
        mappingBuilder.startObject()
            .startObject(MapperService.SINGLE_MAPPING_NAME)
            .startObject("properties")
            .startObject("data")
            .startObject("properties")
            .startObject("fields")
            .startObject("properties")
            .startObject("subnet")
            .field("type", "ip_range")
            .endObject()
            .startObject("department")
            .field("type", "keyword")
            .endObject()
            .startObject("field3")
            .field("type", "keyword")
            .endObject()
            .endObject()
            .endObject()
            .endObject()
            .endObject()
            .endObject()
            .endObject()
            .endObject();
        CreateIndexResponse createResponse = client().admin()
            .indices()
            .create(new CreateIndexRequest(sourceIndex).mapping(mappingBuilder))
            .actionGet();
        assertTrue(createResponse.isAcknowledged());

        IndexResponse indexRequest = client().index(
            new IndexRequest().index(sourceIndex)
                .id("id")
                .source(
                    "{"
                        + "\"data\":{"
                        + "\"fields\":{"
                        + "\"subnet\":\"10.0.0.0/8\","
                        + "\"department\":\"research\","
                        + "\"field3\":\"ignored\""
                        + "}"
                        + "}"
                        + "}",
                    XContentType.JSON
                )
                .setRefreshPolicy(WriteRequest.RefreshPolicy.IMMEDIATE)
        ).actionGet();
        assertEquals(RestStatus.CREATED, indexRequest.status());

        SearchResponse sourceSearchResponse = client().search(
            new SearchRequest(sourceIndex).source(SearchSourceBuilder.searchSource().query(QueryBuilders.matchAllQuery()))
        ).actionGet();
        assertThat(sourceSearchResponse.getHits().getTotalHits().value, equalTo(1L));
        Map<String, Object> sourceDocMap = sourceSearchResponse.getHits().getAt(0).getSourceAsMap();
        assertNotNull(sourceDocMap);
        Map<?, ?> dataField = ((Map<?, ?>) sourceDocMap.get("data"));
        assertNotNull(dataField);
        Map<?, ?> fieldsField = ((Map<?, ?>) dataField.get("fields"));
        assertNotNull(fieldsField);
        assertThat(fieldsField.get("subnet"), is(equalTo("10.0.0.0/8")));
        assertThat(fieldsField.get("department"), is(equalTo("research")));
        assertThat(fieldsField.get("field3"), is(equalTo("ignored")));

        String policyName = "test1";
        List<String> enrichFields = List.of("data.fields.department", "missingField");
        EnrichPolicy policy = new EnrichPolicy(EnrichPolicy.RANGE_TYPE, null, List.of(sourceIndex), "data.fields.subnet", enrichFields);

        final long createTime = randomNonNegativeLong();
        final AtomicReference<Exception> exception = new AtomicReference<>();
        final CountDownLatch latch = new CountDownLatch(1);
        ActionListener<ExecuteEnrichPolicyStatus> listener = createTestListener(latch, exception::set);
        EnrichPolicyRunner enrichPolicyRunner = createPolicyRunner(policyName, policy, listener, createTime);

        logger.info("Starting policy run");
        enrichPolicyRunner.run();
        latch.await();
        if (exception.get() != null) {
            throw exception.get();
        }

        // Validate Index definition
        String createdEnrichIndex = ".enrich-test1-" + createTime;
        GetIndexResponse enrichIndex = getGetIndexResponseAndCheck(createdEnrichIndex);

        // Validate Mapping
        Map<String, Object> mapping = enrichIndex.getMappings().get(createdEnrichIndex).sourceAsMap();
        validateMappingMetadata(mapping, policyName, policy);
        assertThat(mapping.get("dynamic"), is("false"));
        Map<?, ?> properties = (Map<?, ?>) mapping.get("properties");
        assertNotNull(properties);
        assertThat(properties.size(), is(equalTo(1)));
        Map<?, ?> data = (Map<?, ?>) properties.get("data");
        assertNotNull(data);
        assertThat(data.size(), is(equalTo(1)));
        Map<?, ?> dataProperties = (Map<?, ?>) data.get("properties");
        assertNotNull(dataProperties);
        assertThat(dataProperties.size(), is(equalTo(1)));
        Map<?, ?> fields = (Map<?, ?>) dataProperties.get("fields");
        assertNotNull(fields);
        assertThat(fields.size(), is(equalTo(1)));
        Map<?, ?> fieldsProperties = (Map<?, ?>) fields.get("properties");
        assertNotNull(fieldsProperties);
        assertThat(fieldsProperties.size(), is(equalTo(1)));
        Map<?, ?> field1 = (Map<?, ?>) fieldsProperties.get("subnet");
        assertNotNull(field1);
        assertThat(field1.get("type"), is(equalTo("ip_range")));
        assertThat(field1.get("doc_values"), is(false));

        SearchResponse enrichSearchResponse = client().search(
            new SearchRequest(".enrich-test1").source(SearchSourceBuilder.searchSource().query(QueryBuilders.matchAllQuery()))
        ).actionGet();

        assertThat(enrichSearchResponse.getHits().getTotalHits().value, equalTo(1L));
        Map<String, Object> enrichDocument = enrichSearchResponse.getHits().iterator().next().getSourceAsMap();
        assertNotNull(enrichDocument);
        assertThat(enrichDocument.size(), is(equalTo(1)));
        Map<?, ?> resultDataField = ((Map<?, ?>) enrichDocument.get("data"));
        assertNotNull(resultDataField);
        Map<?, ?> resultFieldsField = ((Map<?, ?>) resultDataField.get("fields"));
        assertNotNull(resultFieldsField);
        assertThat(resultFieldsField.size(), is(equalTo(2)));
        assertThat(resultFieldsField.get("subnet"), is(equalTo("10.0.0.0/8")));
        assertThat(resultFieldsField.get("department"), is(equalTo("research")));
        assertNull(resultFieldsField.get("field3"));

        // Validate segments
        validateSegments(createdEnrichIndex, 1);

        // Validate Index is read only
        ensureEnrichIndexIsReadOnly(createdEnrichIndex);
    }

    public void testRunnerTwoObjectLevelsSourceMappingDateRangeWithFormat() throws Exception {
        final String sourceIndex = "source-index";
        XContentBuilder mappingBuilder = JsonXContent.contentBuilder();
        mappingBuilder.startObject()
            .startObject(MapperService.SINGLE_MAPPING_NAME)
            .startObject("properties")
            .startObject("data")
            .startObject("properties")
            .startObject("fields")
            .startObject("properties")
            .startObject("period")
            .field("type", "date_range")
            .field("format", "yyyy'/'MM'/'dd' at 'HH':'mm||strict_date_time")
            .endObject()
            .startObject("status")
            .field("type", "keyword")
            .endObject()
            .startObject("field3")
            .field("type", "keyword")
            .endObject()
            .endObject()
            .endObject()
            .endObject()
            .endObject()
            .endObject()
            .endObject()
            .endObject();
        CreateIndexResponse createResponse = client().admin()
            .indices()
            .create(new CreateIndexRequest(sourceIndex).mapping(mappingBuilder))
            .actionGet();
        assertTrue(createResponse.isAcknowledged());

        IndexResponse indexRequest = client().index(
            new IndexRequest().index(sourceIndex)
                .id("id")
                .source(
                    "{"
                        + "\"data\":{"
                        + "\"fields\":{"
                        + "\"period\": {"
                        + "    \"gte\" : \"2021/08/20 at 12:00\","
                        + "    \"lte\" : \"2021/08/28 at 23:00\""
                        + "},"
                        + "\"status\":\"enrolled\","
                        + "\"field3\":\"ignored\""
                        + "}"
                        + "}"
                        + "}",
                    XContentType.JSON
                )
                .setRefreshPolicy(WriteRequest.RefreshPolicy.IMMEDIATE)
        ).actionGet();
        assertEquals(RestStatus.CREATED, indexRequest.status());

        SearchResponse sourceSearchResponse = client().search(
            new SearchRequest(sourceIndex).source(SearchSourceBuilder.searchSource().query(QueryBuilders.matchAllQuery()))
        ).actionGet();
        assertThat(sourceSearchResponse.getHits().getTotalHits().value, equalTo(1L));
        Map<String, Object> sourceDocMap = sourceSearchResponse.getHits().getAt(0).getSourceAsMap();
        assertNotNull(sourceDocMap);
        Map<?, ?> dataField = ((Map<?, ?>) sourceDocMap.get("data"));
        assertNotNull(dataField);
        Map<?, ?> fieldsField = ((Map<?, ?>) dataField.get("fields"));
        assertNotNull(fieldsField);
        Map<?, ?> periodField = ((Map<?, ?>) fieldsField.get("period"));
        assertNotNull(periodField);
        assertThat(periodField.get("gte"), is(equalTo("2021/08/20 at 12:00")));
        assertThat(periodField.get("lte"), is(equalTo("2021/08/28 at 23:00")));
        assertThat(fieldsField.get("status"), is(equalTo("enrolled")));
        assertThat(fieldsField.get("field3"), is(equalTo("ignored")));

        String policyName = "test1";
        List<String> enrichFields = List.of("data.fields.status", "missingField");
        EnrichPolicy policy = new EnrichPolicy(EnrichPolicy.RANGE_TYPE, null, List.of(sourceIndex), "data.fields.period", enrichFields);

        final long createTime = randomNonNegativeLong();
        final AtomicReference<Exception> exception = new AtomicReference<>();
        final CountDownLatch latch = new CountDownLatch(1);
        ActionListener<ExecuteEnrichPolicyStatus> listener = createTestListener(latch, exception::set);
        EnrichPolicyRunner enrichPolicyRunner = createPolicyRunner(policyName, policy, listener, createTime);

        logger.info("Starting policy run");
        enrichPolicyRunner.run();
        latch.await();
        if (exception.get() != null) {
            throw exception.get();
        }

        // Validate Index definition
        String createdEnrichIndex = ".enrich-test1-" + createTime;
        GetIndexResponse enrichIndex = getGetIndexResponseAndCheck(createdEnrichIndex);

        // Validate Mapping
        Map<String, Object> mapping = enrichIndex.getMappings().get(createdEnrichIndex).sourceAsMap();
        validateMappingMetadata(mapping, policyName, policy);
        assertThat(mapping.get("dynamic"), is("false"));
        Map<?, ?> properties = (Map<?, ?>) mapping.get("properties");
        assertNotNull(properties);
        assertThat(properties.size(), is(equalTo(1)));
        Map<?, ?> data = (Map<?, ?>) properties.get("data");
        assertNotNull(data);
        assertThat(data.size(), is(equalTo(1)));
        Map<?, ?> dataProperties = (Map<?, ?>) data.get("properties");
        assertNotNull(dataProperties);
        assertThat(dataProperties.size(), is(equalTo(1)));
        Map<?, ?> fields = (Map<?, ?>) dataProperties.get("fields");
        assertNotNull(fields);
        assertThat(fields.size(), is(equalTo(1)));
        Map<?, ?> fieldsProperties = (Map<?, ?>) fields.get("properties");
        assertNotNull(fieldsProperties);
        assertThat(fieldsProperties.size(), is(equalTo(1)));
        Map<?, ?> field1 = (Map<?, ?>) fieldsProperties.get("period");
        assertNotNull(field1);
        assertThat(field1.get("type"), is(equalTo("date_range")));
        assertThat(field1.get("doc_values"), is(false));

        SearchResponse enrichSearchResponse = client().search(
            new SearchRequest(".enrich-test1").source(
                SearchSourceBuilder.searchSource().query(QueryBuilders.matchQuery("data.fields.period", "2021-08-19T14:00:00Z"))
            )
        ).actionGet();

        assertThat(enrichSearchResponse.getHits().getTotalHits().value, equalTo(0L));

        enrichSearchResponse = client().search(
            new SearchRequest(".enrich-test1").source(
                SearchSourceBuilder.searchSource().query(QueryBuilders.matchQuery("data.fields.period", "2021-08-20T14:00:00Z"))
            )
        ).actionGet();

        assertThat(enrichSearchResponse.getHits().getTotalHits().value, equalTo(1L));
        Map<String, Object> enrichDocument = enrichSearchResponse.getHits().iterator().next().getSourceAsMap();
        assertNotNull(enrichDocument);
        assertThat(enrichDocument.size(), is(equalTo(1)));
        Map<?, ?> resultDataField = ((Map<?, ?>) enrichDocument.get("data"));
        assertNotNull(resultDataField);
        Map<?, ?> resultFieldsField = ((Map<?, ?>) resultDataField.get("fields"));
        assertNotNull(resultFieldsField);
        assertThat(resultFieldsField.size(), is(equalTo(2)));
        Map<?, ?> resultsPeriodField = ((Map<?, ?>) resultFieldsField.get("period"));
        assertNotNull(periodField);
        assertThat(resultsPeriodField.get("gte"), is(equalTo("2021/08/20 at 12:00")));
        assertThat(resultsPeriodField.get("lte"), is(equalTo("2021/08/28 at 23:00")));
        assertThat(resultFieldsField.get("status"), is(equalTo("enrolled")));
        assertNull(resultFieldsField.get("field3"));

        enrichSearchResponse = client().search(
            new SearchRequest(".enrich-test1").source(
                SearchSourceBuilder.searchSource().query(QueryBuilders.matchQuery("data.fields.period", "2021/08/20 at 14:00"))
            )
        ).actionGet();
        assertThat(enrichSearchResponse.getHits().getTotalHits().value, equalTo(1L));

        // Validate segments
        validateSegments(createdEnrichIndex, 1);

        // Validate Index is read only
        ensureEnrichIndexIsReadOnly(createdEnrichIndex);
    }

    public void testRunnerDottedKeyNameSourceMapping() throws Exception {
        final String sourceIndex = "source-index";
        XContentBuilder mappingBuilder = JsonXContent.contentBuilder();
        mappingBuilder.startObject()
            .startObject(MapperService.SINGLE_MAPPING_NAME)
            .startObject("properties")
            .startObject("data.field1")
            .field("type", "keyword")
            .endObject()
            .startObject("data.field2")
            .field("type", "integer")
            .endObject()
            .startObject("data.field3")
            .field("type", "keyword")
            .endObject()
            .endObject()
            .endObject()
            .endObject();
        CreateIndexResponse createResponse = client().admin()
            .indices()
            .create(new CreateIndexRequest(sourceIndex).mapping(mappingBuilder))
            .actionGet();
        assertTrue(createResponse.isAcknowledged());

        IndexResponse indexRequest = client().index(
            new IndexRequest().index(sourceIndex)
                .id("id")
                .source("{" + "\"data.field1\":\"value1\"," + "\"data.field2\":2," + "\"data.field3\":\"ignored\"" + "}", XContentType.JSON)
                .setRefreshPolicy(WriteRequest.RefreshPolicy.IMMEDIATE)
        ).actionGet();
        assertEquals(RestStatus.CREATED, indexRequest.status());

        SearchResponse sourceSearchResponse = client().search(
            new SearchRequest(sourceIndex).source(SearchSourceBuilder.searchSource().query(QueryBuilders.matchAllQuery()))
        ).actionGet();
        assertThat(sourceSearchResponse.getHits().getTotalHits().value, equalTo(1L));
        Map<String, Object> sourceDocMap = sourceSearchResponse.getHits().getAt(0).getSourceAsMap();
        assertNotNull(sourceDocMap);
        assertThat(sourceDocMap.get("data.field1"), is(equalTo("value1")));
        assertThat(sourceDocMap.get("data.field2"), is(equalTo(2)));
        assertThat(sourceDocMap.get("data.field3"), is(equalTo("ignored")));

        String policyName = "test1";
        List<String> enrichFields = List.of("data.field2", "missingField");
        EnrichPolicy policy = new EnrichPolicy(EnrichPolicy.MATCH_TYPE, null, List.of(sourceIndex), "data.field1", enrichFields, false);

        final long createTime = randomNonNegativeLong();
        final AtomicReference<Exception> exception = new AtomicReference<>();
        final CountDownLatch latch = new CountDownLatch(1);
        ActionListener<ExecuteEnrichPolicyStatus> listener = createTestListener(latch, exception::set);
        EnrichPolicyRunner enrichPolicyRunner = createPolicyRunner(policyName, policy, listener, createTime);

        logger.info("Starting policy run");
        enrichPolicyRunner.run();
        latch.await();
        if (exception.get() != null) {
            throw exception.get();
        }

        // Validate Index definition
        String createdEnrichIndex = ".enrich-test1-" + createTime;
        GetIndexResponse enrichIndex = getGetIndexResponseAndCheck(createdEnrichIndex);

        // Validate Mapping
        Map<String, Object> mapping = enrichIndex.getMappings().get(createdEnrichIndex).sourceAsMap();
        validateMappingMetadata(mapping, policyName, policy);
        assertThat(mapping.get("dynamic"), is("false"));
        Map<?, ?> properties = (Map<?, ?>) mapping.get("properties");
        assertNotNull(properties);
        assertThat(properties.size(), is(equalTo(1)));
        Map<?, ?> data = (Map<?, ?>) properties.get("data");
        assertNotNull(data);
        assertThat(data.size(), is(equalTo(1)));
        Map<?, ?> dataProperties = (Map<?, ?>) data.get("properties");
        assertNotNull(dataProperties);
        assertThat(dataProperties.size(), is(equalTo(1)));
        Map<?, ?> field1 = (Map<?, ?>) dataProperties.get("field1");
        assertNotNull(field1);
        assertThat(field1.get("type"), is(equalTo("keyword")));
        assertThat(field1.get("doc_values"), is(false));

        SearchResponse enrichSearchResponse = client().search(
            new SearchRequest(".enrich-test1").source(SearchSourceBuilder.searchSource().query(QueryBuilders.matchAllQuery()))
        ).actionGet();

        assertThat(enrichSearchResponse.getHits().getTotalHits().value, equalTo(1L));
        Map<String, Object> enrichDocument = enrichSearchResponse.getHits().iterator().next().getSourceAsMap();
        assertNotNull(enrichDocument);
        assertThat(enrichDocument.size(), is(equalTo(2)));
        assertThat(enrichDocument.get("data.field1"), is(equalTo("value1")));
        assertThat(enrichDocument.get("data.field2"), is(equalTo(2)));
        assertNull(enrichDocument.get("data.field3"));

        // Validate segments
        validateSegments(createdEnrichIndex, 1);

        // Validate Index is read only
        ensureEnrichIndexIsReadOnly(createdEnrichIndex);
    }

    public void testRunnerWithForceMergeRetry() throws Exception {
        final String sourceIndex = "source-index";
        IndexResponse indexRequest = client().index(
            new IndexRequest().index(sourceIndex)
                .id("id")
                .source(
                    "{"
                        + "\"field1\":\"value1\","
                        + "\"field2\":2,"
                        + "\"field3\":\"ignored\","
                        + "\"field4\":\"ignored\","
                        + "\"field5\":\"value5\""
                        + "}",
                    XContentType.JSON
                )
                .setRefreshPolicy(WriteRequest.RefreshPolicy.IMMEDIATE)
        ).actionGet();
        assertEquals(RestStatus.CREATED, indexRequest.status());

        SearchResponse sourceSearchResponse = client().search(
            new SearchRequest(sourceIndex).source(SearchSourceBuilder.searchSource().query(QueryBuilders.matchAllQuery()))
        ).actionGet();
        assertThat(sourceSearchResponse.getHits().getTotalHits().value, equalTo(1L));
        Map<String, Object> sourceDocMap = sourceSearchResponse.getHits().getAt(0).getSourceAsMap();
        assertNotNull(sourceDocMap);
        assertThat(sourceDocMap.get("field1"), is(equalTo("value1")));
        assertThat(sourceDocMap.get("field2"), is(equalTo(2)));
        assertThat(sourceDocMap.get("field3"), is(equalTo("ignored")));
        assertThat(sourceDocMap.get("field4"), is(equalTo("ignored")));
        assertThat(sourceDocMap.get("field5"), is(equalTo("value5")));

        List<String> enrichFields = List.of("field2", "field5");
        EnrichPolicy policy = new EnrichPolicy(EnrichPolicy.MATCH_TYPE, null, List.of(sourceIndex), "field1", enrichFields, false);
        String policyName = "test1";

        final long createTime = randomNonNegativeLong();
        String createdEnrichIndex = ".enrich-test1-" + createTime;
        final AtomicReference<Exception> exception = new AtomicReference<>();
        final CountDownLatch latch = new CountDownLatch(1);
        ActionListener<ExecuteEnrichPolicyStatus> listener = createTestListener(latch, exception::set);
        ClusterService clusterService = getInstanceFromNode(ClusterService.class);
        IndexNameExpressionResolver resolver = getInstanceFromNode(IndexNameExpressionResolver.class);
        Task asyncTask = testTaskManager.register("enrich", "policy_execution", new TaskAwareRequest() {
            @Override
            public void setParentTask(TaskId taskId) {}

            @Override
            public TaskId getParentTask() {
                return TaskId.EMPTY_TASK_ID;
            }

            @Override
            public Task createTask(long id, String type, String action, TaskId parentTaskId, Map<String, String> headers) {
                return new ExecuteEnrichPolicyTask(id, type, action, getDescription(), parentTaskId, headers);
            }

            @Override
            public String getDescription() {
                return policyName;
            }
        });
        ExecuteEnrichPolicyTask task = ((ExecuteEnrichPolicyTask) asyncTask);
        // The executor would wrap the listener in order to clean up the task in the
        // task manager, but we're just testing the runner, so we make sure to clean
        // up after ourselves.
        ActionListener<ExecuteEnrichPolicyStatus> wrappedListener = new ActionListener<>() {
            @Override
            public void onResponse(ExecuteEnrichPolicyStatus policyExecutionResult) {
                testTaskManager.unregister(task);
                listener.onResponse(policyExecutionResult);
            }

            @Override
            public void onFailure(Exception e) {
                testTaskManager.unregister(task);
                listener.onFailure(e);
            }
        };
        AtomicInteger forceMergeAttempts = new AtomicInteger(0);
        final XContentBuilder unmergedDocument = SmileXContent.contentBuilder()
            .startObject()
            .field("field1", "value1.1")
            .field("field2", 2)
            .field("field5", "value5")
            .endObject();
        EnrichPolicyRunner enrichPolicyRunner = new EnrichPolicyRunner(
            policyName,
            policy,
            task,
            wrappedListener,
            clusterService,
            client(),
            resolver,
            () -> createTime,
            randomIntBetween(1, 10000),
            randomIntBetween(3, 10)
        ) {
            @Override
            protected void ensureSingleSegment(String destinationIndexName, int attempt) {
                forceMergeAttempts.incrementAndGet();
                if (attempt == 1) {
                    // Put and flush a document to increase the number of segments, simulating not
                    // all segments were merged on the first try.
                    IndexResponse indexRequest = client().index(
                        new IndexRequest().index(createdEnrichIndex)
                            .source(unmergedDocument)
                            .setRefreshPolicy(WriteRequest.RefreshPolicy.IMMEDIATE)
                    ).actionGet();
                    assertEquals(RestStatus.CREATED, indexRequest.status());
                }
                super.ensureSingleSegment(destinationIndexName, attempt);
            }
        };

        logger.info("Starting policy run");
        enrichPolicyRunner.run();
        latch.await();
        if (exception.get() != null) {
            throw exception.get();
        }

        // Validate number of force merges
        assertThat(forceMergeAttempts.get(), equalTo(2));

        // Validate Index definition
        GetIndexResponse enrichIndex = getGetIndexResponseAndCheck(createdEnrichIndex);

        // Validate Mapping
        Map<String, Object> mapping = enrichIndex.getMappings().get(createdEnrichIndex).sourceAsMap();
        validateMappingMetadata(mapping, policyName, policy);
        assertThat(mapping.get("dynamic"), is("false"));
        Map<?, ?> properties = (Map<?, ?>) mapping.get("properties");
        assertNotNull(properties);
        assertThat(properties.size(), is(equalTo(1)));
        Map<?, ?> field1 = (Map<?, ?>) properties.get("field1");
        assertNotNull(field1);
        assertThat(field1.get("type"), is(equalTo("keyword")));
        assertThat(field1.get("doc_values"), is(false));

        // Validate document structure
        SearchResponse allEnrichDocs = client().search(
            new SearchRequest(".enrich-test1").source(SearchSourceBuilder.searchSource().query(QueryBuilders.matchAllQuery()))
        ).actionGet();
        assertThat(allEnrichDocs.getHits().getTotalHits().value, equalTo(2L));
        for (String keyValue : List.of("value1", "value1.1")) {
            SearchResponse enrichSearchResponse = client().search(
                new SearchRequest(".enrich-test1").source(
                    SearchSourceBuilder.searchSource().query(QueryBuilders.matchQuery("field1", keyValue))
                )
            ).actionGet();

            assertThat(enrichSearchResponse.getHits().getTotalHits().value, equalTo(1L));
            Map<String, Object> enrichDocument = enrichSearchResponse.getHits().iterator().next().getSourceAsMap();
            assertNotNull(enrichDocument);
            assertThat(enrichDocument.size(), is(equalTo(3)));
            assertThat(enrichDocument.get("field1"), is(equalTo(keyValue)));
            assertThat(enrichDocument.get("field2"), is(equalTo(2)));
            assertThat(enrichDocument.get("field5"), is(equalTo("value5")));
        }

        // Validate segments
        validateSegments(createdEnrichIndex, 2);

        // Validate Index is read only
        ensureEnrichIndexIsReadOnly(createdEnrichIndex);
    }

    public void testRunnerCancel() throws Exception {
        final String sourceIndex = "source-index";
        IndexResponse indexRequest = client().index(
            new IndexRequest().index(sourceIndex)
                .id("id")
                .source(
                    "{"
                        + "\"field1\":\"value1\","
                        + "\"field2\":2,"
                        + "\"field3\":\"ignored\","
                        + "\"field4\":\"ignored\","
                        + "\"field5\":\"value5\""
                        + "}",
                    XContentType.JSON
                )
                .setRefreshPolicy(WriteRequest.RefreshPolicy.IMMEDIATE)
        ).actionGet();
        assertEquals(RestStatus.CREATED, indexRequest.status());

        List<String> enrichFields = List.of("field2", "field5");
        EnrichPolicy policy = new EnrichPolicy(EnrichPolicy.MATCH_TYPE, null, List.of(sourceIndex), "field1", enrichFields);
        String policyName = "test1";

        final long createTime = randomNonNegativeLong();
        final AtomicReference<Exception> exception = new AtomicReference<>();
        final CountDownLatch latch = new CountDownLatch(1);
        ActionListener<ExecuteEnrichPolicyStatus> listener = createTestListener(latch, exception::set);

        ActionType<?> randomActionType = randomFrom(
            EnrichReindexAction.INSTANCE,
            GetIndexAction.INSTANCE,
            CreateIndexAction.INSTANCE,
            ForceMergeAction.INSTANCE,
            RefreshAction.INSTANCE,
            IndicesSegmentsAction.INSTANCE,
            UpdateSettingsAction.INSTANCE,
            ClusterHealthAction.INSTANCE
        );
        logger.info("Selected [{}] to perform cancel", randomActionType.name());
        Client client = new FilterClient(client()) {

            @Override
            protected <Request extends ActionRequest, Response extends ActionResponse> void doExecute(
                ActionType<Response> action,
                Request request,
                ActionListener<Response> listener
            ) {
                if (action.equals(randomActionType)) {
                    testTaskManager.getCancellableTasks()
                        .values()
                        .stream()
                        .filter(cancellableTask -> cancellableTask instanceof ExecuteEnrichPolicyTask)
                        .forEach(task -> testTaskManager.cancel(task, "", () -> {}));
                }
                super.doExecute(action, request, listener);
            }
        };

        EnrichPolicyRunner enrichPolicyRunner = createPolicyRunner(client, policyName, policy, listener, createTime);
        logger.info("Starting policy run");
        enrichPolicyRunner.run();
        latch.await();
        assertThat(exception.get(), notNullValue());
        assertThat(exception.get().getMessage(), containsString("cancelled policy execution [test1], status ["));
    }

    private EnrichPolicyRunner createPolicyRunner(
        String policyName,
        EnrichPolicy policy,
        ActionListener<ExecuteEnrichPolicyStatus> listener,
        Long createTime
    ) {
        return createPolicyRunner(client(), policyName, policy, listener, createTime);
    }

    private EnrichPolicyRunner createPolicyRunner(
        Client client,
        String policyName,
        EnrichPolicy policy,
        ActionListener<ExecuteEnrichPolicyStatus> listener,
        Long createTime
    ) {
        ClusterService clusterService = getInstanceFromNode(ClusterService.class);
        IndexNameExpressionResolver resolver = getInstanceFromNode(IndexNameExpressionResolver.class);
        Task asyncTask = testTaskManager.register("enrich", "policy_execution", new TaskAwareRequest() {
            @Override
            public void setParentTask(TaskId taskId) {}

            @Override
            public TaskId getParentTask() {
                return TaskId.EMPTY_TASK_ID;
            }

            @Override
            public Task createTask(long id, String type, String action, TaskId parentTaskId, Map<String, String> headers) {
                return new ExecuteEnrichPolicyTask(id, type, action, getDescription(), parentTaskId, headers);
            }

            @Override
            public String getDescription() {
                return policyName;
            }
        });
        ExecuteEnrichPolicyTask task = ((ExecuteEnrichPolicyTask) asyncTask);
        // The executor would wrap the listener in order to clean up the task in the
        // task manager, but we're just testing the runner, so we make sure to clean
        // up after ourselves.
        ActionListener<ExecuteEnrichPolicyStatus> wrappedListener = new ActionListener<>() {
            @Override
            public void onResponse(ExecuteEnrichPolicyStatus policyExecutionResult) {
                testTaskManager.unregister(task);
                listener.onResponse(policyExecutionResult);
            }

            @Override
            public void onFailure(Exception e) {
                testTaskManager.unregister(task);
                listener.onFailure(e);
            }
        };
        return new EnrichPolicyRunner(
            policyName,
            policy,
            task,
            wrappedListener,
            clusterService,
            client,
            resolver,
            () -> createTime,
            randomIntBetween(1, 10000),
            randomIntBetween(1, 10)
        );
    }

    private ActionListener<ExecuteEnrichPolicyStatus> createTestListener(
        final CountDownLatch latch,
        final Consumer<Exception> exceptionConsumer
    ) {
        return new LatchedActionListener<>(ActionListener.wrap((r) -> logger.info("Run complete"), exceptionConsumer), latch);
    }

    private void validateMappingMetadata(Map<?, ?> mapping, String policyName, EnrichPolicy policy) {
        Object metadata = mapping.get("_meta");
        assertThat(metadata, is(notNullValue()));
        Map<?, ?> metadataMap = (Map<?, ?>) metadata;
        assertThat(metadataMap.get(EnrichPolicyRunner.ENRICH_README_FIELD_NAME), equalTo(EnrichPolicyRunner.ENRICH_INDEX_README_TEXT));
        assertThat(metadataMap.get(EnrichPolicyRunner.ENRICH_POLICY_NAME_FIELD_NAME), equalTo(policyName));
        assertThat(metadataMap.get(EnrichPolicyRunner.ENRICH_MATCH_FIELD_NAME), equalTo(policy.getMatchField()));
        assertThat(metadataMap.get(EnrichPolicyRunner.ENRICH_POLICY_TYPE_FIELD_NAME), equalTo(policy.getType()));
    }

    private void validateSegments(String createdEnrichIndex, int expectedDocs) {
        IndicesSegmentResponse indicesSegmentResponse = client().admin()
            .indices()
            .segments(new IndicesSegmentsRequest(createdEnrichIndex))
            .actionGet();
        IndexSegments indexSegments = indicesSegmentResponse.getIndices().get(createdEnrichIndex);
        assertNotNull(indexSegments);
        assertThat(indexSegments.getShards().size(), is(equalTo(1)));
        IndexShardSegments shardSegments = indexSegments.getShards().get(0);
        assertNotNull(shardSegments);
        assertThat(shardSegments.getShards().length, is(equalTo(1)));
        ShardSegments shard = shardSegments.getShards()[0];
        assertThat(shard.getSegments().size(), is(equalTo(1)));
        Segment segment = shard.getSegments().iterator().next();
        assertThat(segment.getNumDocs(), is(equalTo(expectedDocs)));
    }

    private void ensureEnrichIndexIsReadOnly(String createdEnrichIndex) {
        ElasticsearchException expected = expectThrows(
            ElasticsearchException.class,
            () -> client().index(
                new IndexRequest().index(createdEnrichIndex)
                    .id(randomAlphaOfLength(10))
                    .source(Map.of(randomAlphaOfLength(6), randomAlphaOfLength(10)))
            ).actionGet()
        );

        assertThat(expected.getMessage(), containsString("index [" + createdEnrichIndex + "] blocked by: [FORBIDDEN/8/index write (api)]"));
    }
}<|MERGE_RESOLUTION|>--- conflicted
+++ resolved
@@ -1221,20 +1221,8 @@
         assertThat(dataField.get("field3"), is(equalTo("ignored")));
 
         String policyName = "test1";
-<<<<<<< HEAD
-        List<String> enrichFields = List.of("data.fields.field2", "missingField");
-        EnrichPolicy policy = new EnrichPolicy(
-            EnrichPolicy.MATCH_TYPE,
-            null,
-            List.of(sourceIndex),
-            "data.fields.field1",
-            enrichFields,
-            false
-        );
-=======
         List<String> enrichFields = List.of("data.department", "missingField");
         EnrichPolicy policy = new EnrichPolicy(EnrichPolicy.RANGE_TYPE, null, List.of(sourceIndex), "data.subnet", enrichFields);
->>>>>>> f2a5706d
 
         final long createTime = randomNonNegativeLong();
         final AtomicReference<Exception> exception = new AtomicReference<>();
@@ -1362,7 +1350,14 @@
 
         String policyName = "test1";
         List<String> enrichFields = List.of("data.fields.field2", "missingField");
-        EnrichPolicy policy = new EnrichPolicy(EnrichPolicy.MATCH_TYPE, null, List.of(sourceIndex), "data.fields.field1", enrichFields);
+        EnrichPolicy policy = new EnrichPolicy(
+            EnrichPolicy.MATCH_TYPE,
+            null,
+            List.of(sourceIndex),
+            "data.fields.field1",
+            enrichFields,
+            false
+        );
 
         final long createTime = randomNonNegativeLong();
         final AtomicReference<Exception> exception = new AtomicReference<>();
