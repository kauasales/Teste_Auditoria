/*
 * Copyright Elasticsearch B.V. and/or licensed to Elasticsearch B.V. under one
 * or more contributor license agreements. Licensed under the Elastic License;
 * you may not use this file except in compliance with the Elastic License.
 */
package org.elasticsearch.xpack.enrich;

import java.util.Collection;
import java.util.Collections;
import java.util.List;
import java.util.Map;
import java.util.concurrent.CountDownLatch;
<<<<<<< HEAD
import java.util.concurrent.TimeUnit;
=======
import java.util.concurrent.atomic.AtomicInteger;
>>>>>>> 3eb07f50
import java.util.concurrent.atomic.AtomicReference;
import java.util.function.Consumer;

import org.elasticsearch.ElasticsearchException;
import org.elasticsearch.action.ActionListener;
import org.elasticsearch.action.LatchedActionListener;
import org.elasticsearch.action.admin.indices.create.CreateIndexRequest;
import org.elasticsearch.action.admin.indices.create.CreateIndexResponse;
import org.elasticsearch.action.admin.indices.get.GetIndexRequest;
import org.elasticsearch.action.admin.indices.get.GetIndexResponse;
import org.elasticsearch.action.admin.indices.segments.IndexSegments;
import org.elasticsearch.action.admin.indices.segments.IndexShardSegments;
import org.elasticsearch.action.admin.indices.segments.IndicesSegmentResponse;
import org.elasticsearch.action.admin.indices.segments.IndicesSegmentsRequest;
import org.elasticsearch.action.admin.indices.segments.ShardSegments;
import org.elasticsearch.action.index.IndexRequest;
import org.elasticsearch.action.index.IndexResponse;
import org.elasticsearch.action.search.SearchRequest;
import org.elasticsearch.action.search.SearchResponse;
import org.elasticsearch.action.support.WriteRequest;
import org.elasticsearch.cluster.metadata.IndexNameExpressionResolver;
import org.elasticsearch.cluster.service.ClusterService;
import org.elasticsearch.common.settings.Settings;
import org.elasticsearch.common.xcontent.XContentBuilder;
import org.elasticsearch.common.xcontent.XContentType;
import org.elasticsearch.common.xcontent.smile.SmileXContent;
import org.elasticsearch.index.engine.Segment;
import org.elasticsearch.common.xcontent.json.JsonXContent;
import org.elasticsearch.index.IndexNotFoundException;
import org.elasticsearch.index.mapper.MapperService;
import org.elasticsearch.index.query.QueryBuilders;
import org.elasticsearch.index.reindex.ReindexPlugin;
import org.elasticsearch.ingest.common.IngestCommonPlugin;
import org.elasticsearch.plugins.Plugin;
import org.elasticsearch.rest.RestStatus;
import org.elasticsearch.search.builder.SearchSourceBuilder;
import org.elasticsearch.tasks.Task;
import org.elasticsearch.tasks.TaskAwareRequest;
import org.elasticsearch.tasks.TaskId;
import org.elasticsearch.tasks.TaskManager;
import org.elasticsearch.test.ESSingleNodeTestCase;
import org.elasticsearch.threadpool.TestThreadPool;
import org.elasticsearch.threadpool.ThreadPool;
import org.elasticsearch.xpack.core.enrich.EnrichPolicy;
import org.elasticsearch.xpack.core.enrich.action.EnrichPolicyExecutionTask;
import org.junit.AfterClass;
import org.junit.BeforeClass;

import static org.hamcrest.CoreMatchers.containsString;
import static org.hamcrest.CoreMatchers.equalTo;
import static org.hamcrest.CoreMatchers.instanceOf;
import static org.hamcrest.CoreMatchers.is;
import static org.hamcrest.CoreMatchers.notNullValue;

public class EnrichPolicyRunnerTests extends ESSingleNodeTestCase {

    @Override
    protected Collection<Class<? extends Plugin>> getPlugins() {
        return List.of(ReindexPlugin.class, IngestCommonPlugin.class);
    }

    private static ThreadPool testThreadPool;
    private static TaskManager testTaskManager;

    @BeforeClass
    public static void beforeCLass() {
        testThreadPool = new TestThreadPool("EnrichPolicyRunnerTests");
        testTaskManager = new TaskManager(Settings.EMPTY, testThreadPool, Collections.emptySet());
    }

    @AfterClass
    public static void afterClass() {
        ThreadPool.terminate(testThreadPool, 30, TimeUnit.SECONDS);
    }

    public void testRunner() throws Exception {
        final String sourceIndex = "source-index";
        IndexResponse indexRequest = client().index(new IndexRequest()
            .index(sourceIndex)
            .id("id")
            .source(
                "{" +
                    "\"field1\":\"value1\"," +
                    "\"field2\":2," +
                    "\"field3\":\"ignored\"," +
                    "\"field4\":\"ignored\"," +
                    "\"field5\":\"value5\"" +
                "}",
                XContentType.JSON)
            .setRefreshPolicy(WriteRequest.RefreshPolicy.IMMEDIATE)
        ).actionGet();
        assertEquals(RestStatus.CREATED, indexRequest.status());

        SearchResponse sourceSearchResponse = client().search(
            new SearchRequest(sourceIndex)
                .source(SearchSourceBuilder.searchSource()
                    .query(QueryBuilders.matchAllQuery()))).actionGet();
        assertThat(sourceSearchResponse.getHits().getTotalHits().value, equalTo(1L));
        Map<String, Object> sourceDocMap = sourceSearchResponse.getHits().getAt(0).getSourceAsMap();
        assertNotNull(sourceDocMap);
        assertThat(sourceDocMap.get("field1"), is(equalTo("value1")));
        assertThat(sourceDocMap.get("field2"), is(equalTo(2)));
        assertThat(sourceDocMap.get("field3"), is(equalTo("ignored")));
        assertThat(sourceDocMap.get("field4"), is(equalTo("ignored")));
        assertThat(sourceDocMap.get("field5"), is(equalTo("value5")));

        List<String> enrichFields = List.of("field2", "field5");
        EnrichPolicy policy = new EnrichPolicy(EnrichPolicy.MATCH_TYPE, null, List.of(sourceIndex), "field1", enrichFields);
        String policyName = "test1";

        final long createTime = randomNonNegativeLong();
        final AtomicReference<Exception> exception = new AtomicReference<>();
        final CountDownLatch latch = new CountDownLatch(1);
        ActionListener<EnrichPolicyExecutionTask.Status> listener = createTestListener(latch, exception::set);
        EnrichPolicyRunner enrichPolicyRunner = createPolicyRunner(policyName, policy, listener, createTime);

        logger.info("Starting policy run");
        enrichPolicyRunner.run();
        latch.await();
        if (exception.get() != null) {
            throw exception.get();
        }

        // Validate Index definition
        String createdEnrichIndex = ".enrich-test1-" + createTime;
        GetIndexResponse enrichIndex = client().admin().indices().getIndex(new GetIndexRequest().indices(".enrich-test1")).actionGet();
        assertThat(enrichIndex.getIndices().length, equalTo(1));
        assertThat(enrichIndex.getIndices()[0], equalTo(createdEnrichIndex));
        Settings settings = enrichIndex.getSettings().get(createdEnrichIndex);
        assertNotNull(settings);
        assertThat(settings.get("index.auto_expand_replicas"), is(equalTo("0-all")));

        // Validate Mapping
        Map<String, Object> mapping = enrichIndex.getMappings().get(createdEnrichIndex).get("_doc").sourceAsMap();
        validateMappingMetadata(mapping, policyName, policy);
        assertThat(mapping.get("dynamic"), is("false"));
        Map<?, ?> properties = (Map<?, ?>) mapping.get("properties");
        assertNotNull(properties);
        assertThat(properties.size(), is(equalTo(1)));
        Map<?, ?> field1 = (Map<?, ?>) properties.get("field1");
        assertNotNull(field1);
        assertThat(field1.get("type"), is(equalTo("keyword")));
        assertThat(field1.get("doc_values"), is(false));

        // Validate document structure
        SearchResponse enrichSearchResponse = client().search(
            new SearchRequest(".enrich-test1")
                .source(SearchSourceBuilder.searchSource()
                    .query(QueryBuilders.matchAllQuery()))).actionGet();

        assertThat(enrichSearchResponse.getHits().getTotalHits().value, equalTo(1L));
        Map<String, Object> enrichDocument = enrichSearchResponse.getHits().iterator().next().getSourceAsMap();
        assertNotNull(enrichDocument);
        assertThat(enrichDocument.size(), is(equalTo(3)));
        assertThat(enrichDocument.get("field1"), is(equalTo("value1")));
        assertThat(enrichDocument.get("field2"), is(equalTo(2)));
        assertThat(enrichDocument.get("field5"), is(equalTo("value5")));

        // Validate segments
        validateSegments(createdEnrichIndex, 1);

        // Validate Index is read only
        ensureEnrichIndexIsReadOnly(createdEnrichIndex);
    }

    public void testRunnerGeoMatchType() throws Exception {
        final String sourceIndex = "source-index";
        IndexResponse indexRequest = client().index(new IndexRequest()
            .index(sourceIndex)
            .id("id")
            .source(
                "{" +
                    "\"location\":" +
                    "\"POINT(10.0 10.0)\"," +
                    "\"zipcode\":90210" +
                    "}",
                XContentType.JSON)
            .setRefreshPolicy(WriteRequest.RefreshPolicy.IMMEDIATE)
        ).actionGet();
        assertEquals(RestStatus.CREATED, indexRequest.status());

        SearchResponse sourceSearchResponse = client().search(
            new SearchRequest(sourceIndex)
                .source(SearchSourceBuilder.searchSource()
                    .query(QueryBuilders.matchAllQuery()))).actionGet();
        assertThat(sourceSearchResponse.getHits().getTotalHits().value, equalTo(1L));
        Map<String, Object> sourceDocMap = sourceSearchResponse.getHits().getAt(0).getSourceAsMap();
        assertNotNull(sourceDocMap);
        assertThat(sourceDocMap.get("location"), is(equalTo("POINT(10.0 10.0)")));
        assertThat(sourceDocMap.get("zipcode"), is(equalTo(90210)));

        List<String> enrichFields = List.of("zipcode");
        EnrichPolicy policy = new EnrichPolicy(EnrichPolicy.GEO_MATCH_TYPE, null, List.of(sourceIndex), "location", enrichFields);
        String policyName = "test1";

        final long createTime = randomNonNegativeLong();
        final AtomicReference<Exception> exception = new AtomicReference<>();
        final CountDownLatch latch = new CountDownLatch(1);
        ActionListener<PolicyExecutionResult> listener = createTestListener(latch, exception::set);
        EnrichPolicyRunner enrichPolicyRunner = createPolicyRunner(policyName, policy, listener, createTime);

        logger.info("Starting policy run");
        enrichPolicyRunner.run();
        latch.await();
        if (exception.get() != null) {
            throw exception.get();
        }

        // Validate Index definition
        String createdEnrichIndex = ".enrich-test1-" + createTime;
        GetIndexResponse enrichIndex = client().admin().indices().getIndex(new GetIndexRequest().indices(".enrich-test1")).actionGet();
        assertThat(enrichIndex.getIndices().length, equalTo(1));
        assertThat(enrichIndex.getIndices()[0], equalTo(createdEnrichIndex));
        Settings settings = enrichIndex.getSettings().get(createdEnrichIndex);
        assertNotNull(settings);
        assertThat(settings.get("index.auto_expand_replicas"), is(equalTo("0-all")));

        // Validate Mapping
        Map<String, Object> mapping = enrichIndex.getMappings().get(createdEnrichIndex).get("_doc").sourceAsMap();
        validateMappingMetadata(mapping, policyName, policy);
        assertThat(mapping.get("dynamic"), is("false"));
        Map<?, ?> properties = (Map<?, ?>) mapping.get("properties");
        assertNotNull(properties);
        assertThat(properties.size(), is(equalTo(1)));
        Map<?, ?> field1 = (Map<?, ?>) properties.get("location");
        assertNotNull(field1);
        assertThat(field1.get("type"), is(equalTo("geo_shape")));
        assertNull(field1.get("doc_values"));

        // Validate document structure
        SearchResponse enrichSearchResponse = client().search(
            new SearchRequest(".enrich-test1")
                .source(SearchSourceBuilder.searchSource()
                    .query(QueryBuilders.matchAllQuery()))).actionGet();

        assertThat(enrichSearchResponse.getHits().getTotalHits().value, equalTo(1L));
        Map<String, Object> enrichDocument = enrichSearchResponse.getHits().iterator().next().getSourceAsMap();
        assertNotNull(enrichDocument);
        assertThat(enrichDocument.size(), is(equalTo(2)));
        assertThat(enrichDocument.get("location"), is(equalTo("POINT(10.0 10.0)")));
        assertThat(enrichDocument.get("zipcode"), is(equalTo(90210)));

        // Validate segments
        validateSegments(createdEnrichIndex, 1);

        // Validate Index is read only
        ensureEnrichIndexIsReadOnly(createdEnrichIndex);
    }

    public void testRunnerMultiSource() throws Exception {
        String baseSourceName = "source-index-";
        int numberOfSourceIndices = 3;
        for (int idx = 0; idx < numberOfSourceIndices; idx++) {
            final String sourceIndex = baseSourceName + idx;
            IndexResponse indexRequest = client().index(new IndexRequest()
                .index(sourceIndex)
                .id(randomAlphaOfLength(10))
                .source(
                    "{" +
                        "\"idx\":" + idx + "," +
                        "\"key\":" + "\"key" + idx + "\"," +
                        "\"field1\":\"value1\"," +
                        "\"field2\":2," +
                        "\"field3\":\"ignored\"," +
                        "\"field4\":\"ignored\"," +
                        "\"field5\":\"value5\"" +
                    "}",
                    XContentType.JSON)
                .setRefreshPolicy(WriteRequest.RefreshPolicy.IMMEDIATE)
            ).actionGet();
            assertEquals(RestStatus.CREATED, indexRequest.status());

            SearchResponse sourceSearchResponse = client().search(
                new SearchRequest(sourceIndex)
                    .source(SearchSourceBuilder.searchSource()
                        .query(QueryBuilders.matchAllQuery()))).actionGet();
            assertThat(sourceSearchResponse.getHits().getTotalHits().value, equalTo(1L));
            Map<String, Object> sourceDocMap = sourceSearchResponse.getHits().getAt(0).getSourceAsMap();
            assertNotNull(sourceDocMap);
            assertThat(sourceDocMap.get("idx"), is(equalTo(idx)));
            assertThat(sourceDocMap.get("key"), is(equalTo("key" + idx)));
            assertThat(sourceDocMap.get("field1"), is(equalTo("value1")));
            assertThat(sourceDocMap.get("field2"), is(equalTo(2)));
            assertThat(sourceDocMap.get("field3"), is(equalTo("ignored")));
            assertThat(sourceDocMap.get("field4"), is(equalTo("ignored")));
            assertThat(sourceDocMap.get("field5"), is(equalTo("value5")));
        }

        String sourceIndexPattern = baseSourceName + "*";
        List<String> enrichFields = List.of("idx", "field1", "field2", "field5");
        EnrichPolicy policy = new EnrichPolicy(EnrichPolicy.MATCH_TYPE, null, List.of(sourceIndexPattern), "key", enrichFields);
        String policyName = "test1";

        final long createTime = randomNonNegativeLong();
        final AtomicReference<Exception> exception = new AtomicReference<>();
        final CountDownLatch latch = new CountDownLatch(1);
        ActionListener<EnrichPolicyExecutionTask.Status> listener = createTestListener(latch, exception::set);
        EnrichPolicyRunner enrichPolicyRunner = createPolicyRunner(policyName, policy, listener, createTime);

        logger.info("Starting policy run");
        enrichPolicyRunner.run();
        latch.await();
        if (exception.get() != null) {
            throw exception.get();
        }

        // Validate Index definition
        String createdEnrichIndex = ".enrich-test1-" + createTime;
        GetIndexResponse enrichIndex = client().admin().indices().getIndex(new GetIndexRequest().indices(".enrich-test1")).actionGet();
        assertThat(enrichIndex.getIndices().length, equalTo(1));
        assertThat(enrichIndex.getIndices()[0], equalTo(createdEnrichIndex));
        Settings settings = enrichIndex.getSettings().get(createdEnrichIndex);
        assertNotNull(settings);
        assertThat(settings.get("index.auto_expand_replicas"), is(equalTo("0-all")));

        // Validate Mapping
        Map<String, Object> mapping = enrichIndex.getMappings().get(createdEnrichIndex).get("_doc").sourceAsMap();
        validateMappingMetadata(mapping, policyName, policy);
        assertThat(mapping.get("dynamic"), is("false"));
        Map<?, ?> properties = (Map<?, ?>) mapping.get("properties");
        assertNotNull(properties);
        assertThat(properties.size(), is(equalTo(1)));
        Map<?, ?> keyfield = (Map<?, ?>) properties.get("key");
        assertNotNull(keyfield);
        assertThat(keyfield.get("type"), is(equalTo("keyword")));
        assertThat(keyfield.get("doc_values"), is(false));

        // Validate document structure
        SearchResponse enrichSearchResponse = client().search(
            new SearchRequest(".enrich-test1")
                .source(SearchSourceBuilder.searchSource()
                    .query(QueryBuilders.matchAllQuery()))).actionGet();
        assertThat(enrichSearchResponse.getHits().getTotalHits().value, equalTo(3L));
        Map<String, Object> enrichDocument = enrichSearchResponse.getHits().iterator().next().getSourceAsMap();
        assertNotNull(enrichDocument);
        assertThat(enrichDocument.size(), is(equalTo(5)));
        assertThat(enrichDocument.get("key"), is(equalTo("key0")));
        assertThat(enrichDocument.get("field1"), is(equalTo("value1")));
        assertThat(enrichDocument.get("field2"), is(equalTo(2)));
        assertThat(enrichDocument.get("field5"), is(equalTo("value5")));

        // Validate segments
        validateSegments(createdEnrichIndex, 3);

        // Validate Index is read only
        ensureEnrichIndexIsReadOnly(createdEnrichIndex);
    }

    public void testRunnerMultiSourceDocIdCollisions() throws Exception {
        String baseSourceName = "source-index-";
        int numberOfSourceIndices = 3;
        String collidingDocId = randomAlphaOfLength(10);
        for (int idx = 0; idx < numberOfSourceIndices; idx++) {
            final String sourceIndex = baseSourceName + idx;
            IndexResponse indexRequest = client().index(new IndexRequest()
                .index(sourceIndex)
                .id(collidingDocId)
                .routing(collidingDocId + idx)
                .source(
                    "{" +
                        "\"idx\":" + idx + "," +
                        "\"key\":" + "\"key" + idx + "\"," +
                        "\"field1\":\"value1\"," +
                        "\"field2\":2," +
                        "\"field3\":\"ignored\"," +
                        "\"field4\":\"ignored\"," +
                        "\"field5\":\"value5\"" +
                    "}",
                    XContentType.JSON)
                .setRefreshPolicy(WriteRequest.RefreshPolicy.IMMEDIATE)
            ).actionGet();
            assertEquals(RestStatus.CREATED, indexRequest.status());

            SearchResponse sourceSearchResponse = client().search(
                new SearchRequest(sourceIndex)
                    .source(SearchSourceBuilder.searchSource()
                        .query(QueryBuilders.matchAllQuery()))).actionGet();
            assertThat(sourceSearchResponse.getHits().getTotalHits().value, equalTo(1L));
            Map<String, Object> sourceDocMap = sourceSearchResponse.getHits().getAt(0).getSourceAsMap();
            assertNotNull(sourceDocMap);
            assertThat(sourceDocMap.get("idx"), is(equalTo(idx)));
            assertThat(sourceDocMap.get("key"), is(equalTo("key" + idx)));
            assertThat(sourceDocMap.get("field1"), is(equalTo("value1")));
            assertThat(sourceDocMap.get("field2"), is(equalTo(2)));
            assertThat(sourceDocMap.get("field3"), is(equalTo("ignored")));
            assertThat(sourceDocMap.get("field4"), is(equalTo("ignored")));
            assertThat(sourceDocMap.get("field5"), is(equalTo("value5")));

            SearchResponse routingSearchResponse = client().search(
                new SearchRequest(sourceIndex)
                    .source(SearchSourceBuilder.searchSource()
                        .query(QueryBuilders.matchQuery("_routing", collidingDocId + idx)))).actionGet();
            assertEquals(1L, routingSearchResponse.getHits().getTotalHits().value);
        }

        String sourceIndexPattern = baseSourceName + "*";
        List<String> enrichFields = List.of("idx", "field1", "field2", "field5");
        EnrichPolicy policy = new EnrichPolicy(EnrichPolicy.MATCH_TYPE, null, List.of(sourceIndexPattern), "key", enrichFields);
        String policyName = "test1";

        final long createTime = randomNonNegativeLong();
        final AtomicReference<Exception> exception = new AtomicReference<>();
        final CountDownLatch latch = new CountDownLatch(1);
        ActionListener<EnrichPolicyExecutionTask.Status> listener = createTestListener(latch, exception::set);
        EnrichPolicyRunner enrichPolicyRunner = createPolicyRunner(policyName, policy, listener, createTime);

        logger.info("Starting policy run");
        enrichPolicyRunner.run();
        latch.await();
        if (exception.get() != null) {
            throw exception.get();
        }

        // Validate Index definition
        String createdEnrichIndex = ".enrich-test1-" + createTime;
        GetIndexResponse enrichIndex = client().admin().indices().getIndex(new GetIndexRequest().indices(".enrich-test1")).actionGet();
        assertThat(enrichIndex.getIndices().length, equalTo(1));
        assertThat(enrichIndex.getIndices()[0], equalTo(createdEnrichIndex));
        Settings settings = enrichIndex.getSettings().get(createdEnrichIndex);
        assertNotNull(settings);
        assertThat(settings.get("index.auto_expand_replicas"), is(equalTo("0-all")));

        // Validate Mapping
        Map<String, Object> mapping = enrichIndex.getMappings().get(createdEnrichIndex).get("_doc").sourceAsMap();
        assertThat(mapping.get("dynamic"), is("false"));
        Map<?, ?> properties = (Map<?, ?>) mapping.get("properties");
        assertNotNull(properties);
        assertThat(properties.size(), is(equalTo(1)));
        Map<?, ?> keyfield = (Map<?, ?>) properties.get("key");
        assertNotNull(keyfield);
        assertThat(keyfield.get("type"), is(equalTo("keyword")));
        assertThat(keyfield.get("doc_values"), is(false));

        // Validate document structure
        SearchResponse enrichSearchResponse = client().search(
            new SearchRequest(".enrich-test1")
                .source(SearchSourceBuilder.searchSource()
                    .query(QueryBuilders.matchAllQuery()))).actionGet();
        assertThat(enrichSearchResponse.getHits().getTotalHits().value, equalTo(3L));
        Map<String, Object> enrichDocument = enrichSearchResponse.getHits().iterator().next().getSourceAsMap();
        assertNotNull(enrichDocument);
        assertThat(enrichDocument.size(), is(equalTo(5)));
        assertThat(enrichDocument.get("key"), is(equalTo("key0")));
        assertThat(enrichDocument.get("field1"), is(equalTo("value1")));
        assertThat(enrichDocument.get("field2"), is(equalTo(2)));
        assertThat(enrichDocument.get("field5"), is(equalTo("value5")));

        // Validate removal of routing values
        for (int idx = 0; idx < numberOfSourceIndices; idx++) {
            SearchResponse routingSearchResponse = client().search(
                new SearchRequest(".enrich-test1")
                    .source(SearchSourceBuilder.searchSource()
                        .query(QueryBuilders.matchQuery("_routing", collidingDocId + idx)))).actionGet();
            assertEquals(0L, routingSearchResponse.getHits().getTotalHits().value);
        }

        // Validate segments
        validateSegments(createdEnrichIndex, 3);

        // Validate Index is read only
        ensureEnrichIndexIsReadOnly(createdEnrichIndex);
    }

    public void testRunnerMultiSourceEnrichKeyCollisions() throws Exception {
        String baseSourceName = "source-index-";
        int numberOfSourceIndices = 3;
        for (int idx = 0; idx < numberOfSourceIndices; idx++) {
            final String sourceIndex = baseSourceName + idx;
            IndexResponse indexRequest = client().index(new IndexRequest()
                .index(sourceIndex)
                .id(randomAlphaOfLength(10))
                .source(
                    "{" +
                        "\"idx\":" + idx + "," +
                        "\"key\":" + "\"key\"," +
                        "\"field1\":\"value1\"," +
                        "\"field2\":2," +
                        "\"field3\":\"ignored\"," +
                        "\"field4\":\"ignored\"," +
                        "\"field5\":\"value5\"" +
                    "}",
                    XContentType.JSON)
                .setRefreshPolicy(WriteRequest.RefreshPolicy.IMMEDIATE)
            ).actionGet();
            assertEquals(RestStatus.CREATED, indexRequest.status());

            SearchResponse sourceSearchResponse = client().search(
                new SearchRequest(sourceIndex)
                    .source(SearchSourceBuilder.searchSource()
                        .query(QueryBuilders.matchAllQuery()))).actionGet();
            assertThat(sourceSearchResponse.getHits().getTotalHits().value, equalTo(1L));
            Map<String, Object> sourceDocMap = sourceSearchResponse.getHits().getAt(0).getSourceAsMap();
            assertNotNull(sourceDocMap);
            assertThat(sourceDocMap.get("idx"), is(equalTo(idx)));
            assertThat(sourceDocMap.get("key"), is(equalTo("key")));
            assertThat(sourceDocMap.get("field1"), is(equalTo("value1")));
            assertThat(sourceDocMap.get("field2"), is(equalTo(2)));
            assertThat(sourceDocMap.get("field3"), is(equalTo("ignored")));
            assertThat(sourceDocMap.get("field4"), is(equalTo("ignored")));
            assertThat(sourceDocMap.get("field5"), is(equalTo("value5")));
        }

        String sourceIndexPattern = baseSourceName + "*";
        List<String> enrichFields = List.of("idx", "field1", "field2", "field5");
        EnrichPolicy policy = new EnrichPolicy(EnrichPolicy.MATCH_TYPE, null, List.of(sourceIndexPattern), "key", enrichFields);
        String policyName = "test1";

        final long createTime = randomNonNegativeLong();
        final AtomicReference<Exception> exception = new AtomicReference<>();
        final CountDownLatch latch = new CountDownLatch(1);
        ActionListener<EnrichPolicyExecutionTask.Status> listener = createTestListener(latch, exception::set);
        EnrichPolicyRunner enrichPolicyRunner = createPolicyRunner(policyName, policy, listener, createTime);

        logger.info("Starting policy run");
        enrichPolicyRunner.run();
        latch.await();
        if (exception.get() != null) {
            throw exception.get();
        }

        // Validate Index definition
        String createdEnrichIndex = ".enrich-test1-" + createTime;
        GetIndexResponse enrichIndex = client().admin().indices().getIndex(new GetIndexRequest().indices(".enrich-test1")).actionGet();
        assertThat(enrichIndex.getIndices().length, equalTo(1));
        assertThat(enrichIndex.getIndices()[0], equalTo(createdEnrichIndex));
        Settings settings = enrichIndex.getSettings().get(createdEnrichIndex);
        assertNotNull(settings);
        assertThat(settings.get("index.auto_expand_replicas"), is(equalTo("0-all")));

        // Validate Mapping
        Map<String, Object> mapping = enrichIndex.getMappings().get(createdEnrichIndex).get("_doc").sourceAsMap();
        assertThat(mapping.get("dynamic"), is("false"));
        Map<?, ?> properties = (Map<?, ?>) mapping.get("properties");
        assertNotNull(properties);
        assertThat(properties.size(), is(equalTo(1)));
        Map<?, ?> keyfield = (Map<?, ?>) properties.get("key");
        assertNotNull(keyfield);
        assertThat(keyfield.get("type"), is(equalTo("keyword")));
        assertThat(keyfield.get("doc_values"), is(false));

        // Validate document structure
        SearchResponse enrichSearchResponse = client().search(
            new SearchRequest(".enrich-test1")
                .source(SearchSourceBuilder.searchSource()
                    .query(QueryBuilders.matchAllQuery()))).actionGet();
        assertThat(enrichSearchResponse.getHits().getTotalHits().value, equalTo(3L));
        Map<String, Object> enrichDocument = enrichSearchResponse.getHits().iterator().next().getSourceAsMap();
        assertNotNull(enrichDocument);
        assertThat(enrichDocument.size(), is(equalTo(5)));
        assertThat(enrichDocument.get("key"), is(equalTo("key")));
        assertThat(enrichDocument.get("field1"), is(equalTo("value1")));
        assertThat(enrichDocument.get("field2"), is(equalTo(2)));
        assertThat(enrichDocument.get("field5"), is(equalTo("value5")));

        // Validate segments
        validateSegments(createdEnrichIndex, 3);

        // Validate Index is read only
        ensureEnrichIndexIsReadOnly(createdEnrichIndex);
    }

    public void testRunnerNoSourceIndex() throws Exception {
        final String sourceIndex = "source-index";

        List<String> enrichFields = List.of("field2", "field5");
        EnrichPolicy policy = new EnrichPolicy(EnrichPolicy.MATCH_TYPE, null, List.of(sourceIndex), "field1", enrichFields);
        String policyName = "test1";

        final long createTime = randomNonNegativeLong();
        final AtomicReference<Exception> exception = new AtomicReference<>();
        final CountDownLatch latch = new CountDownLatch(1);
        ActionListener<EnrichPolicyExecutionTask.Status> listener = createTestListener(latch, exception::set);
        EnrichPolicyRunner enrichPolicyRunner = createPolicyRunner(policyName, policy, listener, createTime);

        logger.info("Starting policy run");
        enrichPolicyRunner.run();
        latch.await();
        if (exception.get() != null) {
            Exception thrown = exception.get();
            assertThat(thrown, instanceOf(IndexNotFoundException.class));
            assertThat(thrown.getMessage(), containsString("no such index [" + sourceIndex + "]"));
        } else {
            fail("Expected exception but nothing was thrown");
        }
    }

    public void testRunnerNoSourceMapping() throws Exception {
        final String sourceIndex = "source-index";
        CreateIndexResponse createResponse = client().admin().indices().create(new CreateIndexRequest(sourceIndex)).actionGet();
        assertTrue(createResponse.isAcknowledged());

        List<String> enrichFields = List.of("field2", "field5");
        EnrichPolicy policy = new EnrichPolicy(EnrichPolicy.MATCH_TYPE, null, List.of(sourceIndex), "field1", enrichFields);
        String policyName = "test1";

        final long createTime = randomNonNegativeLong();
        final AtomicReference<Exception> exception = new AtomicReference<>();
        final CountDownLatch latch = new CountDownLatch(1);
        ActionListener<EnrichPolicyExecutionTask.Status> listener = createTestListener(latch, exception::set);
        EnrichPolicyRunner enrichPolicyRunner = createPolicyRunner(policyName, policy, listener, createTime);

        logger.info("Starting policy run");
        enrichPolicyRunner.run();
        latch.await();
        if (exception.get() != null) {
            Exception thrown = exception.get();
            assertThat(thrown, instanceOf(ElasticsearchException.class));
            assertThat(thrown.getMessage(), containsString("Enrich policy execution for [" + policyName +
                "] failed. No mapping available on source [" + sourceIndex + "] included in [[" + sourceIndex + "]]"));
        } else {
            fail("Expected exception but nothing was thrown");
        }
    }

    public void testRunnerKeyNestedSourceMapping() throws Exception {
        final String sourceIndex = "source-index";
        XContentBuilder mappingBuilder = JsonXContent.contentBuilder();
        mappingBuilder.startObject()
            .startObject(MapperService.SINGLE_MAPPING_NAME)
                .startObject("properties")
                    .startObject("nesting")
                        .field("type", "nested")
                        .startObject("properties")
                            .startObject("key")
                                .field("type", "keyword")
                            .endObject()
                        .endObject()
                    .endObject()
                    .startObject("field2")
                        .field("type", "integer")
                    .endObject()
                .endObject()
            .endObject()
            .endObject();
        CreateIndexResponse createResponse = client().admin().indices().create(new CreateIndexRequest(sourceIndex)
            .mapping(MapperService.SINGLE_MAPPING_NAME, mappingBuilder)).actionGet();
        assertTrue(createResponse.isAcknowledged());

        String policyName = "test1";
        List<String> enrichFields = List.of("field2");
        EnrichPolicy policy = new EnrichPolicy(EnrichPolicy.MATCH_TYPE, null, List.of(sourceIndex), "nesting.key", enrichFields);

        final long createTime = randomNonNegativeLong();
        final AtomicReference<Exception> exception = new AtomicReference<>();
        final CountDownLatch latch = new CountDownLatch(1);
        ActionListener<EnrichPolicyExecutionTask.Status> listener = createTestListener(latch, exception::set);
        EnrichPolicyRunner enrichPolicyRunner = createPolicyRunner(policyName, policy, listener, createTime);

        logger.info("Starting policy run");
        enrichPolicyRunner.run();
        latch.await();
        if (exception.get() != null) {
            Exception thrown = exception.get();
            assertThat(thrown, instanceOf(ElasticsearchException.class));
            assertThat(thrown.getMessage(), containsString("Enrich policy execution for [" + policyName +
                "] failed while validating field mappings for index [" + sourceIndex + "]"));
            assertThat(thrown.getCause().getMessage(), containsString("Could not traverse mapping to field [nesting.key]. The [nesting" +
                "] field must be regular object but was [nested]."));
        } else {
            fail("Expected exception but nothing was thrown");
        }
    }

    public void testRunnerValueNestedSourceMapping() throws Exception {
        final String sourceIndex = "source-index";
        XContentBuilder mappingBuilder = JsonXContent.contentBuilder();
        mappingBuilder.startObject()
            .startObject(MapperService.SINGLE_MAPPING_NAME)
                .startObject("properties")
                    .startObject("key")
                        .field("type", "keyword")
                    .endObject()
                    .startObject("nesting")
                        .field("type", "nested")
                        .startObject("properties")
                            .startObject("field2")
                                .field("type", "integer")
                            .endObject()
                        .endObject()
                    .endObject()
                .endObject()
            .endObject()
            .endObject();
        CreateIndexResponse createResponse = client().admin().indices().create(new CreateIndexRequest(sourceIndex)
            .mapping(MapperService.SINGLE_MAPPING_NAME, mappingBuilder)).actionGet();
        assertTrue(createResponse.isAcknowledged());

        String policyName = "test1";
        List<String> enrichFields = List.of("nesting.field2", "missingField");
        EnrichPolicy policy = new EnrichPolicy(EnrichPolicy.MATCH_TYPE, null, List.of(sourceIndex), "key", enrichFields);

        final long createTime = randomNonNegativeLong();
        final AtomicReference<Exception> exception = new AtomicReference<>();
        final CountDownLatch latch = new CountDownLatch(1);
        ActionListener<EnrichPolicyExecutionTask.Status> listener = createTestListener(latch, exception::set);
        EnrichPolicyRunner enrichPolicyRunner = createPolicyRunner(policyName, policy, listener, createTime);

        logger.info("Starting policy run");
        enrichPolicyRunner.run();
        latch.await();
        if (exception.get() != null) {
            Exception thrown = exception.get();
            assertThat(thrown, instanceOf(ElasticsearchException.class));
            assertThat(thrown.getMessage(), containsString("Enrich policy execution for [" + policyName +
                "] failed while validating field mappings for index [" + sourceIndex + "]"));
            assertThat(thrown.getCause().getMessage(), containsString("Could not traverse mapping to field [nesting.field2]. " +
                "The [nesting] field must be regular object but was [nested]."));
        } else {
            fail("Expected exception but nothing was thrown");
        }
    }

    public void testRunnerObjectSourceMapping() throws Exception {
        final String sourceIndex = "source-index";
        XContentBuilder mappingBuilder = JsonXContent.contentBuilder();
        mappingBuilder.startObject()
            .startObject(MapperService.SINGLE_MAPPING_NAME)
                .startObject("properties")
                    .startObject("data")
                        .startObject("properties")
                            .startObject("field1")
                                .field("type", "keyword")
                            .endObject()
                            .startObject("field2")
                                .field("type", "integer")
                            .endObject()
                            .startObject("field3")
                                .field("type", "keyword")
                            .endObject()
                        .endObject()
                    .endObject()
                .endObject()
            .endObject()
            .endObject();
        CreateIndexResponse createResponse = client().admin().indices().create(new CreateIndexRequest(sourceIndex)
            .mapping(MapperService.SINGLE_MAPPING_NAME, mappingBuilder)).actionGet();
        assertTrue(createResponse.isAcknowledged());

        IndexResponse indexRequest = client().index(new IndexRequest()
            .index(sourceIndex)
            .id("id")
            .source(
                "{" +
                    "\"data\":{" +
                        "\"field1\":\"value1\"," +
                        "\"field2\":2," +
                        "\"field3\":\"ignored\"" +
                    "}" +
                "}",
                XContentType.JSON)
            .setRefreshPolicy(WriteRequest.RefreshPolicy.IMMEDIATE)
        ).actionGet();
        assertEquals(RestStatus.CREATED, indexRequest.status());

        SearchResponse sourceSearchResponse = client().search(
            new SearchRequest(sourceIndex)
                .source(SearchSourceBuilder.searchSource()
                    .query(QueryBuilders.matchAllQuery()))).actionGet();
        assertThat(sourceSearchResponse.getHits().getTotalHits().value, equalTo(1L));
        Map<String, Object> sourceDocMap = sourceSearchResponse.getHits().getAt(0).getSourceAsMap();
        assertNotNull(sourceDocMap);
        Map<?, ?> dataField = ((Map<?, ?>) sourceDocMap.get("data"));
        assertNotNull(dataField);
        assertThat(dataField.get("field1"), is(equalTo("value1")));
        assertThat(dataField.get("field2"), is(equalTo(2)));
        assertThat(dataField.get("field3"), is(equalTo("ignored")));

        String policyName = "test1";
        List<String> enrichFields = List.of("data.field2", "missingField");
        EnrichPolicy policy = new EnrichPolicy(EnrichPolicy.MATCH_TYPE, null, List.of(sourceIndex), "data.field1", enrichFields);

        final long createTime = randomNonNegativeLong();
        final AtomicReference<Exception> exception = new AtomicReference<>();
        final CountDownLatch latch = new CountDownLatch(1);
        ActionListener<EnrichPolicyExecutionTask.Status> listener = createTestListener(latch, exception::set);
        EnrichPolicyRunner enrichPolicyRunner = createPolicyRunner(policyName, policy, listener, createTime);

        logger.info("Starting policy run");
        enrichPolicyRunner.run();
        latch.await();
        if (exception.get() != null) {
            throw exception.get();
        }

        // Validate Index definition
        String createdEnrichIndex = ".enrich-test1-" + createTime;
        GetIndexResponse enrichIndex = client().admin().indices().getIndex(new GetIndexRequest().indices(".enrich-test1")).actionGet();
        assertThat(enrichIndex.getIndices().length, equalTo(1));
        assertThat(enrichIndex.getIndices()[0], equalTo(createdEnrichIndex));
        Settings settings = enrichIndex.getSettings().get(createdEnrichIndex);
        assertNotNull(settings);
        assertThat(settings.get("index.auto_expand_replicas"), is(equalTo("0-all")));

        // Validate Mapping
        Map<String, Object> mapping = enrichIndex.getMappings().get(createdEnrichIndex).get("_doc").sourceAsMap();
        validateMappingMetadata(mapping, policyName, policy);
        assertThat(mapping.get("dynamic"), is("false"));
        Map<?, ?> properties = (Map<?, ?>) mapping.get("properties");
        assertNotNull(properties);
        assertThat(properties.size(), is(equalTo(1)));
        Map<?, ?> data = (Map<?, ?>) properties.get("data");
        assertNotNull(data);
        assertThat(data.size(), is(equalTo(1)));
        Map<?, ?> dataProperties = (Map<?, ?>) data.get("properties");
        assertNotNull(dataProperties);
        assertThat(dataProperties.size(), is(equalTo(1)));
        Map<?, ?> field1 = (Map<?, ?>) dataProperties.get("field1");
        assertNotNull(field1);
        assertThat(field1.get("type"), is(equalTo("keyword")));
        assertThat(field1.get("doc_values"), is(false));

        SearchResponse enrichSearchResponse = client().search(
            new SearchRequest(".enrich-test1")
                .source(SearchSourceBuilder.searchSource()
                    .query(QueryBuilders.matchAllQuery()))).actionGet();

        assertThat(enrichSearchResponse.getHits().getTotalHits().value, equalTo(1L));
        Map<String, Object> enrichDocument = enrichSearchResponse.getHits().iterator().next().getSourceAsMap();
        assertNotNull(enrichDocument);
        assertThat(enrichDocument.size(), is(equalTo(1)));
        Map<?, ?> resultDataField = ((Map<?, ?>) enrichDocument.get("data"));
        assertNotNull(resultDataField);
        assertThat(resultDataField.size(), is(equalTo(2)));
        assertThat(resultDataField.get("field1"), is(equalTo("value1")));
        assertThat(resultDataField.get("field2"), is(equalTo(2)));
        assertNull(resultDataField.get("field3"));

        // Validate segments
        validateSegments(createdEnrichIndex, 1);

        // Validate Index is read only
        ensureEnrichIndexIsReadOnly(createdEnrichIndex);
    }

    public void testRunnerExplicitObjectSourceMapping() throws Exception {
        final String sourceIndex = "source-index";
        XContentBuilder mappingBuilder = JsonXContent.contentBuilder();
        mappingBuilder.startObject()
            .startObject(MapperService.SINGLE_MAPPING_NAME)
                .startObject("properties")
                    .startObject("data")
                        .field("type", "object")
                        .startObject("properties")
                            .startObject("field1")
                                .field("type", "keyword")
                            .endObject()
                            .startObject("field2")
                                .field("type", "integer")
                            .endObject()
                            .startObject("field3")
                                .field("type", "keyword")
                            .endObject()
                        .endObject()
                    .endObject()
                .endObject()
            .endObject()
            .endObject();
        CreateIndexResponse createResponse = client().admin().indices().create(new CreateIndexRequest(sourceIndex)
            .mapping(MapperService.SINGLE_MAPPING_NAME, mappingBuilder)).actionGet();
        assertTrue(createResponse.isAcknowledged());

        IndexResponse indexRequest = client().index(new IndexRequest()
            .index(sourceIndex)
            .id("id")
            .source(
                "{" +
                    "\"data\":{" +
                        "\"field1\":\"value1\"," +
                        "\"field2\":2," +
                        "\"field3\":\"ignored\"" +
                    "}" +
                "}",
                XContentType.JSON)
            .setRefreshPolicy(WriteRequest.RefreshPolicy.IMMEDIATE)
        ).actionGet();
        assertEquals(RestStatus.CREATED, indexRequest.status());

        SearchResponse sourceSearchResponse = client().search(
            new SearchRequest(sourceIndex)
                .source(SearchSourceBuilder.searchSource()
                    .query(QueryBuilders.matchAllQuery()))).actionGet();
        assertThat(sourceSearchResponse.getHits().getTotalHits().value, equalTo(1L));
        Map<String, Object> sourceDocMap = sourceSearchResponse.getHits().getAt(0).getSourceAsMap();
        assertNotNull(sourceDocMap);
        Map<?, ?> dataField = ((Map<?, ?>) sourceDocMap.get("data"));
        assertNotNull(dataField);
        assertThat(dataField.get("field1"), is(equalTo("value1")));
        assertThat(dataField.get("field2"), is(equalTo(2)));
        assertThat(dataField.get("field3"), is(equalTo("ignored")));

        String policyName = "test1";
        List<String> enrichFields = List.of("data.field2", "missingField");
        EnrichPolicy policy = new EnrichPolicy(EnrichPolicy.MATCH_TYPE, null, List.of(sourceIndex), "data.field1", enrichFields);

        final long createTime = randomNonNegativeLong();
        final AtomicReference<Exception> exception = new AtomicReference<>();
        final CountDownLatch latch = new CountDownLatch(1);
        ActionListener<EnrichPolicyExecutionTask.Status> listener = createTestListener(latch, exception::set);
        EnrichPolicyRunner enrichPolicyRunner = createPolicyRunner(policyName, policy, listener, createTime);

        logger.info("Starting policy run");
        enrichPolicyRunner.run();
        latch.await();
        if (exception.get() != null) {
            throw exception.get();
        }

        // Validate Index definition
        String createdEnrichIndex = ".enrich-test1-" + createTime;
        GetIndexResponse enrichIndex = client().admin().indices().getIndex(new GetIndexRequest().indices(".enrich-test1")).actionGet();
        assertThat(enrichIndex.getIndices().length, equalTo(1));
        assertThat(enrichIndex.getIndices()[0], equalTo(createdEnrichIndex));
        Settings settings = enrichIndex.getSettings().get(createdEnrichIndex);
        assertNotNull(settings);
        assertThat(settings.get("index.auto_expand_replicas"), is(equalTo("0-all")));

        // Validate Mapping
        Map<String, Object> mapping = enrichIndex.getMappings().get(createdEnrichIndex).get("_doc").sourceAsMap();
        validateMappingMetadata(mapping, policyName, policy);
        assertThat(mapping.get("dynamic"), is("false"));
        Map<?, ?> properties = (Map<?, ?>) mapping.get("properties");
        assertNotNull(properties);
        assertThat(properties.size(), is(equalTo(1)));
        Map<?, ?> data = (Map<?, ?>) properties.get("data");
        assertNotNull(data);
        assertThat(data.size(), is(equalTo(1)));
        Map<?, ?> dataProperties = (Map<?, ?>) data.get("properties");
        assertNotNull(dataProperties);
        assertThat(dataProperties.size(), is(equalTo(1)));
        Map<?, ?> field1 = (Map<?, ?>) dataProperties.get("field1");
        assertNotNull(field1);
        assertThat(field1.get("type"), is(equalTo("keyword")));
        assertThat(field1.get("doc_values"), is(false));

        SearchResponse enrichSearchResponse = client().search(
            new SearchRequest(".enrich-test1")
                .source(SearchSourceBuilder.searchSource()
                    .query(QueryBuilders.matchAllQuery()))).actionGet();

        assertThat(enrichSearchResponse.getHits().getTotalHits().value, equalTo(1L));
        Map<String, Object> enrichDocument = enrichSearchResponse.getHits().iterator().next().getSourceAsMap();
        assertNotNull(enrichDocument);
        assertThat(enrichDocument.size(), is(equalTo(1)));
        Map<?, ?> resultDataField = ((Map<?, ?>) enrichDocument.get("data"));
        assertNotNull(resultDataField);
        assertThat(resultDataField.size(), is(equalTo(2)));
        assertThat(resultDataField.get("field1"), is(equalTo("value1")));
        assertThat(resultDataField.get("field2"), is(equalTo(2)));
        assertNull(resultDataField.get("field3"));

        // Validate segments
        validateSegments(createdEnrichIndex, 1);

        // Validate Index is read only
        ensureEnrichIndexIsReadOnly(createdEnrichIndex);
    }

    public void testRunnerTwoObjectLevelsSourceMapping() throws Exception {
        final String sourceIndex = "source-index";
        XContentBuilder mappingBuilder = JsonXContent.contentBuilder();
        mappingBuilder.startObject()
            .startObject(MapperService.SINGLE_MAPPING_NAME)
                .startObject("properties")
                    .startObject("data")
                        .startObject("properties")
                            .startObject("fields")
                                .startObject("properties")
                                    .startObject("field1")
                                        .field("type", "keyword")
                                    .endObject()
                                    .startObject("field2")
                                        .field("type", "integer")
                                    .endObject()
                                    .startObject("field3")
                                        .field("type", "keyword")
                                    .endObject()
                                .endObject()
                            .endObject()
                        .endObject()
                    .endObject()
                .endObject()
            .endObject()
            .endObject();
        CreateIndexResponse createResponse = client().admin().indices().create(new CreateIndexRequest(sourceIndex)
            .mapping(MapperService.SINGLE_MAPPING_NAME, mappingBuilder)).actionGet();
        assertTrue(createResponse.isAcknowledged());

        IndexResponse indexRequest = client().index(new IndexRequest()
            .index(sourceIndex)
            .id("id")
            .source(
                "{" +
                    "\"data\":{" +
                        "\"fields\":{" +
                            "\"field1\":\"value1\"," +
                            "\"field2\":2," +
                            "\"field3\":\"ignored\"" +
                        "}" +
                    "}" +
                "}",
                XContentType.JSON)
            .setRefreshPolicy(WriteRequest.RefreshPolicy.IMMEDIATE)
        ).actionGet();
        assertEquals(RestStatus.CREATED, indexRequest.status());

        SearchResponse sourceSearchResponse = client().search(
            new SearchRequest(sourceIndex)
                .source(SearchSourceBuilder.searchSource()
                    .query(QueryBuilders.matchAllQuery()))).actionGet();
        assertThat(sourceSearchResponse.getHits().getTotalHits().value, equalTo(1L));
        Map<String, Object> sourceDocMap = sourceSearchResponse.getHits().getAt(0).getSourceAsMap();
        assertNotNull(sourceDocMap);
        Map<?, ?> dataField = ((Map<?, ?>) sourceDocMap.get("data"));
        assertNotNull(dataField);
        Map<?, ?> fieldsField = ((Map<?, ?>) dataField.get("fields"));
        assertNotNull(fieldsField);
        assertThat(fieldsField.get("field1"), is(equalTo("value1")));
        assertThat(fieldsField.get("field2"), is(equalTo(2)));
        assertThat(fieldsField.get("field3"), is(equalTo("ignored")));

        String policyName = "test1";
        List<String> enrichFields = List.of("data.fields.field2", "missingField");
        EnrichPolicy policy = new EnrichPolicy(EnrichPolicy.MATCH_TYPE, null, List.of(sourceIndex), "data.fields.field1",
            enrichFields);

        final long createTime = randomNonNegativeLong();
        final AtomicReference<Exception> exception = new AtomicReference<>();
        final CountDownLatch latch = new CountDownLatch(1);
        ActionListener<EnrichPolicyExecutionTask.Status> listener = createTestListener(latch, exception::set);
        EnrichPolicyRunner enrichPolicyRunner = createPolicyRunner(policyName, policy, listener, createTime);

        logger.info("Starting policy run");
        enrichPolicyRunner.run();
        latch.await();
        if (exception.get() != null) {
            throw exception.get();
        }

        // Validate Index definition
        String createdEnrichIndex = ".enrich-test1-" + createTime;
        GetIndexResponse enrichIndex = client().admin().indices().getIndex(new GetIndexRequest().indices(".enrich-test1")).actionGet();
        assertThat(enrichIndex.getIndices().length, equalTo(1));
        assertThat(enrichIndex.getIndices()[0], equalTo(createdEnrichIndex));
        Settings settings = enrichIndex.getSettings().get(createdEnrichIndex);
        assertNotNull(settings);
        assertThat(settings.get("index.auto_expand_replicas"), is(equalTo("0-all")));

        // Validate Mapping
        Map<String, Object> mapping = enrichIndex.getMappings().get(createdEnrichIndex).get("_doc").sourceAsMap();
        validateMappingMetadata(mapping, policyName, policy);
        assertThat(mapping.get("dynamic"), is("false"));
        Map<?, ?> properties = (Map<?, ?>) mapping.get("properties");
        assertNotNull(properties);
        assertThat(properties.size(), is(equalTo(1)));
        Map<?, ?> data = (Map<?, ?>) properties.get("data");
        assertNotNull(data);
        assertThat(data.size(), is(equalTo(1)));
        Map<?, ?> dataProperties = (Map<?, ?>) data.get("properties");
        assertNotNull(dataProperties);
        assertThat(dataProperties.size(), is(equalTo(1)));
        Map<?, ?> fields = (Map<?, ?>) dataProperties.get("fields");
        assertNotNull(fields);
        assertThat(fields.size(), is(equalTo(1)));
        Map<?, ?> fieldsProperties = (Map<?, ?>) fields.get("properties");
        assertNotNull(fieldsProperties);
        assertThat(fieldsProperties.size(), is(equalTo(1)));
        Map<?, ?> field1 = (Map<?, ?>) fieldsProperties.get("field1");
        assertNotNull(field1);
        assertThat(field1.get("type"), is(equalTo("keyword")));
        assertThat(field1.get("doc_values"), is(false));

        SearchResponse enrichSearchResponse = client().search(
            new SearchRequest(".enrich-test1")
                .source(SearchSourceBuilder.searchSource()
                    .query(QueryBuilders.matchAllQuery()))).actionGet();

        assertThat(enrichSearchResponse.getHits().getTotalHits().value, equalTo(1L));
        Map<String, Object> enrichDocument = enrichSearchResponse.getHits().iterator().next().getSourceAsMap();
        assertNotNull(enrichDocument);
        assertThat(enrichDocument.size(), is(equalTo(1)));
        Map<?, ?> resultDataField = ((Map<?, ?>) enrichDocument.get("data"));
        assertNotNull(resultDataField);
        Map<?, ?> resultFieldsField = ((Map<?, ?>) resultDataField.get("fields"));
        assertNotNull(resultFieldsField);
        assertThat(resultFieldsField.size(), is(equalTo(2)));
        assertThat(resultFieldsField.get("field1"), is(equalTo("value1")));
        assertThat(resultFieldsField.get("field2"), is(equalTo(2)));
        assertNull(resultFieldsField.get("field3"));

        // Validate segments
        validateSegments(createdEnrichIndex, 1);

        // Validate Index is read only
        ensureEnrichIndexIsReadOnly(createdEnrichIndex);
    }

    public void testRunnerDottedKeyNameSourceMapping() throws Exception {
        final String sourceIndex = "source-index";
        XContentBuilder mappingBuilder = JsonXContent.contentBuilder();
        mappingBuilder.startObject()
            .startObject(MapperService.SINGLE_MAPPING_NAME)
                .startObject("properties")
                    .startObject("data.field1")
                        .field("type", "keyword")
                    .endObject()
                    .startObject("data.field2")
                        .field("type", "integer")
                    .endObject()
                    .startObject("data.field3")
                        .field("type", "keyword")
                    .endObject()
                .endObject()
            .endObject()
            .endObject();
        CreateIndexResponse createResponse = client().admin().indices().create(new CreateIndexRequest(sourceIndex)
            .mapping(MapperService.SINGLE_MAPPING_NAME, mappingBuilder)).actionGet();
        assertTrue(createResponse.isAcknowledged());

        IndexResponse indexRequest = client().index(new IndexRequest()
            .index(sourceIndex)
            .id("id")
            .source(
                "{" +
                    "\"data.field1\":\"value1\"," +
                    "\"data.field2\":2," +
                    "\"data.field3\":\"ignored\"" +
                "}",
                XContentType.JSON)
            .setRefreshPolicy(WriteRequest.RefreshPolicy.IMMEDIATE)
        ).actionGet();
        assertEquals(RestStatus.CREATED, indexRequest.status());

        SearchResponse sourceSearchResponse = client().search(
            new SearchRequest(sourceIndex)
                .source(SearchSourceBuilder.searchSource()
                    .query(QueryBuilders.matchAllQuery()))).actionGet();
        assertThat(sourceSearchResponse.getHits().getTotalHits().value, equalTo(1L));
        Map<String, Object> sourceDocMap = sourceSearchResponse.getHits().getAt(0).getSourceAsMap();
        assertNotNull(sourceDocMap);
        assertThat(sourceDocMap.get("data.field1"), is(equalTo("value1")));
        assertThat(sourceDocMap.get("data.field2"), is(equalTo(2)));
        assertThat(sourceDocMap.get("data.field3"), is(equalTo("ignored")));

        String policyName = "test1";
        List<String> enrichFields = List.of("data.field2", "missingField");
        EnrichPolicy policy = new EnrichPolicy(EnrichPolicy.MATCH_TYPE, null, List.of(sourceIndex), "data.field1", enrichFields);

        final long createTime = randomNonNegativeLong();
        final AtomicReference<Exception> exception = new AtomicReference<>();
        final CountDownLatch latch = new CountDownLatch(1);
        ActionListener<EnrichPolicyExecutionTask.Status> listener = createTestListener(latch, exception::set);
        EnrichPolicyRunner enrichPolicyRunner = createPolicyRunner(policyName, policy, listener, createTime);

        logger.info("Starting policy run");
        enrichPolicyRunner.run();
        latch.await();
        if (exception.get() != null) {
            throw exception.get();
        }

        // Validate Index definition
        String createdEnrichIndex = ".enrich-test1-" + createTime;
        GetIndexResponse enrichIndex = client().admin().indices().getIndex(new GetIndexRequest().indices(".enrich-test1")).actionGet();
        assertThat(enrichIndex.getIndices().length, equalTo(1));
        assertThat(enrichIndex.getIndices()[0], equalTo(createdEnrichIndex));
        Settings settings = enrichIndex.getSettings().get(createdEnrichIndex);
        assertNotNull(settings);
        assertThat(settings.get("index.auto_expand_replicas"), is(equalTo("0-all")));

        // Validate Mapping
        Map<String, Object> mapping = enrichIndex.getMappings().get(createdEnrichIndex).get("_doc").sourceAsMap();
        validateMappingMetadata(mapping, policyName, policy);
        assertThat(mapping.get("dynamic"), is("false"));
        Map<?, ?> properties = (Map<?, ?>) mapping.get("properties");
        assertNotNull(properties);
        assertThat(properties.size(), is(equalTo(1)));
        Map<?, ?> data = (Map<?, ?>) properties.get("data");
        assertNotNull(data);
        assertThat(data.size(), is(equalTo(1)));
        Map<?, ?> dataProperties = (Map<?, ?>) data.get("properties");
        assertNotNull(dataProperties);
        assertThat(dataProperties.size(), is(equalTo(1)));
        Map<?, ?> field1 = (Map<?, ?>) dataProperties.get("field1");
        assertNotNull(field1);
        assertThat(field1.get("type"), is(equalTo("keyword")));
        assertThat(field1.get("doc_values"), is(false));

        SearchResponse enrichSearchResponse = client().search(
            new SearchRequest(".enrich-test1")
                .source(SearchSourceBuilder.searchSource()
                    .query(QueryBuilders.matchAllQuery()))).actionGet();

        assertThat(enrichSearchResponse.getHits().getTotalHits().value, equalTo(1L));
        Map<String, Object> enrichDocument = enrichSearchResponse.getHits().iterator().next().getSourceAsMap();
        assertNotNull(enrichDocument);
        assertThat(enrichDocument.size(), is(equalTo(2)));
        assertThat(enrichDocument.get("data.field1"), is(equalTo("value1")));
        assertThat(enrichDocument.get("data.field2"), is(equalTo(2)));
        assertNull(enrichDocument.get("data.field3"));

        // Validate segments
        validateSegments(createdEnrichIndex, 1);

        // Validate Index is read only
        ensureEnrichIndexIsReadOnly(createdEnrichIndex);
    }

<<<<<<< HEAD
    private EnrichPolicyRunner createPolicyRunner(String policyName, EnrichPolicy policy,
                                                  ActionListener<EnrichPolicyExecutionTask.Status> listener, Long createTime) {
        ClusterService clusterService = getInstanceFromNode(ClusterService.class);
        IndexNameExpressionResolver resolver = getInstanceFromNode(IndexNameExpressionResolver.class);
        Task asyncTask = testTaskManager.register("enrich", "policy_execution", new TaskAwareRequest() {
            @Override
            public void setParentTask(TaskId taskId) {}

            @Override
            public TaskId getParentTask() {
                return TaskId.EMPTY_TASK_ID;
            }

            @Override
            public Task createTask(long id, String type, String action, TaskId parentTaskId, Map<String, String> headers) {
                return new EnrichPolicyExecutionTask(id, type, action, getDescription(), parentTaskId, headers);
            }

            @Override
            public String getDescription() {
                return policyName;
            }
        });
        EnrichPolicyExecutionTask task = ((EnrichPolicyExecutionTask) asyncTask);
        // The executor would wrap the listener in order to clean up the task in the
        // task manager, but we're just testing the runner, so we make sure to clean
        // up after ourselves.
        ActionListener<EnrichPolicyExecutionTask.Status> wrappedListener = new ActionListener<>() {
            @Override
            public void onResponse(EnrichPolicyExecutionTask.Status policyExecutionResult) {
                testTaskManager.unregister(task);
                listener.onResponse(policyExecutionResult);
            }

            @Override
            public void onFailure(Exception e) {
                testTaskManager.unregister(task);
                listener.onFailure(e);
            }
        };
        return new EnrichPolicyRunner(policyName, policy, task, wrappedListener, clusterService, client(), resolver, () -> createTime,
            randomIntBetween(1, 10000));
=======
    public void testRunnerWithForceMergeRetry() throws Exception {
        final String sourceIndex = "source-index";
        IndexResponse indexRequest = client().index(new IndexRequest()
            .index(sourceIndex)
            .id("id")
            .source(
                "{" +
                    "\"field1\":\"value1\"," +
                    "\"field2\":2," +
                    "\"field3\":\"ignored\"," +
                    "\"field4\":\"ignored\"," +
                    "\"field5\":\"value5\"" +
                "}",
                XContentType.JSON)
            .setRefreshPolicy(WriteRequest.RefreshPolicy.IMMEDIATE)
        ).actionGet();
        assertEquals(RestStatus.CREATED, indexRequest.status());

        SearchResponse sourceSearchResponse = client().search(
            new SearchRequest(sourceIndex)
                .source(SearchSourceBuilder.searchSource()
                    .query(QueryBuilders.matchAllQuery()))).actionGet();
        assertThat(sourceSearchResponse.getHits().getTotalHits().value, equalTo(1L));
        Map<String, Object> sourceDocMap = sourceSearchResponse.getHits().getAt(0).getSourceAsMap();
        assertNotNull(sourceDocMap);
        assertThat(sourceDocMap.get("field1"), is(equalTo("value1")));
        assertThat(sourceDocMap.get("field2"), is(equalTo(2)));
        assertThat(sourceDocMap.get("field3"), is(equalTo("ignored")));
        assertThat(sourceDocMap.get("field4"), is(equalTo("ignored")));
        assertThat(sourceDocMap.get("field5"), is(equalTo("value5")));

        List<String> enrichFields = List.of("field2", "field5");
        EnrichPolicy policy = new EnrichPolicy(EnrichPolicy.MATCH_TYPE, null, List.of(sourceIndex), "field1", enrichFields);
        String policyName = "test1";

        final long createTime = randomNonNegativeLong();
        String createdEnrichIndex = ".enrich-test1-" + createTime;
        final AtomicReference<Exception> exception = new AtomicReference<>();
        final CountDownLatch latch = new CountDownLatch(1);
        ActionListener<PolicyExecutionResult> listener = createTestListener(latch, exception::set);
        ClusterService clusterService = getInstanceFromNode(ClusterService.class);
        IndexNameExpressionResolver resolver = getInstanceFromNode(IndexNameExpressionResolver.class);
        AtomicInteger forceMergeAttempts = new AtomicInteger(0);
        final XContentBuilder unmergedDocument = SmileXContent.contentBuilder()
            .startObject().field("field1", "value1.1").field("field2", 2).field("field5", "value5").endObject();
        EnrichPolicyRunner enrichPolicyRunner = new EnrichPolicyRunner(policyName, policy, listener, clusterService, client(), resolver,
            () -> createTime, randomIntBetween(1, 10000), randomIntBetween(3, 10)) {
            @Override
            protected void ensureSingleSegment(String destinationIndexName, int attempt) {
                forceMergeAttempts.incrementAndGet();
                if (attempt == 1) {
                    // Put and flush a document to increase the number of segments, simulating not
                    // all segments were merged on the first try.
                    IndexResponse indexRequest = client().index(new IndexRequest()
                        .index(createdEnrichIndex)
                        .source(unmergedDocument)
                        .setRefreshPolicy(WriteRequest.RefreshPolicy.IMMEDIATE)
                    ).actionGet();
                    assertEquals(RestStatus.CREATED, indexRequest.status());
                }
                super.ensureSingleSegment(destinationIndexName, attempt);
            }
        };

        logger.info("Starting policy run");
        enrichPolicyRunner.run();
        latch.await();
        if (exception.get() != null) {
            throw exception.get();
        }

        // Validate number of force merges
        assertThat(forceMergeAttempts.get(), equalTo(2));

        // Validate Index definition
        GetIndexResponse enrichIndex = client().admin().indices().getIndex(new GetIndexRequest().indices(".enrich-test1")).actionGet();
        assertThat(enrichIndex.getIndices().length, equalTo(1));
        assertThat(enrichIndex.getIndices()[0], equalTo(createdEnrichIndex));
        Settings settings = enrichIndex.getSettings().get(createdEnrichIndex);
        assertNotNull(settings);
        assertThat(settings.get("index.auto_expand_replicas"), is(equalTo("0-all")));

        // Validate Mapping
        Map<String, Object> mapping = enrichIndex.getMappings().get(createdEnrichIndex).get("_doc").sourceAsMap();
        validateMappingMetadata(mapping, policyName, policy);
        assertThat(mapping.get("dynamic"), is("false"));
        Map<?, ?> properties = (Map<?, ?>) mapping.get("properties");
        assertNotNull(properties);
        assertThat(properties.size(), is(equalTo(1)));
        Map<?, ?> field1 = (Map<?, ?>) properties.get("field1");
        assertNotNull(field1);
        assertThat(field1.get("type"), is(equalTo("keyword")));
        assertThat(field1.get("doc_values"), is(false));

        // Validate document structure
        SearchResponse allEnrichDocs = client().search(
            new SearchRequest(".enrich-test1")
                .source(SearchSourceBuilder.searchSource()
                    .query(QueryBuilders.matchAllQuery()))).actionGet();
        assertThat(allEnrichDocs.getHits().getTotalHits().value, equalTo(2L));
        for (String keyValue : List.of("value1", "value1.1")) {
            SearchResponse enrichSearchResponse = client().search(
                new SearchRequest(".enrich-test1")
                    .source(SearchSourceBuilder.searchSource()
                        .query(QueryBuilders.matchQuery("field1", keyValue)))).actionGet();

            assertThat(enrichSearchResponse.getHits().getTotalHits().value, equalTo(1L));
            Map<String, Object> enrichDocument = enrichSearchResponse.getHits().iterator().next().getSourceAsMap();
            assertNotNull(enrichDocument);
            assertThat(enrichDocument.size(), is(equalTo(3)));
            assertThat(enrichDocument.get("field1"), is(equalTo(keyValue)));
            assertThat(enrichDocument.get("field2"), is(equalTo(2)));
            assertThat(enrichDocument.get("field5"), is(equalTo("value5")));
        }

        // Validate segments
        validateSegments(createdEnrichIndex, 2);

        // Validate Index is read only
        ensureEnrichIndexIsReadOnly(createdEnrichIndex);
    }

    private EnrichPolicyRunner createPolicyRunner(String policyName, EnrichPolicy policy, ActionListener<PolicyExecutionResult> listener,
                                                  Long createTime) {
        ClusterService clusterService = getInstanceFromNode(ClusterService.class);
        IndexNameExpressionResolver resolver = getInstanceFromNode(IndexNameExpressionResolver.class);
        return new EnrichPolicyRunner(policyName, policy, listener, clusterService, client(), resolver, () -> createTime,
            randomIntBetween(1, 10000), randomIntBetween(1, 10));
>>>>>>> 3eb07f50
    }

    private ActionListener<EnrichPolicyExecutionTask.Status> createTestListener(final CountDownLatch latch,
                                                                     final Consumer<Exception> exceptionConsumer) {
        return new LatchedActionListener<>(ActionListener.wrap((r) -> logger.info("Run complete"), exceptionConsumer), latch);
    }

    private void validateMappingMetadata(Map<?, ?> mapping, String policyName, EnrichPolicy policy) {
        Object metadata = mapping.get("_meta");
        assertThat(metadata, is(notNullValue()));
        Map<?, ?> metadataMap = (Map<?, ?>) metadata;
        assertThat(metadataMap.get(EnrichPolicyRunner.ENRICH_README_FIELD_NAME), equalTo(EnrichPolicyRunner.ENRICH_INDEX_README_TEXT));
        assertThat(metadataMap.get(EnrichPolicyRunner.ENRICH_POLICY_NAME_FIELD_NAME), equalTo(policyName));
        assertThat(metadataMap.get(EnrichPolicyRunner.ENRICH_MATCH_FIELD_NAME), equalTo(policy.getMatchField()));
        assertThat(metadataMap.get(EnrichPolicyRunner.ENRICH_POLICY_TYPE_FIELD_NAME), equalTo(policy.getType()));
    }

    private void validateSegments(String createdEnrichIndex, int expectedDocs) {
        IndicesSegmentResponse indicesSegmentResponse = client().admin().indices()
            .segments(new IndicesSegmentsRequest(createdEnrichIndex)).actionGet();
        IndexSegments indexSegments = indicesSegmentResponse.getIndices().get(createdEnrichIndex);
        assertNotNull(indexSegments);
        assertThat(indexSegments.getShards().size(), is(equalTo(1)));
        IndexShardSegments shardSegments = indexSegments.getShards().get(0);
        assertNotNull(shardSegments);
        assertThat(shardSegments.getShards().length, is(equalTo(1)));
        ShardSegments shard = shardSegments.getShards()[0];
        assertThat(shard.getSegments().size(), is(equalTo(1)));
        Segment segment = shard.getSegments().iterator().next();
        assertThat(segment.getNumDocs(), is(equalTo(expectedDocs)));
    }

    private void ensureEnrichIndexIsReadOnly(String createdEnrichIndex) {
        ElasticsearchException expected = expectThrows(ElasticsearchException.class, () -> client().index(new IndexRequest()
            .index(createdEnrichIndex)
            .id(randomAlphaOfLength(10))
            .source(Map.of(randomAlphaOfLength(6), randomAlphaOfLength(10)))).actionGet());

        assertThat(expected.getMessage(), containsString("index [" + createdEnrichIndex +
            "] blocked by: [FORBIDDEN/8/index write (api)]"));
    }
}<|MERGE_RESOLUTION|>--- conflicted
+++ resolved
@@ -10,11 +10,8 @@
 import java.util.List;
 import java.util.Map;
 import java.util.concurrent.CountDownLatch;
-<<<<<<< HEAD
 import java.util.concurrent.TimeUnit;
-=======
 import java.util.concurrent.atomic.AtomicInteger;
->>>>>>> 3eb07f50
 import java.util.concurrent.atomic.AtomicReference;
 import java.util.function.Consumer;
 
@@ -213,7 +210,7 @@
         final long createTime = randomNonNegativeLong();
         final AtomicReference<Exception> exception = new AtomicReference<>();
         final CountDownLatch latch = new CountDownLatch(1);
-        ActionListener<PolicyExecutionResult> listener = createTestListener(latch, exception::set);
+        ActionListener<EnrichPolicyExecutionTask.Status> listener = createTestListener(latch, exception::set);
         EnrichPolicyRunner enrichPolicyRunner = createPolicyRunner(policyName, policy, listener, createTime);
 
         logger.info("Starting policy run");
@@ -1222,50 +1219,6 @@
         ensureEnrichIndexIsReadOnly(createdEnrichIndex);
     }
 
-<<<<<<< HEAD
-    private EnrichPolicyRunner createPolicyRunner(String policyName, EnrichPolicy policy,
-                                                  ActionListener<EnrichPolicyExecutionTask.Status> listener, Long createTime) {
-        ClusterService clusterService = getInstanceFromNode(ClusterService.class);
-        IndexNameExpressionResolver resolver = getInstanceFromNode(IndexNameExpressionResolver.class);
-        Task asyncTask = testTaskManager.register("enrich", "policy_execution", new TaskAwareRequest() {
-            @Override
-            public void setParentTask(TaskId taskId) {}
-
-            @Override
-            public TaskId getParentTask() {
-                return TaskId.EMPTY_TASK_ID;
-            }
-
-            @Override
-            public Task createTask(long id, String type, String action, TaskId parentTaskId, Map<String, String> headers) {
-                return new EnrichPolicyExecutionTask(id, type, action, getDescription(), parentTaskId, headers);
-            }
-
-            @Override
-            public String getDescription() {
-                return policyName;
-            }
-        });
-        EnrichPolicyExecutionTask task = ((EnrichPolicyExecutionTask) asyncTask);
-        // The executor would wrap the listener in order to clean up the task in the
-        // task manager, but we're just testing the runner, so we make sure to clean
-        // up after ourselves.
-        ActionListener<EnrichPolicyExecutionTask.Status> wrappedListener = new ActionListener<>() {
-            @Override
-            public void onResponse(EnrichPolicyExecutionTask.Status policyExecutionResult) {
-                testTaskManager.unregister(task);
-                listener.onResponse(policyExecutionResult);
-            }
-
-            @Override
-            public void onFailure(Exception e) {
-                testTaskManager.unregister(task);
-                listener.onFailure(e);
-            }
-        };
-        return new EnrichPolicyRunner(policyName, policy, task, wrappedListener, clusterService, client(), resolver, () -> createTime,
-            randomIntBetween(1, 10000));
-=======
     public void testRunnerWithForceMergeRetry() throws Exception {
         final String sourceIndex = "source-index";
         IndexResponse indexRequest = client().index(new IndexRequest()
@@ -1305,14 +1258,50 @@
         String createdEnrichIndex = ".enrich-test1-" + createTime;
         final AtomicReference<Exception> exception = new AtomicReference<>();
         final CountDownLatch latch = new CountDownLatch(1);
-        ActionListener<PolicyExecutionResult> listener = createTestListener(latch, exception::set);
+        ActionListener<EnrichPolicyExecutionTask.Status> listener = createTestListener(latch, exception::set);
         ClusterService clusterService = getInstanceFromNode(ClusterService.class);
         IndexNameExpressionResolver resolver = getInstanceFromNode(IndexNameExpressionResolver.class);
+        Task asyncTask = testTaskManager.register("enrich", "policy_execution", new TaskAwareRequest() {
+            @Override
+            public void setParentTask(TaskId taskId) {}
+
+            @Override
+            public TaskId getParentTask() {
+                return TaskId.EMPTY_TASK_ID;
+            }
+
+            @Override
+            public Task createTask(long id, String type, String action, TaskId parentTaskId, Map<String, String> headers) {
+                return new EnrichPolicyExecutionTask(id, type, action, getDescription(), parentTaskId, headers);
+            }
+
+            @Override
+            public String getDescription() {
+                return policyName;
+            }
+        });
+        EnrichPolicyExecutionTask task = ((EnrichPolicyExecutionTask) asyncTask);
+        // The executor would wrap the listener in order to clean up the task in the
+        // task manager, but we're just testing the runner, so we make sure to clean
+        // up after ourselves.
+        ActionListener<EnrichPolicyExecutionTask.Status> wrappedListener = new ActionListener<>() {
+            @Override
+            public void onResponse(EnrichPolicyExecutionTask.Status policyExecutionResult) {
+                testTaskManager.unregister(task);
+                listener.onResponse(policyExecutionResult);
+            }
+
+            @Override
+            public void onFailure(Exception e) {
+                testTaskManager.unregister(task);
+                listener.onFailure(e);
+            }
+        };
         AtomicInteger forceMergeAttempts = new AtomicInteger(0);
         final XContentBuilder unmergedDocument = SmileXContent.contentBuilder()
             .startObject().field("field1", "value1.1").field("field2", 2).field("field5", "value5").endObject();
-        EnrichPolicyRunner enrichPolicyRunner = new EnrichPolicyRunner(policyName, policy, listener, clusterService, client(), resolver,
-            () -> createTime, randomIntBetween(1, 10000), randomIntBetween(3, 10)) {
+        EnrichPolicyRunner enrichPolicyRunner = new EnrichPolicyRunner(policyName, policy, task, wrappedListener, clusterService, client(),
+            resolver, () -> createTime, randomIntBetween(1, 10000), randomIntBetween(3, 10)) {
             @Override
             protected void ensureSingleSegment(String destinationIndexName, int attempt) {
                 forceMergeAttempts.incrementAndGet();
@@ -1388,13 +1377,48 @@
         ensureEnrichIndexIsReadOnly(createdEnrichIndex);
     }
 
-    private EnrichPolicyRunner createPolicyRunner(String policyName, EnrichPolicy policy, ActionListener<PolicyExecutionResult> listener,
-                                                  Long createTime) {
+    private EnrichPolicyRunner createPolicyRunner(String policyName, EnrichPolicy policy,
+                                                  ActionListener<EnrichPolicyExecutionTask.Status> listener, Long createTime) {
         ClusterService clusterService = getInstanceFromNode(ClusterService.class);
         IndexNameExpressionResolver resolver = getInstanceFromNode(IndexNameExpressionResolver.class);
-        return new EnrichPolicyRunner(policyName, policy, listener, clusterService, client(), resolver, () -> createTime,
+        Task asyncTask = testTaskManager.register("enrich", "policy_execution", new TaskAwareRequest() {
+            @Override
+            public void setParentTask(TaskId taskId) {}
+
+            @Override
+            public TaskId getParentTask() {
+                return TaskId.EMPTY_TASK_ID;
+            }
+
+            @Override
+            public Task createTask(long id, String type, String action, TaskId parentTaskId, Map<String, String> headers) {
+                return new EnrichPolicyExecutionTask(id, type, action, getDescription(), parentTaskId, headers);
+            }
+
+            @Override
+            public String getDescription() {
+                return policyName;
+            }
+        });
+        EnrichPolicyExecutionTask task = ((EnrichPolicyExecutionTask) asyncTask);
+        // The executor would wrap the listener in order to clean up the task in the
+        // task manager, but we're just testing the runner, so we make sure to clean
+        // up after ourselves.
+        ActionListener<EnrichPolicyExecutionTask.Status> wrappedListener = new ActionListener<>() {
+            @Override
+            public void onResponse(EnrichPolicyExecutionTask.Status policyExecutionResult) {
+                testTaskManager.unregister(task);
+                listener.onResponse(policyExecutionResult);
+            }
+
+            @Override
+            public void onFailure(Exception e) {
+                testTaskManager.unregister(task);
+                listener.onFailure(e);
+            }
+        };
+        return new EnrichPolicyRunner(policyName, policy, task, wrappedListener, clusterService, client(), resolver, () -> createTime,
             randomIntBetween(1, 10000), randomIntBetween(1, 10));
->>>>>>> 3eb07f50
     }
 
     private ActionListener<EnrichPolicyExecutionTask.Status> createTestListener(final CountDownLatch latch,
