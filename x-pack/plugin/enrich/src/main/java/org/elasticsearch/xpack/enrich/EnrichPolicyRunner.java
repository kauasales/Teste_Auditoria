/*
 * Copyright Elasticsearch B.V. and/or licensed to Elasticsearch B.V. under one
 * or more contributor license agreements. Licensed under the Elastic License
 * 2.0; you may not use this file except in compliance with the Elastic License
 * 2.0.
 */
package org.elasticsearch.xpack.enrich;

import static org.elasticsearch.xpack.core.ClientHelper.ENRICH_ORIGIN;

import java.io.IOException;
import java.io.UncheckedIOException;
import java.util.HashSet;
import java.util.List;
import java.util.Map;
import java.util.Set;
import java.util.function.LongSupplier;

import org.apache.logging.log4j.LogManager;
import org.apache.logging.log4j.Logger;
import org.apache.logging.log4j.message.ParameterizedMessage;
import org.elasticsearch.ElasticsearchException;
import org.elasticsearch.action.ActionListener;
import org.elasticsearch.action.admin.cluster.health.ClusterHealthRequest;
import org.elasticsearch.action.admin.indices.alias.IndicesAliasesRequest;
import org.elasticsearch.action.admin.indices.alias.get.GetAliasesRequest;
import org.elasticsearch.action.admin.indices.create.CreateIndexRequest;
import org.elasticsearch.action.admin.indices.forcemerge.ForceMergeRequest;
import org.elasticsearch.action.admin.indices.get.GetIndexRequest;
import org.elasticsearch.action.admin.indices.get.GetIndexResponse;
import org.elasticsearch.action.admin.indices.refresh.RefreshRequest;
import org.elasticsearch.action.admin.indices.segments.IndexSegments;
import org.elasticsearch.action.admin.indices.segments.IndexShardSegments;
import org.elasticsearch.action.admin.indices.segments.IndicesSegmentResponse;
import org.elasticsearch.action.admin.indices.segments.IndicesSegmentsRequest;
import org.elasticsearch.action.admin.indices.segments.ShardSegments;
import org.elasticsearch.action.admin.indices.settings.put.UpdateSettingsRequest;
import org.elasticsearch.action.bulk.BulkItemResponse;
import org.elasticsearch.client.Client;
import org.elasticsearch.client.OriginSettingClient;
import org.elasticsearch.cluster.ClusterState;
import org.elasticsearch.cluster.metadata.AliasMetadata;
import org.elasticsearch.cluster.metadata.IndexNameExpressionResolver;
import org.elasticsearch.cluster.metadata.MappingMetadata;
import org.elasticsearch.cluster.service.ClusterService;
import org.elasticsearch.common.CheckedFunction;
import org.elasticsearch.common.Strings;
import org.elasticsearch.common.bytes.BytesArray;
import org.elasticsearch.common.collect.ImmutableOpenMap;
import org.elasticsearch.common.settings.Settings;
import org.elasticsearch.common.xcontent.XContentBuilder;
import org.elasticsearch.common.xcontent.XContentType;
import org.elasticsearch.common.xcontent.json.JsonXContent;
import org.elasticsearch.index.mapper.MapperService;
import org.elasticsearch.index.query.QueryBuilders;
import org.elasticsearch.index.reindex.BulkByScrollResponse;
import org.elasticsearch.index.reindex.ReindexRequest;
import org.elasticsearch.index.reindex.ScrollableHitSource;
import org.elasticsearch.search.builder.SearchSourceBuilder;
import org.elasticsearch.xpack.core.enrich.EnrichPolicy;
import org.elasticsearch.xpack.core.enrich.action.ExecuteEnrichPolicyStatus;
import org.elasticsearch.xpack.enrich.action.EnrichReindexAction;

public class EnrichPolicyRunner implements Runnable {

    private static final Logger logger = LogManager.getLogger(EnrichPolicyRunner.class);

    static final String ENRICH_POLICY_NAME_FIELD_NAME = "enrich_policy_name";
    static final String ENRICH_POLICY_TYPE_FIELD_NAME = "enrich_policy_type";
    static final String ENRICH_MATCH_FIELD_NAME = "enrich_match_field";
    static final String ENRICH_README_FIELD_NAME = "enrich_readme";

    static final String ENRICH_INDEX_README_TEXT = "This index is managed by Elasticsearch and should not be modified in any way.";

    private final String policyName;
    private final EnrichPolicy policy;
    private final ExecuteEnrichPolicyTask task;
    private final ActionListener<ExecuteEnrichPolicyStatus> listener;
    private final ClusterService clusterService;
    private final Client client;
    private final IndexNameExpressionResolver indexNameExpressionResolver;
    private final LongSupplier nowSupplier;
    private final int fetchSize;
    private final int maxForceMergeAttempts;

    EnrichPolicyRunner(
        String policyName,
        EnrichPolicy policy,
        ExecuteEnrichPolicyTask task,
        ActionListener<ExecuteEnrichPolicyStatus> listener,
        ClusterService clusterService,
        Client client,
        IndexNameExpressionResolver indexNameExpressionResolver,
        LongSupplier nowSupplier,
        int fetchSize,
        int maxForceMergeAttempts
    ) {
        this.policyName = policyName;
        this.policy = policy;
        this.task = task;
        this.listener = listener;
        this.clusterService = clusterService;
        this.client = client;
        this.indexNameExpressionResolver = indexNameExpressionResolver;
        this.nowSupplier = nowSupplier;
        this.fetchSize = fetchSize;
        this.maxForceMergeAttempts = maxForceMergeAttempts;
    }

    @Override
    public void run() {
        logger.info("Policy [{}]: Running enrich policy", policyName);
        task.setStatus(new ExecuteEnrichPolicyStatus(ExecuteEnrichPolicyStatus.PolicyPhases.RUNNING));
        // Collect the source index information
        final String[] sourceIndices = policy.getIndices().toArray(new String[0]);
        logger.debug("Policy [{}]: Checking source indices [{}]", policyName, sourceIndices);
        GetIndexRequest getIndexRequest = new GetIndexRequest().indices(sourceIndices);
        // This call does not set the origin to ensure that the user executing the policy has permission to access the source index
<<<<<<< HEAD
        client.admin().indices().getIndex(getIndexRequest, new ActionListener<>() {
            @Override
            public void onResponse(GetIndexResponse getIndexResponse) {
                try {
                    validateMappings(getIndexResponse);
                } catch (Exception e) {
                    listener.onFailure(e);
                    return;
                }
                prepareAndCreateEnrichIndex(getIndexResponse);
=======
        client.admin().indices().getIndex(getIndexRequest, listener.delegateFailure((l, getIndexResponse) -> {
            try {
                validateMappings(getIndexResponse);
            } catch (Exception e) {
                l.onFailure(e);
                return;
>>>>>>> b4bac7b7
            }
            prepareAndCreateEnrichIndex();
        }));
    }

    private Map<String, Object> getMappings(final GetIndexResponse getIndexResponse, final String sourceIndexName) {
        ImmutableOpenMap<String, MappingMetadata> mappings = getIndexResponse.mappings();
        MappingMetadata indexMapping = mappings.get(sourceIndexName);
        if (indexMapping == MappingMetadata.EMPTY_MAPPINGS) {
            throw new ElasticsearchException(
                "Enrich policy execution for [{}] failed. No mapping available on source [{}] included in [{}]",
                policyName,
                sourceIndexName,
                policy.getIndices()
            );
        }
        return indexMapping.sourceAsMap();
    }

    private void validateMappings(final GetIndexResponse getIndexResponse) {
        String[] sourceIndices = getIndexResponse.getIndices();
        logger.debug("Policy [{}]: Validating [{}] source mappings", policyName, sourceIndices);
        for (String sourceIndex : sourceIndices) {
            Map<String, Object> mapping = getMappings(getIndexResponse, sourceIndex);
            validateMappings(policyName, policy, sourceIndex, mapping);
        }
    }

    static void validateMappings(
        final String policyName,
        final EnrichPolicy policy,
        final String sourceIndex,
        final Map<String, Object> mapping
    ) {
        // First ensure mapping is set
        if (mapping.get("properties") == null) {
            throw new ElasticsearchException(
                "Enrich policy execution for [{}] failed. Could not read mapping for source [{}] included by pattern [{}]",
                policyName,
                sourceIndex,
                policy.getIndices()
            );
        }
        // Validate the key and values
        try {
            validateField(mapping, policy.getMatchField(), true);
            for (String valueFieldName : policy.getEnrichFields()) {
                validateField(mapping, valueFieldName, false);
            }
        } catch (ElasticsearchException e) {
            throw new ElasticsearchException(
                "Enrich policy execution for [{}] failed while validating field mappings for index [{}]",
                e,
                policyName,
                sourceIndex
            );
        }
    }

    private static void validateField(Map<?, ?> properties, String fieldName, boolean fieldRequired) {
        assert Strings.isEmpty(fieldName) == false : "Field name cannot be null or empty";
        String[] fieldParts = fieldName.split("\\.");
        StringBuilder parent = new StringBuilder();
        Map<?, ?> currentField = properties;
        boolean onRoot = true;
        for (String fieldPart : fieldParts) {
            // Ensure that the current field is of object type only (not a nested type or a non compound field)
            Object type = currentField.get("type");
            if (type != null && "object".equals(type) == false) {
                throw new ElasticsearchException(
                    "Could not traverse mapping to field [{}]. The [{}] field must be regular object but was [{}].",
                    fieldName,
                    onRoot ? "root" : parent.toString(),
                    type
                );
            }
            Map<?, ?> currentProperties = ((Map<?, ?>) currentField.get("properties"));
            if (currentProperties == null) {
                if (fieldRequired) {
                    throw new ElasticsearchException(
                        "Could not traverse mapping to field [{}]. Expected the [{}] field to have sub fields but none were configured.",
                        fieldName,
                        onRoot ? "root" : parent.toString()
                    );
                } else {
                    return;
                }
            }
            currentField = ((Map<?, ?>) currentProperties.get(fieldPart));
            if (currentField == null) {
                if (fieldRequired) {
                    throw new ElasticsearchException(
                        "Could not traverse mapping to field [{}]. Could not find the [{}] field under [{}]",
                        fieldName,
                        fieldPart,
                        onRoot ? "root" : parent.toString()
                    );
                } else {
                    return;
                }
            }
            if (onRoot) {
                onRoot = false;
            } else {
                parent.append(".");
            }
            parent.append(fieldPart);
        }
    }

    @SuppressWarnings("unchecked")
    private XContentBuilder resolveEnrichMapping(final EnrichPolicy policy, GetIndexResponse getIndexResponse) {
        // Currently the only supported policy type is EnrichPolicy.MATCH_TYPE, which is a keyword type
        final String keyType;
        final CheckedFunction<XContentBuilder, XContentBuilder, IOException> matchFieldMapping;
        if (EnrichPolicy.MATCH_TYPE.equals(policy.getType())) {
            matchFieldMapping = (builder) -> builder.field("type", "keyword").field("doc_values", false);
            // No need to also configure index_options, because keyword type defaults to 'docs'.
        } else if (EnrichPolicy.RANGE_MATCH_TYPES.contains(policy.getType())) {
            matchFieldMapping = (builder) -> {
                if (policy.getFormat() != null && policy.getType().startsWith("date")) {
                    builder.field("format", policy.getFormat());
                }
                return builder.field("type", policy.getType().replace("_match", ""));
            };
        } else if (EnrichPolicy.GEO_MATCH_TYPE.equals(policy.getType())) {
            matchFieldMapping = (builder) -> builder.field("type", "geo_shape");
        } else {
            throw new ElasticsearchException("Unrecognized enrich policy type [{}]", policy.getType());
        }

        // Enable _source on enrich index. Explicitly mark key mapping type.
        try {
            XContentBuilder builder = JsonXContent.contentBuilder();
            builder.startObject();
            {
                builder.startObject(MapperService.SINGLE_MAPPING_NAME);
                {
                    builder.field("dynamic", false);
                    builder.startObject("_source");
                    {
                        builder.field("enabled", true);
                    }
                    builder.endObject();
                    builder.startObject("properties");
                    {
                        builder.startObject(policy.getMatchField());
                        matchFieldMapping.apply(builder);
                        builder.endObject();
                    }
                    builder.endObject();
                    builder.startObject("_meta");
                    {
                        builder.field(ENRICH_README_FIELD_NAME, ENRICH_INDEX_README_TEXT);
                        builder.field(ENRICH_POLICY_NAME_FIELD_NAME, policyName);
                        builder.field(ENRICH_MATCH_FIELD_NAME, policy.getMatchField());
                        builder.field(ENRICH_POLICY_TYPE_FIELD_NAME, policy.getType());
                    }
                    builder.endObject();
                }
                builder.endObject();
            }
            builder.endObject();
            return builder;
        } catch (IOException ioe) {
            throw new UncheckedIOException("Could not render enrich mapping", ioe);
        }
    }

    private void prepareAndCreateEnrichIndex(GetIndexResponse getIndexResponse) {
        long nowTimestamp = nowSupplier.getAsLong();
        String enrichIndexName = EnrichPolicy.getBaseName(policyName) + "-" + nowTimestamp;
        Settings enrichIndexSettings = Settings.builder()
            .put("index.number_of_shards", 1)
            .put("index.number_of_replicas", 0)
            // No changes will be made to an enrich index after policy execution, so need to enable automatic refresh interval:
            .put("index.refresh_interval", -1)
            // This disables eager global ordinals loading for all fields:
            .put("index.warmer.enabled", false)
            .build();
        CreateIndexRequest createEnrichIndexRequest = new CreateIndexRequest(enrichIndexName, enrichIndexSettings);
        createEnrichIndexRequest.mapping(resolveEnrichMapping(policy, getIndexResponse));
        logger.debug("Policy [{}]: Creating new enrich index [{}]", policyName, enrichIndexName);
        enrichOriginClient().admin()
            .indices()
            .create(
                createEnrichIndexRequest,
                listener.delegateFailure((l, createIndexResponse) -> prepareReindexOperation(enrichIndexName))
            );
    }

    private void prepareReindexOperation(final String destinationIndexName) {
        // Check to make sure that the enrich pipeline exists, and create it if it is missing.
        if (EnrichPolicyReindexPipeline.exists(clusterService.state()) == false) {
            EnrichPolicyReindexPipeline.create(
                enrichOriginClient(),
                listener.delegateFailure((l, r) -> transferDataToEnrichIndex(destinationIndexName))
            );
        } else {
            transferDataToEnrichIndex(destinationIndexName);
        }
    }

    private void transferDataToEnrichIndex(final String destinationIndexName) {
        logger.debug("Policy [{}]: Transferring source data to new enrich index [{}]", policyName, destinationIndexName);
        // Filter down the source fields to just the ones required by the policy
        final Set<String> retainFields = new HashSet<>();
        retainFields.add(policy.getMatchField());
        retainFields.addAll(policy.getEnrichFields());
        SearchSourceBuilder searchSourceBuilder = new SearchSourceBuilder();
        searchSourceBuilder.size(fetchSize);
        searchSourceBuilder.fetchSource(retainFields.toArray(new String[0]), new String[0]);
        if (policy.getQuery() != null) {
            searchSourceBuilder.query(QueryBuilders.wrapperQuery(policy.getQuery().getQuery()));
        }
        ReindexRequest reindexRequest = new ReindexRequest().setDestIndex(destinationIndexName)
            .setSourceIndices(policy.getIndices().toArray(new String[0]));
        reindexRequest.getSearchRequest().source(searchSourceBuilder);
        reindexRequest.getDestination().source(new BytesArray(new byte[0]), XContentType.SMILE);
        reindexRequest.getDestination().routing("discard");
        reindexRequest.getDestination().setPipeline(EnrichPolicyReindexPipeline.pipelineName());

        client.execute(EnrichReindexAction.INSTANCE, reindexRequest, new ActionListener.Delegating<>(listener) {
            @Override
            public void onResponse(BulkByScrollResponse bulkByScrollResponse) {
                // Do we want to fail the request if there were failures during the reindex process?
                if (bulkByScrollResponse.getBulkFailures().size() > 0) {
                    logger.warn(
                        "Policy [{}]: encountered [{}] bulk failures. Turn on DEBUG logging for details.",
                        policyName,
                        bulkByScrollResponse.getBulkFailures().size()
                    );
                    if (logger.isDebugEnabled()) {
                        for (BulkItemResponse.Failure failure : bulkByScrollResponse.getBulkFailures()) {
                            logger.debug(
                                new ParameterizedMessage(
                                    "Policy [{}]: bulk index failed for index [{}], id [{}]",
                                    policyName,
                                    failure.getIndex(),
                                    failure.getId()
                                ),
                                failure.getCause()
                            );
                        }
                    }
                    delegate.onFailure(new ElasticsearchException("Encountered bulk failures during reindex process"));
                } else if (bulkByScrollResponse.getSearchFailures().size() > 0) {
                    logger.warn(
                        "Policy [{}]: encountered [{}] search failures. Turn on DEBUG logging for details.",
                        policyName,
                        bulkByScrollResponse.getSearchFailures().size()
                    );
                    if (logger.isDebugEnabled()) {
                        for (ScrollableHitSource.SearchFailure failure : bulkByScrollResponse.getSearchFailures()) {
                            logger.debug(
                                new ParameterizedMessage(
                                    "Policy [{}]: search failed for index [{}], shard [{}] on node [{}]",
                                    policyName,
                                    failure.getIndex(),
                                    failure.getShardId(),
                                    failure.getNodeId()
                                ),
                                failure.getReason()
                            );
                        }
                    }
                    delegate.onFailure(new ElasticsearchException("Encountered search failures during reindex process"));
                } else {
                    logger.info(
                        "Policy [{}]: Transferred [{}] documents to enrich index [{}]",
                        policyName,
                        bulkByScrollResponse.getCreated(),
                        destinationIndexName
                    );
                    forceMergeEnrichIndex(destinationIndexName, 1);
                }
            }
        });
    }

    private void forceMergeEnrichIndex(final String destinationIndexName, final int attempt) {
        logger.debug(
            "Policy [{}]: Force merging newly created enrich index [{}] (Attempt {}/{})",
            policyName,
            destinationIndexName,
            attempt,
            maxForceMergeAttempts
        );
        enrichOriginClient().admin()
            .indices()
            .forceMerge(
                new ForceMergeRequest(destinationIndexName).maxNumSegments(1),
                listener.delegateFailure((l, r) -> refreshEnrichIndex(destinationIndexName, attempt))
            );
    }

    private void refreshEnrichIndex(final String destinationIndexName, final int attempt) {
        logger.debug("Policy [{}]: Refreshing enrich index [{}]", policyName, destinationIndexName);
        enrichOriginClient().admin()
            .indices()
            .refresh(
                new RefreshRequest(destinationIndexName),
                listener.delegateFailure((l, r) -> ensureSingleSegment(destinationIndexName, attempt))
            );
    }

    protected void ensureSingleSegment(final String destinationIndexName, final int attempt) {
        enrichOriginClient().admin()
            .indices()
            .segments(new IndicesSegmentsRequest(destinationIndexName), new ActionListener.Delegating<>(listener) {
                @Override
                public void onResponse(IndicesSegmentResponse indicesSegmentResponse) {
                    IndexSegments indexSegments = indicesSegmentResponse.getIndices().get(destinationIndexName);
                    if (indexSegments == null) {
                        throw new ElasticsearchException(
                            "Could not locate segment information for newly created index [{}]",
                            destinationIndexName
                        );
                    }
                    Map<Integer, IndexShardSegments> indexShards = indexSegments.getShards();
                    assert indexShards.size() == 1 : "Expected enrich index to contain only one shard";
                    ShardSegments[] shardSegments = indexShards.get(0).getShards();
                    assert shardSegments.length == 1 : "Expected enrich index to contain no replicas at this point";
                    ShardSegments primarySegments = shardSegments[0];
                    if (primarySegments.getSegments().size() > 1) {
                        int nextAttempt = attempt + 1;
                        if (nextAttempt > maxForceMergeAttempts) {
                            delegate.onFailure(
                                new ElasticsearchException(
                                    "Force merging index [{}] attempted [{}] times but did not result in one segment.",
                                    destinationIndexName,
                                    attempt,
                                    maxForceMergeAttempts
                                )
                            );
                        } else {
                            logger.debug(
                                "Policy [{}]: Force merge result contains more than one segment [{}], retrying (attempt {}/{})",
                                policyName,
                                primarySegments.getSegments().size(),
                                nextAttempt,
                                maxForceMergeAttempts
                            );
                            forceMergeEnrichIndex(destinationIndexName, nextAttempt);
                        }
                    } else {
                        // Force merge down to one segment successful
                        setIndexReadOnly(destinationIndexName);
                    }
                }
            });
    }

    private void setIndexReadOnly(final String destinationIndexName) {
        logger.debug("Policy [{}]: Setting new enrich index [{}] to be read only", policyName, destinationIndexName);
        UpdateSettingsRequest request = new UpdateSettingsRequest(destinationIndexName).setPreserveExisting(true)
            .settings(Settings.builder().put("index.auto_expand_replicas", "0-all").put("index.blocks.write", "true"));
        enrichOriginClient().admin()
            .indices()
            .updateSettings(request, listener.delegateFailure((l, r) -> waitForIndexGreen(destinationIndexName)));
    }

    private void waitForIndexGreen(final String destinationIndexName) {
        ClusterHealthRequest request = new ClusterHealthRequest(destinationIndexName).waitForGreenStatus();
        enrichOriginClient().admin()
            .cluster()
            .health(request, listener.delegateFailure((l, r) -> updateEnrichPolicyAlias(destinationIndexName)));
    }

    private void updateEnrichPolicyAlias(final String destinationIndexName) {
        String enrichIndexBase = EnrichPolicy.getBaseName(policyName);
        logger.debug("Policy [{}]: Promoting new enrich index [{}] to alias [{}]", policyName, destinationIndexName, enrichIndexBase);
        GetAliasesRequest aliasRequest = new GetAliasesRequest(enrichIndexBase);
        ClusterState clusterState = clusterService.state();
        String[] concreteIndices = indexNameExpressionResolver.concreteIndexNamesWithSystemIndexAccess(clusterState, aliasRequest);
        ImmutableOpenMap<String, List<AliasMetadata>> aliases = clusterState.metadata().findAliases(aliasRequest, concreteIndices);
        IndicesAliasesRequest aliasToggleRequest = new IndicesAliasesRequest();
        String[] indices = aliases.keys().toArray(String.class);
        if (indices.length > 0) {
            aliasToggleRequest.addAliasAction(IndicesAliasesRequest.AliasActions.remove().indices(indices).alias(enrichIndexBase));
        }
        aliasToggleRequest.addAliasAction(IndicesAliasesRequest.AliasActions.add().index(destinationIndexName).alias(enrichIndexBase));
        enrichOriginClient().admin().indices().aliases(aliasToggleRequest, listener.delegateFailure((l, r) -> {
            logger.info("Policy [{}]: Policy execution complete", policyName);
            ExecuteEnrichPolicyStatus completeStatus = new ExecuteEnrichPolicyStatus(ExecuteEnrichPolicyStatus.PolicyPhases.COMPLETE);
            task.setStatus(completeStatus);
            l.onResponse(completeStatus);
        }));
    }

    /**
     * Use this client to access information at the access level of the Enrich plugin, rather than at the access level of the user.
     * For example, use this client to access system indices (such as `.enrich*` indices).
     */
    private Client enrichOriginClient() {
        return new OriginSettingClient(client, ENRICH_ORIGIN);
    }
}<|MERGE_RESOLUTION|>--- conflicted
+++ resolved
@@ -116,27 +116,14 @@
         logger.debug("Policy [{}]: Checking source indices [{}]", policyName, sourceIndices);
         GetIndexRequest getIndexRequest = new GetIndexRequest().indices(sourceIndices);
         // This call does not set the origin to ensure that the user executing the policy has permission to access the source index
-<<<<<<< HEAD
-        client.admin().indices().getIndex(getIndexRequest, new ActionListener<>() {
-            @Override
-            public void onResponse(GetIndexResponse getIndexResponse) {
-                try {
-                    validateMappings(getIndexResponse);
-                } catch (Exception e) {
-                    listener.onFailure(e);
-                    return;
-                }
-                prepareAndCreateEnrichIndex(getIndexResponse);
-=======
         client.admin().indices().getIndex(getIndexRequest, listener.delegateFailure((l, getIndexResponse) -> {
             try {
                 validateMappings(getIndexResponse);
             } catch (Exception e) {
                 l.onFailure(e);
                 return;
->>>>>>> b4bac7b7
-            }
-            prepareAndCreateEnrichIndex();
+            }
+            prepareAndCreateEnrichIndex(getIndexResponse);
         }));
     }
 
