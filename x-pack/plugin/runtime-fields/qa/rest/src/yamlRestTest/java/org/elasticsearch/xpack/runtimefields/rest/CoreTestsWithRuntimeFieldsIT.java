/*
 * Copyright Elasticsearch B.V. and/or licensed to Elasticsearch B.V. under one
 * or more contributor license agreements. Licensed under the Elastic License;
 * you may not use this file except in compliance with the Elastic License.
 */

package org.elasticsearch.xpack.runtimefields.rest;

import com.carrotsearch.randomizedtesting.annotations.Name;
import com.carrotsearch.randomizedtesting.annotations.ParametersFactory;

import org.elasticsearch.common.xcontent.XContentLocation;
<<<<<<< HEAD
import org.elasticsearch.index.mapper.DateFieldMapper;
=======
import org.elasticsearch.index.mapper.BooleanFieldMapper;
>>>>>>> 07bfa51a
import org.elasticsearch.index.mapper.IpFieldMapper;
import org.elasticsearch.index.mapper.KeywordFieldMapper;
import org.elasticsearch.index.mapper.NumberFieldMapper.NumberType;
import org.elasticsearch.test.rest.yaml.ClientYamlTestCandidate;
import org.elasticsearch.test.rest.yaml.ClientYamlTestExecutionContext;
import org.elasticsearch.test.rest.yaml.ClientYamlTestResponse;
import org.elasticsearch.test.rest.yaml.ESClientYamlSuiteTestCase;
import org.elasticsearch.test.rest.yaml.section.ClientYamlTestSection;
import org.elasticsearch.test.rest.yaml.section.ClientYamlTestSuite;
import org.elasticsearch.test.rest.yaml.section.DoSection;
import org.elasticsearch.test.rest.yaml.section.ExecutableSection;
import org.elasticsearch.test.rest.yaml.section.SetupSection;

import java.io.IOException;
import java.util.ArrayList;
import java.util.HashMap;
import java.util.List;
import java.util.Map;
import java.util.Objects;

import static org.hamcrest.Matchers.equalTo;

public class CoreTestsWithRuntimeFieldsIT extends ESClientYamlSuiteTestCase {
    public CoreTestsWithRuntimeFieldsIT(@Name("yaml") ClientYamlTestCandidate testCandidate) {
        super(testCandidate);
    }

    /**
     * Builds test parameters similarly to {@link ESClientYamlSuiteTestCase#createParameters()},
     * replacing the body of index creation commands so that fields are {@code runtime_script}s
     * that load from {@code source} instead of their original type. Test configurations that
     * do are not modified to contain runtime fields are not returned as they are tested
     * elsewhere.
     */
    @ParametersFactory
    public static Iterable<Object[]> parameters() throws Exception {
        Map<String, ClientYamlTestSuite> suites = new HashMap<>();
        List<Object[]> result = new ArrayList<>();
        for (Object[] orig : ESClientYamlSuiteTestCase.createParameters()) {
            assert orig.length == 1;
            ClientYamlTestCandidate candidate = (ClientYamlTestCandidate) orig[0];
            ClientYamlTestSuite suite = suites.computeIfAbsent(candidate.getTestPath(), k -> modifiedSuite(candidate));
            modifySection(candidate.getTestPath(), candidate.getTestSection().getExecutableSections());
            ClientYamlTestSection modified = new ClientYamlTestSection(
                candidate.getTestSection().getLocation(),
                candidate.getTestSection().getName(),
                candidate.getTestSection().getSkipSection(),
                candidate.getTestSection().getExecutableSections()
            );
            result.add(new Object[] { new ClientYamlTestCandidate(suite, modified) });
        }
        return result;
    }

    /**
     * Modify the setup section to setup a dynamic template that replaces
     * field configurations with scripts that load from source
     * <strong>and</strong> replaces field configurations in {@code incides.create}
     * with scripts that load from source.
     */
    private static ClientYamlTestSuite modifiedSuite(ClientYamlTestCandidate candidate) {
        modifySection(candidate.getSuitePath() + "/setup", candidate.getSetupSection().getExecutableSections());
        List<ExecutableSection> setup = new ArrayList<>(candidate.getSetupSection().getExecutableSections().size() + 1);
        setup.add(ADD_TEMPLATE);
        setup.addAll(candidate.getSetupSection().getExecutableSections());
        return new ClientYamlTestSuite(
            candidate.getApi(),
            candidate.getName(),
            new SetupSection(candidate.getSetupSection().getSkipSection(), setup),
            candidate.getTeardownSection(),
            List.of()
        );
    }

    /**
     * Replace field configuration in {@code indices.create} with scripts
     * that load from the source.
     */
    private static void modifySection(String sectionName, List<ExecutableSection> executables) {
        for (ExecutableSection section : executables) {
            if (false == (section instanceof DoSection)) {
                continue;
            }
            DoSection doSection = (DoSection) section;
            if (false == doSection.getApiCallSection().getApi().equals("indices.create")) {
                continue;
            }
            for (Map<?, ?> body : doSection.getApiCallSection().getBodies()) {
                Object settings = body.get("settings");
                if (settings instanceof Map && ((Map<?, ?>) settings).containsKey("sort.field")) {
                    /*
                     * You can't sort the index on a runtime_keyword and it is
                     * hard to figure out if the sort was a runtime_keyword so
                     * let's just skip this test.
                     */
                    continue;
                }
                Object mappings = body.get("mappings");
                if (false == (mappings instanceof Map)) {
                    continue;
                }
                Object properties = ((Map<?, ?>) mappings).get("properties");
                if (false == (properties instanceof Map)) {
                    continue;
                }
                for (Map.Entry<?, ?> property : ((Map<?, ?>) properties).entrySet()) {
                    if (false == property.getValue() instanceof Map) {
                        continue;
                    }
                    @SuppressWarnings("unchecked")
                    Map<String, Object> propertyMap = (Map<String, Object>) property.getValue();
                    String name = property.getKey().toString();
                    String type = Objects.toString(propertyMap.get("type"));
                    if ("false".equals(Objects.toString(propertyMap.get("doc_values")))) {
                        // If doc_values is false we can't emulate with scripts. `null` and `true` are fine.
                        continue;
                    }
                    if ("false".equals(Objects.toString(propertyMap.get("index")))) {
                        // If index is false we can't emulate with scripts
                        continue;
                    }
                    if ("true".equals(Objects.toString(propertyMap.get("store")))) {
                        // If store is true we can't emulate with scripts
                        continue;
                    }
                    if (propertyMap.containsKey("ignore_above")) {
                        // Scripts don't support ignore_above so we skip those fields
                        continue;
                    }
                    if (propertyMap.containsKey("ignore_malformed")) {
                        // Our source reading script doesn't emulate ignore_malformed
                        continue;
                    }
                    String toLoad = painlessToLoadFromSource(name, type);
                    if (toLoad == null) {
                        continue;
                    }
                    propertyMap.put("type", "runtime_script");
                    propertyMap.put("runtime_type", type);
                    propertyMap.put("script", toLoad);
                    propertyMap.remove("store");
                    propertyMap.remove("index");
                    propertyMap.remove("doc_values");
                }
            }
        }
    }

    private static String painlessToLoadFromSource(String name, String type) {
        String emit = PAINLESS_TO_EMIT.get(type);
        if (emit == null) {
            return null;
        }
        StringBuilder b = new StringBuilder();
        b.append("def v = source['").append(name).append("'];\n");
        b.append("if (v instanceof Iterable) {\n");
        b.append("  for (def vv : ((Iterable) v)) {\n");
        b.append("    if (vv != null) {\n");
        b.append("      def value = vv;\n");
        b.append("      ").append(emit).append("\n");
        b.append("    }\n");
        b.append("  }\n");
        b.append("} else {\n");
        b.append("  if (v != null) {\n");
        b.append("    def value = v;\n");
        b.append("    ").append(emit).append("\n");
        b.append("  }\n");
        b.append("}\n");
        return b.toString();
    }

    private static final Map<String, String> PAINLESS_TO_EMIT = Map.ofEntries(
<<<<<<< HEAD
        Map.entry(DateFieldMapper.CONTENT_TYPE, "millis(parse(value.toString()));"),
=======
        // TODO implement dates against the parser
        Map.entry(BooleanFieldMapper.CONTENT_TYPE, "value(parse(value));"),
>>>>>>> 07bfa51a
        Map.entry(
            NumberType.DOUBLE.typeName(),
            "value(value instanceof Number ? ((Number) value).doubleValue() : Double.parseDouble(value.toString()));"
        ),
        Map.entry(KeywordFieldMapper.CONTENT_TYPE, "value(value.toString());"),
        Map.entry(IpFieldMapper.CONTENT_TYPE, "stringValue(value.toString());"),
        Map.entry(
            NumberType.LONG.typeName(),
            "value(value instanceof Number ? ((Number) value).longValue() : Long.parseLong(value.toString()));"
        )
    );

    private static final ExecutableSection ADD_TEMPLATE = new ExecutableSection() {
        @Override
        public XContentLocation getLocation() {
            return new XContentLocation(-1, -1);
        }

        @Override
        public void execute(ClientYamlTestExecutionContext executionContext) throws IOException {
            Map<String, String> params = Map.of("name", "convert_to_source_only", "create", "true");
            List<Map<String, Object>> dynamicTemplates = new ArrayList<>();
            for (String type : PAINLESS_TO_EMIT.keySet()) {
                if (type.equals("ip")) {
                    // There isn't a dynamic template to pick up ips. They'll just look like strings.
                    continue;
                }
                Map<String, Object> mapping = Map.ofEntries(
                    Map.entry("type", "runtime_script"),
                    Map.entry("runtime_type", type),
                    Map.entry("script", painlessToLoadFromSource("{name}", type))
                );
                Map<String, Object> body = Map.ofEntries(
                    Map.entry("match_mapping_type", type.equals("keyword") ? "string" : type),
                    Map.entry("mapping", mapping)
                );
                if (type.contentEquals("keyword")) {
                    /*
                     * For "string"-type dynamic mappings emulate our default
                     * behavior with a top level text field and a `.keyword`
                     * multi-field. But instead of the default, use a runtime
                     * field for the multi-field.
                     */
                    mapping = Map.of("type", "text", "fields", Map.of("keyword", mapping));
                    dynamicTemplates.add(Map.of(type, Map.of("match_mapping_type", "string", "mapping", mapping)));
                } else {
                    dynamicTemplates.add(Map.of(type, Map.of("match_mapping_type", type, "mapping", mapping)));
                }
                dynamicTemplates.add(Map.of(type, body));
            }
            List<Map<String, Object>> bodies = List.of(
                Map.ofEntries(
                    Map.entry("index_patterns", "*"),
                    Map.entry("priority", Integer.MAX_VALUE),
                    Map.entry("template", Map.of("settings", Map.of(), "mappings", Map.of("dynamic_templates", dynamicTemplates)))
                )
            );
            ClientYamlTestResponse response = executionContext.callApi("indices.put_index_template", params, bodies, Map.of());
            assertThat(response.getStatusCode(), equalTo(200));
            // There are probably some warning about overlapping templates. Ignore them.
        }
    };
}<|MERGE_RESOLUTION|>--- conflicted
+++ resolved
@@ -10,11 +10,8 @@
 import com.carrotsearch.randomizedtesting.annotations.ParametersFactory;
 
 import org.elasticsearch.common.xcontent.XContentLocation;
-<<<<<<< HEAD
+import org.elasticsearch.index.mapper.BooleanFieldMapper;
 import org.elasticsearch.index.mapper.DateFieldMapper;
-=======
-import org.elasticsearch.index.mapper.BooleanFieldMapper;
->>>>>>> 07bfa51a
 import org.elasticsearch.index.mapper.IpFieldMapper;
 import org.elasticsearch.index.mapper.KeywordFieldMapper;
 import org.elasticsearch.index.mapper.NumberFieldMapper.NumberType;
@@ -187,12 +184,8 @@
     }
 
     private static final Map<String, String> PAINLESS_TO_EMIT = Map.ofEntries(
-<<<<<<< HEAD
+        Map.entry(BooleanFieldMapper.CONTENT_TYPE, "value(parse(value));"),
         Map.entry(DateFieldMapper.CONTENT_TYPE, "millis(parse(value.toString()));"),
-=======
-        // TODO implement dates against the parser
-        Map.entry(BooleanFieldMapper.CONTENT_TYPE, "value(parse(value));"),
->>>>>>> 07bfa51a
         Map.entry(
             NumberType.DOUBLE.typeName(),
             "value(value instanceof Number ? ((Number) value).doubleValue() : Double.parseDouble(value.toString()));"
