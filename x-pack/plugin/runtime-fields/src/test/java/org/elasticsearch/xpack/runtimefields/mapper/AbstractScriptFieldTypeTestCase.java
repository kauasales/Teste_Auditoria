/*
 * Copyright Elasticsearch B.V. and/or licensed to Elasticsearch B.V. under one
 * or more contributor license agreements. Licensed under the Elastic License;
 * you may not use this file except in compliance with the Elastic License.
 */

package org.elasticsearch.xpack.runtimefields.mapper;

import org.apache.lucene.index.IndexReader;
import org.apache.lucene.search.Query;
import org.elasticsearch.ElasticsearchException;
import org.elasticsearch.common.geo.ShapeRelation;
import org.elasticsearch.index.mapper.MappedFieldType;
import org.elasticsearch.index.mapper.MapperService;
import org.elasticsearch.index.query.QueryShardContext;
import org.elasticsearch.search.lookup.SearchLookup;
import org.elasticsearch.test.ESTestCase;

import java.io.IOException;
import java.util.function.BiConsumer;

import static org.hamcrest.Matchers.equalTo;
import static org.mockito.Matchers.anyString;
import static org.mockito.Mockito.mock;
import static org.mockito.Mockito.when;

abstract class AbstractScriptFieldTypeTestCase extends ESTestCase {
    protected abstract MappedFieldType simpleMappedFieldType() throws IOException;

    protected abstract MappedFieldType loopFieldType() throws IOException;

    protected abstract String runtimeType();

    @SuppressWarnings("unused")
    public abstract void testDocValues() throws IOException;

    @SuppressWarnings("unused")
    public abstract void testSort() throws IOException;

    @SuppressWarnings("unused")
    public abstract void testUsedInScript() throws IOException;

    @SuppressWarnings("unused")
    public abstract void testExistsQuery() throws IOException;

    @SuppressWarnings("unused")
    public abstract void testRangeQuery() throws IOException;

    protected abstract Query randomRangeQuery(MappedFieldType ft, QueryShardContext ctx);

    @SuppressWarnings("unused")
    public abstract void testTermQuery() throws IOException;

    protected abstract Query randomTermQuery(MappedFieldType ft, QueryShardContext ctx);

    @SuppressWarnings("unused")
    public abstract void testTermsQuery() throws IOException;

    protected abstract Query randomTermsQuery(MappedFieldType ft, QueryShardContext ctx);

    protected static QueryShardContext mockContext() {
        return mockContext(true);
    }

    protected static QueryShardContext mockContext(boolean allowExpensiveQueries) {
        return mockContext(allowExpensiveQueries, null);
    }

    protected static QueryShardContext mockContext(boolean allowExpensiveQueries, MappedFieldType mappedFieldType) {
        MapperService mapperService = mock(MapperService.class);
        when(mapperService.fieldType(anyString())).thenReturn(mappedFieldType);
        QueryShardContext context = mock(QueryShardContext.class);
        if (mappedFieldType != null) {
<<<<<<< HEAD
            when(context.fieldMapper(anyString())).thenReturn(mappedFieldType);
=======
            when(context.getFieldType(anyString())).thenReturn(mappedFieldType);
            when(context.getSearchAnalyzer(any())).thenReturn(mappedFieldType.getTextSearchInfo().getSearchAnalyzer());
>>>>>>> 3a1a3642
        }
        when(context.allowExpensiveQueries()).thenReturn(allowExpensiveQueries);
        SearchLookup lookup = new SearchLookup(
            mapperService,
            (mft, lookupSupplier) -> mft.fielddataBuilder("test", lookupSupplier).build(null, null)
        );
        when(context.lookup()).thenReturn(lookup);
        return context;
    }

    public void testExistsQueryIsExpensive() {
        checkExpensiveQuery(MappedFieldType::existsQuery);
    }

    public void testExistsQueryInLoop() {
        checkLoop(MappedFieldType::existsQuery);
    }

    public void testRangeQueryWithShapeRelationIsError() {
        Exception e = expectThrows(
            IllegalArgumentException.class,
            () -> simpleMappedFieldType().rangeQuery(1, 2, true, true, ShapeRelation.DISJOINT, null, null, null)
        );
        assertThat(
            e.getMessage(),
            equalTo("Field [test] of type [runtime] with runtime type [" + runtimeType() + "] does not support DISJOINT ranges")
        );
    }

    public void testRangeQueryIsExpensive() {
        checkExpensiveQuery(this::randomRangeQuery);
    }

    public void testRangeQueryInLoop() {
        checkLoop(this::randomRangeQuery);
    }

    public void testTermQueryIsExpensive() {
        checkExpensiveQuery(this::randomTermQuery);
    }

    public void testTermQueryInLoop() {
        checkLoop(this::randomTermQuery);
    }

    public void testTermsQueryIsExpensive() {
        checkExpensiveQuery(this::randomTermsQuery);
    }

    public void testTermsQueryInLoop() {
        checkLoop(this::randomTermsQuery);
    }

    public void testPhraseQueryIsError() {
        assertQueryOnlyOnText("phrase", () -> simpleMappedFieldType().phraseQuery(null, 1, false));
    }

    public void testPhrasePrefixQueryIsError() {
        assertQueryOnlyOnText("phrase prefix", () -> simpleMappedFieldType().phrasePrefixQuery(null, 1, 1));
    }

    public void testMultiPhraseQueryIsError() {
        assertQueryOnlyOnText("phrase", () -> simpleMappedFieldType().multiPhraseQuery(null, 1, false));
    }

    public void testSpanPrefixQueryIsError() {
        assertQueryOnlyOnText("span prefix", () -> simpleMappedFieldType().spanPrefixQuery(null, null, null));
    }

    private void assertQueryOnlyOnText(String queryName, ThrowingRunnable buildQuery) {
        Exception e = expectThrows(IllegalArgumentException.class, buildQuery);
        assertThat(
            e.getMessage(),
            equalTo(
                "Can only use "
                    + queryName
                    + " queries on text fields - not on [test] which is of type [runtime] with runtime_type ["
                    + runtimeType()
                    + "]"
            )
        );
    }

    protected String readSource(IndexReader reader, int docId) throws IOException {
        return reader.document(docId).getBinaryValue("_source").utf8ToString();
    }

    protected final void checkExpensiveQuery(BiConsumer<MappedFieldType, QueryShardContext> queryBuilder) {
        Exception e = expectThrows(ElasticsearchException.class, () -> queryBuilder.accept(simpleMappedFieldType(), mockContext(false)));
        assertThat(
            e.getMessage(),
            equalTo("queries cannot be executed against [runtime] fields while [search.allow_expensive_queries] is set to [false].")
        );
    }

    protected final void checkLoop(BiConsumer<MappedFieldType, QueryShardContext> queryBuilder) {
        Exception e = expectThrows(IllegalArgumentException.class, () -> queryBuilder.accept(loopFieldType(), mockContext()));
        assertThat(e.getMessage(), equalTo("Cyclic dependency detected while resolving runtime fields: test -> test"));
    }
}<|MERGE_RESOLUTION|>--- conflicted
+++ resolved
@@ -71,12 +71,7 @@
         when(mapperService.fieldType(anyString())).thenReturn(mappedFieldType);
         QueryShardContext context = mock(QueryShardContext.class);
         if (mappedFieldType != null) {
-<<<<<<< HEAD
-            when(context.fieldMapper(anyString())).thenReturn(mappedFieldType);
-=======
             when(context.getFieldType(anyString())).thenReturn(mappedFieldType);
-            when(context.getSearchAnalyzer(any())).thenReturn(mappedFieldType.getTextSearchInfo().getSearchAnalyzer());
->>>>>>> 3a1a3642
         }
         when(context.allowExpensiveQueries()).thenReturn(allowExpensiveQueries);
         SearchLookup lookup = new SearchLookup(
