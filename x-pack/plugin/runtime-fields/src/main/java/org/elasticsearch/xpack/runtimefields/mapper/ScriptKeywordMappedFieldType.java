--- conflicted
+++ resolved
@@ -61,13 +61,6 @@
         return new ScriptStringFieldData.Builder(name(), leafFactory(searchLookup.get()));
     }
 
-<<<<<<< HEAD
-=======
-    private StringScriptFieldScript.LeafFactory leafFactory(SearchLookup searchLookup) {
-        return scriptFactory.newFactory(name(), script.getParams(), searchLookup);
-    }
-
->>>>>>> 717f62a3
     @Override
     public Query existsQuery(QueryShardContext context) {
         checkAllowExpensiveQueries(context);
@@ -134,15 +127,9 @@
     ) {
         checkAllowExpensiveQueries(context);
         if (matchFlags != 0) {
-<<<<<<< HEAD
-            throw new UnsupportedOperationException("we'll need to add case insensitive match support before release....");
-        }
-        return new StringScriptFieldRegexpQuery(script, leafFactory(context), name(), value, syntaxFlags, maxDeterminizedStates);
-=======
             throw new IllegalArgumentException("Match flags not yet implemented [" + matchFlags + "]");
         }
         return new StringScriptFieldRegexpQuery(script, leafFactory(context.lookup()), name(), value, syntaxFlags, maxDeterminizedStates);
->>>>>>> 717f62a3
     }
 
     @Override
