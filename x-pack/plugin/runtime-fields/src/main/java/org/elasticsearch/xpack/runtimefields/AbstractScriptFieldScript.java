/*
 * Copyright Elasticsearch B.V. and/or licensed to Elasticsearch B.V. under one
 * or more contributor license agreements. Licensed under the Elastic License;
 * you may not use this file except in compliance with the Elastic License.
 */

package org.elasticsearch.xpack.runtimefields;

import org.apache.lucene.index.LeafReaderContext;
import org.elasticsearch.index.fielddata.ScriptDocValues;
import org.elasticsearch.script.AggregationScript;
import org.elasticsearch.script.ScriptCache;
import org.elasticsearch.script.ScriptContext;
import org.elasticsearch.search.lookup.LeafSearchLookup;
import org.elasticsearch.search.lookup.SearchLookup;

import java.util.Map;

import static org.elasticsearch.common.unit.TimeValue.timeValueMillis;

/**
 * Abstract base for scripts to execute to build scripted fields. Inspired by
 * {@link AggregationScript} but hopefully with less historical baggage.
 */
public abstract class AbstractScriptFieldScript {
<<<<<<< HEAD
    public static final int MAX_VALUES = 1000;
=======
    public static <F> ScriptContext<F> newContext(String name, Class<F> factoryClass) {
        return new ScriptContext<F>(
            name + "_script_field",
            factoryClass,
            /*
             * In an ideal world we wouldn't need the script cache at all
             * because we have a hard reference to the script. The trouble
             * is that we compile the scripts a few times when performing
             * a mapping update. This is unfortunate, but we rely on the
             * cache to speed this up.
             */
            100,
            timeValueMillis(0),
            /*
             * Disable compilation rate limits for scripted fields so we
             * don't prevent mapping updates because we've performed too
             * many recently. That'd just be lame.
             */
            ScriptCache.UNLIMITED_COMPILATION_RATE.asTuple()
        );
    }
>>>>>>> d47d450b

    private final Map<String, Object> params;
    private final LeafSearchLookup leafSearchLookup;

    public AbstractScriptFieldScript(Map<String, Object> params, SearchLookup searchLookup, LeafReaderContext ctx) {
        this.leafSearchLookup = searchLookup.getLeafSearchLookup(ctx);
        // TODO how do other scripts get stored fields exposed? Through asMap? I don't see any getters for them.
        this.params = params;
    }

    /**
     * Set the document to run the script against.
     */
    public final void setDocument(int docId) {
        this.leafSearchLookup.setDocument(docId);
    }

    /**
     * Expose the {@code params} of the script to the script itself.
     */
    public final Map<String, Object> getParams() {
        return params;
    }

    /**
     * Expose the {@code _source} to the script.
     */
    public final Map<String, Object> getSource() {
        return leafSearchLookup.source();
    }

    /**
     * Expose field data to the script as {@code doc}.
     */
    public final Map<String, ScriptDocValues<?>> getDoc() {
        return leafSearchLookup.doc();
    }

    public abstract void execute();
}<|MERGE_RESOLUTION|>--- conflicted
+++ resolved
@@ -23,9 +23,6 @@
  * {@link AggregationScript} but hopefully with less historical baggage.
  */
 public abstract class AbstractScriptFieldScript {
-<<<<<<< HEAD
-    public static final int MAX_VALUES = 1000;
-=======
     public static <F> ScriptContext<F> newContext(String name, Class<F> factoryClass) {
         return new ScriptContext<F>(
             name + "_script_field",
@@ -47,7 +44,8 @@
             ScriptCache.UNLIMITED_COMPILATION_RATE.asTuple()
         );
     }
->>>>>>> d47d450b
+
+    public static final int MAX_VALUES = 1000;
 
     private final Map<String, Object> params;
     private final LeafSearchLookup leafSearchLookup;
