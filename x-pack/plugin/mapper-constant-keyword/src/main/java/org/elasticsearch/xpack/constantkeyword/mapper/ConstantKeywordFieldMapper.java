--- conflicted
+++ resolved
@@ -314,17 +314,11 @@
         }
 
         if (fieldType().value == null) {
-<<<<<<< HEAD
-            Builder update = new Builder(simpleName());
-            update.value.setValue(value);
-            boolean dynamicMapperAdded = context.addDynamicMapper(fieldType().name(), update);
+            ConstantKeywordFieldType newFieldType = new ConstantKeywordFieldType(fieldType().name(), value, fieldType().meta());
+            Mapper update = new ConstantKeywordFieldMapper(simpleName(), newFieldType);
+            boolean dynamicMapperAdded = context.addDynamicMapper(update);
             // the mapper is already part of the mapping, we're just updating it with the new value
             assert dynamicMapperAdded;
-=======
-            ConstantKeywordFieldType newFieldType = new ConstantKeywordFieldType(fieldType().name(), value, fieldType().meta());
-            Mapper update = new ConstantKeywordFieldMapper(simpleName(), newFieldType);
-            context.addDynamicMapper(update);
->>>>>>> 47a4b554
         } else if (Objects.equals(fieldType().value, value) == false) {
             throw new IllegalArgumentException(
                 "[constant_keyword] field ["
