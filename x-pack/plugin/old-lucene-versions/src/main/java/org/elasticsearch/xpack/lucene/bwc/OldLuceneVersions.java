/*
 * Copyright Elasticsearch B.V. and/or licensed to Elasticsearch B.V. under one
 * or more contributor license agreements. Licensed under the Elastic License
 * 2.0; you may not use this file except in compliance with the Elastic License
 * 2.0.
 */

package org.elasticsearch.xpack.lucene.bwc;

import org.apache.lucene.index.SegmentCommitInfo;
import org.apache.lucene.index.SegmentInfo;
import org.apache.lucene.index.SegmentInfos;
import org.apache.lucene.util.SetOnce;
import org.elasticsearch.action.ActionRequest;
import org.elasticsearch.action.ActionResponse;
import org.elasticsearch.client.internal.Client;
import org.elasticsearch.cluster.metadata.IndexNameExpressionResolver;
import org.elasticsearch.cluster.node.DiscoveryNode;
import org.elasticsearch.cluster.routing.allocation.decider.AllocationDecider;
import org.elasticsearch.cluster.service.ClusterService;
import org.elasticsearch.common.UUIDs;
import org.elasticsearch.common.io.stream.NamedWriteableRegistry;
import org.elasticsearch.common.lucene.Lucene;
import org.elasticsearch.common.settings.ClusterSettings;
import org.elasticsearch.common.settings.Settings;
import org.elasticsearch.core.TimeValue;
import org.elasticsearch.env.Environment;
import org.elasticsearch.env.NodeEnvironment;
import org.elasticsearch.index.IndexModule;
import org.elasticsearch.index.engine.Engine;
import org.elasticsearch.index.seqno.SequenceNumbers;
import org.elasticsearch.index.shard.IndexEventListener;
import org.elasticsearch.index.shard.IndexShard;
import org.elasticsearch.license.License;
import org.elasticsearch.license.LicenseUtils;
import org.elasticsearch.license.LicensedFeature;
import org.elasticsearch.license.XPackLicenseState;
import org.elasticsearch.plugins.ActionPlugin;
import org.elasticsearch.plugins.ClusterPlugin;
import org.elasticsearch.plugins.IndexStorePlugin;
import org.elasticsearch.plugins.Plugin;
import org.elasticsearch.plugins.RepositoryPlugin;
import org.elasticsearch.repositories.RepositoriesService;
import org.elasticsearch.script.ScriptService;
import org.elasticsearch.snapshots.Snapshot;
import org.elasticsearch.snapshots.SnapshotRestoreException;
import org.elasticsearch.threadpool.ThreadPool;
import org.elasticsearch.watcher.ResourceWatcherService;
import org.elasticsearch.xcontent.NamedXContentRegistry;
import org.elasticsearch.xpack.core.XPackPlugin;
import org.elasticsearch.xpack.core.action.XPackInfoFeatureAction;
import org.elasticsearch.xpack.core.action.XPackUsageFeatureAction;
import org.elasticsearch.xpack.lucene.bwc.codecs.BWCCodec;

import java.io.IOException;
import java.io.UncheckedIOException;
import java.util.Collection;
import java.util.HashMap;
import java.util.List;
import java.util.Map;
import java.util.function.BiConsumer;
import java.util.function.Supplier;

public class OldLuceneVersions extends Plugin implements IndexStorePlugin, ClusterPlugin, RepositoryPlugin, ActionPlugin {

    public static final LicensedFeature.Momentary ARCHIVE_FEATURE = LicensedFeature.momentary(
        null,
        "archive",
        License.OperationMode.ENTERPRISE
    );

<<<<<<< HEAD
=======
    private static Version MINIMUM_ARCHIVE_VERSION = Version.fromString("5.0.0");

    public static boolean isArchiveIndex(Version version) {
        return version.before(Version.CURRENT.minimumIndexCompatibilityVersion());
    }

>>>>>>> 169618de
    private final SetOnce<FailShardsOnInvalidLicenseClusterListener> failShardsListener = new SetOnce<>();

    @Override
    public Collection<Object> createComponents(
        final Client client,
        final ClusterService clusterService,
        final ThreadPool threadPool,
        final ResourceWatcherService resourceWatcherService,
        final ScriptService scriptService,
        final NamedXContentRegistry xContentRegistry,
        final Environment environment,
        final NodeEnvironment nodeEnvironment,
        final NamedWriteableRegistry registry,
        final IndexNameExpressionResolver resolver,
        final Supplier<RepositoriesService> repositoriesServiceSupplier
    ) {
        this.failShardsListener.set(new FailShardsOnInvalidLicenseClusterListener(getLicenseState(), clusterService.getRerouteService()));
        if (DiscoveryNode.isMasterNode(environment.settings())) {
            // We periodically look through the indices and identify if there are any archive indices,
            // then marking the feature as used. We do this on each master node so that if one master fails, the
            // continue reporting usage state.
            var usageTracker = new ArchiveUsageTracker(getLicenseState(), clusterService::state);
            threadPool.scheduleWithFixedDelay(usageTracker, TimeValue.timeValueMinutes(15), ThreadPool.Names.GENERIC);
        }
        return List.of();
    }

    @Override
    public List<ActionPlugin.ActionHandler<? extends ActionRequest, ? extends ActionResponse>> getActions() {
        return List.of(
            new ActionPlugin.ActionHandler<>(XPackUsageFeatureAction.ARCHIVE, ArchiveUsageTransportAction.class),
            new ActionPlugin.ActionHandler<>(XPackInfoFeatureAction.ARCHIVE, ArchiveInfoTransportAction.class)
        );
    }

    // overridable by tests
    protected XPackLicenseState getLicenseState() {
        return XPackPlugin.getSharedLicenseState();
    }

    @Override
    public Collection<AllocationDecider> createAllocationDeciders(Settings settings, ClusterSettings clusterSettings) {
        return List.of(new ArchiveAllocationDecider(() -> ARCHIVE_FEATURE.checkWithoutTracking(getLicenseState())));
    }

    @Override
    public void onIndexModule(IndexModule indexModule) {
        if (indexModule.indexSettings().getIndexVersionCreated().isLegacyIndexVersion()) {
            indexModule.addIndexEventListener(new IndexEventListener() {
                @Override
                public void afterFilesRestoredFromRepository(IndexShard indexShard) {
                    convertToNewFormat(indexShard);
                }
            });

            indexModule.addIndexEventListener(failShardsListener.get());
        }
    }

    @Override
<<<<<<< HEAD
    public Consumer<IndexMetadata> addPreRestoreCheck() {
        return indexMetadata -> {
            if (indexMetadata.getCreationVersion().isLegacyIndexVersion()) {
=======
    public BiConsumer<Snapshot, Version> addPreRestoreVersionCheck() {
        return (snapshot, version) -> {
            if (isArchiveIndex(version)) {
>>>>>>> 169618de
                if (ARCHIVE_FEATURE.checkWithoutTracking(getLicenseState()) == false) {
                    throw LicenseUtils.newComplianceException("archive");
                }
                if (version.before(MINIMUM_ARCHIVE_VERSION)) {
                    throw new SnapshotRestoreException(
                        snapshot,
                        "the snapshot was created with Elasticsearch version ["
                            + version
                            + "] which isn't supported by the archive functionality"
                    );
                }
            }
        };
    }

    /**
     * The trick used to allow newer Lucene versions to read older Lucene indices is to convert the old directory to a directory that new
     * Lucene versions happily operate on. The way newer Lucene versions happily comply with reading older data is to put in place a
     * segments file that the newer Lucene version can open, using codecs that allow reading everything from the old files, making it
     * available under the newer interfaces. The way this works is to read in the old segments file using a special class
     * {@link OldSegmentInfos} that supports reading older Lucene {@link SegmentInfos}, and then write out an updated segments file that
     * newer Lucene versions can understand.
     */
    private static void convertToNewFormat(IndexShard indexShard) {
        indexShard.store().incRef();
        try {
            final OldSegmentInfos oldSegmentInfos = OldSegmentInfos.readLatestCommit(indexShard.store().directory(), 6);
            final SegmentInfos segmentInfos = convertToNewerLuceneVersion(oldSegmentInfos);
            // write upgraded segments file
            segmentInfos.commit(indexShard.store().directory());

            // what we have written can be read using standard path
            assert SegmentInfos.readLatestCommit(indexShard.store().directory()) != null;

            // clean older segments file
            Lucene.pruneUnreferencedFiles(segmentInfos.getSegmentsFileName(), indexShard.store().directory());
        } catch (IOException e) {
            throw new UncheckedIOException(e);
        } finally {
            indexShard.store().decRef();
        }
    }

    private static SegmentInfos convertToNewerLuceneVersion(OldSegmentInfos oldSegmentInfos) {
        final SegmentInfos segmentInfos = new SegmentInfos(org.apache.lucene.util.Version.LATEST.major);
        segmentInfos.version = oldSegmentInfos.version;
        segmentInfos.counter = oldSegmentInfos.counter;
        segmentInfos.setNextWriteGeneration(oldSegmentInfos.getGeneration() + 1);
        final Map<String, String> map = new HashMap<>(oldSegmentInfos.getUserData());
        if (map.containsKey(Engine.HISTORY_UUID_KEY) == false) {
            map.put(Engine.HISTORY_UUID_KEY, UUIDs.randomBase64UUID());
        }
        if (map.containsKey(SequenceNumbers.LOCAL_CHECKPOINT_KEY) == false) {
            map.put(SequenceNumbers.LOCAL_CHECKPOINT_KEY, Long.toString(SequenceNumbers.NO_OPS_PERFORMED));
        }
        if (map.containsKey(SequenceNumbers.MAX_SEQ_NO) == false) {
            map.put(SequenceNumbers.MAX_SEQ_NO, Long.toString(SequenceNumbers.NO_OPS_PERFORMED));
        }
        if (map.containsKey(Engine.MAX_UNSAFE_AUTO_ID_TIMESTAMP_COMMIT_ID) == false) {
            map.put(Engine.MAX_UNSAFE_AUTO_ID_TIMESTAMP_COMMIT_ID, "-1");
        }
        segmentInfos.setUserData(map, false);
        for (SegmentCommitInfo infoPerCommit : oldSegmentInfos.asList()) {
            final SegmentInfo newInfo = BWCCodec.wrap(infoPerCommit.info);
            final SegmentCommitInfo commitInfo = new SegmentCommitInfo(
                newInfo,
                infoPerCommit.getDelCount(),
                infoPerCommit.getSoftDelCount(),
                infoPerCommit.getDelGen(),
                infoPerCommit.getFieldInfosGen(),
                infoPerCommit.getDocValuesGen(),
                infoPerCommit.getId()
            );
            commitInfo.setDocValuesUpdatesFiles(infoPerCommit.getDocValuesUpdatesFiles());
            commitInfo.setFieldInfosFiles(infoPerCommit.getFieldInfosFiles());
            segmentInfos.add(commitInfo);
        }
        return segmentInfos;
    }

    @Override
    public Map<String, DirectoryFactory> getDirectoryFactories() {
        return Map.of();
    }
}<|MERGE_RESOLUTION|>--- conflicted
+++ resolved
@@ -11,6 +11,7 @@
 import org.apache.lucene.index.SegmentInfo;
 import org.apache.lucene.index.SegmentInfos;
 import org.apache.lucene.util.SetOnce;
+import org.elasticsearch.Version;
 import org.elasticsearch.action.ActionRequest;
 import org.elasticsearch.action.ActionResponse;
 import org.elasticsearch.client.internal.Client;
@@ -69,15 +70,8 @@
         License.OperationMode.ENTERPRISE
     );
 
-<<<<<<< HEAD
-=======
     private static Version MINIMUM_ARCHIVE_VERSION = Version.fromString("5.0.0");
 
-    public static boolean isArchiveIndex(Version version) {
-        return version.before(Version.CURRENT.minimumIndexCompatibilityVersion());
-    }
-
->>>>>>> 169618de
     private final SetOnce<FailShardsOnInvalidLicenseClusterListener> failShardsListener = new SetOnce<>();
 
     @Override
@@ -138,15 +132,9 @@
     }
 
     @Override
-<<<<<<< HEAD
-    public Consumer<IndexMetadata> addPreRestoreCheck() {
-        return indexMetadata -> {
-            if (indexMetadata.getCreationVersion().isLegacyIndexVersion()) {
-=======
     public BiConsumer<Snapshot, Version> addPreRestoreVersionCheck() {
         return (snapshot, version) -> {
-            if (isArchiveIndex(version)) {
->>>>>>> 169618de
+            if (version.isLegacyIndexVersion()) {
                 if (ARCHIVE_FEATURE.checkWithoutTracking(getLicenseState()) == false) {
                     throw LicenseUtils.newComplianceException("archive");
                 }
