/*
 * Copyright Elasticsearch B.V. and/or licensed to Elasticsearch B.V. under one
 * or more contributor license agreements. Licensed under the Elastic License
 * 2.0; you may not use this file except in compliance with the Elastic License
 * 2.0.
 */
package org.elasticsearch.xpack.ml.integration;

import org.elasticsearch.common.bytes.BytesArray;
import org.elasticsearch.xpack.core.ml.action.DeleteTrainedModelAction;
import org.elasticsearch.xpack.core.ml.action.PutTrainedModelAction;
import org.elasticsearch.xpack.core.ml.action.PutTrainedModelDefinitionPartAction;
import org.elasticsearch.xpack.core.ml.inference.TrainedModelConfig;
import org.elasticsearch.xpack.core.ml.inference.TrainedModelType;
import org.elasticsearch.xpack.core.ml.inference.persistence.InferenceIndexConstants;
import org.elasticsearch.xpack.core.ml.inference.trainedmodel.BertTokenization;
import org.elasticsearch.xpack.core.ml.inference.trainedmodel.IndexLocation;
import org.elasticsearch.xpack.core.ml.inference.trainedmodel.PassThroughConfig;
<<<<<<< HEAD
=======
import org.elasticsearch.xpack.core.ml.inference.trainedmodel.Tokenization;
>>>>>>> 30e15ba8
import org.elasticsearch.xpack.core.ml.inference.trainedmodel.VocabularyConfig;
import org.elasticsearch.xpack.ml.MlSingleNodeTestCase;
import org.junit.Before;

import java.util.Base64;

import static org.hamcrest.Matchers.equalTo;
import static org.hamcrest.Matchers.isA;

public class TrainedModelCRUDIT extends MlSingleNodeTestCase {

    static final String BASE_64_ENCODED_MODEL =
        "UEsDBAAACAgAAAAAAAAAAAAAAAAAAAAAAAAUAA4Ac2ltcGxlbW9kZWwvZGF0YS5wa2xGQgoAWlpaWlpaWlpaWoACY19fdG9yY2hfXwp"
            + "TdXBlclNpbXBsZQpxACmBfShYCAAAAHRyYWluaW5ncQGIdWJxAi5QSwcIXOpBBDQAAAA0AAAAUEsDBBQACAgIAAAAAAAAAAAAAAAAAA"
            + "AAAAAdAEEAc2ltcGxlbW9kZWwvY29kZS9fX3RvcmNoX18ucHlGQj0AWlpaWlpaWlpaWlpaWlpaWlpaWlpaWlpaWlpaWlpaWlpaWlpaW"
            + "lpaWlpaWlpaWlpaWlpaWlpaWlpaWlpaWnWOMWvDMBCF9/yKI5MMrnHTQsHgjt2aJdlCEIp9SgWSTpykFvfXV1htaYds0nfv473Jqhjh"
            + "kAPywbhgUbzSnC02wwZAyqBYOUzIUUoY4XRe6SVr/Q8lVsYbf4UBLkS2kBk1aOIPxbOIaPVQtEQ8vUnZ/WlrSxTA+JCTNHMc4Ig+Ele"
            + "s+Jod+iR3N/jDDf74wxu4e/5+DmtE9mUyhdgFNq7bZ3ekehbruC6aTxS/c1rom6Z698WrEfIYxcn4JGTftLA7tzCnJeD41IJVC+U07k"
            + "umUHw3E47Vqh+xnULeFisYLx064mV8UTZibWFMmX0p23wBUEsHCE0EGH3yAAAAlwEAAFBLAwQUAAgICAAAAAAAAAAAAAAAAAAAAAAAJ"
            + "wA5AHNpbXBsZW1vZGVsL2NvZGUvX190b3JjaF9fLnB5LmRlYnVnX3BrbEZCNQBaWlpaWlpaWlpaWlpaWlpaWlpaWlpaWlpaWlpaWlpa"
            + "WlpaWlpaWlpaWlpaWlpaWlpaWlpaWrWST0+DMBiHW6bOod/BGS94kKpo2Mwyox5x3pbgiXSAFtdR/nQu3IwHiZ9oX88CaeGu9tL0efq"
            + "+v8P7fmiGA1wgTgoIcECZQqe6vmYD6G4hAJOcB1E8NazTm+ELyzY4C3Q0z8MsRwF+j4JlQUPEEo5wjH0WB9hCNFqgpOCExZY5QnnEw7"
            + "ME+0v8GuaIs8wnKI7RigVrKkBzm0lh2OdjkeHllG28f066vK6SfEypF60S+vuYt4gjj2fYr/uPrSvRv356TepfJ9iWJRN0OaELQSZN3"
            + "FRPNbcP1PTSntMr0x0HzLZQjPYIEo3UaFeiISRKH0Mil+BE/dyT1m7tCBLwVO1MX4DK3bbuTlXuy8r71j5Aoho66udAoseOnrdVzx28"
            + "UFW6ROuO/lT6QKKyo79VU54emj9QSwcInsUTEDMBAAAFAwAAUEsDBAAACAgAAAAAAAAAAAAAAAAAAAAAAAAZAAYAc2ltcGxlbW9kZWw"
            + "vY29uc3RhbnRzLnBrbEZCAgBaWoACKS5QSwcIbS8JVwQAAAAEAAAAUEsDBAAACAgAAAAAAAAAAAAAAAAAAAAAAAATADsAc2ltcGxlbW"
            + "9kZWwvdmVyc2lvbkZCNwBaWlpaWlpaWlpaWlpaWlpaWlpaWlpaWlpaWlpaWlpaWlpaWlpaWlpaWlpaWlpaWlpaWlpaWlpaMwpQSwcI0"
            + "Z5nVQIAAAACAAAAUEsBAgAAAAAICAAAAAAAAFzqQQQ0AAAANAAAABQAAAAAAAAAAAAAAAAAAAAAAHNpbXBsZW1vZGVsL2RhdGEucGts"
            + "UEsBAgAAFAAICAgAAAAAAE0EGH3yAAAAlwEAAB0AAAAAAAAAAAAAAAAAhAAAAHNpbXBsZW1vZGVsL2NvZGUvX190b3JjaF9fLnB5UEs"
            + "BAgAAFAAICAgAAAAAAJ7FExAzAQAABQMAACcAAAAAAAAAAAAAAAAAAgIAAHNpbXBsZW1vZGVsL2NvZGUvX190b3JjaF9fLnB5LmRlYn"
            + "VnX3BrbFBLAQIAAAAACAgAAAAAAABtLwlXBAAAAAQAAAAZAAAAAAAAAAAAAAAAAMMDAABzaW1wbGVtb2RlbC9jb25zdGFudHMucGtsU"
            + "EsBAgAAAAAICAAAAAAAANGeZ1UCAAAAAgAAABMAAAAAAAAAAAAAAAAAFAQAAHNpbXBsZW1vZGVsL3ZlcnNpb25QSwYGLAAAAAAAAAAe"
            + "Ay0AAAAAAAAAAAAFAAAAAAAAAAUAAAAAAAAAagEAAAAAAACSBAAAAAAAAFBLBgcAAAAA/AUAAAAAAAABAAAAUEsFBgAAAAAFAAUAagE"
            + "AAJIEAAAAAA==";
    static final long RAW_MODEL_SIZE; // size of the model before base64 encoding
    static {
        RAW_MODEL_SIZE = Base64.getDecoder().decode(BASE_64_ENCODED_MODEL).length;
    }

    @Before
    public void createComponents() throws Exception {
        waitForMlTemplates();
    }

    public void testPutTrainedModelAndDefinition() {
        String modelId = "pytorch-model-put";
        TrainedModelConfig config = client().execute(
            PutTrainedModelAction.INSTANCE,
            new PutTrainedModelAction.Request(
                TrainedModelConfig.builder()
                    .setModelType(TrainedModelType.PYTORCH)
                    .setInferenceConfig(
                        new PassThroughConfig(
                            new VocabularyConfig(InferenceIndexConstants.nativeDefinitionStore()),
<<<<<<< HEAD
                            new BertTokenization(null, false, null),
=======
                            new BertTokenization(null, false, null, Tokenization.Truncate.NONE),
>>>>>>> 30e15ba8
                            null
                        )
                    )
                    .setModelId(modelId)
                    .build(),
                false
            )
        ).actionGet().getResponse();

        assertThat(config.getLocation(), isA(IndexLocation.class));
        assertThat(((IndexLocation) config.getLocation()).getIndexName(), equalTo(InferenceIndexConstants.nativeDefinitionStore()));
        client().execute(
            PutTrainedModelDefinitionPartAction.INSTANCE,
            new PutTrainedModelDefinitionPartAction.Request(modelId, new BytesArray(BASE_64_ENCODED_MODEL), 0, RAW_MODEL_SIZE, 1)
        ).actionGet();

        assertThat(
            client().admin().indices().prepareGetIndex().addIndices(InferenceIndexConstants.nativeDefinitionStore()).get().indices().length,
            equalTo(1)
        );

        client().execute(DeleteTrainedModelAction.INSTANCE, new DeleteTrainedModelAction.Request(modelId)).actionGet();

        assertThat(
            client().prepareSearch(InferenceIndexConstants.nativeDefinitionStore())
                .setTrackTotalHitsUpTo(1)
                .setSize(0)
                .get()
                .getHits()
                .getTotalHits().value,
            equalTo(0L)
        );
    }

}<|MERGE_RESOLUTION|>--- conflicted
+++ resolved
@@ -16,10 +16,7 @@
 import org.elasticsearch.xpack.core.ml.inference.trainedmodel.BertTokenization;
 import org.elasticsearch.xpack.core.ml.inference.trainedmodel.IndexLocation;
 import org.elasticsearch.xpack.core.ml.inference.trainedmodel.PassThroughConfig;
-<<<<<<< HEAD
-=======
 import org.elasticsearch.xpack.core.ml.inference.trainedmodel.Tokenization;
->>>>>>> 30e15ba8
 import org.elasticsearch.xpack.core.ml.inference.trainedmodel.VocabularyConfig;
 import org.elasticsearch.xpack.ml.MlSingleNodeTestCase;
 import org.junit.Before;
@@ -74,11 +71,7 @@
                     .setInferenceConfig(
                         new PassThroughConfig(
                             new VocabularyConfig(InferenceIndexConstants.nativeDefinitionStore()),
-<<<<<<< HEAD
-                            new BertTokenization(null, false, null),
-=======
                             new BertTokenization(null, false, null, Tokenization.Truncate.NONE),
->>>>>>> 30e15ba8
                             null
                         )
                     )
