--- conflicted
+++ resolved
@@ -83,15 +83,11 @@
                 "[{}] parameter is deprecated! Use [include=definition] instead.",
                 INCLUDE_MODEL_DEFINITION
             );
-<<<<<<< HEAD
-            request = new GetTrainedModelsAction.Request(modelId, restRequest.paramAsBoolean(INCLUDE_MODEL_DEFINITION, false), tags);
-=======
             request = new GetTrainedModelsAction.Request(
                 modelId,
                 tags,
                 restRequest.paramAsBoolean(INCLUDE_MODEL_DEFINITION, false) ? Set.of(DEFINITION) : Set.of()
             );
->>>>>>> 30e15ba8
         } else {
             request = new GetTrainedModelsAction.Request(modelId, tags, includes);
         }
