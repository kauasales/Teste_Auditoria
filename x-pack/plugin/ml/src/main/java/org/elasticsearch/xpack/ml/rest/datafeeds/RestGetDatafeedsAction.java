/*
 * Copyright Elasticsearch B.V. and/or licensed to Elasticsearch B.V. under one
 * or more contributor license agreements. Licensed under the Elastic License
 * 2.0; you may not use this file except in compliance with the Elastic License
 * 2.0.
 */
package org.elasticsearch.xpack.ml.rest.datafeeds;

import org.elasticsearch.client.node.NodeClient;
import org.elasticsearch.core.RestApiVersion;
import org.elasticsearch.rest.BaseRestHandler;
import org.elasticsearch.rest.RestRequest;
import org.elasticsearch.rest.action.RestToXContentListener;
import org.elasticsearch.xpack.core.ml.action.GetDatafeedsAction;
import org.elasticsearch.xpack.core.ml.action.GetDatafeedsAction.Request;
import org.elasticsearch.xpack.core.ml.action.GetDatafeedsStatsAction;
import org.elasticsearch.xpack.core.ml.datafeed.DatafeedConfig;

import java.io.IOException;
import java.util.Collections;
import java.util.List;
import java.util.Set;

import static org.elasticsearch.rest.RestRequest.Method.GET;
import static org.elasticsearch.xpack.core.ml.MachineLearningField.DEPRECATED_ALLOW_NO_DATAFEEDS_PARAM;
import static org.elasticsearch.xpack.core.ml.utils.ToXContentParams.EXCLUDE_GENERATED;
import static org.elasticsearch.xpack.ml.MachineLearning.BASE_PATH;
import static org.elasticsearch.xpack.ml.MachineLearning.PRE_V7_BASE_PATH;
import static org.elasticsearch.xpack.ml.rest.RestCompatibilityChecker.checkAndSetDeprecatedParam;

public class RestGetDatafeedsAction extends BaseRestHandler {

    @Override
    public List<Route> routes() {
        return List.of(
            Route.builder(GET, BASE_PATH + "datafeeds/{" + DatafeedConfig.ID + "}")
                .replaces(GET, PRE_V7_BASE_PATH + "datafeeds/{" + DatafeedConfig.ID + "}", RestApiVersion.V_7)
                .build(),
            Route.builder(GET, BASE_PATH + "datafeeds").replaces(GET, PRE_V7_BASE_PATH + "datafeeds", RestApiVersion.V_7).build()
        );
    }

    @Override
    public String getName() {
        return "ml_get_datafeeds_action";
    }

    @Override
    protected RestChannelConsumer prepareRequest(RestRequest restRequest, NodeClient client) throws IOException {
        String datafeedId = restRequest.param(DatafeedConfig.ID.getPreferredName());
        if (datafeedId == null) {
            datafeedId = GetDatafeedsAction.ALL;
        }
        Request request = new Request(datafeedId);
<<<<<<< HEAD
        if (restRequest.hasParam(Request.ALLOW_NO_DATAFEEDS)) {
            LoggingDeprecationHandler.INSTANCE.logRenamedField(null, () -> null, Request.ALLOW_NO_DATAFEEDS, Request.ALLOW_NO_MATCH);
        }
        request.setAllowNoMatch(
            restRequest.paramAsBoolean(
                Request.ALLOW_NO_MATCH,
                restRequest.paramAsBoolean(Request.ALLOW_NO_DATAFEEDS, request.allowNoMatch())
            )
=======
        checkAndSetDeprecatedParam(
            DEPRECATED_ALLOW_NO_DATAFEEDS_PARAM,
            GetDatafeedsStatsAction.Request.ALLOW_NO_MATCH,
            RestApiVersion.V_7,
            restRequest,
            (r, s) -> r.paramAsBoolean(s, request.allowNoMatch()),
            request::setAllowNoMatch
>>>>>>> d90fa4eb
        );
        return channel -> client.execute(GetDatafeedsAction.INSTANCE, request, new RestToXContentListener<>(channel));
    }

    @Override
    protected Set<String> responseParams() {
        return Collections.singleton(EXCLUDE_GENERATED);
    }
}<|MERGE_RESOLUTION|>--- conflicted
+++ resolved
@@ -52,16 +52,6 @@
             datafeedId = GetDatafeedsAction.ALL;
         }
         Request request = new Request(datafeedId);
-<<<<<<< HEAD
-        if (restRequest.hasParam(Request.ALLOW_NO_DATAFEEDS)) {
-            LoggingDeprecationHandler.INSTANCE.logRenamedField(null, () -> null, Request.ALLOW_NO_DATAFEEDS, Request.ALLOW_NO_MATCH);
-        }
-        request.setAllowNoMatch(
-            restRequest.paramAsBoolean(
-                Request.ALLOW_NO_MATCH,
-                restRequest.paramAsBoolean(Request.ALLOW_NO_DATAFEEDS, request.allowNoMatch())
-            )
-=======
         checkAndSetDeprecatedParam(
             DEPRECATED_ALLOW_NO_DATAFEEDS_PARAM,
             GetDatafeedsStatsAction.Request.ALLOW_NO_MATCH,
@@ -69,7 +59,6 @@
             restRequest,
             (r, s) -> r.paramAsBoolean(s, request.allowNoMatch()),
             request::setAllowNoMatch
->>>>>>> d90fa4eb
         );
         return channel -> client.execute(GetDatafeedsAction.INSTANCE, request, new RestToXContentListener<>(channel));
     }
