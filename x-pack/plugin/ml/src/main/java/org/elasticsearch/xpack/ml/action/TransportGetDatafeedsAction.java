--- conflicted
+++ resolved
@@ -15,11 +15,7 @@
 import org.elasticsearch.cluster.metadata.IndexNameExpressionResolver;
 import org.elasticsearch.cluster.service.ClusterService;
 import org.elasticsearch.common.inject.Inject;
-<<<<<<< HEAD
-import org.elasticsearch.common.settings.Settings;
 import org.elasticsearch.common.xcontent.NamedXContentRegistry;
-=======
->>>>>>> 9f3effd6
 import org.elasticsearch.threadpool.ThreadPool;
 import org.elasticsearch.transport.TransportService;
 import org.elasticsearch.xpack.core.ml.MlMetadata;
@@ -41,23 +37,15 @@
     private final DatafeedConfigProvider datafeedConfigProvider;
 
     @Inject
-<<<<<<< HEAD
-    public TransportGetDatafeedsAction(Settings settings, TransportService transportService,
+    public TransportGetDatafeedsAction(TransportService transportService,
                                        ClusterService clusterService, ThreadPool threadPool,
                                        ActionFilters actionFilters,
                                        IndexNameExpressionResolver indexNameExpressionResolver,
                                        Client client, NamedXContentRegistry xContentRegistry) {
-            super(settings, GetDatafeedsAction.NAME, transportService, clusterService, threadPool, actionFilters,
+            super(GetDatafeedsAction.NAME, transportService, clusterService, threadPool, actionFilters,
                     GetDatafeedsAction.Request::new, indexNameExpressionResolver);
 
-        datafeedConfigProvider = new DatafeedConfigProvider(client, settings, xContentRegistry);
-=======
-    public TransportGetDatafeedsAction(TransportService transportService, ClusterService clusterService,
-                                       ThreadPool threadPool, ActionFilters actionFilters,
-                                       IndexNameExpressionResolver indexNameExpressionResolver) {
-        super(GetDatafeedsAction.NAME, transportService, clusterService, threadPool, actionFilters,
-            GetDatafeedsAction.Request::new, indexNameExpressionResolver);
->>>>>>> 9f3effd6
+        datafeedConfigProvider = new DatafeedConfigProvider(client, xContentRegistry);
     }
 
     @Override
