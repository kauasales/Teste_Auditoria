/*
 * Copyright Elasticsearch B.V. and/or licensed to Elasticsearch B.V. under one
 * or more contributor license agreements. Licensed under the Elastic License
 * 2.0; you may not use this file except in compliance with the Elastic License
 * 2.0.
 */
package org.elasticsearch.xpack.ml;

import org.elasticsearch.Version;
import org.elasticsearch.client.Client;
import org.elasticsearch.cluster.metadata.ComposableIndexTemplate;
import org.elasticsearch.cluster.service.ClusterService;
import org.elasticsearch.common.settings.Settings;
import org.elasticsearch.threadpool.ThreadPool;
import org.elasticsearch.xcontent.NamedXContentRegistry;
import org.elasticsearch.xpack.core.ClientHelper;
import org.elasticsearch.xpack.core.ilm.LifecyclePolicy;
import org.elasticsearch.xpack.core.ml.MlStatsIndex;
import org.elasticsearch.xpack.core.ml.job.persistence.AnomalyDetectorsIndex;
import org.elasticsearch.xpack.core.ml.job.persistence.AnomalyDetectorsIndexFields;
import org.elasticsearch.xpack.core.ml.notifications.NotificationsIndex;
import org.elasticsearch.xpack.core.template.IndexTemplateConfig;
import org.elasticsearch.xpack.core.template.IndexTemplateRegistry;
import org.elasticsearch.xpack.core.template.LifecyclePolicyConfig;

import java.util.HashMap;
import java.util.List;
import java.util.Map;

public class MlIndexTemplateRegistry extends IndexTemplateRegistry {

    private static final String ROOT_RESOURCE_PATH = "/org/elasticsearch/xpack/core/ml/";
    private static final String ANOMALY_DETECTION_PATH = ROOT_RESOURCE_PATH + "anomalydetection/";
    private static final String VERSION_PATTERN = "xpack.ml.version";
    private static final String VERSION_ID_PATTERN = "xpack.ml.version.id";
    private static final String INDEX_LIFECYCLE_NAME = "xpack.ml.index.lifecycle.name";
    private static final String INDEX_LIFECYCLE_ROLLOVER_ALIAS = "xpack.ml.index.lifecycle.rollover_alias";

    public static final IndexTemplateConfig NOTIFICATIONS_TEMPLATE = notificationsTemplate();

    private static final String ML_SIZE_BASED_ILM_POLICY_NAME = "ml-size-based-ilm-policy";
<<<<<<< HEAD
    private static final LifecyclePolicyConfig ML_SIZE_BASED_ILM_POLICY = new LifecyclePolicyConfig(
        ML_SIZE_BASED_ILM_POLICY_NAME,
        ROOT_RESOURCE_PATH + "size_based_ilm_policy.json"
    );
=======
>>>>>>> d90fa4eb

    private static IndexTemplateConfig stateTemplate() {
        Map<String, String> variables = new HashMap<>();
        variables.put(VERSION_ID_PATTERN, String.valueOf(Version.CURRENT.id));
        variables.put(INDEX_LIFECYCLE_NAME, ML_SIZE_BASED_ILM_POLICY_NAME);
        variables.put(INDEX_LIFECYCLE_ROLLOVER_ALIAS, AnomalyDetectorsIndex.jobStateIndexWriteAlias());

        return new IndexTemplateConfig(
            AnomalyDetectorsIndexFields.STATE_INDEX_PREFIX,
            ANOMALY_DETECTION_PATH + "state_index_template.json",
            Version.CURRENT.id,
            VERSION_PATTERN,
            variables
        );
    }

    private static IndexTemplateConfig anomalyDetectionResultsTemplate() {
        Map<String, String> variables = new HashMap<>();
        variables.put(VERSION_ID_PATTERN, String.valueOf(Version.CURRENT.id));
        variables.put("xpack.ml.anomalydetection.results.mappings", AnomalyDetectorsIndex.resultsMapping());

        return new IndexTemplateConfig(
            AnomalyDetectorsIndex.jobResultsIndexPrefix(),
            ANOMALY_DETECTION_PATH + "results_index_template.json",
            Version.CURRENT.id,
            VERSION_PATTERN,
            variables
        );
    }

    private static IndexTemplateConfig notificationsTemplate() {
        Map<String, String> variables = new HashMap<>();
        variables.put(VERSION_ID_PATTERN, String.valueOf(Version.CURRENT.id));
        variables.put("xpack.ml.notifications.mappings", NotificationsIndex.mapping());

        return new IndexTemplateConfig(
            NotificationsIndex.NOTIFICATIONS_INDEX,
            ROOT_RESOURCE_PATH + "notifications_index_template.json",
            Version.CURRENT.id,
            VERSION_PATTERN,
            variables
        );
<<<<<<< HEAD
    }

    private static IndexTemplateConfig notificationsLegacyTemplate() {
        Map<String, String> variables = new HashMap<>();
        variables.put(VERSION_ID_PATTERN, String.valueOf(Version.CURRENT.id));
        variables.put("xpack.ml.notifications.mappings", NotificationsIndex.mapping());

        return new IndexTemplateConfig(
            NotificationsIndex.NOTIFICATIONS_INDEX,
            ROOT_RESOURCE_PATH + "notifications_index_legacy_template.json",
            Version.CURRENT.id,
            VERSION_PATTERN,
            variables
        );
=======
>>>>>>> d90fa4eb
    }

    private static IndexTemplateConfig statsTemplate() {
        Map<String, String> variables = new HashMap<>();
        variables.put(VERSION_ID_PATTERN, String.valueOf(Version.CURRENT.id));
        variables.put("xpack.ml.stats.mappings", MlStatsIndex.mapping());
        variables.put(INDEX_LIFECYCLE_NAME, ML_SIZE_BASED_ILM_POLICY_NAME);
        variables.put(INDEX_LIFECYCLE_ROLLOVER_ALIAS, MlStatsIndex.writeAlias());

        return new IndexTemplateConfig(
            MlStatsIndex.TEMPLATE_NAME,
            ROOT_RESOURCE_PATH + "stats_index_template.json",
            Version.CURRENT.id,
            VERSION_PATTERN,
            variables
        );
    }

<<<<<<< HEAD
    private final List<IndexTemplateConfig> templatesToUse;

=======
>>>>>>> d90fa4eb
    public MlIndexTemplateRegistry(
        Settings nodeSettings,
        ClusterService clusterService,
        ThreadPool threadPool,
        Client client,
        NamedXContentRegistry xContentRegistry
    ) {
        super(nodeSettings, clusterService, threadPool, client, xContentRegistry);
<<<<<<< HEAD
        templatesToUse = Arrays.asList(
            ANOMALY_DETECTION_RESULTS_TEMPLATE,
            ANOMALY_DETECTION_STATE_TEMPLATE,
            NOTIFICATIONS_TEMPLATE,
            STATS_TEMPLATE
        );
=======
>>>>>>> d90fa4eb
    }

    @Override
    protected boolean requiresMasterNode() {
        return true;
    }

    private static final Map<String, ComposableIndexTemplate> COMPOSABLE_INDEX_TEMPLATE_CONFIGS = parseComposableTemplates(
        anomalyDetectionResultsTemplate(),
        stateTemplate(),
        NOTIFICATIONS_TEMPLATE,
        statsTemplate()
    );

    @Override
    protected Map<String, ComposableIndexTemplate> getComposableTemplateConfigs() {
        return COMPOSABLE_INDEX_TEMPLATE_CONFIGS;
    }

    private static final List<LifecyclePolicy> LIFECYCLE_POLICIES = List.of(
        new LifecyclePolicyConfig(ML_SIZE_BASED_ILM_POLICY_NAME, ROOT_RESOURCE_PATH + "size_based_ilm_policy.json").load(
            LifecyclePolicyConfig.DEFAULT_X_CONTENT_REGISTRY
        )
    );

    @Override
    protected List<LifecyclePolicy> getPolicyConfigs() {
        return LIFECYCLE_POLICIES;
    }

    @Override
    protected String getOrigin() {
        return ClientHelper.ML_ORIGIN;
    }
}<|MERGE_RESOLUTION|>--- conflicted
+++ resolved
@@ -39,13 +39,6 @@
     public static final IndexTemplateConfig NOTIFICATIONS_TEMPLATE = notificationsTemplate();
 
     private static final String ML_SIZE_BASED_ILM_POLICY_NAME = "ml-size-based-ilm-policy";
-<<<<<<< HEAD
-    private static final LifecyclePolicyConfig ML_SIZE_BASED_ILM_POLICY = new LifecyclePolicyConfig(
-        ML_SIZE_BASED_ILM_POLICY_NAME,
-        ROOT_RESOURCE_PATH + "size_based_ilm_policy.json"
-    );
-=======
->>>>>>> d90fa4eb
 
     private static IndexTemplateConfig stateTemplate() {
         Map<String, String> variables = new HashMap<>();
@@ -88,23 +81,6 @@
             VERSION_PATTERN,
             variables
         );
-<<<<<<< HEAD
-    }
-
-    private static IndexTemplateConfig notificationsLegacyTemplate() {
-        Map<String, String> variables = new HashMap<>();
-        variables.put(VERSION_ID_PATTERN, String.valueOf(Version.CURRENT.id));
-        variables.put("xpack.ml.notifications.mappings", NotificationsIndex.mapping());
-
-        return new IndexTemplateConfig(
-            NotificationsIndex.NOTIFICATIONS_INDEX,
-            ROOT_RESOURCE_PATH + "notifications_index_legacy_template.json",
-            Version.CURRENT.id,
-            VERSION_PATTERN,
-            variables
-        );
-=======
->>>>>>> d90fa4eb
     }
 
     private static IndexTemplateConfig statsTemplate() {
@@ -123,11 +99,6 @@
         );
     }
 
-<<<<<<< HEAD
-    private final List<IndexTemplateConfig> templatesToUse;
-
-=======
->>>>>>> d90fa4eb
     public MlIndexTemplateRegistry(
         Settings nodeSettings,
         ClusterService clusterService,
@@ -136,15 +107,6 @@
         NamedXContentRegistry xContentRegistry
     ) {
         super(nodeSettings, clusterService, threadPool, client, xContentRegistry);
-<<<<<<< HEAD
-        templatesToUse = Arrays.asList(
-            ANOMALY_DETECTION_RESULTS_TEMPLATE,
-            ANOMALY_DETECTION_STATE_TEMPLATE,
-            NOTIFICATIONS_TEMPLATE,
-            STATS_TEMPLATE
-        );
-=======
->>>>>>> d90fa4eb
     }
 
     @Override
