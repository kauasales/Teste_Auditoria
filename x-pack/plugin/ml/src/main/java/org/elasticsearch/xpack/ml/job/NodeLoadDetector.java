/*
 * Copyright Elasticsearch B.V. and/or licensed to Elasticsearch B.V. under one
 * or more contributor license agreements. Licensed under the Elastic License;
 * you may not use this file except in compliance with the Elastic License.
 */
package org.elasticsearch.xpack.ml.job;

import org.apache.logging.log4j.LogManager;
import org.apache.logging.log4j.Logger;
import org.apache.logging.log4j.message.ParameterizedMessage;
import org.elasticsearch.cluster.ClusterState;
import org.elasticsearch.cluster.node.DiscoveryNode;
import org.elasticsearch.common.Nullable;
import org.elasticsearch.common.Strings;
import org.elasticsearch.persistent.PersistentTasksCustomMetadata;
import org.elasticsearch.xpack.core.ml.MlTasks;
import org.elasticsearch.xpack.core.ml.action.OpenJobAction;
import org.elasticsearch.xpack.core.ml.action.StartDataFrameAnalyticsAction;
import org.elasticsearch.xpack.core.ml.dataframe.DataFrameAnalyticsState;
import org.elasticsearch.xpack.core.ml.job.config.JobState;
import org.elasticsearch.xpack.ml.MachineLearning;
import org.elasticsearch.xpack.ml.process.MlMemoryTracker;
import org.elasticsearch.xpack.ml.utils.NativeMemoryCalculator;

import java.util.ArrayList;
import java.util.Collection;
import java.util.List;
import java.util.Map;
import java.util.OptionalLong;


public class NodeLoadDetector {
    private static final Logger logger = LogManager.getLogger(NodeLoadDetector.class);

    private final MlMemoryTracker mlMemoryTracker;

    public NodeLoadDetector(MlMemoryTracker memoryTracker) {
        this.mlMemoryTracker = memoryTracker;
    }

    public MlMemoryTracker getMlMemoryTracker() {
        return mlMemoryTracker;
    }

    public NodeLoad detectNodeLoad(ClusterState clusterState,
                                   boolean allNodesHaveDynamicMaxWorkers,
                                   DiscoveryNode node,
                                   int dynamicMaxOpenJobs,
                                   int maxMachineMemoryPercent,
                                   boolean isMemoryTrackerRecentlyRefreshed,
                                   boolean useAutoMachineMemoryCalculation) {
        PersistentTasksCustomMetadata persistentTasks = clusterState.getMetadata().custom(PersistentTasksCustomMetadata.TYPE);
        Map<String, String> nodeAttributes = node.getAttributes();
        List<String> errors = new ArrayList<>();
        int maxNumberOfOpenJobs = dynamicMaxOpenJobs;
        // TODO: remove this in 8.0.0
        if (allNodesHaveDynamicMaxWorkers == false) {
            String maxNumberOfOpenJobsStr = nodeAttributes.get(MachineLearning.MAX_OPEN_JOBS_NODE_ATTR);
            try {
                maxNumberOfOpenJobs = Integer.parseInt(maxNumberOfOpenJobsStr);
            } catch (NumberFormatException e) {
                errors.add(MachineLearning.MAX_OPEN_JOBS_NODE_ATTR + " attribute [" + maxNumberOfOpenJobsStr + "] is not an integer");
                maxNumberOfOpenJobs = -1;
            }
        }
<<<<<<< HEAD
        OptionalLong maxMlMemory = NativeMemoryCalculator.allowedBytesForMl(node, maxMachineMemoryPercent);
=======
        OptionalLong maxMlMemory = NativeMemoryCalculator.allowedBytesForMl(node,
            maxMachineMemoryPercent,
            useAutoMachineMemoryCalculation);
>>>>>>> 165e063b
        if (maxMlMemory.isEmpty()) {
            errors.add(MachineLearning.MACHINE_MEMORY_NODE_ATTR
                + " attribute ["
                + nodeAttributes.get(MachineLearning.MACHINE_MEMORY_NODE_ATTR)
                + "] is not a long");
        }

        NodeLoad nodeLoad = new NodeLoad(node.getId(), maxMlMemory.orElse(-1L), maxNumberOfOpenJobs, isMemoryTrackerRecentlyRefreshed);
        if (errors.isEmpty() == false) {
            nodeLoad.error = Strings.collectionToCommaDelimitedString(errors);
            return nodeLoad;
        }
        updateLoadGivenTasks(nodeLoad, persistentTasks);
        return nodeLoad;
    }

    private void updateLoadGivenTasks(NodeLoad nodeLoad, PersistentTasksCustomMetadata persistentTasks) {
        if (persistentTasks != null) {
            // find all the anomaly detector job tasks assigned to this node
            Collection<PersistentTasksCustomMetadata.PersistentTask<?>> assignedAnomalyDetectorTasks = persistentTasks.findTasks(
                MlTasks.JOB_TASK_NAME, task -> nodeLoad.getNodeId().equals(task.getExecutorNode()));
            for (PersistentTasksCustomMetadata.PersistentTask<?> assignedTask : assignedAnomalyDetectorTasks) {
                JobState jobState = MlTasks.getJobStateModifiedForReassignments(assignedTask);
                if (jobState.isAnyOf(JobState.CLOSED, JobState.FAILED) == false) {
                    // Don't count CLOSED or FAILED jobs, as they don't consume native memory
                    ++nodeLoad.numAssignedJobs;
                    if (jobState == JobState.OPENING) {
                        ++nodeLoad.numAllocatingJobs;
                    }
                    OpenJobAction.JobParams params = (OpenJobAction.JobParams) assignedTask.getParams();
                    Long jobMemoryRequirement = mlMemoryTracker.getAnomalyDetectorJobMemoryRequirement(params.getJobId());
                    if (jobMemoryRequirement == null) {
                        nodeLoad.useMemory = false;
                        logger.debug(() -> new ParameterizedMessage(
                            "[{}] memory requirement was not available. Calculating load by number of assigned jobs.",
                            params.getJobId()
                        ));
                    } else {
                        nodeLoad.assignedJobMemory += jobMemoryRequirement;
                    }
                }
            }
            // find all the data frame analytics job tasks assigned to this node
            Collection<PersistentTasksCustomMetadata.PersistentTask<?>> assignedAnalyticsTasks = persistentTasks.findTasks(
                MlTasks.DATA_FRAME_ANALYTICS_TASK_NAME, task -> nodeLoad.getNodeId().equals(task.getExecutorNode()));
            for (PersistentTasksCustomMetadata.PersistentTask<?> assignedTask : assignedAnalyticsTasks) {
                DataFrameAnalyticsState dataFrameAnalyticsState = MlTasks.getDataFrameAnalyticsState(assignedTask);

                // Don't count stopped and failed df-analytics tasks as they don't consume native memory
                if (dataFrameAnalyticsState.isAnyOf(DataFrameAnalyticsState.STOPPED, DataFrameAnalyticsState.FAILED) == false) {
                    // The native process is only running in the ANALYZING and STOPPING states, but in the STARTED
                    // and REINDEXING states we're committed to using the memory soon, so account for it here
                    ++nodeLoad.numAssignedJobs;
                    StartDataFrameAnalyticsAction.TaskParams params =
                        (StartDataFrameAnalyticsAction.TaskParams) assignedTask.getParams();
                    Long jobMemoryRequirement = mlMemoryTracker.getDataFrameAnalyticsJobMemoryRequirement(params.getId());
                    if (jobMemoryRequirement == null) {
                        nodeLoad.useMemory = false;
                        logger.debug(() -> new ParameterizedMessage(
                            "[{}] memory requirement was not available. Calculating load by number of assigned jobs.",
                            params.getId()
                        ));
                    } else {
                        nodeLoad.assignedJobMemory += jobMemoryRequirement;
                    }
                }
            }
            // if any jobs are running then the native code will be loaded, but shared between all jobs,
            // so increase the total memory usage of the assigned jobs to account for this
            if (nodeLoad.numAssignedJobs > 0) {
                nodeLoad.assignedJobMemory += MachineLearning.NATIVE_EXECUTABLE_CODE_OVERHEAD.getBytes();
            }
        }
    }

    public static class NodeLoad {
        private final long maxMemory;
        private final int maxJobs;
        private final String nodeId;
        private boolean useMemory;
        private String error;
        private long numAssignedJobs;
        private long assignedJobMemory;
        private long numAllocatingJobs;

        private NodeLoad(String nodeId, long maxMemory, int maxJobs, boolean useMemory) {
            this.maxJobs = maxJobs;
            this.maxMemory = maxMemory;
            this.nodeId = nodeId;
            this.useMemory = useMemory;
        }

        /**
         * @return The total number of assigned jobs
         */
        public long getNumAssignedJobs() {
            return numAssignedJobs;
        }

        /**
         * @return The total memory in bytes used by the assigned jobs.
         */
        public long getAssignedJobMemory() {
            return assignedJobMemory;
        }

        /**
         * @return The maximum memory on this node for jobs
         */
        public long getMaxMlMemory() {
            return maxMemory;
        }

        /**
         * @return The maximum number of jobs allowed on the node
         */
        public int getMaxJobs() {
            return maxJobs;
        }

        /**
         * @return returns `true` if the assignedJobMemory number is accurate
         */
        public boolean isUseMemory() {
            return useMemory;
        }

        /**
         * @return The node ID
         */
        public String getNodeId() {
            return nodeId;
        }

        /**
         * @return Returns a comma delimited string of errors if any were encountered.
         */
        @Nullable
        public String getError() {
            return error;
        }

        /**
         * @return The current number of jobs allocating to the node
         */
        public long getNumAllocatingJobs() {
            return numAllocatingJobs;
        }
    }

}<|MERGE_RESOLUTION|>--- conflicted
+++ resolved
@@ -63,13 +63,9 @@
                 maxNumberOfOpenJobs = -1;
             }
         }
-<<<<<<< HEAD
-        OptionalLong maxMlMemory = NativeMemoryCalculator.allowedBytesForMl(node, maxMachineMemoryPercent);
-=======
         OptionalLong maxMlMemory = NativeMemoryCalculator.allowedBytesForMl(node,
             maxMachineMemoryPercent,
             useAutoMachineMemoryCalculation);
->>>>>>> 165e063b
         if (maxMlMemory.isEmpty()) {
             errors.add(MachineLearning.MACHINE_MEMORY_NODE_ATTR
                 + " attribute ["
