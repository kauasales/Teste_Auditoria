/*
 * Copyright Elasticsearch B.V. and/or licensed to Elasticsearch B.V. under one
 * or more contributor license agreements. Licensed under the Elastic License
 * 2.0; you may not use this file except in compliance with the Elastic License
 * 2.0.
 */
package org.elasticsearch.xpack.ml.dataframe;

import org.apache.logging.log4j.LogManager;
import org.apache.logging.log4j.Logger;
import org.elasticsearch.action.ActionListener;
import org.elasticsearch.action.admin.indices.create.CreateIndexRequest;
import org.elasticsearch.action.admin.indices.create.CreateIndexResponse;
import org.elasticsearch.action.admin.indices.create.TransportCreateIndexAction;
import org.elasticsearch.action.admin.indices.get.GetIndexResponse;
import org.elasticsearch.action.admin.indices.mapping.put.PutMappingRequest;
import org.elasticsearch.action.admin.indices.mapping.put.TransportPutMappingAction;
import org.elasticsearch.action.admin.indices.settings.get.GetSettingsAction;
import org.elasticsearch.action.admin.indices.settings.get.GetSettingsRequest;
import org.elasticsearch.action.admin.indices.settings.get.GetSettingsResponse;
import org.elasticsearch.action.fieldcaps.FieldCapabilitiesRequest;
import org.elasticsearch.action.fieldcaps.FieldCapabilitiesResponse;
import org.elasticsearch.action.fieldcaps.TransportFieldCapabilitiesAction;
import org.elasticsearch.action.support.IndicesOptions;
import org.elasticsearch.action.support.master.AcknowledgedResponse;
import org.elasticsearch.client.internal.Client;
import org.elasticsearch.cluster.metadata.MappingMetadata;
import org.elasticsearch.common.settings.Settings;
import org.elasticsearch.core.Nullable;
import org.elasticsearch.core.Tuple;
import org.elasticsearch.index.IndexModule;
import org.elasticsearch.index.analysis.AnalysisRegistry;
import org.elasticsearch.index.mapper.NumberFieldMapper;
import org.elasticsearch.xpack.core.ClientHelper;
import org.elasticsearch.xpack.core.ml.MlConfigVersion;
import org.elasticsearch.xpack.core.ml.action.StartDataFrameAnalyticsAction;
import org.elasticsearch.xpack.core.ml.dataframe.DataFrameAnalyticsConfig;
import org.elasticsearch.xpack.core.ml.dataframe.DataFrameAnalyticsDest;
import org.elasticsearch.xpack.core.ml.dataframe.analyses.RequiredField;
import org.elasticsearch.xpack.core.ml.utils.ExceptionsHelper;

import java.time.Clock;
import java.util.Arrays;
import java.util.Collections;
import java.util.HashMap;
import java.util.List;
import java.util.Map;
import java.util.Set;
import java.util.function.Supplier;

import static org.elasticsearch.xpack.core.ClientHelper.ML_ORIGIN;

/**
 * {@link DestinationIndex} class encapsulates logic for creating destination index based on source index metadata.
 */
public final class DestinationIndex {

    private static final Logger logger = LogManager.getLogger(DestinationIndex.class);

    public static final String INCREMENTAL_ID = "ml__incremental_id";

    /**
     * The field that indicates whether a doc was used for training or not
     */
    public static final String IS_TRAINING = "is_training";

    // Metadata fields
    static final String CREATION_DATE_MILLIS = "creation_date_in_millis";
    static final String VERSION = "version";
    static final String CREATED = "created";
    static final String CREATED_BY = "created_by";
    static final String ANALYTICS = "analytics";

    private static final String PROPERTIES = "properties";
    private static final String META = "_meta";
    private static final String RUNTIME = "runtime";

    private static final String DFA_CREATOR = "data-frame-analytics";

    /**
     * We only preserve the most important settings.
     * If the user needs other settings on the destination index they
     * should create the destination index before starting the analytics.
     */
    private static final String[] PRESERVED_SETTINGS = new String[] {
        "index.number_of_shards",
        "index.number_of_replicas",
        "index.analysis.*",
        "index.similarity.*",
        "index.mapping.*" };

    /**
     * This is the minimum compatible version of the destination index we can currently work with.
     * If the results mappings change in a way existing destination indices will fail to index
     * the results, this should be bumped accordingly.
     */
    public static final MlConfigVersion MIN_COMPATIBLE_VERSION =
        StartDataFrameAnalyticsAction.TaskParams.VERSION_DESTINATION_INDEX_MAPPINGS_CHANGED;

    private DestinationIndex() {}

    /**
     * Creates destination index based on source index metadata.
     */
    public static void createDestinationIndex(
        Client client,
        Clock clock,
        DataFrameAnalyticsConfig analyticsConfig,
        String[] destIndexAllowedSettings,
        ActionListener<CreateIndexResponse> listener
    ) {
<<<<<<< HEAD
        prepareCreateIndexRequest(
            client,
            clock,
            analyticsConfig,
            destIndexAllowedSettings,
            listener.delegateFailureAndWrap(
                (l, createIndexRequest) -> ClientHelper.executeWithHeadersAsync(
                    analyticsConfig.getHeaders(),
                    ClientHelper.ML_ORIGIN,
                    client,
                    CreateIndexAction.INSTANCE,
                    createIndexRequest,
                    l
                )
            )
        );
=======
        ActionListener<CreateIndexRequest> createIndexRequestListener = ActionListener.wrap(createIndexRequest -> {
            ClientHelper.executeWithHeadersAsync(
                analyticsConfig.getHeaders(),
                ClientHelper.ML_ORIGIN,
                client,
                TransportCreateIndexAction.TYPE,
                createIndexRequest,
                listener
            );
        }, listener::onFailure);

        prepareCreateIndexRequest(client, clock, analyticsConfig, destIndexAllowedSettings, createIndexRequestListener);
>>>>>>> af8de041
    }

    private static void prepareCreateIndexRequest(
        Client client,
        Clock clock,
        DataFrameAnalyticsConfig config,
        String[] destIndexAllowedSettings,
        ActionListener<CreateIndexRequest> listener
    ) {
        GetSettingsRequest getSettingsRequest = new GetSettingsRequest().indices(config.getSource().getIndex())
            .indicesOptions(IndicesOptions.lenientExpandOpen())
            .names(PRESERVED_SETTINGS);
        ClientHelper.executeWithHeadersAsync(
            config.getHeaders(),
            ML_ORIGIN,
            client,
            GetSettingsAction.INSTANCE,
            getSettingsRequest,
            listener.delegateFailureAndWrap((delegate, settingsResponse) -> {
                final Settings settings = settings(settingsResponse, destIndexAllowedSettings);
                MappingsMerger.mergeMappings(
                    client,
                    config.getHeaders(),
                    config.getSource(),
                    delegate.delegateFailureAndWrap(
                        (l, mappings) -> getFieldCapsForRequiredFields(
                            client,
                            config,
                            l.delegateFailureAndWrap(
                                (ll, fieldCapabilitiesResponse) -> ll.onResponse(
                                    createIndexRequest(clock, config, settings, mappings, fieldCapabilitiesResponse)
                                )
                            )
                        )
                    )
                );
            })
        );
    }

    private static void getFieldCapsForRequiredFields(
        Client client,
        DataFrameAnalyticsConfig config,
        ActionListener<FieldCapabilitiesResponse> listener
    ) {
        List<RequiredField> requiredFields = config.getAnalysis().getRequiredFields();
        if (requiredFields.isEmpty()) {
            listener.onResponse(null);
            return;
        }
        FieldCapabilitiesRequest fieldCapabilitiesRequest = new FieldCapabilitiesRequest().indices(config.getSource().getIndex())
            .fields(requiredFields.stream().map(RequiredField::getName).toArray(String[]::new))
            .runtimeFields(config.getSource().getRuntimeMappings());
        ClientHelper.executeWithHeadersAsync(
            config.getHeaders(),
            ML_ORIGIN,
            client,
            TransportFieldCapabilitiesAction.TYPE,
            fieldCapabilitiesRequest,
            listener
        );
    }

    private static CreateIndexRequest createIndexRequest(
        Clock clock,
        DataFrameAnalyticsConfig config,
        Settings settings,
        MappingMetadata mappings,
        FieldCapabilitiesResponse fieldCapabilitiesResponse
    ) {
        String destinationIndex = config.getDest().getIndex();
        Map<String, Object> mappingsAsMap = mappings.sourceAsMap();
        Map<String, Object> properties = getOrPutDefault(mappingsAsMap, PROPERTIES, HashMap::new);
        checkResultsFieldIsNotPresentInProperties(config, properties);
        properties.putAll(createAdditionalMappings(config, fieldCapabilitiesResponse));
        Map<String, Object> metadata = getOrPutDefault(mappingsAsMap, META, HashMap::new);
        metadata.putAll(createMetadata(config.getId(), clock, MlConfigVersion.CURRENT));
        if (config.getSource().getRuntimeMappings().isEmpty() == false) {
            Map<String, Object> runtimeMappings = getOrPutDefault(mappingsAsMap, RUNTIME, HashMap::new);
            runtimeMappings.putAll(config.getSource().getRuntimeMappings());
        }
        return new CreateIndexRequest(destinationIndex, settings).mapping(mappingsAsMap);
    }

    private static Settings settings(GetSettingsResponse settingsResponse, String[] destIndexAllowedSettings) {
        Settings.Builder settingsBuilder = Settings.builder();

        for (String key : destIndexAllowedSettings) {
            Long value = findMaxSettingValue(settingsResponse, key);
            if (value != null) {
                settingsBuilder.put(key, value);
            }
        }

        Map<String, Tuple<String, Settings>> mergedSettings = new HashMap<>();

        mergeSimilaritySettings(settingsResponse, mergedSettings);
        mergeAnalysisSettings(settingsResponse, mergedSettings);

        for (String settingsKey : Arrays.asList(
            IndexModule.SIMILARITY_SETTINGS_PREFIX,
            AnalysisRegistry.INDEX_ANALYSIS_FILTER,
            AnalysisRegistry.INDEX_ANALYSIS_ANALYZER
        )) {
            for (Map.Entry<String, Tuple<String, Settings>> mergedSetting : mergedSettings.entrySet()) {
                String index = mergedSetting.getValue().v1();
                Set<String> settingsKeys = settingsResponse.getIndexToSettings().get(index).getAsSettings(settingsKey).keySet();
                for (String key : settingsKeys) {
                    settingsBuilder = settingsBuilder.copy(settingsKey + "." + key, settingsResponse.getIndexToSettings().get(index));
                }
            }
        }
        return settingsBuilder.build();
    }

    private static void mergeSimilaritySettings(GetSettingsResponse settingsResponse, Map<String, Tuple<String, Settings>> mergedSettings) {
        String settingsKey = IndexModule.SIMILARITY_SETTINGS_PREFIX;

        for (Map.Entry<String, Settings> settingsEntry : settingsResponse.getIndexToSettings().entrySet()) {

            Settings settings = settingsEntry.getValue().getAsSettings(settingsKey);
            if (settings.isEmpty()) {
                continue;
            }

            mergeSettings(settingsKey, settingsEntry.getKey(), settings, mergedSettings);
        }
    }

    private static void mergeAnalysisSettings(GetSettingsResponse settingsResponse, Map<String, Tuple<String, Settings>> mergedSettings) {
        for (String settingsKey : Arrays.asList(AnalysisRegistry.INDEX_ANALYSIS_FILTER, AnalysisRegistry.INDEX_ANALYSIS_ANALYZER)) {
            for (Map.Entry<String, Settings> settingsEntry : settingsResponse.getIndexToSettings().entrySet()) {

                Settings settings = settingsEntry.getValue().getAsSettings(settingsKey);
                if (settings.isEmpty()) {
                    continue;
                }

                for (String name : settings.names()) {
                    Settings setting = settings.getAsSettings(name);
                    String fullName = settingsKey + "." + name;

                    mergeSettings(fullName, settingsEntry.getKey(), setting, mergedSettings);
                }
            }
        }
    }

    private static void mergeSettings(String key, String index, Settings setting, Map<String, Tuple<String, Settings>> mergedSettings) {
        if (mergedSettings.containsKey(key) == false) {
            mergedSettings.put(key, new Tuple<>(index, setting));
        } else {
            Settings mergedSetting = mergedSettings.get(key).v2();
            if (mergedSetting.equals(setting) == false) {
                throw ExceptionsHelper.badRequestException(
                    "cannot merge settings because of differences for "
                        + key
                        + "; specified as [{}] in index [{}]; "
                        + "specified as [{}] in index [{}]",
                    mergedSettings.get(key).v2(),
                    mergedSettings.get(key).v1(),
                    setting.toString(),
                    index
                );
            }
        }
    }

    @Nullable
    private static Long findMaxSettingValue(GetSettingsResponse settingsResponse, String settingKey) {
        Long maxValue = null;
        for (Settings settings : settingsResponse.getIndexToSettings().values()) {
            Long indexValue = settings.getAsLong(settingKey, null);
            if (indexValue != null) {
                maxValue = maxValue == null ? indexValue : Math.max(indexValue, maxValue);
            }
        }
        return maxValue;
    }

    private static Map<String, Object> createAdditionalMappings(
        DataFrameAnalyticsConfig config,
        FieldCapabilitiesResponse fieldCapabilitiesResponse
    ) {
        Map<String, Object> properties = new HashMap<>();
        properties.put(INCREMENTAL_ID, Map.of("type", NumberFieldMapper.NumberType.LONG.typeName()));
        properties.putAll(config.getAnalysis().getResultMappings(config.getDest().getResultsField(), fieldCapabilitiesResponse));
        return properties;
    }

    // Visible for testing
    static Map<String, Object> createMetadata(String analyticsId, Clock clock, MlConfigVersion version) {
        Map<String, Object> metadata = new HashMap<>();
        metadata.put(CREATION_DATE_MILLIS, clock.millis());
        metadata.put(CREATED_BY, DFA_CREATOR);
        metadata.put(VERSION, Map.of(CREATED, version.toString()));
        metadata.put(ANALYTICS, analyticsId);
        return metadata;
    }

    @SuppressWarnings("unchecked")
    private static <K, V> V getOrPutDefault(Map<K, Object> map, K key, Supplier<V> valueSupplier) {
        V value = (V) map.get(key);
        if (value == null) {
            value = valueSupplier.get();
            map.put(key, value);
        }
        return value;
    }

    @SuppressWarnings("unchecked")
    public static void updateMappingsToDestIndex(
        Client client,
        DataFrameAnalyticsConfig config,
        GetIndexResponse getIndexResponse,
        ActionListener<AcknowledgedResponse> listener
    ) {
        // We have validated the destination index should match a single index
        assert getIndexResponse.indices().length == 1;

        // Fetch mappings from destination index
        Map<String, Object> destMappingsAsMap = getIndexResponse.mappings().values().iterator().next().sourceAsMap();
        Map<String, Object> destPropertiesAsMap = (Map<String, Object>) destMappingsAsMap.getOrDefault(PROPERTIES, Collections.emptyMap());

        // Verify that the results field does not exist in the dest index
        checkResultsFieldIsNotPresentInProperties(config, destPropertiesAsMap);

        getFieldCapsForRequiredFields(client, config, listener.delegateFailureAndWrap((delegate, fieldCapabilitiesResponse) -> {
            Map<String, Object> addedMappings = new HashMap<>();

            // Determine mappings to be added to the destination index
            addedMappings.put(PROPERTIES, createAdditionalMappings(config, fieldCapabilitiesResponse));

            // Also add runtime mappings
            if (config.getSource().getRuntimeMappings().isEmpty() == false) {
                addedMappings.put(RUNTIME, config.getSource().getRuntimeMappings());
            }

            // Add the mappings to the destination index
            PutMappingRequest putMappingRequest = new PutMappingRequest(getIndexResponse.indices()).source(addedMappings);
            ClientHelper.executeWithHeadersAsync(
                config.getHeaders(),
                ML_ORIGIN,
                client,
                TransportPutMappingAction.TYPE,
                putMappingRequest,
                delegate
            );
        }));
    }

    private static void checkResultsFieldIsNotPresentInProperties(DataFrameAnalyticsConfig config, Map<String, Object> properties) {
        String resultsField = config.getDest().getResultsField();
        if (properties.containsKey(resultsField)) {
            throw ExceptionsHelper.badRequestException(
                "A field that matches the {}.{} [{}] already exists; please set a different {}",
                DataFrameAnalyticsConfig.DEST.getPreferredName(),
                DataFrameAnalyticsDest.RESULTS_FIELD.getPreferredName(),
                resultsField,
                DataFrameAnalyticsDest.RESULTS_FIELD.getPreferredName()
            );
        }
    }

    @SuppressWarnings("unchecked")
    public static Metadata readMetadata(String jobId, MappingMetadata mappingMetadata) {
        Map<String, Object> mappings = mappingMetadata.getSourceAsMap();
        Map<String, Object> meta = (Map<String, Object>) mappings.get(META);
        if ((meta == null) || (DFA_CREATOR.equals(meta.get(CREATED_BY)) == false)) {
            return new NoMetadata();
        }
        return new DestMetadata(getVersion(jobId, meta));
    }

    @SuppressWarnings("unchecked")
    private static MlConfigVersion getVersion(String jobId, Map<String, Object> meta) {
        try {
            Map<String, Object> version = (Map<String, Object>) meta.get(VERSION);
            String createdVersionString = (String) version.get(CREATED);
            return MlConfigVersion.fromString(createdVersionString);
        } catch (Exception e) {
            logger.error(() -> "[" + jobId + "] Could not retrieve destination index version", e);
            return null;
        }
    }

    public interface Metadata {

        boolean hasMetadata();

        boolean isCompatible();

        String getVersion();
    }

    private static class NoMetadata implements Metadata {

        @Override
        public boolean hasMetadata() {
            return false;
        }

        @Override
        public boolean isCompatible() {
            throw new UnsupportedOperationException();
        }

        @Override
        public String getVersion() {
            throw new UnsupportedOperationException();
        }
    }

    private static class DestMetadata implements Metadata {

        private final MlConfigVersion version;

        private DestMetadata(MlConfigVersion version) {
            this.version = version;
        }

        @Override
        public boolean hasMetadata() {
            return true;
        }

        @Override
        public boolean isCompatible() {
            return version == null ? false : version.onOrAfter(MIN_COMPATIBLE_VERSION);
        }

        @Override
        public String getVersion() {
            return version == null ? "unknown" : version.toString();
        }
    }
}<|MERGE_RESOLUTION|>--- conflicted
+++ resolved
@@ -109,7 +109,6 @@
         String[] destIndexAllowedSettings,
         ActionListener<CreateIndexResponse> listener
     ) {
-<<<<<<< HEAD
         prepareCreateIndexRequest(
             client,
             clock,
@@ -120,26 +119,12 @@
                     analyticsConfig.getHeaders(),
                     ClientHelper.ML_ORIGIN,
                     client,
-                    CreateIndexAction.INSTANCE,
+                    TransportCreateIndexAction.TYPE,
                     createIndexRequest,
                     l
                 )
             )
         );
-=======
-        ActionListener<CreateIndexRequest> createIndexRequestListener = ActionListener.wrap(createIndexRequest -> {
-            ClientHelper.executeWithHeadersAsync(
-                analyticsConfig.getHeaders(),
-                ClientHelper.ML_ORIGIN,
-                client,
-                TransportCreateIndexAction.TYPE,
-                createIndexRequest,
-                listener
-            );
-        }, listener::onFailure);
-
-        prepareCreateIndexRequest(client, clock, analyticsConfig, destIndexAllowedSettings, createIndexRequestListener);
->>>>>>> af8de041
     }
 
     private static void prepareCreateIndexRequest(
