--- conflicted
+++ resolved
@@ -120,11 +120,7 @@
         UpdateDataFrameAnalyticsAction.Request request,
         ActionListener<PutDataFrameAnalyticsAction.Response> listener
     ) {
-<<<<<<< HEAD
-        if (licenseState.isAllowed(XPackLicenseState.Feature.MACHINE_LEARNING)) {
-=======
         if (MachineLearningField.ML_API_FEATURE.checkWithoutTracking(licenseState)) {
->>>>>>> d90fa4eb
             super.doExecute(task, request, listener);
         } else {
             listener.onFailure(LicenseUtils.newComplianceException(XPackField.MACHINE_LEARNING));
