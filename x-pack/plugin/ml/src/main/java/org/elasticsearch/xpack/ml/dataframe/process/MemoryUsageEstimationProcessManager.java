--- conflicted
+++ resolved
@@ -23,10 +23,6 @@
 import java.util.concurrent.ExecutorService;
 
 import static org.elasticsearch.core.Strings.format;
-<<<<<<< HEAD
-import static org.elasticsearch.xpack.core.ml.utils.ExceptionsHelper.serverError;
-=======
->>>>>>> 0ef15b49
 
 public class MemoryUsageEstimationProcessManager {
 
@@ -111,11 +107,7 @@
                 e.getMessage(),
                 process.readError()
             );
-<<<<<<< HEAD
-            throw serverError(errorMsg, e);
-=======
             throw ExceptionsHelper.serverError(errorMsg, e);
->>>>>>> 0ef15b49
         } finally {
             try {
                 LOGGER.debug("[{}] Closing process", jobId);
@@ -128,11 +120,7 @@
                     e.getMessage(),
                     process.readError()
                 );
-<<<<<<< HEAD
-                throw serverError(errorMsg, e);
-=======
                 throw ExceptionsHelper.serverError(errorMsg, e);
->>>>>>> 0ef15b49
             }
         }
     }
