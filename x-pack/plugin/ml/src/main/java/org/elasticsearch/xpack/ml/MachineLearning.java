--- conflicted
+++ resolved
@@ -540,12 +540,9 @@
                 auditor,
                 new MlAssignmentNotifier(settings, auditor, threadPool, client, clusterService),
                 memoryTracker,
-<<<<<<< HEAD
                 analyticsProcessManager,
-                dataFrameAnalyticsConfigProvider
-=======
+                dataFrameAnalyticsConfigProvider,
                 nativeStorageProvider
->>>>>>> add1afd8
         );
     }
 
