/*
 * Copyright Elasticsearch B.V. and/or licensed to Elasticsearch B.V. under one
 * or more contributor license agreements. Licensed under the Elastic License
 * 2.0; you may not use this file except in compliance with the Elastic License
 * 2.0.
 */

package org.elasticsearch.xpack.ml.inference.nlp;

import org.elasticsearch.xpack.core.ml.inference.results.InferenceResults;
import org.elasticsearch.xpack.core.ml.inference.results.PyTorchPassThroughResults;
import org.elasticsearch.xpack.core.ml.inference.trainedmodel.BertPassThroughConfig;
import org.elasticsearch.xpack.ml.inference.deployment.PyTorchResult;
import org.elasticsearch.xpack.ml.inference.nlp.tokenizers.NlpTokenizer;

/**
 * A NLP processor that directly returns the PyTorch result
 * without any post-processing
 */
public class PassThroughProcessor implements NlpTask.Processor {

    private final NlpTask.RequestBuilder requestBuilder;

    PassThroughProcessor(NlpTokenizer tokenizer, BertPassThroughConfig config) {
        this.requestBuilder = tokenizer.requestBuilder(config, t -> PassThroughProcessor::processResult);
    }

    @Override
    public void validateInputs(String inputs) {
        // nothing to validate
    }

    @Override
    public NlpTask.RequestBuilder getRequestBuilder() {
        return requestBuilder;
    }

<<<<<<< HEAD
    private static InferenceResults processResult(PyTorchResult pyTorchResult) {
=======
    @Override
    public NlpTask.ResultProcessor getResultProcessor() {
        return this::processResult;
    }

    private InferenceResults processResult(BertTokenizer.TokenizationResult tokenization, PyTorchResult pyTorchResult) {
>>>>>>> 4944959a
        return new PyTorchPassThroughResults(pyTorchResult.getInferenceResult());
    }
}<|MERGE_RESOLUTION|>--- conflicted
+++ resolved
@@ -12,6 +12,7 @@
 import org.elasticsearch.xpack.core.ml.inference.trainedmodel.BertPassThroughConfig;
 import org.elasticsearch.xpack.ml.inference.deployment.PyTorchResult;
 import org.elasticsearch.xpack.ml.inference.nlp.tokenizers.NlpTokenizer;
+import org.elasticsearch.xpack.ml.inference.nlp.tokenizers.TokenizationResult;
 
 /**
  * A NLP processor that directly returns the PyTorch result
@@ -22,7 +23,7 @@
     private final NlpTask.RequestBuilder requestBuilder;
 
     PassThroughProcessor(NlpTokenizer tokenizer, BertPassThroughConfig config) {
-        this.requestBuilder = tokenizer.requestBuilder(config, t -> PassThroughProcessor::processResult);
+        this.requestBuilder = tokenizer.requestBuilder(config);
     }
 
     @Override
@@ -35,16 +36,12 @@
         return requestBuilder;
     }
 
-<<<<<<< HEAD
-    private static InferenceResults processResult(PyTorchResult pyTorchResult) {
-=======
     @Override
     public NlpTask.ResultProcessor getResultProcessor() {
-        return this::processResult;
+        return PassThroughProcessor::processResult;
     }
 
-    private InferenceResults processResult(BertTokenizer.TokenizationResult tokenization, PyTorchResult pyTorchResult) {
->>>>>>> 4944959a
+    private static InferenceResults processResult(TokenizationResult tokenization, PyTorchResult pyTorchResult) {
         return new PyTorchPassThroughResults(pyTorchResult.getInferenceResult());
     }
 }