/*
 * Copyright Elasticsearch B.V. and/or licensed to Elasticsearch B.V. under one
 * or more contributor license agreements. Licensed under the Elastic License
 * 2.0; you may not use this file except in compliance with the Elastic License
 * 2.0.
 */
package org.elasticsearch.xpack.ml.action;

import org.elasticsearch.ElasticsearchStatusException;
import org.elasticsearch.ExceptionsHelper;
import org.elasticsearch.action.ActionListener;
import org.elasticsearch.action.support.ActionFilters;
import org.elasticsearch.action.support.HandledTransportAction;
import org.elasticsearch.client.Client;
import org.elasticsearch.cluster.service.ClusterService;
import org.elasticsearch.common.inject.Inject;
import org.elasticsearch.core.TimeValue;
import org.elasticsearch.license.License;
import org.elasticsearch.license.LicenseUtils;
import org.elasticsearch.license.XPackLicenseState;
import org.elasticsearch.rest.RestStatus;
import org.elasticsearch.tasks.Task;
import org.elasticsearch.threadpool.ThreadPool;
import org.elasticsearch.transport.TransportService;
import org.elasticsearch.xpack.core.XPackField;
import org.elasticsearch.xpack.core.ml.MachineLearningField;
import org.elasticsearch.xpack.core.ml.action.GetTrainedModelsAction;
import org.elasticsearch.xpack.core.ml.action.InferTrainedModelDeploymentAction;
import org.elasticsearch.xpack.core.ml.action.InternalInferModelAction;
import org.elasticsearch.xpack.core.ml.action.InternalInferModelAction.Request;
import org.elasticsearch.xpack.core.ml.action.InternalInferModelAction.Response;
import org.elasticsearch.xpack.core.ml.inference.results.InferenceResults;
import org.elasticsearch.xpack.core.ml.inference.results.WarningInferenceResults;
import org.elasticsearch.xpack.core.ml.inference.trainedmodel.InferenceConfigUpdate;
import org.elasticsearch.xpack.ml.inference.allocation.TrainedModelAllocationMetadata;
import org.elasticsearch.xpack.ml.inference.loadingservice.LocalModel;
import org.elasticsearch.xpack.ml.inference.loadingservice.ModelLoadingService;
import org.elasticsearch.xpack.ml.inference.persistence.TrainedModelProvider;
import org.elasticsearch.xpack.ml.utils.TypedChainTaskExecutor;

import java.util.Collections;
import java.util.Map;

import static org.elasticsearch.xpack.core.ClientHelper.ML_ORIGIN;
import static org.elasticsearch.xpack.core.ClientHelper.executeAsyncWithOrigin;

public class TransportInternalInferModelAction extends HandledTransportAction<Request, Response> {

    private final ModelLoadingService modelLoadingService;
    private final Client client;
    private final ClusterService clusterService;
    private final XPackLicenseState licenseState;
    private final TrainedModelProvider trainedModelProvider;

    @Inject
    public TransportInternalInferModelAction(
        TransportService transportService,
        ActionFilters actionFilters,
        ModelLoadingService modelLoadingService,
        Client client,
        ClusterService clusterService,
        XPackLicenseState licenseState,
        TrainedModelProvider trainedModelProvider
    ) {
        super(InternalInferModelAction.NAME, transportService, actionFilters, InternalInferModelAction.Request::new);
        this.modelLoadingService = modelLoadingService;
        this.client = client;
        this.clusterService = clusterService;
        this.licenseState = licenseState;
        this.trainedModelProvider = trainedModelProvider;
    }

    @Override
    protected void doExecute(Task task, Request request, ActionListener<Response> listener) {

        Response.Builder responseBuilder = Response.builder();

        if (MachineLearningField.ML_API_FEATURE.check(licenseState)) {
            responseBuilder.setLicensed(true);
            doInfer(request, responseBuilder, listener);
        } else {
            trainedModelProvider.getTrainedModel(
                request.getModelId(),
                GetTrainedModelsAction.Includes.empty(),
                ActionListener.wrap(trainedModelConfig -> {
<<<<<<< HEAD
                    responseBuilder.setLicensed(licenseState.isAllowedByLicense(trainedModelConfig.getLicenseLevel()));
                    if (licenseState.isAllowedByLicense(trainedModelConfig.getLicenseLevel()) || request.isPreviouslyLicensed()) {
=======
                    // Since we just checked MachineLearningField.ML_API_FEATURE.check(licenseState) and that check failed
                    // That means we don't have a plat+ license. The only licenses for trained models are basic (free) and plat.
                    boolean allowed = trainedModelConfig.getLicenseLevel() == License.OperationMode.BASIC;
                    responseBuilder.setLicensed(allowed);
                    if (allowed || request.isPreviouslyLicensed()) {
>>>>>>> d90fa4eb
                        doInfer(request, responseBuilder, listener);
                    } else {
                        listener.onFailure(LicenseUtils.newComplianceException(XPackField.MACHINE_LEARNING));
                    }
                }, listener::onFailure)
            );
        }
    }

    private void doInfer(Request request, Response.Builder responseBuilder, ActionListener<Response> listener) {
        if (isAllocatedModel(request.getModelId())) {
            inferAgainstAllocatedModel(request, responseBuilder, listener);
        } else {
            getModelAndInfer(request, responseBuilder, listener);
        }
    }

    private boolean isAllocatedModel(String modelId) {
        TrainedModelAllocationMetadata trainedModelAllocationMetadata = TrainedModelAllocationMetadata.fromState(clusterService.state());
        return trainedModelAllocationMetadata.isAllocated(modelId);
    }

    private void getModelAndInfer(Request request, Response.Builder responseBuilder, ActionListener<Response> listener) {
        ActionListener<LocalModel> getModelListener = ActionListener.wrap(model -> {
            TypedChainTaskExecutor<InferenceResults> typedChainTaskExecutor = new TypedChainTaskExecutor<>(
                client.threadPool().executor(ThreadPool.Names.SAME),
                // run through all tasks
                r -> true,
                // Always fail immediately and return an error
                ex -> true
            );
            request.getObjectsToInfer()
                .forEach(
                    stringObjectMap -> typedChainTaskExecutor.add(
                        chainedTask -> model.infer(stringObjectMap, request.getUpdate(), chainedTask)
                    )
                );

            typedChainTaskExecutor.execute(ActionListener.wrap(inferenceResultsInterfaces -> {
                model.release();
                listener.onResponse(responseBuilder.setInferenceResults(inferenceResultsInterfaces).setModelId(model.getModelId()).build());
            }, e -> {
                model.release();
                listener.onFailure(e);
            }));
        }, listener::onFailure);

        modelLoadingService.getModelForPipeline(request.getModelId(), getModelListener);
    }

    private void inferAgainstAllocatedModel(Request request, Response.Builder responseBuilder, ActionListener<Response> listener) {
        TypedChainTaskExecutor<InferenceResults> typedChainTaskExecutor = new TypedChainTaskExecutor<>(
            client.threadPool().executor(ThreadPool.Names.SAME),
            // run through all tasks
            r -> true,
            // Always fail immediately and return an error
            ex -> true
        );
        request.getObjectsToInfer()
            .forEach(
                stringObjectMap -> typedChainTaskExecutor.add(
                    chainedTask -> inferSingleDocAgainstAllocatedModel(
                        request.getModelId(),
                        request.getUpdate(),
                        stringObjectMap,
                        chainedTask
                    )
                )
            );

        typedChainTaskExecutor.execute(
            ActionListener.wrap(
                inferenceResults -> listener.onResponse(
                    responseBuilder.setInferenceResults(inferenceResults).setModelId(request.getModelId()).build()
                ),
                listener::onFailure
            )
        );
    }

    private void inferSingleDocAgainstAllocatedModel(
        String modelId,
        InferenceConfigUpdate inferenceConfigUpdate,
        Map<String, Object> doc,
        ActionListener<InferenceResults> listener
    ) {
        executeAsyncWithOrigin(
            client,
            ML_ORIGIN,
            InferTrainedModelDeploymentAction.INSTANCE,
<<<<<<< HEAD
            new InferTrainedModelDeploymentAction.Request(modelId, inferenceConfigUpdate, Collections.singletonList(doc), null),
=======
            new InferTrainedModelDeploymentAction.Request(
                modelId,
                inferenceConfigUpdate,
                Collections.singletonList(doc),
                TimeValue.MAX_VALUE
            ),
>>>>>>> d90fa4eb
            ActionListener.wrap(r -> listener.onResponse(r.getResults()), e -> {
                Throwable unwrapped = ExceptionsHelper.unwrapCause(e);
                if (unwrapped instanceof ElasticsearchStatusException) {
                    ElasticsearchStatusException ex = (ElasticsearchStatusException) unwrapped;
                    if (ex.status().equals(RestStatus.TOO_MANY_REQUESTS)) {
                        listener.onFailure(ex);
                    } else {
                        listener.onResponse(new WarningInferenceResults(ex.getMessage()));
                    }
                } else {
                    listener.onResponse(new WarningInferenceResults(e.getMessage()));
                }
            })
        );
    }
}<|MERGE_RESOLUTION|>--- conflicted
+++ resolved
@@ -83,16 +83,11 @@
                 request.getModelId(),
                 GetTrainedModelsAction.Includes.empty(),
                 ActionListener.wrap(trainedModelConfig -> {
-<<<<<<< HEAD
-                    responseBuilder.setLicensed(licenseState.isAllowedByLicense(trainedModelConfig.getLicenseLevel()));
-                    if (licenseState.isAllowedByLicense(trainedModelConfig.getLicenseLevel()) || request.isPreviouslyLicensed()) {
-=======
                     // Since we just checked MachineLearningField.ML_API_FEATURE.check(licenseState) and that check failed
                     // That means we don't have a plat+ license. The only licenses for trained models are basic (free) and plat.
                     boolean allowed = trainedModelConfig.getLicenseLevel() == License.OperationMode.BASIC;
                     responseBuilder.setLicensed(allowed);
                     if (allowed || request.isPreviouslyLicensed()) {
->>>>>>> d90fa4eb
                         doInfer(request, responseBuilder, listener);
                     } else {
                         listener.onFailure(LicenseUtils.newComplianceException(XPackField.MACHINE_LEARNING));
@@ -183,16 +178,12 @@
             client,
             ML_ORIGIN,
             InferTrainedModelDeploymentAction.INSTANCE,
-<<<<<<< HEAD
-            new InferTrainedModelDeploymentAction.Request(modelId, inferenceConfigUpdate, Collections.singletonList(doc), null),
-=======
             new InferTrainedModelDeploymentAction.Request(
                 modelId,
                 inferenceConfigUpdate,
                 Collections.singletonList(doc),
                 TimeValue.MAX_VALUE
             ),
->>>>>>> d90fa4eb
             ActionListener.wrap(r -> listener.onResponse(r.getResults()), e -> {
                 Throwable unwrapped = ExceptionsHelper.unwrapCause(e);
                 if (unwrapped instanceof ElasticsearchStatusException) {
