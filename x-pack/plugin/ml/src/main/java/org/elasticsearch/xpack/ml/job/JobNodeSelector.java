/*
 * Copyright Elasticsearch B.V. and/or licensed to Elasticsearch B.V. under one
 * or more contributor license agreements. Licensed under the Elastic License
 * 2.0; you may not use this file except in compliance with the Elastic License
 * 2.0.
 */
package org.elasticsearch.xpack.ml.job;

import org.apache.logging.log4j.LogManager;
import org.apache.logging.log4j.Logger;
import org.apache.logging.log4j.message.ParameterizedMessage;
import org.elasticsearch.cluster.ClusterState;
import org.elasticsearch.cluster.node.DiscoveryNode;
import org.elasticsearch.common.Strings;
import org.elasticsearch.common.unit.ByteSizeValue;
import org.elasticsearch.core.Tuple;
import org.elasticsearch.persistent.PersistentTasksCustomMetadata;
import org.elasticsearch.xpack.ml.MachineLearning;
import org.elasticsearch.xpack.ml.autoscaling.MlAutoscalingDeciderService;
import org.elasticsearch.xpack.ml.autoscaling.NativeMemoryCapacity;
import org.elasticsearch.xpack.ml.process.MlMemoryTracker;
import org.elasticsearch.xpack.ml.utils.NativeMemoryCalculator;

import java.util.ArrayList;
import java.util.Collection;
import java.util.List;
import java.util.Locale;
import java.util.Map;
import java.util.Objects;
import java.util.TreeMap;
import java.util.function.Function;
import java.util.stream.Collectors;

import static org.elasticsearch.xpack.ml.MachineLearning.MAX_OPEN_JOBS_PER_NODE;

/**
 * Class that contains the logic to decide which node to assign each job to.
 *
 * The assignment rules are as follows:
 *
 * 1. Reject nodes that are not ML nodes
 * 2. Reject nodes for which the node filter returns a rejection reason
 * 3. Reject nodes where the new job would result in more than the permitted number of concurrent "opening" jobs
 * 4. Reject nodes where the new job would result in more than the permitted number of assigned jobs
 * 5. If assigning by memory, reject nodes where the new job would result in the permitted amount of memory being exceeded
 * 6. If assigning by memory, pick the node that remains after rejections that has the most remaining memory
 * 7. If assigning by count, pick the node that remains after rejections that has the fewest jobs assigned to it
 *
 * The decision on whether to assign by memory or by count is:
 * - If values are available for every node's memory size and every job's memory requirement then assign by memory
 * - Otherwise assign by count
 */
public class JobNodeSelector {

    public static final PersistentTasksCustomMetadata.Assignment AWAITING_LAZY_ASSIGNMENT = new PersistentTasksCustomMetadata.Assignment(
        null,
        "persistent task is awaiting node assignment."
    );

    private static final Logger logger = LogManager.getLogger(JobNodeSelector.class);

    private static String createReason(String job, String node, String msg, Object... params) {
        String preamble = String.format(Locale.ROOT, "Not opening job [%s] on node [%s]. Reason: ", job, node);
        return preamble + ParameterizedMessage.format(msg, params);
    }

    private final String jobId;
    private final String taskName;
    private final ClusterState clusterState;
    private final Collection<DiscoveryNode> candidateNodes;
    private final MlMemoryTracker memoryTracker;
    private final Function<DiscoveryNode, String> nodeFilter;
    private final NodeLoadDetector nodeLoadDetector;
    private final int maxLazyNodes;

    /**
     * @param nodeFilter Optionally a function that returns a reason beyond the general
     *                   reasons why a job cannot be assigned to a particular node.  May
     *                   be <code>null</code> if no such function is needed.
     */
    public JobNodeSelector(
        ClusterState clusterState,
        Collection<DiscoveryNode> candidateNodes,
        String jobId,
        String taskName,
        MlMemoryTracker memoryTracker,
        int maxLazyNodes,
        Function<DiscoveryNode, String> nodeFilter
    ) {
        this.jobId = Objects.requireNonNull(jobId);
        this.taskName = Objects.requireNonNull(taskName);
        this.clusterState = Objects.requireNonNull(clusterState);
        this.candidateNodes = Objects.requireNonNull(candidateNodes);
        this.memoryTracker = Objects.requireNonNull(memoryTracker);
        this.nodeLoadDetector = new NodeLoadDetector(Objects.requireNonNull(memoryTracker));
        this.maxLazyNodes = maxLazyNodes;
        this.nodeFilter = node -> {
            if (MachineLearning.isMlNode(node)) {
                return (nodeFilter != null) ? nodeFilter.apply(node) : null;
            }
            return createReason(jobId, nodeNameOrId(node), "This node isn't a machine learning node.");
        };
    }

    public Tuple<NativeMemoryCapacity, Long> perceivedCapacityAndMaxFreeMemory(
        int maxMachineMemoryPercent,
        boolean useAutoMemoryPercentage,
        int maxOpenJobs
    ) {
        List<DiscoveryNode> capableNodes = candidateNodes.stream()
            .filter(n -> this.nodeFilter.apply(n) == null)
            .collect(Collectors.toList());
        NativeMemoryCapacity currentCapacityForMl = MlAutoscalingDeciderService.currentScale(
            capableNodes,
            maxMachineMemoryPercent,
            useAutoMemoryPercentage
        );
        long mostAvailableMemory = capableNodes.stream()
<<<<<<< HEAD
            .map(n -> nodeLoadDetector.detectNodeLoad(clusterState, true, n, maxOpenJobs, maxMachineMemoryPercent, useAutoMemoryPercentage))
=======
            .map(n -> nodeLoadDetector.detectNodeLoad(clusterState, n, maxOpenJobs, maxMachineMemoryPercent, useAutoMemoryPercentage))
>>>>>>> d90fa4eb
            .filter(nl -> nl.remainingJobs() > 0)
            .mapToLong(NodeLoad::getFreeMemory)
            .max()
            .orElse(0L);
        return Tuple.tuple(currentCapacityForMl, mostAvailableMemory);
    }

    public PersistentTasksCustomMetadata.Assignment selectNode(
        int dynamicMaxOpenJobs,
        int maxConcurrentJobAllocations,
        int maxMachineMemoryPercent,
        long maxNodeSize,
        boolean useAutoMemoryPercentage
    ) {
        final Long estimatedMemoryFootprint = memoryTracker.getJobMemoryRequirement(taskName, jobId);
        return selectNode(
            estimatedMemoryFootprint,
            dynamicMaxOpenJobs,
            maxConcurrentJobAllocations,
            maxMachineMemoryPercent,
            maxNodeSize,
            useAutoMemoryPercentage
        );
    }

    public PersistentTasksCustomMetadata.Assignment selectNode(
        Long estimatedMemoryFootprint,
        int dynamicMaxOpenJobs,
        int maxConcurrentJobAllocations,
        int maxMachineMemoryPercent,
        long maxNodeSize,
        boolean useAutoMemoryPercentage
    ) {
        if (estimatedMemoryFootprint == null) {
            memoryTracker.asyncRefresh();
            String reason = "Not opening job [" + jobId + "] because job memory requirements are stale - refresh requested";
            logger.debug(reason);
            return new PersistentTasksCustomMetadata.Assignment(null, reason);
        }
        Map<String, String> reasons = new TreeMap<>();
        long maxAvailableMemory = Long.MIN_VALUE;
        DiscoveryNode minLoadedNodeByMemory = null;
        long requiredMemoryForJob = estimatedMemoryFootprint;
        for (DiscoveryNode node : candidateNodes) {

            // First check conditions that would rule out the node regardless of what other tasks are assigned to it
            String reason = nodeFilter.apply(node);
            if (reason != null) {
                logger.trace(reason);
                reasons.put(node.getName(), reason);
                continue;
            }
            NodeLoad currentLoad = nodeLoadDetector.detectNodeLoad(
                clusterState,
                node,
                dynamicMaxOpenJobs,
                maxMachineMemoryPercent,
                useAutoMemoryPercentage
            );
            if (currentLoad.getError() != null) {
                reason = createReason(jobId, nodeNameAndMlAttributes(node), currentLoad.getError());
                logger.trace(reason);
                reasons.put(node.getName(), reason);
                continue;
            }
            // Assuming the node is eligible at all, check loading
            boolean canAllocateByMemory = currentLoad.isUseMemory();
            int maxNumberOfOpenJobs = currentLoad.getMaxJobs();

            if (currentLoad.getNumAllocatingJobs() >= maxConcurrentJobAllocations) {
                reason = createReason(
                    jobId,
                    nodeNameAndMlAttributes(node),
                    "Node exceeds [{}] the maximum number of jobs [{}] in opening state.",
                    currentLoad.getNumAllocatingJobs(),
                    maxConcurrentJobAllocations
                );
                logger.trace(reason);
                reasons.put(node.getName(), reason);
                continue;
            }

            if (currentLoad.remainingJobs() == 0) {
                reason = createReason(
                    jobId,
                    nodeNameAndMlAttributes(node),
                    "This node is full. Number of opened jobs and allocated native inference processes [{}], {} [{}].",
                    currentLoad.getNumAssignedJobs(),
                    MAX_OPEN_JOBS_PER_NODE.getKey(),
                    maxNumberOfOpenJobs
                );
                logger.trace(reason);
                reasons.put(node.getName(), reason);
                continue;
            }

            if (canAllocateByMemory == false) {
                reason = createReason(
                    jobId,
                    nodeNameAndMlAttributes(node),
                    "This node is not providing accurate information to determine is load by memory."
                );
                logger.trace(reason);
                reasons.put(node.getName(), reason);
                continue;
            }

            if (currentLoad.getMaxMlMemory() <= 0) {
                reason = createReason(
                    jobId,
                    nodeNameAndMlAttributes(node),
                    "This node is indicating that it has no native memory for machine learning."
                );
                logger.trace(reason);
                reasons.put(node.getName(), reason);
                continue;
            }

            // If this will be the first job assigned to the node then it will need to
            // load the native code shared libraries, so add the overhead for this
            if (currentLoad.getNumAssignedJobs() == 0) {
                requiredMemoryForJob += MachineLearning.NATIVE_EXECUTABLE_CODE_OVERHEAD.getBytes();
            }
            long availableMemory = currentLoad.getMaxMlMemory() - currentLoad.getAssignedJobMemory();
            if (requiredMemoryForJob > availableMemory) {
                reason = createReason(
                    jobId,
                    nodeNameAndMlAttributes(node),
                    "This node has insufficient available memory. Available memory for ML [{} ({})], "
                        + "memory required by existing jobs [{} ({})], "
                        + "estimated memory required for this job [{} ({})].",
                    currentLoad.getMaxMlMemory(),
                    ByteSizeValue.ofBytes(currentLoad.getMaxMlMemory()).toString(),
                    currentLoad.getAssignedJobMemory(),
                    ByteSizeValue.ofBytes(currentLoad.getAssignedJobMemory()).toString(),
                    requiredMemoryForJob,
                    ByteSizeValue.ofBytes(requiredMemoryForJob).toString()
                );
                logger.trace(reason);
                reasons.put(node.getName(), reason);
                continue;
            }

            if (maxAvailableMemory < availableMemory) {
                maxAvailableMemory = availableMemory;
                minLoadedNodeByMemory = node;
            }
        }

        return createAssignment(
            estimatedMemoryFootprint,
            minLoadedNodeByMemory,
            reasons.values(),
            maxNodeSize > 0L
                ? NativeMemoryCalculator.allowedBytesForMl(maxNodeSize, maxMachineMemoryPercent, useAutoMemoryPercentage)
                : Long.MAX_VALUE
        );
    }

    PersistentTasksCustomMetadata.Assignment createAssignment(
        long estimatedMemoryUsage,
        DiscoveryNode minLoadedNode,
        Collection<String> reasons,
        long biggestPossibleJob
    ) {
        if (minLoadedNode == null) {
            String explanation = String.join("|", reasons);
            PersistentTasksCustomMetadata.Assignment currentAssignment = new PersistentTasksCustomMetadata.Assignment(null, explanation);
            logger.debug("no node selected for job [{}], reasons [{}]", jobId, explanation);
            if ((MachineLearning.NATIVE_EXECUTABLE_CODE_OVERHEAD.getBytes() + estimatedMemoryUsage) > biggestPossibleJob) {
                ParameterizedMessage message = new ParameterizedMessage(
                    "[{}] not waiting for node assignment as estimated job size [{}] is greater than largest possible job size [{}]",
                    jobId,
                    MachineLearning.NATIVE_EXECUTABLE_CODE_OVERHEAD.getBytes() + estimatedMemoryUsage,
                    biggestPossibleJob
                );
                logger.info(message);
                List<String> newReasons = new ArrayList<>(reasons);
                newReasons.add(message.getFormattedMessage());
                explanation = String.join("|", newReasons);
                return new PersistentTasksCustomMetadata.Assignment(null, explanation);
            }
            return considerLazyAssignment(currentAssignment);
        }
        logger.debug("selected node [{}] for job [{}]", minLoadedNode, jobId);
        return new PersistentTasksCustomMetadata.Assignment(minLoadedNode.getId(), "");
    }

    PersistentTasksCustomMetadata.Assignment considerLazyAssignment(PersistentTasksCustomMetadata.Assignment currentAssignment) {

        assert currentAssignment.getExecutorNode() == null;

        int numMlNodes = 0;
        for (DiscoveryNode node : candidateNodes) {
            if (MachineLearning.isMlNode(node)) {
                numMlNodes++;
            }
        }

        if (numMlNodes < maxLazyNodes) { // Means we have lazy nodes left to allocate
            return AWAITING_LAZY_ASSIGNMENT;
        }

        return currentAssignment;
    }

    static String nodeNameOrId(DiscoveryNode node) {
        String nodeNameOrID = node.getName();
        if (Strings.isNullOrEmpty(nodeNameOrID)) {
            nodeNameOrID = node.getId();
        }
        return nodeNameOrID;
    }

    public static String nodeNameAndVersion(DiscoveryNode node) {
        String nodeNameOrID = nodeNameOrId(node);
        StringBuilder builder = new StringBuilder("{").append(nodeNameOrID).append('}');
        builder.append('{').append("version=").append(node.getVersion()).append('}');
        return builder.toString();
    }

    public static String nodeNameAndMlAttributes(DiscoveryNode node) {
        String nodeNameOrID = nodeNameOrId(node);

        StringBuilder builder = new StringBuilder("{").append(nodeNameOrID).append('}');
        for (Map.Entry<String, String> entry : node.getAttributes().entrySet()) {
            if (entry.getKey().startsWith("ml.") || entry.getKey().equals("node.ml")) {
                builder.append('{').append(entry).append('}');
            }
        }
        return builder.toString();
    }

}<|MERGE_RESOLUTION|>--- conflicted
+++ resolved
@@ -116,11 +116,7 @@
             useAutoMemoryPercentage
         );
         long mostAvailableMemory = capableNodes.stream()
-<<<<<<< HEAD
-            .map(n -> nodeLoadDetector.detectNodeLoad(clusterState, true, n, maxOpenJobs, maxMachineMemoryPercent, useAutoMemoryPercentage))
-=======
             .map(n -> nodeLoadDetector.detectNodeLoad(clusterState, n, maxOpenJobs, maxMachineMemoryPercent, useAutoMemoryPercentage))
->>>>>>> d90fa4eb
             .filter(nl -> nl.remainingJobs() > 0)
             .mapToLong(NodeLoad::getFreeMemory)
             .max()
