/*
 * Copyright Elasticsearch B.V. and/or licensed to Elasticsearch B.V. under one
 * or more contributor license agreements. Licensed under the Elastic License
 * 2.0; you may not use this file except in compliance with the Elastic License
 * 2.0.
 */
package org.elasticsearch.xpack.ml.datafeed.extractor.scroll;

import org.elasticsearch.ResourceNotFoundException;
import org.elasticsearch.action.ActionListener;
import org.elasticsearch.action.fieldcaps.FieldCapabilitiesAction;
import org.elasticsearch.action.fieldcaps.FieldCapabilitiesRequest;
import org.elasticsearch.action.fieldcaps.FieldCapabilitiesResponse;
import org.elasticsearch.client.Client;
import org.elasticsearch.index.IndexNotFoundException;
import org.elasticsearch.xcontent.NamedXContentRegistry;
import org.elasticsearch.xpack.core.ClientHelper;
import org.elasticsearch.xpack.core.ml.datafeed.DatafeedConfig;
import org.elasticsearch.xpack.core.ml.datafeed.extractor.DataExtractor;
import org.elasticsearch.xpack.core.ml.job.config.Job;
import org.elasticsearch.xpack.core.ml.utils.ExceptionsHelper;
import org.elasticsearch.xpack.core.ml.utils.MlStrings;
import org.elasticsearch.xpack.ml.datafeed.DatafeedTimingStatsReporter;
import org.elasticsearch.xpack.ml.datafeed.extractor.DataExtractorFactory;

import java.util.Objects;
import java.util.Set;

public class ScrollDataExtractorFactory implements DataExtractorFactory {
    private final Client client;
    private final DatafeedConfig datafeedConfig;
    private final Job job;
    private final TimeBasedExtractedFields extractedFields;
    private final NamedXContentRegistry xContentRegistry;
    private final DatafeedTimingStatsReporter timingStatsReporter;

    private ScrollDataExtractorFactory(
        Client client,
        DatafeedConfig datafeedConfig,
        Job job,
        TimeBasedExtractedFields extractedFields,
        NamedXContentRegistry xContentRegistry,
        DatafeedTimingStatsReporter timingStatsReporter
    ) {
        this.client = Objects.requireNonNull(client);
        this.datafeedConfig = Objects.requireNonNull(datafeedConfig);
        this.job = Objects.requireNonNull(job);
        this.extractedFields = Objects.requireNonNull(extractedFields);
        this.xContentRegistry = xContentRegistry;
        this.timingStatsReporter = Objects.requireNonNull(timingStatsReporter);
    }

    @Override
    public DataExtractor newExtractor(long start, long end) {
        ScrollDataExtractorContext dataExtractorContext = new ScrollDataExtractorContext(
            job.getId(),
            extractedFields,
            datafeedConfig.getIndices(),
            datafeedConfig.getParsedQuery(xContentRegistry),
            datafeedConfig.getScriptFields(),
            datafeedConfig.getScrollSize(),
            start,
            end,
            datafeedConfig.getHeaders(),
            datafeedConfig.getIndicesOptions(),
            datafeedConfig.getRuntimeMappings()
        );
        return new ScrollDataExtractor(client, dataExtractorContext, timingStatsReporter);
    }

    public static void create(
        Client client,
        DatafeedConfig datafeed,
        Job job,
        NamedXContentRegistry xContentRegistry,
        DatafeedTimingStatsReporter timingStatsReporter,
        ActionListener<DataExtractorFactory> listener
    ) {

        // Step 2. Construct the factory and notify listener
        ActionListener<FieldCapabilitiesResponse> fieldCapabilitiesHandler = ActionListener.wrap(fieldCapabilitiesResponse -> {
            if (fieldCapabilitiesResponse.getIndices().length == 0) {
                listener.onFailure(
                    ExceptionsHelper.badRequestException(
                        "datafeed [{}] cannot retrieve data because no index matches datafeed's indices {}",
                        datafeed.getId(),
                        datafeed.getIndices()
                    )
                );
                return;
            }
            TimeBasedExtractedFields fields = TimeBasedExtractedFields.build(job, datafeed, fieldCapabilitiesResponse);
<<<<<<< HEAD
            listener.onResponse(
                new ScrollDataExtractorFactory(client, datafeed, job, fields, xContentRegistry, timingStatsReporter)
            );
=======
            listener.onResponse(new ScrollDataExtractorFactory(client, datafeed, job, fields, xContentRegistry, timingStatsReporter));
>>>>>>> 0c9af500
        }, e -> {
            Throwable cause = ExceptionsHelper.unwrapCause(e);
            if (cause instanceof IndexNotFoundException) {
                listener.onFailure(
                    new ResourceNotFoundException(
                        "datafeed ["
                            + datafeed.getId()
                            + "] cannot retrieve data because index "
                            + ((IndexNotFoundException) cause).getIndex()
                            + " does not exist"
                    )
                );
            } else if (e instanceof IllegalArgumentException) {
                listener.onFailure(ExceptionsHelper.badRequestException("[" + datafeed.getId() + "] " + e.getMessage()));
            } else {
                listener.onFailure(e);
            }
        });

        // Step 1. Get field capabilities necessary to build the information of how to extract fields
        FieldCapabilitiesRequest fieldCapabilitiesRequest = new FieldCapabilitiesRequest();
        fieldCapabilitiesRequest.indices(datafeed.getIndices().toArray(new String[0])).indicesOptions(datafeed.getIndicesOptions());

        // Cannot get field caps on RT fields defined at search
        Set<String> runtimefields = datafeed.getRuntimeMappings().keySet();

        // We need capabilities for all fields matching the requested fields' parents so that we can work around
        // multi-fields that are not in source.
        String[] requestFields = job.allInputFields()
            .stream()
            .map(f -> MlStrings.getParentField(f) + "*")
            .filter(f -> runtimefields.contains(f) == false)
            .toArray(String[]::new);
        fieldCapabilitiesRequest.fields(requestFields);
        ClientHelper.<FieldCapabilitiesResponse>executeWithHeaders(datafeed.getHeaders(), ClientHelper.ML_ORIGIN, client, () -> {
            client.execute(FieldCapabilitiesAction.INSTANCE, fieldCapabilitiesRequest, fieldCapabilitiesHandler);
            // This response gets discarded - the listener handles the real response
            return null;
        });
    }
}<|MERGE_RESOLUTION|>--- conflicted
+++ resolved
@@ -90,13 +90,7 @@
                 return;
             }
             TimeBasedExtractedFields fields = TimeBasedExtractedFields.build(job, datafeed, fieldCapabilitiesResponse);
-<<<<<<< HEAD
-            listener.onResponse(
-                new ScrollDataExtractorFactory(client, datafeed, job, fields, xContentRegistry, timingStatsReporter)
-            );
-=======
             listener.onResponse(new ScrollDataExtractorFactory(client, datafeed, job, fields, xContentRegistry, timingStatsReporter));
->>>>>>> 0c9af500
         }, e -> {
             Throwable cause = ExceptionsHelper.unwrapCause(e);
             if (cause instanceof IndexNotFoundException) {
