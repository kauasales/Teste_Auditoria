--- conflicted
+++ resolved
@@ -69,11 +69,7 @@
         } else {
             merges = List.of();
         }
-<<<<<<< HEAD
-        if (in.getTransportVersion().onOrAfter(TransportVersions.V_8_500_010)) {
-=======
-        if (in.getTransportVersion().onOrAfter(TransportVersion.V_8_500_020)) {
->>>>>>> 8752d804
+        if (in.getTransportVersion().onOrAfter(TransportVersions.V_8_500_020)) {
             scores = in.readCollectionAsList(StreamInput::readDouble);
         } else {
             scores = List.of();
@@ -99,11 +95,7 @@
         if (out.getTransportVersion().onOrAfter(TransportVersions.V_8_2_0)) {
             out.writeStringCollection(merges);
         }
-<<<<<<< HEAD
-        if (out.getTransportVersion().onOrAfter(TransportVersions.V_8_500_010)) {
-=======
-        if (out.getTransportVersion().onOrAfter(TransportVersion.V_8_500_020)) {
->>>>>>> 8752d804
+        if (out.getTransportVersion().onOrAfter(TransportVersions.V_8_500_020)) {
             out.writeCollection(scores, StreamOutput::writeDouble);
         }
     }
