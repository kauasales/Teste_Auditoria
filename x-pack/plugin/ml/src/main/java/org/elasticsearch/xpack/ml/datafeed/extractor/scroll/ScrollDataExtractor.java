/*
 * Copyright Elasticsearch B.V. and/or licensed to Elasticsearch B.V. under one
 * or more contributor license agreements. Licensed under the Elastic License;
 * you may not use this file except in compliance with the Elastic License.
 */
package org.elasticsearch.xpack.ml.datafeed.extractor.scroll;

import org.apache.logging.log4j.LogManager;
import org.apache.logging.log4j.Logger;
import org.elasticsearch.action.search.ClearScrollAction;
import org.elasticsearch.action.search.ClearScrollRequest;
import org.elasticsearch.action.search.SearchAction;
import org.elasticsearch.action.search.SearchPhaseExecutionException;
import org.elasticsearch.action.search.SearchRequestBuilder;
import org.elasticsearch.action.search.SearchResponse;
import org.elasticsearch.action.search.SearchScrollAction;
import org.elasticsearch.action.search.SearchScrollRequestBuilder;
import org.elasticsearch.client.Client;
import org.elasticsearch.common.unit.TimeValue;
import org.elasticsearch.search.SearchHit;
import org.elasticsearch.search.fetch.StoredFieldsContext;
import org.elasticsearch.search.sort.SortOrder;
import org.elasticsearch.xpack.core.ClientHelper;
import org.elasticsearch.xpack.core.ml.datafeed.extractor.DataExtractor;
import org.elasticsearch.xpack.core.ml.datafeed.extractor.ExtractorUtils;
import org.elasticsearch.xpack.ml.datafeed.extractor.fields.ExtractedField;

import java.io.ByteArrayInputStream;
import java.io.ByteArrayOutputStream;
import java.io.IOException;
import java.io.InputStream;
import java.util.NoSuchElementException;
import java.util.Objects;
import java.util.Optional;
import java.util.concurrent.TimeUnit;

/**
 * An implementation that extracts data from elasticsearch using search and scroll on a client.
 * It supports safe and responsive cancellation by continuing the scroll until a new timestamp
 * is seen.
 * Note that this class is NOT thread-safe.
 */
class ScrollDataExtractor implements DataExtractor {

    private static final Logger LOGGER = LogManager.getLogger(ScrollDataExtractor.class);
    private static final TimeValue SCROLL_TIMEOUT = new TimeValue(30, TimeUnit.MINUTES);

    private final Client client;
    private final ScrollDataExtractorContext context;
    private String scrollId;
    private boolean isCancelled;
    private boolean hasNext;
    private Long timestampOnCancel;
    protected Long lastTimestamp;
    private boolean searchHasShardFailure;

    ScrollDataExtractor(Client client, ScrollDataExtractorContext dataExtractorContext) {
        this.client = Objects.requireNonNull(client);
        context = Objects.requireNonNull(dataExtractorContext);
        hasNext = true;
        searchHasShardFailure = false;
    }

    @Override
    public boolean hasNext() {
        return hasNext;
    }

    @Override
    public boolean isCancelled() {
        return isCancelled;
    }

    @Override
    public void cancel() {
        LOGGER.trace("[{}] Data extractor received cancel request", context.jobId);
        isCancelled = true;
    }

    @Override
    public Optional<InputStream> next() throws IOException {
        if (!hasNext()) {
            throw new NoSuchElementException();
        }
        Optional<InputStream> stream = scrollId == null ?
                Optional.ofNullable(initScroll(context.start)) : Optional.ofNullable(continueScroll());
        if (!stream.isPresent()) {
            hasNext = false;
        }
        return stream;
    }

    protected InputStream initScroll(long startTimestamp) throws IOException {
        LOGGER.debug("[{}] Initializing scroll", context.jobId);
        SearchResponse searchResponse = executeSearchRequest(buildSearchRequest(startTimestamp));
        LOGGER.debug("[{}] Search response was obtained", context.jobId);
        return processSearchResponse(searchResponse);
    }

    protected SearchResponse executeSearchRequest(SearchRequestBuilder searchRequestBuilder) {
        return ClientHelper.executeWithHeaders(context.headers, ClientHelper.ML_ORIGIN, client, searchRequestBuilder::get);
    }

    private SearchRequestBuilder buildSearchRequest(long start) {
        SearchRequestBuilder searchRequestBuilder = new SearchRequestBuilder(client, SearchAction.INSTANCE)
                .setScroll(SCROLL_TIMEOUT)
                .addSort(context.extractedFields.timeField(), SortOrder.ASC)
                .setIndices(context.indices)
                .setTypes(context.types)
                .setSize(context.scrollSize)
                .setQuery(ExtractorUtils.wrapInTimeRangeQuery(
                        context.query, context.extractedFields.timeField(), start, context.end));

<<<<<<< HEAD
        for (String docValueField : context.extractedFields.getDocValueFields()) {
            if (docValueField.equals(context.extractedFields.timeField())) {
                searchRequestBuilder.addDocValueField(docValueField, EPOCH_MILLIS_FORMAT);
            } else {
                searchRequestBuilder.addDocValueField(docValueField);
            }
=======
        for (ExtractedField docValueField : context.extractedFields.getDocValueFields()) {
            searchRequestBuilder.addDocValueField(docValueField.getName(), docValueField.getDocValueFormat());
>>>>>>> 401b814d
        }
        String[] sourceFields = context.extractedFields.getSourceFields();
        if (sourceFields.length == 0) {
            searchRequestBuilder.setFetchSource(false);
            searchRequestBuilder.storedFields(StoredFieldsContext._NONE_);
        } else {
            searchRequestBuilder.setFetchSource(sourceFields, null);
        }
        context.scriptFields.forEach(f -> searchRequestBuilder.addScriptField(f.fieldName(), f.script()));
        return searchRequestBuilder;
    }

    private InputStream processSearchResponse(SearchResponse searchResponse) throws IOException {

        if (searchResponse.getFailedShards() > 0 && searchHasShardFailure == false) {
            LOGGER.debug("[{}] Resetting scroll search after shard failure", context.jobId);
            markScrollAsErrored();
            return initScroll(lastTimestamp == null ? context.start : lastTimestamp);
        }

        ExtractorUtils.checkSearchWasSuccessful(context.jobId, searchResponse);
        scrollId = searchResponse.getScrollId();
        if (searchResponse.getHits().getHits().length == 0) {
            hasNext = false;
            clearScroll(scrollId);
            return null;
        }

        ByteArrayOutputStream outputStream = new ByteArrayOutputStream();
        try (SearchHitToJsonProcessor hitProcessor = new SearchHitToJsonProcessor(context.extractedFields, outputStream)) {
            for (SearchHit hit : searchResponse.getHits().getHits()) {
                if (isCancelled) {
                    Long timestamp = context.extractedFields.timeFieldValue(hit);
                    if (timestamp != null) {
                        if (timestampOnCancel == null) {
                            timestampOnCancel = timestamp;
                        } else if (timestamp.equals(timestampOnCancel) == false) {
                            hasNext = false;
                            clearScroll(scrollId);
                            break;
                        }
                    }
                }
                hitProcessor.process(hit);
            }
            SearchHit lastHit = searchResponse.getHits().getHits()[searchResponse.getHits().getHits().length -1];
            lastTimestamp = context.extractedFields.timeFieldValue(lastHit);
        }
        return new ByteArrayInputStream(outputStream.toByteArray());
    }

    private InputStream continueScroll() throws IOException {
        LOGGER.debug("[{}] Continuing scroll with id [{}]", context.jobId, scrollId);
        SearchResponse searchResponse;
        try {
             searchResponse = executeSearchScrollRequest(scrollId);
        } catch (SearchPhaseExecutionException searchExecutionException) {
            if (searchHasShardFailure == false) {
                LOGGER.debug("[{}] Reinitializing scroll due to SearchPhaseExecutionException", context.jobId);
                markScrollAsErrored();
                searchResponse = executeSearchRequest(buildSearchRequest(lastTimestamp == null ? context.start : lastTimestamp));
            } else {
                throw searchExecutionException;
            }
        }
        LOGGER.debug("[{}] Search response was obtained", context.jobId);
        return processSearchResponse(searchResponse);
    }

    private void markScrollAsErrored() {
        // This could be a transient error with the scroll Id.
        // Reinitialise the scroll and try again but only once.
        resetScroll();
        if (lastTimestamp != null) {
            lastTimestamp++;
        }
        searchHasShardFailure = true;
    }

    protected SearchResponse executeSearchScrollRequest(String scrollId) {
        return ClientHelper.executeWithHeaders(context.headers, ClientHelper.ML_ORIGIN, client,
                () -> new SearchScrollRequestBuilder(client, SearchScrollAction.INSTANCE)
                .setScroll(SCROLL_TIMEOUT)
                .setScrollId(scrollId)
                .get());
    }

    private void resetScroll() {
        clearScroll(scrollId);
        scrollId = null;
    }

    private void clearScroll(String scrollId) {
        if (scrollId != null) {
            ClearScrollRequest request = new ClearScrollRequest();
            request.addScrollId(scrollId);
            ClientHelper.executeWithHeaders(context.headers, ClientHelper.ML_ORIGIN, client,
                    () -> client.execute(ClearScrollAction.INSTANCE, request).actionGet());
        }
    }
}<|MERGE_RESOLUTION|>--- conflicted
+++ resolved
@@ -111,17 +111,8 @@
                 .setQuery(ExtractorUtils.wrapInTimeRangeQuery(
                         context.query, context.extractedFields.timeField(), start, context.end));
 
-<<<<<<< HEAD
-        for (String docValueField : context.extractedFields.getDocValueFields()) {
-            if (docValueField.equals(context.extractedFields.timeField())) {
-                searchRequestBuilder.addDocValueField(docValueField, EPOCH_MILLIS_FORMAT);
-            } else {
-                searchRequestBuilder.addDocValueField(docValueField);
-            }
-=======
         for (ExtractedField docValueField : context.extractedFields.getDocValueFields()) {
             searchRequestBuilder.addDocValueField(docValueField.getName(), docValueField.getDocValueFormat());
->>>>>>> 401b814d
         }
         String[] sourceFields = context.extractedFields.getSourceFields();
         if (sourceFields.length == 0) {
