--- conflicted
+++ resolved
@@ -351,34 +351,9 @@
                     if (shouldAssignmentBeRestarted(routingInfo, trainedModelAssignment.getDeploymentId())) {
                         prepareAssignmentForRestart(trainedModelAssignment);
                     }
-<<<<<<< HEAD
 
                     if (shouldLoadModel(routingInfo, trainedModelAssignment.getDeploymentId(), isResetMode)) {
                         prepareModelToLoad(createStartTrainedModelDeploymentTaskParams(trainedModelAssignment, currentNode));
-=======
-                    if (routingInfo.getState().isAnyOf(RoutingState.STARTING, RoutingState.STARTED) // periodic retries of `failed` should
-                                                                                                    // be handled in a separate process
-                        // This means we don't already have a task and should attempt creating one and starting the model loading
-                        // If we don't have a task but are STARTED, this means the cluster state had a started assignment,
-                        // the node crashed and then started again
-                        && deploymentIdToTask.containsKey(trainedModelAssignment.getDeploymentId()) == false
-                        // If we are in reset mode, don't start loading a new model on this node.
-                        && isResetMode == false) {
-                        prepareModelToLoad(
-                            new StartTrainedModelDeploymentAction.TaskParams(
-                                trainedModelAssignment.getTaskParams().getModelId(),
-                                trainedModelAssignment.getDeploymentId(),
-                                trainedModelAssignment.getTaskParams().getModelBytes(),
-                                routingInfo.getCurrentAllocations(),
-                                trainedModelAssignment.getTaskParams().getThreadsPerAllocation(),
-                                trainedModelAssignment.getTaskParams().getQueueCapacity(),
-                                trainedModelAssignment.getTaskParams().getCacheSize().orElse(null),
-                                trainedModelAssignment.getTaskParams().getPriority(),
-                                trainedModelAssignment.getTaskParams().getPerDeploymentMemoryBytes(),
-                                trainedModelAssignment.getTaskParams().getPerAllocationMemoryBytes()
-                            )
-                        );
->>>>>>> 01ed7de9
                     }
                 }
 
@@ -445,7 +420,9 @@
             trainedModelAssignment.getTaskParams().getThreadsPerAllocation(),
             trainedModelAssignment.getTaskParams().getQueueCapacity(),
             trainedModelAssignment.getTaskParams().getCacheSize().orElse(null),
-            trainedModelAssignment.getTaskParams().getPriority()
+            trainedModelAssignment.getTaskParams().getPriority(),
+            trainedModelAssignment.getTaskParams().getPerDeploymentMemoryBytes(),
+            trainedModelAssignment.getTaskParams().getPerAllocationMemoryBytes()
         );
     }
 
