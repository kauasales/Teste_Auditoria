/*
 * Copyright Elasticsearch B.V. and/or licensed to Elasticsearch B.V. under one
 * or more contributor license agreements. Licensed under the Elastic License
 * 2.0; you may not use this file except in compliance with the Elastic License
 * 2.0.
 */

package org.elasticsearch.xpack.ml.inference.assignment;

import org.apache.logging.log4j.LogManager;
import org.apache.logging.log4j.Logger;
import org.elasticsearch.ResourceNotFoundException;
import org.elasticsearch.action.ActionListener;
import org.elasticsearch.action.search.SearchPhaseExecutionException;
import org.elasticsearch.action.support.PlainActionFuture;
import org.elasticsearch.action.support.master.AcknowledgedResponse;
import org.elasticsearch.cluster.ClusterChangedEvent;
import org.elasticsearch.cluster.ClusterState;
import org.elasticsearch.cluster.ClusterStateListener;
import org.elasticsearch.cluster.metadata.IndexNameExpressionResolver;
import org.elasticsearch.cluster.service.ClusterService;
import org.elasticsearch.common.component.LifecycleListener;
import org.elasticsearch.common.util.set.Sets;
import org.elasticsearch.core.TimeValue;
import org.elasticsearch.license.XPackLicenseState;
import org.elasticsearch.tasks.CancellableTask;
import org.elasticsearch.tasks.Task;
import org.elasticsearch.tasks.TaskAwareRequest;
import org.elasticsearch.tasks.TaskId;
import org.elasticsearch.tasks.TaskManager;
import org.elasticsearch.threadpool.Scheduler;
import org.elasticsearch.threadpool.ThreadPool;
import org.elasticsearch.xpack.core.ml.MlMetadata;
import org.elasticsearch.xpack.core.ml.action.StartTrainedModelDeploymentAction;
import org.elasticsearch.xpack.core.ml.action.UpdateTrainedModelAssignmentRoutingInfoAction;
import org.elasticsearch.xpack.core.ml.inference.assignment.AssignmentState;
import org.elasticsearch.xpack.core.ml.inference.assignment.RoutingInfo;
import org.elasticsearch.xpack.core.ml.inference.assignment.RoutingInfoUpdate;
import org.elasticsearch.xpack.core.ml.inference.assignment.RoutingState;
import org.elasticsearch.xpack.core.ml.inference.assignment.RoutingStateAndReason;
import org.elasticsearch.xpack.core.ml.inference.assignment.TrainedModelAssignment;
import org.elasticsearch.xpack.core.ml.inference.persistence.InferenceIndexConstants;
import org.elasticsearch.xpack.core.ml.inference.results.InferenceResults;
import org.elasticsearch.xpack.core.ml.inference.trainedmodel.InferenceConfig;
import org.elasticsearch.xpack.core.ml.utils.ExceptionsHelper;
import org.elasticsearch.xpack.ml.MachineLearning;
import org.elasticsearch.xpack.ml.inference.deployment.DeploymentManager;
import org.elasticsearch.xpack.ml.inference.deployment.ModelStats;
import org.elasticsearch.xpack.ml.inference.deployment.NlpInferenceInput;
import org.elasticsearch.xpack.ml.inference.deployment.TrainedModelDeploymentTask;
import org.elasticsearch.xpack.ml.task.AbstractJobPersistentTasksExecutor;

import java.util.ArrayDeque;
import java.util.ArrayList;
import java.util.Collections;
import java.util.Deque;
import java.util.List;
import java.util.Map;
import java.util.Optional;
import java.util.Set;
import java.util.concurrent.ConcurrentHashMap;
import java.util.concurrent.ConcurrentLinkedDeque;
import java.util.function.Consumer;

import static org.elasticsearch.core.Strings.format;
import static org.elasticsearch.xpack.core.ml.MlTasks.TRAINED_MODEL_ASSIGNMENT_TASK_ACTION;
import static org.elasticsearch.xpack.core.ml.MlTasks.TRAINED_MODEL_ASSIGNMENT_TASK_TYPE;
import static org.elasticsearch.xpack.ml.MachineLearning.ML_PYTORCH_MODEL_INFERENCE_FEATURE;
import static org.elasticsearch.xpack.ml.inference.assignment.TrainedModelAssignmentUtils.NODE_IS_SHUTTING_DOWN;

public class TrainedModelAssignmentNodeService implements ClusterStateListener {

    private static final String NODE_NO_LONGER_REFERENCED = "node no longer referenced in model routing table";
    private static final String ASSIGNMENT_NO_LONGER_EXISTS = "deployment assignment no longer exists";
    private static final TimeValue MODEL_LOADING_CHECK_INTERVAL = TimeValue.timeValueSeconds(1);
    private static final TimeValue CONTROL_MESSAGE_TIMEOUT = TimeValue.timeValueSeconds(60);
    private static final Logger logger = LogManager.getLogger(TrainedModelAssignmentNodeService.class);
    private final TrainedModelAssignmentService trainedModelAssignmentService;
    private final DeploymentManager deploymentManager;
    private final TaskManager taskManager;
    private final Map<String, TrainedModelDeploymentTask> deploymentIdToTask;
    private final ThreadPool threadPool;
    private final Deque<TrainedModelDeploymentTask> loadingModels;
    private final XPackLicenseState licenseState;
    private final IndexNameExpressionResolver expressionResolver;
    private volatile Scheduler.Cancellable scheduledFuture;
    private volatile ClusterState latestState;
    private volatile boolean stopped;
    private volatile String nodeId;

    public TrainedModelAssignmentNodeService(
        TrainedModelAssignmentService trainedModelAssignmentService,
        ClusterService clusterService,
        DeploymentManager deploymentManager,
        IndexNameExpressionResolver expressionResolver,
        TaskManager taskManager,
        ThreadPool threadPool,
        XPackLicenseState licenseState
    ) {
        this.trainedModelAssignmentService = trainedModelAssignmentService;
        this.deploymentManager = deploymentManager;
        this.taskManager = taskManager;
        this.deploymentIdToTask = new ConcurrentHashMap<>();
        this.loadingModels = new ConcurrentLinkedDeque<>();
        this.threadPool = threadPool;
        this.licenseState = licenseState;
        clusterService.addLifecycleListener(new LifecycleListener() {
            @Override
            public void afterStart() {
                nodeId = clusterService.localNode().getId();
                start();
            }

            @Override
            public void beforeStop() {
                stop();
            }
        });
        this.expressionResolver = expressionResolver;
    }

    TrainedModelAssignmentNodeService(
        TrainedModelAssignmentService trainedModelAssignmentService,
        ClusterService clusterService,
        DeploymentManager deploymentManager,
        IndexNameExpressionResolver expressionResolver,
        TaskManager taskManager,
        ThreadPool threadPool,
        String nodeId,
        XPackLicenseState licenseState
    ) {
        this.trainedModelAssignmentService = trainedModelAssignmentService;
        this.deploymentManager = deploymentManager;
        this.taskManager = taskManager;
        this.deploymentIdToTask = new ConcurrentHashMap<>();
        this.loadingModels = new ConcurrentLinkedDeque<>();
        this.threadPool = threadPool;
        this.nodeId = nodeId;
        this.licenseState = licenseState;
        clusterService.addLifecycleListener(new LifecycleListener() {
            @Override
            public void afterStart() {
                start();
            }

            @Override
            public void beforeStop() {
                stop();
            }
        });
        this.expressionResolver = expressionResolver;
    }

    public void start() {
        stopped = false;
        scheduledFuture = threadPool.scheduleWithFixedDelay(
            this::loadQueuedModels,
            MODEL_LOADING_CHECK_INTERVAL,
            MachineLearning.UTILITY_THREAD_POOL_NAME
        );
    }

    public void stop() {
        stopped = true;
        ThreadPool.Cancellable cancellable = this.scheduledFuture;
        if (cancellable != null) {
            cancellable.cancel();
        }
    }

    void loadQueuedModels() {
        TrainedModelDeploymentTask loadingTask;
        if (loadingModels.isEmpty()) {
            return;
        }
        if (latestState != null) {
            List<String> unassignedIndices = AbstractJobPersistentTasksExecutor.verifyIndicesPrimaryShardsAreActive(
                latestState,
                expressionResolver,
                // we allow missing as that means the index doesn't exist at all and our loading will fail for the models and we need
                // to notify as necessary
                true,
                InferenceIndexConstants.INDEX_PATTERN,
                InferenceIndexConstants.nativeDefinitionStore()
            );
            if (unassignedIndices.size() > 0) {
                logger.trace("not loading models as indices {} primary shards are unassigned", unassignedIndices);
                return;
            }
        }
        logger.trace("attempting to load all currently queued models");
        // NOTE: As soon as this method exits, the timer for the scheduler starts ticking
        Deque<TrainedModelDeploymentTask> loadingToRetry = new ArrayDeque<>();
        while ((loadingTask = loadingModels.poll()) != null) {
            final String deploymentId = loadingTask.getDeploymentId();
            if (loadingTask.isStopped()) {
                if (logger.isTraceEnabled()) {
                    String reason = loadingTask.stoppedReason().orElse("_unknown_");
                    logger.trace("[{}] attempted to load stopped task with reason [{}]", deploymentId, reason);
                }
                continue;
            }
            if (stopped) {
                return;
            }
            final PlainActionFuture<TrainedModelDeploymentTask> listener = new PlainActionFuture<>();
            try {
                deploymentManager.startDeployment(loadingTask, listener);
                // This needs to be synchronous here in the utility thread to keep queueing order
                TrainedModelDeploymentTask deployedTask = listener.actionGet();
                // kicks off asynchronous cluster state update
                handleLoadSuccess(deployedTask);
            } catch (Exception ex) {
                logger.warn(() -> "[" + deploymentId + "] Start deployment failed", ex);
                if (ExceptionsHelper.unwrapCause(ex) instanceof ResourceNotFoundException) {
                    String modelId = loadingTask.getParams().getModelId();
                    logger.debug(() -> "[" + deploymentId + "] Start deployment failed as model [" + modelId + "] was not found", ex);
                    handleLoadFailure(loadingTask, ExceptionsHelper.missingTrainedModel(modelId, ex));
                } else if (ExceptionsHelper.unwrapCause(ex) instanceof SearchPhaseExecutionException) {
                    logger.debug(() -> "[" + deploymentId + "] Start deployment failed, will retry", ex);
                    // A search phase execution failure should be retried, push task back to the queue
                    loadingToRetry.add(loadingTask);
                } else {
                    handleLoadFailure(loadingTask, ex);
                }
            }
        }
        loadingModels.addAll(loadingToRetry);
    }

    public void gracefullyStopDeploymentAndNotify(
        TrainedModelDeploymentTask task,
        String reason,
        ActionListener<AcknowledgedResponse> listener
    ) {
        logger.debug(() -> format("[%s] Gracefully stopping deployment due to reason %s", task.getDeploymentId(), reason));

        stopAndNotifyHelper(task, reason, listener, deploymentManager::stopAfterCompletingPendingWork);
    }

    public void stopDeploymentAndNotify(TrainedModelDeploymentTask task, String reason, ActionListener<AcknowledgedResponse> listener) {
        logger.debug(() -> format("[%s] Forcefully stopping deployment due to reason %s", task.getDeploymentId(), reason));

        stopAndNotifyHelper(task, reason, listener, deploymentManager::stopDeployment);
    }

    private void stopAndNotifyHelper(
        TrainedModelDeploymentTask task,
        String reason,
        ActionListener<AcknowledgedResponse> listener,
        Consumer<TrainedModelDeploymentTask> stopDeploymentFunc
    ) {
        // Removing the entry from the map to avoid the possibility of a node shutdown triggering a concurrent graceful stopping of the
        // process while we are attempting to forcefully stop the native process
        // The graceful stopping will only occur if there is an entry in the map
        deploymentIdToTask.remove(task.getDeploymentId());
        ActionListener<Void> notifyDeploymentOfStopped = updateRoutingStateToStoppedListener(task.getDeploymentId(), reason, listener);

        updateStoredState(
            task.getDeploymentId(),
            RoutingInfoUpdate.updateStateAndReason(new RoutingStateAndReason(RoutingState.STOPPING, reason)),
            ActionListener.wrap(success -> stopDeploymentHelper(task, reason, stopDeploymentFunc, notifyDeploymentOfStopped), e -> {
                if (ExceptionsHelper.unwrapCause(e) instanceof ResourceNotFoundException) {
                    logger.debug(
                        () -> format("[%s] failed to set routing state to stopping as assignment already removed", task.getDeploymentId()),
                        e
                    );
                } else {
                    // this is an unexpected error
                    // TODO this means requests may still be routed here, should we not stop deployment?
                    logger.warn(() -> "[" + task.getDeploymentId() + "] failed to set routing state to stopping due to error", e);
                }
                stopDeploymentHelper(task, reason, stopDeploymentFunc, notifyDeploymentOfStopped);
            })
        );
    }

    public void infer(
        TrainedModelDeploymentTask task,
        InferenceConfig config,
        NlpInferenceInput input,
        boolean skipQueue,
        TimeValue timeout,
        CancellableTask parentActionTask,
        ActionListener<InferenceResults> listener
    ) {
        deploymentManager.infer(task, config, input, skipQueue, timeout, parentActionTask, listener);
    }

    public Optional<ModelStats> modelStats(TrainedModelDeploymentTask task) {
        return deploymentManager.getStats(task);
    }

    public void clearCache(TrainedModelDeploymentTask task, ActionListener<AcknowledgedResponse> listener) {
        deploymentManager.clearCache(task, CONTROL_MESSAGE_TIMEOUT, listener);
    }

    private TaskAwareRequest taskAwareRequest(StartTrainedModelDeploymentAction.TaskParams params) {
        final TrainedModelAssignmentNodeService trainedModelAssignmentNodeService = this;
        return new TaskAwareRequest() {
            @Override
            public void setParentTask(TaskId taskId) {
                throw new UnsupportedOperationException("parent task id for model deployment tasks shouldn't change");
            }

            @Override
            public void setRequestId(long requestId) {
                throw new UnsupportedOperationException("does not have request ID");
            }

            @Override
            public TaskId getParentTask() {
                return TaskId.EMPTY_TASK_ID;
            }

            @Override
            public Task createTask(long id, String type, String action, TaskId parentTaskId, Map<String, String> headers) {
                return new TrainedModelDeploymentTask(
                    id,
                    type,
                    action,
                    parentTaskId,
                    headers,
                    params,
                    trainedModelAssignmentNodeService,
                    licenseState,
                    ML_PYTORCH_MODEL_INFERENCE_FEATURE
                );
            }
        };
    }

    @Override
    public void clusterChanged(ClusterChangedEvent event) {
        latestState = event.state();
<<<<<<< HEAD
        if (event.metadataChanged()) {
            final boolean isResetMode = MlMetadata.getMlMetadata(event.state()).isResetMode();
            TrainedModelAssignmentMetadata modelAssignmentMetadata = TrainedModelAssignmentMetadata.fromState(event.state());
            final String currentNode = event.state().nodes().getLocalNodeId();
            final boolean isNewAllocationSupported = event.state()
                .getMinVersions()
                .transportVersion()
                .onOrAfter(TrainedModelAssignmentClusterService.DISTRIBUTED_MODEL_ALLOCATION_TRANSPORT_VERSION);

            if (isResetMode == false && isNewAllocationSupported) {
                updateNumberOfAllocations(modelAssignmentMetadata);
            }
=======
        if (event.metadataChanged() == false) {
            return;
        }
>>>>>>> 2f4c04c8

        final boolean isResetMode = MlMetadata.getMlMetadata(event.state()).isResetMode();
        TrainedModelAssignmentMetadata modelAssignmentMetadata = TrainedModelAssignmentMetadata.fromState(event.state());
        final String currentNode = event.state().nodes().getLocalNodeId();
        final boolean isNewAllocationSupported = event.state()
            .getMinTransportVersion()
            .onOrAfter(TrainedModelAssignmentClusterService.DISTRIBUTED_MODEL_ALLOCATION_TRANSPORT_VERSION);
        final Set<String> shuttingDownNodes = Collections.unmodifiableSet(event.state().metadata().nodeShutdowns().getAllNodeIds());

        if (isResetMode == false && isNewAllocationSupported) {
            updateNumberOfAllocations(modelAssignmentMetadata);
        }

        for (TrainedModelAssignment trainedModelAssignment : modelAssignmentMetadata.allAssignments().values()) {
            RoutingInfo routingInfo = trainedModelAssignment.getNodeRoutingTable().get(currentNode);
            if (routingInfo != null) {
                // Add new models to start loading if the assignment is not stopping
                if (isNewAllocationSupported && trainedModelAssignment.getAssignmentState() != AssignmentState.STOPPING) {
                    if (shouldAssignmentBeRestarted(routingInfo, trainedModelAssignment.getDeploymentId())) {
                        prepareAssignmentForRestart(trainedModelAssignment);
                    }

                    if (shouldLoadModel(routingInfo, trainedModelAssignment.getDeploymentId(), isResetMode)) {
                        prepareModelToLoad(
                            createStartTrainedModelDeploymentTaskParams(trainedModelAssignment, routingInfo.getCurrentAllocations())
                        );
                    }
                }

                if (isAssignmentOnShuttingDownNode(routingInfo, trainedModelAssignment.getDeploymentId(), shuttingDownNodes, currentNode)) {
                    gracefullyStopDeployment(trainedModelAssignment.getDeploymentId(), currentNode);
                }
            } else {
                stopUnreferencedDeployment(trainedModelAssignment.getDeploymentId(), currentNode);
            }
        }

        List<TrainedModelDeploymentTask> toCancel = new ArrayList<>();
        for (String deploymentIds : Sets.difference(deploymentIdToTask.keySet(), modelAssignmentMetadata.allAssignments().keySet())) {
            toCancel.add(deploymentIdToTask.remove(deploymentIds));
        }
        // should all be stopped in the same executor thread?
        for (TrainedModelDeploymentTask t : toCancel) {
            stopDeploymentAsync(
                t,
                ASSIGNMENT_NO_LONGER_EXISTS,
                ActionListener.wrap(
                    r -> logger.trace(() -> "[" + t.getDeploymentId() + "] stopped deployment"),
                    e -> logger.warn(() -> "[" + t.getDeploymentId() + "] failed to fully stop deployment", e)
                )
            );
        }
    }

    private boolean shouldAssignmentBeRestarted(RoutingInfo routingInfo, String deploymentId) {
        return routingInfo.getState() == RoutingState.STARTING
            && deploymentIdToTask.containsKey(deploymentId)
            && deploymentIdToTask.get(deploymentId).isFailed();
    }

    private void prepareAssignmentForRestart(TrainedModelAssignment trainedModelAssignment) {
        // This is a failed assignment and we are restarting it. For this we need to remove the task first.
        taskManager.unregister(deploymentIdToTask.get(trainedModelAssignment.getDeploymentId()));
        deploymentIdToTask.remove(trainedModelAssignment.getDeploymentId());
    }

    private boolean shouldLoadModel(RoutingInfo routingInfo, String deploymentId, boolean isResetMode) {
        return routingInfo.getState().isAnyOf(RoutingState.STARTING, RoutingState.STARTED) // periodic retries of `failed`
            // should
            // be handled in a separate process
            // This means we don't already have a task and should attempt creating one and starting the model loading
            // If we don't have a task but are STARTED, this means the cluster state had a started assignment,
            // the node crashed and then started again
            && deploymentIdToTask.containsKey(deploymentId) == false
            // If we are in reset mode, don't start loading a new model on this node.
            && isResetMode == false;
    }

    private static StartTrainedModelDeploymentAction.TaskParams createStartTrainedModelDeploymentTaskParams(
        TrainedModelAssignment trainedModelAssignment,
        int currentAllocations
    ) {
        return new StartTrainedModelDeploymentAction.TaskParams(
            trainedModelAssignment.getTaskParams().getModelId(),
            trainedModelAssignment.getDeploymentId(),
            trainedModelAssignment.getTaskParams().getModelBytes(),
            currentAllocations,
            trainedModelAssignment.getTaskParams().getThreadsPerAllocation(),
            trainedModelAssignment.getTaskParams().getQueueCapacity(),
            trainedModelAssignment.getTaskParams().getCacheSize().orElse(null),
            trainedModelAssignment.getTaskParams().getPriority(),
            trainedModelAssignment.getTaskParams().getPerDeploymentMemoryBytes(),
            trainedModelAssignment.getTaskParams().getPerAllocationMemoryBytes()
        );
    }

    private boolean isAssignmentOnShuttingDownNode(
        RoutingInfo routingInfo,
        String deploymentId,
        Set<String> shuttingDownNodes,
        String currentNode
    ) {
        return deploymentIdToTask.containsKey(deploymentId)
            && routingInfo.getState() == RoutingState.STOPPING
            && shuttingDownNodes.contains(currentNode);
    }

    private void gracefullyStopDeployment(String deploymentId, String currentNode) {
        logger.debug(() -> format("[%s] Gracefully stopping deployment for shutting down node %s", deploymentId, currentNode));

        TrainedModelDeploymentTask task = deploymentIdToTask.remove(deploymentId);
        if (task == null) {
            logger.debug(
                () -> format(
                    "[%s] Unable to gracefully stop deployment for shutting down node %s because task does not exit",
                    deploymentId,
                    currentNode
                )
            );
            return;
        }

        ActionListener<AcknowledgedResponse> routingStateListener = ActionListener.wrap(
            r -> logger.debug(
                () -> format("[%s] Gracefully stopped deployment for shutting down node %s", task.getDeploymentId(), currentNode)
            ),
            e -> logger.error(
                () -> format("[%s] Failed to gracefully stop deployment for shutting down node %s", task.getDeploymentId(), currentNode),
                e
            )
        );

        ActionListener<Void> notifyDeploymentOfStopped = updateRoutingStateToStoppedListener(
            task.getDeploymentId(),
            NODE_IS_SHUTTING_DOWN,
            routingStateListener
        );

        stopDeploymentAfterCompletingPendingWorkAsync(task, notifyDeploymentOfStopped);
    }

    private ActionListener<Void> updateRoutingStateToStoppedListener(
        String deploymentId,
        String reason,
        ActionListener<AcknowledgedResponse> listener
    ) {
        final RoutingInfoUpdate updateToStopped = RoutingInfoUpdate.updateStateAndReason(
            new RoutingStateAndReason(RoutingState.STOPPED, reason)
        );

        return ActionListener.wrap(_void -> {
            logger.debug(() -> format("[%s] Updating routing state to stopped", deploymentId));
            updateStoredState(deploymentId, updateToStopped, listener);
        }, e -> {
            // if we failed to stop the process, something strange is going on, but we should set the routing state to stopped
            logger.warn(() -> format("[%s] Failed to stop deployment due to error", deploymentId), e);
            updateStoredState(deploymentId, updateToStopped, listener);
        });
    }

    private void stopUnreferencedDeployment(String deploymentId, String currentNode) {
        // This model is not routed to the current node at all
        TrainedModelDeploymentTask task = deploymentIdToTask.remove(deploymentId);
        if (task == null) {
            return;
        }

        logger.debug(() -> format("[%s] Stopping unreferenced deployment for node %s", deploymentId, currentNode));
        stopDeploymentAsync(
            task,
            NODE_NO_LONGER_REFERENCED,
            ActionListener.wrap(
                r -> logger.trace(() -> "[" + task.getDeploymentId() + "] stopped deployment"),
                e -> logger.warn(() -> "[" + task.getDeploymentId() + "] failed to fully stop deployment", e)
            )
        );
    }

    private void stopDeploymentAsync(TrainedModelDeploymentTask task, String reason, ActionListener<Void> listener) {
        stopDeploymentHelper(task, reason, deploymentManager::stopDeployment, listener);
    }

    private void stopDeploymentHelper(
        TrainedModelDeploymentTask task,
        String reason,
        Consumer<TrainedModelDeploymentTask> stopDeploymentFunc,
        ActionListener<Void> listener
    ) {
        if (stopped) {
            return;
        }
        task.markAsStopped(reason);

        threadPool.executor(MachineLearning.UTILITY_THREAD_POOL_NAME).execute(() -> {
            try {
                stopDeploymentFunc.accept(task);
                taskManager.unregister(task);
                deploymentIdToTask.remove(task.getDeploymentId());
                listener.onResponse(null);
            } catch (Exception e) {
                listener.onFailure(e);
            }
        });
    }

    private void stopDeploymentAfterCompletingPendingWorkAsync(TrainedModelDeploymentTask task, ActionListener<Void> listener) {
        stopDeploymentHelper(task, NODE_IS_SHUTTING_DOWN, deploymentManager::stopAfterCompletingPendingWork, listener);
    }

    private void updateNumberOfAllocations(TrainedModelAssignmentMetadata assignments) {
        List<TrainedModelAssignment> assignmentsToUpdate = assignments.allAssignments()
            .values()
            .stream()
            .filter(a -> hasStartingAssignments(a) == false)
            .filter(a -> a.isRoutedToNode(nodeId))
            .filter(a -> {
                RoutingInfo routingInfo = a.getNodeRoutingTable().get(nodeId);
                return routingInfo.getState() == RoutingState.STARTED
                    && routingInfo.getCurrentAllocations() != routingInfo.getTargetAllocations();
            })
            .toList();

        for (TrainedModelAssignment assignment : assignmentsToUpdate) {
            TrainedModelDeploymentTask task = deploymentIdToTask.get(assignment.getDeploymentId());
            if (task == null) {
                logger.debug(() -> format("[%s] task was removed whilst updating number of allocations", assignment.getDeploymentId()));
                continue;
            }
            RoutingInfo routingInfo = assignment.getNodeRoutingTable().get(nodeId);
            deploymentManager.updateNumAllocations(
                task,
                assignment.getNodeRoutingTable().get(nodeId).getTargetAllocations(),
                CONTROL_MESSAGE_TIMEOUT,
                ActionListener.wrap(threadSettings -> {
                    logger.debug(
                        "[{}] Updated number of allocations to [{}]",
                        assignment.getDeploymentId(),
                        threadSettings.numAllocations()
                    );
                    task.updateNumberOfAllocations(threadSettings.numAllocations());
                    updateStoredState(
                        assignment.getDeploymentId(),
                        RoutingInfoUpdate.updateNumberOfAllocations(threadSettings.numAllocations()),
                        ActionListener.noop()
                    );
                },
                    e -> logger.error(
                        format(
                            "[%s] Could not update number of allocations to [%s]",
                            assignment.getDeploymentId(),
                            routingInfo.getTargetAllocations()
                        ),
                        e
                    )
                )
            );
        }
    }

    private boolean hasStartingAssignments(TrainedModelAssignment assignment) {
        return assignment.getNodeRoutingTable()
            .values()
            .stream()
            .anyMatch(routingInfo -> routingInfo.getState().isAnyOf(RoutingState.STARTING));
    }

    // For testing purposes
    TrainedModelDeploymentTask getTask(String deploymentId) {
        return deploymentIdToTask.get(deploymentId);
    }

    void prepareModelToLoad(StartTrainedModelDeploymentAction.TaskParams taskParams) {
        logger.debug(
            () -> format(
                "[%s] preparing to load model [%s] with task params: %s",
                taskParams.getDeploymentId(),
                taskParams.getModelId(),
                taskParams
            )
        );
        TrainedModelDeploymentTask task = (TrainedModelDeploymentTask) taskManager.register(
            TRAINED_MODEL_ASSIGNMENT_TASK_TYPE,
            TRAINED_MODEL_ASSIGNMENT_TASK_ACTION,
            taskAwareRequest(taskParams),
            false
        );
        // threadsafe check to verify we are not loading/loaded the model
        if (deploymentIdToTask.putIfAbsent(taskParams.getDeploymentId(), task) == null) {
            loadingModels.add(task);
        } else {
            // If there is already a task for the deployment, unregister the new task
            taskManager.unregister(task);
        }
    }

    private void handleLoadSuccess(TrainedModelDeploymentTask task) {
        logger.debug(
            () -> "["
                + task.getParams().getDeploymentId()
                + "] model ["
                + task.getParams().getModelId()
                + "] successfully loaded and ready for inference. Notifying master node"
        );
        if (task.isStopped()) {
            logger.debug(
                () -> format(
                    "[%s] model [%s] loaded successfully, but stopped before routing table was updated; reason [%s]",
                    task.getDeploymentId(),
                    task.getParams().getModelId(),
                    task.stoppedReason().orElse("_unknown_")
                )
            );
            return;
        }

        updateStoredState(
            task.getDeploymentId(),
            RoutingInfoUpdate.updateStateAndReason(new RoutingStateAndReason(RoutingState.STARTED, "")),
            ActionListener.wrap(r -> logger.debug(() -> "[" + task.getDeploymentId() + "] model loaded and accepting routes"), e -> {
                // This means that either the assignment has been deleted, or this node's particular route has been removed
                if (ExceptionsHelper.unwrapCause(e) instanceof ResourceNotFoundException) {
                    logger.debug(
                        () -> format(
                            "[%s] model [%s] loaded but failed to start accepting routes as assignment to this node was removed",
                            task.getDeploymentId(),
                            task.getParams().getModelId()
                        ),
                        e
                    );
                } else {
                    // this is an unexpected error
                    logger.warn(
                        () -> "["
                            + task.getDeploymentId()
                            + "] model ["
                            + task.getParams().getModelId()
                            + "] loaded but failed to start accepting routes",
                        e
                    );
                }
            })
        );
    }

    private void updateStoredState(String deploymentId, RoutingInfoUpdate update, ActionListener<AcknowledgedResponse> listener) {
        if (stopped) {
            return;
        }
        trainedModelAssignmentService.updateModelAssignmentState(
            new UpdateTrainedModelAssignmentRoutingInfoAction.Request(nodeId, deploymentId, update),
            ActionListener.wrap(success -> {
                logger.debug(() -> format("[%s] deployment routing info was updated with [%s] and master notified", deploymentId, update));
                listener.onResponse(AcknowledgedResponse.TRUE);
            }, error -> {
                logger.warn(() -> format("[%s] failed to update deployment routing info with [%s]", deploymentId, update), error);
                listener.onFailure(error);
            })
        );
    }

    private void handleLoadFailure(TrainedModelDeploymentTask task, Exception ex) {
        logger.error(() -> "[" + task.getDeploymentId() + "] model [" + task.getParams().getModelId() + "] failed to load", ex);
        if (task.isStopped()) {
            logger.debug(
                () -> format(
                    "[%s] model [" + task.getParams().getModelId() + "] failed to load, but is now stopped; reason [%s]",
                    task.getDeploymentId(),
                    task.getParams().getModelId(),
                    task.stoppedReason().orElse("_unknown_")
                )
            );
        }
        // TODO: Do we want to stop the task? This would cause it to be reloaded by state updates on INITIALIZING
        // We should stop the local task so that future task actions won't get routed to the older one.
        Runnable stopTask = () -> stopDeploymentAsync(
            task,
            "model failed to load; reason [" + ex.getMessage() + "]",
            ActionListener.noop()
        );
        updateStoredState(
            task.getDeploymentId(),
            RoutingInfoUpdate.updateStateAndReason(
                new RoutingStateAndReason(RoutingState.FAILED, ExceptionsHelper.unwrapCause(ex).getMessage())
            ),
            ActionListener.wrap(r -> stopTask.run(), e -> stopTask.run())
        );
    }

    public void failAssignment(TrainedModelDeploymentTask task, String reason) {
        updateStoredState(
            task.getDeploymentId(),
            RoutingInfoUpdate.updateStateAndReason(new RoutingStateAndReason(RoutingState.FAILED, reason)),
            ActionListener.wrap(
                r -> logger.debug(
                    () -> format(
                        "[%s] Successfully updating assignment state to [%s] with reason [%s]",
                        task.getDeploymentId(),
                        RoutingState.FAILED,
                        reason
                    )
                ),
                e -> logger.error(
                    () -> format(
                        "[%s] Error while updating assignment state to [%s] with reason [%s]",
                        task.getDeploymentId(),
                        RoutingState.FAILED,
                        reason
                    ),
                    e
                )
            )
        );
    }
}<|MERGE_RESOLUTION|>--- conflicted
+++ resolved
@@ -333,30 +333,16 @@
     @Override
     public void clusterChanged(ClusterChangedEvent event) {
         latestState = event.state();
-<<<<<<< HEAD
-        if (event.metadataChanged()) {
-            final boolean isResetMode = MlMetadata.getMlMetadata(event.state()).isResetMode();
-            TrainedModelAssignmentMetadata modelAssignmentMetadata = TrainedModelAssignmentMetadata.fromState(event.state());
-            final String currentNode = event.state().nodes().getLocalNodeId();
-            final boolean isNewAllocationSupported = event.state()
-                .getMinVersions()
-                .transportVersion()
-                .onOrAfter(TrainedModelAssignmentClusterService.DISTRIBUTED_MODEL_ALLOCATION_TRANSPORT_VERSION);
-
-            if (isResetMode == false && isNewAllocationSupported) {
-                updateNumberOfAllocations(modelAssignmentMetadata);
-            }
-=======
         if (event.metadataChanged() == false) {
             return;
         }
->>>>>>> 2f4c04c8
 
         final boolean isResetMode = MlMetadata.getMlMetadata(event.state()).isResetMode();
         TrainedModelAssignmentMetadata modelAssignmentMetadata = TrainedModelAssignmentMetadata.fromState(event.state());
         final String currentNode = event.state().nodes().getLocalNodeId();
         final boolean isNewAllocationSupported = event.state()
-            .getMinTransportVersion()
+            .getMinVersions()
+            .transportVersion()
             .onOrAfter(TrainedModelAssignmentClusterService.DISTRIBUTED_MODEL_ALLOCATION_TRANSPORT_VERSION);
         final Set<String> shuttingDownNodes = Collections.unmodifiableSet(event.state().metadata().nodeShutdowns().getAllNodeIds());
 
