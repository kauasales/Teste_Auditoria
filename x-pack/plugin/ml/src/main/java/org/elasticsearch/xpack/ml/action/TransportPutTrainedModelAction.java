--- conflicted
+++ resolved
@@ -257,43 +257,7 @@
                     request.isWaitForCompletion(),
                     ActionListener.wrap((downloadTriggered) -> {
                         listener.onResponse(new PutTrainedModelAction.Response(configToReturn));
-<<<<<<< HEAD
                         verifyMlNodesAndModelArchitectures(configToReturn, client, threadPool);
-=======
-                        ActionListener<Set<String>> architecturesListener = new ActionListener<>() {
-                            @Override
-                            public void onResponse(Set<String> nodesArchitectures) {
-                                try {
-                                    MlPlatformArchitecturesUtil.verifyMlNodesAndModelArchitectures(
-                                        nodesArchitectures,
-                                        configToReturn.getPlatformArchitecture(),
-                                        configToReturn.getModelId()
-                                    );
-                                } catch (Exception e) {
-                                    HeaderWarning.addWarning(e.getMessage());
-                                }
-                            }
-
-                            @Override
-                            public void onFailure(Exception e) {
-                                HeaderWarning.addWarning(e.getMessage());
-                            }
-                        };
-
-                        ActionListener<NodesInfoResponse> nodesInfoResponseActionListener = MlPlatformArchitecturesUtil
-                            .getArchitecturesSetFromNodesInfoResponseListener(threadPool, architecturesListener);
-
-                        NodesInfoRequest nodesInfoRequest = MlPlatformArchitecturesUtil.getNodesInfoBuilderWithMlNodeArchitectureInfo(
-                            client
-                        ).request();
-                        executeAsyncWithOrigin(
-                            client,
-                            ML_ORIGIN,
-                            NodesInfoAction.INSTANCE,
-                            nodesInfoRequest,
-                            nodesInfoResponseActionListener
-                        );
->>>>>>> 25ab8a6a
                     }, listener::onFailure)
                 );
             } else {
