--- conflicted
+++ resolved
@@ -144,10 +144,6 @@
                 event.state(),
                 MasterNodeRequest.DEFAULT_MASTER_NODE_TIMEOUT,
                 ActionListener.wrap(r -> isIndexCreationInProgress.set(false), e -> {
-<<<<<<< HEAD
-                    isIndexCreationInProgress.set(false);
-                    logger.error("Error creating ML annotations index or aliases", e);
-=======
                     if (e.getMessage().equals(previousException)) {
                         logger.debug("Error creating ML annotations index or aliases", e);
                     } else {
@@ -155,7 +151,6 @@
                         logger.error("Error creating ML annotations index or aliases", e);
                     }
                     isIndexCreationInProgress.set(false);
->>>>>>> 30e15ba8
                 })
             );
         }
