/*
 * Copyright Elasticsearch B.V. and/or licensed to Elasticsearch B.V. under one
 * or more contributor license agreements. Licensed under the Elastic License;
 * you may not use this file except in compliance with the Elastic License.
 */
package org.elasticsearch.xpack.ml.action;

import org.elasticsearch.ElasticsearchStatusException;
import org.elasticsearch.ResourceNotFoundException;
import org.elasticsearch.Version;
import org.elasticsearch.action.support.IndicesOptions;
import org.elasticsearch.client.Client;
import org.elasticsearch.cluster.ClusterName;
import org.elasticsearch.cluster.ClusterState;
import org.elasticsearch.cluster.metadata.AliasMetaData;
import org.elasticsearch.cluster.metadata.IndexMetaData;
import org.elasticsearch.cluster.metadata.IndexNameExpressionResolver;
import org.elasticsearch.cluster.metadata.MetaData;
import org.elasticsearch.cluster.node.DiscoveryNode;
import org.elasticsearch.cluster.node.DiscoveryNodes;
import org.elasticsearch.cluster.routing.IndexRoutingTable;
import org.elasticsearch.cluster.routing.IndexShardRoutingTable;
import org.elasticsearch.cluster.routing.RecoverySource;
import org.elasticsearch.cluster.routing.RoutingTable;
import org.elasticsearch.cluster.routing.ShardRouting;
import org.elasticsearch.cluster.routing.UnassignedInfo;
import org.elasticsearch.cluster.service.ClusterService;
import org.elasticsearch.common.settings.ClusterSettings;
import org.elasticsearch.common.settings.Settings;
import org.elasticsearch.common.transport.TransportAddress;
import org.elasticsearch.common.unit.ByteSizeUnit;
import org.elasticsearch.common.unit.ByteSizeValue;
import org.elasticsearch.common.util.set.Sets;
import org.elasticsearch.index.Index;
import org.elasticsearch.index.shard.ShardId;
import org.elasticsearch.persistent.PersistentTasksCustomMetaData;
import org.elasticsearch.persistent.PersistentTasksCustomMetaData.Assignment;
import org.elasticsearch.rest.RestStatus;
import org.elasticsearch.tasks.Task;
import org.elasticsearch.test.ESTestCase;
import org.elasticsearch.test.VersionUtils;
import org.elasticsearch.xpack.core.ml.MlMetaIndex;
import org.elasticsearch.xpack.core.ml.MlTasks;
import org.elasticsearch.xpack.core.ml.action.OpenJobAction;
import org.elasticsearch.xpack.core.ml.job.config.AnalysisConfig;
import org.elasticsearch.xpack.core.ml.job.config.DataDescription;
import org.elasticsearch.xpack.core.ml.job.config.DetectionRule;
import org.elasticsearch.xpack.core.ml.job.config.Detector;
import org.elasticsearch.xpack.core.ml.job.config.Job;
import org.elasticsearch.xpack.core.ml.job.config.JobState;
import org.elasticsearch.xpack.core.ml.job.config.JobTaskState;
import org.elasticsearch.xpack.core.ml.job.config.Operator;
import org.elasticsearch.xpack.core.ml.job.config.RuleCondition;
import org.elasticsearch.xpack.core.ml.job.persistence.AnomalyDetectorsIndex;
import org.elasticsearch.xpack.core.ml.job.persistence.AnomalyDetectorsIndexFields;
import org.elasticsearch.xpack.core.ml.notifications.AuditorField;
import org.elasticsearch.xpack.ml.MachineLearning;
import org.elasticsearch.xpack.ml.job.process.autodetect.AutodetectProcessManager;
import org.elasticsearch.xpack.ml.process.MlMemoryTracker;
import org.elasticsearch.xpack.ml.support.BaseMlIntegTestCase;
import org.junit.Before;

import java.net.InetAddress;
import java.util.ArrayList;
import java.util.Collections;
import java.util.Date;
import java.util.HashMap;
import java.util.List;
import java.util.Map;
import java.util.SortedMap;
import java.util.TreeMap;

import static org.elasticsearch.xpack.core.ml.job.config.JobTests.buildJobBuilder;
import static org.hamcrest.Matchers.containsString;
import static org.hamcrest.Matchers.is;
import static org.mockito.Mockito.mock;
import static org.mockito.Mockito.when;

// TODO: in 8.0.0 remove all instances of MAX_OPEN_JOBS_NODE_ATTR from this file
public class TransportOpenJobActionTests extends ESTestCase {

    private MlMemoryTracker memoryTracker;
    private boolean isMemoryTrackerRecentlyRefreshed;

    @Before
    public void setup() {
        memoryTracker = mock(MlMemoryTracker.class);
        isMemoryTrackerRecentlyRefreshed = true;
        when(memoryTracker.isRecentlyRefreshed()).thenReturn(isMemoryTrackerRecentlyRefreshed);
    }

    public void testValidate_jobMissing() {
        expectThrows(ResourceNotFoundException.class, () -> TransportOpenJobAction.validate("job_id2", null));
    }

    public void testValidate_jobMarkedAsDeleting() {
        Job.Builder jobBuilder = buildJobBuilder("job_id");
        jobBuilder.setDeleting(true);
        Exception e = expectThrows(ElasticsearchStatusException.class,
                () -> TransportOpenJobAction.validate("job_id", jobBuilder.build()));
        assertEquals("Cannot open job [job_id] because it is being deleted", e.getMessage());
    }

    public void testValidate_jobWithoutVersion() {
        Job.Builder jobBuilder = buildJobBuilder("job_id");
        ElasticsearchStatusException e = expectThrows(ElasticsearchStatusException.class,
                () -> TransportOpenJobAction.validate("job_id", jobBuilder.build()));
        assertEquals("Cannot open job [job_id] because jobs created prior to version 5.5 are not supported", e.getMessage());
        assertEquals(RestStatus.BAD_REQUEST, e.status());
    }

    public void testValidate_givenValidJob() {
        Job.Builder jobBuilder = buildJobBuilder("job_id");
        TransportOpenJobAction.validate("job_id", jobBuilder.build(new Date()));
    }

    public void testSelectLeastLoadedMlNode_byCount() {
        Map<String, String> nodeAttr = new HashMap<>();
        nodeAttr.put(MachineLearning.MAX_OPEN_JOBS_NODE_ATTR, "10");
        nodeAttr.put(MachineLearning.MACHINE_MEMORY_NODE_ATTR, "-1");
        // MachineLearning.MACHINE_MEMORY_NODE_ATTR negative, so this will fall back to allocating by count
        DiscoveryNodes nodes = DiscoveryNodes.builder()
                .add(new DiscoveryNode("_node_name1", "_node_id1", new TransportAddress(InetAddress.getLoopbackAddress(), 9300),
                        nodeAttr, Collections.emptySet(), Version.CURRENT))
                .add(new DiscoveryNode("_node_name2", "_node_id2", new TransportAddress(InetAddress.getLoopbackAddress(), 9301),
                        nodeAttr, Collections.emptySet(), Version.CURRENT))
                .add(new DiscoveryNode("_node_name3", "_node_id3", new TransportAddress(InetAddress.getLoopbackAddress(), 9302),
                        nodeAttr, Collections.emptySet(), Version.CURRENT))
                .build();

        PersistentTasksCustomMetaData.Builder tasksBuilder = PersistentTasksCustomMetaData.builder();
        addJobTask("job_id1", "_node_id1", null, tasksBuilder);
        addJobTask("job_id2", "_node_id1", null, tasksBuilder);
        addJobTask("job_id3", "_node_id2", null, tasksBuilder);
        PersistentTasksCustomMetaData tasks = tasksBuilder.build();

        ClusterState.Builder cs = ClusterState.builder(new ClusterName("_name"));
        cs.nodes(nodes);
        MetaData.Builder metaData = MetaData.builder();
        metaData.putCustom(PersistentTasksCustomMetaData.TYPE, tasks);
        cs.metaData(metaData);

        Job.Builder jobBuilder = buildJobBuilder("job_id4");
        jobBuilder.setJobVersion(Version.CURRENT);

        Assignment result = TransportOpenJobAction.selectLeastLoadedMlNode("job_id4", jobBuilder.build(),
                cs.build(), 10, 2, 30, memoryTracker, isMemoryTrackerRecentlyRefreshed, logger);
        assertEquals("", result.getExplanation());
        assertEquals("_node_id3", result.getExecutorNode());
    }

    public void testSelectLeastLoadedMlNode_maxCapacity() {
        int numNodes = randomIntBetween(1, 10);
        int maxRunningJobsPerNode = randomIntBetween(1, 100);

        Map<String, String> nodeAttr = new HashMap<>();
        nodeAttr.put(MachineLearning.MAX_OPEN_JOBS_NODE_ATTR, Integer.toString(maxRunningJobsPerNode));
        nodeAttr.put(MachineLearning.MACHINE_MEMORY_NODE_ATTR, "1000000000");
        DiscoveryNodes.Builder nodes = DiscoveryNodes.builder();
        PersistentTasksCustomMetaData.Builder tasksBuilder = PersistentTasksCustomMetaData.builder();
        String[] jobIds = new String[numNodes * maxRunningJobsPerNode];
        for (int i = 0; i < numNodes; i++) {
            String nodeId = "_node_id" + i;
            TransportAddress address = new TransportAddress(InetAddress.getLoopbackAddress(), 9300 + i);
            nodes.add(new DiscoveryNode("_node_name" + i, nodeId, address, nodeAttr, Collections.emptySet(), Version.CURRENT));
            for (int j = 0; j < maxRunningJobsPerNode; j++) {
                int id = j + (maxRunningJobsPerNode * i);
                jobIds[id] = "job_id" + id;
                addJobTask(jobIds[id], nodeId, JobState.OPENED, tasksBuilder);
            }
        }
        PersistentTasksCustomMetaData tasks = tasksBuilder.build();

        ClusterState.Builder cs = ClusterState.builder(new ClusterName("_name"));
        MetaData.Builder metaData = MetaData.builder();
        cs.nodes(nodes);
        metaData.putCustom(PersistentTasksCustomMetaData.TYPE, tasks);
        cs.metaData(metaData);

        Job job = BaseMlIntegTestCase.createFareQuoteJob("job_id0", new ByteSizeValue(150, ByteSizeUnit.MB)).build(new Date());

        Assignment result = TransportOpenJobAction.selectLeastLoadedMlNode("job_id0", job, cs.build(), maxRunningJobsPerNode, 2,
                30, memoryTracker, isMemoryTrackerRecentlyRefreshed, logger);
        assertNull(result.getExecutorNode());
        assertTrue(result.getExplanation(), result.getExplanation().contains("because this node is full. Number of opened jobs ["
            + maxRunningJobsPerNode + "], xpack.ml.max_open_jobs [" + maxRunningJobsPerNode + "]"));
    }

    public void testSelectLeastLoadedMlNode_noMlNodes() {
        DiscoveryNodes nodes = DiscoveryNodes.builder()
                .add(new DiscoveryNode("_node_name1", "_node_id1", new TransportAddress(InetAddress.getLoopbackAddress(), 9300),
                        Collections.emptyMap(), Collections.emptySet(), Version.CURRENT))
                .add(new DiscoveryNode("_node_name2", "_node_id2", new TransportAddress(InetAddress.getLoopbackAddress(), 9301),
                        Collections.emptyMap(), Collections.emptySet(), Version.CURRENT))
                .build();

        PersistentTasksCustomMetaData.Builder tasksBuilder = PersistentTasksCustomMetaData.builder();
        addJobTask("job_id1", "_node_id1", null, tasksBuilder);
        PersistentTasksCustomMetaData tasks = tasksBuilder.build();

        ClusterState.Builder cs = ClusterState.builder(new ClusterName("_name"));
        MetaData.Builder metaData = MetaData.builder();
        cs.nodes(nodes);
        metaData.putCustom(PersistentTasksCustomMetaData.TYPE, tasks);
        cs.metaData(metaData);

        Job job = BaseMlIntegTestCase.createFareQuoteJob("job_id2", new ByteSizeValue(2, ByteSizeUnit.MB)).build(new Date());

        Assignment result = TransportOpenJobAction.selectLeastLoadedMlNode("job_id2", job, cs.build(), 20, 2, 30, memoryTracker,
            isMemoryTrackerRecentlyRefreshed, logger);
        assertTrue(result.getExplanation().contains("because this node isn't a ml node"));
        assertNull(result.getExecutorNode());
    }

    public void testSelectLeastLoadedMlNode_maxConcurrentOpeningJobs() {
        Map<String, String> nodeAttr = new HashMap<>();
        nodeAttr.put(MachineLearning.MAX_OPEN_JOBS_NODE_ATTR, "10");
        nodeAttr.put(MachineLearning.MACHINE_MEMORY_NODE_ATTR, "1000000000");
        DiscoveryNodes nodes = DiscoveryNodes.builder()
                .add(new DiscoveryNode("_node_name1", "_node_id1", new TransportAddress(InetAddress.getLoopbackAddress(), 9300),
                        nodeAttr, Collections.emptySet(), Version.CURRENT))
                .add(new DiscoveryNode("_node_name2", "_node_id2", new TransportAddress(InetAddress.getLoopbackAddress(), 9301),
                        nodeAttr, Collections.emptySet(), Version.CURRENT))
                .add(new DiscoveryNode("_node_name3", "_node_id3", new TransportAddress(InetAddress.getLoopbackAddress(), 9302),
                        nodeAttr, Collections.emptySet(), Version.CURRENT))
                .build();

        PersistentTasksCustomMetaData.Builder tasksBuilder = PersistentTasksCustomMetaData.builder();
        addJobTask("job_id1", "_node_id1", null, tasksBuilder);
        addJobTask("job_id2", "_node_id1", null, tasksBuilder);
        addJobTask("job_id3", "_node_id2", null, tasksBuilder);
        addJobTask("job_id4", "_node_id2", null, tasksBuilder);
        addJobTask("job_id5", "_node_id3", null, tasksBuilder);
        PersistentTasksCustomMetaData tasks = tasksBuilder.build();

        ClusterState.Builder csBuilder = ClusterState.builder(new ClusterName("_name"));
        csBuilder.nodes(nodes);
        MetaData.Builder metaData = MetaData.builder();
        metaData.putCustom(PersistentTasksCustomMetaData.TYPE, tasks);
        csBuilder.metaData(metaData);

        Job job = BaseMlIntegTestCase.createFareQuoteJob("job_id6", new ByteSizeValue(2, ByteSizeUnit.MB)).build(new Date());

        ClusterState cs = csBuilder.build();
        Assignment result = TransportOpenJobAction.selectLeastLoadedMlNode("job_id6", job, cs, 10, 2, 30, memoryTracker,
            isMemoryTrackerRecentlyRefreshed, logger);
        assertEquals("_node_id3", result.getExecutorNode());

        tasksBuilder = PersistentTasksCustomMetaData.builder(tasks);
        addJobTask("job_id6", "_node_id3", null, tasksBuilder);
        tasks = tasksBuilder.build();

        csBuilder = ClusterState.builder(cs);
        csBuilder.metaData(MetaData.builder(cs.metaData()).putCustom(PersistentTasksCustomMetaData.TYPE, tasks));
        cs = csBuilder.build();
        result = TransportOpenJobAction.selectLeastLoadedMlNode("job_id7", job, cs, 10, 2, 30, memoryTracker,
            isMemoryTrackerRecentlyRefreshed, logger);
        assertNull("no node selected, because OPENING state", result.getExecutorNode());
        assertTrue(result.getExplanation().contains("because node exceeds [2] the maximum number of jobs [2] in opening state"));

        tasksBuilder = PersistentTasksCustomMetaData.builder(tasks);
        tasksBuilder.reassignTask(MlTasks.jobTaskId("job_id6"), new Assignment("_node_id3", "test assignment"));
        tasks = tasksBuilder.build();

        csBuilder = ClusterState.builder(cs);
        csBuilder.metaData(MetaData.builder(cs.metaData()).putCustom(PersistentTasksCustomMetaData.TYPE, tasks));
        cs = csBuilder.build();
        result = TransportOpenJobAction.selectLeastLoadedMlNode("job_id7", job, cs, 10, 2, 30, memoryTracker,
            isMemoryTrackerRecentlyRefreshed, logger);
        assertNull("no node selected, because stale task", result.getExecutorNode());
        assertTrue(result.getExplanation().contains("because node exceeds [2] the maximum number of jobs [2] in opening state"));

        tasksBuilder = PersistentTasksCustomMetaData.builder(tasks);
        tasksBuilder.updateTaskState(MlTasks.jobTaskId("job_id6"), null);
        tasks = tasksBuilder.build();

        csBuilder = ClusterState.builder(cs);
        csBuilder.metaData(MetaData.builder(cs.metaData()).putCustom(PersistentTasksCustomMetaData.TYPE, tasks));
        cs = csBuilder.build();
        result = TransportOpenJobAction.selectLeastLoadedMlNode("job_id7", job, cs, 10, 2, 30, memoryTracker,
            isMemoryTrackerRecentlyRefreshed, logger);
        assertNull("no node selected, because null state", result.getExecutorNode());
        assertTrue(result.getExplanation().contains("because node exceeds [2] the maximum number of jobs [2] in opening state"));
    }

    public void testSelectLeastLoadedMlNode_concurrentOpeningJobsAndStaleFailedJob() {
        Map<String, String> nodeAttr = new HashMap<>();
        nodeAttr.put(MachineLearning.MAX_OPEN_JOBS_NODE_ATTR, "10");
        nodeAttr.put(MachineLearning.MACHINE_MEMORY_NODE_ATTR, "1000000000");
        DiscoveryNodes nodes = DiscoveryNodes.builder()
            .add(new DiscoveryNode("_node_name1", "_node_id1", new TransportAddress(InetAddress.getLoopbackAddress(), 9300),
                nodeAttr, Collections.emptySet(), Version.CURRENT))
            .add(new DiscoveryNode("_node_name2", "_node_id2", new TransportAddress(InetAddress.getLoopbackAddress(), 9301),
                nodeAttr, Collections.emptySet(), Version.CURRENT))
            .add(new DiscoveryNode("_node_name3", "_node_id3", new TransportAddress(InetAddress.getLoopbackAddress(), 9302),
                nodeAttr, Collections.emptySet(), Version.CURRENT))
            .build();

        PersistentTasksCustomMetaData.Builder tasksBuilder = PersistentTasksCustomMetaData.builder();
        addJobTask("job_id1", "_node_id1", JobState.fromString("failed"), tasksBuilder);
        // This will make the allocation stale for job_id1
        tasksBuilder.reassignTask(MlTasks.jobTaskId("job_id1"), new Assignment("_node_id1", "test assignment"));
        addJobTask("job_id2", "_node_id1", null, tasksBuilder);
        addJobTask("job_id3", "_node_id2", null, tasksBuilder);
        addJobTask("job_id4", "_node_id2", null, tasksBuilder);
        addJobTask("job_id5", "_node_id3", null, tasksBuilder);
        addJobTask("job_id6", "_node_id3", null, tasksBuilder);
        PersistentTasksCustomMetaData tasks = tasksBuilder.build();

        ClusterState.Builder csBuilder = ClusterState.builder(new ClusterName("_name"));
        csBuilder.nodes(nodes);
        MetaData.Builder metaData = MetaData.builder();
        metaData.putCustom(PersistentTasksCustomMetaData.TYPE, tasks);
        csBuilder.metaData(metaData);

        ClusterState cs = csBuilder.build();
        Job job = BaseMlIntegTestCase.createFareQuoteJob("job_id7", new ByteSizeValue(2, ByteSizeUnit.MB)).build(new Date());

        // Allocation won't be possible if the stale failed job is treated as opening
        Assignment result = TransportOpenJobAction.selectLeastLoadedMlNode("job_id7", job, cs, 10, 2, 30, memoryTracker,
            isMemoryTrackerRecentlyRefreshed, logger);
        assertEquals("_node_id1", result.getExecutorNode());

        tasksBuilder = PersistentTasksCustomMetaData.builder(tasks);
        addJobTask("job_id7", "_node_id1", null, tasksBuilder);
        tasks = tasksBuilder.build();

        csBuilder = ClusterState.builder(cs);
        csBuilder.metaData(MetaData.builder(cs.metaData()).putCustom(PersistentTasksCustomMetaData.TYPE, tasks));
        cs = csBuilder.build();
        result = TransportOpenJobAction.selectLeastLoadedMlNode("job_id8", job, cs, 10, 2, 30, memoryTracker,
            isMemoryTrackerRecentlyRefreshed, logger);
        assertNull("no node selected, because OPENING state", result.getExecutorNode());
        assertTrue(result.getExplanation().contains("because node exceeds [2] the maximum number of jobs [2] in opening state"));
    }

    public void testSelectLeastLoadedMlNode_noCompatibleJobTypeNodes() {
        Map<String, String> nodeAttr = new HashMap<>();
        nodeAttr.put(MachineLearning.MAX_OPEN_JOBS_NODE_ATTR, "10");
        nodeAttr.put(MachineLearning.MACHINE_MEMORY_NODE_ATTR, "1000000000");
        DiscoveryNodes nodes = DiscoveryNodes.builder()
                .add(new DiscoveryNode("_node_name1", "_node_id1", new TransportAddress(InetAddress.getLoopbackAddress(), 9300),
                        nodeAttr, Collections.emptySet(), Version.CURRENT))
                .add(new DiscoveryNode("_node_name2", "_node_id2", new TransportAddress(InetAddress.getLoopbackAddress(), 9301),
                        nodeAttr, Collections.emptySet(), Version.CURRENT))
                .build();

        PersistentTasksCustomMetaData.Builder tasksBuilder = PersistentTasksCustomMetaData.builder();
        addJobTask("incompatible_type_job", "_node_id1", null, tasksBuilder);
        PersistentTasksCustomMetaData tasks = tasksBuilder.build();

        ClusterState.Builder cs = ClusterState.builder(new ClusterName("_name"));
        MetaData.Builder metaData = MetaData.builder();

        Job job = mock(Job.class);
        when(job.getId()).thenReturn("incompatible_type_job");
        when(job.getJobVersion()).thenReturn(Version.CURRENT);
        when(job.getJobType()).thenReturn("incompatible_type");
        when(job.getInitialResultsIndexName()).thenReturn("shared");

        cs.nodes(nodes);
        metaData.putCustom(PersistentTasksCustomMetaData.TYPE, tasks);
        cs.metaData(metaData);
        Assignment result = TransportOpenJobAction.selectLeastLoadedMlNode("incompatible_type_job", job, cs.build(), 10, 2, 30,
            memoryTracker, isMemoryTrackerRecentlyRefreshed, logger);
        assertThat(result.getExplanation(), containsString("because this node does not support jobs of type [incompatible_type]"));
        assertNull(result.getExecutorNode());
    }

    public void testSelectLeastLoadedMlNode_noNodesMatchingModelSnapshotMinVersion() {
        Map<String, String> nodeAttr = new HashMap<>();
        nodeAttr.put(MachineLearning.MAX_OPEN_JOBS_NODE_ATTR, "10");
        nodeAttr.put(MachineLearning.MACHINE_MEMORY_NODE_ATTR, "1000000000");
        Version node1Version = VersionUtils.randomCompatibleVersion(random(), VersionUtils.getPreviousVersion(Version.CURRENT));
        Version node2Version = randomValueOtherThan(node1Version,
            () -> VersionUtils.randomCompatibleVersion(random(), VersionUtils.getPreviousVersion(Version.CURRENT)));
        DiscoveryNodes nodes = DiscoveryNodes.builder()
                .add(new DiscoveryNode("_node_name1", "_node_id1", new TransportAddress(InetAddress.getLoopbackAddress(), 9300),
                        nodeAttr, Collections.emptySet(), node1Version))
                .add(new DiscoveryNode("_node_name2", "_node_id2", new TransportAddress(InetAddress.getLoopbackAddress(), 9301),
                        nodeAttr, Collections.emptySet(), node2Version))
                .build();

        PersistentTasksCustomMetaData.Builder tasksBuilder = PersistentTasksCustomMetaData.builder();
        addJobTask("job_with_incompatible_model_snapshot", "_node_id1", null, tasksBuilder);
        PersistentTasksCustomMetaData tasks = tasksBuilder.build();

        ClusterState.Builder cs = ClusterState.builder(new ClusterName("_name"));
        MetaData.Builder metaData = MetaData.builder();

        Job job = BaseMlIntegTestCase.createFareQuoteJob("job_with_incompatible_model_snapshot")
                .setModelSnapshotId("incompatible_snapshot")
                .setModelSnapshotMinVersion(Version.CURRENT)
                .build(new Date());
        cs.nodes(nodes);
        metaData.putCustom(PersistentTasksCustomMetaData.TYPE, tasks);
        cs.metaData(metaData);
        Assignment result = TransportOpenJobAction.selectLeastLoadedMlNode("job_with_incompatible_model_snapshot", job, cs.build(), 10,
                2, 30, memoryTracker, isMemoryTrackerRecentlyRefreshed, logger);
        assertThat(result.getExplanation(), containsString(
                "because the job's model snapshot requires a node of version [" + Version.CURRENT + "] or higher"));
        assertNull(result.getExecutorNode());
    }

    public void testSelectLeastLoadedMlNode_jobWithRulesButNoNodeMeetsRequiredVersion() {
        Map<String, String> nodeAttr = new HashMap<>();
        nodeAttr.put(MachineLearning.MAX_OPEN_JOBS_NODE_ATTR, "10");
        nodeAttr.put(MachineLearning.MACHINE_MEMORY_NODE_ATTR, "1000000000");
        Version version = Version.fromString("6.3.0");
        DiscoveryNodes nodes = DiscoveryNodes.builder()
                .add(new DiscoveryNode("_node_name1", "_node_id1", new TransportAddress(InetAddress.getLoopbackAddress(), 9300),
                        nodeAttr, Collections.emptySet(), version))
                .add(new DiscoveryNode("_node_name2", "_node_id2", new TransportAddress(InetAddress.getLoopbackAddress(), 9301),
                        nodeAttr, Collections.emptySet(), version))
                .build();

        PersistentTasksCustomMetaData.Builder tasksBuilder = PersistentTasksCustomMetaData.builder();
        addJobTask("job_with_rules", "_node_id1", null, tasksBuilder);
        PersistentTasksCustomMetaData tasks = tasksBuilder.build();

        ClusterState.Builder cs = ClusterState.builder(new ClusterName("_name"));
        MetaData.Builder metaData = MetaData.builder();
        cs.nodes(nodes);
        metaData.putCustom(PersistentTasksCustomMetaData.TYPE, tasks);
        cs.metaData(metaData);

        Job job = jobWithRules("job_with_rules");
        Assignment result = TransportOpenJobAction.selectLeastLoadedMlNode("job_with_rules", job, cs.build(), 10, 2, 30, memoryTracker,
            isMemoryTrackerRecentlyRefreshed, logger);
        assertThat(result.getExplanation(), containsString(
                "because jobs using custom_rules require a node of version [6.4.0] or higher"));
        assertNull(result.getExecutorNode());
    }

    public void testSelectLeastLoadedMlNode_jobWithRulesAndNodeMeetsRequiredVersion() {
        Map<String, String> nodeAttr = new HashMap<>();
        nodeAttr.put(MachineLearning.MAX_OPEN_JOBS_NODE_ATTR, "10");
        nodeAttr.put(MachineLearning.MACHINE_MEMORY_NODE_ATTR, "1000000000");
        Version node1Version = VersionUtils.randomCompatibleVersion(random(), VersionUtils.getPreviousVersion(Version.CURRENT));
        Version node2Version = randomValueOtherThan(node1Version,
            () -> VersionUtils.randomCompatibleVersion(random(), VersionUtils.getPreviousVersion(Version.CURRENT)));
        DiscoveryNodes nodes = DiscoveryNodes.builder()
                .add(new DiscoveryNode("_node_name1", "_node_id1", new TransportAddress(InetAddress.getLoopbackAddress(), 9300),
<<<<<<< HEAD
                        nodeAttr, Collections.emptySet(), node1Version))
                .add(new DiscoveryNode("_node_name2", "_node_id2", new TransportAddress(InetAddress.getLoopbackAddress(), 9301),
                        nodeAttr, Collections.emptySet(), node2Version))
=======
                        nodeAttr, Collections.emptySet(), Version.fromString("6.2.0")))
                .add(new DiscoveryNode("_node_name2", "_node_id2", new TransportAddress(InetAddress.getLoopbackAddress(), 9301),
                        nodeAttr, Collections.emptySet(), Version.fromString("6.4.0")))
>>>>>>> dfc3b8e4
                .build();

        PersistentTasksCustomMetaData.Builder tasksBuilder = PersistentTasksCustomMetaData.builder();
        addJobTask("job_with_rules", "_node_id1", null, tasksBuilder);
        PersistentTasksCustomMetaData tasks = tasksBuilder.build();

        ClusterState.Builder cs = ClusterState.builder(new ClusterName("_name"));
        MetaData.Builder metaData = MetaData.builder();
        cs.nodes(nodes);
        metaData.putCustom(PersistentTasksCustomMetaData.TYPE, tasks);
        cs.metaData(metaData);

        Job job = jobWithRules("job_with_rules");
        Assignment result = TransportOpenJobAction.selectLeastLoadedMlNode("job_with_rules", job, cs.build(), 10, 2, 30, memoryTracker,
            isMemoryTrackerRecentlyRefreshed, logger);
        assertNotNull(result.getExecutorNode());
    }

    public void testVerifyIndicesPrimaryShardsAreActive() {
        MetaData.Builder metaData = MetaData.builder();
        RoutingTable.Builder routingTable = RoutingTable.builder();
        addIndices(metaData, routingTable);

        ClusterState.Builder csBuilder = ClusterState.builder(new ClusterName("_name"));
        csBuilder.routingTable(routingTable.build());
        csBuilder.metaData(metaData);

        ClusterState cs = csBuilder.build();
        assertEquals(0, TransportOpenJobAction.verifyIndicesPrimaryShardsAreActive(".ml-anomalies-shared", cs).size());

        metaData = new MetaData.Builder(cs.metaData());
        routingTable = new RoutingTable.Builder(cs.routingTable());
        IndexNameExpressionResolver indexNameExpressionResolver = new IndexNameExpressionResolver();
        String indexToRemove = randomFrom(indexNameExpressionResolver.concreteIndexNames(cs, IndicesOptions.lenientExpandOpen(),
            TransportOpenJobAction.indicesOfInterest(".ml-anomalies-shared")));
        if (randomBoolean()) {
            routingTable.remove(indexToRemove);
        } else {
            Index index = new Index(indexToRemove, "_uuid");
            ShardId shardId = new ShardId(index, 0);
            ShardRouting shardRouting = ShardRouting.newUnassigned(shardId, true, RecoverySource.EmptyStoreRecoverySource.INSTANCE,
                    new UnassignedInfo(UnassignedInfo.Reason.INDEX_CREATED, ""));
            shardRouting = shardRouting.initialize("node_id", null, 0L);
            routingTable.add(IndexRoutingTable.builder(index)
                    .addIndexShard(new IndexShardRoutingTable.Builder(shardId).addShard(shardRouting).build()));
        }

        csBuilder.routingTable(routingTable.build());
        csBuilder.metaData(metaData);
        List<String> result = TransportOpenJobAction.verifyIndicesPrimaryShardsAreActive(".ml-anomalies-shared", csBuilder.build());
        assertEquals(1, result.size());
        assertEquals(indexToRemove, result.get(0));
    }

    public void testNodeNameAndVersion() {
        TransportAddress ta = new TransportAddress(InetAddress.getLoopbackAddress(), 9300);
        Map<String, String> attributes = new HashMap<>();
        attributes.put("unrelated", "attribute");
        DiscoveryNode node = new DiscoveryNode("_node_name1", "_node_id1", ta, attributes, Collections.emptySet(), Version.CURRENT);
        assertEquals("{_node_name1}{version=" + node.getVersion() + "}", TransportOpenJobAction.nodeNameAndVersion(node));
    }

    public void testNodeNameAndMlAttributes() {
        TransportAddress ta = new TransportAddress(InetAddress.getLoopbackAddress(), 9300);
        SortedMap<String, String> attributes = new TreeMap<>();
        attributes.put("unrelated", "attribute");
        DiscoveryNode node = new DiscoveryNode("_node_name1", "_node_id1", ta, attributes, Collections.emptySet(), Version.CURRENT);
        assertEquals("{_node_name1}", TransportOpenJobAction.nodeNameAndMlAttributes(node));

        attributes.put("ml.machine_memory", "5");
        node = new DiscoveryNode("_node_name1", "_node_id1", ta, attributes, Collections.emptySet(), Version.CURRENT);
        assertEquals("{_node_name1}{ml.machine_memory=5}", TransportOpenJobAction.nodeNameAndMlAttributes(node));

        node = new DiscoveryNode(null, "_node_id1", ta, attributes, Collections.emptySet(), Version.CURRENT);
        assertEquals("{_node_id1}{ml.machine_memory=5}", TransportOpenJobAction.nodeNameAndMlAttributes(node));

        attributes.put("node.ml", "true");
        node = new DiscoveryNode("_node_name1", "_node_id1", ta, attributes, Collections.emptySet(), Version.CURRENT);
        assertEquals("{_node_name1}{ml.machine_memory=5}{node.ml=true}", TransportOpenJobAction.nodeNameAndMlAttributes(node));
    }

    public void testJobTaskMatcherMatch() {
        Task nonJobTask1 = mock(Task.class);
        Task nonJobTask2 = mock(Task.class);
        TransportOpenJobAction.JobTask jobTask1 = new TransportOpenJobAction.JobTask("ml-1",
                0, "persistent", "", null, null);
        TransportOpenJobAction.JobTask jobTask2 = new TransportOpenJobAction.JobTask("ml-2",
                1, "persistent", "", null, null);

        assertThat(OpenJobAction.JobTaskMatcher.match(nonJobTask1, "_all"), is(false));
        assertThat(OpenJobAction.JobTaskMatcher.match(nonJobTask2, "_all"), is(false));
        assertThat(OpenJobAction.JobTaskMatcher.match(jobTask1, "_all"), is(true));
        assertThat(OpenJobAction.JobTaskMatcher.match(jobTask2, "_all"), is(true));
        assertThat(OpenJobAction.JobTaskMatcher.match(jobTask1, "ml-1"), is(true));
        assertThat(OpenJobAction.JobTaskMatcher.match(jobTask2, "ml-1"), is(false));
        assertThat(OpenJobAction.JobTaskMatcher.match(jobTask1, "ml-2"), is(false));
        assertThat(OpenJobAction.JobTaskMatcher.match(jobTask2, "ml-2"), is(true));
    }

    public void testGetAssignment_GivenJobThatRequiresMigration() {
        ClusterService clusterService = mock(ClusterService.class);
        ClusterSettings clusterSettings = new ClusterSettings(Settings.EMPTY,
            Sets.newHashSet(MachineLearning.CONCURRENT_JOB_ALLOCATIONS, MachineLearning.MAX_MACHINE_MEMORY_PERCENT,
                MachineLearning.MAX_LAZY_ML_NODES, MachineLearning.MAX_OPEN_JOBS_PER_NODE)
        );
        when(clusterService.getClusterSettings()).thenReturn(clusterSettings);

        TransportOpenJobAction.OpenJobPersistentTasksExecutor executor = new TransportOpenJobAction.OpenJobPersistentTasksExecutor(
                Settings.EMPTY, clusterService, mock(AutodetectProcessManager.class), mock(MlMemoryTracker.class), mock(Client.class));

        OpenJobAction.JobParams params = new OpenJobAction.JobParams("missing_job_field");
        assertEquals(TransportOpenJobAction.AWAITING_MIGRATION, executor.getAssignment(params, mock(ClusterState.class)));
    }

    // An index being unavailable should take precedence over waiting for a lazy node
    public void testGetAssignment_GivenUnavailableIndicesWithLazyNode() {
        Settings settings = Settings.builder().put(MachineLearning.MAX_LAZY_ML_NODES.getKey(), 1).build();
        ClusterService clusterService = mock(ClusterService.class);
        ClusterSettings clusterSettings = new ClusterSettings(settings,
            Sets.newHashSet(MachineLearning.CONCURRENT_JOB_ALLOCATIONS, MachineLearning.MAX_MACHINE_MEMORY_PERCENT,
                MachineLearning.MAX_LAZY_ML_NODES, MachineLearning.MAX_OPEN_JOBS_PER_NODE)
        );
        when(clusterService.getClusterSettings()).thenReturn(clusterSettings);

        ClusterState.Builder csBuilder = ClusterState.builder(new ClusterName("_name"));
        MetaData.Builder metaData = MetaData.builder();
        RoutingTable.Builder routingTable = RoutingTable.builder();
        addIndices(metaData, routingTable);
        routingTable.remove(".ml-state");
        csBuilder.metaData(metaData);
        csBuilder.routingTable(routingTable.build());

        TransportOpenJobAction.OpenJobPersistentTasksExecutor executor = new TransportOpenJobAction.OpenJobPersistentTasksExecutor(
            settings, clusterService, mock(AutodetectProcessManager.class), mock(MlMemoryTracker.class), mock(Client.class));

        OpenJobAction.JobParams params = new OpenJobAction.JobParams("unavailable_index_with_lazy_node");
        params.setJob(mock(Job.class));
        assertEquals("Not opening job [unavailable_index_with_lazy_node], " +
            "because not all primary shards are active for the following indices [.ml-state]",
            executor.getAssignment(params, csBuilder.build()).getExplanation());
    }

    public static void addJobTask(String jobId, String nodeId, JobState jobState, PersistentTasksCustomMetaData.Builder builder) {
        addJobTask(jobId, nodeId, jobState, builder, false);
    }

    public static void addJobTask(String jobId, String nodeId, JobState jobState, PersistentTasksCustomMetaData.Builder builder,
                                  boolean isStale) {
        builder.addTask(MlTasks.jobTaskId(jobId), MlTasks.JOB_TASK_NAME, new OpenJobAction.JobParams(jobId),
            new Assignment(nodeId, "test assignment"));
        if (jobState != null) {
            builder.updateTaskState(MlTasks.jobTaskId(jobId),
                new JobTaskState(jobState, builder.getLastAllocationId() - (isStale ? 1 : 0), null));
        }
    }

    private void addIndices(MetaData.Builder metaData, RoutingTable.Builder routingTable) {
        List<String> indices = new ArrayList<>();
        indices.add(AnomalyDetectorsIndexFields.STATE_INDEX_PREFIX);
        indices.add(MlMetaIndex.INDEX_NAME);
        indices.add(AuditorField.NOTIFICATIONS_INDEX);
        indices.add(AnomalyDetectorsIndexFields.RESULTS_INDEX_PREFIX + AnomalyDetectorsIndexFields.RESULTS_INDEX_DEFAULT);
        for (String indexName : indices) {
            IndexMetaData.Builder indexMetaData = IndexMetaData.builder(indexName);
            indexMetaData.settings(Settings.builder()
                    .put(IndexMetaData.SETTING_VERSION_CREATED, Version.CURRENT)
                    .put(IndexMetaData.SETTING_NUMBER_OF_SHARDS, 1)
                    .put(IndexMetaData.SETTING_NUMBER_OF_REPLICAS, 0)
            );
            if (indexName.equals(AnomalyDetectorsIndexFields.STATE_INDEX_PREFIX)) {
                indexMetaData.putAlias(new AliasMetaData.Builder(AnomalyDetectorsIndex.jobStateIndexWriteAlias()));
            }
            metaData.put(indexMetaData);
            Index index = new Index(indexName, "_uuid");
            ShardId shardId = new ShardId(index, 0);
            ShardRouting shardRouting = ShardRouting.newUnassigned(shardId, true, RecoverySource.EmptyStoreRecoverySource.INSTANCE,
                    new UnassignedInfo(UnassignedInfo.Reason.INDEX_CREATED, ""));
            shardRouting = shardRouting.initialize("node_id", null, 0L);
            shardRouting = shardRouting.moveToStarted();
            routingTable.add(IndexRoutingTable.builder(index)
                    .addIndexShard(new IndexShardRoutingTable.Builder(shardId).addShard(shardRouting).build()));
        }
    }

    private static Job jobWithRules(String jobId) {
        DetectionRule rule = new DetectionRule.Builder(Collections.singletonList(
                new RuleCondition(RuleCondition.AppliesTo.TYPICAL, Operator.LT, 100.0)
        )).build();

        Detector.Builder detector = new Detector.Builder("count", null);
        detector.setRules(Collections.singletonList(rule));
        AnalysisConfig.Builder analysisConfig = new AnalysisConfig.Builder(Collections.singletonList(detector.build()));
        DataDescription.Builder dataDescription = new DataDescription.Builder();
        Job.Builder job = new Job.Builder(jobId);
        job.setAnalysisConfig(analysisConfig);
        job.setDataDescription(dataDescription);
        return job.build(new Date());
    }

}<|MERGE_RESOLUTION|>--- conflicted
+++ resolved
@@ -436,20 +436,11 @@
         Map<String, String> nodeAttr = new HashMap<>();
         nodeAttr.put(MachineLearning.MAX_OPEN_JOBS_NODE_ATTR, "10");
         nodeAttr.put(MachineLearning.MACHINE_MEMORY_NODE_ATTR, "1000000000");
-        Version node1Version = VersionUtils.randomCompatibleVersion(random(), VersionUtils.getPreviousVersion(Version.CURRENT));
-        Version node2Version = randomValueOtherThan(node1Version,
-            () -> VersionUtils.randomCompatibleVersion(random(), VersionUtils.getPreviousVersion(Version.CURRENT)));
         DiscoveryNodes nodes = DiscoveryNodes.builder()
                 .add(new DiscoveryNode("_node_name1", "_node_id1", new TransportAddress(InetAddress.getLoopbackAddress(), 9300),
-<<<<<<< HEAD
-                        nodeAttr, Collections.emptySet(), node1Version))
-                .add(new DiscoveryNode("_node_name2", "_node_id2", new TransportAddress(InetAddress.getLoopbackAddress(), 9301),
-                        nodeAttr, Collections.emptySet(), node2Version))
-=======
                         nodeAttr, Collections.emptySet(), Version.fromString("6.2.0")))
                 .add(new DiscoveryNode("_node_name2", "_node_id2", new TransportAddress(InetAddress.getLoopbackAddress(), 9301),
                         nodeAttr, Collections.emptySet(), Version.fromString("6.4.0")))
->>>>>>> dfc3b8e4
                 .build();
 
         PersistentTasksCustomMetaData.Builder tasksBuilder = PersistentTasksCustomMetaData.builder();
