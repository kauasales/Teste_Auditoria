--- conflicted
+++ resolved
@@ -117,11 +117,7 @@
         var modelId = randomAlphaOfLength(10);
 
         MlPlatformArchitecturesUtil.verifyMlNodesAndModelArchitectures(
-<<<<<<< HEAD
             new HashSet<>(Collections.singleton(requiredArch)),
-=======
-            Set.of(architecturesStr),
->>>>>>> 95a80b7c
             requiredArch,
             modelId
         );
