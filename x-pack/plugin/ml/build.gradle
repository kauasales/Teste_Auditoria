--- conflicted
+++ resolved
@@ -40,13 +40,9 @@
 compileTestJava.options.compilerArgs << "-Xlint:-deprecation,-rawtypes,-serial,-try,-unchecked"
 
 dependencies {
-<<<<<<< HEAD
-    compileOnly "org.elasticsearch.plugin:x-pack-core:${version}"
+    compileOnly project(path: xpackModule('core'), configuration: 'shadow')
+    testCompile project(path: xpackModule('core'), configuration: 'testArtifacts')
     testCompile project(path: ':x-pack:protocol', configuration: 'testArtifacts')
-=======
-    compileOnly project(path: xpackModule('core'), configuration: 'shadow')
->>>>>>> f7ba14d5
-    testCompile project(path: xpackModule('core'), configuration: 'testArtifacts')
     // This should not be here
     testCompile project(path: xpackModule('security'), configuration: 'testArtifacts')
 
