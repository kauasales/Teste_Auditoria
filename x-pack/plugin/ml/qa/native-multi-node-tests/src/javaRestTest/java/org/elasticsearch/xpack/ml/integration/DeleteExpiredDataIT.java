--- conflicted
+++ resolved
@@ -161,7 +161,6 @@
     private void testExpiredDeletion(Float customThrottle, int numUnusedState) throws Exception {
         // Index some unused state documents (more than 10K to test scrolling works)
         String mlStateIndexName = AnomalyDetectorsIndexFields.STATE_INDEX_PREFIX + "-000001";
-<<<<<<< HEAD
         try (BulkRequestBuilder bulkRequestBuilder = client().prepareBulk().setRefreshPolicy(WriteRequest.RefreshPolicy.IMMEDIATE)) {
             for (int i = 0; i < numUnusedState; i++) {
                 String docId = "non_existing_job_" + randomFrom("model_state_1234567#" + i, "quantiles", "categorizer_state#" + i);
@@ -218,96 +217,6 @@
                 openJob(job.getId());
                 startDatafeed(datafeedId, 0, now - TimeValue.timeValueHours(24).getMillis());
             }
-=======
-        BulkRequestBuilder bulkRequestBuilder = client().prepareBulk().setRefreshPolicy(WriteRequest.RefreshPolicy.IMMEDIATE);
-        for (int i = 0; i < numUnusedState; i++) {
-            String docId = "non_existing_job_" + randomFrom("model_state_1234567#" + i, "quantiles", "categorizer_state#" + i);
-            IndexRequest indexRequest = new IndexRequest(mlStateIndexName).id(docId).source(Collections.emptyMap());
-            bulkRequestBuilder.add(indexRequest);
-        }
-        ActionFuture<BulkResponse> indexUnusedStateDocsResponse = bulkRequestBuilder.execute();
-        List<Job.Builder> jobs = new ArrayList<>();
-
-        // These jobs don't thin out model state; ModelSnapshotRetentionIT tests that
-        jobs.add(
-            newJobBuilder("no-retention").setResultsRetentionDays(null)
-                .setModelSnapshotRetentionDays(1000L)
-                .setDailyModelSnapshotRetentionAfterDays(1000L)
-        );
-        jobs.add(
-            newJobBuilder("results-retention").setResultsRetentionDays(1L)
-                .setModelSnapshotRetentionDays(1000L)
-                .setDailyModelSnapshotRetentionAfterDays(1000L)
-        );
-        jobs.add(
-            newJobBuilder("snapshots-retention").setResultsRetentionDays(null)
-                .setModelSnapshotRetentionDays(2L)
-                .setDailyModelSnapshotRetentionAfterDays(2L)
-        );
-        jobs.add(
-            newJobBuilder("snapshots-retention-with-retain").setResultsRetentionDays(null)
-                .setModelSnapshotRetentionDays(2L)
-                .setDailyModelSnapshotRetentionAfterDays(2L)
-        );
-        jobs.add(
-            newJobBuilder("results-and-snapshots-retention").setResultsRetentionDays(1L)
-                .setModelSnapshotRetentionDays(2L)
-                .setDailyModelSnapshotRetentionAfterDays(2L)
-        );
-
-        List<String> shortExpiryForecastIds = new ArrayList<>();
-
-        long now = System.currentTimeMillis();
-        long oneDayAgo = now - TimeValue.timeValueHours(48).getMillis() - 1;
-
-        // Start all jobs
-        for (Job.Builder job : jobs) {
-            putJob(job);
-
-            String datafeedId = job.getId() + "-feed";
-            DatafeedConfig.Builder datafeedConfig = new DatafeedConfig.Builder(datafeedId, job.getId());
-            datafeedConfig.setIndices(Collections.singletonList(DATA_INDEX));
-            DatafeedConfig datafeed = datafeedConfig.build();
-
-            putDatafeed(datafeed);
-
-            // Run up to a day ago
-            openJob(job.getId());
-            startDatafeed(datafeedId, 0, now - TimeValue.timeValueHours(24).getMillis());
-        }
-
-        // Now let's wait for all jobs to be closed
-        for (Job.Builder job : jobs) {
-            waitUntilJobIsClosed(job.getId());
-        }
-
-        for (Job.Builder job : jobs) {
-            assertThat(getBuckets(job.getId()).size(), is(greaterThanOrEqualTo(47)));
-            assertThat(getRecords(job.getId()).size(), equalTo(2));
-            List<ModelSnapshot> modelSnapshots = getModelSnapshots(job.getId());
-            assertThat(modelSnapshots.size(), equalTo(1));
-            String snapshotDocId = ModelSnapshot.documentId(modelSnapshots.get(0));
-
-            // Update snapshot timestamp to force it out of snapshot retention window
-            String snapshotUpdate = "{ \"timestamp\": " + oneDayAgo + "}";
-            UpdateRequest updateSnapshotRequest = new UpdateRequest(".ml-anomalies-" + job.getId(), snapshotDocId);
-            updateSnapshotRequest.doc(snapshotUpdate.getBytes(StandardCharsets.UTF_8), XContentType.JSON);
-            client().execute(TransportUpdateAction.TYPE, updateSnapshotRequest).get();
-
-            // Now let's create some forecasts
-            openJob(job.getId());
-
-            // We must set a very small value for expires_in to keep this testable as the deletion cutoff point is the moment
-            // the DeleteExpiredDataAction is called.
-            String forecastShortExpiryId = forecast(job.getId(), TimeValue.timeValueHours(1), TimeValue.timeValueSeconds(1));
-            shortExpiryForecastIds.add(forecastShortExpiryId);
-            String forecastDefaultExpiryId = forecast(job.getId(), TimeValue.timeValueHours(1), null);
-            String forecastNoExpiryId = forecast(job.getId(), TimeValue.timeValueHours(1), TimeValue.ZERO);
-            waitForecastToFinish(job.getId(), forecastShortExpiryId);
-            waitForecastToFinish(job.getId(), forecastDefaultExpiryId);
-            waitForecastToFinish(job.getId(), forecastNoExpiryId);
-        }
->>>>>>> e20821f1
 
             // Now let's wait for all jobs to be closed
             for (Job.Builder job : jobs) {
@@ -325,7 +234,7 @@
                 String snapshotUpdate = "{ \"timestamp\": " + oneDayAgo + "}";
                 UpdateRequest updateSnapshotRequest = new UpdateRequest(".ml-anomalies-" + job.getId(), snapshotDocId);
                 updateSnapshotRequest.doc(snapshotUpdate.getBytes(StandardCharsets.UTF_8), XContentType.JSON);
-                client().execute(UpdateAction.INSTANCE, updateSnapshotRequest).get();
+                client().execute(TransportUpdateAction.TYPE, updateSnapshotRequest).get();
 
                 // Now let's create some forecasts
                 openJob(job.getId());
