--- conflicted
+++ resolved
@@ -70,21 +70,6 @@
         }
     }
 
-<<<<<<< HEAD
-    private void assertThatMlConfigIndexDoesNotExist() {
-        Request getIndexRequest = new Request("GET", ".ml-config");
-        getIndexRequest.setOptions(expectVersionSpecificWarnings(v -> {
-            final String systemIndexWarning = "this request accesses system indices: [.ml-config], but in a future major version, direct "
-                + "access to system indices will be prevented by default";
-            v.current(systemIndexWarning);
-            v.compatible(systemIndexWarning);
-        }));
-        ResponseException e = expectThrows(ResponseException.class, () -> client().performRequest(getIndexRequest));
-        assertThat(e.getResponse().getStatusLine().getStatusCode(), equalTo(404));
-    }
-
-=======
->>>>>>> 30e15ba8
     private void createAnomalyDetectorJob(String jobId) throws IOException {
         String jobConfig = "{\n"
             + "    \"job_id\": \""
