import org.elasticsearch.gradle.test.NodeInfo
import org.elasticsearch.gradle.test.RestIntegTestTask
import org.elasticsearch.gradle.Version
import org.elasticsearch.gradle.testclusters.RestTestRunnerTask

import java.nio.charset.StandardCharsets

apply plugin: 'elasticsearch.testclusters'
apply plugin: 'elasticsearch.standalone-test'

test.enabled = false

dependencies {
    // TODO: Remove core dependency and change tests to not use builders that are part of xpack-core.
    // Currently needed for ml tests are using the building for datafeed and job config)
    testCompile project(path: xpackModule('core'), configuration: 'testArtifacts')

    testCompile project(path: ':qa:full-cluster-restart', configuration: 'testArtifacts')
    testCompile project(':x-pack:qa')
}

licenseHeaders {
    approvedLicenses << 'Apache'
}

forbiddenPatterns {
    exclude '**/system_key'
}

String outputDir = "${buildDir}/generated-resources/${project.name}"

// This is a top level task which we will add dependencies to below.
// It is a single task that can be used to backcompat tests against all versions.
task bwcTest {
    description = 'Runs backwards compatibility tests.'
    group = 'verification'
}

tasks.register("copyTestNodeKeyMaterial", Copy) {
    from project(':x-pack:plugin:core').files('src/test/resources/org/elasticsearch/xpack/security/transport/ssl/certs/simple/testnode.pem',
            'src/test/resources/org/elasticsearch/xpack/security/transport/ssl/certs/simple/testnode.crt')
    into outputDir
}

configurations {
    restSpec
}

dependencies {
    restSpec project(':rest-api-spec')
}

processTestResources {
    dependsOn configurations.restSpec
    from ({ zipTree(configurations.restSpec.singleFile) }) {
        include 'rest-api-spec/api/**'
    }
    from (project(xpackModule('core')).sourceSets.test.resources) {
        include 'rest-api-spec/api/**'
    }
}

<<<<<<< HEAD
for (Version bwcVersion : bwcVersions.indexCompatible) {
    String baseName = "v${bwcVersion}"

    testClusters {
        "${baseName}" {
            testDistribution = "DEFAULT"
            versions = [ bwcVersion.toString(), project.version ]
            numberOfNodes = 2
            setting 'path.repo', "${buildDir}/cluster/shared/repo/${baseName}"
            javaHome = project.file(project.ext.runtimeJavaHome)
            user username: "test_user", password: "x-pack-test-password"

            setting 'path.repo', "${buildDir}/cluster/shared/repo/${baseName}"
            // some tests rely on the translog not being flushed
            setting 'indices.memory.shard_inactive_time', '20m'
            setting 'xpack.security.enabled', 'true'
            setting 'xpack.security.transport.ssl.enabled', 'true'
            setting 'xpack.license.self_generated.type', 'trial'

            extraConfigFile 'testnode.pem', file("${outputDir}/testnode.pem")
            extraConfigFile 'testnode.crt', file("${outputDir}/testnode.crt")
            extraConfigFile 'testnode.jks', file("${outputDir}/testnode.jks")

            keystore 'xpack.watcher.encryption_key', file("${project.projectDir}/src/test/resources/system_key")
            setting 'xpack.watcher.encrypt_sensitive_data', 'true'

            rootProject.globalInfo.ready {
                if (project.inFipsJvm) {
                    setting 'xpack.security.transport.ssl.key', 'testnode.pem'
                    setting 'xpack.security.transport.ssl.certificate', 'testnode.crt'
                    keystore 'xpack.security.transport.ssl.secure_key_passphrase', 'testnode'
                } else {
                    setting 'xpack.security.transport.ssl.keystore.path', 'testnode.jks'
                    setting 'xpack.security.transport.ssl.keystore.password', 'testnode'
                }
            }
        }
=======
        }
        bwcVersion = version
        numBwcNodes = 2
        numNodes = 2
        clusterName = 'full-cluster-restart'
        String usersCli = version.before('6.3.0') ? 'bin/x-pack/users' : 'bin/elasticsearch-users'
        setupCommand 'setupTestUser', usersCli, 'useradd', 'test_user', '-p', 'x-pack-test-password', '-r', 'superuser'
        waitCondition = waitWithAuth

        // some tests rely on the translog not being flushed
        setting 'indices.memory.shard_inactive_time', '20m'

        setting 'xpack.security.enabled', 'true'
        setting 'xpack.security.transport.ssl.enabled', 'true'

        setting 'xpack.security.transport.ssl.key', 'testnode.pem'
        setting 'xpack.security.transport.ssl.certificate', 'testnode.crt'
        keystoreSetting 'xpack.security.transport.ssl.secure_key_passphrase', 'testnode'

        setting 'xpack.license.self_generated.type', 'trial'
        dependsOn copyTestNodeKeyMaterial
        extraConfigFile 'testnode.pem', new File(outputDir + '/testnode.pem')
        extraConfigFile 'testnode.crt', new File(outputDir + '/testnode.crt')

        keystoreFile 'xpack.watcher.encryption_key', "${project.projectDir}/src/test/resources/system_key"
        setting 'xpack.watcher.encrypt_sensitive_data', 'true'
>>>>>>> 7a0f2615
    }

    tasks.register("${baseName}#oldClusterTest", RestTestRunnerTask) {
        mustRunAfter(precommit)
        useCluster testClusters."${baseName}"
        dependsOn copyTestNodeKeyMaterial
        doFirst {
            project.delete("${buildDir}/cluster/shared/repo/${baseName}")
        }
        systemProperty 'tests.is_old_cluster', 'true'
        systemProperty 'tests.old_cluster_version', version.toString().minus("-SNAPSHOT")
        exclude 'org/elasticsearch/upgrades/FullClusterRestartIT.class'
        exclude 'org/elasticsearch/upgrades/FullClusterRestartSettingsUpgradeIT.class'
        exclude 'org/elasticsearch/upgrades/QueryBuilderBWCIT.class'
    }

<<<<<<< HEAD
    tasks.register("${baseName}#upgradedClusterTest", RestTestRunnerTask) {
        mustRunAfter(precommit)
        useCluster testClusters."${baseName}"
        dependsOn "${baseName}#oldClusterTest"
        doFirst {
            testClusters."${baseName}".goToNextVersion()
        }
=======
    Task upgradedClusterTest = tasks.create(name: "${baseName}#upgradedClusterTest", type: RestIntegTestTask)

    configure(extensions.findByName("${baseName}#upgradedClusterTestCluster")) {
        dependsOn oldClusterTestRunner,
                "${baseName}#oldClusterTestCluster#node0.stop",
                "${baseName}#oldClusterTestCluster#node1.stop"
        numNodes = 2
        clusterName = 'full-cluster-restart'
        dataDir = { nodeNum -> oldClusterTest.nodes[nodeNum].dataDir }
        cleanShared = false // We want to keep snapshots made by the old cluster!
        setupCommand 'setupTestUser', 'bin/elasticsearch-users', 'useradd', 'test_user', '-p', 'x-pack-test-password', '-r', 'superuser'
        waitCondition = waitWithAuth

        // some tests rely on the translog not being flushed
        setting 'indices.memory.shard_inactive_time', '20m'
        setting 'xpack.security.enabled', 'true'

        setting 'xpack.security.transport.ssl.key', 'testnode.pem'
        setting 'xpack.security.transport.ssl.certificate', 'testnode.crt'
        keystoreSetting 'xpack.security.transport.ssl.secure_key_passphrase', 'testnode'

        setting 'xpack.license.self_generated.type', 'trial'
        dependsOn copyTestNodeKeyMaterial
        extraConfigFile 'testnode.pem', new File(outputDir + '/testnode.pem')
        extraConfigFile 'testnode.crt', new File(outputDir + '/testnode.crt')

        setting 'xpack.watcher.encrypt_sensitive_data', 'true'
        keystoreFile 'xpack.watcher.encryption_key', "${project.projectDir}/src/test/resources/system_key"
    }

    Task upgradedClusterTestRunner = tasks.getByName("${baseName}#upgradedClusterTestRunner")
    upgradedClusterTestRunner.configure {
>>>>>>> 7a0f2615
        systemProperty 'tests.is_old_cluster', 'false'
        systemProperty 'tests.old_cluster_version', version.toString().minus("-SNAPSHOT")
        exclude 'org/elasticsearch/upgrades/FullClusterRestartIT.class'
        exclude 'org/elasticsearch/upgrades/FullClusterRestartSettingsUpgradeIT.class'
        exclude 'org/elasticsearch/upgrades/QueryBuilderBWCIT.class'
    }

    tasks.matching { it.name.startsWith(baseName) && it.name.endsWith("ClusterTest") }.configureEach {
        it.systemProperty 'tests.old_cluster_version', bwcVersion.toString().minus("-SNAPSHOT")
        it.systemProperty 'tests.path.repo', "${buildDir}/cluster/shared/repo/${baseName}"
        it.nonInputProperties.systemProperty('tests.rest.cluster', "${-> testClusters."${baseName}".allHttpSocketURI.join(",") }")
        it.nonInputProperties.systemProperty('tests.clustername', "${-> testClusters."${baseName}".getName() }")
    }

    tasks.register("${baseName}#bwcTest") {
        dependsOn "${baseName}#upgradedClusterTest"
    }

    if (project.bwc_tests_enabled) {
        bwcTest.dependsOn("${baseName}#bwcTest")
    }
}

// basic integ tests includes testing bwc against the most recent version
task bwcTestSnapshots {
    if (project.bwc_tests_enabled) {
        for (final def version : bwcVersions.unreleasedIndexCompatible) {
            dependsOn "v${version}#bwcTest"
        }
    }
}

check.dependsOn(bwcTestSnapshots)
<|MERGE_RESOLUTION|>--- conflicted
+++ resolved
@@ -37,8 +37,11 @@
 }
 
 tasks.register("copyTestNodeKeyMaterial", Copy) {
-    from project(':x-pack:plugin:core').files('src/test/resources/org/elasticsearch/xpack/security/transport/ssl/certs/simple/testnode.pem',
-            'src/test/resources/org/elasticsearch/xpack/security/transport/ssl/certs/simple/testnode.crt')
+    from project(':x-pack:plugin:core')
+            .files(
+                    'src/test/resources/org/elasticsearch/xpack/security/transport/ssl/certs/simple/testnode.pem',
+                    'src/test/resources/org/elasticsearch/xpack/security/transport/ssl/certs/simple/testnode.crt'
+            )
     into outputDir
 }
 
@@ -60,14 +63,13 @@
     }
 }
 
-<<<<<<< HEAD
 for (Version bwcVersion : bwcVersions.indexCompatible) {
     String baseName = "v${bwcVersion}"
 
     testClusters {
         "${baseName}" {
             testDistribution = "DEFAULT"
-            versions = [ bwcVersion.toString(), project.version ]
+            versions = [bwcVersion.toString(), project.version]
             numberOfNodes = 2
             setting 'path.repo', "${buildDir}/cluster/shared/repo/${baseName}"
             javaHome = project.file(project.ext.runtimeJavaHome)
@@ -87,45 +89,10 @@
             keystore 'xpack.watcher.encryption_key', file("${project.projectDir}/src/test/resources/system_key")
             setting 'xpack.watcher.encrypt_sensitive_data', 'true'
 
-            rootProject.globalInfo.ready {
-                if (project.inFipsJvm) {
-                    setting 'xpack.security.transport.ssl.key', 'testnode.pem'
-                    setting 'xpack.security.transport.ssl.certificate', 'testnode.crt'
-                    keystore 'xpack.security.transport.ssl.secure_key_passphrase', 'testnode'
-                } else {
-                    setting 'xpack.security.transport.ssl.keystore.path', 'testnode.jks'
-                    setting 'xpack.security.transport.ssl.keystore.password', 'testnode'
-                }
-            }
+            setting 'xpack.security.transport.ssl.key', 'testnode.pem'
+            setting 'xpack.security.transport.ssl.certificate', 'testnode.crt'
+            keystore 'xpack.security.transport.ssl.secure_key_passphrase', 'testnode'
         }
-=======
-        }
-        bwcVersion = version
-        numBwcNodes = 2
-        numNodes = 2
-        clusterName = 'full-cluster-restart'
-        String usersCli = version.before('6.3.0') ? 'bin/x-pack/users' : 'bin/elasticsearch-users'
-        setupCommand 'setupTestUser', usersCli, 'useradd', 'test_user', '-p', 'x-pack-test-password', '-r', 'superuser'
-        waitCondition = waitWithAuth
-
-        // some tests rely on the translog not being flushed
-        setting 'indices.memory.shard_inactive_time', '20m'
-
-        setting 'xpack.security.enabled', 'true'
-        setting 'xpack.security.transport.ssl.enabled', 'true'
-
-        setting 'xpack.security.transport.ssl.key', 'testnode.pem'
-        setting 'xpack.security.transport.ssl.certificate', 'testnode.crt'
-        keystoreSetting 'xpack.security.transport.ssl.secure_key_passphrase', 'testnode'
-
-        setting 'xpack.license.self_generated.type', 'trial'
-        dependsOn copyTestNodeKeyMaterial
-        extraConfigFile 'testnode.pem', new File(outputDir + '/testnode.pem')
-        extraConfigFile 'testnode.crt', new File(outputDir + '/testnode.crt')
-
-        keystoreFile 'xpack.watcher.encryption_key', "${project.projectDir}/src/test/resources/system_key"
-        setting 'xpack.watcher.encrypt_sensitive_data', 'true'
->>>>>>> 7a0f2615
     }
 
     tasks.register("${baseName}#oldClusterTest", RestTestRunnerTask) {
@@ -142,7 +109,7 @@
         exclude 'org/elasticsearch/upgrades/QueryBuilderBWCIT.class'
     }
 
-<<<<<<< HEAD
+
     tasks.register("${baseName}#upgradedClusterTest", RestTestRunnerTask) {
         mustRunAfter(precommit)
         useCluster testClusters."${baseName}"
@@ -150,40 +117,6 @@
         doFirst {
             testClusters."${baseName}".goToNextVersion()
         }
-=======
-    Task upgradedClusterTest = tasks.create(name: "${baseName}#upgradedClusterTest", type: RestIntegTestTask)
-
-    configure(extensions.findByName("${baseName}#upgradedClusterTestCluster")) {
-        dependsOn oldClusterTestRunner,
-                "${baseName}#oldClusterTestCluster#node0.stop",
-                "${baseName}#oldClusterTestCluster#node1.stop"
-        numNodes = 2
-        clusterName = 'full-cluster-restart'
-        dataDir = { nodeNum -> oldClusterTest.nodes[nodeNum].dataDir }
-        cleanShared = false // We want to keep snapshots made by the old cluster!
-        setupCommand 'setupTestUser', 'bin/elasticsearch-users', 'useradd', 'test_user', '-p', 'x-pack-test-password', '-r', 'superuser'
-        waitCondition = waitWithAuth
-
-        // some tests rely on the translog not being flushed
-        setting 'indices.memory.shard_inactive_time', '20m'
-        setting 'xpack.security.enabled', 'true'
-
-        setting 'xpack.security.transport.ssl.key', 'testnode.pem'
-        setting 'xpack.security.transport.ssl.certificate', 'testnode.crt'
-        keystoreSetting 'xpack.security.transport.ssl.secure_key_passphrase', 'testnode'
-
-        setting 'xpack.license.self_generated.type', 'trial'
-        dependsOn copyTestNodeKeyMaterial
-        extraConfigFile 'testnode.pem', new File(outputDir + '/testnode.pem')
-        extraConfigFile 'testnode.crt', new File(outputDir + '/testnode.crt')
-
-        setting 'xpack.watcher.encrypt_sensitive_data', 'true'
-        keystoreFile 'xpack.watcher.encryption_key', "${project.projectDir}/src/test/resources/system_key"
-    }
-
-    Task upgradedClusterTestRunner = tasks.getByName("${baseName}#upgradedClusterTestRunner")
-    upgradedClusterTestRunner.configure {
->>>>>>> 7a0f2615
         systemProperty 'tests.is_old_cluster', 'false'
         systemProperty 'tests.old_cluster_version', version.toString().minus("-SNAPSHOT")
         exclude 'org/elasticsearch/upgrades/FullClusterRestartIT.class'
@@ -216,4 +149,4 @@
     }
 }
 
-check.dependsOn(bwcTestSnapshots)
+check.dependsOn(bwcTestSnapshots)