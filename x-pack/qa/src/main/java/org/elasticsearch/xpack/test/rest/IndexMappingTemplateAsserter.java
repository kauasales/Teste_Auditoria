--- conflicted
+++ resolved
@@ -69,15 +69,6 @@
         configIndexExceptions.add("properties.deleting.type");
         configIndexExceptions.add("properties.model_memory_limit.type");
 
-<<<<<<< HEAD
-        assertLegacyTemplateMatchesIndexMappings(client, ".ml-config", ".ml-config", false, configIndexExceptions,
-            allowSystemIndexWarnings);
-        // the true parameter means the index may not have been created
-        assertLegacyTemplateMatchesIndexMappings(client, ".ml-meta", ".ml-meta", true, Collections.emptySet(),
-            allowSystemIndexWarnings);
-        assertLegacyTemplateMatchesIndexMappings(client, ".ml-stats", ".ml-stats-000001", true, Collections.emptySet(), false);
-        assertLegacyTemplateMatchesIndexMappings(client, ".ml-state", ".ml-state-000001", true, Collections.emptySet(), false);
-=======
         // renamed to max_trees in 7.7.
         // These exceptions are necessary for Full Cluster Restart tests where the upgrade version is < 7.x
         configIndexExceptions.add("properties.analysis.properties.classification.properties.maximum_number_trees.type");
@@ -92,12 +83,12 @@
         statsIndexException.add("properties.hyperparameters.properties.regularization_soft_tree_depth_tolerance.type");
         statsIndexException.add("properties.hyperparameters.properties.regularization_tree_size_penalty_multiplier.type");
 
-        assertLegacyTemplateMatchesIndexMappings(client, ".ml-config", ".ml-config", false, configIndexExceptions);
+        assertLegacyTemplateMatchesIndexMappings(client, ".ml-config", ".ml-config", false, configIndexExceptions,
+            allowSystemIndexWarnings);
         // the true parameter means the index may not have been created
-        assertLegacyTemplateMatchesIndexMappings(client, ".ml-meta", ".ml-meta", true, Collections.emptySet());
-        assertLegacyTemplateMatchesIndexMappings(client, ".ml-stats", ".ml-stats-000001", true, statsIndexException);
-        assertLegacyTemplateMatchesIndexMappings(client, ".ml-state", ".ml-state-000001", true, Collections.emptySet());
->>>>>>> 9a127adb
+        assertLegacyTemplateMatchesIndexMappings(client, ".ml-meta", ".ml-meta", true, Collections.emptySet(), allowSystemIndexWarnings);
+        assertLegacyTemplateMatchesIndexMappings(client, ".ml-stats", ".ml-stats-000001", true, statsIndexException, false);
+        assertLegacyTemplateMatchesIndexMappings(client, ".ml-state", ".ml-state-000001", true, Collections.emptySet(), false);
         assertLegacyTemplateMatchesIndexMappings(client, ".ml-notifications-000001", ".ml-notifications-000001");
         assertLegacyTemplateMatchesIndexMappings(client, ".ml-inference-000003", ".ml-inference-000003", true, Collections.emptySet(),
             allowSystemIndexWarnings);
