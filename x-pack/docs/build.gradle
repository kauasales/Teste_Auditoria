--- conflicted
+++ resolved
@@ -92,11 +92,7 @@
     exclude 'build'
     // These file simply doesn't pass yet. We should figure out how to fix them.
     exclude 'en/watcher/reference/actions.asciidoc'
-<<<<<<< HEAD
-    exclude 'en/rest-api/security/invalidate-api-keys.asciidoc'
-=======
     exclude 'en/rest-api/security/ssl.asciidoc'
->>>>>>> 3820148d
 }
 
 Map<String, String> setups = buildRestTests.setups
