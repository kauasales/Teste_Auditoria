--- conflicted
+++ resolved
@@ -7,7 +7,6 @@
 
 import org.elasticsearch.common.Strings;
 import org.elasticsearch.common.time.DateFormatter;
-import org.elasticsearch.common.time.DateFormatters;
 import org.elasticsearch.common.time.DateMathParser;
 import org.elasticsearch.common.unit.TimeValue;
 import org.elasticsearch.common.xcontent.ToXContent;
@@ -36,11 +35,7 @@
     public static final String PUBLIC_KEY_RESOURCE = "/public.key";
     public static final String PRIVATE_KEY_RESOURCE = "/private.key";
 
-<<<<<<< HEAD
-    private static final DateFormatter dateFormatter = DateFormatters.forPattern("yyyy-MM-dd").withZone(ZoneOffset.UTC);
-=======
     private static final DateFormatter dateFormatter = DateFormatter.forPattern("yyyy-MM-dd");
->>>>>>> 5f336c9a
     private static final DateMathParser dateMathParser = dateFormatter.toDateMathParser();
 
     public static String dumpLicense(License license) throws Exception {
