--- conflicted
+++ resolved
@@ -36,10 +36,7 @@
     /**
      * @param headers The headers to inject
      * @param applyConditions a set of conditions that has to be satisfied in order to apply headers
-<<<<<<< HEAD
-=======
      *                        If the Set is empty then headers are always applied.
->>>>>>> 9bb47342
      */
     public InjectHeaders(Map<String, String> headers, Set<Function<ObjectNode, Boolean>> applyConditions) {
         this.headers = headers;
