--- conflicted
+++ resolved
@@ -8,7 +8,7 @@
 
 package org.elasticsearch.gradle.internal
 
-import spock.lang.TempDir
+
 import spock.lang.Unroll
 import com.github.tomakehurst.wiremock.WireMockServer
 
@@ -103,13 +103,6 @@
             plugins {
              id 'elasticsearch.jdk-download' apply false
             }
-<<<<<<< HEAD
-=======
-
-            subprojects {
-
-            }
->>>>>>> b22d2af6
         """
         3.times {
             subProject(':sub-' + it) << """
