--- conflicted
+++ resolved
@@ -15,16 +15,9 @@
 slf4j             = 1.6.2
 ecsLogging        = 1.2.0
 jna               = 5.10.0
-<<<<<<< HEAD
-netty             = 4.1.84.Final
+netty             = 4.1.86.Final
 commons_lang3     = 3.9
 google_oauth_client = 1.34.1
-=======
-
-netty             = 4.1.86.Final
-
-commons_lang3                   = 3.9
->>>>>>> 7e0ed531
 
 antlr4            = 4.11.1
 # when updating this version, you need to ensure compatibility with:
