steps:
  - group: platform-support-unix
    steps:
      - label: "{{matrix.image}} / platform-support-unix"
        command: .ci/scripts/run-gradle.sh -Dbwc.checkout.align=true check
        timeout_in_minutes: 420
        matrix:
          setup:
            image:
              - centos-7
              - debian-10
              - debian-11
              - opensuse-leap-15
              - oraclelinux-7
              - oraclelinux-8
              - sles-12
              - sles-15
              - ubuntu-1804
              - ubuntu-2004
              - ubuntu-2204
              - rocky-8
              - rhel-7
              - rhel-8
              - rhel-9
              - almalinux-8
        agents:
          provider: gcp
          image: family/elasticsearch-{{matrix.image}}
<<<<<<< HEAD
          localSsds: 1
          localSsdInterface: nvme
          machineType: custom-32-98304
=======
          diskSizeGb: 350
          machineType: n1-standard-32
>>>>>>> cc42ff62
        env: {}
  - group: platform-support-windows
    steps:
      - label: "{{matrix.image}} / {{matrix.GRADLE_TASK}} / platform-support-windows"
        command: |
          .\.buildkite\scripts\run-script.ps1 bash .buildkite/scripts/windows-run-gradle.sh
        timeout_in_minutes: 420
        matrix:
          setup:
            image:
              - windows-2016
              - windows-2019
              - windows-2022
            GRADLE_TASK:
              - checkPart1
              - checkPart2
              - checkPart3
              - bwcTestSnapshots
              - checkRestCompat
        agents:
          provider: gcp
          image: family/elasticsearch-{{matrix.image}}
          machineType: n1-standard-32
          diskType: pd-ssd
          diskSizeGb: 350
        env:
          GRADLE_TASK: "{{matrix.GRADLE_TASK}}"
  - group: platform-support-arm
    steps:
      - label: "{{matrix.image}} / {{matrix.GRADLE_TASK}} / platform-support-arm"
        command: .ci/scripts/run-gradle.sh -Dbwc.checkout.align=true {{matrix.GRADLE_TASK}}
        timeout_in_minutes: 420
        matrix:
          setup:
            image:
              - almalinux-8-aarch64
              - ubuntu-2004-aarch64
            GRADLE_TASK:
              - checkPart1
              - checkPart2
              - checkPart3
              - bwcTestSnapshots
              - checkRestCompat
        agents:
          provider: aws
          imagePrefix: elasticsearch-{{matrix.image}}
          instanceType: m6g.8xlarge
          diskSizeGb: 350
          diskType: gp3
          diskName: /dev/sda1
        env:
          GRADLE_TASK: "{{matrix.GRADLE_TASK}}"<|MERGE_RESOLUTION|>--- conflicted
+++ resolved
@@ -26,14 +26,9 @@
         agents:
           provider: gcp
           image: family/elasticsearch-{{matrix.image}}
-<<<<<<< HEAD
           localSsds: 1
           localSsdInterface: nvme
           machineType: custom-32-98304
-=======
-          diskSizeGb: 350
-          machineType: n1-standard-32
->>>>>>> cc42ff62
         env: {}
   - group: platform-support-windows
     steps:
