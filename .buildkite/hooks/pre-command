#!/bin/bash

# On some distros, this directory ends up not readable by the `elasticsearch` user that gets created during tests
# This fixes that
chmod 755 ~

WORKSPACE="$(pwd)"
export WORKSPACE

BUILD_NUMBER="$BUILDKITE_BUILD_NUMBER"
export BUILD_NUMBER

COMPOSE_HTTP_TIMEOUT="120"
export COMPOSE_HTTP_TIMEOUT

JOB_BRANCH="$BUILDKITE_BRANCH"
export JOB_BRANCH

GRADLEW="./gradlew --parallel --scan --build-cache --no-watch-fs -Dorg.elasticsearch.build.cache.url=https://gradle-enterprise.elastic.co/cache/"
export GRADLEW

GRADLEW_BAT="./gradlew.bat --parallel --scan --build-cache --no-watch-fs -Dorg.elasticsearch.build.cache.url=https://gradle-enterprise.elastic.co/cache/"
export GRADLEW_BAT

export $(cat .ci/java-versions.properties | grep '=' | xargs)

JAVA_HOME="$HOME/.java/$ES_BUILD_JAVA"
export JAVA_HOME

JAVA11_HOME="$HOME/.java/java11"
export JAVA11_HOME

JAVA16_HOME="$HOME/.java/openjdk16"
export JAVA16_HOME

if [[ "${ES_RUNTIME_JAVA:-}" ]]; then
  RUNTIME_JAVA_HOME=$HOME/.java/$ES_RUNTIME_JAVA
  export RUNTIME_JAVA_HOME
fi

GRADLE_BUILD_CACHE_USERNAME=$(vault read -field=username secret/ci/elastic-elasticsearch/migrated/gradle-build-cache)
export GRADLE_BUILD_CACHE_USERNAME

GRADLE_BUILD_CACHE_PASSWORD=$(vault read -field=password secret/ci/elastic-elasticsearch/migrated/gradle-build-cache)
export GRADLE_BUILD_CACHE_PASSWORD

BUILDKITE_API_TOKEN=$(vault read -field=token secret/ci/elastic-elasticsearch/buildkite-api-token)
export BUILDKITE_API_TOKEN

if [[ "${USE_LUCENE_SNAPSHOT_CREDS:-}" == "true" ]]; then
  data=$(.buildkite/scripts/lucene-snapshot/get-credentials.sh)

  AWS_ACCESS_KEY_ID=$(echo "$data" | jq -r .data.access_key)
  export AWS_ACCESS_KEY_ID

  AWS_SECRET_ACCESS_KEY=$(echo "$data" | jq -r .data.secret_key)
  export AWS_SECRET_ACCESS_KEY

  unset data
fi

if [[ "${USE_DRA_CREDENTIALS:-}" == "true" ]]; then
  DRA_VAULT_ROLE_ID_SECRET=$(vault read -field=role-id secret/ci/elastic-elasticsearch/legacy-vault-credentials)
  export DRA_VAULT_ROLE_ID_SECRET

  DRA_VAULT_SECRET_ID_SECRET=$(vault read -field=secret-id secret/ci/elastic-elasticsearch/legacy-vault-credentials)
  export DRA_VAULT_SECRET_ID_SECRET

  DRA_VAULT_ADDR=https://secrets.elastic.co:8200
  export DRA_VAULT_ADDR
fi

if [[ "${USE_SNYK_CREDENTIALS:-}" == "true" ]]; then
  SNYK_TOKEN=$(vault read -field=token secret/ci/elastic-elasticsearch/migrated/snyk)
  export SNYK_TOKEN
fi

<<<<<<< HEAD
if [[ "${USE_PROD_DOCKER_CREDENTIALS:-}" == "true" ]]; then
  DOCKER_REGISTRY_USERNAME="$(vault read -field=username secret/ci/elastic-elasticsearch/migrated/prod_docker_registry_credentials)"
  export DOCKER_REGISTRY_USERNAME

  DOCKER_REGISTRY_PASSWORD="$(vault read -field=password secret/ci/elastic-elasticsearch/migrated/prod_docker_registry_credentials)"
  export DOCKER_REGISTRY_PASSWORD
fi

if [[ "$BUILDKITE_AGENT_META_DATA_PROVIDER" != *"k8s"* ]]; then
  # Run in the background, while the job continues
  nohup .buildkite/scripts/setup-monitoring.sh </dev/null >/dev/null 2>&1 &
fi

if [[ "${BUILDKITE_LABEL:-}" == ":pipeline: Pipeline upload" ]]; then
  cat << EOF | buildkite-agent annotate --context "gradle-build-scans" --style "info"
<details>

<summary>Gradle build scan links</summary>
EOF

  cat << EOF | buildkite-agent annotate --context "ctx-gobld-metrics" --style "info"
<details>

<summary>gobld information</summary>
EOF
fi
=======
.buildkite/scripts/util/init-annotations.sh
>>>>>>> 3c9e9899
<|MERGE_RESOLUTION|>--- conflicted
+++ resolved
@@ -75,7 +75,6 @@
   export SNYK_TOKEN
 fi
 
-<<<<<<< HEAD
 if [[ "${USE_PROD_DOCKER_CREDENTIALS:-}" == "true" ]]; then
   DOCKER_REGISTRY_USERNAME="$(vault read -field=username secret/ci/elastic-elasticsearch/migrated/prod_docker_registry_credentials)"
   export DOCKER_REGISTRY_USERNAME
@@ -89,19 +88,4 @@
   nohup .buildkite/scripts/setup-monitoring.sh </dev/null >/dev/null 2>&1 &
 fi
 
-if [[ "${BUILDKITE_LABEL:-}" == ":pipeline: Pipeline upload" ]]; then
-  cat << EOF | buildkite-agent annotate --context "gradle-build-scans" --style "info"
-<details>
-
-<summary>Gradle build scan links</summary>
-EOF
-
-  cat << EOF | buildkite-agent annotate --context "ctx-gobld-metrics" --style "info"
-<details>
-
-<summary>gobld information</summary>
-EOF
-fi
-=======
-.buildkite/scripts/util/init-annotations.sh
->>>>>>> 3c9e9899
+.buildkite/scripts/util/init-annotations.sh