--- conflicted
+++ resolved
@@ -10,17 +10,11 @@
     }
 }
 
-<<<<<<< HEAD
+boolean USE_ARTIFACTORY=false
+
 if (System.getenv('VAULT_ADDR') == null) {
     throw new GradleException("You must set the VAULT_ADDR environment variable to use this init script.")
 }
-=======
-boolean USE_ARTIFACTORY=false
-
-['VAULT_ADDR', 'VAULT_ROLE_ID', 'VAULT_SECRET_ID'].each {
-    if (System.env."$it" == null) {
-        throw new GradleException("$it must be set!")
->>>>>>> 683dc721
 
 if (System.getenv('VAULT_ROLE_ID') == null && System.getenv('VAULT_SECRET_ID') == null && System.getenv('VAULT_TOKEN') == null) {
     throw new GradleException("You must set either the VAULT_ROLE_ID and VAULT_SECRET_ID environment variables, " +
