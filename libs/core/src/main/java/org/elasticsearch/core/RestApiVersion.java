/*
 * Copyright Elasticsearch B.V. and/or licensed to Elasticsearch B.V. under one
 * or more contributor license agreements. Licensed under the Elastic License
 * 2.0 and the Server Side Public License, v 1; you may not use this file except
 * in compliance with, at your election, the Elastic License 2.0 or the Server
 * Side Public License, v 1.
 */

package org.elasticsearch.core;

import java.util.function.Predicate;

/**
 * A enum representing versions of the REST API (particularly with regard to backwards compatibility).
 *
 * Only major versions are supported.
 */
public enum RestApiVersion {

    V_8(8),
    V_7(7);

    public final byte major;

    private static final RestApiVersion CURRENT = V_8;
    private static final RestApiVersion PREVIOUS = V_7;

    RestApiVersion(int major) {
        this.major = (byte) major;
    }

    public boolean matches(Predicate<RestApiVersion> restApiVersionFunctions) {
        return restApiVersionFunctions.test(this);
<<<<<<< HEAD
=======
    }

    public static RestApiVersion current() {
        return CURRENT;
    }

    public static RestApiVersion previous() {
        return PREVIOUS;
>>>>>>> 39e8539a
    }

    public static RestApiVersion minimumSupported() {
        return V_7;
<<<<<<< HEAD
    }

    public static RestApiVersion current() {
        return CURRENT;
=======
>>>>>>> 39e8539a
    }

    public static Predicate<RestApiVersion> equalTo(RestApiVersion restApiVersion) {
        return switch (restApiVersion) {
            case V_8 -> r -> r.major == V_8.major;
            case V_7 -> r -> r.major == V_7.major;
        };
    }

    public static Predicate<RestApiVersion> onOrAfter(RestApiVersion restApiVersion) {
        return switch (restApiVersion) {
            case V_8 -> r -> r.major >= V_8.major;
            case V_7 -> r -> r.major >= V_7.major;
        };
    }

}<|MERGE_RESOLUTION|>--- conflicted
+++ resolved
@@ -31,8 +31,6 @@
 
     public boolean matches(Predicate<RestApiVersion> restApiVersionFunctions) {
         return restApiVersionFunctions.test(this);
-<<<<<<< HEAD
-=======
     }
 
     public static RestApiVersion current() {
@@ -41,18 +39,10 @@
 
     public static RestApiVersion previous() {
         return PREVIOUS;
->>>>>>> 39e8539a
     }
 
     public static RestApiVersion minimumSupported() {
         return V_7;
-<<<<<<< HEAD
-    }
-
-    public static RestApiVersion current() {
-        return CURRENT;
-=======
->>>>>>> 39e8539a
     }
 
     public static Predicate<RestApiVersion> equalTo(RestApiVersion restApiVersion) {
