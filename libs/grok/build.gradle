--- conflicted
+++ resolved
@@ -29,26 +29,4 @@
 
 forbiddenApisMain {
     replaceSignatureFiles 'jdk-signatures'
-}
-
-<<<<<<< HEAD
-if (isEclipse) {
-    // in eclipse the project is under a fake root, we need to change around the source sets
-    sourceSets {
-        if (project.path == ":libs:elasticsearch-grok") {
-            main.java.srcDirs = ['java']
-            main.resources.srcDirs = ['resources']
-        } else {
-            test.java.srcDirs = ['java']
-            test.resources.srcDirs = ['resources']
-        }
-    }
-}
-=======
-thirdPartyAudit.ignoreMissingClasses (
-        // joni has AsmCompilerSupport, but that isn't being used:
-        'org.objectweb.asm.ClassWriter',
-        'org.objectweb.asm.MethodVisitor',
-        'org.objectweb.asm.Opcodes'
-)
->>>>>>> 3f4be610
+}