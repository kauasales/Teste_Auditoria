--- conflicted
+++ resolved
@@ -273,26 +273,17 @@
     }
 
     /**
-<<<<<<< HEAD
      * The list of values that this {@linkplain Grok} can capture.
      */
     public List<GrokCaptureConfig> captureConfig() {
         return captureConfig;
     }
 
-    public static Map<String, String> getBuiltinPatterns() {
-        return builtinPatterns;
-    }
-
-    private static Map<String, String> loadBuiltinPatterns() throws IOException {
-        // Code for loading built-in grok patterns packaged with the jar file:
-        String[] PATTERN_NAMES = new String[] {
-=======
+    /**
      * Load built-in patterns. 
      */
     private static Map<String, String> loadBuiltinPatterns() {
         String[] patternNames = new String[] {
->>>>>>> 152ee3ac
             "aws", "bacula", "bind", "bro", "exim", "firewalls", "grok-patterns", "haproxy",
             "java", "junos", "linux-syslog", "maven", "mcollective-patterns", "mongodb", "nagios",
             "postgresql", "rails", "redis", "ruby", "squid"
