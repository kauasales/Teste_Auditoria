/*
 * Copyright Elasticsearch B.V. and/or licensed to Elasticsearch B.V. under one
 * or more contributor license agreements. Licensed under the Elastic License
 * 2.0 and the Server Side Public License, v 1; you may not use this file except
 * in compliance with, at your election, the Elastic License 2.0 or the Server
 * Side Public License, v 1.
 */

package org.elasticsearch.common.ssl;

import org.elasticsearch.core.Nullable;
import org.elasticsearch.test.ESTestCase;
import org.hamcrest.Matchers;
import org.mockito.Mockito;

import java.io.IOException;
import java.nio.file.Path;
import java.security.PublicKey;
import java.security.cert.Certificate;
import java.security.cert.CertificateEncodingException;
import java.security.cert.CertificateException;
import java.security.cert.CertificateParsingException;
import java.security.cert.X509Certificate;
import java.util.ArrayList;
import java.util.Arrays;
import java.util.Collection;
import java.util.Collections;
import java.util.HashMap;
import java.util.List;
import java.util.Map;
import java.util.stream.Collectors;
import java.util.stream.Stream;
import javax.net.ssl.SSLSession;
import javax.security.auth.x500.X500Principal;

import javax.net.ssl.SSLSession;
import javax.security.auth.x500.X500Principal;

public class SslDiagnosticsTests extends ESTestCase {

    // Some constants for use in mock certificates
    private static final byte[] MOCK_ENCODING_1 = { 0x61, 0x62, 0x63, 0x64, 0x65, 0x66 };
    private static final String MOCK_FINGERPRINT_1 = "1f8ac10f23c5b5bc1167bda84b833e5c057a77d2";
    private static final byte[] MOCK_ENCODING_2 = { 0x62, 0x63, 0x64, 0x65, 0x66, 0x67 };
    private static final String MOCK_FINGERPRINT_2 = "836d472783f4a210cfa3ab5621f757d1a2964aca";
    private static final byte[] MOCK_ENCODING_3 = { 0x63, 0x64, 0x65, 0x66, 0x67, 0x68 };
    private static final String MOCK_FINGERPRINT_3 = "da8e062d74919f549a9764c24ab0fcde3af3719f";
    private static final byte[] MOCK_ENCODING_4 = { 0x64, 0x65, 0x66, 0x67, 0x68, 0x69 };
    private static final String MOCK_FINGERPRINT_4 = "5d96965bfae50bf2be0d6259eb87a6cc9f5d0b26";

    public void testDiagnosticMessageWhenServerProvidesAFullCertChainThatIsTrusted() throws Exception {
        X509Certificate[] chain = loadCertChain("cert1/cert1.crt", "ca1/ca.crt");
        final SSLSession session = session("192.168.1.1");
        final Map<String, List<X509Certificate>> trustIssuers = trust("ca1/ca.crt", "ca2/ca.crt", "ca3/ca.crt");
<<<<<<< HEAD
        final String message = SslDiagnostics.getTrustDiagnosticFailure(
            chain,
            SslDiagnostics.PeerType.SERVER,
            session,
            "xpack.http.ssl",
            trustIssuers
        );
        assertThat(
            message,
            Matchers.equalTo(
                "failed to establish trust with server at [192.168.1.1];"
                    + " the server provided a certificate with subject name [CN=cert1] and fingerprint"
                    + " [3bebe388a66362784afd6c51a9000961a4e10050];"
                    + " the certificate has subject alternative names [DNS:localhost,IP:127.0.0.1];"
                    + " the certificate is issued by [CN=Test CA 1];"
                    + " the certificate is signed by"
                    + " (subject [CN=Test CA 1] fingerprint [2b7b0416391bdf86502505c23149022d2213dadc] {trusted issuer})"
                    + " which is self-issued; the [CN=Test CA 1] certificate is trusted in this ssl context ([xpack.http.ssl])"
            )
        );
=======
        final String message = SslDiagnostics.getTrustDiagnosticFailure(chain, SslDiagnostics.PeerType.SERVER, session,
            "xpack.http.ssl", trustIssuers);
        assertThat(message, Matchers.equalTo("failed to establish trust with server at [192.168.1.1];" +
            " the server provided a certificate with subject name [CN=cert1], fingerprint [3bebe388a66362784afd6c51a9000961a4e10050]," +
            " no keyUsage and no extendedKeyUsage;" +
            " the session uses cipher suite [TLS_ECDHE_RSA_WITH_RC4_128_SHA] and protocol [SSLv3];" +
            " the certificate has subject alternative names [DNS:localhost,IP:127.0.0.1];" +
            " the certificate is issued by [CN=Test CA 1];" +
            " the certificate is signed by" +
            " (subject [CN=Test CA 1] fingerprint [2b7b0416391bdf86502505c23149022d2213dadc] {trusted issuer})" +
            " which is self-issued; the [CN=Test CA 1] certificate is trusted in this ssl context ([xpack.http.ssl])"));
>>>>>>> 04289702
    }

    public void testDiagnosticMessageWhenServerProvidesAFullCertChainThatIsntTrusted() throws Exception {
        X509Certificate[] chain = loadCertChain("cert1/cert1.crt", "ca1/ca.crt");
        final SSLSession session = session("192.168.1.1");
        final Map<String, List<X509Certificate>> trustIssuers = trust("ca2/ca.crt", "ca3/ca.crt");
<<<<<<< HEAD
        final String message = SslDiagnostics.getTrustDiagnosticFailure(
            chain,
            SslDiagnostics.PeerType.SERVER,
            session,
            "xpack.http.ssl",
            trustIssuers
        );
        assertThat(
            message,
            Matchers.equalTo(
                "failed to establish trust with server at [192.168.1.1];"
                    + " the server provided a certificate with subject name [CN=cert1] and fingerprint"
                    + " [3bebe388a66362784afd6c51a9000961a4e10050];"
                    + " the certificate has subject alternative names [DNS:localhost,IP:127.0.0.1];"
                    + " the certificate is issued by [CN=Test CA 1];"
                    + " the certificate is signed by (subject [CN=Test CA 1] fingerprint [2b7b0416391bdf86502505c23149022d2213dadc])"
                    + " which is self-issued; the [CN=Test CA 1] certificate is not trusted in this ssl context ([xpack.http.ssl])"
            )
        );
=======
        final String message = SslDiagnostics.getTrustDiagnosticFailure(chain, SslDiagnostics.PeerType.SERVER, session,
            "xpack.http.ssl", trustIssuers);
        assertThat(message, Matchers.equalTo("failed to establish trust with server at [192.168.1.1];" +
            " the server provided a certificate with subject name [CN=cert1], fingerprint [3bebe388a66362784afd6c51a9000961a4e10050]," +
            " no keyUsage and no extendedKeyUsage;" +
            " the session uses cipher suite [TLS_ECDHE_RSA_WITH_RC4_128_SHA] and protocol [SSLv3];" +
            " the certificate has subject alternative names [DNS:localhost,IP:127.0.0.1];" +
            " the certificate is issued by [CN=Test CA 1];" +
            " the certificate is signed by (subject [CN=Test CA 1] fingerprint [2b7b0416391bdf86502505c23149022d2213dadc])" +
            " which is self-issued; the [CN=Test CA 1] certificate is not trusted in this ssl context ([xpack.http.ssl])"));
>>>>>>> 04289702
    }

    public void testDiagnosticMessageWithPartialChainAndUnknownTrustedIssuers() throws Exception {
        X509Certificate[] chain = loadCertChain("cert1/cert1.crt");
        final SSLSession session = session("192.168.1.1");
        final Map<String, List<X509Certificate>> trustIssuers = null;
<<<<<<< HEAD
        final String message = SslDiagnostics.getTrustDiagnosticFailure(
            chain,
            SslDiagnostics.PeerType.SERVER,
            session,
            "xpack.http.ssl",
            trustIssuers
        );
        assertThat(
            message,
            Matchers.equalTo(
                "failed to establish trust with server at [192.168.1.1];"
                    + " the server provided a certificate with subject name [CN=cert1] and fingerprint"
                    + " [3bebe388a66362784afd6c51a9000961a4e10050];"
                    + " the certificate has subject alternative names [DNS:localhost,IP:127.0.0.1];"
                    + " the certificate is issued by [CN=Test CA 1]"
                    + " but the server did not provide a copy of the issuing certificate in the certificate chain"
            )
        );
=======
        final String message = SslDiagnostics.getTrustDiagnosticFailure(chain, SslDiagnostics.PeerType.SERVER, session,
            "xpack.http.ssl", trustIssuers);
        assertThat(message, Matchers.equalTo("failed to establish trust with server at [192.168.1.1];" +
            " the server provided a certificate with subject name [CN=cert1], fingerprint [3bebe388a66362784afd6c51a9000961a4e10050]," +
            " no keyUsage and no extendedKeyUsage;" +
            " the session uses cipher suite [TLS_ECDHE_RSA_WITH_RC4_128_SHA] and protocol [SSLv3];" +
            " the certificate has subject alternative names [DNS:localhost,IP:127.0.0.1];" +
            " the certificate is issued by [CN=Test CA 1]" +
            " but the server did not provide a copy of the issuing certificate in the certificate chain"));
>>>>>>> 04289702
    }

    public void testDiagnosticMessageWithFullChainAndUnknownTrustedIssuers() throws Exception {
        X509Certificate[] chain = loadCertChain("cert1/cert1.crt", "ca1/ca.crt");
        final SSLSession session = session("192.168.1.1");
        final Map<String, List<X509Certificate>> trustIssuers = null;
<<<<<<< HEAD
        final String message = SslDiagnostics.getTrustDiagnosticFailure(
            chain,
            SslDiagnostics.PeerType.SERVER,
            session,
            "xpack.http.ssl",
            trustIssuers
        );
        assertThat(
            message,
            Matchers.equalTo(
                "failed to establish trust with server at [192.168.1.1];"
                    + " the server provided a certificate with subject name [CN=cert1] and fingerprint"
                    + " [3bebe388a66362784afd6c51a9000961a4e10050];"
                    + " the certificate has subject alternative names [DNS:localhost,IP:127.0.0.1];"
                    + " the certificate is issued by [CN=Test CA 1];"
                    + " the certificate is signed by (subject [CN=Test CA 1] fingerprint [2b7b0416391bdf86502505c23149022d2213dadc])"
                    + " which is self-issued"
            )
        );
=======
        final String message = SslDiagnostics.getTrustDiagnosticFailure(chain, SslDiagnostics.PeerType.SERVER, session,
            "xpack.http.ssl", trustIssuers);
        assertThat(message, Matchers.equalTo("failed to establish trust with server at [192.168.1.1];" +
            " the server provided a certificate with subject name [CN=cert1], fingerprint [3bebe388a66362784afd6c51a9000961a4e10050]," +
            " no keyUsage and no extendedKeyUsage;" +
            " the session uses cipher suite [TLS_ECDHE_RSA_WITH_RC4_128_SHA] and protocol [SSLv3];" +
            " the certificate has subject alternative names [DNS:localhost,IP:127.0.0.1];" +
            " the certificate is issued by [CN=Test CA 1];" +
            " the certificate is signed by (subject [CN=Test CA 1] fingerprint [2b7b0416391bdf86502505c23149022d2213dadc])" +
            " which is self-issued"));
>>>>>>> 04289702
    }

    public void testDiagnosticMessageWhenServerFullCertChainIsntTrustedButMimicIssuerExists() throws Exception {
        X509Certificate[] chain = loadCertChain("cert1/cert1.crt", "ca1/ca.crt");
        final SSLSession session = session("192.168.1.1");
        final Map<String, List<X509Certificate>> trustIssuers = trust("ca1-b/ca.crt", "ca2/ca.crt", "ca3/ca.crt");
<<<<<<< HEAD
        final String message = SslDiagnostics.getTrustDiagnosticFailure(
            chain,
            SslDiagnostics.PeerType.SERVER,
            session,
            "xpack.http.ssl",
            trustIssuers
        );
        assertThat(
            message,
            Matchers.equalTo(
                "failed to establish trust with server at [192.168.1.1];"
                    + " the server provided a certificate with subject name [CN=cert1] and fingerprint"
                    + " [3bebe388a66362784afd6c51a9000961a4e10050];"
                    + " the certificate has subject alternative names [DNS:localhost,IP:127.0.0.1];"
                    + " the certificate is issued by [CN=Test CA 1];"
                    + " the certificate is signed by (subject [CN=Test CA 1] fingerprint [2b7b0416391bdf86502505c23149022d2213dadc])"
                    + " which is self-issued; the [CN=Test CA 1] certificate is not trusted in this ssl context ([xpack.http.ssl]);"
                    + " this ssl context does trust a certificate with subject [CN=Test CA 1]"
                    + " but the trusted certificate has fingerprint [b095bf2526be20783e1f26dfd69c7aae910e3663]"
            )
        );
=======
        final String message = SslDiagnostics.getTrustDiagnosticFailure(chain, SslDiagnostics.PeerType.SERVER, session,
            "xpack.http.ssl", trustIssuers);
        assertThat(message, Matchers.equalTo("failed to establish trust with server at [192.168.1.1];" +
            " the server provided a certificate with subject name [CN=cert1], fingerprint [3bebe388a66362784afd6c51a9000961a4e10050]," +
            " no keyUsage and no extendedKeyUsage;" +
            " the session uses cipher suite [TLS_ECDHE_RSA_WITH_RC4_128_SHA] and protocol [SSLv3];" +
            " the certificate has subject alternative names [DNS:localhost,IP:127.0.0.1];" +
            " the certificate is issued by [CN=Test CA 1];" +
            " the certificate is signed by (subject [CN=Test CA 1] fingerprint [2b7b0416391bdf86502505c23149022d2213dadc])" +
            " which is self-issued; the [CN=Test CA 1] certificate is not trusted in this ssl context ([xpack.http.ssl]);" +
            " this ssl context does trust a certificate with subject [CN=Test CA 1]" +
            " but the trusted certificate has fingerprint [b095bf2526be20783e1f26dfd69c7aae910e3663]"));
>>>>>>> 04289702
    }

    public void testDiagnosticMessageWhenServerProvidesEndCertificateOnlyAndTheCertAuthIsTrusted() throws Exception {
        X509Certificate[] chain = loadCertChain("cert1/cert1.crt");
        final SSLSession session = session("192.168.1.1");
        final Map<String, List<X509Certificate>> trustIssuers = trust("ca1/ca.crt", "ca2/ca.crt", "ca3/ca.crt");
<<<<<<< HEAD
        final String message = SslDiagnostics.getTrustDiagnosticFailure(
            chain,
            SslDiagnostics.PeerType.SERVER,
            session,
            "xpack.http.ssl",
            trustIssuers
        );
        assertThat(
            message,
            Matchers.equalTo(
                "failed to establish trust with server at [192.168.1.1];"
                    + " the server provided a certificate with subject name [CN=cert1] and fingerprint"
                    + " [3bebe388a66362784afd6c51a9000961a4e10050];"
                    + " the certificate has subject alternative names [DNS:localhost,IP:127.0.0.1];"
                    + " the certificate is issued by [CN=Test CA 1]"
                    + " but the server did not provide a copy of the issuing certificate in the certificate chain;"
                    + " the issuing certificate with fingerprint [2b7b0416391bdf86502505c23149022d2213dadc]"
                    + " is trusted in this ssl context ([xpack.http.ssl])"
            )
        );
=======
        final String message = SslDiagnostics.getTrustDiagnosticFailure(chain, SslDiagnostics.PeerType.SERVER, session,
            "xpack.http.ssl", trustIssuers);
        assertThat(message, Matchers.equalTo("failed to establish trust with server at [192.168.1.1];" +
            " the server provided a certificate with subject name [CN=cert1], fingerprint [3bebe388a66362784afd6c51a9000961a4e10050]," +
            " no keyUsage and no extendedKeyUsage;" +
            " the session uses cipher suite [TLS_ECDHE_RSA_WITH_RC4_128_SHA] and protocol [SSLv3];" +
            " the certificate has subject alternative names [DNS:localhost,IP:127.0.0.1];" +
            " the certificate is issued by [CN=Test CA 1]" +
            " but the server did not provide a copy of the issuing certificate in the certificate chain;" +
            " the issuing certificate with fingerprint [2b7b0416391bdf86502505c23149022d2213dadc]" +
            " is trusted in this ssl context ([xpack.http.ssl])"));
>>>>>>> 04289702
    }

    public void testDiagnosticMessageWhenServerProvidesEndCertificateOnlyButTheCertAuthIsNotTrusted() throws Exception {
        X509Certificate[] chain = loadCertChain("cert1/cert1.crt");
        final SSLSession session = session("192.168.1.1");
        final Map<String, List<X509Certificate>> trustIssuers = trust("ca2/ca.crt", "ca3/ca.crt");
<<<<<<< HEAD
        final String message = SslDiagnostics.getTrustDiagnosticFailure(
            chain,
            SslDiagnostics.PeerType.SERVER,
            session,
            "xpack.http.ssl",
            trustIssuers
        );
        assertThat(
            message,
            Matchers.equalTo(
                "failed to establish trust with server at [192.168.1.1];"
                    + " the server provided a certificate with subject name [CN=cert1] and fingerprint"
                    + " [3bebe388a66362784afd6c51a9000961a4e10050];"
                    + " the certificate has subject alternative names [DNS:localhost,IP:127.0.0.1];"
                    + " the certificate is issued by [CN=Test CA 1]"
                    + " but the server did not provide a copy of the issuing certificate in the certificate chain;"
                    + " this ssl context ([xpack.http.ssl]) is not configured to trust that issuer"
                    + " but trusts [2] other issuers ([CN=Test CA 2, CN=Test CA 3])"
            )
        );
=======
        final String message = SslDiagnostics.getTrustDiagnosticFailure(chain, SslDiagnostics.PeerType.SERVER, session,
            "xpack.http.ssl", trustIssuers);
        assertThat(message, Matchers.equalTo("failed to establish trust with server at [192.168.1.1];" +
            " the server provided a certificate with subject name [CN=cert1], fingerprint [3bebe388a66362784afd6c51a9000961a4e10050]," +
            " no keyUsage and no extendedKeyUsage;" +
            " the session uses cipher suite [TLS_ECDHE_RSA_WITH_RC4_128_SHA] and protocol [SSLv3];" +
            " the certificate has subject alternative names [DNS:localhost,IP:127.0.0.1];" +
            " the certificate is issued by [CN=Test CA 1]" +
            " but the server did not provide a copy of the issuing certificate in the certificate chain;" +
            " this ssl context ([xpack.http.ssl]) is not configured to trust that issuer" +
            " but trusts [2] other issuers ([CN=Test CA 2, CN=Test CA 3])"));
>>>>>>> 04289702
    }

    public void testDiagnosticMessageWhenServerTrustsManyCAs() throws Exception {
        final X509Certificate[] chain = loadCertChain("cert1/cert1.crt");
        final SSLSession session = session("192.168.1.2");
        final Map<String, List<X509Certificate>> trustIssuers = new HashMap<>();
        final X509Certificate dummyCa = loadCertificate("ca2/ca.crt");
        final int numberOfCAs = randomIntBetween(30, 50);
        for (int i = 0; i < numberOfCAs; i++) {
            trustIssuers.put("CN=Authority-" + i + ",OU=security,DC=example,DC=net", randomList(1, 3, () -> dummyCa));
        }
<<<<<<< HEAD
        final String message = SslDiagnostics.getTrustDiagnosticFailure(
            chain,
            SslDiagnostics.PeerType.CLIENT,
            session,
            "xpack.security.http.ssl",
            trustIssuers
        );
        assertThat(
            message,
            Matchers.equalTo(
                "failed to establish trust with client at [192.168.1.2];"
                    + " the client provided a certificate with subject name [CN=cert1] and fingerprint"
                    + " [3bebe388a66362784afd6c51a9000961a4e10050];"
                    + " the certificate is issued by [CN=Test CA 1]"
                    + " but the client did not provide a copy of the issuing certificate in the certificate chain;"
                    + " this ssl context ([xpack.security.http.ssl]) is not configured to trust that issuer"
                    + " but trusts ["
                    + numberOfCAs
                    + "] other issuers"
            )
        );
=======
        final String message = SslDiagnostics.getTrustDiagnosticFailure(chain, SslDiagnostics.PeerType.CLIENT, session,
            "xpack.security.http.ssl", trustIssuers);
        assertThat(message, Matchers.equalTo("failed to establish trust with client at [192.168.1.2];" +
            " the client provided a certificate with subject name [CN=cert1], fingerprint [3bebe388a66362784afd6c51a9000961a4e10050]," +
            " no keyUsage and no extendedKeyUsage;" +
            " the session uses cipher suite [TLS_ECDHE_RSA_WITH_RC4_128_SHA] and protocol [SSLv3];" +
            " the certificate is issued by [CN=Test CA 1]" +
            " but the client did not provide a copy of the issuing certificate in the certificate chain;" +
            " this ssl context ([xpack.security.http.ssl]) is not configured to trust that issuer" +
            " but trusts [" + numberOfCAs + "] other issuers"));
>>>>>>> 04289702
    }

    public void testDiagnosticMessageWhenServerProvidesEndCertificateOnlyWithMimicIssuer() throws Exception {
        X509Certificate[] chain = loadCertChain("cert1/cert1.crt");
        final SSLSession session = session("192.168.1.1");
        final Map<String, List<X509Certificate>> trustIssuers = trust("ca1-b/ca.crt", "ca2/ca.crt", "ca3/ca.crt");
<<<<<<< HEAD
        final String message = SslDiagnostics.getTrustDiagnosticFailure(
            chain,
            SslDiagnostics.PeerType.SERVER,
            session,
            "xpack.http.ssl",
            trustIssuers
        );
        assertThat(
            message,
            Matchers.equalTo(
                "failed to establish trust with server at [192.168.1.1];"
                    + " the server provided a certificate with subject name [CN=cert1] and fingerprint"
                    + " [3bebe388a66362784afd6c51a9000961a4e10050];"
                    + " the certificate has subject alternative names [DNS:localhost,IP:127.0.0.1];"
                    + " the certificate is issued by [CN=Test CA 1]"
                    + " but the server did not provide a copy of the issuing certificate in the certificate chain;"
                    + " this ssl context ([xpack.http.ssl]) trusts [1] certificate with subject name [CN=Test CA 1]"
                    + " and fingerprint [b095bf2526be20783e1f26dfd69c7aae910e3663] but the signatures do not match"
            )
        );
=======
        final String message = SslDiagnostics.getTrustDiagnosticFailure(chain, SslDiagnostics.PeerType.SERVER, session,
            "xpack.http.ssl", trustIssuers);
        assertThat(message, Matchers.equalTo("failed to establish trust with server at [192.168.1.1];" +
            " the server provided a certificate with subject name [CN=cert1], fingerprint [3bebe388a66362784afd6c51a9000961a4e10050]," +
            " no keyUsage and no extendedKeyUsage;" +
            " the session uses cipher suite [TLS_ECDHE_RSA_WITH_RC4_128_SHA] and protocol [SSLv3];" +
            " the certificate has subject alternative names [DNS:localhost,IP:127.0.0.1];" +
            " the certificate is issued by [CN=Test CA 1]" +
            " but the server did not provide a copy of the issuing certificate in the certificate chain;" +
            " this ssl context ([xpack.http.ssl]) trusts [1] certificate with subject name [CN=Test CA 1]" +
            " and fingerprint [b095bf2526be20783e1f26dfd69c7aae910e3663] but the signatures do not match"));
>>>>>>> 04289702
    }

    public void testDiagnosticMessageWhenServerProvidesEndCertificateWithMultipleMimicIssuers() throws Exception {
        X509Certificate[] chain = loadCertChain("cert1/cert1.crt");
        final SSLSession session = session("192.168.1.9");
        final X509Certificate ca1b = loadCertificate("ca1-b/ca.crt");
        final Map<String, List<X509Certificate>> trustIssuers = trust(ca1b, cloneCertificateAsMock(ca1b));
<<<<<<< HEAD
        final String message = SslDiagnostics.getTrustDiagnosticFailure(
            chain,
            SslDiagnostics.PeerType.SERVER,
            session,
            "xpack.http.ssl",
            trustIssuers
        );
        assertThat(
            message,
            Matchers.equalTo(
                "failed to establish trust with server at [192.168.1.9];"
                    + " the server provided a certificate with subject name [CN=cert1] and fingerprint"
                    + " [3bebe388a66362784afd6c51a9000961a4e10050];"
                    + " the certificate has subject alternative names [DNS:localhost,IP:127.0.0.1];"
                    + " the certificate is issued by [CN=Test CA 1]"
                    + " but the server did not provide a copy of the issuing certificate in the certificate chain;"
                    + " this ssl context ([xpack.http.ssl]) trusts [2] certificates with subject name [CN=Test CA 1]"
                    + " and fingerprint [b095bf2526be20783e1f26dfd69c7aae910e3663], fingerprint ["
                    + MOCK_FINGERPRINT_1
                    + "]"
                    + " but the signatures do not match"
            )
        );
=======
        final String message = SslDiagnostics.getTrustDiagnosticFailure(chain, SslDiagnostics.PeerType.SERVER, session,
            "xpack.http.ssl", trustIssuers);
        assertThat(message, Matchers.equalTo("failed to establish trust with server at [192.168.1.9];" +
            " the server provided a certificate with subject name [CN=cert1], fingerprint [3bebe388a66362784afd6c51a9000961a4e10050]," +
            " no keyUsage and no extendedKeyUsage;" +
            " the session uses cipher suite [TLS_ECDHE_RSA_WITH_RC4_128_SHA] and protocol [SSLv3];" +
            " the certificate has subject alternative names [DNS:localhost,IP:127.0.0.1];" +
            " the certificate is issued by [CN=Test CA 1]" +
            " but the server did not provide a copy of the issuing certificate in the certificate chain;" +
            " this ssl context ([xpack.http.ssl]) trusts [2] certificates with subject name [CN=Test CA 1]" +
            " and fingerprint [b095bf2526be20783e1f26dfd69c7aae910e3663], fingerprint [" + MOCK_FINGERPRINT_1 + "]" +
            " but the signatures do not match"));
>>>>>>> 04289702
    }

    public void testDiagnosticMessageWhenServerProvidePartialChainFromTrustedCA() throws Exception {
        final X509Certificate rootCA = mockCertificateWithIssuer(
            "CN=root-ca,DC=example,DC=com",
            MOCK_ENCODING_1,
            Collections.emptyList(),
            null
        );
        final X509Certificate issuingCA = mockCertificateWithIssuer(
            "CN=issuing-ca,DC=example,DC=com",
            MOCK_ENCODING_2,
            Collections.emptyList(),
            rootCA
        );
        final X509Certificate localCA = mockCertificateWithIssuer(
            "CN=ca,OU=windows,DC=example,DC=com",
            MOCK_ENCODING_3,
            Collections.emptyList(),
            issuingCA
        );
        final X509Certificate endCert = mockCertificateWithIssuer(
            "CN=elastic1,OU=windows,DC=example,DC=com",
            MOCK_ENCODING_4,
            Collections.emptyList(),
            localCA
        );

        final X509Certificate[] chain = { endCert, localCA, issuingCA };

        final SSLSession session = session("192.168.1.5");
        final Map<String, List<X509Certificate>> trustIssuers = trust(issuingCA, rootCA);
<<<<<<< HEAD
        final String message = SslDiagnostics.getTrustDiagnosticFailure(
            chain,
            SslDiagnostics.PeerType.SERVER,
            session,
            "xpack.security.authc.realms.ldap.ldap1.ssl",
            trustIssuers
        );
        assertThat(
            message,
            Matchers.equalTo(
                "failed to establish trust with server at [192.168.1.5];"
                    + " the server provided a certificate with subject name [CN=elastic1,OU=windows,DC=example,DC=com]"
                    + " and fingerprint ["
                    + MOCK_FINGERPRINT_4
                    + "];"
                    + " the certificate does not have any subject alternative names;"
                    + " the certificate is issued by [CN=ca,OU=windows,DC=example,DC=com];"
                    + " the certificate is"
                    + " signed by (subject [CN=ca,OU=windows,DC=example,DC=com] fingerprint ["
                    + MOCK_FINGERPRINT_3
                    + "])"
                    + " signed by (subject [CN=issuing-ca,DC=example,DC=com] fingerprint ["
                    + MOCK_FINGERPRINT_2
                    + "] {trusted issuer})"
                    + " which is issued by [CN=root-ca,DC=example,DC=com] (but that issuer certificate was not provided in the chain);"
                    + " the issuing certificate with fingerprint ["
                    + MOCK_FINGERPRINT_1
                    + "]"
                    + " is trusted in this ssl context ([xpack.security.authc.realms.ldap.ldap1.ssl])"
            )
        );
=======
        final String message = SslDiagnostics.getTrustDiagnosticFailure(chain, SslDiagnostics.PeerType.SERVER, session,
            "xpack.security.authc.realms.ldap.ldap1.ssl", trustIssuers);
        assertThat(message, Matchers.equalTo("failed to establish trust with server at [192.168.1.5];" +
            " the server provided a certificate with subject name [CN=elastic1,OU=windows,DC=example,DC=com]" +
            ", fingerprint [" + MOCK_FINGERPRINT_4 + "]," +
            " keyUsage [digitalSignature, nonRepudiation] and extendedKeyUsage [serverAuth, codeSigning];" +
            " the session uses cipher suite [TLS_ECDHE_RSA_WITH_RC4_128_SHA] and protocol [SSLv3];" +
            " the certificate does not have any subject alternative names;" +
            " the certificate is issued by [CN=ca,OU=windows,DC=example,DC=com];" +
            " the certificate is" +
            " signed by (subject [CN=ca,OU=windows,DC=example,DC=com] fingerprint [" + MOCK_FINGERPRINT_3 + "])" +
            " signed by (subject [CN=issuing-ca,DC=example,DC=com] fingerprint [" + MOCK_FINGERPRINT_2 + "] {trusted issuer})" +
            " which is issued by [CN=root-ca,DC=example,DC=com] (but that issuer certificate was not provided in the chain);" +
            " the issuing certificate with fingerprint [" + MOCK_FINGERPRINT_1 + "]" +
            " is trusted in this ssl context ([xpack.security.authc.realms.ldap.ldap1.ssl])"));
>>>>>>> 04289702
    }

    public void testDiagnosticMessageWhenServerProvidePartialChainFromUntrustedCA() throws Exception {
        final X509Certificate rootCA = mockCertificateWithIssuer(
            "CN=root-ca,DC=example,DC=com",
            MOCK_ENCODING_1,
            Collections.emptyList(),
            null
        );
        final X509Certificate issuingCA = mockCertificateWithIssuer(
            "CN=issuing-ca,DC=example,DC=com",
            MOCK_ENCODING_2,
            Collections.emptyList(),
            rootCA
        );
        final X509Certificate localCA = mockCertificateWithIssuer(
            "CN=ca,OU=windows,DC=example,DC=com",
            MOCK_ENCODING_3,
            Collections.emptyList(),
            issuingCA
        );
        final X509Certificate endCert = mockCertificateWithIssuer(
            "CN=elastic1,OU=windows,DC=example,DC=com",
            MOCK_ENCODING_4,
            Collections.emptyList(),
            localCA
        );

        final X509Certificate[] chain = { endCert, localCA, issuingCA };

        final SSLSession session = session("192.168.1.6");
        final Map<String, List<X509Certificate>> trustIssuers = trust(Collections.emptyList());
<<<<<<< HEAD
        final String message = SslDiagnostics.getTrustDiagnosticFailure(
            chain,
            SslDiagnostics.PeerType.SERVER,
            session,
            "xpack.security.authc.realms.ldap.ldap1.ssl",
            trustIssuers
        );
        assertThat(
            message,
            Matchers.equalTo(
                "failed to establish trust with server at [192.168.1.6];"
                    + " the server provided a certificate with subject name [CN=elastic1,OU=windows,DC=example,DC=com]"
                    + " and fingerprint ["
                    + MOCK_FINGERPRINT_4
                    + "];"
                    + " the certificate does not have any subject alternative names;"
                    + " the certificate is issued by [CN=ca,OU=windows,DC=example,DC=com];"
                    + " the certificate is"
                    + " signed by (subject [CN=ca,OU=windows,DC=example,DC=com] fingerprint ["
                    + MOCK_FINGERPRINT_3
                    + "])"
                    + " signed by (subject [CN=issuing-ca,DC=example,DC=com] fingerprint ["
                    + MOCK_FINGERPRINT_2
                    + "])"
                    + " which is issued by [CN=root-ca,DC=example,DC=com] (but that issuer certificate was not provided in the chain);"
                    + " this ssl context ([xpack.security.authc.realms.ldap.ldap1.ssl]) is not configured to trust that issuer or"
                    + " any other issuer"
            )
        );
=======
        final String message = SslDiagnostics.getTrustDiagnosticFailure(chain, SslDiagnostics.PeerType.SERVER, session,
            "xpack.security.authc.realms.ldap.ldap1.ssl", trustIssuers);
        assertThat(message, Matchers.equalTo("failed to establish trust with server at [192.168.1.6];" +
            " the server provided a certificate with subject name [CN=elastic1,OU=windows,DC=example,DC=com]" +
            ", fingerprint [" + MOCK_FINGERPRINT_4 + "]," +
            " keyUsage [digitalSignature, nonRepudiation] and extendedKeyUsage [serverAuth, codeSigning];" +
            " the session uses cipher suite [TLS_ECDHE_RSA_WITH_RC4_128_SHA] and protocol [SSLv3];" +
            " the certificate does not have any subject alternative names;" +
            " the certificate is issued by [CN=ca,OU=windows,DC=example,DC=com];" +
            " the certificate is" +
            " signed by (subject [CN=ca,OU=windows,DC=example,DC=com] fingerprint [" + MOCK_FINGERPRINT_3 + "])" +
            " signed by (subject [CN=issuing-ca,DC=example,DC=com] fingerprint [" + MOCK_FINGERPRINT_2 + "])" +
            " which is issued by [CN=root-ca,DC=example,DC=com] (but that issuer certificate was not provided in the chain);" +
            " this ssl context ([xpack.security.authc.realms.ldap.ldap1.ssl]) is not configured to trust that issuer or any other issuer"));
>>>>>>> 04289702
    }

    public void testDiagnosticMessageWhenServerProvidesASelfSignedCertThatIsDirectlyTrusted() throws Exception {
        X509Certificate[] chain = loadCertChain("ca1/ca.crt");
        final SSLSession session = session("192.168.1.1");
        final Map<String, List<X509Certificate>> trustIssuers = trust("ca1/ca.crt", "ca2/ca.crt");
<<<<<<< HEAD
        final String message = SslDiagnostics.getTrustDiagnosticFailure(
            chain,
            SslDiagnostics.PeerType.SERVER,
            session,
            "xpack.http.ssl",
            trustIssuers
        );
        assertThat(
            message,
            Matchers.equalTo(
                "failed to establish trust with server at [192.168.1.1];"
                    + " the server provided a certificate with subject name [CN=Test CA 1]"
                    + " and fingerprint [2b7b0416391bdf86502505c23149022d2213dadc];"
                    + " the certificate does not have any subject alternative names;"
                    + " the certificate is self-issued; the [CN=Test CA 1] certificate is trusted in this ssl context ([xpack.http.ssl])"
            )
        );
=======
        final String message = SslDiagnostics.getTrustDiagnosticFailure(chain, SslDiagnostics.PeerType.SERVER, session,
            "xpack.http.ssl", trustIssuers);
        assertThat(message, Matchers.equalTo("failed to establish trust with server at [192.168.1.1];" +
            " the server provided a certificate with subject name [CN=Test CA 1]" +
            ", fingerprint [2b7b0416391bdf86502505c23149022d2213dadc], no keyUsage and no extendedKeyUsage;" +
            " the session uses cipher suite [TLS_ECDHE_RSA_WITH_RC4_128_SHA] and protocol [SSLv3];" +
            " the certificate does not have any subject alternative names;" +
            " the certificate is self-issued; the [CN=Test CA 1] certificate is trusted in this ssl context ([xpack.http.ssl])"));
>>>>>>> 04289702
    }

    public void testDiagnosticMessageWhenServerProvidesASelfSignedCertThatIsNotTrusted() throws Exception {
        X509Certificate[] chain = loadCertChain("ca1/ca.crt");
        final SSLSession session = session("192.168.10.10");
        final Map<String, List<X509Certificate>> trustIssuers = Collections.emptyMap();
<<<<<<< HEAD
        final String message = SslDiagnostics.getTrustDiagnosticFailure(
            chain,
            SslDiagnostics.PeerType.SERVER,
            session,
            "xpack.http.ssl",
            trustIssuers
        );
        assertThat(
            message,
            Matchers.equalTo(
                "failed to establish trust with server at [192.168.10.10];"
                    + " the server provided a certificate with subject name [CN=Test CA 1]"
                    + " and fingerprint [2b7b0416391bdf86502505c23149022d2213dadc];"
                    + " the certificate does not have any subject alternative names;"
                    + " the certificate is self-issued; the [CN=Test CA 1] certificate is not trusted in this ssl context"
                   + " ([xpack.http.ssl])"
            )
        );
=======
        final String message = SslDiagnostics.getTrustDiagnosticFailure(chain, SslDiagnostics.PeerType.SERVER, session,
            "xpack.http.ssl", trustIssuers);
        assertThat(message, Matchers.equalTo("failed to establish trust with server at [192.168.10.10];" +
            " the server provided a certificate with subject name [CN=Test CA 1]" +
            ", fingerprint [2b7b0416391bdf86502505c23149022d2213dadc], no keyUsage and no extendedKeyUsage;" +
            " the session uses cipher suite [TLS_ECDHE_RSA_WITH_RC4_128_SHA] and protocol [SSLv3];" +
            " the certificate does not have any subject alternative names;" +
            " the certificate is self-issued; the [CN=Test CA 1] certificate is not trusted in this ssl context ([xpack.http.ssl])"));
>>>>>>> 04289702
    }

    public void testDiagnosticMessageWhenServerProvidesASelfSignedCertWithMimicName() throws Exception {
        X509Certificate[] chain = loadCertChain("ca1/ca.crt");
        final SSLSession session = session("192.168.1.1");
        final Map<String, List<X509Certificate>> trustIssuers = trust("ca1-b/ca.crt", "ca2/ca.crt");
<<<<<<< HEAD
        final String message = SslDiagnostics.getTrustDiagnosticFailure(
            chain,
            SslDiagnostics.PeerType.SERVER,
            session,
            "xpack.http.ssl",
            trustIssuers
        );
        assertThat(
            message,
            Matchers.equalTo(
                "failed to establish trust with server at [192.168.1.1];"
                    + " the server provided a certificate with subject name [CN=Test CA 1]"
                    + " and fingerprint [2b7b0416391bdf86502505c23149022d2213dadc];"
                    + " the certificate does not have any subject alternative names;"
                    + " the certificate is self-issued; the [CN=Test CA 1] certificate is not trusted in this ssl context"
                    + " ([xpack.http.ssl]);"
                    + " this ssl context does trust a certificate with subject [CN=Test CA 1]"
                    + " but the trusted certificate has fingerprint [b095bf2526be20783e1f26dfd69c7aae910e3663]"
            )
        );
=======
        final String message = SslDiagnostics.getTrustDiagnosticFailure(chain, SslDiagnostics.PeerType.SERVER, session,
            "xpack.http.ssl", trustIssuers);
        assertThat(message, Matchers.equalTo("failed to establish trust with server at [192.168.1.1];" +
            " the server provided a certificate with subject name [CN=Test CA 1]" +
            ", fingerprint [2b7b0416391bdf86502505c23149022d2213dadc], no keyUsage and no extendedKeyUsage;" +
            " the session uses cipher suite [TLS_ECDHE_RSA_WITH_RC4_128_SHA] and protocol [SSLv3];" +
            " the certificate does not have any subject alternative names;" +
            " the certificate is self-issued; the [CN=Test CA 1] certificate is not trusted in this ssl context ([xpack.http.ssl]);" +
            " this ssl context does trust a certificate with subject [CN=Test CA 1]" +
            " but the trusted certificate has fingerprint [b095bf2526be20783e1f26dfd69c7aae910e3663]"));
>>>>>>> 04289702
    }

    public void testDiagnosticMessageWithEmptyChain() throws Exception {
        X509Certificate[] chain = new X509Certificate[0];
        final SSLSession session = session("192.168.1.2");
        final Map<String, List<X509Certificate>> trustIssuers = Collections.emptyMap();
        final String message = SslDiagnostics.getTrustDiagnosticFailure(
            chain,
            SslDiagnostics.PeerType.SERVER,
            session,
            "xpack.http.ssl",
            trustIssuers
        );
        assertThat(
            message,
            Matchers.equalTo("failed to establish trust with server at [192.168.1.2];" + " the server did not provide a certificate")
        );
    }

    public void testDiagnosticMessageWhenServerProvidesAnEmailSubjAltName() throws Exception {
        final String subjectName = "CN=foo,DC=example,DC=com";
        final X509Certificate certificate = mockCertificateWithIssuer(
            subjectName,
            MOCK_ENCODING_1,
            Collections.singletonList(List.of(1, "foo@example.com")),
            null
        );
        X509Certificate[] chain = new X509Certificate[] { certificate };

        final SSLSession session = session("192.168.1.3");
        final Map<String, List<X509Certificate>> trustIssuers = trust(certificate);
<<<<<<< HEAD
        final String message = SslDiagnostics.getTrustDiagnosticFailure(
            chain,
            SslDiagnostics.PeerType.SERVER,
            session,
            "xpack.monitoring.exporters.elastic-cloud.ssl",
            trustIssuers
        );
        assertThat(
            message,
            Matchers.equalTo(
                "failed to establish trust with server at [192.168.1.3];"
                    + " the server provided a certificate with subject name [CN=foo,DC=example,DC=com]"
                    + " and fingerprint ["
                    + MOCK_FINGERPRINT_1
                    + "];"
                    + " the certificate does not have any DNS/IP subject alternative names;"
                    + " the certificate is self-issued;"
                    + " the [CN=foo,DC=example,DC=com] certificate is trusted in this ssl context"
                    + " ([xpack.monitoring.exporters.elastic-cloud.ssl])"
            )
        );
=======
        final String message = SslDiagnostics.getTrustDiagnosticFailure(chain, SslDiagnostics.PeerType.SERVER, session,
            "xpack.monitoring.exporters.elastic-cloud.ssl", trustIssuers);
        assertThat(message, Matchers.equalTo("failed to establish trust with server at [192.168.1.3];" +
            " the server provided a certificate with subject name [CN=foo,DC=example,DC=com]" +
            ", fingerprint [" + MOCK_FINGERPRINT_1 + "]," +
            " keyUsage [digitalSignature, nonRepudiation] and extendedKeyUsage [serverAuth, codeSigning];" +
            " the session uses cipher suite [TLS_ECDHE_RSA_WITH_RC4_128_SHA] and protocol [SSLv3];" +
            " the certificate does not have any DNS/IP subject alternative names;" +
            " the certificate is self-issued;" +
            " the [CN=foo,DC=example,DC=com] certificate is trusted in this ssl context ([xpack.monitoring.exporters.elastic-cloud.ssl])"));
    }

    public void testDiagnosticMessageWhenServerCertificateHasNoKeyUsage() throws Exception {
        final String subjectName = "CN=foo,DC=example,DC=com";

        final X509Certificate certificate = mockCertificateWithIssuer(
            subjectName,
            MOCK_ENCODING_1,
            Collections.singletonList(List.of(1, "foo@example.com")),
            null,
            null,
            null
        );
        X509Certificate[] chain = new X509Certificate[] { certificate };

        final String peerHost = "192.168.1." + randomIntBetween(1, 128);
        final String cipherSuite = randomFrom(SslConfigurationLoader.DEFAULT_CIPHERS);
        final String protocol = randomFrom(SslConfigurationLoader.DEFAULT_PROTOCOLS);
        final SSLSession session = session(peerHost, cipherSuite, protocol);
        final Map<String, List<X509Certificate>> trustIssuers = trust(certificate);
        final String message = SslDiagnostics.getTrustDiagnosticFailure(chain, SslDiagnostics.PeerType.SERVER, session,
            "xpack.monitoring.exporters.elastic-cloud.ssl", trustIssuers);

        assertThat(message, Matchers.equalTo("failed to establish trust with server at [" + peerHost + "];" +
            " the server provided a certificate with subject name [CN=foo,DC=example,DC=com]" +
            ", fingerprint [" + MOCK_FINGERPRINT_1 + "], no keyUsage and no extendedKeyUsage;" +
            " the session uses cipher suite [" + cipherSuite + "] and protocol [" + protocol + "];" +
            " the certificate does not have any DNS/IP subject alternative names;" +
            " the certificate is self-issued;" +
            " the [CN=foo,DC=example,DC=com] certificate is trusted in this ssl context ([xpack.monitoring.exporters.elastic-cloud.ssl])"));
    }

    public void testDiagnosticMessageWhenServerCertificateHasKeyUsageAndNoExtendedKeyUsage() throws Exception {
        final String subjectName = "CN=foo,DC=example,DC=com";

        final boolean[] keyUsage = {true, false, true, true, true, false, false, false, false, false};
        final X509Certificate certificate = mockCertificateWithIssuer(
            subjectName,
            MOCK_ENCODING_1,
            Collections.singletonList(List.of(1, "foo@example.com")),
            null,
            keyUsage,
            null
        );
        X509Certificate[] chain = new X509Certificate[] { certificate };

        final String peerHost = "192.168.1." + randomIntBetween(1, 128);
        final String cipherSuite = randomFrom(SslConfigurationLoader.DEFAULT_CIPHERS);
        final String protocol = randomFrom(SslConfigurationLoader.DEFAULT_PROTOCOLS);
        final SSLSession session = session(peerHost, cipherSuite, protocol);
        final Map<String, List<X509Certificate>> trustIssuers = trust(certificate);
        final String message = SslDiagnostics.getTrustDiagnosticFailure(chain, SslDiagnostics.PeerType.SERVER, session,
            "xpack.monitoring.exporters.elastic-cloud.ssl", trustIssuers);

        assertThat(message, Matchers.equalTo("failed to establish trust with server at [" + peerHost + "];" +
            " the server provided a certificate with subject name [CN=foo,DC=example,DC=com]" +
            ", fingerprint [" + MOCK_FINGERPRINT_1 + "]," +
            " keyUsage [digitalSignature, keyEncipherment, dataEncipherment, keyAgreement]" +
            " and no extendedKeyUsage;" +
            " the session uses cipher suite [" + cipherSuite + "] and protocol [" + protocol + "];" +
            " the certificate does not have any DNS/IP subject alternative names;" +
            " the certificate is self-issued;" +
            " the [CN=foo,DC=example,DC=com] certificate is trusted in this ssl context ([xpack.monitoring.exporters.elastic-cloud.ssl])"));
    }

    public void testDiagnosticMessageWhenServerCertificateHasKeyUsageAndExtendedKeyUsage() throws Exception {
        final String subjectName = "CN=foo,DC=example,DC=com";

        final boolean[] keyUsage = {false, false, false, false, false, false, false, true, false};
        final X509Certificate certificate = mockCertificateWithIssuer(
            subjectName,
            MOCK_ENCODING_1,
            Collections.singletonList(List.of(1, "foo@example.com")),
            null,
            keyUsage,
            List.of("1.3.6.1.5.5.7.3.1", "1.3.6.1.5.5.7.3.2")
        );
        X509Certificate[] chain = new X509Certificate[] { certificate };

        final String peerHost = "192.168.1." + randomIntBetween(1, 128);
        final String cipherSuite = randomFrom(SslConfigurationLoader.DEFAULT_CIPHERS);
        final String protocol = randomFrom(SslConfigurationLoader.DEFAULT_PROTOCOLS);
        final SSLSession session = session(peerHost, cipherSuite, protocol);
        final Map<String, List<X509Certificate>> trustIssuers = trust(certificate);
        final String message = SslDiagnostics.getTrustDiagnosticFailure(chain, SslDiagnostics.PeerType.SERVER, session,
            "xpack.monitoring.exporters.elastic-cloud.ssl", trustIssuers);

        assertThat(message, Matchers.equalTo("failed to establish trust with server at [" + peerHost + "];" +
            " the server provided a certificate with subject name [CN=foo,DC=example,DC=com]" +
            ", fingerprint [" + MOCK_FINGERPRINT_1 + "]," +
            " keyUsage [encipherOnly] and extendedKeyUsage [serverAuth, clientAuth];" +
            " the session uses cipher suite [" + cipherSuite + "] and protocol [" + protocol + "];" +
            " the certificate does not have any DNS/IP subject alternative names;" +
            " the certificate is self-issued;" +
            " the [CN=foo,DC=example,DC=com] certificate is trusted in this ssl context ([xpack.monitoring.exporters.elastic-cloud.ssl])"));
    }

    public void testDiagnosticMessageWhenServerCertificateHasOversizedKeyUsageAndUnrecognisedExtendedKeyUsage() throws Exception {
        final String subjectName = "CN=foo,DC=example,DC=com";

        final boolean[] keyUsage = { false, false, false, false, false, true, false, false, false, /* extra --> */ true, false, true };
        final X509Certificate certificate = mockCertificateWithIssuer(
            subjectName,
            MOCK_ENCODING_1,
            Collections.singletonList(List.of(1, "foo@example.com")),
            null,
            keyUsage,
            List.of("1.3.6.1.5.5.7.3.8", "1.3.6.1.5.5.7.3.12")
        );
        X509Certificate[] chain = new X509Certificate[] { certificate };

        final String peerHost = "192.168.1." + randomIntBetween(1, 128);
        final String cipherSuite = randomFrom(SslConfigurationLoader.DEFAULT_CIPHERS);
        final String protocol = randomFrom(SslConfigurationLoader.DEFAULT_PROTOCOLS);
        final SSLSession session = session(peerHost, cipherSuite, protocol);
        final Map<String, List<X509Certificate>> trustIssuers = trust(certificate);
        final String message = SslDiagnostics.getTrustDiagnosticFailure(chain, SslDiagnostics.PeerType.SERVER, session,
            "xpack.monitoring.exporters.elastic-cloud.ssl", trustIssuers);

        assertThat(message, Matchers.equalTo("failed to establish trust with server at [" + peerHost + "];" +
            " the server provided a certificate with subject name [CN=foo,DC=example,DC=com]" +
            ", fingerprint [" + MOCK_FINGERPRINT_1 + "]," +
            " keyUsage [keyCertSign, #9, #11] and extendedKeyUsage [timeStamping, 1.3.6.1.5.5.7.3.12];" +
            " the session uses cipher suite [" + cipherSuite + "] and protocol [" + protocol + "];" +
            " the certificate does not have any DNS/IP subject alternative names;" +
            " the certificate is self-issued;" +
            " the [CN=foo,DC=example,DC=com] certificate is trusted in this ssl context ([xpack.monitoring.exporters.elastic-cloud.ssl])"));
>>>>>>> 04289702
    }

    public void testDiagnosticMessageWhenACertificateHasAnInvalidEncoding() throws Exception {
        final String subjectName = "CN=foo,DC=example,DC=com";
        final X509Certificate certificate = mockCertificateWithIssuer(subjectName, new byte[0], Collections.emptyList(), null);
        Mockito.when(certificate.getEncoded()).thenThrow(new CertificateEncodingException("MOCK INVALID ENCODING"));
        X509Certificate[] chain = new X509Certificate[] { certificate };

        final SSLSession session = session("192.168.1.6");
        final Map<String, List<X509Certificate>> trustIssuers = trust(Collections.emptyList());
<<<<<<< HEAD
        final String message = SslDiagnostics.getTrustDiagnosticFailure(
            chain,
            SslDiagnostics.PeerType.SERVER,
            session,
            "xpack.security.transport.ssl",
            trustIssuers
        );
        assertThat(
            message,
            Matchers.equalTo(
                "failed to establish trust with server at [192.168.1.6];"
                    + " the server provided a certificate with subject name [CN=foo,DC=example,DC=com]"
                    + " and invalid encoding [java.security.cert.CertificateEncodingException: MOCK INVALID ENCODING];"
                    + " the certificate does not have any subject alternative names;"
                    + " the certificate is self-issued;"
                    + " the [CN=foo,DC=example,DC=com] certificate is not trusted in this ssl context ([xpack.security.transport.ssl])"
            )
        );
=======
        final String message = SslDiagnostics.getTrustDiagnosticFailure(chain, SslDiagnostics.PeerType.SERVER, session,
            "xpack.security.transport.ssl", trustIssuers);
        assertThat(message, Matchers.equalTo("failed to establish trust with server at [192.168.1.6];" +
            " the server provided a certificate with subject name [CN=foo,DC=example,DC=com]," +
            " invalid encoding [java.security.cert.CertificateEncodingException: MOCK INVALID ENCODING]," +
            " keyUsage [digitalSignature, nonRepudiation] and extendedKeyUsage [serverAuth, codeSigning];" +
            " the session uses cipher suite [TLS_ECDHE_RSA_WITH_RC4_128_SHA] and protocol [SSLv3];" +
            " the certificate does not have any subject alternative names;" +
            " the certificate is self-issued;" +
            " the [CN=foo,DC=example,DC=com] certificate is not trusted in this ssl context ([xpack.security.transport.ssl])"));
>>>>>>> 04289702
    }

    public void testDiagnosticMessageForClientCertificate() throws Exception {
        X509Certificate[] chain = loadCertChain("cert1/cert1.crt");

        final SSLSession session = session("192.168.1.7");
        final Map<String, List<X509Certificate>> trustIssuers = trust("ca1/ca.crt");
<<<<<<< HEAD
        final String message = SslDiagnostics.getTrustDiagnosticFailure(
            chain,
            SslDiagnostics.PeerType.CLIENT,
            session,
            "xpack.security.transport.ssl",
            trustIssuers
        );
        assertThat(
            message,
            Matchers.equalTo(
                "failed to establish trust with client at [192.168.1.7];"
                    + " the client provided a certificate with subject name [CN=cert1]"
                    + " and fingerprint [3bebe388a66362784afd6c51a9000961a4e10050];"
                    + " the certificate is issued by [CN=Test CA 1]"
                    + " but the client did not provide a copy of the issuing certificate in the certificate chain;"
                    + " the issuing certificate with fingerprint [2b7b0416391bdf86502505c23149022d2213dadc]"
                    + " is trusted in this ssl context ([xpack.security.transport.ssl])"
            )
        );
=======
        final String message = SslDiagnostics.getTrustDiagnosticFailure(chain, SslDiagnostics.PeerType.CLIENT, session,
            "xpack.security.transport.ssl", trustIssuers);
        assertThat(message, Matchers.equalTo("failed to establish trust with client at [192.168.1.7];" +
            " the client provided a certificate with subject name [CN=cert1]" +
            ", fingerprint [3bebe388a66362784afd6c51a9000961a4e10050], no keyUsage and no extendedKeyUsage;" +
            " the session uses cipher suite [TLS_ECDHE_RSA_WITH_RC4_128_SHA] and protocol [SSLv3];" +
            " the certificate is issued by [CN=Test CA 1]" +
            " but the client did not provide a copy of the issuing certificate in the certificate chain;" +
            " the issuing certificate with fingerprint [2b7b0416391bdf86502505c23149022d2213dadc]" +
            " is trusted in this ssl context ([xpack.security.transport.ssl])"));
>>>>>>> 04289702
    }

    public void testDiagnosticMessageWhenCaHasNewIssuingCertificate() throws Exception {
        // From time to time, CAs issue updated certificates based on the same underlying key-pair.
        // For example, they might move to new signature algorithms (dropping SHA-1), or the certificate might be
        // expiring and need to be reissued with a new expiry date.
        // In this test, we assume that the server provides a certificate that is signed by the new CA cert, and we trust the old CA cert
        // Our diagnostic message should make clear that we trust the CA, but using a different cert fingerprint.
        // Note: This would normally succeed, so we wouldn't have an exception to diagnose, but it's possible that the hostname is wrong.
        final X509Certificate newCaCert = loadCertificate("ca1/ca.crt");
        final X509Certificate oldCaCert = cloneCertificateAsMock(newCaCert);
        X509Certificate[] chain = loadCertChain("cert1/cert1.crt", "ca1/ca.crt"); // uses "new" CA

        final SSLSession session = session("192.168.1.4");
        final Map<String, List<X509Certificate>> trustIssuers = trust(oldCaCert);
<<<<<<< HEAD
        final String message = SslDiagnostics.getTrustDiagnosticFailure(
            chain,
            SslDiagnostics.PeerType.SERVER,
            session,
            "xpack.security.authc.realms.saml.saml1.ssl",
            trustIssuers
        );
        assertThat(
            message,
            Matchers.equalTo(
                "failed to establish trust with server at [192.168.1.4];"
                    + " the server provided a certificate with subject name [CN=cert1] and fingerprint"
                    + " [3bebe388a66362784afd6c51a9000961a4e10050];"
                    + " the certificate has subject alternative names [DNS:localhost,IP:127.0.0.1];"
                    + " the certificate is issued by [CN=Test CA 1];"
                    + " the certificate is signed by (subject [CN=Test CA 1]"
                    + " fingerprint [2b7b0416391bdf86502505c23149022d2213dadc] {trusted issuer})"
                    + " which is self-issued;"
                    + " the [CN=Test CA 1] certificate is trusted in this ssl context ([xpack.security.authc.realms.saml.saml1.ssl])"
                    + " because we trust a certificate with fingerprint [1f8ac10f23c5b5bc1167bda84b833e5c057a77d2]"
                    + " for the same public key"
            )
        );
=======
        final String message = SslDiagnostics.getTrustDiagnosticFailure(chain, SslDiagnostics.PeerType.SERVER, session,
            "xpack.security.authc.realms.saml.saml1.ssl", trustIssuers);
        assertThat(message, Matchers.equalTo("failed to establish trust with server at [192.168.1.4];" +
            " the server provided a certificate with subject name [CN=cert1], fingerprint [3bebe388a66362784afd6c51a9000961a4e10050]," +
            " no keyUsage and no extendedKeyUsage;" +
            " the session uses cipher suite [TLS_ECDHE_RSA_WITH_RC4_128_SHA] and protocol [SSLv3];" +
            " the certificate has subject alternative names [DNS:localhost,IP:127.0.0.1];" +
            " the certificate is issued by [CN=Test CA 1];" +
            " the certificate is signed by (subject [CN=Test CA 1]" +
            " fingerprint [2b7b0416391bdf86502505c23149022d2213dadc] {trusted issuer})" +
            " which is self-issued;" +
            " the [CN=Test CA 1] certificate is trusted in this ssl context ([xpack.security.authc.realms.saml.saml1.ssl])" +
            " because we trust a certificate with fingerprint [1f8ac10f23c5b5bc1167bda84b833e5c057a77d2]" +
            " for the same public key"));
>>>>>>> 04289702
    }

    public X509Certificate cloneCertificateAsMock(X509Certificate clone) throws CertificateParsingException, CertificateEncodingException {
        final X509Certificate cert = Mockito.mock(X509Certificate.class);
        final X500Principal principal = clone.getSubjectX500Principal();
        Mockito.when(cert.getSubjectX500Principal()).thenReturn(principal);
        Mockito.when(cert.getSubjectAlternativeNames()).thenReturn(clone.getSubjectAlternativeNames());
        Mockito.when(cert.getIssuerX500Principal()).thenReturn(clone.getIssuerX500Principal());
        Mockito.when(cert.getPublicKey()).thenReturn(clone.getPublicKey());
        Mockito.when(cert.getEncoded()).thenReturn(new byte[] { 0x61, 0x62, 0x63, 0x64, 0x65, 0x66 });
        return cert;
    }

<<<<<<< HEAD
    public X509Certificate mockCertificateWithIssuer(
        String principal,
        byte[] encoding,
        List<List<?>> subjAltNames,
        @Nullable X509Certificate issuer
    ) throws CertificateException {
=======
    public X509Certificate mockCertificateWithIssuer(String principal, byte[] encoding, List<List<?>> subjAltNames,
        @Nullable X509Certificate issuer) throws CertificateException {

        final List<String> extendedKeyUsage = List.of("1.3.6.1.5.5.7.3.1", "1.3.6.1.5.5.7.3.3");
        final boolean[] keyUsage = {true, true, false, false, false, false, false, false, false};

        return mockCertificateWithIssuer(principal, encoding, subjAltNames, issuer, keyUsage, extendedKeyUsage);
    }
>>>>>>> 04289702

    private X509Certificate mockCertificateWithIssuer(
        String principal,
        byte[] encoding,
        List<List<?>> subjAltNames,
        X509Certificate issuer,
        boolean[] keyUsage, List<String> extendedKeyUsage
    ) throws CertificateParsingException, CertificateEncodingException {
        final X509Certificate cert = Mockito.mock(X509Certificate.class);
        final X500Principal x500Principal = new X500Principal(principal);
        final PublicKey key = Mockito.mock(PublicKey.class);

        Mockito.when(cert.getSubjectX500Principal()).thenReturn(x500Principal);
        Mockito.when(cert.getSubjectAlternativeNames()).thenReturn(subjAltNames);
        final X500Principal issuerPrincipal = issuer == null ? x500Principal : issuer.getSubjectX500Principal();
        Mockito.when(cert.getIssuerX500Principal()).thenReturn(issuerPrincipal);
        Mockito.when(cert.getPublicKey()).thenReturn(key);
        Mockito.when(cert.getEncoded()).thenReturn(encoding);
        Mockito.when(cert.getExtendedKeyUsage()).thenReturn(extendedKeyUsage);
        Mockito.when(cert.getKeyUsage()).thenReturn(keyUsage);
        return cert;
    }

    private X509Certificate[] loadCertChain(String... names) throws CertificateException, IOException {
        final List<Path> paths = Stream.of(names).map(p -> "/certs/" + p).map(this::getDataPath).collect(Collectors.toList());
        return PemUtils.readCertificates(paths).stream().map(X509Certificate.class::cast).toArray(X509Certificate[]::new);
    }

    private X509Certificate loadCertificate(String name) throws CertificateException, IOException {
        final Path path = getDataPath("/certs/" + name);
        final List<Certificate> certificates = PemUtils.readCertificates(Collections.singleton(path));
        if (certificates.size() == 1) {
            return (X509Certificate) certificates.get(0);
        } else {
            throw new IllegalStateException(
                "Expected 1 certificate in [" + path.toAbsolutePath() + "] but found [" + certificates.size() + "] - " + certificates
            );
        }
    }

    private Map<String, List<X509Certificate>> trust(String... certNames) throws CertificateException, IOException {
        final List<Path> paths = Stream.of(certNames).map(p -> "/certs/" + p).map(this::getDataPath).collect(Collectors.toList());
        return trust(PemUtils.readCertificates(paths));
    }

    private Map<String, List<X509Certificate>> trust(X509Certificate... caCerts) {
        return trust(Arrays.asList(caCerts));
    }

    private Map<String, List<X509Certificate>> trust(Collection<? extends Certificate> caCerts) {
        return caCerts.stream()
            .map(X509Certificate.class::cast)
            .collect(
                Collectors.toMap(
                    x -> x.getSubjectX500Principal().getName(),
                    List::of,
                    (List<X509Certificate> a, List<X509Certificate> b) -> {
                        List<X509Certificate> merge = new ArrayList<>();
                        merge.addAll(a);
                        merge.addAll(b);
                        return merge;
                    }
                )
            );
    }

    private SSLSession session(String peerHost) {
        return session(peerHost, "TLS_ECDHE_RSA_WITH_RC4_128_SHA", "SSLv3");
    }

    private SSLSession session(String peerHost, String cipherSuite, String protocol) {
        final SSLSession mock = Mockito.mock(SSLSession.class);
        Mockito.when(mock.getPeerHost()).thenReturn(peerHost);
        Mockito.when(mock.getCipherSuite()).thenReturn(cipherSuite);
        Mockito.when(mock.getProtocol()).thenReturn(protocol);
        return mock;
    }
}<|MERGE_RESOLUTION|>--- conflicted
+++ resolved
@@ -33,9 +33,6 @@
 import javax.net.ssl.SSLSession;
 import javax.security.auth.x500.X500Principal;
 
-import javax.net.ssl.SSLSession;
-import javax.security.auth.x500.X500Principal;
-
 public class SslDiagnosticsTests extends ESTestCase {
 
     // Some constants for use in mock certificates
@@ -52,32 +49,11 @@
         X509Certificate[] chain = loadCertChain("cert1/cert1.crt", "ca1/ca.crt");
         final SSLSession session = session("192.168.1.1");
         final Map<String, List<X509Certificate>> trustIssuers = trust("ca1/ca.crt", "ca2/ca.crt", "ca3/ca.crt");
-<<<<<<< HEAD
-        final String message = SslDiagnostics.getTrustDiagnosticFailure(
-            chain,
-            SslDiagnostics.PeerType.SERVER,
-            session,
-            "xpack.http.ssl",
-            trustIssuers
-        );
-        assertThat(
-            message,
-            Matchers.equalTo(
-                "failed to establish trust with server at [192.168.1.1];"
-                    + " the server provided a certificate with subject name [CN=cert1] and fingerprint"
-                    + " [3bebe388a66362784afd6c51a9000961a4e10050];"
-                    + " the certificate has subject alternative names [DNS:localhost,IP:127.0.0.1];"
-                    + " the certificate is issued by [CN=Test CA 1];"
-                    + " the certificate is signed by"
-                    + " (subject [CN=Test CA 1] fingerprint [2b7b0416391bdf86502505c23149022d2213dadc] {trusted issuer})"
-                    + " which is self-issued; the [CN=Test CA 1] certificate is trusted in this ssl context ([xpack.http.ssl])"
-            )
-        );
-=======
-        final String message = SslDiagnostics.getTrustDiagnosticFailure(chain, SslDiagnostics.PeerType.SERVER, session,
-            "xpack.http.ssl", trustIssuers);
-        assertThat(message, Matchers.equalTo("failed to establish trust with server at [192.168.1.1];" +
-            " the server provided a certificate with subject name [CN=cert1], fingerprint [3bebe388a66362784afd6c51a9000961a4e10050]," +
+        final String message = SslDiagnostics.getTrustDiagnosticFailure(chain, SslDiagnostics.PeerType.SERVER, session,
+            "xpack.http.ssl", trustIssuers);
+        assertThat(message, Matchers.equalTo("failed to establish trust with server at [192.168.1.1];" +
+            " the server provided a certificate with subject name [CN=cert1]," +
+            " fingerprint [3bebe388a66362784afd6c51a9000961a4e10050]," +
             " no keyUsage and no extendedKeyUsage;" +
             " the session uses cipher suite [TLS_ECDHE_RSA_WITH_RC4_128_SHA] and protocol [SSLv3];" +
             " the certificate has subject alternative names [DNS:localhost,IP:127.0.0.1];" +
@@ -85,152 +61,68 @@
             " the certificate is signed by" +
             " (subject [CN=Test CA 1] fingerprint [2b7b0416391bdf86502505c23149022d2213dadc] {trusted issuer})" +
             " which is self-issued; the [CN=Test CA 1] certificate is trusted in this ssl context ([xpack.http.ssl])"));
->>>>>>> 04289702
     }
 
     public void testDiagnosticMessageWhenServerProvidesAFullCertChainThatIsntTrusted() throws Exception {
         X509Certificate[] chain = loadCertChain("cert1/cert1.crt", "ca1/ca.crt");
         final SSLSession session = session("192.168.1.1");
         final Map<String, List<X509Certificate>> trustIssuers = trust("ca2/ca.crt", "ca3/ca.crt");
-<<<<<<< HEAD
-        final String message = SslDiagnostics.getTrustDiagnosticFailure(
-            chain,
-            SslDiagnostics.PeerType.SERVER,
-            session,
-            "xpack.http.ssl",
-            trustIssuers
-        );
-        assertThat(
-            message,
-            Matchers.equalTo(
-                "failed to establish trust with server at [192.168.1.1];"
-                    + " the server provided a certificate with subject name [CN=cert1] and fingerprint"
-                    + " [3bebe388a66362784afd6c51a9000961a4e10050];"
-                    + " the certificate has subject alternative names [DNS:localhost,IP:127.0.0.1];"
-                    + " the certificate is issued by [CN=Test CA 1];"
-                    + " the certificate is signed by (subject [CN=Test CA 1] fingerprint [2b7b0416391bdf86502505c23149022d2213dadc])"
-                    + " which is self-issued; the [CN=Test CA 1] certificate is not trusted in this ssl context ([xpack.http.ssl])"
-            )
-        );
-=======
-        final String message = SslDiagnostics.getTrustDiagnosticFailure(chain, SslDiagnostics.PeerType.SERVER, session,
-            "xpack.http.ssl", trustIssuers);
-        assertThat(message, Matchers.equalTo("failed to establish trust with server at [192.168.1.1];" +
-            " the server provided a certificate with subject name [CN=cert1], fingerprint [3bebe388a66362784afd6c51a9000961a4e10050]," +
+        final String message = SslDiagnostics.getTrustDiagnosticFailure(chain, SslDiagnostics.PeerType.SERVER, session,
+            "xpack.http.ssl", trustIssuers);
+        assertThat(message, Matchers.equalTo("failed to establish trust with server at [192.168.1.1];" +
+            " the server provided a certificate with subject name [CN=cert1]," +
+            " fingerprint [3bebe388a66362784afd6c51a9000961a4e10050]," +
             " no keyUsage and no extendedKeyUsage;" +
             " the session uses cipher suite [TLS_ECDHE_RSA_WITH_RC4_128_SHA] and protocol [SSLv3];" +
             " the certificate has subject alternative names [DNS:localhost,IP:127.0.0.1];" +
             " the certificate is issued by [CN=Test CA 1];" +
             " the certificate is signed by (subject [CN=Test CA 1] fingerprint [2b7b0416391bdf86502505c23149022d2213dadc])" +
             " which is self-issued; the [CN=Test CA 1] certificate is not trusted in this ssl context ([xpack.http.ssl])"));
->>>>>>> 04289702
     }
 
     public void testDiagnosticMessageWithPartialChainAndUnknownTrustedIssuers() throws Exception {
         X509Certificate[] chain = loadCertChain("cert1/cert1.crt");
         final SSLSession session = session("192.168.1.1");
         final Map<String, List<X509Certificate>> trustIssuers = null;
-<<<<<<< HEAD
-        final String message = SslDiagnostics.getTrustDiagnosticFailure(
-            chain,
-            SslDiagnostics.PeerType.SERVER,
-            session,
-            "xpack.http.ssl",
-            trustIssuers
-        );
-        assertThat(
-            message,
-            Matchers.equalTo(
-                "failed to establish trust with server at [192.168.1.1];"
-                    + " the server provided a certificate with subject name [CN=cert1] and fingerprint"
-                    + " [3bebe388a66362784afd6c51a9000961a4e10050];"
-                    + " the certificate has subject alternative names [DNS:localhost,IP:127.0.0.1];"
-                    + " the certificate is issued by [CN=Test CA 1]"
-                    + " but the server did not provide a copy of the issuing certificate in the certificate chain"
-            )
-        );
-=======
-        final String message = SslDiagnostics.getTrustDiagnosticFailure(chain, SslDiagnostics.PeerType.SERVER, session,
-            "xpack.http.ssl", trustIssuers);
-        assertThat(message, Matchers.equalTo("failed to establish trust with server at [192.168.1.1];" +
-            " the server provided a certificate with subject name [CN=cert1], fingerprint [3bebe388a66362784afd6c51a9000961a4e10050]," +
+        final String message = SslDiagnostics.getTrustDiagnosticFailure(chain, SslDiagnostics.PeerType.SERVER, session,
+            "xpack.http.ssl", trustIssuers);
+        assertThat(message, Matchers.equalTo("failed to establish trust with server at [192.168.1.1];" +
+            " the server provided a certificate with subject name [CN=cert1]," +
+            " fingerprint [3bebe388a66362784afd6c51a9000961a4e10050]," +
             " no keyUsage and no extendedKeyUsage;" +
             " the session uses cipher suite [TLS_ECDHE_RSA_WITH_RC4_128_SHA] and protocol [SSLv3];" +
             " the certificate has subject alternative names [DNS:localhost,IP:127.0.0.1];" +
             " the certificate is issued by [CN=Test CA 1]" +
             " but the server did not provide a copy of the issuing certificate in the certificate chain"));
->>>>>>> 04289702
-    }
+    }
+
 
     public void testDiagnosticMessageWithFullChainAndUnknownTrustedIssuers() throws Exception {
         X509Certificate[] chain = loadCertChain("cert1/cert1.crt", "ca1/ca.crt");
         final SSLSession session = session("192.168.1.1");
         final Map<String, List<X509Certificate>> trustIssuers = null;
-<<<<<<< HEAD
-        final String message = SslDiagnostics.getTrustDiagnosticFailure(
-            chain,
-            SslDiagnostics.PeerType.SERVER,
-            session,
-            "xpack.http.ssl",
-            trustIssuers
-        );
-        assertThat(
-            message,
-            Matchers.equalTo(
-                "failed to establish trust with server at [192.168.1.1];"
-                    + " the server provided a certificate with subject name [CN=cert1] and fingerprint"
-                    + " [3bebe388a66362784afd6c51a9000961a4e10050];"
-                    + " the certificate has subject alternative names [DNS:localhost,IP:127.0.0.1];"
-                    + " the certificate is issued by [CN=Test CA 1];"
-                    + " the certificate is signed by (subject [CN=Test CA 1] fingerprint [2b7b0416391bdf86502505c23149022d2213dadc])"
-                    + " which is self-issued"
-            )
-        );
-=======
-        final String message = SslDiagnostics.getTrustDiagnosticFailure(chain, SslDiagnostics.PeerType.SERVER, session,
-            "xpack.http.ssl", trustIssuers);
-        assertThat(message, Matchers.equalTo("failed to establish trust with server at [192.168.1.1];" +
-            " the server provided a certificate with subject name [CN=cert1], fingerprint [3bebe388a66362784afd6c51a9000961a4e10050]," +
+        final String message = SslDiagnostics.getTrustDiagnosticFailure(chain, SslDiagnostics.PeerType.SERVER, session,
+            "xpack.http.ssl", trustIssuers);
+        assertThat(message, Matchers.equalTo("failed to establish trust with server at [192.168.1.1];" +
+            " the server provided a certificate with subject name [CN=cert1]," +
+            " fingerprint [3bebe388a66362784afd6c51a9000961a4e10050]," +
             " no keyUsage and no extendedKeyUsage;" +
             " the session uses cipher suite [TLS_ECDHE_RSA_WITH_RC4_128_SHA] and protocol [SSLv3];" +
             " the certificate has subject alternative names [DNS:localhost,IP:127.0.0.1];" +
             " the certificate is issued by [CN=Test CA 1];" +
             " the certificate is signed by (subject [CN=Test CA 1] fingerprint [2b7b0416391bdf86502505c23149022d2213dadc])" +
             " which is self-issued"));
->>>>>>> 04289702
     }
 
     public void testDiagnosticMessageWhenServerFullCertChainIsntTrustedButMimicIssuerExists() throws Exception {
         X509Certificate[] chain = loadCertChain("cert1/cert1.crt", "ca1/ca.crt");
         final SSLSession session = session("192.168.1.1");
         final Map<String, List<X509Certificate>> trustIssuers = trust("ca1-b/ca.crt", "ca2/ca.crt", "ca3/ca.crt");
-<<<<<<< HEAD
-        final String message = SslDiagnostics.getTrustDiagnosticFailure(
-            chain,
-            SslDiagnostics.PeerType.SERVER,
-            session,
-            "xpack.http.ssl",
-            trustIssuers
-        );
-        assertThat(
-            message,
-            Matchers.equalTo(
-                "failed to establish trust with server at [192.168.1.1];"
-                    + " the server provided a certificate with subject name [CN=cert1] and fingerprint"
-                    + " [3bebe388a66362784afd6c51a9000961a4e10050];"
-                    + " the certificate has subject alternative names [DNS:localhost,IP:127.0.0.1];"
-                    + " the certificate is issued by [CN=Test CA 1];"
-                    + " the certificate is signed by (subject [CN=Test CA 1] fingerprint [2b7b0416391bdf86502505c23149022d2213dadc])"
-                    + " which is self-issued; the [CN=Test CA 1] certificate is not trusted in this ssl context ([xpack.http.ssl]);"
-                    + " this ssl context does trust a certificate with subject [CN=Test CA 1]"
-                    + " but the trusted certificate has fingerprint [b095bf2526be20783e1f26dfd69c7aae910e3663]"
-            )
-        );
-=======
-        final String message = SslDiagnostics.getTrustDiagnosticFailure(chain, SslDiagnostics.PeerType.SERVER, session,
-            "xpack.http.ssl", trustIssuers);
-        assertThat(message, Matchers.equalTo("failed to establish trust with server at [192.168.1.1];" +
-            " the server provided a certificate with subject name [CN=cert1], fingerprint [3bebe388a66362784afd6c51a9000961a4e10050]," +
+        final String message = SslDiagnostics.getTrustDiagnosticFailure(chain, SslDiagnostics.PeerType.SERVER, session,
+            "xpack.http.ssl", trustIssuers);
+        assertThat(message, Matchers.equalTo("failed to establish trust with server at [192.168.1.1];" +
+            " the server provided a certificate with subject name [CN=cert1]," +
+            " fingerprint [3bebe388a66362784afd6c51a9000961a4e10050]," +
             " no keyUsage and no extendedKeyUsage;" +
             " the session uses cipher suite [TLS_ECDHE_RSA_WITH_RC4_128_SHA] and protocol [SSLv3];" +
             " the certificate has subject alternative names [DNS:localhost,IP:127.0.0.1];" +
@@ -239,39 +131,17 @@
             " which is self-issued; the [CN=Test CA 1] certificate is not trusted in this ssl context ([xpack.http.ssl]);" +
             " this ssl context does trust a certificate with subject [CN=Test CA 1]" +
             " but the trusted certificate has fingerprint [b095bf2526be20783e1f26dfd69c7aae910e3663]"));
->>>>>>> 04289702
     }
 
     public void testDiagnosticMessageWhenServerProvidesEndCertificateOnlyAndTheCertAuthIsTrusted() throws Exception {
         X509Certificate[] chain = loadCertChain("cert1/cert1.crt");
         final SSLSession session = session("192.168.1.1");
         final Map<String, List<X509Certificate>> trustIssuers = trust("ca1/ca.crt", "ca2/ca.crt", "ca3/ca.crt");
-<<<<<<< HEAD
-        final String message = SslDiagnostics.getTrustDiagnosticFailure(
-            chain,
-            SslDiagnostics.PeerType.SERVER,
-            session,
-            "xpack.http.ssl",
-            trustIssuers
-        );
-        assertThat(
-            message,
-            Matchers.equalTo(
-                "failed to establish trust with server at [192.168.1.1];"
-                    + " the server provided a certificate with subject name [CN=cert1] and fingerprint"
-                    + " [3bebe388a66362784afd6c51a9000961a4e10050];"
-                    + " the certificate has subject alternative names [DNS:localhost,IP:127.0.0.1];"
-                    + " the certificate is issued by [CN=Test CA 1]"
-                    + " but the server did not provide a copy of the issuing certificate in the certificate chain;"
-                    + " the issuing certificate with fingerprint [2b7b0416391bdf86502505c23149022d2213dadc]"
-                    + " is trusted in this ssl context ([xpack.http.ssl])"
-            )
-        );
-=======
-        final String message = SslDiagnostics.getTrustDiagnosticFailure(chain, SslDiagnostics.PeerType.SERVER, session,
-            "xpack.http.ssl", trustIssuers);
-        assertThat(message, Matchers.equalTo("failed to establish trust with server at [192.168.1.1];" +
-            " the server provided a certificate with subject name [CN=cert1], fingerprint [3bebe388a66362784afd6c51a9000961a4e10050]," +
+        final String message = SslDiagnostics.getTrustDiagnosticFailure(chain, SslDiagnostics.PeerType.SERVER, session,
+            "xpack.http.ssl", trustIssuers);
+        assertThat(message, Matchers.equalTo("failed to establish trust with server at [192.168.1.1];" +
+            " the server provided a certificate with subject name [CN=cert1]," +
+            " fingerprint [3bebe388a66362784afd6c51a9000961a4e10050]," +
             " no keyUsage and no extendedKeyUsage;" +
             " the session uses cipher suite [TLS_ECDHE_RSA_WITH_RC4_128_SHA] and protocol [SSLv3];" +
             " the certificate has subject alternative names [DNS:localhost,IP:127.0.0.1];" +
@@ -279,39 +149,17 @@
             " but the server did not provide a copy of the issuing certificate in the certificate chain;" +
             " the issuing certificate with fingerprint [2b7b0416391bdf86502505c23149022d2213dadc]" +
             " is trusted in this ssl context ([xpack.http.ssl])"));
->>>>>>> 04289702
     }
 
     public void testDiagnosticMessageWhenServerProvidesEndCertificateOnlyButTheCertAuthIsNotTrusted() throws Exception {
         X509Certificate[] chain = loadCertChain("cert1/cert1.crt");
         final SSLSession session = session("192.168.1.1");
         final Map<String, List<X509Certificate>> trustIssuers = trust("ca2/ca.crt", "ca3/ca.crt");
-<<<<<<< HEAD
-        final String message = SslDiagnostics.getTrustDiagnosticFailure(
-            chain,
-            SslDiagnostics.PeerType.SERVER,
-            session,
-            "xpack.http.ssl",
-            trustIssuers
-        );
-        assertThat(
-            message,
-            Matchers.equalTo(
-                "failed to establish trust with server at [192.168.1.1];"
-                    + " the server provided a certificate with subject name [CN=cert1] and fingerprint"
-                    + " [3bebe388a66362784afd6c51a9000961a4e10050];"
-                    + " the certificate has subject alternative names [DNS:localhost,IP:127.0.0.1];"
-                    + " the certificate is issued by [CN=Test CA 1]"
-                    + " but the server did not provide a copy of the issuing certificate in the certificate chain;"
-                    + " this ssl context ([xpack.http.ssl]) is not configured to trust that issuer"
-                    + " but trusts [2] other issuers ([CN=Test CA 2, CN=Test CA 3])"
-            )
-        );
-=======
-        final String message = SslDiagnostics.getTrustDiagnosticFailure(chain, SslDiagnostics.PeerType.SERVER, session,
-            "xpack.http.ssl", trustIssuers);
-        assertThat(message, Matchers.equalTo("failed to establish trust with server at [192.168.1.1];" +
-            " the server provided a certificate with subject name [CN=cert1], fingerprint [3bebe388a66362784afd6c51a9000961a4e10050]," +
+        final String message = SslDiagnostics.getTrustDiagnosticFailure(chain, SslDiagnostics.PeerType.SERVER, session,
+            "xpack.http.ssl", trustIssuers);
+        assertThat(message, Matchers.equalTo("failed to establish trust with server at [192.168.1.1];" +
+            " the server provided a certificate with subject name [CN=cert1]," +
+            " fingerprint [3bebe388a66362784afd6c51a9000961a4e10050]," +
             " no keyUsage and no extendedKeyUsage;" +
             " the session uses cipher suite [TLS_ECDHE_RSA_WITH_RC4_128_SHA] and protocol [SSLv3];" +
             " the certificate has subject alternative names [DNS:localhost,IP:127.0.0.1];" +
@@ -319,7 +167,6 @@
             " but the server did not provide a copy of the issuing certificate in the certificate chain;" +
             " this ssl context ([xpack.http.ssl]) is not configured to trust that issuer" +
             " but trusts [2] other issuers ([CN=Test CA 2, CN=Test CA 3])"));
->>>>>>> 04289702
     }
 
     public void testDiagnosticMessageWhenServerTrustsManyCAs() throws Exception {
@@ -331,72 +178,28 @@
         for (int i = 0; i < numberOfCAs; i++) {
             trustIssuers.put("CN=Authority-" + i + ",OU=security,DC=example,DC=net", randomList(1, 3, () -> dummyCa));
         }
-<<<<<<< HEAD
-        final String message = SslDiagnostics.getTrustDiagnosticFailure(
-            chain,
-            SslDiagnostics.PeerType.CLIENT,
-            session,
-            "xpack.security.http.ssl",
-            trustIssuers
-        );
-        assertThat(
-            message,
-            Matchers.equalTo(
-                "failed to establish trust with client at [192.168.1.2];"
-                    + " the client provided a certificate with subject name [CN=cert1] and fingerprint"
-                    + " [3bebe388a66362784afd6c51a9000961a4e10050];"
-                    + " the certificate is issued by [CN=Test CA 1]"
-                    + " but the client did not provide a copy of the issuing certificate in the certificate chain;"
-                    + " this ssl context ([xpack.security.http.ssl]) is not configured to trust that issuer"
-                    + " but trusts ["
-                    + numberOfCAs
-                    + "] other issuers"
-            )
-        );
-=======
         final String message = SslDiagnostics.getTrustDiagnosticFailure(chain, SslDiagnostics.PeerType.CLIENT, session,
             "xpack.security.http.ssl", trustIssuers);
         assertThat(message, Matchers.equalTo("failed to establish trust with client at [192.168.1.2];" +
-            " the client provided a certificate with subject name [CN=cert1], fingerprint [3bebe388a66362784afd6c51a9000961a4e10050]," +
+            " the client provided a certificate with subject name [CN=cert1]," +
+            " fingerprint [3bebe388a66362784afd6c51a9000961a4e10050]," +
             " no keyUsage and no extendedKeyUsage;" +
             " the session uses cipher suite [TLS_ECDHE_RSA_WITH_RC4_128_SHA] and protocol [SSLv3];" +
             " the certificate is issued by [CN=Test CA 1]" +
             " but the client did not provide a copy of the issuing certificate in the certificate chain;" +
             " this ssl context ([xpack.security.http.ssl]) is not configured to trust that issuer" +
             " but trusts [" + numberOfCAs + "] other issuers"));
->>>>>>> 04289702
     }
 
     public void testDiagnosticMessageWhenServerProvidesEndCertificateOnlyWithMimicIssuer() throws Exception {
         X509Certificate[] chain = loadCertChain("cert1/cert1.crt");
         final SSLSession session = session("192.168.1.1");
         final Map<String, List<X509Certificate>> trustIssuers = trust("ca1-b/ca.crt", "ca2/ca.crt", "ca3/ca.crt");
-<<<<<<< HEAD
-        final String message = SslDiagnostics.getTrustDiagnosticFailure(
-            chain,
-            SslDiagnostics.PeerType.SERVER,
-            session,
-            "xpack.http.ssl",
-            trustIssuers
-        );
-        assertThat(
-            message,
-            Matchers.equalTo(
-                "failed to establish trust with server at [192.168.1.1];"
-                    + " the server provided a certificate with subject name [CN=cert1] and fingerprint"
-                    + " [3bebe388a66362784afd6c51a9000961a4e10050];"
-                    + " the certificate has subject alternative names [DNS:localhost,IP:127.0.0.1];"
-                    + " the certificate is issued by [CN=Test CA 1]"
-                    + " but the server did not provide a copy of the issuing certificate in the certificate chain;"
-                    + " this ssl context ([xpack.http.ssl]) trusts [1] certificate with subject name [CN=Test CA 1]"
-                    + " and fingerprint [b095bf2526be20783e1f26dfd69c7aae910e3663] but the signatures do not match"
-            )
-        );
-=======
-        final String message = SslDiagnostics.getTrustDiagnosticFailure(chain, SslDiagnostics.PeerType.SERVER, session,
-            "xpack.http.ssl", trustIssuers);
-        assertThat(message, Matchers.equalTo("failed to establish trust with server at [192.168.1.1];" +
-            " the server provided a certificate with subject name [CN=cert1], fingerprint [3bebe388a66362784afd6c51a9000961a4e10050]," +
+        final String message = SslDiagnostics.getTrustDiagnosticFailure(chain, SslDiagnostics.PeerType.SERVER, session,
+            "xpack.http.ssl", trustIssuers);
+        assertThat(message, Matchers.equalTo("failed to establish trust with server at [192.168.1.1];" +
+            " the server provided a certificate with subject name [CN=cert1]," +
+            " fingerprint [3bebe388a66362784afd6c51a9000961a4e10050]," +
             " no keyUsage and no extendedKeyUsage;" +
             " the session uses cipher suite [TLS_ECDHE_RSA_WITH_RC4_128_SHA] and protocol [SSLv3];" +
             " the certificate has subject alternative names [DNS:localhost,IP:127.0.0.1];" +
@@ -404,7 +207,6 @@
             " but the server did not provide a copy of the issuing certificate in the certificate chain;" +
             " this ssl context ([xpack.http.ssl]) trusts [1] certificate with subject name [CN=Test CA 1]" +
             " and fingerprint [b095bf2526be20783e1f26dfd69c7aae910e3663] but the signatures do not match"));
->>>>>>> 04289702
     }
 
     public void testDiagnosticMessageWhenServerProvidesEndCertificateWithMultipleMimicIssuers() throws Exception {
@@ -412,35 +214,11 @@
         final SSLSession session = session("192.168.1.9");
         final X509Certificate ca1b = loadCertificate("ca1-b/ca.crt");
         final Map<String, List<X509Certificate>> trustIssuers = trust(ca1b, cloneCertificateAsMock(ca1b));
-<<<<<<< HEAD
-        final String message = SslDiagnostics.getTrustDiagnosticFailure(
-            chain,
-            SslDiagnostics.PeerType.SERVER,
-            session,
-            "xpack.http.ssl",
-            trustIssuers
-        );
-        assertThat(
-            message,
-            Matchers.equalTo(
-                "failed to establish trust with server at [192.168.1.9];"
-                    + " the server provided a certificate with subject name [CN=cert1] and fingerprint"
-                    + " [3bebe388a66362784afd6c51a9000961a4e10050];"
-                    + " the certificate has subject alternative names [DNS:localhost,IP:127.0.0.1];"
-                    + " the certificate is issued by [CN=Test CA 1]"
-                    + " but the server did not provide a copy of the issuing certificate in the certificate chain;"
-                    + " this ssl context ([xpack.http.ssl]) trusts [2] certificates with subject name [CN=Test CA 1]"
-                    + " and fingerprint [b095bf2526be20783e1f26dfd69c7aae910e3663], fingerprint ["
-                    + MOCK_FINGERPRINT_1
-                    + "]"
-                    + " but the signatures do not match"
-            )
-        );
-=======
         final String message = SslDiagnostics.getTrustDiagnosticFailure(chain, SslDiagnostics.PeerType.SERVER, session,
             "xpack.http.ssl", trustIssuers);
         assertThat(message, Matchers.equalTo("failed to establish trust with server at [192.168.1.9];" +
-            " the server provided a certificate with subject name [CN=cert1], fingerprint [3bebe388a66362784afd6c51a9000961a4e10050]," +
+            " the server provided a certificate with subject name [CN=cert1]," +
+            " fingerprint [3bebe388a66362784afd6c51a9000961a4e10050]," +
             " no keyUsage and no extendedKeyUsage;" +
             " the session uses cipher suite [TLS_ECDHE_RSA_WITH_RC4_128_SHA] and protocol [SSLv3];" +
             " the certificate has subject alternative names [DNS:localhost,IP:127.0.0.1];" +
@@ -449,72 +227,22 @@
             " this ssl context ([xpack.http.ssl]) trusts [2] certificates with subject name [CN=Test CA 1]" +
             " and fingerprint [b095bf2526be20783e1f26dfd69c7aae910e3663], fingerprint [" + MOCK_FINGERPRINT_1 + "]" +
             " but the signatures do not match"));
->>>>>>> 04289702
     }
 
     public void testDiagnosticMessageWhenServerProvidePartialChainFromTrustedCA() throws Exception {
-        final X509Certificate rootCA = mockCertificateWithIssuer(
-            "CN=root-ca,DC=example,DC=com",
-            MOCK_ENCODING_1,
-            Collections.emptyList(),
-            null
-        );
-        final X509Certificate issuingCA = mockCertificateWithIssuer(
-            "CN=issuing-ca,DC=example,DC=com",
-            MOCK_ENCODING_2,
-            Collections.emptyList(),
-            rootCA
-        );
-        final X509Certificate localCA = mockCertificateWithIssuer(
-            "CN=ca,OU=windows,DC=example,DC=com",
-            MOCK_ENCODING_3,
-            Collections.emptyList(),
-            issuingCA
-        );
-        final X509Certificate endCert = mockCertificateWithIssuer(
-            "CN=elastic1,OU=windows,DC=example,DC=com",
-            MOCK_ENCODING_4,
-            Collections.emptyList(),
-            localCA
-        );
+        final X509Certificate rootCA = mockCertificateWithIssuer("CN=root-ca,DC=example,DC=com", MOCK_ENCODING_1,
+            Collections.emptyList(), null);
+        final X509Certificate issuingCA = mockCertificateWithIssuer("CN=issuing-ca,DC=example,DC=com", MOCK_ENCODING_2,
+            Collections.emptyList(), rootCA);
+        final X509Certificate localCA = mockCertificateWithIssuer("CN=ca,OU=windows,DC=example,DC=com", MOCK_ENCODING_3,
+            Collections.emptyList(), issuingCA);
+        final X509Certificate endCert = mockCertificateWithIssuer("CN=elastic1,OU=windows,DC=example,DC=com", MOCK_ENCODING_4,
+            Collections.emptyList(), localCA);
 
         final X509Certificate[] chain = { endCert, localCA, issuingCA };
 
         final SSLSession session = session("192.168.1.5");
         final Map<String, List<X509Certificate>> trustIssuers = trust(issuingCA, rootCA);
-<<<<<<< HEAD
-        final String message = SslDiagnostics.getTrustDiagnosticFailure(
-            chain,
-            SslDiagnostics.PeerType.SERVER,
-            session,
-            "xpack.security.authc.realms.ldap.ldap1.ssl",
-            trustIssuers
-        );
-        assertThat(
-            message,
-            Matchers.equalTo(
-                "failed to establish trust with server at [192.168.1.5];"
-                    + " the server provided a certificate with subject name [CN=elastic1,OU=windows,DC=example,DC=com]"
-                    + " and fingerprint ["
-                    + MOCK_FINGERPRINT_4
-                    + "];"
-                    + " the certificate does not have any subject alternative names;"
-                    + " the certificate is issued by [CN=ca,OU=windows,DC=example,DC=com];"
-                    + " the certificate is"
-                    + " signed by (subject [CN=ca,OU=windows,DC=example,DC=com] fingerprint ["
-                    + MOCK_FINGERPRINT_3
-                    + "])"
-                    + " signed by (subject [CN=issuing-ca,DC=example,DC=com] fingerprint ["
-                    + MOCK_FINGERPRINT_2
-                    + "] {trusted issuer})"
-                    + " which is issued by [CN=root-ca,DC=example,DC=com] (but that issuer certificate was not provided in the chain);"
-                    + " the issuing certificate with fingerprint ["
-                    + MOCK_FINGERPRINT_1
-                    + "]"
-                    + " is trusted in this ssl context ([xpack.security.authc.realms.ldap.ldap1.ssl])"
-            )
-        );
-=======
         final String message = SslDiagnostics.getTrustDiagnosticFailure(chain, SslDiagnostics.PeerType.SERVER, session,
             "xpack.security.authc.realms.ldap.ldap1.ssl", trustIssuers);
         assertThat(message, Matchers.equalTo("failed to establish trust with server at [192.168.1.5];" +
@@ -530,70 +258,22 @@
             " which is issued by [CN=root-ca,DC=example,DC=com] (but that issuer certificate was not provided in the chain);" +
             " the issuing certificate with fingerprint [" + MOCK_FINGERPRINT_1 + "]" +
             " is trusted in this ssl context ([xpack.security.authc.realms.ldap.ldap1.ssl])"));
->>>>>>> 04289702
     }
 
     public void testDiagnosticMessageWhenServerProvidePartialChainFromUntrustedCA() throws Exception {
-        final X509Certificate rootCA = mockCertificateWithIssuer(
-            "CN=root-ca,DC=example,DC=com",
-            MOCK_ENCODING_1,
-            Collections.emptyList(),
-            null
-        );
-        final X509Certificate issuingCA = mockCertificateWithIssuer(
-            "CN=issuing-ca,DC=example,DC=com",
-            MOCK_ENCODING_2,
-            Collections.emptyList(),
-            rootCA
-        );
-        final X509Certificate localCA = mockCertificateWithIssuer(
-            "CN=ca,OU=windows,DC=example,DC=com",
-            MOCK_ENCODING_3,
-            Collections.emptyList(),
-            issuingCA
-        );
-        final X509Certificate endCert = mockCertificateWithIssuer(
-            "CN=elastic1,OU=windows,DC=example,DC=com",
-            MOCK_ENCODING_4,
-            Collections.emptyList(),
-            localCA
-        );
+        final X509Certificate rootCA = mockCertificateWithIssuer("CN=root-ca,DC=example,DC=com", MOCK_ENCODING_1,
+            Collections.emptyList(), null);
+        final X509Certificate issuingCA = mockCertificateWithIssuer("CN=issuing-ca,DC=example,DC=com", MOCK_ENCODING_2,
+            Collections.emptyList(), rootCA);
+        final X509Certificate localCA = mockCertificateWithIssuer("CN=ca,OU=windows,DC=example,DC=com", MOCK_ENCODING_3,
+            Collections.emptyList(), issuingCA);
+        final X509Certificate endCert = mockCertificateWithIssuer("CN=elastic1,OU=windows,DC=example,DC=com", MOCK_ENCODING_4,
+            Collections.emptyList(), localCA);
 
         final X509Certificate[] chain = { endCert, localCA, issuingCA };
 
         final SSLSession session = session("192.168.1.6");
         final Map<String, List<X509Certificate>> trustIssuers = trust(Collections.emptyList());
-<<<<<<< HEAD
-        final String message = SslDiagnostics.getTrustDiagnosticFailure(
-            chain,
-            SslDiagnostics.PeerType.SERVER,
-            session,
-            "xpack.security.authc.realms.ldap.ldap1.ssl",
-            trustIssuers
-        );
-        assertThat(
-            message,
-            Matchers.equalTo(
-                "failed to establish trust with server at [192.168.1.6];"
-                    + " the server provided a certificate with subject name [CN=elastic1,OU=windows,DC=example,DC=com]"
-                    + " and fingerprint ["
-                    + MOCK_FINGERPRINT_4
-                    + "];"
-                    + " the certificate does not have any subject alternative names;"
-                    + " the certificate is issued by [CN=ca,OU=windows,DC=example,DC=com];"
-                    + " the certificate is"
-                    + " signed by (subject [CN=ca,OU=windows,DC=example,DC=com] fingerprint ["
-                    + MOCK_FINGERPRINT_3
-                    + "])"
-                    + " signed by (subject [CN=issuing-ca,DC=example,DC=com] fingerprint ["
-                    + MOCK_FINGERPRINT_2
-                    + "])"
-                    + " which is issued by [CN=root-ca,DC=example,DC=com] (but that issuer certificate was not provided in the chain);"
-                    + " this ssl context ([xpack.security.authc.realms.ldap.ldap1.ssl]) is not configured to trust that issuer or"
-                    + " any other issuer"
-            )
-        );
-=======
         final String message = SslDiagnostics.getTrustDiagnosticFailure(chain, SslDiagnostics.PeerType.SERVER, session,
             "xpack.security.authc.realms.ldap.ldap1.ssl", trustIssuers);
         assertThat(message, Matchers.equalTo("failed to establish trust with server at [192.168.1.6];" +
@@ -607,33 +287,14 @@
             " signed by (subject [CN=ca,OU=windows,DC=example,DC=com] fingerprint [" + MOCK_FINGERPRINT_3 + "])" +
             " signed by (subject [CN=issuing-ca,DC=example,DC=com] fingerprint [" + MOCK_FINGERPRINT_2 + "])" +
             " which is issued by [CN=root-ca,DC=example,DC=com] (but that issuer certificate was not provided in the chain);" +
-            " this ssl context ([xpack.security.authc.realms.ldap.ldap1.ssl]) is not configured to trust that issuer or any other issuer"));
->>>>>>> 04289702
+            " this ssl context ([xpack.security.authc.realms.ldap.ldap1.ssl])" +
+            " is not configured to trust that issuer or any other issuer"));
     }
 
     public void testDiagnosticMessageWhenServerProvidesASelfSignedCertThatIsDirectlyTrusted() throws Exception {
         X509Certificate[] chain = loadCertChain("ca1/ca.crt");
         final SSLSession session = session("192.168.1.1");
         final Map<String, List<X509Certificate>> trustIssuers = trust("ca1/ca.crt", "ca2/ca.crt");
-<<<<<<< HEAD
-        final String message = SslDiagnostics.getTrustDiagnosticFailure(
-            chain,
-            SslDiagnostics.PeerType.SERVER,
-            session,
-            "xpack.http.ssl",
-            trustIssuers
-        );
-        assertThat(
-            message,
-            Matchers.equalTo(
-                "failed to establish trust with server at [192.168.1.1];"
-                    + " the server provided a certificate with subject name [CN=Test CA 1]"
-                    + " and fingerprint [2b7b0416391bdf86502505c23149022d2213dadc];"
-                    + " the certificate does not have any subject alternative names;"
-                    + " the certificate is self-issued; the [CN=Test CA 1] certificate is trusted in this ssl context ([xpack.http.ssl])"
-            )
-        );
-=======
         final String message = SslDiagnostics.getTrustDiagnosticFailure(chain, SslDiagnostics.PeerType.SERVER, session,
             "xpack.http.ssl", trustIssuers);
         assertThat(message, Matchers.equalTo("failed to establish trust with server at [192.168.1.1];" +
@@ -641,34 +302,14 @@
             ", fingerprint [2b7b0416391bdf86502505c23149022d2213dadc], no keyUsage and no extendedKeyUsage;" +
             " the session uses cipher suite [TLS_ECDHE_RSA_WITH_RC4_128_SHA] and protocol [SSLv3];" +
             " the certificate does not have any subject alternative names;" +
-            " the certificate is self-issued; the [CN=Test CA 1] certificate is trusted in this ssl context ([xpack.http.ssl])"));
->>>>>>> 04289702
+            " the certificate is self-issued; the [CN=Test CA 1]" +
+            " certificate is trusted in this ssl context ([xpack.http.ssl])"));
     }
 
     public void testDiagnosticMessageWhenServerProvidesASelfSignedCertThatIsNotTrusted() throws Exception {
         X509Certificate[] chain = loadCertChain("ca1/ca.crt");
         final SSLSession session = session("192.168.10.10");
         final Map<String, List<X509Certificate>> trustIssuers = Collections.emptyMap();
-<<<<<<< HEAD
-        final String message = SslDiagnostics.getTrustDiagnosticFailure(
-            chain,
-            SslDiagnostics.PeerType.SERVER,
-            session,
-            "xpack.http.ssl",
-            trustIssuers
-        );
-        assertThat(
-            message,
-            Matchers.equalTo(
-                "failed to establish trust with server at [192.168.10.10];"
-                    + " the server provided a certificate with subject name [CN=Test CA 1]"
-                    + " and fingerprint [2b7b0416391bdf86502505c23149022d2213dadc];"
-                    + " the certificate does not have any subject alternative names;"
-                    + " the certificate is self-issued; the [CN=Test CA 1] certificate is not trusted in this ssl context"
-                   + " ([xpack.http.ssl])"
-            )
-        );
-=======
         final String message = SslDiagnostics.getTrustDiagnosticFailure(chain, SslDiagnostics.PeerType.SERVER, session,
             "xpack.http.ssl", trustIssuers);
         assertThat(message, Matchers.equalTo("failed to establish trust with server at [192.168.10.10];" +
@@ -676,36 +317,14 @@
             ", fingerprint [2b7b0416391bdf86502505c23149022d2213dadc], no keyUsage and no extendedKeyUsage;" +
             " the session uses cipher suite [TLS_ECDHE_RSA_WITH_RC4_128_SHA] and protocol [SSLv3];" +
             " the certificate does not have any subject alternative names;" +
-            " the certificate is self-issued; the [CN=Test CA 1] certificate is not trusted in this ssl context ([xpack.http.ssl])"));
->>>>>>> 04289702
+            " the certificate is self-issued; the [CN=Test CA 1]" +
+            " certificate is not trusted in this ssl context ([xpack.http.ssl])"));
     }
 
     public void testDiagnosticMessageWhenServerProvidesASelfSignedCertWithMimicName() throws Exception {
         X509Certificate[] chain = loadCertChain("ca1/ca.crt");
         final SSLSession session = session("192.168.1.1");
         final Map<String, List<X509Certificate>> trustIssuers = trust("ca1-b/ca.crt", "ca2/ca.crt");
-<<<<<<< HEAD
-        final String message = SslDiagnostics.getTrustDiagnosticFailure(
-            chain,
-            SslDiagnostics.PeerType.SERVER,
-            session,
-            "xpack.http.ssl",
-            trustIssuers
-        );
-        assertThat(
-            message,
-            Matchers.equalTo(
-                "failed to establish trust with server at [192.168.1.1];"
-                    + " the server provided a certificate with subject name [CN=Test CA 1]"
-                    + " and fingerprint [2b7b0416391bdf86502505c23149022d2213dadc];"
-                    + " the certificate does not have any subject alternative names;"
-                    + " the certificate is self-issued; the [CN=Test CA 1] certificate is not trusted in this ssl context"
-                    + " ([xpack.http.ssl]);"
-                    + " this ssl context does trust a certificate with subject [CN=Test CA 1]"
-                    + " but the trusted certificate has fingerprint [b095bf2526be20783e1f26dfd69c7aae910e3663]"
-            )
-        );
-=======
         final String message = SslDiagnostics.getTrustDiagnosticFailure(chain, SslDiagnostics.PeerType.SERVER, session,
             "xpack.http.ssl", trustIssuers);
         assertThat(message, Matchers.equalTo("failed to establish trust with server at [192.168.1.1];" +
@@ -713,64 +332,30 @@
             ", fingerprint [2b7b0416391bdf86502505c23149022d2213dadc], no keyUsage and no extendedKeyUsage;" +
             " the session uses cipher suite [TLS_ECDHE_RSA_WITH_RC4_128_SHA] and protocol [SSLv3];" +
             " the certificate does not have any subject alternative names;" +
-            " the certificate is self-issued; the [CN=Test CA 1] certificate is not trusted in this ssl context ([xpack.http.ssl]);" +
+            " the certificate is self-issued; the [CN=Test CA 1]" +
+            " certificate is not trusted in this ssl context ([xpack.http.ssl]);" +
             " this ssl context does trust a certificate with subject [CN=Test CA 1]" +
             " but the trusted certificate has fingerprint [b095bf2526be20783e1f26dfd69c7aae910e3663]"));
->>>>>>> 04289702
     }
 
     public void testDiagnosticMessageWithEmptyChain() throws Exception {
         X509Certificate[] chain = new X509Certificate[0];
         final SSLSession session = session("192.168.1.2");
         final Map<String, List<X509Certificate>> trustIssuers = Collections.emptyMap();
-        final String message = SslDiagnostics.getTrustDiagnosticFailure(
-            chain,
-            SslDiagnostics.PeerType.SERVER,
-            session,
-            "xpack.http.ssl",
-            trustIssuers
-        );
-        assertThat(
-            message,
-            Matchers.equalTo("failed to establish trust with server at [192.168.1.2];" + " the server did not provide a certificate")
-        );
+        final String message = SslDiagnostics.getTrustDiagnosticFailure(chain, SslDiagnostics.PeerType.SERVER, session,
+            "xpack.http.ssl", trustIssuers);
+        assertThat(message, Matchers.equalTo("failed to establish trust with server at [192.168.1.2];" +
+            " the server did not provide a certificate"));
     }
 
     public void testDiagnosticMessageWhenServerProvidesAnEmailSubjAltName() throws Exception {
         final String subjectName = "CN=foo,DC=example,DC=com";
-        final X509Certificate certificate = mockCertificateWithIssuer(
-            subjectName,
-            MOCK_ENCODING_1,
-            Collections.singletonList(List.of(1, "foo@example.com")),
-            null
-        );
+        final X509Certificate certificate = mockCertificateWithIssuer(subjectName,
+            MOCK_ENCODING_1, Collections.singletonList(List.of(1, "foo@example.com")), null);
         X509Certificate[] chain = new X509Certificate[] { certificate };
 
         final SSLSession session = session("192.168.1.3");
         final Map<String, List<X509Certificate>> trustIssuers = trust(certificate);
-<<<<<<< HEAD
-        final String message = SslDiagnostics.getTrustDiagnosticFailure(
-            chain,
-            SslDiagnostics.PeerType.SERVER,
-            session,
-            "xpack.monitoring.exporters.elastic-cloud.ssl",
-            trustIssuers
-        );
-        assertThat(
-            message,
-            Matchers.equalTo(
-                "failed to establish trust with server at [192.168.1.3];"
-                    + " the server provided a certificate with subject name [CN=foo,DC=example,DC=com]"
-                    + " and fingerprint ["
-                    + MOCK_FINGERPRINT_1
-                    + "];"
-                    + " the certificate does not have any DNS/IP subject alternative names;"
-                    + " the certificate is self-issued;"
-                    + " the [CN=foo,DC=example,DC=com] certificate is trusted in this ssl context"
-                    + " ([xpack.monitoring.exporters.elastic-cloud.ssl])"
-            )
-        );
-=======
         final String message = SslDiagnostics.getTrustDiagnosticFailure(chain, SslDiagnostics.PeerType.SERVER, session,
             "xpack.monitoring.exporters.elastic-cloud.ssl", trustIssuers);
         assertThat(message, Matchers.equalTo("failed to establish trust with server at [192.168.1.3];" +
@@ -780,7 +365,8 @@
             " the session uses cipher suite [TLS_ECDHE_RSA_WITH_RC4_128_SHA] and protocol [SSLv3];" +
             " the certificate does not have any DNS/IP subject alternative names;" +
             " the certificate is self-issued;" +
-            " the [CN=foo,DC=example,DC=com] certificate is trusted in this ssl context ([xpack.monitoring.exporters.elastic-cloud.ssl])"));
+            " the [CN=foo,DC=example,DC=com] certificate is trusted in" +
+            " this ssl context ([xpack.monitoring.exporters.elastic-cloud.ssl])"));
     }
 
     public void testDiagnosticMessageWhenServerCertificateHasNoKeyUsage() throws Exception {
@@ -810,7 +396,8 @@
             " the session uses cipher suite [" + cipherSuite + "] and protocol [" + protocol + "];" +
             " the certificate does not have any DNS/IP subject alternative names;" +
             " the certificate is self-issued;" +
-            " the [CN=foo,DC=example,DC=com] certificate is trusted in this ssl context ([xpack.monitoring.exporters.elastic-cloud.ssl])"));
+            " the [CN=foo,DC=example,DC=com] certificate is trusted" +
+            " in this ssl context ([xpack.monitoring.exporters.elastic-cloud.ssl])"));
     }
 
     public void testDiagnosticMessageWhenServerCertificateHasKeyUsageAndNoExtendedKeyUsage() throws Exception {
@@ -843,7 +430,8 @@
             " the session uses cipher suite [" + cipherSuite + "] and protocol [" + protocol + "];" +
             " the certificate does not have any DNS/IP subject alternative names;" +
             " the certificate is self-issued;" +
-            " the [CN=foo,DC=example,DC=com] certificate is trusted in this ssl context ([xpack.monitoring.exporters.elastic-cloud.ssl])"));
+            " the [CN=foo,DC=example,DC=com] certificate is trusted" +
+            " in this ssl context ([xpack.monitoring.exporters.elastic-cloud.ssl])"));
     }
 
     public void testDiagnosticMessageWhenServerCertificateHasKeyUsageAndExtendedKeyUsage() throws Exception {
@@ -875,7 +463,8 @@
             " the session uses cipher suite [" + cipherSuite + "] and protocol [" + protocol + "];" +
             " the certificate does not have any DNS/IP subject alternative names;" +
             " the certificate is self-issued;" +
-            " the [CN=foo,DC=example,DC=com] certificate is trusted in this ssl context ([xpack.monitoring.exporters.elastic-cloud.ssl])"));
+            " the [CN=foo,DC=example,DC=com] certificate is trusted" +
+            " in this ssl context ([xpack.monitoring.exporters.elastic-cloud.ssl])"));
     }
 
     public void testDiagnosticMessageWhenServerCertificateHasOversizedKeyUsageAndUnrecognisedExtendedKeyUsage() throws Exception {
@@ -907,8 +496,8 @@
             " the session uses cipher suite [" + cipherSuite + "] and protocol [" + protocol + "];" +
             " the certificate does not have any DNS/IP subject alternative names;" +
             " the certificate is self-issued;" +
-            " the [CN=foo,DC=example,DC=com] certificate is trusted in this ssl context ([xpack.monitoring.exporters.elastic-cloud.ssl])"));
->>>>>>> 04289702
+            " the [CN=foo,DC=example,DC=com] certificate is trusted" +
+            " in this ssl context ([xpack.monitoring.exporters.elastic-cloud.ssl])"));
     }
 
     public void testDiagnosticMessageWhenACertificateHasAnInvalidEncoding() throws Exception {
@@ -919,26 +508,6 @@
 
         final SSLSession session = session("192.168.1.6");
         final Map<String, List<X509Certificate>> trustIssuers = trust(Collections.emptyList());
-<<<<<<< HEAD
-        final String message = SslDiagnostics.getTrustDiagnosticFailure(
-            chain,
-            SslDiagnostics.PeerType.SERVER,
-            session,
-            "xpack.security.transport.ssl",
-            trustIssuers
-        );
-        assertThat(
-            message,
-            Matchers.equalTo(
-                "failed to establish trust with server at [192.168.1.6];"
-                    + " the server provided a certificate with subject name [CN=foo,DC=example,DC=com]"
-                    + " and invalid encoding [java.security.cert.CertificateEncodingException: MOCK INVALID ENCODING];"
-                    + " the certificate does not have any subject alternative names;"
-                    + " the certificate is self-issued;"
-                    + " the [CN=foo,DC=example,DC=com] certificate is not trusted in this ssl context ([xpack.security.transport.ssl])"
-            )
-        );
-=======
         final String message = SslDiagnostics.getTrustDiagnosticFailure(chain, SslDiagnostics.PeerType.SERVER, session,
             "xpack.security.transport.ssl", trustIssuers);
         assertThat(message, Matchers.equalTo("failed to establish trust with server at [192.168.1.6];" +
@@ -948,8 +517,8 @@
             " the session uses cipher suite [TLS_ECDHE_RSA_WITH_RC4_128_SHA] and protocol [SSLv3];" +
             " the certificate does not have any subject alternative names;" +
             " the certificate is self-issued;" +
-            " the [CN=foo,DC=example,DC=com] certificate is not trusted in this ssl context ([xpack.security.transport.ssl])"));
->>>>>>> 04289702
+            " the [CN=foo,DC=example,DC=com] certificate is not trusted" +
+            " in this ssl context ([xpack.security.transport.ssl])"));
     }
 
     public void testDiagnosticMessageForClientCertificate() throws Exception {
@@ -957,27 +526,6 @@
 
         final SSLSession session = session("192.168.1.7");
         final Map<String, List<X509Certificate>> trustIssuers = trust("ca1/ca.crt");
-<<<<<<< HEAD
-        final String message = SslDiagnostics.getTrustDiagnosticFailure(
-            chain,
-            SslDiagnostics.PeerType.CLIENT,
-            session,
-            "xpack.security.transport.ssl",
-            trustIssuers
-        );
-        assertThat(
-            message,
-            Matchers.equalTo(
-                "failed to establish trust with client at [192.168.1.7];"
-                    + " the client provided a certificate with subject name [CN=cert1]"
-                    + " and fingerprint [3bebe388a66362784afd6c51a9000961a4e10050];"
-                    + " the certificate is issued by [CN=Test CA 1]"
-                    + " but the client did not provide a copy of the issuing certificate in the certificate chain;"
-                    + " the issuing certificate with fingerprint [2b7b0416391bdf86502505c23149022d2213dadc]"
-                    + " is trusted in this ssl context ([xpack.security.transport.ssl])"
-            )
-        );
-=======
         final String message = SslDiagnostics.getTrustDiagnosticFailure(chain, SslDiagnostics.PeerType.CLIENT, session,
             "xpack.security.transport.ssl", trustIssuers);
         assertThat(message, Matchers.equalTo("failed to establish trust with client at [192.168.1.7];" +
@@ -988,7 +536,6 @@
             " but the client did not provide a copy of the issuing certificate in the certificate chain;" +
             " the issuing certificate with fingerprint [2b7b0416391bdf86502505c23149022d2213dadc]" +
             " is trusted in this ssl context ([xpack.security.transport.ssl])"));
->>>>>>> 04289702
     }
 
     public void testDiagnosticMessageWhenCaHasNewIssuingCertificate() throws Exception {
@@ -1004,35 +551,11 @@
 
         final SSLSession session = session("192.168.1.4");
         final Map<String, List<X509Certificate>> trustIssuers = trust(oldCaCert);
-<<<<<<< HEAD
-        final String message = SslDiagnostics.getTrustDiagnosticFailure(
-            chain,
-            SslDiagnostics.PeerType.SERVER,
-            session,
-            "xpack.security.authc.realms.saml.saml1.ssl",
-            trustIssuers
-        );
-        assertThat(
-            message,
-            Matchers.equalTo(
-                "failed to establish trust with server at [192.168.1.4];"
-                    + " the server provided a certificate with subject name [CN=cert1] and fingerprint"
-                    + " [3bebe388a66362784afd6c51a9000961a4e10050];"
-                    + " the certificate has subject alternative names [DNS:localhost,IP:127.0.0.1];"
-                    + " the certificate is issued by [CN=Test CA 1];"
-                    + " the certificate is signed by (subject [CN=Test CA 1]"
-                    + " fingerprint [2b7b0416391bdf86502505c23149022d2213dadc] {trusted issuer})"
-                    + " which is self-issued;"
-                    + " the [CN=Test CA 1] certificate is trusted in this ssl context ([xpack.security.authc.realms.saml.saml1.ssl])"
-                    + " because we trust a certificate with fingerprint [1f8ac10f23c5b5bc1167bda84b833e5c057a77d2]"
-                    + " for the same public key"
-            )
-        );
-=======
         final String message = SslDiagnostics.getTrustDiagnosticFailure(chain, SslDiagnostics.PeerType.SERVER, session,
             "xpack.security.authc.realms.saml.saml1.ssl", trustIssuers);
         assertThat(message, Matchers.equalTo("failed to establish trust with server at [192.168.1.4];" +
-            " the server provided a certificate with subject name [CN=cert1], fingerprint [3bebe388a66362784afd6c51a9000961a4e10050]," +
+            " the server provided a certificate with subject name [CN=cert1]," +
+            " fingerprint [3bebe388a66362784afd6c51a9000961a4e10050]," +
             " no keyUsage and no extendedKeyUsage;" +
             " the session uses cipher suite [TLS_ECDHE_RSA_WITH_RC4_128_SHA] and protocol [SSLv3];" +
             " the certificate has subject alternative names [DNS:localhost,IP:127.0.0.1];" +
@@ -1043,7 +566,6 @@
             " the [CN=Test CA 1] certificate is trusted in this ssl context ([xpack.security.authc.realms.saml.saml1.ssl])" +
             " because we trust a certificate with fingerprint [1f8ac10f23c5b5bc1167bda84b833e5c057a77d2]" +
             " for the same public key"));
->>>>>>> 04289702
     }
 
     public X509Certificate cloneCertificateAsMock(X509Certificate clone) throws CertificateParsingException, CertificateEncodingException {
@@ -1057,14 +579,6 @@
         return cert;
     }
 
-<<<<<<< HEAD
-    public X509Certificate mockCertificateWithIssuer(
-        String principal,
-        byte[] encoding,
-        List<List<?>> subjAltNames,
-        @Nullable X509Certificate issuer
-    ) throws CertificateException {
-=======
     public X509Certificate mockCertificateWithIssuer(String principal, byte[] encoding, List<List<?>> subjAltNames,
         @Nullable X509Certificate issuer) throws CertificateException {
 
@@ -1073,7 +587,6 @@
 
         return mockCertificateWithIssuer(principal, encoding, subjAltNames, issuer, keyUsage, extendedKeyUsage);
     }
->>>>>>> 04289702
 
     private X509Certificate mockCertificateWithIssuer(
         String principal,
@@ -1108,9 +621,8 @@
         if (certificates.size() == 1) {
             return (X509Certificate) certificates.get(0);
         } else {
-            throw new IllegalStateException(
-                "Expected 1 certificate in [" + path.toAbsolutePath() + "] but found [" + certificates.size() + "] - " + certificates
-            );
+            throw new IllegalStateException("Expected 1 certificate in [" + path.toAbsolutePath()
+                + "] but found [" + certificates.size() + "] - " + certificates);
         }
     }
 
@@ -1126,18 +638,13 @@
     private Map<String, List<X509Certificate>> trust(Collection<? extends Certificate> caCerts) {
         return caCerts.stream()
             .map(X509Certificate.class::cast)
-            .collect(
-                Collectors.toMap(
-                    x -> x.getSubjectX500Principal().getName(),
-                    List::of,
-                    (List<X509Certificate> a, List<X509Certificate> b) -> {
-                        List<X509Certificate> merge = new ArrayList<>();
-                        merge.addAll(a);
-                        merge.addAll(b);
-                        return merge;
-                    }
-                )
-            );
+            .collect(Collectors.toMap(x -> x.getSubjectX500Principal().getName(), List::of,
+                (List<X509Certificate> a, List<X509Certificate> b) -> {
+                    List<X509Certificate> merge = new ArrayList<>();
+                    merge.addAll(a);
+                    merge.addAll(b);
+                    return merge;
+                }));
     }
 
     private SSLSession session(String peerHost) {
