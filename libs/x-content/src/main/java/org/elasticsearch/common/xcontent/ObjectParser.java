--- conflicted
+++ resolved
@@ -366,25 +366,15 @@
         }
         FieldParser fieldParser = new FieldParser(p, type.supportedTokens(), parseField, type);
         for (String fieldValue : parseField.getAllNamesIncludedDeprecated()) {
-<<<<<<< HEAD
-
-            if (RestApiCompatibleVersion.minimumSupported().matches(parseField.getRestApiCompatibleVersions())) {
-                fieldParserMap.computeIfAbsent(RestApiCompatibleVersion.minimumSupported(), (v)-> new HashMap<>())
+
+            if (RestApiVersion.minimumSupported().matches(parseField.getRestApiVersions())) {
+                fieldParserMap.computeIfAbsent(RestApiVersion.minimumSupported(), (v)-> new HashMap<>())
                     .putIfAbsent(fieldValue, fieldParser);
             }
-            if (RestApiCompatibleVersion.currentVersion().matches(parseField.getRestApiCompatibleVersions())) {
-                fieldParserMap.computeIfAbsent(RestApiCompatibleVersion.currentVersion(), (v)-> new HashMap<>())
+            if (RestApiVersion.current().matches(parseField.getRestApiVersions())) {
+                fieldParserMap.computeIfAbsent(RestApiVersion.current(), (v)-> new HashMap<>())
                     .putIfAbsent(fieldValue, fieldParser);
 
-=======
-            if (parseField.getRestApiVersions().contains(RestApiVersion.minimumSupported())) {
-                fieldParserMap.putIfAbsent(RestApiVersion.minimumSupported(), new HashMap<>());
-                fieldParserMap.get(RestApiVersion.minimumSupported()).putIfAbsent(fieldValue, fieldParser);
-            }
-            if (parseField.getRestApiVersions().contains(RestApiVersion.current())) {
-                fieldParserMap.putIfAbsent(RestApiVersion.current(), new HashMap<>());
-                fieldParserMap.get(RestApiVersion.current()).putIfAbsent(fieldValue, fieldParser);
->>>>>>> 78371240
             }
         }
 
