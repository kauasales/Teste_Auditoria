--- conflicted
+++ resolved
@@ -1010,14 +1010,10 @@
      * Sets a version used for serialising a response compatible with a previous version.
      */
     public XContentBuilder withCompatibleMajorVersion(byte compatibleMajorVersion) {
-<<<<<<< HEAD
-        assert compatibleMajorVersion != 0 : "Compatible version has already been set";
-=======
         assert this.compatibleMajorVersion == 0 : "Compatible version has already been set";
         if (compatibleMajorVersion == 0) {
             throw new IllegalArgumentException("Compatible major version must not be equal to 0");
         }
->>>>>>> 618d8bce
         this.compatibleMajorVersion = compatibleMajorVersion;
         return this;
     }
