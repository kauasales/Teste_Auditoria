/*
 * Copyright Elasticsearch B.V. and/or licensed to Elasticsearch B.V. under one
 * or more contributor license agreements. Licensed under the Elastic License
 * 2.0 and the Server Side Public License, v 1; you may not use this file except
 * in compliance with, at your election, the Elastic License 2.0 or the Server
 * Side Public License, v 1.
 */

package org.elasticsearch.xcontent.smile;

import com.fasterxml.jackson.core.JsonParser;

<<<<<<< HEAD
import org.elasticsearch.core.RestApiVersion;
import org.elasticsearch.xcontent.DeprecationHandler;
import org.elasticsearch.xcontent.NamedXContentRegistry;
=======
import org.elasticsearch.xcontent.XContentParserConfiguration;
>>>>>>> 30e15ba8
import org.elasticsearch.xcontent.XContentType;
import org.elasticsearch.xcontent.json.JsonXContentParser;

public class SmileXContentParser extends JsonXContentParser {

<<<<<<< HEAD
    public SmileXContentParser(NamedXContentRegistry xContentRegistry, DeprecationHandler deprecationHandler, JsonParser parser) {
        super(xContentRegistry, deprecationHandler, parser);
    }

    public SmileXContentParser(
        NamedXContentRegistry xContentRegistry,
        DeprecationHandler deprecationHandler,
        JsonParser parser,
        RestApiVersion restApiVersion
    ) {
        super(xContentRegistry, deprecationHandler, parser, restApiVersion);
    }

    public SmileXContentParser(
        NamedXContentRegistry xContentRegistry,
        DeprecationHandler deprecationHandler,
        JsonParser parser,
        RestApiVersion restApiVersion,
        FilterPath[] include,
        FilterPath[] exclude
    ) {
        super(xContentRegistry, deprecationHandler, parser, restApiVersion, include, exclude);
=======
    public SmileXContentParser(XContentParserConfiguration config, JsonParser parser) {
        super(config, parser);
>>>>>>> 30e15ba8
    }

    @Override
    public XContentType contentType() {
        return XContentType.SMILE;
    }

    @Override
    public void allowDuplicateKeys(boolean allowDuplicateKeys) {
        throw new UnsupportedOperationException("Allowing duplicate keys after the parser has been created is not possible for Smile");
    }
}<|MERGE_RESOLUTION|>--- conflicted
+++ resolved
@@ -10,45 +10,14 @@
 
 import com.fasterxml.jackson.core.JsonParser;
 
-<<<<<<< HEAD
-import org.elasticsearch.core.RestApiVersion;
-import org.elasticsearch.xcontent.DeprecationHandler;
-import org.elasticsearch.xcontent.NamedXContentRegistry;
-=======
 import org.elasticsearch.xcontent.XContentParserConfiguration;
->>>>>>> 30e15ba8
 import org.elasticsearch.xcontent.XContentType;
 import org.elasticsearch.xcontent.json.JsonXContentParser;
 
 public class SmileXContentParser extends JsonXContentParser {
 
-<<<<<<< HEAD
-    public SmileXContentParser(NamedXContentRegistry xContentRegistry, DeprecationHandler deprecationHandler, JsonParser parser) {
-        super(xContentRegistry, deprecationHandler, parser);
-    }
-
-    public SmileXContentParser(
-        NamedXContentRegistry xContentRegistry,
-        DeprecationHandler deprecationHandler,
-        JsonParser parser,
-        RestApiVersion restApiVersion
-    ) {
-        super(xContentRegistry, deprecationHandler, parser, restApiVersion);
-    }
-
-    public SmileXContentParser(
-        NamedXContentRegistry xContentRegistry,
-        DeprecationHandler deprecationHandler,
-        JsonParser parser,
-        RestApiVersion restApiVersion,
-        FilterPath[] include,
-        FilterPath[] exclude
-    ) {
-        super(xContentRegistry, deprecationHandler, parser, restApiVersion, include, exclude);
-=======
     public SmileXContentParser(XContentParserConfiguration config, JsonParser parser) {
         super(config, parser);
->>>>>>> 30e15ba8
     }
 
     @Override
