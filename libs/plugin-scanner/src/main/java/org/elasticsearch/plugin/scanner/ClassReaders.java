/*
 * Copyright Elasticsearch B.V. and/or licensed to Elasticsearch B.V. under one
 * or more contributor license agreements. Licensed under the Elastic License
 * 2.0 and the Server Side Public License, v 1; you may not use this file except
 * in compliance with, at your election, the Elastic License 2.0 or the Server
 * Side Public License, v 1.
 */

package org.elasticsearch.plugin.scanner;

import org.elasticsearch.core.PathUtils;
import org.objectweb.asm.ClassReader;

import java.io.IOException;
import java.io.InputStream;
import java.io.UncheckedIOException;
import java.net.URISyntaxException;
import java.net.URL;
import java.nio.file.FileSystem;
import java.nio.file.FileSystems;
import java.nio.file.Files;
import java.nio.file.Path;
import java.nio.file.Paths;
import java.util.Arrays;
import java.util.Collections;
import java.util.List;
import java.util.Set;
import java.util.stream.Collectors;
import java.util.stream.Stream;

/**
 * A utility class containing methods to create streams of ASM's ClassReader
 *
 * @see ClassReader
 */
public class ClassReaders {
    private static final String MODULE_INFO = "module-info.class";

    /**
     * This method must be used within a try-with-resources statement or similar
     * control structure.
     */
<<<<<<< HEAD
    public static Stream<ClassReader> ofDirWithJars(Path dir) {
        if (dir == null) {
            return Stream.empty();
=======
    public static List<ClassReader> ofDirWithJars(String path) {
        if (path == null) {
            return Collections.emptyList();
>>>>>>> 7d4c9d34
        }
        try {
            return ofPaths(Files.list(dir));
        } catch (IOException e) {
            throw new UncheckedIOException(e);
        }
    }

    public static List<ClassReader> ofPaths(Set<URL> classpathFiles) {
        return ofPaths(classpathFiles.stream().map(ClassReaders::toPath));
    }

    private static Path toPath(URL url) {
        try {
            return PathUtils.get(url.toURI());
        } catch (URISyntaxException e) {
            throw new AssertionError(e);
        }
    }

    /**
     * This method must be used within a try-with-resources statement or similar
     * control structure.
     */
    public static List<ClassReader> ofPaths(Stream<Path> list) {
        return list.filter(Files::exists).flatMap(p -> {
            if (p.toString().endsWith(".jar")) {
                return classesInJar(p).stream();
            } else {
                return classesInPath(p).stream();
            }
        }).toList();
    }

    private static List<ClassReader> classesInJar(Path jar) {
        try (FileSystem jarFs = FileSystems.newFileSystem(jar)) {
            Path root = jarFs.getPath("/");
            return classesInPath(root);
        } catch (IOException e) {
            throw new UncheckedIOException(e);
        }
    }

    private static List<ClassReader> classesInPath(Path root) {
        try {
            return Files.walk(root)
                .filter(p -> p.toString().endsWith(".class"))
                .filter(p -> p.toString().endsWith(MODULE_INFO) == false)
                .filter(p -> p.toString().startsWith("/META-INF") == false)// skip multi-release files
                .map(p -> {
                    try (InputStream is = Files.newInputStream(p)) {
                        byte[] classBytes = is.readAllBytes();
                        return new ClassReader(classBytes);
                    } catch (IOException ex) {
                        throw new UncheckedIOException(ex);
                    }
                })
                .collect(Collectors.toList());
        } catch (IOException e) {
            throw new UncheckedIOException(e);
        }
    }

    public static List<ClassReader> ofClassPath() throws IOException {
        String classpath = System.getProperty("java.class.path");
        return ofClassPath(classpath);
    }

    public static List<ClassReader> ofClassPath(String classpath) {
        if (classpath != null && classpath.equals("") == false) {// todo when do we set cp to "" ?
            var classpathSeparator = System.getProperty("path.separator");

            String[] pathelements = classpath.split(classpathSeparator);
            return ofPaths(Arrays.stream(pathelements).map(Paths::get));
        }
        return Collections.emptyList();
    }
}<|MERGE_RESOLUTION|>--- conflicted
+++ resolved
@@ -40,16 +40,11 @@
      * This method must be used within a try-with-resources statement or similar
      * control structure.
      */
-<<<<<<< HEAD
-    public static Stream<ClassReader> ofDirWithJars(Path dir) {
-        if (dir == null) {
-            return Stream.empty();
-=======
     public static List<ClassReader> ofDirWithJars(String path) {
         if (path == null) {
             return Collections.emptyList();
->>>>>>> 7d4c9d34
         }
+        Path dir = Paths.get(path);
         try {
             return ofPaths(Files.list(dir));
         } catch (IOException e) {
