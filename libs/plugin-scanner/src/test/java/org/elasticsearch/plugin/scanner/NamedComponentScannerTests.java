/*
 * Copyright Elasticsearch B.V. and/or licensed to Elasticsearch B.V. under one
 * or more contributor license agreements. Licensed under the Elastic License
 * 2.0 and the Server Side Public License, v 1; you may not use this file except
 * in compliance with, at your election, the Elastic License 2.0 or the Server
 * Side Public License, v 1.
 */

package org.elasticsearch.plugin.scanner;

import org.elasticsearch.plugin.scanner.test_model.ExtensibleClass;
import org.elasticsearch.plugin.scanner.test_model.ExtensibleInterface;
import org.elasticsearch.plugin.scanner.test_model.TestNamedComponent;
import org.elasticsearch.test.ESTestCase;
import org.elasticsearch.test.compiler.InMemoryJavaCompiler;
import org.elasticsearch.test.jar.JarUtils;
import org.objectweb.asm.ClassReader;

import java.io.IOException;
import java.io.InputStream;
import java.io.UncheckedIOException;
import java.net.URISyntaxException;
import java.nio.file.Files;
import java.nio.file.Path;
import java.util.Arrays;
import java.util.HashMap;
import java.util.LinkedHashMap;
import java.util.List;
import java.util.Map;
import java.util.stream.Collectors;
import java.util.stream.Stream;

import static org.hamcrest.Matchers.equalTo;

public class NamedComponentScannerTests extends ESTestCase {

    private Path tmpDir() throws IOException {
        return createTempDir();
    }

    NamedComponentScanner namedComponentScanner = new NamedComponentScanner();

    public void testFindNamedComponentInSingleClass() throws URISyntaxException {
        Map<String, Map<String, String>> namedComponents = namedComponentScanner.scanForNamedClasses(
            classReaderStream(TestNamedComponent.class, ExtensibleInterface.class)
        );

        org.hamcrest.MatcherAssert.assertThat(
            namedComponents,
            equalTo(
                Map.of(
                    ExtensibleInterface.class.getCanonicalName(),
                    Map.of("test_named_component", TestNamedComponent.class.getCanonicalName())
                )
            )
        );

    }

    public void testNamedComponentsAreFoundWhenSingleJarProvided() throws IOException {
        final Path tmp = tmpDir();
        final Path dirWithJar = tmp.resolve("jars-dir");
        Files.createDirectories(dirWithJar);
        Path jar = dirWithJar.resolve("plugin.jar");
        JarUtils.createJarWithEntries(jar, Map.of("p/A.class", InMemoryJavaCompiler.compile("p.A", """
            package p;
            import org.elasticsearch.plugin.api.*;
            import org.elasticsearch.plugin.scanner.test_model.*;
            @NamedComponent("a_component")
            public class A extends ExtensibleClass {}
            """), "p/B.class", InMemoryJavaCompiler.compile("p.B", """
            package p;
            import org.elasticsearch.plugin.api.*;
            import org.elasticsearch.plugin.scanner.test_model.*;
            @NamedComponent("b_component")
            public class B implements ExtensibleInterface{}
            """)));
<<<<<<< HEAD

        Collection<ClassReader> classReaderStream = Stream.concat(
            ClassReaders.ofDirWithJars(dirWithJar),
            ClassReaders.ofClassPath()
=======
        List<ClassReader> classReaderStream = Stream.concat(
            ClassReaders.ofDirWithJars(dirWithJar.toString()).stream(),
            ClassReaders.ofClassPath().stream()
>>>>>>> 7d4c9d34
        )// contains plugin-api
            .toList();

        Map<String, Map<String, String>> namedComponents = namedComponentScanner.scanForNamedClasses(classReaderStream);

        org.hamcrest.MatcherAssert.assertThat(
            namedComponents,
            equalTo(
                Map.of(
                    ExtensibleClass.class.getCanonicalName(),
                    Map.of("a_component", "p.A"),
                    ExtensibleInterface.class.getCanonicalName(),
                    Map.of(
                        "b_component",
                        "p.B",
                        // noise from classpath
                        "test_named_component",
                        "org.elasticsearch.plugin.scanner.test_model.TestNamedComponent"
                    )
                )
            )
        );
    }

    public void testNamedComponentsCanExtednCommonSuperClass() throws IOException {
        Map<String, CharSequence> sources = Map.of(
            "p.CustomExtensibleInterface",
            """
                package p;
                import org.elasticsearch.plugin.api.*;
                import org.elasticsearch.plugin.scanner.test_model.*;
                public interface CustomExtensibleInterface extends ExtensibleInterface {}
                """,
            // note that this class implements a custom interface
            "p.CustomExtensibleClass",
            """
                package p;
                import org.elasticsearch.plugin.api.*;
                import org.elasticsearch.plugin.scanner.test_model.*;
                public class CustomExtensibleClass implements CustomExtensibleInterface {}
                """,
            "p.A",
            """
                package p;
                import org.elasticsearch.plugin.api.*;
                import org.elasticsearch.plugin.scanner.test_model.*;
                @NamedComponent("a_component")
                public class A extends CustomExtensibleClass {}
                """,
            "p.B",
            """
                package p;
                import org.elasticsearch.plugin.api.*;
                import org.elasticsearch.plugin.scanner.test_model.*;
                @NamedComponent("b_component")
                public class B implements CustomExtensibleInterface{}
                """
        );
        var classToBytes = InMemoryJavaCompiler.compile(sources);

        Map<String, byte[]> jarEntries = new HashMap<>();
        jarEntries.put("p/CustomExtensibleInterface.class", classToBytes.get("p.CustomExtensibleInterface"));
        jarEntries.put("p/CustomExtensibleClass.class", classToBytes.get("p.CustomExtensibleClass"));
        jarEntries.put("p/A.class", classToBytes.get("p.A"));
        jarEntries.put("p/B.class", classToBytes.get("p.B"));

        final Path tmp = tmpDir();
        final Path dirWithJar = tmp.resolve("jars-dir");
        Files.createDirectories(dirWithJar);
        Path jar = dirWithJar.resolve("plugin.jar");
        JarUtils.createJarWithEntries(jar, jarEntries);

<<<<<<< HEAD
        Collection<ClassReader> classReaderStream = Stream.concat(
            ClassReaders.ofDirWithJars(dirWithJar),
            ClassReaders.ofClassPath()
=======
        List<ClassReader> classReaderStream = Stream.concat(
            ClassReaders.ofDirWithJars(dirWithJar.toString()).stream(),
            ClassReaders.ofClassPath().stream()
>>>>>>> 7d4c9d34
        )// contains plugin-api
            .toList();

        Map<String, Map<String, String>> namedComponents = namedComponentScanner.scanForNamedClasses(classReaderStream);

        org.hamcrest.MatcherAssert.assertThat(
            namedComponents,
            equalTo(
                Map.of(
                    ExtensibleInterface.class.getCanonicalName(),
                    Map.of(
                        "a_component",
                        "p.A",
                        "b_component",
                        "p.B",
                        "test_named_component",
                        "org.elasticsearch.plugin.scanner.test_model.TestNamedComponent"// noise from classpath
                    )
                )
            )
        );
    }

    public void testWriteToFile() throws IOException {
        Map<String, String> extensibleInterfaceComponents = new LinkedHashMap<>();
        extensibleInterfaceComponents.put("a_component", "p.A");
        extensibleInterfaceComponents.put("b_component", "p.B");
        Map<String, Map<String, String>> mapToWrite = new LinkedHashMap<>();
        mapToWrite.put(ExtensibleInterface.class.getCanonicalName(), extensibleInterfaceComponents);

        Path path = tmpDir().resolve("file.json");
        namedComponentScanner.writeToFile(mapToWrite, path);

        String jsonMap = Files.readString(path);
        assertThat(jsonMap, equalTo("""
            {
              "org.elasticsearch.plugin.scanner.test_model.ExtensibleInterface": {
                "a_component": "p.A",
                "b_component": "p.B"
              }
            }
            """.replaceAll("[\n\r\s]", "")));
    }

    private List<ClassReader> classReaderStream(Class<?>... classes) {
        try {
            return Arrays.stream(classes).map(clazz -> {
                String className = classNameToPath(clazz) + ".class";
                var stream = this.getClass().getClassLoader().getResourceAsStream(className);
                try (InputStream is = stream) {
                    byte[] classBytes = is.readAllBytes();
                    ClassReader classReader = new ClassReader(classBytes);
                    return classReader;
                } catch (IOException e) {
                    throw new UncheckedIOException(e);
                }
            }).collect(Collectors.toList());
        } catch (Exception e) {
            throw new RuntimeException(e);
        }
    }

    private String classNameToPath(Class<?> clazz) {
        return clazz.getCanonicalName().replace(".", "/");
    }

}<|MERGE_RESOLUTION|>--- conflicted
+++ resolved
@@ -75,16 +75,9 @@
             @NamedComponent("b_component")
             public class B implements ExtensibleInterface{}
             """)));
-<<<<<<< HEAD
-
-        Collection<ClassReader> classReaderStream = Stream.concat(
-            ClassReaders.ofDirWithJars(dirWithJar),
-            ClassReaders.ofClassPath()
-=======
         List<ClassReader> classReaderStream = Stream.concat(
             ClassReaders.ofDirWithJars(dirWithJar.toString()).stream(),
             ClassReaders.ofClassPath().stream()
->>>>>>> 7d4c9d34
         )// contains plugin-api
             .toList();
 
@@ -157,15 +150,9 @@
         Path jar = dirWithJar.resolve("plugin.jar");
         JarUtils.createJarWithEntries(jar, jarEntries);
 
-<<<<<<< HEAD
-        Collection<ClassReader> classReaderStream = Stream.concat(
-            ClassReaders.ofDirWithJars(dirWithJar),
-            ClassReaders.ofClassPath()
-=======
         List<ClassReader> classReaderStream = Stream.concat(
             ClassReaders.ofDirWithJars(dirWithJar.toString()).stream(),
             ClassReaders.ofClassPath().stream()
->>>>>>> 7d4c9d34
         )// contains plugin-api
             .toList();
 
