--- conflicted
+++ resolved
@@ -123,14 +123,11 @@
   // repackaged jna with native bits linked against all elastic supported platforms
   compile "org.elasticsearch:jna:${versions.jna}"
 
-<<<<<<< HEAD
+
   compile "co.elastic.logging:log4j2-ecs-layout:${versions.ecsLogging}"
   compile "co.elastic.logging:ecs-logging-core:${versions.ecsLogging}"
 
-  if (!isEclipse && !isIdea) {
-=======
   if (!isEclipse) {
->>>>>>> 687c888c
     java12Compile sourceSets.main.output
   }
 
