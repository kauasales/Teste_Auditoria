--- conflicted
+++ resolved
@@ -585,17 +585,13 @@
         final List<String> snapshotNames = createNSnapshots(repoName, randomIntBetween(1, 10));
         snapshotNames.sort(String::compareTo);
 
-<<<<<<< HEAD
-        final var oneRepoFuture = clusterAdmin().prepareGetSnapshots(repoName, missingRepoName)
-=======
-        final GetSnapshotsResponse response = clusterAdmin().prepareGetSnapshots(TEST_REQUEST_TIMEOUT, repoName, missingRepoName)
->>>>>>> 7c2b852f
+        final var oneRepoFuture = clusterAdmin().prepareGetSnapshots(TEST_REQUEST_TIMEOUT, repoName, missingRepoName)
             .setSort(SnapshotSortKey.NAME)
             .setIgnoreUnavailable(randomBoolean())
             .execute();
         expectThrows(RepositoryMissingException.class, oneRepoFuture::actionGet);
 
-        final var multiRepoFuture = clusterAdmin().prepareGetSnapshots(repoName, missingRepoName)
+        final var multiRepoFuture = clusterAdmin().prepareGetSnapshots(TEST_REQUEST_TIMEOUT, repoName, missingRepoName)
             .setSort(SnapshotSortKey.NAME)
             .setIgnoreUnavailable(randomBoolean())
             .execute();
