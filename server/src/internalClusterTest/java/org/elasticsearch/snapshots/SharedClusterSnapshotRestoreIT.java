/*
 * Copyright Elasticsearch B.V. and/or licensed to Elasticsearch B.V. under one
 * or more contributor license agreements. Licensed under the Elastic License
 * 2.0 and the Server Side Public License, v 1; you may not use this file except
 * in compliance with, at your election, the Elastic License 2.0 or the Server
 * Side Public License, v 1.
 */

package org.elasticsearch.snapshots;

import org.apache.lucene.util.BytesRef;
import org.elasticsearch.ElasticsearchException;
import org.elasticsearch.ExceptionsHelper;
import org.elasticsearch.action.ActionFuture;
import org.elasticsearch.action.admin.cluster.snapshots.create.CreateSnapshotResponse;
import org.elasticsearch.action.admin.cluster.snapshots.get.GetSnapshotsResponse;
import org.elasticsearch.action.admin.cluster.snapshots.restore.RestoreSnapshotResponse;
import org.elasticsearch.action.admin.cluster.snapshots.status.SnapshotIndexShardStage;
import org.elasticsearch.action.admin.cluster.snapshots.status.SnapshotIndexShardStatus;
import org.elasticsearch.action.admin.cluster.snapshots.status.SnapshotIndexStatus;
import org.elasticsearch.action.admin.cluster.snapshots.status.SnapshotStatus;
import org.elasticsearch.action.admin.cluster.snapshots.status.SnapshotsStatusResponse;
import org.elasticsearch.action.admin.cluster.state.ClusterStateResponse;
import org.elasticsearch.action.admin.indices.stats.IndicesStatsResponse;
import org.elasticsearch.action.admin.indices.stats.ShardStats;
import org.elasticsearch.action.index.IndexRequestBuilder;
import org.elasticsearch.action.support.ActionTestUtils;
import org.elasticsearch.action.support.ActiveShardCount;
import org.elasticsearch.action.support.broadcast.BroadcastResponse;
import org.elasticsearch.client.internal.Client;
import org.elasticsearch.cluster.ClusterState;
import org.elasticsearch.cluster.RestoreInProgress;
import org.elasticsearch.cluster.SnapshotsInProgress;
import org.elasticsearch.cluster.SnapshotsInProgress.State;
import org.elasticsearch.cluster.metadata.IndexMetadata;
import org.elasticsearch.cluster.metadata.MetadataIndexStateService;
import org.elasticsearch.cluster.node.DiscoveryNode;
import org.elasticsearch.cluster.routing.IndexRoutingTable;
import org.elasticsearch.cluster.routing.RecoverySource;
import org.elasticsearch.cluster.routing.RoutingNodesHelper;
import org.elasticsearch.cluster.routing.ShardRouting;
import org.elasticsearch.cluster.routing.ShardRoutingState;
import org.elasticsearch.cluster.routing.UnassignedInfo;
import org.elasticsearch.cluster.service.ClusterService;
import org.elasticsearch.common.Numbers;
import org.elasticsearch.common.Strings;
import org.elasticsearch.common.settings.Settings;
import org.elasticsearch.common.unit.ByteSizeUnit;
import org.elasticsearch.common.util.concurrent.EsExecutors;
import org.elasticsearch.core.TimeValue;
import org.elasticsearch.index.Index;
import org.elasticsearch.index.IndexService;
import org.elasticsearch.index.IndexVersion;
import org.elasticsearch.index.engine.Engine;
import org.elasticsearch.index.engine.EngineTestCase;
import org.elasticsearch.index.shard.IndexShard;
import org.elasticsearch.index.shard.ShardId;
import org.elasticsearch.indices.IndicesService;
import org.elasticsearch.repositories.IndexId;
import org.elasticsearch.repositories.RepositoryData;
import org.elasticsearch.repositories.RepositoryException;
import org.elasticsearch.repositories.blobstore.BlobStoreRepository;
import org.elasticsearch.snapshots.mockstore.MockRepository;
import org.elasticsearch.threadpool.ThreadPool;

import java.nio.channels.SeekableByteChannel;
import java.nio.file.Files;
import java.nio.file.Path;
import java.nio.file.StandardOpenOption;
import java.util.ArrayList;
import java.util.Arrays;
import java.util.Collections;
import java.util.HashMap;
import java.util.List;
import java.util.Map;
import java.util.Set;
import java.util.concurrent.ExecutionException;
import java.util.concurrent.TimeUnit;
import java.util.concurrent.atomic.AtomicInteger;
import java.util.function.Consumer;
import java.util.function.Predicate;
import java.util.stream.Collectors;
import java.util.stream.IntStream;

import static org.elasticsearch.cluster.metadata.IndexMetadata.SETTING_NUMBER_OF_SHARDS;
import static org.elasticsearch.cluster.routing.allocation.decider.MaxRetryAllocationDecider.SETTING_ALLOCATION_MAX_RETRY;
import static org.elasticsearch.index.shard.IndexShardTests.getEngineFromShard;
import static org.elasticsearch.repositories.blobstore.BlobStoreRepository.READONLY_SETTING_KEY;
import static org.elasticsearch.test.hamcrest.ElasticsearchAssertions.assertAcked;
import static org.elasticsearch.test.hamcrest.ElasticsearchAssertions.assertAllSuccessful;
import static org.elasticsearch.test.hamcrest.ElasticsearchAssertions.assertHitCount;
import static org.elasticsearch.test.hamcrest.ElasticsearchAssertions.assertNoFailures;
import static org.elasticsearch.test.hamcrest.ElasticsearchAssertions.assertRequestBuilderThrows;
import static org.hamcrest.Matchers.anyOf;
import static org.hamcrest.Matchers.containsInAnyOrder;
import static org.hamcrest.Matchers.containsString;
import static org.hamcrest.Matchers.empty;
import static org.hamcrest.Matchers.endsWith;
import static org.hamcrest.Matchers.equalTo;
import static org.hamcrest.Matchers.greaterThan;
import static org.hamcrest.Matchers.hasSize;
import static org.hamcrest.Matchers.is;
import static org.hamcrest.Matchers.lessThan;
import static org.hamcrest.Matchers.not;
import static org.hamcrest.Matchers.notNullValue;
import static org.hamcrest.Matchers.nullValue;

public class SharedClusterSnapshotRestoreIT extends AbstractSnapshotIntegTestCase {

    @Override
    protected Settings nodeSettings(int nodeOrdinal, Settings otherSettings) {
        return Settings.builder()
            .put(super.nodeSettings(nodeOrdinal, otherSettings))
            .put(ThreadPool.ESTIMATED_TIME_INTERVAL_SETTING.getKey(), 0) // We have tests that check by-timestamp order
            .build();
    }

    public void testBasicWorkFlow() throws Exception {
        createRepository("test-repo", "fs");
        createIndexWithRandomDocs("test-idx-1", 100);
        createIndexWithRandomDocs("test-idx-2", 100);
        createIndexWithRandomDocs("test-idx-3", 100);

        ActionFuture<BroadcastResponse> flushResponseFuture = null;
        if (randomBoolean()) {
            ArrayList<String> indicesToFlush = new ArrayList<>();
            for (int i = 1; i < 4; i++) {
                if (randomBoolean()) {
                    indicesToFlush.add("test-idx-" + i);
                }
            }
            if (indicesToFlush.isEmpty() == false) {
                logger.info("--> starting asynchronous flush for indices {}", indicesToFlush);
                flushResponseFuture = indicesAdmin().prepareFlush(indicesToFlush.toArray(Strings.EMPTY_ARRAY)).execute();
            }
        }

        final String[] indicesToSnapshot = { "test-idx-*", "-test-idx-3" };

        logger.info("--> capturing history UUIDs");
        final Map<ShardId, String> historyUUIDs = new HashMap<>();
        for (ShardStats shardStats : indicesAdmin().prepareStats(indicesToSnapshot).clear().get().getShards()) {
            String historyUUID = shardStats.getCommitStats().getUserData().get(Engine.HISTORY_UUID_KEY);
            ShardId shardId = shardStats.getShardRouting().shardId();
            if (historyUUIDs.containsKey(shardId)) {
                assertThat(shardStats.getShardRouting() + " has a different history uuid", historyUUID, equalTo(historyUUIDs.get(shardId)));
            } else {
                historyUUIDs.put(shardId, historyUUID);
            }
        }

        final boolean snapshotClosed = randomBoolean();
        if (snapshotClosed) {
            assertAcked(indicesAdmin().prepareClose(indicesToSnapshot).setWaitForActiveShards(ActiveShardCount.ALL).get());
        }

        createSnapshot("test-repo", "test-snap", Arrays.asList(indicesToSnapshot));

        List<SnapshotInfo> snapshotInfos = clusterAdmin().prepareGetSnapshots("test-repo")
            .setSnapshots(randomFrom("test-snap", "_all", "*", "*-snap", "test*"))
            .get()
            .getSnapshots();
        assertThat(snapshotInfos.size(), equalTo(1));
        SnapshotInfo snapshotInfo = snapshotInfos.get(0);
        assertThat(snapshotInfo.state(), equalTo(SnapshotState.SUCCESS));
        assertThat(snapshotInfo.version(), equalTo(IndexVersion.current()));

        if (snapshotClosed) {
            assertAcked(indicesAdmin().prepareOpen(indicesToSnapshot).setWaitForActiveShards(ActiveShardCount.ALL).get());
        }

        logger.info("--> delete some data");
        for (int i = 0; i < 50; i++) {
            client().prepareDelete("test-idx-1", Integer.toString(i)).get();
        }
        for (int i = 50; i < 100; i++) {
            client().prepareDelete("test-idx-2", Integer.toString(i)).get();
        }
        for (int i = 0; i < 100; i += 2) {
            client().prepareDelete("test-idx-3", Integer.toString(i)).get();
        }
        assertAllSuccessful(refresh());
        assertDocCount("test-idx-1", 50L);
        assertDocCount("test-idx-2", 50L);
        assertDocCount("test-idx-3", 50L);

        logger.info("--> close indices");
        indicesAdmin().prepareClose("test-idx-1", "test-idx-2").get();

        logger.info("--> restore all indices from the snapshot");
        RestoreSnapshotResponse restoreSnapshotResponse = clusterAdmin().prepareRestoreSnapshot("test-repo", "test-snap")
            .setWaitForCompletion(true)
            .get();
        assertThat(restoreSnapshotResponse.getRestoreInfo().totalShards(), greaterThan(0));

        ensureGreen();
        assertDocCount("test-idx-1", 100L);
        assertDocCount("test-idx-2", 100L);
        assertDocCount("test-idx-3", 50L);

        assertNull(
            indicesAdmin().prepareGetSettings("test-idx-1")
                .get()
                .getSetting("test-idx-1", MetadataIndexStateService.VERIFIED_BEFORE_CLOSE_SETTING.getKey())
        );

        for (ShardStats shardStats : indicesAdmin().prepareStats(indicesToSnapshot).clear().get().getShards()) {
            String historyUUID = shardStats.getCommitStats().getUserData().get(Engine.HISTORY_UUID_KEY);
            ShardId shardId = shardStats.getShardRouting().shardId();
            assertThat(shardStats.getShardRouting() + " doesn't have a history uuid", historyUUID, notNullValue());
            assertThat(shardStats.getShardRouting() + " doesn't have a new history", historyUUID, not(equalTo(historyUUIDs.get(shardId))));
        }

        // Test restore after index deletion
        logger.info("--> delete indices");
        cluster().wipeIndices("test-idx-1", "test-idx-2");
        logger.info("--> restore one index after deletion");
        restoreSnapshotResponse = clusterAdmin().prepareRestoreSnapshot("test-repo", "test-snap")
            .setWaitForCompletion(true)
            .setIndices("test-idx-*", "-test-idx-2")
            .get();
        assertThat(restoreSnapshotResponse.getRestoreInfo().totalShards(), greaterThan(0));

        ensureGreen();
        assertDocCount("test-idx-1", 100);
        ClusterState clusterState = clusterAdmin().prepareState().get().getState();
        assertThat(clusterState.getMetadata().hasIndex("test-idx-1"), equalTo(true));
        assertThat(clusterState.getMetadata().hasIndex("test-idx-2"), equalTo(false));

        assertNull(
            indicesAdmin().prepareGetSettings("test-idx-1")
                .get()
                .getSetting("test-idx-1", MetadataIndexStateService.VERIFIED_BEFORE_CLOSE_SETTING.getKey())
        );

        for (ShardStats shardStats : indicesAdmin().prepareStats(indicesToSnapshot).clear().get().getShards()) {
            String historyUUID = shardStats.getCommitStats().getUserData().get(Engine.HISTORY_UUID_KEY);
            ShardId shardId = shardStats.getShardRouting().shardId();
            assertThat(shardStats.getShardRouting() + " doesn't have a history uuid", historyUUID, notNullValue());
            assertThat(shardStats.getShardRouting() + " doesn't have a new history", historyUUID, not(equalTo(historyUUIDs.get(shardId))));
        }

        if (flushResponseFuture != null) {
            // Finish flush
            flushResponseFuture.actionGet();
        }
    }

    public void testSingleGetAfterRestore() throws Exception {
        String indexName = "testindex";
        String repoName = "test-restore-snapshot-repo";
        String snapshotName = "test-restore-snapshot";
        Path absolutePath = randomRepoPath().toAbsolutePath();
        logger.info("Path [{}]", absolutePath);
        String restoredIndexName = indexName + "-restored";
        String expectedValue = "expected";

        // Write a document
        String docId = Integer.toString(randomInt());
        indexDoc(indexName, docId, "value", expectedValue);

        createRepository(repoName, "fs", absolutePath);
        createSnapshot(repoName, snapshotName, Collections.singletonList(indexName));

        RestoreSnapshotResponse restoreSnapshotResponse = clusterAdmin().prepareRestoreSnapshot(repoName, snapshotName)
            .setWaitForCompletion(true)
            .setRenamePattern(indexName)
            .setRenameReplacement(restoredIndexName)
            .get();
        assertThat(restoreSnapshotResponse.getRestoreInfo().totalShards(), greaterThan(0));

        assertThat(client().prepareGet(restoredIndexName, docId).get().isExists(), equalTo(true));
    }

    public void testFreshIndexUUID() {
        createRepository("test-repo", "fs");

        createIndex("test");
        String originalIndexUUID = indicesAdmin().prepareGetSettings("test").get().getSetting("test", IndexMetadata.SETTING_INDEX_UUID);
        assertTrue(originalIndexUUID, originalIndexUUID != null);
        assertFalse(originalIndexUUID, originalIndexUUID.equals(IndexMetadata.INDEX_UUID_NA_VALUE));
        ensureGreen();
        createSnapshot("test-repo", "test-snap", Collections.singletonList("test"));
        NumShards numShards = getNumShards("test");

        cluster().wipeIndices("test");
        assertAcked(prepareCreate("test").setSettings(Settings.builder().put(SETTING_NUMBER_OF_SHARDS, numShards.numPrimaries)));
        ensureGreen();
        String newIndexUUID = indicesAdmin().prepareGetSettings("test").get().getSetting("test", IndexMetadata.SETTING_INDEX_UUID);
        assertTrue(newIndexUUID, newIndexUUID != null);
        assertFalse(newIndexUUID, newIndexUUID.equals(IndexMetadata.INDEX_UUID_NA_VALUE));
        assertFalse(newIndexUUID, newIndexUUID.equals(originalIndexUUID));
        logger.info("--> close index");
        indicesAdmin().prepareClose("test").get();

        logger.info("--> restore all indices from the snapshot");
        RestoreSnapshotResponse restoreSnapshotResponse = clusterAdmin().prepareRestoreSnapshot("test-repo", "test-snap")
            .setWaitForCompletion(true)
            .get();
        assertThat(restoreSnapshotResponse.getRestoreInfo().totalShards(), greaterThan(0));

        ensureGreen();
        String newAfterRestoreIndexUUID = indicesAdmin().prepareGetSettings("test")
            .get()
            .getSetting("test", IndexMetadata.SETTING_INDEX_UUID);
        assertTrue(
            "UUID has changed after restore: " + newIndexUUID + " vs. " + newAfterRestoreIndexUUID,
            newIndexUUID.equals(newAfterRestoreIndexUUID)
        );

        logger.info("--> restore indices with different names");
        restoreSnapshotResponse = clusterAdmin().prepareRestoreSnapshot("test-repo", "test-snap")
            .setRenamePattern("(.+)")
            .setRenameReplacement("$1-copy")
            .setWaitForCompletion(true)
            .get();
        assertThat(restoreSnapshotResponse.getRestoreInfo().totalShards(), greaterThan(0));

        String copyRestoreUUID = indicesAdmin().prepareGetSettings("test-copy")
            .get()
            .getSetting("test-copy", IndexMetadata.SETTING_INDEX_UUID);
        assertFalse(
            "UUID has been reused on restore: " + copyRestoreUUID + " vs. " + originalIndexUUID,
            copyRestoreUUID.equals(originalIndexUUID)
        );
    }

    public void testEmptySnapshot() throws Exception {
        createRepository("test-repo", "fs");

        logger.info("--> snapshot");
        CreateSnapshotResponse createSnapshotResponse = startFullSnapshot("test-repo", "test-snap").get();
        assertThat(createSnapshotResponse.getSnapshotInfo().totalShards(), equalTo(0));
        assertThat(createSnapshotResponse.getSnapshotInfo().successfulShards(), equalTo(0));

        assertThat(getSnapshot("test-repo", "test-snap").state(), equalTo(SnapshotState.SUCCESS));
    }

    public void testSnapshotFileFailureDuringSnapshot() throws InterruptedException {
        disableRepoConsistencyCheck("This test uses a purposely broken repository so it would fail consistency checks");

        logger.info("-->  creating repository");
        assertAcked(
            clusterAdmin().preparePutRepository("test-repo")
                .setType("mock")
                .setSettings(
                    Settings.builder()
                        .put("location", randomRepoPath())
                        // io exception writing index.latest won't fail anything which makes assertions below complicated, so we disable
                        // index.latest
                        .put(BlobStoreRepository.SUPPORT_URL_REPO.getKey(), false)
                        .put("random", randomAlphaOfLength(10))
                        .put("random_control_io_exception_rate", 0.2)
                )
                .setVerify(false)
        );

        createIndexWithRandomDocs("test-idx", 100);

        logger.info("--> snapshot");
        try {
            CreateSnapshotResponse createSnapshotResponse = clusterAdmin().prepareCreateSnapshot("test-repo", "test-snap")
                .setWaitForCompletion(true)
                .setIndices("test-idx")
                .get();
            if (createSnapshotResponse.getSnapshotInfo().totalShards() == createSnapshotResponse.getSnapshotInfo().successfulShards()) {
                // If we are here, that means we didn't have any failures, let's check it
                assertThat(getFailureCount("test-repo"), equalTo(0L));
            } else {
                assertThat(getFailureCount("test-repo"), greaterThan(0L));
                assertThat(createSnapshotResponse.getSnapshotInfo().shardFailures().size(), greaterThan(0));
                for (SnapshotShardFailure shardFailure : createSnapshotResponse.getSnapshotInfo().shardFailures()) {
                    assertThat(shardFailure.reason(), containsString("Random IOException"));
                    assertThat(shardFailure.nodeId(), notNullValue());
                    assertThat(shardFailure.index(), equalTo("test-idx"));
                }
                SnapshotInfo snapshotInfo = getSnapshot("test-repo", "test-snap");
                if (snapshotInfo.state() == SnapshotState.SUCCESS) {
                    assertThat(snapshotInfo.shardFailures().size(), greaterThan(0));
                    assertThat(snapshotInfo.totalShards(), greaterThan(snapshotInfo.successfulShards()));
                }
            }
        } catch (Exception ex) {
            logger.info("--> caught a top level exception, asserting what's expected", ex);
            assertThat(getFailureCount("test-repo"), greaterThan(0L));

            final Throwable cause = ex.getCause();
            assertThat(cause, notNullValue());
            final Throwable rootCause = new ElasticsearchException(cause).getRootCause();
            assertThat(rootCause, notNullValue());
            assertThat(rootCause.getMessage(), containsString("Random IOException"));
        }
    }

    public void testDataFileFailureDuringSnapshot() throws Exception {
        disableRepoConsistencyCheck("This test intentionally leaves a broken repository");

        createRepository(
            "test-repo",
            "mock",
            Settings.builder()
                .put("location", randomRepoPath())
                .put("random", randomAlphaOfLength(10))
                .put("random_data_file_io_exception_rate", 0.3)
        );

        createIndexWithRandomDocs("test-idx", 100);

        logger.info("--> snapshot");
        CreateSnapshotResponse createSnapshotResponse = clusterAdmin().prepareCreateSnapshot("test-repo", "test-snap")
            .setWaitForCompletion(true)
            .setIndices("test-idx")
            .get();
        if (createSnapshotResponse.getSnapshotInfo().totalShards() == createSnapshotResponse.getSnapshotInfo().successfulShards()) {
            logger.info("--> no failures");
            // If we are here, that means we didn't have any failures, let's check it
            assertThat(getFailureCount("test-repo"), equalTo(0L));
        } else {
            logger.info("--> some failures");
            assertThat(getFailureCount("test-repo"), greaterThan(0L));
            assertThat(createSnapshotResponse.getSnapshotInfo().shardFailures().size(), greaterThan(0));
            for (SnapshotShardFailure shardFailure : createSnapshotResponse.getSnapshotInfo().shardFailures()) {
                assertThat(shardFailure.nodeId(), notNullValue());
                assertThat(shardFailure.index(), equalTo("test-idx"));
            }
            SnapshotInfo snapshotInfo = getSnapshot("test-repo", "test-snap");
            assertThat(snapshotInfo.state(), equalTo(SnapshotState.PARTIAL));
            assertThat(snapshotInfo.shardFailures().size(), greaterThan(0));
            assertThat(snapshotInfo.totalShards(), greaterThan(snapshotInfo.successfulShards()));

            // Verify that snapshot status also contains the same failures
            SnapshotsStatusResponse snapshotsStatusResponse = clusterAdmin().prepareSnapshotStatus("test-repo")
                .addSnapshots("test-snap")
                .get();
            assertThat(snapshotsStatusResponse.getSnapshots().size(), equalTo(1));
            SnapshotStatus snapshotStatus = snapshotsStatusResponse.getSnapshots().get(0);
            assertThat(snapshotStatus.getIndices().size(), equalTo(1));
            SnapshotIndexStatus indexStatus = snapshotStatus.getIndices().get("test-idx");
            assertThat(indexStatus, notNullValue());
            assertThat(indexStatus.getShardsStats().getFailedShards(), equalTo(snapshotInfo.failedShards()));
            assertThat(indexStatus.getShardsStats().getDoneShards(), equalTo(snapshotInfo.successfulShards()));
            assertThat(indexStatus.getShards().size(), equalTo(snapshotInfo.totalShards()));

            int numberOfFailures = 0;
            for (SnapshotIndexShardStatus shardStatus : indexStatus.getShards().values()) {
                if (shardStatus.getStage() == SnapshotIndexShardStage.FAILURE) {
                    assertThat(shardStatus.getFailure(), notNullValue());
                    numberOfFailures++;
                } else {
                    assertThat(shardStatus.getFailure(), nullValue());
                }
            }
            assertThat(indexStatus.getShardsStats().getFailedShards(), equalTo(numberOfFailures));
        }
    }

    public void testDataFileFailureDuringRestore() throws Exception {
        disableRepoConsistencyCheck("This test intentionally leaves a broken repository");

        Path repositoryLocation = randomRepoPath();
        Client client = client();
        createRepository("test-repo", "fs", repositoryLocation);

        prepareCreate("test-idx").setSettings(Settings.builder().put("index.allocation.max_retries", Integer.MAX_VALUE)).get();
        ensureGreen();

        final NumShards numShards = getNumShards("test-idx");

        indexRandomDocs("test-idx", 100);

        createSnapshot("test-repo", "test-snap", Collections.singletonList("test-idx"));

        createRepository(
            "test-repo",
            "mock",
            Settings.builder()
                .put("location", repositoryLocation)
                .put("random", randomAlphaOfLength(10))
                .put("random_data_file_io_exception_rate", 0.3)
        );

        // Test restore after index deletion
        logger.info("--> delete index");
        cluster().wipeIndices("test-idx");
        logger.info("--> restore index after deletion");
        final RestoreSnapshotResponse restoreResponse = client.admin()
            .cluster()
            .prepareRestoreSnapshot("test-repo", "test-snap")
            .setWaitForCompletion(true)
            .get();

        logger.info("--> total number of simulated failures during restore: [{}]", getFailureCount("test-repo"));
        final RestoreInfo restoreInfo = restoreResponse.getRestoreInfo();
        assertThat(restoreInfo.totalShards(), equalTo(numShards.numPrimaries));

        if (restoreInfo.successfulShards() == restoreInfo.totalShards()) {
            // All shards were restored, we must find the exact number of hits
            assertDocCount("test-idx", 100L);
        } else {
            // One or more shards failed to be restored. This can happen when there is
            // only 1 data node: a shard failed because of the random IO exceptions
            // during restore and then we don't allow the shard to be assigned on the
            // same node again during the same reroute operation. Then another reroute
            // operation is scheduled, but the RestoreInProgressAllocationDecider will
            // block the shard to be assigned again because it failed during restore.
            final ClusterStateResponse clusterStateResponse = client.admin().cluster().prepareState().get();
            assertEquals(1, clusterStateResponse.getState().getNodes().getDataNodes().size());
            assertEquals(
                restoreInfo.failedShards(),
                RoutingNodesHelper.shardsWithState(clusterStateResponse.getState().getRoutingNodes(), ShardRoutingState.UNASSIGNED).size()
            );
        }
    }

    public void testDataFileCorruptionDuringRestore() throws Exception {
        disableRepoConsistencyCheck("This test intentionally leaves a broken repository");

        Path repositoryLocation = randomRepoPath();
        Client client = client();

        createRepository("test-repo", "fs", repositoryLocation);

        createIndexWithRandomDocs("test-idx", 100);

        createSnapshot("test-repo", "test-snap", Collections.singletonList("test-idx"));

        createRepository(
            "test-repo",
            "mock",
            Settings.builder()
                .put("location", repositoryLocation)
                .put("random", randomAlphaOfLength(10))
                .put("use_lucene_corruption", true)
                .put("max_failure_number", 10000000L)
                .put("random_data_file_io_exception_rate", 1.0)
        );

        // Test restore after index deletion
        logger.info("--> delete index");
        cluster().wipeIndices("test-idx");
        logger.info("--> restore corrupt index");
        RestoreSnapshotResponse restoreSnapshotResponse = client.admin()
            .cluster()
            .prepareRestoreSnapshot("test-repo", "test-snap")
            .setWaitForCompletion(true)
            .get();
        assertThat(restoreSnapshotResponse.getRestoreInfo().totalShards(), greaterThan(0));
        assertThat(
            restoreSnapshotResponse.getRestoreInfo().failedShards(),
            equalTo(restoreSnapshotResponse.getRestoreInfo().totalShards())
        );
        // we have to delete the index here manually, otherwise the cluster will keep
        // trying to allocate the shards for the index, even though the restore operation
        // is completed and marked as failed, which can lead to nodes having pending
        // cluster states to process in their queue when the test is finished
        cluster().wipeIndices("test-idx");
    }

    /**
     * Test that restoring a snapshot whose files can't be downloaded at all is not stuck or
     * does not hang indefinitely.
     */
    public void testUnrestorableFilesDuringRestore() throws Exception {
        final String indexName = "unrestorable-files";
        final int maxRetries = randomIntBetween(1, 10);

        Settings createIndexSettings = Settings.builder()
            .put(SETTING_ALLOCATION_MAX_RETRY.getKey(), maxRetries)
            .put(IndexMetadata.INDEX_NUMBER_OF_SHARDS_SETTING.getKey(), 1)
            .build();

        Settings repositorySettings = Settings.builder()
            .put("random", randomAlphaOfLength(10))
            .put("max_failure_number", 10000000L)
            // No lucene corruptions, we want to test retries
            .put("use_lucene_corruption", false)
            // Restoring a file will never complete
            .put("random_data_file_io_exception_rate", 1.0)
            .build();

        Consumer<UnassignedInfo> checkUnassignedInfo = unassignedInfo -> {
            assertThat(unassignedInfo.getReason(), equalTo(UnassignedInfo.Reason.ALLOCATION_FAILED));
            assertThat(unassignedInfo.getNumFailedAllocations(), anyOf(equalTo(maxRetries), equalTo(1)));
        };

        unrestorableUseCase(indexName, createIndexSettings, repositorySettings, Settings.EMPTY, checkUnassignedInfo, () -> {});
    }

    /**
     * Test that restoring an index with shard allocation filtering settings that prevents
     * its allocation does not hang indefinitely.
     */
    public void testUnrestorableIndexDuringRestore() throws Exception {
        final String indexName = "unrestorable-index";
        Settings restoreIndexSettings = Settings.builder().put("index.routing.allocation.include._name", randomAlphaOfLength(5)).build();

        Runnable fixupAction = () -> {
            // remove the shard allocation filtering settings and use the Reroute API to retry the failed shards
            updateIndexSettings(Settings.builder().putNull("index.routing.allocation.include._name"), indexName);
            assertAcked(clusterAdmin().prepareReroute().setRetryFailed(true));
        };

        unrestorableUseCase(
            indexName,
            Settings.EMPTY,
            Settings.EMPTY,
            restoreIndexSettings,
            unassignedInfo -> assertThat(unassignedInfo.getReason(), equalTo(UnassignedInfo.Reason.NEW_INDEX_RESTORED)),
            fixupAction
        );
    }

    /** Execute the unrestorable test use case **/
    private void unrestorableUseCase(
        final String indexName,
        final Settings createIndexSettings,
        final Settings repositorySettings,
        final Settings restoreIndexSettings,
        final Consumer<UnassignedInfo> checkUnassignedInfo,
        final Runnable fixUpAction
    ) throws Exception {
        // create a test repository
        final Path repositoryLocation = randomRepoPath();
        createRepository("test-repo", "fs", repositoryLocation);
        // create a test index
        assertAcked(prepareCreate(indexName, Settings.builder().put(createIndexSettings)));

        // index some documents
        final int nbDocs = scaledRandomIntBetween(10, 100);
        indexRandomDocs(indexName, nbDocs);

        // create a snapshot
        final NumShards numShards = getNumShards(indexName);
        final SnapshotInfo snapshotInfo = createSnapshot("test-repo", "test-snap", Collections.singletonList(indexName));
        assertThat(snapshotInfo.successfulShards(), equalTo(numShards.numPrimaries));

        // delete the test index
        assertAcked(indicesAdmin().prepareDelete(indexName));

        // update the test repository
        assertAcked(
            clusterAdmin().preparePutRepository("test-repo")
                .setType("mock")
                .setSettings(Settings.builder().put("location", repositoryLocation).put(repositorySettings).build())
        );

        // attempt to restore the snapshot with the given settings
        RestoreSnapshotResponse restoreResponse = clusterAdmin().prepareRestoreSnapshot("test-repo", "test-snap")
            .setIndices(indexName)
            .setIndexSettings(restoreIndexSettings)
            .setWaitForCompletion(true)
            .get();

        // check that all shards failed during restore
        assertThat(restoreResponse.getRestoreInfo().totalShards(), equalTo(numShards.numPrimaries));
        assertThat(restoreResponse.getRestoreInfo().successfulShards(), equalTo(0));

        ClusterStateResponse clusterStateResponse = clusterAdmin().prepareState().setCustoms(true).setRoutingTable(true).get();

        // check that there is no restore in progress
        RestoreInProgress restoreInProgress = clusterStateResponse.getState().custom(RestoreInProgress.TYPE);
        assertNotNull("RestoreInProgress must be not null", restoreInProgress);
        assertTrue("RestoreInProgress must be empty but found entries in " + restoreInProgress, restoreInProgress.isEmpty());

        // check that the shards have been created but are not assigned
        assertThat(clusterStateResponse.getState().getRoutingTable().allShards(indexName), hasSize(numShards.totalNumShards));

        // check that every primary shard is unassigned
        for (ShardRouting shard : clusterStateResponse.getState().getRoutingTable().allShards(indexName)) {
            if (shard.primary()) {
                assertThat(shard.state(), equalTo(ShardRoutingState.UNASSIGNED));
                assertThat(shard.recoverySource().getType(), equalTo(RecoverySource.Type.SNAPSHOT));
                assertThat(shard.unassignedInfo().getLastAllocationStatus(), equalTo(UnassignedInfo.AllocationStatus.DECIDERS_NO));
                checkUnassignedInfo.accept(shard.unassignedInfo());
            }
        }

        // update the test repository in order to make it work
        createRepository("test-repo", "fs", repositoryLocation);

        // execute action to eventually fix the situation
        fixUpAction.run();

        // delete the index and restore again
        assertAcked(indicesAdmin().prepareDelete(indexName));

        restoreResponse = clusterAdmin().prepareRestoreSnapshot("test-repo", "test-snap").setWaitForCompletion(true).get();
        assertThat(restoreResponse.getRestoreInfo().totalShards(), equalTo(numShards.numPrimaries));
        assertThat(restoreResponse.getRestoreInfo().successfulShards(), equalTo(numShards.numPrimaries));

        // Wait for the shards to be assigned
        ensureGreen(indexName);
        refresh(indexName);

        assertDocCount(indexName, nbDocs);
    }

    public void testDeletionOfFailingToRecoverIndexShouldStopRestore() throws Exception {
        Path repositoryLocation = randomRepoPath();
        Client client = client();
        createRepository("test-repo", "fs", repositoryLocation);

        createIndexWithRandomDocs("test-idx", 100);

        createSnapshot("test-repo", "test-snap", Collections.singletonList("test-idx"));

        logger.info("-->  update repository with mock version");
        createRepository(
            "test-repo",
            "mock",
            Settings.builder()
                .put("location", repositoryLocation)
                .put("random", randomAlphaOfLength(10))
                .put("random_data_file_io_exception_rate", 1.0) // Fail completely
        );

        // Test restore after index deletion
        logger.info("--> delete index");
        cluster().wipeIndices("test-idx");
        logger.info("--> restore index after deletion");
        ActionFuture<RestoreSnapshotResponse> restoreSnapshotResponseFuture = client.admin()
            .cluster()
            .prepareRestoreSnapshot("test-repo", "test-snap")
            .setWaitForCompletion(true)
            .execute();

        logger.info("--> wait for the index to appear");
        // that would mean that recovery process started and failing
        waitForIndex("test-idx", TimeValue.timeValueSeconds(10));

        logger.info("--> delete index");
        cluster().wipeIndices("test-idx");
        logger.info("--> get restore results");
        // Now read restore results and make sure it failed
        RestoreSnapshotResponse restoreSnapshotResponse = restoreSnapshotResponseFuture.actionGet(TimeValue.timeValueSeconds(10));
        assertThat(restoreSnapshotResponse.getRestoreInfo().failedShards(), greaterThan(0));
        assertThat(
            restoreSnapshotResponse.getRestoreInfo().totalShards(),
            equalTo(restoreSnapshotResponse.getRestoreInfo().failedShards())
        );

        logger.info("--> restoring working repository");
        createRepository("test-repo", "fs", repositoryLocation);

        logger.info("--> trying to restore index again");
        restoreSnapshotResponse = client.admin()
            .cluster()
            .prepareRestoreSnapshot("test-repo", "test-snap")
            .setWaitForCompletion(true)
            .get();
        assertThat(restoreSnapshotResponse.getRestoreInfo().totalShards(), greaterThan(0));
        assertThat(restoreSnapshotResponse.getRestoreInfo().failedShards(), equalTo(0));
        assertDocCount("test-idx", 100L);
    }

    public void testUnallocatedShards() {
        disableRepoConsistencyCheck("This test intentionally leaves an empty repository");
        createRepository("test-repo", "fs");

        logger.info("-->  creating index that cannot be allocated");
        prepareCreate(
            "test-idx",
            2,
            Settings.builder()
                .put(IndexMetadata.INDEX_ROUTING_INCLUDE_GROUP_SETTING.getKey() + "tag", "nowhere")
                .put("index.number_of_shards", 3)
        ).setWaitForActiveShards(ActiveShardCount.NONE).get();

        logger.info("--> snapshot");
        final SnapshotException sne = expectThrows(
            SnapshotException.class,
            clusterAdmin().prepareCreateSnapshot("test-repo", "test-snap").setWaitForCompletion(true).setIndices("test-idx")
        );
        assertThat(sne.getMessage(), containsString("the following indices have unassigned primary shards"));
        assertThat(getRepositoryData("test-repo"), is(RepositoryData.EMPTY));
    }

    public void testDeleteSnapshot() throws Exception {
        final int numberOfSnapshots = between(5, 15);
        Client client = client();

        Path repo = randomRepoPath();
        createRepository(
            "test-repo",
            "fs",
            Settings.builder()
                .put("location", repo)
                .put("compress", false)
                .put("chunk_size", randomIntBetween(100, 1000), ByteSizeUnit.BYTES)
        );

        createIndex("test-idx");
        ensureGreen();

        int[] numberOfFiles = new int[numberOfSnapshots];
        logger.info("--> creating {} snapshots ", numberOfSnapshots);
        for (int i = 0; i < numberOfSnapshots; i++) {
            for (int j = 0; j < 10; j++) {
                indexDoc("test-idx", Integer.toString(i * 10 + j), "foo", "bar" + i * 10 + j);
            }
            refresh();
            createSnapshot("test-repo", "test-snap-" + i, Collections.singletonList("test-idx"));
            // Store number of files after each snapshot
            numberOfFiles[i] = numberOfFiles(repo);
        }
        assertDocCount("test-idx", 10L * numberOfSnapshots);
        int numberOfFilesBeforeDeletion = numberOfFiles(repo);

        logger.info("--> delete all snapshots except the first one and last one");

        if (randomBoolean()) {
            for (int i = 1; i < numberOfSnapshots - 1; i++) {
                client.admin().cluster().prepareDeleteSnapshot("test-repo", new String[] { "test-snap-" + i }).get();
            }
        } else {
            client.admin()
                .cluster()
                .prepareDeleteSnapshot(
                    "test-repo",
                    IntStream.range(1, numberOfSnapshots - 1).mapToObj(i -> "test-snap-" + i).toArray(String[]::new)
                )
                .get();
        }

        int numberOfFilesAfterDeletion = numberOfFiles(repo);

        assertThat(numberOfFilesAfterDeletion, lessThan(numberOfFilesBeforeDeletion));

        logger.info("--> delete index");
        cluster().wipeIndices("test-idx");

        logger.info("--> restore index");
        String lastSnapshot = "test-snap-" + (numberOfSnapshots - 1);
        RestoreSnapshotResponse restoreSnapshotResponse = client.admin()
            .cluster()
            .prepareRestoreSnapshot("test-repo", lastSnapshot)
            .setWaitForCompletion(true)
            .get();
        assertThat(restoreSnapshotResponse.getRestoreInfo().totalShards(), greaterThan(0));

        assertDocCount("test-idx", 10L * numberOfSnapshots);

        startDeleteSnapshot("test-repo", lastSnapshot).get();
        logger.info("--> make sure that number of files is back to what it was when the first snapshot was made");
        assertFileCount(repo, numberOfFiles[0]);
    }

    public void testSnapshotClosedIndex() throws Exception {
        Client client = client();

        createRepository("test-repo", "fs");

        createIndex("test-idx", "test-idx-closed");
        ensureGreen();
        logger.info("-->  closing index test-idx-closed");
        assertAcked(client.admin().indices().prepareClose("test-idx-closed"));
        ClusterStateResponse stateResponse = client.admin().cluster().prepareState().get();
        assertThat(stateResponse.getState().metadata().index("test-idx-closed").getState(), equalTo(IndexMetadata.State.CLOSE));
        assertThat(stateResponse.getState().routingTable().index("test-idx-closed"), notNullValue());

        final SnapshotInfo snapshotInfo = createSnapshot("test-repo", "test-snap", Collections.singletonList("test-idx*"));
        assertThat(snapshotInfo.indices().size(), equalTo(2));
    }

    public void testMoveShardWhileSnapshotting() throws Exception {
        Client client = client();
        Path repositoryLocation = randomRepoPath();
        createRepository(
            "test-repo",
            "mock",
            Settings.builder().put("location", repositoryLocation).put("random", randomAlphaOfLength(10)).put("wait_after_unblock", 200)
        );

        // Create index on 2 nodes and make sure each node has a primary by setting no replicas
        assertAcked(prepareCreate("test-idx", 2, Settings.builder().put("number_of_replicas", 0)));
        indexRandomDocs("test-idx", 100);

        // Pick one node and block it
        String blockedNode = blockNodeWithIndex("test-repo", "test-idx");

        logger.info("--> snapshot");
        client.admin().cluster().prepareCreateSnapshot("test-repo", "test-snap").setWaitForCompletion(false).setIndices("test-idx").get();

        logger.info("--> waiting for block to kick in");
        waitForBlock(blockedNode, "test-repo");

        logger.info("--> execution was blocked on node [{}], moving shards away from this node", blockedNode);
        Settings.Builder excludeSettings = Settings.builder().put("index.routing.allocation.exclude._name", blockedNode);
        updateIndexSettings(excludeSettings, "test-idx");

        unblockNode("test-repo", blockedNode);
        awaitNoMoreRunningOperations();

        final SnapshotInfo snapshotInfo = getSnapshot("test-repo", "test-snap");
        assertThat(snapshotInfo.state(), equalTo(SnapshotState.SUCCESS));
        assertThat(snapshotInfo.shardFailures(), empty());

        logger.info("--> delete index");
        cluster().wipeIndices("test-idx");

        logger.info("--> replace mock repository with real one at the same location");
        createRepository("test-repo", "fs", repositoryLocation);

        logger.info("--> restore index");
        RestoreSnapshotResponse restoreSnapshotResponse = client.admin()
            .cluster()
            .prepareRestoreSnapshot("test-repo", "test-snap")
            .setWaitForCompletion(true)
            .get();
        assertThat(restoreSnapshotResponse.getRestoreInfo().totalShards(), greaterThan(0));
        assertDocCount("test-idx", 100L);
    }

    private int numberOfFiles(Path dir) throws Exception {
        final AtomicInteger count = new AtomicInteger();
        forEachFileRecursively(dir, ((path, basicFileAttributes) -> count.incrementAndGet()));
        return count.get();
    }

    public void testDeleteRepositoryWhileSnapshotting() throws Exception {
        disableRepoConsistencyCheck("This test uses a purposely broken repository so it would fail consistency checks");
        Client client = client();
        Path repositoryLocation = randomRepoPath();
        createRepository(
            "test-repo",
            "mock",
            Settings.builder().put("location", repositoryLocation).put("random", randomAlphaOfLength(10)).put("wait_after_unblock", 200)
        );

        // Create index on 2 nodes and make sure each node has a primary by setting no replicas
        assertAcked(prepareCreate("test-idx", 2, Settings.builder().put("number_of_replicas", 0)));

        indexRandomDocs("test-idx", 100);

        // Pick one node and block it
        String blockedNode = blockNodeWithIndex("test-repo", "test-idx");

        logger.info("--> snapshot");
        client.admin().cluster().prepareCreateSnapshot("test-repo", "test-snap").setWaitForCompletion(false).setIndices("test-idx").get();

        logger.info("--> waiting for block to kick in");
        waitForBlock(blockedNode, "test-repo");

        logger.info("--> execution was blocked on node [{}], trying to delete repository", blockedNode);

        try {
            client.admin().cluster().prepareDeleteRepository(randomFrom("test-repo", "test-*", "*")).get();
            fail("shouldn't be able to delete in-use repository");
        } catch (Exception ex) {
            logger.info("--> in-use repository deletion failed");
            assertThat(
                ex.getMessage(),
                equalTo("[test-repo] trying to modify or unregister repository that is currently used (snapshot is in progress)")
            );
        }

        logger.info("--> trying to move repository to another location");
        try {
            client.admin()
                .cluster()
                .preparePutRepository("test-repo")
                .setType("fs")
                .setSettings(Settings.builder().put("location", repositoryLocation.resolve("test")))
                .get();
            fail("shouldn't be able to replace in-use repository");
        } catch (Exception ex) {
            logger.info("--> in-use repository replacement failed");
        }

        logger.info("--> trying to create a repository with different name");
        assertAcked(
            client.admin()
                .cluster()
                .preparePutRepository("test-repo-2")
                .setVerify(false) // do not do verification itself as snapshot threads could be fully blocked
                .setType("fs")
                .setSettings(Settings.builder().put("location", repositoryLocation.resolve("test")))
        );

        logger.info("--> unblocking blocked node");
        unblockNode("test-repo", blockedNode);
        awaitNoMoreRunningOperations();

        final SnapshotInfo snapshotInfo = getSnapshot("test-repo", "test-snap");
        assertThat(snapshotInfo.state(), equalTo(SnapshotState.SUCCESS));
        assertThat(snapshotInfo.shardFailures().size(), equalTo(0));

        logger.info("--> delete index");
        cluster().wipeIndices("test-idx");

        logger.info("--> replace mock repository with real one at the same location");
        createRepository("test-repo", "fs", repositoryLocation);

        logger.info("--> restore index");
        RestoreSnapshotResponse restoreSnapshotResponse = client.admin()
            .cluster()
            .prepareRestoreSnapshot("test-repo", "test-snap")
            .setWaitForCompletion(true)
            .get();
        assertThat(restoreSnapshotResponse.getRestoreInfo().totalShards(), greaterThan(0));
        assertDocCount("test-idx", 100);
    }

    public void testReadonlyRepository() throws Exception {
        Client client = client();
        Path repositoryLocation = randomRepoPath();
        createRepository("test-repo", "fs", repositoryLocation);

        createIndexWithRandomDocs("test-idx", 100);

        createSnapshot("test-repo", "test-snap", Collections.singletonList("test-idx"));

        assertThat(getSnapshot("test-repo", "test-snap").state(), equalTo(SnapshotState.SUCCESS));

        logger.info("--> delete index");
        cluster().wipeIndices("test-idx");

        createRepository(
            "readonly-repo",
            "fs",
            Settings.builder()
                .put("location", repositoryLocation)
                .put("compress", randomBoolean())
                .put(READONLY_SETTING_KEY, true)
                .put("chunk_size", randomIntBetween(100, 1000), ByteSizeUnit.BYTES)
        );
        logger.info("--> restore index after deletion");
        RestoreSnapshotResponse restoreSnapshotResponse = client.admin()
            .cluster()
            .prepareRestoreSnapshot("readonly-repo", "test-snap")
            .setWaitForCompletion(true)
            .setIndices("test-idx")
            .get();
        assertThat(restoreSnapshotResponse.getRestoreInfo().totalShards(), greaterThan(0));
        assertDocCount("test-idx", 100L);

        logger.info("--> list available shapshots");
        GetSnapshotsResponse getSnapshotsResponse = client.admin().cluster().prepareGetSnapshots("readonly-repo").get();
        assertThat(getSnapshotsResponse.getSnapshots().size(), equalTo(1));

        logger.info("--> try deleting snapshot");
        assertRequestBuilderThrows(
            client.admin().cluster().prepareDeleteSnapshot("readonly-repo", "test-snap"),
            RepositoryException.class,
            "repository is readonly"
        );

        logger.info("--> try making another snapshot");
        assertRequestBuilderThrows(
            client.admin()
                .cluster()
                .prepareCreateSnapshot("readonly-repo", "test-snap-2")
                .setWaitForCompletion(true)
                .setIndices("test-idx"),
            RepositoryException.class,
            "cannot create snapshot in a readonly repository"
        );
    }

    public void testSnapshotStatus() throws Exception {
        Client client = client();
        createRepository(
            "test-repo",
            "mock",
            Settings.builder().put("location", randomRepoPath()).put("random", randomAlphaOfLength(10)).put("wait_after_unblock", 200)
        );

        // Create index on 2 nodes and make sure each node has a primary by setting no replicas
        assertAcked(prepareCreate("test-idx", 2, indexSettingsNoReplicas(randomIntBetween(2, 10))));
        indexRandomDocs("test-idx", 100);

        // Pick one node and block it
        String blockedNode = blockNodeWithIndex("test-repo", "test-idx");
        String blockedNodeId = clusterService().state()
            .getNodes()
            .getDataNodes()
            .values()
            .stream()
            .filter(n -> n.getName().equals(blockedNode))
            .map(DiscoveryNode::getId)
            .findFirst()
            .orElse("");

        logger.info("--> snapshot");
        client.admin()
            .cluster()
            .prepareCreateSnapshot("test-repo", "test-snap")
            .setWaitForCompletion(false)
            .setIncludeGlobalState(false)
            .setIndices("test-idx")
            .get();

        logger.info("--> waiting for block to kick in");
        waitForBlock(blockedNode, "test-repo");

        awaitClusterState(state -> {
            SnapshotsInProgress snapshotsInProgress = SnapshotsInProgress.get(state);
            Set<Snapshot> snapshots = snapshotsInProgress.asStream().map(SnapshotsInProgress.Entry::snapshot).collect(Collectors.toSet());
            if (snapshots.size() != 1) {
                return false;
            }
            SnapshotsInProgress.Entry entry = snapshotsInProgress.snapshot(snapshots.iterator().next());
            for (Map.Entry<ShardId, SnapshotsInProgress.ShardSnapshotStatus> shard : entry.shards().entrySet()) {
                if (shard.getValue().nodeId().equals(blockedNodeId) == false
                    && shard.getValue().state() == SnapshotsInProgress.ShardState.SUCCESS == false) {
                    return false;
                }
            }
            return true;
        });

        logger.info("--> execution was blocked on node [{}], checking snapshot status with specified repository and snapshot", blockedNode);
        SnapshotsStatusResponse response = client.admin().cluster().prepareSnapshotStatus("test-repo").get();
        assertThat(response.getSnapshots().size(), equalTo(1));
        SnapshotStatus snapshotStatus = response.getSnapshots().get(0);
        assertThat(snapshotStatus.getState(), equalTo(State.STARTED));
        assertThat(snapshotStatus.includeGlobalState(), equalTo(false));

        // We blocked the node during data write operation, so at least one shard snapshot should be in STARTED stage
        assertThat(snapshotStatus.getShardsStats().getStartedShards(), greaterThan(0));
        for (SnapshotIndexShardStatus shardStatus : snapshotStatus.getIndices().get("test-idx")) {
            if (shardStatus.getStage() == SnapshotIndexShardStage.STARTED) {
                assertThat(shardStatus.getNodeId(), notNullValue());
            }
        }

        logger.info("--> checking snapshot status for all currently running and snapshot with empty repository");
        response = client.admin().cluster().prepareSnapshotStatus().get();
        assertThat(response.getSnapshots().size(), equalTo(1));
        snapshotStatus = response.getSnapshots().get(0);
        assertThat(snapshotStatus.getState(), equalTo(State.STARTED));
        assertThat(snapshotStatus.includeGlobalState(), equalTo(false));

        // We blocked the node during data write operation, so at least one shard snapshot should be in STARTED stage
        assertThat(snapshotStatus.getShardsStats().getStartedShards(), greaterThan(0));
        for (SnapshotIndexShardStatus shardStatus : snapshotStatus.getIndices().get("test-idx")) {
            if (shardStatus.getStage() == SnapshotIndexShardStage.STARTED) {
                assertThat(shardStatus.getNodeId(), notNullValue());
            }
        }

        logger.info("--> checking that _current returns the currently running snapshot");
        GetSnapshotsResponse getResponse = client.admin().cluster().prepareGetSnapshots("test-repo").setCurrentSnapshot().get();
        assertThat(getResponse.getSnapshots().size(), equalTo(1));
        SnapshotInfo snapshotInfo = getResponse.getSnapshots().get(0);
        assertThat(snapshotInfo.state(), equalTo(SnapshotState.IN_PROGRESS));
        snapshotStatus = client.admin().cluster().prepareSnapshotStatus().get().getSnapshots().get(0);
        assertThat(snapshotInfo.totalShards(), equalTo(snapshotStatus.getIndices().get("test-idx").getShardsStats().getTotalShards()));
        assertThat(snapshotInfo.successfulShards(), equalTo(snapshotStatus.getIndices().get("test-idx").getShardsStats().getDoneShards()));
        assertThat(snapshotInfo.shardFailures().size(), equalTo(0));

        logger.info("--> unblocking blocked node");
        unblockNode("test-repo", blockedNode);

        awaitNoMoreRunningOperations();
        snapshotInfo = getSnapshot("test-repo", "test-snap");
        logger.info("Number of failed shards [{}]", snapshotInfo.shardFailures().size());

        logger.info("--> checking snapshot status again after snapshot is done");
        response = client.admin().cluster().prepareSnapshotStatus("test-repo").addSnapshots("test-snap").get();
        snapshotStatus = response.getSnapshots().get(0);
        assertThat(snapshotStatus.getIndices().size(), equalTo(1));
        assertThat(snapshotStatus.includeGlobalState(), equalTo(false));

        SnapshotIndexStatus indexStatus = snapshotStatus.getIndices().get("test-idx");
        assertThat(indexStatus, notNullValue());
        assertThat(indexStatus.getShardsStats().getInitializingShards(), equalTo(0));
        assertThat(indexStatus.getShardsStats().getFailedShards(), equalTo(snapshotInfo.failedShards()));
        assertThat(indexStatus.getShardsStats().getDoneShards(), equalTo(snapshotInfo.successfulShards()));
        assertThat(indexStatus.getShards().size(), equalTo(snapshotInfo.totalShards()));

        logger.info("--> checking snapshot status after it is done with empty repository");
        response = client.admin().cluster().prepareSnapshotStatus().get();
        assertThat(response.getSnapshots().size(), equalTo(0));

        logger.info("--> checking that _current no longer returns the snapshot");
        assertThat(
            client.admin().cluster().prepareGetSnapshots("test-repo").addSnapshots("_current").get().getSnapshots().isEmpty(),
            equalTo(true)
        );

        // test that getting an unavailable snapshot status throws an exception if ignoreUnavailable is false on the request
        SnapshotMissingException ex = expectThrows(
            SnapshotMissingException.class,
            client.admin().cluster().prepareSnapshotStatus("test-repo").addSnapshots("test-snap-doesnt-exist")
        );
        assertEquals("[test-repo:test-snap-doesnt-exist] is missing", ex.getMessage());
        // test that getting an unavailable snapshot status does not throw an exception if ignoreUnavailable is true on the request
        response = client.admin()
            .cluster()
            .prepareSnapshotStatus("test-repo")
            .addSnapshots("test-snap-doesnt-exist")
            .setIgnoreUnavailable(true)
            .get();
        assertTrue(response.getSnapshots().isEmpty());
        // test getting snapshot status for available and unavailable snapshots where ignoreUnavailable is true
        // (available one should be returned)
        response = client.admin()
            .cluster()
            .prepareSnapshotStatus("test-repo")
            .addSnapshots("test-snap", "test-snap-doesnt-exist")
            .setIgnoreUnavailable(true)
            .get();
        assertEquals(1, response.getSnapshots().size());
        assertEquals("test-snap", response.getSnapshots().get(0).getSnapshot().getSnapshotId().getName());
    }

    public void testSnapshotRelocatingPrimary() throws Exception {
        Client client = client();
        createRepository("test-repo", "fs");

        // Create index on two nodes and make sure each node has a primary by setting no replicas
        assertAcked(prepareCreate("test-idx", 2, indexSettingsNoReplicas(between(2, 10))));

        ensureGreen("test-idx");
        indexRandomDocs("test-idx", 100);

        logger.info("--> start relocations");
        allowNodes("test-idx", 1);

        logger.info("--> wait for relocations to start");

        assertBusy(
            () -> assertThat(clusterAdmin().prepareHealth("test-idx").get().getRelocatingShards(), greaterThan(0)),
            1L,
            TimeUnit.MINUTES
        );

        logger.info("--> snapshot");
        client.admin().cluster().prepareCreateSnapshot("test-repo", "test-snap").setWaitForCompletion(false).setIndices("test-idx").get();

        awaitNoMoreRunningOperations();
        SnapshotInfo snapshotInfo = getSnapshot("test-repo", "test-snap");
        assertThat(snapshotInfo.state(), equalTo(SnapshotState.SUCCESS));
        assertThat(snapshotInfo.shardFailures().size(), equalTo(0));
        logger.info("--> done");
    }

    public void testSnapshotMoreThanOnce() throws InterruptedException {
        Client client = client();

        createRepository("test-repo", "fs");

        // only one shard
        final Settings indexSettings = Settings.builder().put(IndexMetadata.SETTING_NUMBER_OF_SHARDS, 1).build();
        assertAcked(prepareCreate("test").setSettings(indexSettings));
        ensureGreen();

        indexRandomDocs("test", randomIntBetween(10, 100));
        assertNoFailures(indicesAdmin().prepareForceMerge("test").setFlush(true).setMaxNumSegments(1).get());

        createSnapshot("test-repo", "test", Collections.singletonList("test"));
        assertThat(getSnapshot("test-repo", "test").state(), equalTo(SnapshotState.SUCCESS));
        {
            SnapshotStatus snapshotStatus = client.admin()
                .cluster()
                .prepareSnapshotStatus("test-repo")
                .setSnapshots("test")
                .get()
                .getSnapshots()
                .get(0);
            List<SnapshotIndexShardStatus> shards = snapshotStatus.getShards();
            for (SnapshotIndexShardStatus status : shards) {
                assertThat(status.getStats().getProcessedFileCount(), greaterThan(1));
            }
        }

        createSnapshot("test-repo", "test-1", Collections.singletonList("test"));
        assertThat(getSnapshot("test-repo", "test-1").state(), equalTo(SnapshotState.SUCCESS));
        {
            SnapshotStatus snapshotStatus = client.admin()
                .cluster()
                .prepareSnapshotStatus("test-repo")
                .setSnapshots("test-1")
                .get()
                .getSnapshots()
                .get(0);
            List<SnapshotIndexShardStatus> shards = snapshotStatus.getShards();
            for (SnapshotIndexShardStatus status : shards) {
                assertThat(status.getStats().getProcessedFileCount(), equalTo(0));
            }
        }

        client().prepareDelete("test", "1").get();
        createSnapshot("test-repo", "test-2", Collections.singletonList("test"));
        assertThat(getSnapshot("test-repo", "test-2").state(), equalTo(SnapshotState.SUCCESS));
        {
            SnapshotStatus snapshotStatus = client.admin()
                .cluster()
                .prepareSnapshotStatus("test-repo")
                .setSnapshots("test-2")
                .get()
                .getSnapshots()
                .get(0);
            List<SnapshotIndexShardStatus> shards = snapshotStatus.getShards();
            for (SnapshotIndexShardStatus status : shards) {
                // we flush before the snapshot such that we have to process the segments_N files plus the .del file
                // soft-delete generates DV files.
                assertThat(status.getStats().getProcessedFileCount(), greaterThan(2));
            }
        }
    }

    public void testCloseOrDeleteIndexDuringSnapshot() throws Exception {
        disableRepoConsistencyCheck("This test intentionally leaves a broken repository");

        createRepository(
            "test-repo",
            "mock",
            Settings.builder()
                .put("location", randomRepoPath())
                .put("compress", randomBoolean())
                .put("chunk_size", randomIntBetween(100, 1000), ByteSizeUnit.BYTES)
                .put("block_on_data", true)
        );
        createIndexWithRandomDocs("test-idx-1", 100);
        createIndexWithRandomDocs("test-idx-2", 100);
        createIndexWithRandomDocs("test-idx-3", 100);

        logger.info("--> snapshot");
        ActionFuture<CreateSnapshotResponse> future = clusterAdmin().prepareCreateSnapshot("test-repo", "test-snap")
            .setIndices("test-idx-*")
            .setWaitForCompletion(true)
            .setPartial(false)
            .execute();
        logger.info("--> wait for block to kick in");
        waitForBlockOnAnyDataNode("test-repo");

        try {
            // non-partial snapshots do not allow close / delete operations on indices where snapshot has not been completed
            if (randomBoolean()) {
                try {
                    logger.info("--> delete index while non-partial snapshot is running");
                    indicesAdmin().prepareDelete("test-idx-1").get();
                    fail("Expected deleting index to fail during snapshot");
                } catch (SnapshotInProgressException e) {
                    assertThat(e.getMessage(), containsString("Cannot delete indices that are being snapshotted: [[test-idx-1/"));
                }
            } else {
                try {
                    logger.info("--> close index while non-partial snapshot is running");
                    indicesAdmin().prepareClose("test-idx-1").get();
                    fail("Expected closing index to fail during snapshot");
                } catch (SnapshotInProgressException e) {
                    assertThat(e.getMessage(), containsString("Cannot close indices that are being snapshotted: [[test-idx-1/"));
                }
            }
        } finally {
            logger.info("--> unblock all data nodes");
            unblockAllDataNodes("test-repo");
        }
        logger.info("--> waiting for snapshot to finish");
        CreateSnapshotResponse createSnapshotResponse = future.get();

        logger.info("Snapshot successfully completed");
        assertThat(createSnapshotResponse.getSnapshotInfo().state(), equalTo((SnapshotState.SUCCESS)));
    }

    public void testCloseIndexDuringRestore() throws Exception {
        Client client = client();

        createRepository("test-repo", "mock");

        createIndexWithRandomDocs("test-idx-1", 100);
        createIndexWithRandomDocs("test-idx-2", 100);

        createSnapshot("test-repo", "test-snap", Collections.singletonList("test-idx-*"));

        logger.info("--> deleting indices before restoring");
        assertAcked(client.admin().indices().prepareDelete("test-idx-*").get());

        blockAllDataNodes("test-repo");
        logger.info("--> execution will be blocked on all data nodes");

        final ActionFuture<RestoreSnapshotResponse> restoreFut;
        try {
            logger.info("--> start restore");
            restoreFut = client.admin().cluster().prepareRestoreSnapshot("test-repo", "test-snap").setWaitForCompletion(true).execute();

            logger.info("--> waiting for block to kick in");
            waitForBlockOnAnyDataNode("test-repo");

            logger.info("--> close index while restore is running");
            try {
                client.admin().indices().prepareClose("test-idx-1").get();
                fail("Expected closing index to fail during restore");
            } catch (IllegalArgumentException e) {
                assertThat(e.getMessage(), containsString("Cannot close indices that are being restored: [[test-idx-1/"));
            }
        } finally {
            // unblock even if the try block fails otherwise we will get bogus failures when we delete all indices in test teardown.
            logger.info("--> unblocking all data nodes");
            unblockAllDataNodes("test-repo");
        }

        logger.info("--> wait for restore to finish");
        RestoreSnapshotResponse restoreSnapshotResponse = restoreFut.get();
        logger.info("--> check that all shards were recovered");
        assertThat(restoreSnapshotResponse.getRestoreInfo().totalShards(), greaterThan(0));
        assertThat(restoreSnapshotResponse.getRestoreInfo().successfulShards(), greaterThan(0));
        assertThat(restoreSnapshotResponse.getRestoreInfo().failedShards(), equalTo(0));
    }

    public void testDeleteSnapshotWhileRestoringFails() throws Exception {
        Client client = client();

        final String repoName = "test-repo";
        createRepository(repoName, "mock");

        logger.info("--> creating index");
        final String indexName = "test-idx";
        assertAcked(prepareCreate(indexName).setWaitForActiveShards(ActiveShardCount.ALL));
        indexRandomDocs(indexName, 100);

        logger.info("--> take snapshots");
        final String snapshotName = "test-snap";
        assertThat(
            client.admin()
                .cluster()
                .prepareCreateSnapshot(repoName, snapshotName)
                .setIndices(indexName)
                .setWaitForCompletion(true)
                .get()
                .getSnapshotInfo()
                .state(),
            equalTo(SnapshotState.SUCCESS)
        );
        final String snapshotName2 = "test-snap-2";
        assertThat(
            client.admin()
                .cluster()
                .prepareCreateSnapshot(repoName, snapshotName2)
                .setIndices(indexName)
                .setWaitForCompletion(true)
                .get()
                .getSnapshotInfo()
                .state(),
            equalTo(SnapshotState.SUCCESS)
        );

        logger.info("--> delete index before restoring");
        assertAcked(client.admin().indices().prepareDelete(indexName).get());

        logger.info("--> execution will be blocked on all data nodes");
        blockAllDataNodes(repoName);

        final ActionFuture<RestoreSnapshotResponse> restoreFut;
        try {
            logger.info("--> start restore");
            restoreFut = client.admin().cluster().prepareRestoreSnapshot(repoName, snapshotName).setWaitForCompletion(true).execute();

            logger.info("--> waiting for block to kick in");
            waitForBlockOnAnyDataNode(repoName);

            logger.info("--> try deleting the snapshot while the restore is in progress (should throw an error)");
            ConcurrentSnapshotExecutionException e = expectThrows(
                ConcurrentSnapshotExecutionException.class,
                clusterAdmin().prepareDeleteSnapshot(repoName, snapshotName)
            );
            assertEquals(repoName, e.getRepositoryName());
            assertEquals(snapshotName, e.getSnapshotName());
            assertThat(e.getMessage(), containsString("cannot delete snapshot during a restore"));
        } finally {
            // unblock even if the try block fails otherwise we will get bogus failures when we delete all indices in test teardown.
            logger.info("--> unblocking all data nodes");
            unblockAllDataNodes(repoName);
        }

        logger.info("--> wait for restore to finish");
        restoreFut.get();
    }

    private void waitForIndex(final String index, TimeValue timeout) throws Exception {
        assertBusy(
            () -> assertTrue("Expected index [" + index + "] to exist", indexExists(index)),
            timeout.millis(),
            TimeUnit.MILLISECONDS
        );
    }

    public void testSnapshotName() throws Exception {
        disableRepoConsistencyCheck("This test does not create any data in the repository");

        final Client client = client();

        createRepository("test-repo", "fs");

        expectThrows(InvalidSnapshotNameException.class, client.admin().cluster().prepareCreateSnapshot("test-repo", "_foo"));
        expectThrows(SnapshotMissingException.class, client.admin().cluster().prepareGetSnapshots("test-repo").setSnapshots("_foo"));
        expectThrows(SnapshotMissingException.class, client.admin().cluster().prepareDeleteSnapshot("test-repo", "_foo"));
        expectThrows(SnapshotMissingException.class, client.admin().cluster().prepareSnapshotStatus("test-repo").setSnapshots("_foo"));
    }

    public void testListCorruptedSnapshot() throws Exception {
        disableRepoConsistencyCheck("This test intentionally leaves a broken repository");

        Client client = client();
        Path repo = randomRepoPath();
        createRepository(
            "test-repo",
            "fs",
            Settings.builder().put("location", repo).put("chunk_size", randomIntBetween(100, 1000), ByteSizeUnit.BYTES)
        );

        createIndex("test-idx-1", "test-idx-2", "test-idx-3");
        logger.info("--> indexing some data");
        indexRandom(
            true,
            prepareIndex("test-idx-1").setSource("foo", "bar"),
            prepareIndex("test-idx-2").setSource("foo", "bar"),
            prepareIndex("test-idx-3").setSource("foo", "bar")
        );

        createSnapshot("test-repo", "test-snap-1", Collections.singletonList("test-idx-*"));
        final SnapshotInfo snapshotInfo = createSnapshot("test-repo", "test-snap-2", Collections.singletonList("test-idx-*"));

        logger.info("--> truncate snapshot file to make it unreadable");
        Path snapshotPath = repo.resolve("snap-" + snapshotInfo.snapshotId().getUUID() + ".dat");
        try (SeekableByteChannel outChan = Files.newByteChannel(snapshotPath, StandardOpenOption.WRITE)) {
            outChan.truncate(randomInt(10));
        }

        logger.info("--> get snapshots request should return both snapshots");
        List<SnapshotInfo> snapshotInfos = client.admin()
            .cluster()
            .prepareGetSnapshots("test-repo")
            .setIgnoreUnavailable(true)
            .get()
            .getSnapshots();

        assertThat(snapshotInfos.size(), equalTo(1));
        assertThat(snapshotInfos.get(0).state(), equalTo(SnapshotState.SUCCESS));
        assertThat(snapshotInfos.get(0).snapshotId().getName(), equalTo("test-snap-1"));

        final SnapshotException ex = expectThrows(
            SnapshotException.class,
            client.admin().cluster().prepareGetSnapshots("test-repo").setIgnoreUnavailable(false)
        );
        assertThat(ex.getRepositoryName(), equalTo("test-repo"));
        assertThat(ex.getSnapshotName(), equalTo("test-snap-2"));
    }

    /** Tests that a snapshot with a corrupted global state file can still be restored */
    public void testRestoreSnapshotWithCorruptedGlobalState() throws Exception {
        final Path repo = randomRepoPath();
        final String repoName = "test-repo";
        createRepository(repoName, "fs", repo);

        createIndex("test-idx-1", "test-idx-2");
        indexRandom(
            true,
            prepareIndex("test-idx-1").setSource("foo", "bar"),
            prepareIndex("test-idx-2").setSource("foo", "bar"),
            prepareIndex("test-idx-2").setSource("foo", "bar")
        );
        flushAndRefresh("test-idx-1", "test-idx-2");

        final String snapshotName = "test-snap";
        final SnapshotInfo snapshotInfo = createFullSnapshot(repoName, snapshotName);

        final Path globalStatePath = repo.resolve("meta-" + snapshotInfo.snapshotId().getUUID() + ".dat");
        try (SeekableByteChannel outChan = Files.newByteChannel(globalStatePath, StandardOpenOption.WRITE)) {
            outChan.truncate(randomInt(10));
        }

        List<SnapshotInfo> snapshotInfos = clusterAdmin().prepareGetSnapshots(repoName).get().getSnapshots();
        assertThat(snapshotInfos.size(), equalTo(1));
        assertThat(snapshotInfos.get(0).state(), equalTo(SnapshotState.SUCCESS));
        assertThat(snapshotInfos.get(0).snapshotId().getName(), equalTo(snapshotName));

        SnapshotsStatusResponse snapshotStatusResponse = clusterAdmin().prepareSnapshotStatus(repoName).setSnapshots(snapshotName).get();
        assertThat(snapshotStatusResponse.getSnapshots(), hasSize(1));
        assertThat(snapshotStatusResponse.getSnapshots().get(0).getSnapshot().getSnapshotId().getName(), equalTo(snapshotName));

        assertAcked(indicesAdmin().prepareDelete("test-idx-1", "test-idx-2"));

        SnapshotException ex = expectThrows(
            SnapshotException.class,
            clusterAdmin().prepareRestoreSnapshot(repoName, snapshotName).setRestoreGlobalState(true).setWaitForCompletion(true)
        );
        assertThat(ex.getRepositoryName(), equalTo(repoName));
        assertThat(ex.getSnapshotName(), equalTo(snapshotName));
        assertThat(ex.getMessage(), containsString("failed to read global metadata"));

        RestoreSnapshotResponse restoreSnapshotResponse = clusterAdmin().prepareRestoreSnapshot(repoName, snapshotName)
            .setWaitForCompletion(true)
            .get();
        assertThat(restoreSnapshotResponse.getRestoreInfo().failedShards(), equalTo(0));
        assertThat(restoreSnapshotResponse.getRestoreInfo().successfulShards(), equalTo(snapshotInfo.successfulShards()));

        ensureGreen("test-idx-1", "test-idx-2");
        assertHitCount(prepareSearch("test-idx-*").setSize(0), 3);
    }

    /**
     * Tests that a snapshot of multiple indices including one with a corrupted index metadata
     * file can still be used to restore the non corrupted indices
     * */
    public void testRestoreSnapshotWithCorruptedIndexMetadata() throws Exception {
        final Client client = client();
        final Path repo = randomRepoPath();
        final int nbIndices = randomIntBetween(2, 3);

        final Map<String, Integer> nbDocsPerIndex = new HashMap<>();
        for (int i = 0; i < nbIndices; i++) {
            String indexName = "test-idx-" + i;

            assertAcked(prepareCreate(indexName).setSettings(indexSettingsNoReplicas(Math.min(2, numberOfShards()))));

            int nbDocs = randomIntBetween(1, 10);
            nbDocsPerIndex.put(indexName, nbDocs);

            IndexRequestBuilder[] documents = new IndexRequestBuilder[nbDocs];
            for (int j = 0; j < nbDocs; j++) {
                documents[j] = client.prepareIndex(indexName).setSource("foo", "bar");
            }
            indexRandom(true, documents);
        }
        flushAndRefresh();

        createRepository("test-repo", "fs", repo);

        final SnapshotInfo snapshotInfo = createFullSnapshot("test-repo", "test-snap");
        assertThat(snapshotInfo.indices(), hasSize(nbIndices));

        final RepositoryData repositoryData = getRepositoryData("test-repo");
        final Map<String, IndexId> indexIds = repositoryData.getIndices();
        assertThat(indexIds.size(), equalTo(nbIndices));

        // Choose a random index from the snapshot
        final IndexId corruptedIndex = randomFrom(indexIds.values());
        final Path indexMetadataPath = repo.resolve("indices")
            .resolve(corruptedIndex.getId())
            .resolve(
                "meta-" + repositoryData.indexMetaDataGenerations().indexMetaBlobId(snapshotInfo.snapshotId(), corruptedIndex) + ".dat"
            );

        // Truncate the index metadata file
        try (SeekableByteChannel outChan = Files.newByteChannel(indexMetadataPath, StandardOpenOption.WRITE)) {
            outChan.truncate(randomInt(10));
        }

        List<SnapshotInfo> snapshotInfos = clusterAdmin().prepareGetSnapshots("test-repo").get().getSnapshots();
        assertThat(snapshotInfos.size(), equalTo(1));
        assertThat(snapshotInfos.get(0).state(), equalTo(SnapshotState.SUCCESS));
        assertThat(snapshotInfos.get(0).snapshotId().getName(), equalTo("test-snap"));

        assertAcked(indicesAdmin().prepareDelete(nbDocsPerIndex.keySet().toArray(new String[nbDocsPerIndex.size()])));

        Predicate<String> isRestorableIndex = index -> corruptedIndex.getName().equals(index) == false;

        clusterAdmin().prepareRestoreSnapshot("test-repo", "test-snap")
            .setIndices(nbDocsPerIndex.keySet().stream().filter(isRestorableIndex).toArray(String[]::new))
            .setRestoreGlobalState(randomBoolean())
            .setWaitForCompletion(true)
            .get();

        ensureGreen();
        for (Map.Entry<String, Integer> entry : nbDocsPerIndex.entrySet()) {
            if (isRestorableIndex.test(entry.getKey())) {
                assertHitCount(prepareSearch(entry.getKey()).setSize(0), entry.getValue().longValue());
            }
        }

        assertAcked(startDeleteSnapshot("test-repo", snapshotInfo.snapshotId().getName()).get());
    }

    public void testCannotCreateSnapshotsWithSameName() throws Exception {
        final String repositoryName = "test-repo";
        final String snapshotName = "test-snap";
        final String indexName = "test-idx";
        final Client client = client();

        createRepository(repositoryName, "fs");
        logger.info("--> creating an index and indexing documents");
        createIndexWithRandomDocs(indexName, 10);
        createSnapshot(repositoryName, snapshotName, Collections.singletonList(indexName));

        logger.info("--> index more documents");
        for (int i = 10; i < 20; i++) {
            indexDoc(indexName, Integer.toString(i), "foo", "bar" + i);
        }
        refresh();

        logger.info("--> second snapshot of the same name should fail");
        try {
            CreateSnapshotResponse createSnapshotResponse = client.admin()
                .cluster()
                .prepareCreateSnapshot(repositoryName, snapshotName)
                .setWaitForCompletion(true)
                .setIndices(indexName)
                .get();
            fail(
                "should not be allowed to create a snapshot with the same name as an already existing snapshot: "
                    + createSnapshotResponse.getSnapshotInfo().snapshotId()
            );
        } catch (InvalidSnapshotNameException e) {
            assertThat(e.getMessage(), containsString("snapshot with the same name already exists"));
        }

        startDeleteSnapshot(repositoryName, snapshotName).get();

        logger.info("--> try creating a snapshot with the same name, now it should work because the first one was deleted");
        SnapshotInfo snapshotInfo = createSnapshot(repositoryName, snapshotName, Collections.singletonList(indexName));
        assertThat(snapshotInfo.snapshotId().getName(), equalTo(snapshotName));
    }

    /**
     * This test ensures that when a shard is removed from a node (perhaps due to the node
     * leaving the cluster, then returning), all snapshotting of that shard is aborted, so
     * all Store references held onto by the snapshot are released.
     *
     * See https://github.com/elastic/elasticsearch/issues/20876
     */
    public void testSnapshotCanceledOnRemovedShard() throws Exception {
        final int numPrimaries = 1;
        final int numReplicas = 1;
        final String repo = "test-repo";
        final String index = "test-idx";
        final String snapshot = "test-snap";

        assertAcked(
            prepareCreate(index, 1, Settings.builder().put("number_of_shards", numPrimaries).put("number_of_replicas", numReplicas))
        );

        indexRandomDocs(index, 100);

        createRepository(
            repo,
            "mock",
            Settings.builder().put("location", randomRepoPath()).put("random", randomAlphaOfLength(10)).put("wait_after_unblock", 200)
        );

        String blockedNode = blockNodeWithIndex(repo, index);

        logger.info("--> snapshot");
        final ActionFuture<CreateSnapshotResponse> snapshotFuture = startFullSnapshot(repo, snapshot);

        logger.info("--> waiting for block to kick in on node [{}]", blockedNode);
        waitForBlock(blockedNode, repo);
        awaitNumberOfSnapshotsInProgress(1);

        logger.info("--> removing primary shard that is being snapshotted");
        ClusterState clusterState = internalCluster().clusterService(internalCluster().getMasterName()).state();
        IndexRoutingTable indexRoutingTable = clusterState.getRoutingTable().index(index);
        String nodeWithPrimary = clusterState.nodes().get(indexRoutingTable.shard(0).primaryShard().currentNodeId()).getName();
        assertNotNull("should be at least one node with a primary shard", nodeWithPrimary);
        IndicesService indicesService = internalCluster().getInstance(IndicesService.class, nodeWithPrimary);
        IndexService indexService = indicesService.indexService(resolveIndex(index));
<<<<<<< HEAD
        // ES-8334 complete, this test can close synchronously
=======
>>>>>>> 3eaa5c41
        indexService.removeShard(
            0,
            "simulate node removal",
            EsExecutors.DIRECT_EXECUTOR_SERVICE,
            ActionTestUtils.assertNoFailureListener(v -> {})
        );

        logger.info("--> unblocking blocked node [{}]", blockedNode);
        unblockNode(repo, blockedNode);

        logger.info("--> ensuring snapshot is aborted and the aborted shard was marked as failed");
        awaitNoMoreRunningOperations();
        SnapshotInfo snapshotInfo = snapshotFuture.get().getSnapshotInfo();
        assertEquals(1, snapshotInfo.shardFailures().size());
        assertEquals(0, snapshotInfo.shardFailures().get(0).shardId());
        assertThat(snapshotInfo.shardFailures().get(0).reason(), is("aborted"));
    }

    public void testSnapshotSucceedsAfterSnapshotFailure() throws Exception {
        // TODO: Fix repo cleanup logic to handle these leaked snap-file and only exclude test-repo (the mock repo) here.
        disableRepoConsistencyCheck(
            "This test uses a purposely broken repository implementation that results in leaking snap-{uuid}.dat files"
        );
        logger.info("--> creating repository");
        final Path repoPath = randomRepoPath();
        final Client client = client();
        assertAcked(
            client.admin()
                .cluster()
                .preparePutRepository("test-repo")
                .setType("mock")
                .setVerify(false)
                .setSettings(
                    Settings.builder()
                        .put("location", repoPath)
                        .put("random_control_io_exception_rate", randomIntBetween(5, 20) / 100f)
                        // test that we can take a snapshot after a failed one, even if a partial index-N was written
                        .put("random", randomAlphaOfLength(10))
                )
        );

        assertAcked(
            prepareCreate("test-idx").setSettings(
                // the less the number of shards, the less control files we have, so we are giving a higher probability of
                // triggering an IOException toward the end when writing the pending-index-* files, which are the files
                // that caused problems with writing subsequent snapshots if they happened to be lingering in the repository
                indexSettingsNoReplicas(1)
            )
        );
        ensureGreen();
        final int numDocs = randomIntBetween(1, 5);
        indexRandomDocs("test-idx", numDocs);

        logger.info("--> snapshot with potential I/O failures");
        try {
            CreateSnapshotResponse createSnapshotResponse = client.admin()
                .cluster()
                .prepareCreateSnapshot("test-repo", "test-snap")
                .setWaitForCompletion(true)
                .setIndices("test-idx")
                .get();
            if (createSnapshotResponse.getSnapshotInfo().totalShards() != createSnapshotResponse.getSnapshotInfo().successfulShards()) {
                assertThat(getFailureCount("test-repo"), greaterThan(0L));
                assertThat(createSnapshotResponse.getSnapshotInfo().shardFailures().size(), greaterThan(0));
                for (SnapshotShardFailure shardFailure : createSnapshotResponse.getSnapshotInfo().shardFailures()) {
                    assertThat(shardFailure.reason(), endsWith("; nested: IOException[Random IOException]"));
                }
            }
        } catch (SnapshotException | RepositoryException ex) {
            // sometimes, the snapshot will fail with a top level I/O exception
            assertThat(ExceptionsHelper.stackTrace(ex), containsString("Random IOException"));
        }

        logger.info("--> snapshot with no I/O failures");
        createRepository("test-repo-2", "mock", repoPath);
        createSnapshot("test-repo-2", "test-snap-2", Collections.singletonList("test-idx"));
    }

    public void testGetSnapshotsFromIndexBlobOnly() throws Exception {
        logger.info("--> creating repository");
        final Path repoPath = randomRepoPath();
        final Client client = client();
        assertAcked(
            client.admin()
                .cluster()
                .preparePutRepository("test-repo")
                .setType("fs")
                .setVerify(false)
                .setSettings(Settings.builder().put("location", repoPath))
        );

        logger.info("--> creating random number of indices");
        final int numIndices = randomIntBetween(1, 10);
        for (int i = 0; i < numIndices; i++) {
            assertAcked(prepareCreate("test-idx-" + i).setSettings(indexSettingsNoReplicas(1)));
        }

        logger.info("--> creating random number of snapshots");
        final int numSnapshots = randomIntBetween(1, 10);
        final Map<String, List<String>> indicesPerSnapshot = new HashMap<>();
        for (int i = 0; i < numSnapshots; i++) {
            // index some additional docs (maybe) for each index
            for (int j = 0; j < numIndices; j++) {
                if (randomBoolean()) {
                    final int numDocs = randomIntBetween(1, 5);
                    for (int k = 0; k < numDocs; k++) {
                        indexDoc("test-idx-" + j, Integer.toString(k), "foo", "bar" + k);
                    }
                    refresh();
                }
            }
            final boolean all = randomBoolean();
            boolean atLeastOne = false;
            List<String> indices = new ArrayList<>();
            for (int j = 0; j < numIndices; j++) {
                if (all || randomBoolean() || atLeastOne == false) {
                    indices.add("test-idx-" + j);
                    atLeastOne = true;
                }
            }
            final String snapshotName = "test-snap-" + i;
            indicesPerSnapshot.put(snapshotName, indices);
            createSnapshot("test-repo", snapshotName, indices);
        }

        logger.info("--> verify _all returns snapshot info");
        GetSnapshotsResponse response = clusterAdmin().prepareGetSnapshots("test-repo").setSnapshots("_all").setVerbose(false).get();
        assertEquals(indicesPerSnapshot.size(), response.getSnapshots().size());
        verifySnapshotInfo(response, indicesPerSnapshot);

        logger.info("--> verify wildcard returns snapshot info");
        response = clusterAdmin().prepareGetSnapshots("test-repo").setSnapshots("test-snap-*").setVerbose(false).get();
        assertEquals(indicesPerSnapshot.size(), response.getSnapshots().size());
        verifySnapshotInfo(response, indicesPerSnapshot);

        logger.info("--> verify individual requests return snapshot info");
        for (int i = 0; i < numSnapshots; i++) {
            response = clusterAdmin().prepareGetSnapshots("test-repo").setSnapshots("test-snap-" + i).setVerbose(false).get();
            assertEquals(1, response.getSnapshots().size());
            verifySnapshotInfo(response, indicesPerSnapshot);
        }
    }

    public void testSnapshottingWithMissingSequenceNumbers() throws Exception {
        final String repositoryName = "test-repo";
        final String snapshotName = "test-snap";
        final String indexName = "test-idx";
        final Client client = client();

        createRepository(repositoryName, "fs");
        logger.info("--> creating an index and indexing documents");
        final String dataNode = internalCluster().getDataNodeInstance(ClusterService.class).localNode().getName();
        final Settings settings = indexSettingsNoReplicas(1).put("index.routing.allocation.include._name", dataNode).build();
        createIndex(indexName, settings);
        ensureGreen();
        for (int i = 0; i < 5; i++) {
            indexDoc(indexName, Integer.toString(i), "foo", "bar" + i);
        }

        final Index index = resolveIndex(indexName);
        final IndexShard primary = internalCluster().getInstance(IndicesService.class, dataNode).getShardOrNull(new ShardId(index, 0));
        // create a gap in the sequence numbers
        EngineTestCase.generateNewSeqNo(getEngineFromShard(primary));

        for (int i = 5; i < 10; i++) {
            indexDoc(indexName, Integer.toString(i), "foo", "bar" + i);
        }

        refresh();

        createSnapshot(repositoryName, snapshotName, Collections.singletonList(indexName));

        logger.info("--> delete indices");
        assertAcked(client.admin().indices().prepareDelete(indexName));

        logger.info("--> restore all indices from the snapshot");
        RestoreSnapshotResponse restoreSnapshotResponse = client.admin()
            .cluster()
            .prepareRestoreSnapshot("test-repo", "test-snap")
            .setWaitForCompletion(true)
            .execute()
            .get();
        assertThat(restoreSnapshotResponse.getRestoreInfo().totalShards(), greaterThan(0));

        IndicesStatsResponse stats = indicesAdmin().prepareStats(indexName).clear().get();
        ShardStats shardStats = stats.getShards()[0];
        assertTrue(shardStats.getShardRouting().primary());
        assertThat(shardStats.getSeqNoStats().getLocalCheckpoint(), equalTo(10L)); // 10 indexed docs and one "missing" op.
        assertThat(shardStats.getSeqNoStats().getGlobalCheckpoint(), equalTo(10L));
        logger.info("--> indexing some more");
        for (int i = 10; i < 15; i++) {
            indexDoc(indexName, Integer.toString(i), "foo", "bar" + i);
        }
        indicesAdmin().prepareFlush(indexName).setForce(true).setWaitIfOngoing(true).get();

        stats = indicesAdmin().prepareStats(indexName).clear().get();
        shardStats = stats.getShards()[0];
        assertTrue(shardStats.getShardRouting().primary());
        assertThat(shardStats.getSeqNoStats().getLocalCheckpoint(), equalTo(15L)); // 15 indexed docs and one "missing" op.
        assertThat(shardStats.getSeqNoStats().getGlobalCheckpoint(), equalTo(15L));
        assertThat(shardStats.getSeqNoStats().getMaxSeqNo(), equalTo(15L));
    }

    public void testSnapshotDifferentIndicesBySameName() throws InterruptedException, ExecutionException {
        String indexName = "testindex";
        String repoName = "test-repo";
        Path absolutePath = randomRepoPath().toAbsolutePath();
        logger.info("Path [{}]", absolutePath);

        final int initialShardCount = randomIntBetween(1, 10);
        createIndex(indexName, Settings.builder().put("index.number_of_shards", initialShardCount).build());
        ensureGreen();

        final int docCount = initialShardCount * randomIntBetween(1, 10);
        indexRandomDocs(indexName, docCount);

        createRepository(repoName, "fs", absolutePath);

        logger.info("--> snapshot with [{}] shards", initialShardCount);
        final SnapshotInfo snapshot1 = createFullSnapshot(repoName, "snap-1");
        assertThat(snapshot1.successfulShards(), is(initialShardCount));

        logger.info("--> delete index");
        assertAcked(indicesAdmin().prepareDelete(indexName));

        final int newShardCount = randomIntBetween(1, 10);
        createIndex(indexName, Settings.builder().put("index.number_of_shards", newShardCount).build());
        ensureGreen();

        final int newDocCount = newShardCount * randomIntBetween(1, 10);
        indexRandomDocs(indexName, newDocCount);

        logger.info("--> snapshot with [{}] shards", newShardCount);
        final SnapshotInfo snapshot2 = createFullSnapshot(repoName, "snap-2");
        assertThat(snapshot2.successfulShards(), is(newShardCount));

        logger.info("--> restoring snapshot 1");
        clusterAdmin().prepareRestoreSnapshot(repoName, "snap-1")
            .setIndices(indexName)
            .setRenamePattern(indexName)
            .setRenameReplacement("restored-1")
            .setWaitForCompletion(true)
            .get();

        logger.info("--> restoring snapshot 2");
        clusterAdmin().prepareRestoreSnapshot(repoName, "snap-2")
            .setIndices(indexName)
            .setRenamePattern(indexName)
            .setRenameReplacement("restored-2")
            .setWaitForCompletion(true)
            .get();

        logger.info("--> verify doc counts");
        assertDocCount("restored-1", docCount);
        assertDocCount("restored-2", newDocCount);

        final String snapshotToDelete;
        final String snapshotToRestore;
        final int expectedCount;
        if (randomBoolean()) {
            snapshotToDelete = "snap-1";
            snapshotToRestore = "snap-2";
            expectedCount = newDocCount;
        } else {
            snapshotToDelete = "snap-2";
            snapshotToRestore = "snap-1";
            expectedCount = docCount;
        }
        assertAcked(startDeleteSnapshot(repoName, snapshotToDelete).get());
        logger.info("--> restoring snapshot [{}]", snapshotToRestore);
        clusterAdmin().prepareRestoreSnapshot(repoName, snapshotToRestore)
            .setIndices(indexName)
            .setRenamePattern(indexName)
            .setRenameReplacement("restored-3")
            .setWaitForCompletion(true)
            .get();

        logger.info("--> verify doc counts");
        assertDocCount("restored-3", expectedCount);
    }

    public void testBulkDeleteWithOverlappingPatterns() {
        final int numberOfSnapshots = between(5, 15);
        createRepository("test-repo", "fs");

        final String[] indices = { "test-idx-1", "test-idx-2", "test-idx-3" };
        createIndex(indices);
        ensureGreen();

        logger.info("--> creating {} snapshots ", numberOfSnapshots);
        for (int i = 0; i < numberOfSnapshots; i++) {
            for (int j = 0; j < 10; j++) {
                indexDoc(randomFrom(indices), Integer.toString(i * 10 + j), "foo", "bar" + i * 10 + j);
            }
            refresh();
            createFullSnapshot("test-repo", "test-snap-" + i);
        }

        logger.info("--> deleting all snapshots");
        clusterAdmin().prepareDeleteSnapshot("test-repo", "test-snap-*", "*").get();
        final GetSnapshotsResponse getSnapshotsResponse = clusterAdmin().prepareGetSnapshots("test-repo").get();
        assertThat(getSnapshotsResponse.getSnapshots(), empty());
    }

    public void testHiddenIndicesIncludedInSnapshot() throws Exception {
        Client client = client();
        final String normalIndex = "normal-index";
        final String hiddenIndex = "hidden-index";
        final String dottedHiddenIndex = ".index-hidden";
        final String repoName = "test-repo";

        createRepository(repoName, "fs");

        logger.info("--> creating indices");
        createIndex(normalIndex, indexSettingsNoReplicas(randomIntBetween(1, 3)).build());
        createIndex(hiddenIndex, indexSettingsNoReplicas(randomIntBetween(1, 3)).put(IndexMetadata.SETTING_INDEX_HIDDEN, true).build());
        createIndex(
            dottedHiddenIndex,
            indexSettingsNoReplicas(randomIntBetween(1, 3)).put(IndexMetadata.SETTING_INDEX_HIDDEN, true).build()
        );
        ensureGreen();

        indexRandomDocs(normalIndex, 100);
        indexRandomDocs(hiddenIndex, 100);
        indexRandomDocs(dottedHiddenIndex, 100);

        logger.info("--> taking a snapshot");
        final String snapName = "test-snap";
        createSnapshot(repoName, snapName, Collections.singletonList(randomFrom("*", "_all")));

        List<SnapshotInfo> snapshotInfos = client.admin()
            .cluster()
            .prepareGetSnapshots(repoName)
            .setSnapshots(randomFrom(snapName, "_all", "*", "*-snap", "test*"))
            .get()
            .getSnapshots();
        assertThat(snapshotInfos.size(), equalTo(1));
        SnapshotInfo snapshotInfo = snapshotInfos.get(0);
        assertThat(snapshotInfo.state(), equalTo(SnapshotState.SUCCESS));
        assertThat(snapshotInfo.version(), equalTo(IndexVersion.current()));

        logger.info("--> deleting indices");
        cluster().wipeIndices(normalIndex, hiddenIndex, dottedHiddenIndex);

        // Verify that hidden indices get restored with a wildcard restore
        {
            RestoreSnapshotResponse restoreSnapshotResponse = clusterAdmin().prepareRestoreSnapshot(repoName, snapName)
                .setWaitForCompletion(true)
                .setIndices("*")
                .execute()
                .get();
            assertThat(restoreSnapshotResponse.getRestoreInfo().totalShards(), greaterThan(0));
            assertThat(
                restoreSnapshotResponse.getRestoreInfo().successfulShards(),
                equalTo(restoreSnapshotResponse.getRestoreInfo().totalShards())
            );
            assertThat(restoreSnapshotResponse.getRestoreInfo().indices(), containsInAnyOrder(normalIndex, hiddenIndex, dottedHiddenIndex));
            ClusterState clusterState = client.admin().cluster().prepareState().get().getState();
            assertThat(clusterState.getMetadata().hasIndex(normalIndex), equalTo(true));
            assertThat(clusterState.getMetadata().hasIndex(hiddenIndex), equalTo(true));
            assertThat(clusterState.getMetadata().hasIndex(dottedHiddenIndex), equalTo(true));
            cluster().wipeIndices(normalIndex, hiddenIndex, dottedHiddenIndex);
        }

        // Verify that exclusions work on hidden indices
        {
            RestoreSnapshotResponse restoreSnapshotResponse = clusterAdmin().prepareRestoreSnapshot(repoName, snapName)
                .setWaitForCompletion(true)
                .setIndices("*", "-.*")
                .execute()
                .get();
            assertThat(restoreSnapshotResponse.getRestoreInfo().totalShards(), greaterThan(0));
            assertThat(
                restoreSnapshotResponse.getRestoreInfo().successfulShards(),
                equalTo(restoreSnapshotResponse.getRestoreInfo().totalShards())
            );
            assertThat(restoreSnapshotResponse.getRestoreInfo().indices(), containsInAnyOrder(normalIndex, hiddenIndex));
            ClusterState clusterState = client.admin().cluster().prepareState().get().getState();
            assertThat(clusterState.getMetadata().hasIndex(normalIndex), equalTo(true));
            assertThat(clusterState.getMetadata().hasIndex(hiddenIndex), equalTo(true));
            assertThat(clusterState.getMetadata().hasIndex(dottedHiddenIndex), equalTo(false));
            cluster().wipeIndices(normalIndex, hiddenIndex);
        }

        // Verify that hidden indices can be restored with a non-star pattern
        {
            RestoreSnapshotResponse restoreSnapshotResponse = clusterAdmin().prepareRestoreSnapshot(repoName, snapName)
                .setWaitForCompletion(true)
                .setIndices("hid*")
                .execute()
                .get();
            assertThat(restoreSnapshotResponse.getRestoreInfo().totalShards(), greaterThan(0));
            assertThat(
                restoreSnapshotResponse.getRestoreInfo().successfulShards(),
                equalTo(restoreSnapshotResponse.getRestoreInfo().totalShards())
            );
            assertThat(restoreSnapshotResponse.getRestoreInfo().indices(), containsInAnyOrder(hiddenIndex));
            ClusterState clusterState = client.admin().cluster().prepareState().get().getState();
            assertThat(clusterState.getMetadata().hasIndex(normalIndex), equalTo(false));
            assertThat(clusterState.getMetadata().hasIndex(hiddenIndex), equalTo(true));
            assertThat(clusterState.getMetadata().hasIndex(dottedHiddenIndex), equalTo(false));
            cluster().wipeIndices(hiddenIndex);
        }

        // Verify that hidden indices can be restored by fully specified name
        {
            RestoreSnapshotResponse restoreSnapshotResponse = clusterAdmin().prepareRestoreSnapshot(repoName, snapName)
                .setWaitForCompletion(true)
                .setIndices(dottedHiddenIndex)
                .get();
            assertThat(restoreSnapshotResponse.getRestoreInfo().totalShards(), greaterThan(0));
            assertThat(
                restoreSnapshotResponse.getRestoreInfo().successfulShards(),
                equalTo(restoreSnapshotResponse.getRestoreInfo().totalShards())
            );
            assertThat(restoreSnapshotResponse.getRestoreInfo().indices(), containsInAnyOrder(dottedHiddenIndex));
            ClusterState clusterState = client.admin().cluster().prepareState().get().getState();
            assertThat(clusterState.getMetadata().hasIndex(normalIndex), equalTo(false));
            assertThat(clusterState.getMetadata().hasIndex(hiddenIndex), equalTo(false));
            assertThat(clusterState.getMetadata().hasIndex(dottedHiddenIndex), equalTo(true));
        }
    }

    public void testIndexLatestFailuresIgnored() throws Exception {
        final String repoName = "test-repo";
        final Path repoPath = randomRepoPath();
        createRepository(repoName, "mock", repoPath);
        final MockRepository repository = getRepositoryOnMaster(repoName);
        repository.setFailOnIndexLatest(true);
        createFullSnapshot(repoName, "snapshot-1");
        repository.setFailOnIndexLatest(false);
        createFullSnapshot(repoName, "snapshot-2");
        final long repoGenInIndexLatest = Numbers.bytesToLong(
            new BytesRef(Files.readAllBytes(repoPath.resolve(BlobStoreRepository.INDEX_LATEST_BLOB)))
        );
        assertEquals(getRepositoryData(repoName).getGenId(), repoGenInIndexLatest);

        createRepository(
            repoName,
            "fs",
            Settings.builder().put("location", repoPath).put(BlobStoreRepository.SUPPORT_URL_REPO.getKey(), false)
        );
        createFullSnapshot(repoName, "snapshot-3");
        final long repoGenInIndexLatest2 = Numbers.bytesToLong(
            new BytesRef(Files.readAllBytes(repoPath.resolve(BlobStoreRepository.INDEX_LATEST_BLOB)))
        );
        assertEquals("index.latest should not have been written to", repoGenInIndexLatest, repoGenInIndexLatest2);

        createRepository(repoName, "fs", repoPath);
        createFullSnapshot(repoName, "snapshot-4");
        final long repoGenInIndexLatest3 = Numbers.bytesToLong(
            new BytesRef(Files.readAllBytes(repoPath.resolve(BlobStoreRepository.INDEX_LATEST_BLOB)))
        );
        assertEquals(getRepositoryData(repoName).getGenId(), repoGenInIndexLatest3);
    }

    private void verifySnapshotInfo(final GetSnapshotsResponse response, final Map<String, List<String>> indicesPerSnapshot) {
        for (SnapshotInfo snapshotInfo : response.getSnapshots()) {
            assertEquals(Set.copyOf(indicesPerSnapshot.get(snapshotInfo.snapshotId().getName())), Set.copyOf(snapshotInfo.indices()));
            assertEquals(SnapshotState.SUCCESS, snapshotInfo.state());
        }
    }
}<|MERGE_RESOLUTION|>--- conflicted
+++ resolved
@@ -1747,10 +1747,6 @@
         assertNotNull("should be at least one node with a primary shard", nodeWithPrimary);
         IndicesService indicesService = internalCluster().getInstance(IndicesService.class, nodeWithPrimary);
         IndexService indexService = indicesService.indexService(resolveIndex(index));
-<<<<<<< HEAD
-        // ES-8334 complete, this test can close synchronously
-=======
->>>>>>> 3eaa5c41
         indexService.removeShard(
             0,
             "simulate node removal",
