--- conflicted
+++ resolved
@@ -8,10 +8,6 @@
 
 package org.elasticsearch.cluster.routing;
 
-<<<<<<< HEAD
-import org.apache.lucene.store.NIOFSDirectory;
-=======
->>>>>>> c061964a
 import org.elasticsearch.action.admin.cluster.allocation.ClusterAllocationExplanation;
 import org.elasticsearch.action.admin.indices.stats.ShardStats;
 import org.elasticsearch.action.index.IndexRequestBuilder;
@@ -129,11 +125,7 @@
         });
 
         internalCluster().stopNode(node1);
-<<<<<<< HEAD
-        try(Store store = new Store(shardId, indexSettings, new NIOFSDirectory(indexPath), new DummyShardLock(shardId))) {
-=======
         try(Store store = new Store(shardId, indexSettings, newFSDirectory(indexPath), new DummyShardLock(shardId))) {
->>>>>>> c061964a
             store.removeCorruptionMarker();
         }
         node1 = internalCluster().startNode(node1DataPathSettings);
@@ -211,11 +203,7 @@
     }
 
     private void putFakeCorruptionMarker(IndexSettings indexSettings, ShardId shardId, Path indexPath) throws IOException {
-<<<<<<< HEAD
-        try(Store store = new Store(shardId, indexSettings, new NIOFSDirectory(indexPath), new DummyShardLock(shardId))) {
-=======
         try(Store store = new Store(shardId, indexSettings, newFSDirectory(indexPath), new DummyShardLock(shardId))) {
->>>>>>> c061964a
             store.markStoreCorrupted(new IOException("fake ioexception"));
         }
     }
