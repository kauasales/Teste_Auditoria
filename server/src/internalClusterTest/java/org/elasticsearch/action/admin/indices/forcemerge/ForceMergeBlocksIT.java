/*
 * Copyright Elasticsearch B.V. and/or licensed to Elasticsearch B.V. under one
 * or more contributor license agreements. Licensed under the Elastic License
 * 2.0 and the Server Side Public License, v 1; you may not use this file except
 * in compliance with, at your election, the Elastic License 2.0 or the Server
 * Side Public License, v 1.
 */

package org.elasticsearch.action.admin.indices.forcemerge;

import org.elasticsearch.common.settings.Settings;
import org.elasticsearch.test.ESIntegTestCase;
import org.elasticsearch.test.ESIntegTestCase.ClusterScope;

import java.util.Arrays;

import static org.elasticsearch.cluster.metadata.IndexMetadata.SETTING_BLOCKS_METADATA;
import static org.elasticsearch.cluster.metadata.IndexMetadata.SETTING_BLOCKS_READ;
import static org.elasticsearch.cluster.metadata.IndexMetadata.SETTING_BLOCKS_WRITE;
import static org.elasticsearch.cluster.metadata.IndexMetadata.SETTING_READ_ONLY;
import static org.elasticsearch.cluster.metadata.IndexMetadata.SETTING_READ_ONLY_ALLOW_DELETE;
import static org.elasticsearch.cluster.routing.allocation.DiskThresholdSettings.CLUSTER_ROUTING_ALLOCATION_DISK_THRESHOLD_ENABLED_SETTING;
import static org.elasticsearch.test.hamcrest.ElasticsearchAssertions.assertBlocked;
import static org.elasticsearch.test.hamcrest.ElasticsearchAssertions.assertNoFailures;
import static org.hamcrest.Matchers.equalTo;

@ClusterScope(scope = ESIntegTestCase.Scope.TEST)
public class ForceMergeBlocksIT extends ESIntegTestCase {

    @Override
    protected Settings nodeSettings(int nodeOrdinal, Settings otherSettings) {
        return Settings.builder()
            .put(super.nodeSettings(nodeOrdinal, otherSettings))
            .put(CLUSTER_ROUTING_ALLOCATION_DISK_THRESHOLD_ENABLED_SETTING.getKey(), false) // we control the read-only-allow-delete block
            .build();
    }

    public void testForceMergeWithBlocks() {
        createIndex("test");
        ensureGreen("test");

        NumShards numShards = getNumShards("test");

        int docs = between(10, 100);
        for (int i = 0; i < docs; i++) {
<<<<<<< HEAD
            prepareIndex("test").setId("" + i).setSource("test", "init").execute().actionGet();
=======
            client().prepareIndex("test").setId("" + i).setSource("test", "init").get();
>>>>>>> 484bde9f
        }

        // Request is not blocked
        for (String blockSetting : Arrays.asList(SETTING_BLOCKS_READ, SETTING_BLOCKS_WRITE, SETTING_READ_ONLY_ALLOW_DELETE)) {
            try {
                enableIndexBlock("test", blockSetting);
                ForceMergeResponse response = indicesAdmin().prepareForceMerge("test").get();
                assertNoFailures(response);
                assertThat(response.getSuccessfulShards(), equalTo(numShards.totalNumShards));
            } finally {
                disableIndexBlock("test", blockSetting);
            }
        }

        // Request is blocked
        for (String blockSetting : Arrays.asList(SETTING_READ_ONLY, SETTING_BLOCKS_METADATA)) {
            try {
                enableIndexBlock("test", blockSetting);
                assertBlocked(indicesAdmin().prepareForceMerge("test"));
            } finally {
                disableIndexBlock("test", blockSetting);
            }
        }

        // Merging all indices is blocked when the cluster is read-only
        try {
            ForceMergeResponse response = indicesAdmin().prepareForceMerge().get();
            assertNoFailures(response);
            assertThat(response.getSuccessfulShards(), equalTo(numShards.totalNumShards));

            setClusterReadOnly(true);
            assertBlocked(indicesAdmin().prepareForceMerge());
        } finally {
            setClusterReadOnly(false);
        }
    }
}<|MERGE_RESOLUTION|>--- conflicted
+++ resolved
@@ -43,11 +43,7 @@
 
         int docs = between(10, 100);
         for (int i = 0; i < docs; i++) {
-<<<<<<< HEAD
-            prepareIndex("test").setId("" + i).setSource("test", "init").execute().actionGet();
-=======
-            client().prepareIndex("test").setId("" + i).setSource("test", "init").get();
->>>>>>> 484bde9f
+            prepareIndex("test").setId("" + i).setSource("test", "init").get();
         }
 
         // Request is not blocked
