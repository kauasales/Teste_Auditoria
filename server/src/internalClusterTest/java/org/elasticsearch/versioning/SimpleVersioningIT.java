/*
 * Copyright Elasticsearch B.V. and/or licensed to Elasticsearch B.V. under one
 * or more contributor license agreements. Licensed under the Elastic License
 * 2.0 and the Server Side Public License, v 1; you may not use this file except
 * in compliance with, at your election, the Elastic License 2.0 or the Server
 * Side Public License, v 1.
 */
package org.elasticsearch.versioning;

import org.apache.lucene.tests.util.TestUtil;
import org.elasticsearch.action.ActionRequestBuilder;
import org.elasticsearch.action.ActionResponse;
import org.elasticsearch.action.DocWriteRequest;
import org.elasticsearch.action.DocWriteResponse;
import org.elasticsearch.action.bulk.BulkRequestBuilder;
import org.elasticsearch.action.bulk.BulkResponse;
import org.elasticsearch.action.delete.DeleteResponse;
import org.elasticsearch.action.get.GetResponse;
import org.elasticsearch.action.index.IndexRequestBuilder;
import org.elasticsearch.action.index.IndexResponse;
import org.elasticsearch.cluster.metadata.IndexMetadata;
import org.elasticsearch.common.lucene.uid.Versions;
import org.elasticsearch.common.settings.Settings;
import org.elasticsearch.core.Strings;
import org.elasticsearch.index.VersionType;
import org.elasticsearch.index.engine.VersionConflictEngineException;
import org.elasticsearch.test.ESIntegTestCase;

import java.util.HashMap;
import java.util.HashSet;
import java.util.Map;
import java.util.Random;
import java.util.Set;
import java.util.concurrent.CountDownLatch;
import java.util.concurrent.atomic.AtomicInteger;

import static org.elasticsearch.index.query.QueryBuilders.matchAllQuery;
import static org.elasticsearch.test.hamcrest.ElasticsearchAssertions.assertFutureThrows;
import static org.elasticsearch.test.hamcrest.ElasticsearchAssertions.assertHitCount;
import static org.elasticsearch.test.hamcrest.ElasticsearchAssertions.assertResponse;
import static org.hamcrest.Matchers.equalTo;
import static org.hamcrest.Matchers.lessThanOrEqualTo;

public class SimpleVersioningIT extends ESIntegTestCase {
    public void testExternalVersioningInitialDelete() throws Exception {
        createIndex("test");
        ensureGreen();

        // Note - external version doesn't throw version conflicts on deletes of non existent records.
        // This is different from internal versioning

        DeleteResponse deleteResponse = client().prepareDelete("test", "1").setVersion(17).setVersionType(VersionType.EXTERNAL).get();
        assertEquals(DocWriteResponse.Result.NOT_FOUND, deleteResponse.getResult());

        // this should conflict with the delete command transaction which told us that the object was deleted at version 17.
        IndexRequestBuilder indexRequestBuilder = prepareIndex("test").setId("1")
            .setSource("field1", "value1_1")
            .setVersion(13)
            .setVersionType(VersionType.EXTERNAL);
        assertFutureThrows(indexRequestBuilder.execute(), VersionConflictEngineException.class);
        indexRequestBuilder.request().decRef();

        DocWriteResponse indexResponse = indexDocWithVersion("test", "1", 18, VersionType.EXTERNAL, "field1", "value1_1");
        assertThat(indexResponse.getVersion(), equalTo(18L));
    }

    public void testExternalGTE() throws Exception {
        createIndex("test");

        DocWriteResponse indexResponse = indexDocWithVersion("test", "1", 12, VersionType.EXTERNAL_GTE, "field1", "value1_1");
        assertThat(indexResponse.getVersion(), equalTo(12L));

        indexResponse = indexDocWithVersion("test", "1", 12, VersionType.EXTERNAL_GTE, "field1", "value1_2");
        assertThat(indexResponse.getVersion(), equalTo(12L));

        indexResponse = indexDocWithVersion("test", "1", 14, VersionType.EXTERNAL_GTE, "field1", "value1_2");
        assertThat(indexResponse.getVersion(), equalTo(14L));

<<<<<<< HEAD
        IndexRequestBuilder indexRequestBuilder = prepareIndex("test").setId("1")
            .setSource("field1", "value1_1")
            .setVersion(13)
            .setVersionType(VersionType.EXTERNAL_GTE);
        assertRequestBuilderThrows(indexRequestBuilder, VersionConflictEngineException.class);
        indexRequestBuilder.request().decRef();
=======
        ActionRequestBuilder<?, ?> builder1 = prepareIndex("test").setId("1")
            .setSource("field1", "value1_1")
            .setVersion(13)
            .setVersionType(VersionType.EXTERNAL_GTE);
        expectThrows(VersionConflictEngineException.class, builder1);
>>>>>>> a190c7da

        client().admin().indices().prepareRefresh().get();
        if (randomBoolean()) {
            refresh();
        }
        for (int i = 0; i < 10; i++) {
            assertThat(client().prepareGet("test", "1").get().getVersion(), equalTo(14L));
        }

        // deleting with a lower version fails.
        ActionRequestBuilder<?, ?> builder = client().prepareDelete("test", "1").setVersion(2).setVersionType(VersionType.EXTERNAL_GTE);
        expectThrows(VersionConflictEngineException.class, builder);

        // Delete with a higher or equal version deletes all versions up to the given one.
        long v = randomIntBetween(14, 17);
        DeleteResponse deleteResponse = client().prepareDelete("test", "1").setVersion(v).setVersionType(VersionType.EXTERNAL_GTE).get();
        assertEquals(DocWriteResponse.Result.DELETED, deleteResponse.getResult());
        assertThat(deleteResponse.getVersion(), equalTo(v));

        // Deleting with a lower version keeps on failing after a delete.
        assertFutureThrows(
            client().prepareDelete("test", "1").setVersion(2).setVersionType(VersionType.EXTERNAL_GTE).execute(),
            VersionConflictEngineException.class
        );

        // But delete with a higher version is OK.
        deleteResponse = client().prepareDelete("test", "1").setVersion(18).setVersionType(VersionType.EXTERNAL_GTE).get();
        assertEquals(DocWriteResponse.Result.NOT_FOUND, deleteResponse.getResult());
        assertThat(deleteResponse.getVersion(), equalTo(18L));
    }

    public void testExternalVersioning() throws Exception {
        createIndex("test");
        ensureGreen();

        DocWriteResponse indexResponse = indexDocWithVersion("test", "1", 12, VersionType.EXTERNAL, "field1", "value1_1");
        assertThat(indexResponse.getVersion(), equalTo(12L));

        indexResponse = indexDocWithVersion("test", "1", 14, VersionType.EXTERNAL, "field1", "value1_1");
        assertThat(indexResponse.getVersion(), equalTo(14L));

        IndexRequestBuilder indexRequestBuilder = prepareIndex("test").setId("1")
            .setSource("field1", "value1_1")
            .setVersion(13)
            .setVersionType(VersionType.EXTERNAL);
        assertFutureThrows(indexRequestBuilder.execute(), VersionConflictEngineException.class);
        indexRequestBuilder.request().decRef();

        if (randomBoolean()) {
            refresh();
        }
        for (int i = 0; i < 10; i++) {
            assertThat(client().prepareGet("test", "1").get().getVersion(), equalTo(14L));
        }

        // deleting with a lower version fails.
        assertFutureThrows(
            client().prepareDelete("test", "1").setVersion(2).setVersionType(VersionType.EXTERNAL).execute(),
            VersionConflictEngineException.class
        );

        // Delete with a higher version deletes all versions up to the given one.
        DeleteResponse deleteResponse = client().prepareDelete("test", "1").setVersion(17).setVersionType(VersionType.EXTERNAL).get();
        assertEquals(DocWriteResponse.Result.DELETED, deleteResponse.getResult());
        assertThat(deleteResponse.getVersion(), equalTo(17L));

        // Deleting with a lower version keeps on failing after a delete.
        assertFutureThrows(
            client().prepareDelete("test", "1").setVersion(2).setVersionType(VersionType.EXTERNAL).execute(),
            VersionConflictEngineException.class
        );

        // But delete with a higher version is OK.
        deleteResponse = client().prepareDelete("test", "1").setVersion(18).setVersionType(VersionType.EXTERNAL).get();
        assertEquals(DocWriteResponse.Result.NOT_FOUND, deleteResponse.getResult());
        assertThat(deleteResponse.getVersion(), equalTo(18L));

        // TODO: This behavior breaks rest api returning http status 201
        // good news is that it this is only the case until deletes GC kicks in.
        indexResponse = indexDocWithVersion("test", "1", 19, VersionType.EXTERNAL, "field1", "value1_1");
        assertThat(indexResponse.getVersion(), equalTo(19L));

        deleteResponse = client().prepareDelete("test", "1").setVersion(20).setVersionType(VersionType.EXTERNAL).get();
        assertEquals(DocWriteResponse.Result.DELETED, deleteResponse.getResult());
        assertThat(deleteResponse.getVersion(), equalTo(20L));

        // Make sure that the next delete will be GC. Note we do it on the index settings so it will be cleaned up
        updateIndexSettings(Settings.builder().put("index.gc_deletes", -1), "test");
        Thread.sleep(300); // gc works based on estimated sampled time. Give it a chance...

        // And now we have previous version return -1
        indexResponse = indexDocWithVersion("test", "1", 20, VersionType.EXTERNAL, "field1", "value1_1");
        assertThat(indexResponse.getVersion(), equalTo(20L));
    }

    public void testRequireUnitsOnUpdateSettings() throws Exception {
        createIndex("test");
        ensureGreen();
        HashMap<String, Object> newSettings = new HashMap<>();
        newSettings.put("index.gc_deletes", "42");
        try {
            client().admin().indices().prepareUpdateSettings("test").setSettings(newSettings).get();
            fail("did not hit expected exception");
        } catch (IllegalArgumentException iae) {
            // expected
            assertTrue(
                iae.getMessage()
                    .contains("failed to parse setting [index.gc_deletes] with value [42] as a time value: unit is missing or unrecognized")
            );
        }
    }

    public void testCompareAndSetInitialDelete() throws Exception {
        createIndex("test");
        ensureGreen();

        assertFutureThrows(
            client().prepareDelete("test", "1").setIfSeqNo(17).setIfPrimaryTerm(10).execute(),
            VersionConflictEngineException.class
        );

        DocWriteResponse indexResponse = indexDocWithCreateTrue("test", "1", "field1", "value1_1");
        assertThat(indexResponse.getVersion(), equalTo(1L));
    }

    public void testCompareAndSet() {
        createIndex("test");
        ensureGreen();

        DocWriteResponse indexResponse = indexDoc("test", "1", "field1", "value1_1");
        assertThat(indexResponse.getSeqNo(), equalTo(0L));
        assertThat(indexResponse.getPrimaryTerm(), equalTo(1L));

        indexResponse = indexDocWithSeqNoAndPrimaryTerm("test", "1", 0L, 1, "field1", "value1_2");
        assertThat(indexResponse.getSeqNo(), equalTo(1L));
        assertThat(indexResponse.getPrimaryTerm(), equalTo(1L));

        IndexRequestBuilder indexRequestBuilder = prepareIndex("test").setId("1")
            .setSource("field1", "value1_1")
            .setIfSeqNo(10)
            .setIfPrimaryTerm(1);
        assertFutureThrows(indexRequestBuilder.execute(), VersionConflictEngineException.class);
        indexRequestBuilder.request().decRef();

        indexRequestBuilder = prepareIndex("test").setId("1").setSource("field1", "value1_1").setIfSeqNo(10).setIfPrimaryTerm(2);
        assertFutureThrows(indexRequestBuilder.execute(), VersionConflictEngineException.class);
        indexRequestBuilder.request().decRef();

        indexRequestBuilder = prepareIndex("test").setId("1").setSource("field1", "value1_1").setIfSeqNo(1).setIfPrimaryTerm(2);
        assertFutureThrows(indexRequestBuilder.execute(), VersionConflictEngineException.class);
        indexRequestBuilder.request().decRef();

        ActionRequestBuilder<?, ?> builder6 = client().prepareDelete("test", "1").setIfSeqNo(10).setIfPrimaryTerm(1);
        expectThrows(VersionConflictEngineException.class, builder6);
        ActionRequestBuilder<?, ?> builder5 = client().prepareDelete("test", "1").setIfSeqNo(10).setIfPrimaryTerm(2);
        expectThrows(VersionConflictEngineException.class, builder5);
        ActionRequestBuilder<?, ?> builder4 = client().prepareDelete("test", "1").setIfSeqNo(1).setIfPrimaryTerm(2);
        expectThrows(VersionConflictEngineException.class, builder4);

        client().admin().indices().prepareRefresh().get();
        for (int i = 0; i < 10; i++) {
            final GetResponse response = client().prepareGet("test", "1").get();
            assertThat(response.getSeqNo(), equalTo(1L));
            assertThat(response.getPrimaryTerm(), equalTo(1L));
        }

        // search with versioning
        for (int i = 0; i < 10; i++) {
            // TODO: ADD SEQ NO!
            assertResponse(
                prepareSearch().setQuery(matchAllQuery()).setVersion(true),
                response -> assertThat(response.getHits().getAt(0).getVersion(), equalTo(2L))
            );
        }

        // search without versioning
        for (int i = 0; i < 10; i++) {
            assertResponse(
                prepareSearch().setQuery(matchAllQuery()),
                response -> assertThat(response.getHits().getAt(0).getVersion(), equalTo(Versions.NOT_FOUND))
            );
        }

        DeleteResponse deleteResponse = client().prepareDelete("test", "1").setIfSeqNo(1).setIfPrimaryTerm(1).get();
        assertEquals(DocWriteResponse.Result.DELETED, deleteResponse.getResult());
        assertThat(deleteResponse.getSeqNo(), equalTo(2L));
        assertThat(deleteResponse.getPrimaryTerm(), equalTo(1L));

        ActionRequestBuilder<?, ?> builder3 = client().prepareDelete("test", "1").setIfSeqNo(1).setIfPrimaryTerm(1);
        expectThrows(VersionConflictEngineException.class, builder3);
        ActionRequestBuilder<?, ?> builder2 = client().prepareDelete("test", "1").setIfSeqNo(3).setIfPrimaryTerm(12);
        expectThrows(VersionConflictEngineException.class, builder2);
        ActionRequestBuilder<?, ?> builder1 = client().prepareDelete("test", "1").setIfSeqNo(1).setIfPrimaryTerm(2);
        expectThrows(VersionConflictEngineException.class, builder1);

        // the doc is deleted. Even when we hit the deleted seqNo, a conditional delete should fail.
        ActionRequestBuilder<?, ?> builder = client().prepareDelete("test", "1").setIfSeqNo(2).setIfPrimaryTerm(1);
        expectThrows(VersionConflictEngineException.class, builder);
    }

    public void testSimpleVersioningWithFlush() throws Exception {
        createIndex("test");
        ensureGreen();

        DocWriteResponse indexResponse = indexDoc("test", "1", "field1", "value1_1");
        assertThat(indexResponse.getSeqNo(), equalTo(0L));

        client().admin().indices().prepareFlush().get();
        indexResponse = indexDocWithSeqNoAndPrimaryTerm("test", "1", 0, 1, "field1", "value1_2");
        assertThat(indexResponse.getSeqNo(), equalTo(1L));

        client().admin().indices().prepareFlush().get();
<<<<<<< HEAD
        IndexRequestBuilder indexRequestBuilder = prepareIndex("test").setId("1")
            .setSource("field1", "value1_1")
            .setIfSeqNo(0)
            .setIfPrimaryTerm(1);
        assertRequestBuilderThrows(indexRequestBuilder, VersionConflictEngineException.class);
        indexRequestBuilder.request().decRef();

        indexRequestBuilder = prepareIndex("test").setId("1").setCreate(true).setSource("field1", "value1_1");
        assertRequestBuilderThrows(indexRequestBuilder, VersionConflictEngineException.class);
        indexRequestBuilder.request().decRef();
=======
        ActionRequestBuilder<?, ?> builder2 = prepareIndex("test").setId("1")
            .setSource("field1", "value1_1")
            .setIfSeqNo(0)
            .setIfPrimaryTerm(1);
        expectThrows(VersionConflictEngineException.class, builder2);

        ActionRequestBuilder<?, ?> builder1 = prepareIndex("test").setId("1").setCreate(true).setSource("field1", "value1_1");
        expectThrows(VersionConflictEngineException.class, builder1);
>>>>>>> a190c7da

        ActionRequestBuilder<?, ?> builder = client().prepareDelete("test", "1").setIfSeqNo(0).setIfPrimaryTerm(1);
        expectThrows(VersionConflictEngineException.class, builder);

        for (int i = 0; i < 10; i++) {
            assertThat(client().prepareGet("test", "1").get().getVersion(), equalTo(2L));
        }

        client().admin().indices().prepareRefresh().get();

        for (int i = 0; i < 10; i++) {
            assertResponse(prepareSearch().setQuery(matchAllQuery()).setVersion(true).seqNoAndPrimaryTerm(true), response -> {
                assertHitCount(response, 1);
                assertThat(response.getHits().getAt(0).getVersion(), equalTo(2L));
                assertThat(response.getHits().getAt(0).getSeqNo(), equalTo(1L));
            });
        }
    }

    public void testVersioningWithBulk() {
        createIndex("test");
        ensureGreen();

        try (BulkRequestBuilder bulkRequestBuilder = client().prepareBulk()) {
            IndexRequestBuilder indexRequestBuilder = prepareIndex("test").setId("1").setSource("field1", "value1_1");
            BulkResponse bulkResponse = bulkRequestBuilder.add(indexRequestBuilder).get();
            indexRequestBuilder.request().decRef();
            assertThat(bulkResponse.hasFailures(), equalTo(false));
            assertThat(bulkResponse.getItems().length, equalTo(1));
            IndexResponse indexResponse = bulkResponse.getItems()[0].getResponse();
            assertThat(indexResponse.getVersion(), equalTo(1L));
        }
    }

    // Poached from Lucene's TestIDVersionPostingsFormat:

    private interface IDSource {
        String next();
    }

    private IDSource getRandomIDs() {
        final Random random = random();
        return switch (random.nextInt(6)) {
            case 0 -> {
                // random simple
                logger.info("--> use random simple ids");
                yield new IDSource() {
                    @Override
                    public String next() {
                        return TestUtil.randomSimpleString(random, 1, 10);
                    }
                };
            }
            case 1 -> {
                // random realistic unicode
                logger.info("--> use random realistic unicode ids");
                yield new IDSource() {
                    @Override
                    public String next() {
                        return TestUtil.randomRealisticUnicodeString(random, 1, 20);
                    }
                };
            }
            case 2 -> {
                // sequential
                logger.info("--> use sequential ids");
                yield new IDSource() {
                    int upto;

                    @Override
                    public String next() {
                        return Integer.toString(upto++);
                    }
                };
            }
            case 3 -> {
                // zero-pad sequential
                logger.info("--> use zero-padded sequential ids");
                yield new IDSource() {
                    final String zeroPad = Strings.format("%0" + TestUtil.nextInt(random, 4, 20) + "d", 0);
                    int upto;

                    @Override
                    public String next() {
                        String s = Integer.toString(upto++);
                        return zeroPad.substring(zeroPad.length() - s.length()) + s;
                    }
                };
            }
            case 4 -> {
                // random long
                logger.info("--> use random long ids");
                yield new IDSource() {
                    final int radix = TestUtil.nextInt(random, Character.MIN_RADIX, Character.MAX_RADIX);

                    @Override
                    public String next() {
                        return Long.toString(random.nextLong() & 0x3ffffffffffffffL, radix);
                    }
                };
            }
            case 5 -> {
                // zero-pad random long
                logger.info("--> use zero-padded random long ids");
                yield new IDSource() {
                    final int radix = TestUtil.nextInt(random, Character.MIN_RADIX, Character.MAX_RADIX);

                    @Override
                    public String next() {
                        return Long.toString(random.nextLong() & 0x3ffffffffffffffL, radix);
                    }
                };
            }
            default -> throw new AssertionError();
        };
    }

    private static class IDAndVersion {
        public String id;
        public long version;
        public boolean delete;
        public int threadID = -1;
        public long indexStartTime;
        public long indexFinishTime;
        public boolean versionConflict;
        public boolean alreadyExists;
        public ActionResponse response;

        @Override
        public String toString() {
            StringBuilder sb = new StringBuilder();
            sb.append("id=");
            sb.append(id);
            sb.append(" version=");
            sb.append(version);
            sb.append(" delete?=");
            sb.append(delete);
            sb.append(" threadID=");
            sb.append(threadID);
            sb.append(" indexStartTime=");
            sb.append(indexStartTime);
            sb.append(" indexFinishTime=");
            sb.append(indexFinishTime);
            sb.append(" versionConflict=");
            sb.append(versionConflict);
            sb.append(" alreadyExists?=");
            sb.append(alreadyExists);

            if (response != null) {
                if (response instanceof DeleteResponse deleteResponse) {
                    sb.append(" response:");
                    sb.append(" index=");
                    sb.append(deleteResponse.getIndex());
                    sb.append(" id=");
                    sb.append(deleteResponse.getId());
                    sb.append(" version=");
                    sb.append(deleteResponse.getVersion());
                    sb.append(" found=");
                    sb.append(deleteResponse.getResult() == DocWriteResponse.Result.DELETED);
                } else if (response instanceof IndexResponse indexResponse) {
                    sb.append(" index=");
                    sb.append(indexResponse.getIndex());
                    sb.append(" id=");
                    sb.append(indexResponse.getId());
                    sb.append(" version=");
                    sb.append(indexResponse.getVersion());
                    sb.append(" created=");
                    sb.append(indexResponse.getResult() == DocWriteResponse.Result.CREATED);
                } else {
                    sb.append("  response: " + response);
                }
            } else {
                sb.append("  response: null");
            }

            return sb.toString();
        }
    }

    public void testRandomIDsAndVersions() throws Exception {
        createIndex("test");
        ensureGreen();

        // TODO: sometimes use _bulk API
        // TODO: test non-aborting exceptions (Rob suggested field where positions overflow)

        // TODO: not great we don't test deletes GC here:

        // We test deletes, but can't rely on wall-clock delete GC:
        updateIndexSettings(Settings.builder().put("index.gc_deletes", "1000000h"), "test");
        Random random = random();

        // Generate random IDs:
        IDSource idSource = getRandomIDs();
        Set<String> idsSet = new HashSet<>();

        String idPrefix;
        if (randomBoolean()) {
            idPrefix = "";
        } else {
            idPrefix = TestUtil.randomSimpleString(random);
            logger.debug("--> use id prefix {}", idPrefix);
        }

        int numIDs;
        if (TEST_NIGHTLY) {
            numIDs = scaledRandomIntBetween(300, 1000);
        } else {
            numIDs = scaledRandomIntBetween(50, 100);
        }

        while (idsSet.size() < numIDs) {
            idsSet.add(idPrefix + idSource.next());
        }

        String[] ids = idsSet.toArray(new String[numIDs]);

        boolean useMonotonicVersion = randomBoolean();

        // Attach random versions to them:
        long version = 0;
        final IDAndVersion[] idVersions = new IDAndVersion[TestUtil.nextInt(random, numIDs / 2, numIDs * (TEST_NIGHTLY ? 8 : 2))];
        final Map<String, IDAndVersion> truth = new HashMap<>();

        logger.debug("--> use {} ids; {} operations", numIDs, idVersions.length);

        for (int i = 0; i < idVersions.length; i++) {

            if (useMonotonicVersion) {
                version += TestUtil.nextInt(random, 1, 10);
            } else {
                version = random.nextLong() & 0x3fffffffffffffffL;
            }

            idVersions[i] = new IDAndVersion();
            idVersions[i].id = ids[random.nextInt(numIDs)];
            idVersions[i].version = version;
            // 20% of the time we delete:
            idVersions[i].delete = random.nextInt(5) == 2;
            IDAndVersion curVersion = truth.get(idVersions[i].id);
            if (curVersion == null || idVersions[i].version > curVersion.version) {
                // Save highest version per id:
                truth.put(idVersions[i].id, idVersions[i]);
            }
        }

        // Shuffle
        for (int i = idVersions.length - 1; i > 0; i--) {
            int index = random.nextInt(i + 1);
            IDAndVersion x = idVersions[index];
            idVersions[index] = idVersions[i];
            idVersions[i] = x;
        }

        for (IDAndVersion idVersion : idVersions) {
            logger.debug(
                "--> id={} version={} delete?={} truth?={}",
                idVersion.id,
                idVersion.version,
                idVersion.delete,
                truth.get(idVersion.id) == idVersion
            );
        }

        final AtomicInteger upto = new AtomicInteger();
        final CountDownLatch startingGun = new CountDownLatch(1);
        Thread[] threads = new Thread[TestUtil.nextInt(random, 1, TEST_NIGHTLY ? 20 : 5)];
        final long startTime = System.nanoTime();
        for (int i = 0; i < threads.length; i++) {
            final int threadID = i;
            threads[i] = new Thread() {
                @Override
                public void run() {
                    try {
                        // final Random threadRandom = RandomizedContext.current().getRandom();
                        final Random threadRandom = random();
                        startingGun.await();
                        while (true) {

                            // TODO: sometimes use bulk:

                            int index = upto.getAndIncrement();
                            if (index >= idVersions.length) {
                                break;
                            }
                            if (index % 100 == 0) {
                                logger.trace("{}: index={}", Thread.currentThread().getName(), index);
                            }
                            IDAndVersion idVersion = idVersions[index];

                            String id = idVersion.id;
                            idVersion.threadID = threadID;
                            idVersion.indexStartTime = System.nanoTime() - startTime;
                            long version = idVersion.version;
                            if (idVersion.delete) {
                                try {
                                    idVersion.response = client().prepareDelete("test", id)
                                        .setVersion(version)
                                        .setVersionType(VersionType.EXTERNAL)
                                        .get();
                                } catch (VersionConflictEngineException vcee) {
                                    // OK: our version is too old
                                    assertThat(version, lessThanOrEqualTo(truth.get(id).version));
                                    idVersion.versionConflict = true;
                                }
                            } else {
                                try {
                                    idVersion.response = indexDocWithVersion("test", id, version, VersionType.EXTERNAL, "foo", "bar");
                                } catch (VersionConflictEngineException vcee) {
                                    // OK: our version is too old
                                    assertThat(version, lessThanOrEqualTo(truth.get(id).version));
                                    idVersion.versionConflict = true;
                                }
                            }
                            idVersion.indexFinishTime = System.nanoTime() - startTime;

                            if (threadRandom.nextInt(100) == 7) {
                                logger.trace("--> {}: TEST: now refresh at {}", threadID, System.nanoTime() - startTime);
                                refresh();
                                logger.trace("--> {}: TEST: refresh done at {}", threadID, System.nanoTime() - startTime);
                            }
                            if (threadRandom.nextInt(100) == 7) {
                                logger.trace("--> {}: TEST: now flush at {}", threadID, System.nanoTime() - startTime);
                                flush();
                                logger.trace("--> {}: TEST: flush done at {}", threadID, System.nanoTime() - startTime);
                            }
                        }
                    } catch (Exception e) {
                        throw new RuntimeException(e);
                    }
                }
            };
            threads[i].start();
        }

        startingGun.countDown();
        for (Thread thread : threads) {
            thread.join();
        }

        // Verify against truth:
        boolean failed = false;
        for (String id : ids) {
            long expected;
            IDAndVersion idVersion = truth.get(id);
            if (idVersion != null && idVersion.delete == false) {
                expected = idVersion.version;
            } else {
                expected = -1;
            }
            long actualVersion = client().prepareGet("test", id).get().getVersion();
            if (actualVersion != expected) {
                logger.error("--> FAILED: idVersion={} actualVersion= {}", idVersion, actualVersion);
                failed = true;
            }
        }

        if (failed) {
            StringBuilder sb = new StringBuilder();
            for (int i = 0; i < idVersions.length; i++) {
                sb.append("i=").append(i).append(" ").append(idVersions[i]).append(System.lineSeparator());
            }
            logger.error("All versions: {}", sb);
            fail("wrong versions for some IDs");
        }
    }

    public void testDeleteNotLost() throws Exception {

        // We require only one shard for this test, so that the 2nd delete provokes pruning the deletes map:
        indicesAdmin().prepareCreate("test").setSettings(Settings.builder().put("index.number_of_shards", 1)).get();

        ensureGreen();

        updateIndexSettings(Settings.builder().put("index.gc_deletes", "10ms").put("index.refresh_interval", "-1"), "test");

        // Index a doc:
        IndexRequestBuilder indexRequestBuilder = prepareIndex("test").setId("id")
            .setSource("foo", "bar")
            .setOpType(DocWriteRequest.OpType.INDEX)
            .setVersion(10)
            .setVersionType(VersionType.EXTERNAL);
        indexRequestBuilder.get();
        indexRequestBuilder.request().decRef();

        if (randomBoolean()) {
            // Force refresh so the add is sometimes visible in the searcher:
            refresh();
        }

        // Delete it
        client().prepareDelete("test", "id").setVersion(11).setVersionType(VersionType.EXTERNAL).get();

        // Real-time get should reflect delete:
        assertThat("doc should have been deleted", client().prepareGet("test", "id").get().getVersion(), equalTo(-1L));

        // ThreadPool.relativeTimeInMillis has default granularity of 200 msec, so we must sleep at least that long; sleep much longer in
        // case system is busy:
        Thread.sleep(1000);

        // Delete an unrelated doc (provokes pruning deletes from versionMap)
        client().prepareDelete("test", "id2").setVersion(11).setVersionType(VersionType.EXTERNAL).get();

        // Real-time get should still reflect delete:
        assertThat("doc should have been deleted", client().prepareGet("test", "id").get().getVersion(), equalTo(-1L));
    }

    public void testGCDeletesZero() throws Exception {
        createIndex("test");
        ensureGreen();

        // We test deletes, but can't rely on wall-clock delete GC:
        updateIndexSettings(Settings.builder().put("index.gc_deletes", "0ms"), "test");
        // Index a doc:
        IndexRequestBuilder indexRequestBuilder = prepareIndex("test").setId("id")
            .setSource("foo", "bar")
            .setOpType(DocWriteRequest.OpType.INDEX)
            .setVersion(10)
            .setVersionType(VersionType.EXTERNAL);
        indexRequestBuilder.get();
        indexRequestBuilder.request().decRef();

        if (randomBoolean()) {
            // Force refresh so the add is sometimes visible in the searcher:
            refresh();
        }

        // Delete it
        client().prepareDelete("test", "id").setVersion(11).setVersionType(VersionType.EXTERNAL).get();

        // Real-time get should reflect delete even though index.gc_deletes is 0:
        assertThat("doc should have been deleted", client().prepareGet("test", "id").get().getVersion(), equalTo(-1L));
    }

    public void testSpecialVersioning() {
        internalCluster().ensureAtLeastNumDataNodes(2);
        createIndex("test", Settings.builder().put(IndexMetadata.SETTING_NUMBER_OF_REPLICAS, 0).build());
        DocWriteResponse doc1 = indexDocWithVersion("test", "1", 0, VersionType.EXTERNAL, "field", "value1");
        assertThat(doc1.getVersion(), equalTo(0L));
        DocWriteResponse doc2 = indexDocWithVersion("test", "1", Versions.MATCH_ANY, VersionType.INTERNAL, "field", "value2");
        assertThat(doc2.getVersion(), equalTo(1L));
        client().prepareDelete("test", "1").get(); // v2
        DocWriteResponse doc3 = indexDocWithVersion("test", "1", Versions.MATCH_DELETED, VersionType.INTERNAL, "field", "value3");
        assertThat(doc3.getVersion(), equalTo(3L));
        DocWriteResponse doc4 = indexDocWithVersion("test", "1", 4L, VersionType.EXTERNAL_GTE, "field", "value4");
        assertThat(doc4.getVersion(), equalTo(4L));
        // Make sure that these versions are replicated correctly
        setReplicaCount(1, "test");
        ensureGreen("test");
    }

    private DocWriteResponse indexDocWithVersion(String index, String id, long version, VersionType versionType, Object... source) {
        IndexRequestBuilder indexRequestBuilder = prepareIndex(index).setId(id)
            .setVersion(version)
            .setVersionType(versionType)
            .setSource(source);
        try {
            return indexRequestBuilder.get();
        } finally {
            indexRequestBuilder.request().decRef();
        }
    }

    private DocWriteResponse indexDocWithCreateTrue(String index, String id, Object... source) {
        IndexRequestBuilder indexRequestBuilder = prepareIndex(index).setId(id).setCreate(true).setSource(source);
        try {
            return indexRequestBuilder.get();
        } finally {
            indexRequestBuilder.request().decRef();
        }
    }

    private DocWriteResponse indexDocWithSeqNoAndPrimaryTerm(String index, String id, long seqNo, long primaryTerm, Object... source) {
        IndexRequestBuilder indexRequestBuilder = prepareIndex(index).setId(id)
            .setIfSeqNo(seqNo)
            .setIfPrimaryTerm(primaryTerm)
            .setSource(source);
        try {
            return indexRequestBuilder.get();
        } finally {
            indexRequestBuilder.request().decRef();
        }
    }
}<|MERGE_RESOLUTION|>--- conflicted
+++ resolved
@@ -76,20 +76,12 @@
         indexResponse = indexDocWithVersion("test", "1", 14, VersionType.EXTERNAL_GTE, "field1", "value1_2");
         assertThat(indexResponse.getVersion(), equalTo(14L));
 
-<<<<<<< HEAD
         IndexRequestBuilder indexRequestBuilder = prepareIndex("test").setId("1")
             .setSource("field1", "value1_1")
             .setVersion(13)
             .setVersionType(VersionType.EXTERNAL_GTE);
-        assertRequestBuilderThrows(indexRequestBuilder, VersionConflictEngineException.class);
-        indexRequestBuilder.request().decRef();
-=======
-        ActionRequestBuilder<?, ?> builder1 = prepareIndex("test").setId("1")
-            .setSource("field1", "value1_1")
-            .setVersion(13)
-            .setVersionType(VersionType.EXTERNAL_GTE);
-        expectThrows(VersionConflictEngineException.class, builder1);
->>>>>>> a190c7da
+        expectThrows(VersionConflictEngineException.class, indexRequestBuilder);
+        indexRequestBuilder.request().decRef();
 
         client().admin().indices().prepareRefresh().get();
         if (randomBoolean()) {
@@ -302,27 +294,16 @@
         assertThat(indexResponse.getSeqNo(), equalTo(1L));
 
         client().admin().indices().prepareFlush().get();
-<<<<<<< HEAD
         IndexRequestBuilder indexRequestBuilder = prepareIndex("test").setId("1")
             .setSource("field1", "value1_1")
             .setIfSeqNo(0)
             .setIfPrimaryTerm(1);
-        assertRequestBuilderThrows(indexRequestBuilder, VersionConflictEngineException.class);
+        expectThrows(VersionConflictEngineException.class, indexRequestBuilder);
         indexRequestBuilder.request().decRef();
 
         indexRequestBuilder = prepareIndex("test").setId("1").setCreate(true).setSource("field1", "value1_1");
-        assertRequestBuilderThrows(indexRequestBuilder, VersionConflictEngineException.class);
-        indexRequestBuilder.request().decRef();
-=======
-        ActionRequestBuilder<?, ?> builder2 = prepareIndex("test").setId("1")
-            .setSource("field1", "value1_1")
-            .setIfSeqNo(0)
-            .setIfPrimaryTerm(1);
-        expectThrows(VersionConflictEngineException.class, builder2);
-
-        ActionRequestBuilder<?, ?> builder1 = prepareIndex("test").setId("1").setCreate(true).setSource("field1", "value1_1");
-        expectThrows(VersionConflictEngineException.class, builder1);
->>>>>>> a190c7da
+        expectThrows(VersionConflictEngineException.class, indexRequestBuilder);
+        indexRequestBuilder.request().decRef();
 
         ActionRequestBuilder<?, ?> builder = client().prepareDelete("test", "1").setIfSeqNo(0).setIfPrimaryTerm(1);
         expectThrows(VersionConflictEngineException.class, builder);
