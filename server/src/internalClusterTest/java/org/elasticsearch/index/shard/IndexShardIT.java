--- conflicted
+++ resolved
@@ -174,13 +174,8 @@
         setDurability(shard, Translog.Durability.REQUEST);
         assertThat(needsSync, falseWith(translog));
         setDurability(shard, Translog.Durability.ASYNC);
-<<<<<<< HEAD
         indexDoc("test", "2", "{}", XContentType.JSON, null);
-        assertTrue(needsSync.test(translog));
-=======
-        prepareIndex("test").setId("2").setSource("{}", XContentType.JSON).get();
         assertThat(needsSync, trueWith(translog));
->>>>>>> 2642ab78
         setDurability(shard, Translog.Durability.REQUEST);
         client().prepareDelete("test", "1").get();
         assertThat(needsSync, falseWith(translog));
