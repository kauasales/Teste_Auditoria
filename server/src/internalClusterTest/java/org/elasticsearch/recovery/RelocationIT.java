--- conflicted
+++ resolved
@@ -122,21 +122,13 @@
 
         logger.info("--> index 10 docs");
         for (int i = 0; i < 10; i++) {
-<<<<<<< HEAD
-            prepareIndex("test").setId(Integer.toString(i)).setSource("field", "value" + i).execute().actionGet();
-=======
-            client().prepareIndex("test").setId(Integer.toString(i)).setSource("field", "value" + i).get();
->>>>>>> 484bde9f
+            prepareIndex("test").setId(Integer.toString(i)).setSource("field", "value" + i).get();
         }
         logger.info("--> flush so we have an actual index");
         indicesAdmin().prepareFlush().get();
         logger.info("--> index more docs so we have something in the translog");
         for (int i = 10; i < 20; i++) {
-<<<<<<< HEAD
-            prepareIndex("test").setId(Integer.toString(i)).setSource("field", "value" + i).execute().actionGet();
-=======
-            client().prepareIndex("test").setId(Integer.toString(i)).setSource("field", "value" + i).get();
->>>>>>> 484bde9f
+            prepareIndex("test").setId(Integer.toString(i)).setSource("field", "value" + i).get();
         }
 
         logger.info("--> verifying count");
@@ -546,11 +538,7 @@
 
         logger.info("--> index 10 docs");
         for (int i = 0; i < 10; i++) {
-<<<<<<< HEAD
-            prepareIndex("test").setId(Integer.toString(i)).setSource("field", "value" + i).execute().actionGet();
-=======
-            client().prepareIndex("test").setId(Integer.toString(i)).setSource("field", "value" + i).get();
->>>>>>> 484bde9f
+            prepareIndex("test").setId(Integer.toString(i)).setSource("field", "value" + i).get();
         }
         logger.info("--> flush so we have an actual index");
         indicesAdmin().prepareFlush().get();
@@ -598,11 +586,7 @@
 
         logger.info("--> index 10 docs");
         for (int i = 0; i < 10; i++) {
-<<<<<<< HEAD
-            prepareIndex("test").setId(Integer.toString(i)).setSource("field", "value" + i).execute().actionGet();
-=======
-            client().prepareIndex("test").setId(Integer.toString(i)).setSource("field", "value" + i).get();
->>>>>>> 484bde9f
+            prepareIndex("test").setId(Integer.toString(i)).setSource("field", "value" + i).get();
         }
         logger.info("--> flush so we have an actual index");
         indicesAdmin().prepareFlush().get();
