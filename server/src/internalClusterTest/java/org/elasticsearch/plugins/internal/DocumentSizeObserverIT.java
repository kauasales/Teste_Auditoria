--- conflicted
+++ resolved
@@ -124,25 +124,11 @@
             return new DocumentParsingProvider() {
 
                 @Override
-<<<<<<< HEAD
-                public DocumentSizeReporter newDocumentSizeReporter(String indexName, DocumentSizeAccumulator documentSizeAccumulator) {
-=======
-                public DocumentSizeObserver newFixedSizeDocumentObserver(long normalisedBytesParsed) {
-                    return new TestDocumentSizeObserver();
-                }
-
-                @Override
-                public DocumentSizeObserver newDocumentSizeObserver() {
-                    return new TestDocumentSizeObserver();
-                }
-
-                @Override
                 public DocumentSizeReporter newDocumentSizeReporter(
                     String indexName,
                     IndexMode indexMode,
                     DocumentSizeAccumulator documentSizeAccumulator
                 ) {
->>>>>>> dda08b3f
                     return new TestDocumentSizeReporter(indexName);
                 }
             };
