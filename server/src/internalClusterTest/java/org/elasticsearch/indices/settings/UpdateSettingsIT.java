--- conflicted
+++ resolved
@@ -8,7 +8,6 @@
 
 package org.elasticsearch.indices.settings;
 
-import org.elasticsearch.action.ActionRequestBuilder;
 import org.elasticsearch.action.admin.cluster.health.ClusterHealthResponse;
 import org.elasticsearch.action.admin.indices.settings.get.GetSettingsResponse;
 import org.elasticsearch.action.index.IndexRequestBuilder;
@@ -384,20 +383,9 @@
         indexRequestBuilder.request().decRef();
         client().prepareDelete("test", "1").setVersionType(VersionType.EXTERNAL).setVersion(2).get();
         // delete is still in cache this should fail
-<<<<<<< HEAD
         indexRequestBuilder = prepareIndex("test");
-        assertRequestBuilderThrows(
-            indexRequestBuilder.setId("1").setSource("f", 3).setVersionType(VersionType.EXTERNAL).setVersion(1),
-            VersionConflictEngineException.class
-        );
+        expectThrows(VersionConflictEngineException.class, indexRequestBuilder);
         indexRequestBuilder.request().decRef();
-=======
-        ActionRequestBuilder<?, ?> builder = prepareIndex("test").setId("1")
-            .setSource("f", 3)
-            .setVersionType(VersionType.EXTERNAL)
-            .setVersion(1);
-        expectThrows(VersionConflictEngineException.class, builder);
->>>>>>> a190c7da
 
         assertAcked(indicesAdmin().prepareUpdateSettings("test").setSettings(Settings.builder().put("index.gc_deletes", 0)));
 
