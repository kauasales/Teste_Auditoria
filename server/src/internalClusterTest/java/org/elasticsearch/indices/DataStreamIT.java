--- conflicted
+++ resolved
@@ -120,31 +120,17 @@
         GetDataStreamAction.Response getDataStreamResponse = client().admin().indices().getDataStreams(getDataStreamRequest).actionGet();
         getDataStreamResponse.getDataStreams().sort(Comparator.comparing(dataStreamInfo -> dataStreamInfo.getDataStream().getName()));
         assertThat(getDataStreamResponse.getDataStreams().size(), equalTo(2));
-<<<<<<< HEAD
-        assertThat(getDataStreamResponse.getDataStreams().get(0).getName(), equalTo("metrics-bar"));
-        assertThat(getDataStreamResponse.getDataStreams().get(0).getTimeStampField().getName(), equalTo("@timestamp"));
-        assertThat(getDataStreamResponse.getDataStreams().get(0).getIndices().size(), equalTo(1));
-        assertThat(getDataStreamResponse.getDataStreams().get(0).getIndices().get(0).getName(),
-            equalTo(DataStream.getDefaultBackingIndexName("metrics-bar", 1)));
-        assertThat(getDataStreamResponse.getDataStreams().get(1).getName(), equalTo("metrics-foo"));
-        assertThat(getDataStreamResponse.getDataStreams().get(1).getTimeStampField().getName(), equalTo("@timestamp"));
-        assertThat(getDataStreamResponse.getDataStreams().get(1).getIndices().size(), equalTo(1));
-        assertThat(getDataStreamResponse.getDataStreams().get(1).getIndices().get(0).getName(),
-=======
         DataStream firstDataStream = getDataStreamResponse.getDataStreams().get(0).getDataStream();
         assertThat(firstDataStream.getName(), equalTo("metrics-bar"));
-        assertThat(firstDataStream.getTimeStampField().getName(), equalTo("@timestamp2"));
-        assertThat(firstDataStream.getTimeStampField().getFieldMapping(), equalTo(Map.of("type", "date")));
+        assertThat(firstDataStream.getTimeStampField().getName(), equalTo("@timestamp"));
         assertThat(firstDataStream.getIndices().size(), equalTo(1));
         assertThat(firstDataStream.getIndices().get(0).getName(),
             equalTo(DataStream.getDefaultBackingIndexName("metrics-bar", 1)));
         DataStream dataStream = getDataStreamResponse.getDataStreams().get(1).getDataStream();
         assertThat(dataStream.getName(), equalTo("metrics-foo"));
-        assertThat(dataStream.getTimeStampField().getName(), equalTo("@timestamp1"));
-        assertThat(dataStream.getTimeStampField().getFieldMapping(), equalTo(Map.of("type", "date")));
+        assertThat(dataStream.getTimeStampField().getName(), equalTo("@timestamp"));
         assertThat(dataStream.getIndices().size(), equalTo(1));
         assertThat(dataStream.getIndices().get(0).getName(),
->>>>>>> 30147fd6
             equalTo(DataStream.getDefaultBackingIndexName("metrics-foo", 1)));
 
         String backingIndex = DataStream.getDefaultBackingIndexName("metrics-bar", 1);
@@ -504,87 +490,6 @@
             "support aliases."));
     }
 
-<<<<<<< HEAD
-=======
-    public void testChangeTimestampFieldInComposableTemplatePriorToRollOver() throws Exception {
-        putComposableIndexTemplate("id1", "@timestamp", List.of("logs-foo*"));
-
-        // Index doc that triggers creation of a data stream
-        IndexRequest indexRequest =
-            new IndexRequest("logs-foobar").source("{\"@timestamp\": \"2020-12-12\"}", XContentType.JSON).opType("create");
-        IndexResponse indexResponse = client().index(indexRequest).actionGet();
-        assertThat(indexResponse.getIndex(), equalTo(DataStream.getDefaultBackingIndexName("logs-foobar", 1)));
-        assertBackingIndex(DataStream.getDefaultBackingIndexName("logs-foobar", 1), "properties.@timestamp");
-
-        // Rollover data stream
-        RolloverResponse rolloverResponse = client().admin().indices().rolloverIndex(new RolloverRequest("logs-foobar", null)).get();
-        assertThat(rolloverResponse.getNewIndex(), equalTo(DataStream.getDefaultBackingIndexName("logs-foobar", 2)));
-        assertTrue(rolloverResponse.isRolledOver());
-        assertBackingIndex(DataStream.getDefaultBackingIndexName("logs-foobar", 2), "properties.@timestamp");
-
-        // Index another doc into a data stream
-        indexRequest = new IndexRequest("logs-foobar").source("{\"@timestamp\": \"2020-12-12\"}", XContentType.JSON).opType("create");
-        indexResponse = client().index(indexRequest).actionGet();
-        assertThat(indexResponse.getIndex(), equalTo(DataStream.getDefaultBackingIndexName("logs-foobar", 2)));
-
-        // Change the template to have a different timestamp field
-        putComposableIndexTemplate("id1", "@timestamp2", List.of("logs-foo*"));
-
-        // Rollover again, eventhough there is no mapping in the template, the timestamp field mapping in data stream
-        // should be applied in the new backing index
-        rolloverResponse = client().admin().indices().rolloverIndex(new RolloverRequest("logs-foobar", null)).get();
-        assertThat(rolloverResponse.getNewIndex(), equalTo(DataStream.getDefaultBackingIndexName("logs-foobar", 3)));
-        assertTrue(rolloverResponse.isRolledOver());
-        assertBackingIndex(DataStream.getDefaultBackingIndexName("logs-foobar", 3), "properties.@timestamp");
-
-        // Index another doc into a data stream
-        indexRequest = new IndexRequest("logs-foobar").source("{\"@timestamp\": \"2020-12-12\"}", XContentType.JSON).opType("create");
-        indexResponse = client().index(indexRequest).actionGet();
-        assertThat(indexResponse.getIndex(), equalTo(DataStream.getDefaultBackingIndexName("logs-foobar", 3)));
-
-        DeleteDataStreamAction.Request deleteDataStreamRequest = new DeleteDataStreamAction.Request(new String[]{"logs-foobar"});
-        client().admin().indices().deleteDataStream(deleteDataStreamRequest).actionGet();
-    }
-
-    public void testNestedTimestampField() throws Exception {
-        String mapping = "{\n" +
-            "      \"properties\": {\n" +
-            "        \"event\": {\n" +
-            "          \"properties\": {\n" +
-            "            \"@timestamp\": {\n" +
-            "              \"type\": \"date\"" +
-            "            }\n" +
-            "          }\n" +
-            "        }\n" +
-            "      }\n" +
-            "    }";;
-        putComposableIndexTemplate("id1", "event.@timestamp", mapping, List.of("logs-foo*"), null);
-
-        CreateDataStreamAction.Request createDataStreamRequest = new CreateDataStreamAction.Request("logs-foobar");
-        client().admin().indices().createDataStream(createDataStreamRequest).get();
-        GetDataStreamAction.Request getDataStreamRequest = new GetDataStreamAction.Request("logs-foobar");
-        GetDataStreamAction.Response getDataStreamResponse = client().admin().indices().getDataStreams(getDataStreamRequest).actionGet();
-        assertThat(getDataStreamResponse.getDataStreams().size(), equalTo(1));
-        assertThat(getDataStreamResponse.getDataStreams().get(0).getDataStream().getName(), equalTo("logs-foobar"));
-        assertThat(getDataStreamResponse.getDataStreams().get(0).getDataStream().getTimeStampField().getName(),
-            equalTo("event.@timestamp"));
-        assertThat(getDataStreamResponse.getDataStreams().get(0).getDataStream().getTimeStampField().getFieldMapping(),
-            equalTo(Map.of("type", "date")));
-        assertBackingIndex(DataStream.getDefaultBackingIndexName("logs-foobar", 1), "properties.event.properties.@timestamp");
-
-        // Change the template to have a different timestamp field
-        putComposableIndexTemplate("id1", "@timestamp2", List.of("logs-foo*"));
-
-        RolloverResponse rolloverResponse = client().admin().indices().rolloverIndex(new RolloverRequest("logs-foobar", null)).actionGet();
-        assertThat(rolloverResponse.getNewIndex(), equalTo(DataStream.getDefaultBackingIndexName("logs-foobar", 2)));
-        assertTrue(rolloverResponse.isRolledOver());
-        assertBackingIndex(DataStream.getDefaultBackingIndexName("logs-foobar", 2), "properties.event.properties.@timestamp");
-
-        DeleteDataStreamAction.Request deleteDataStreamRequest = new DeleteDataStreamAction.Request(new String[]{"logs-foobar"});
-        client().admin().indices().deleteDataStream(deleteDataStreamRequest).actionGet();
-    }
-
->>>>>>> 30147fd6
     public void testTimestampFieldCustomAttributes() throws Exception {
         String mapping = "{\n" +
             "      \"properties\": {\n" +
@@ -607,11 +512,6 @@
         assertThat(getDataStreamResponse.getDataStreams().get(0).getDataStream().getName(), equalTo("logs-foobar"));
         assertThat(getDataStreamResponse.getDataStreams().get(0).getDataStream().getTimeStampField().getName(), equalTo("@timestamp"));
         Map<?, ?> expectedTimestampMapping = Map.of("type", "date", "format", "yyyy-MM", "meta", Map.of("x", "y"));
-<<<<<<< HEAD
-=======
-        assertThat(getDataStreamResponse.getDataStreams().get(0).getDataStream().getTimeStampField().getFieldMapping(),
-            equalTo(expectedTimestampMapping));
->>>>>>> 30147fd6
         assertBackingIndex(DataStream.getDefaultBackingIndexName("logs-foobar", 1), "properties.@timestamp", expectedTimestampMapping);
     }
 
