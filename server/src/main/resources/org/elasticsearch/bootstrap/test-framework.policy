/*
 * Copyright Elasticsearch B.V. and/or licensed to Elasticsearch B.V. under one
 * or more contributor license agreements. Licensed under the Elastic License
 * 2.0 and the Server Side Public License, v 1; you may not use this file except
 * in compliance with, at your election, the Elastic License 2.0 or the Server
 * Side Public License, v 1.
 */

//// additional test framework permissions.
//// These are mock objects and test management that we allow test framework libs
//// to provide on our behalf. But tests themselves cannot do this stuff!

grant codeBase "${codebase.mockito-core}" {
  // needed to access ReflectionFactory (see below)
  permission java.lang.RuntimePermission "accessClassInPackage.sun.reflect";
  permission java.lang.RuntimePermission "accessClassInPackage.jdk.internal";
  // needed for reflection in ibm jdk
  permission java.lang.RuntimePermission "accessClassInPackage.sun.misc";
  // needed to support creation of mocks
  permission java.lang.RuntimePermission "reflectionFactoryAccess";
  // needed for spy interception, etc
  permission java.lang.RuntimePermission "accessDeclaredMembers";
  permission java.lang.reflect.ReflectPermission "suppressAccessChecks";
  permission java.lang.RuntimePermission "getClassLoader";
};

grant codeBase "${codebase.byte-buddy}" {
  permission java.lang.RuntimePermission "getClassLoader";
  permission java.lang.RuntimePermission "createClassLoader";
  permission java.lang.RuntimePermission "accessDeclaredMembers";
  permission java.lang.RuntimePermission "net.bytebuddy.createJavaDispatcher";
  permission java.lang.RuntimePermission "accessClassInPackage.sun.misc";
  permission java.lang.RuntimePermission "accessClassInPackage.jdk.internal";
  permission java.lang.reflect.ReflectPermission "suppressAccessChecks";
  permission java.lang.reflect.ReflectPermission "newProxyInPackage.net.bytebuddy.utility";
  permission java.lang.reflect.ReflectPermission "newProxyInPackage.net.bytebuddy.dynamic.loading";
  permission java.lang.reflect.ReflectPermission "newProxyInPackage.net.bytebuddy.description.type";
  permission java.lang.reflect.ReflectPermission "newProxyInPackage.net.bytebuddy.description.method";
};

grant codeBase "${codebase.objenesis}" {
  permission java.lang.RuntimePermission "reflectionFactoryAccess";
  permission java.lang.RuntimePermission "accessClassInPackage.sun.reflect";
  permission java.lang.RuntimePermission "accessClassInPackage.jdk.internal";
  permission java.lang.RuntimePermission "accessDeclaredMembers";
  permission java.lang.reflect.ReflectPermission "suppressAccessChecks";
};

grant codeBase "${codebase.lucene-test-framework}" {
  // needed by RamUsageTester
  permission java.lang.reflect.ReflectPermission "suppressAccessChecks";
  // needed for testing hardlinks in StoreRecoveryTests since we install MockFS
  permission java.nio.file.LinkPermission "hard";
  // needed for RAMUsageTester
  permission java.lang.RuntimePermission "accessDeclaredMembers";
};

grant codeBase "${codebase.randomizedtesting-runner}" {
  // optionally needed for access to private test methods (e.g. beforeClass)
  permission java.lang.reflect.ReflectPermission "suppressAccessChecks";
  // needed to fail tests on uncaught exceptions from other threads
  permission java.lang.RuntimePermission "setDefaultUncaughtExceptionHandler";
  // needed for top threads handling
  permission org.elasticsearch.secure_sm.ThreadPermission "modifyArbitraryThreadGroup";
  // needed for TestClass creation
  permission java.lang.RuntimePermission "accessDeclaredMembers";
};

grant codeBase "${codebase.junit}" {
  // needed for TestClass creation
  permission java.lang.RuntimePermission "accessDeclaredMembers";
  // needed for test listener notifications
  permission java.lang.reflect.ReflectPermission "suppressAccessChecks";
};

grant codeBase "${codebase.mocksocket}" {
  // mocksocket makes and accepts socket connections
  permission java.net.SocketPermission "*", "accept,connect";
};

grant codeBase "${codebase.elasticsearch-rest-client}" {
  // rest makes socket connections for rest tests
  permission java.net.SocketPermission "*", "connect";
  // rest client uses system properties which gets the default proxy
  permission java.net.NetPermission "getProxySelector";
};

grant codeBase "${codebase.httpcore-nio}" {
  // httpcore makes socket connections for rest tests
  permission java.net.SocketPermission "*", "connect";
};

grant codeBase "${codebase.httpasyncclient}" {
  // httpasyncclient makes socket connections for rest tests
  permission java.net.SocketPermission "*", "connect";
  // rest client uses system properties which gets the default proxy
  permission java.net.NetPermission "getProxySelector";
};

grant codeBase "${codebase.netty-common}" {
   // for reading the system-wide configuration for the backlog of established sockets
   permission java.io.FilePermission "/proc/sys/net/core/somaxconn", "read";
   // Netty sets custom classloader for some of its internal threads
   permission java.lang.RuntimePermission "setContextClassLoader";
   permission java.net.SocketPermission "*", "accept,connect";
};

grant codeBase "${codebase.netty-transport}" {
   // Netty NioEventLoop wants to change this, because of https://bugs.openjdk.java.net/browse/JDK-6427854
   // the bug says it only happened rarely, and that its fixed, but apparently it still happens rarely!
   permission java.util.PropertyPermission "sun.nio.ch.bugLevel", "write";
   permission java.net.SocketPermission "*", "accept,connect";
};

<<<<<<< HEAD
// TODO: Nasty
grant {
   permission java.lang.RuntimePermission "shutdownHooks";
=======
grant {
  permission java.net.SocketPermission "127.0.0.1", "connect, resolve";
>>>>>>> 2300092b
};<|MERGE_RESOLUTION|>--- conflicted
+++ resolved
@@ -112,12 +112,7 @@
    permission java.net.SocketPermission "*", "accept,connect";
 };
 
-<<<<<<< HEAD
-// TODO: Nasty
 grant {
    permission java.lang.RuntimePermission "shutdownHooks";
-=======
-grant {
-  permission java.net.SocketPermission "127.0.0.1", "connect, resolve";
->>>>>>> 2300092b
+   permission java.net.SocketPermission "127.0.0.1", "connect, resolve";
 };