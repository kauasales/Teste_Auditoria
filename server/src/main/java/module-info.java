--- conflicted
+++ resolved
@@ -435,13 +435,9 @@
     provides org.apache.lucene.codecs.KnnVectorsFormat
         with
             org.elasticsearch.index.codec.vectors.ES813FlatVectorFormat,
-<<<<<<< HEAD
             org.elasticsearch.index.codec.vectors.ES813Int8FlatVectorFormat,
             org.elasticsearch.index.codec.vectors.ES814HnswScalarQuantizedVectorsFormat;
-=======
-            org.elasticsearch.index.codec.vectors.ES813Int8FlatVectorFormat;
     provides org.apache.lucene.codecs.Codec with Elasticsearch814Codec;
->>>>>>> 658f7aa2
 
     exports org.elasticsearch.cluster.routing.allocation.shards
         to
