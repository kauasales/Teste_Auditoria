/*
 * Copyright Elasticsearch B.V. and/or licensed to Elasticsearch B.V. under one
 * or more contributor license agreements. Licensed under the Elastic License
 * 2.0 and the Server Side Public License, v 1; you may not use this file except
 * in compliance with, at your election, the Elastic License 2.0 or the Server
 * Side Public License, v 1.
 */

package org.elasticsearch.monitor.metrics;

import org.apache.logging.log4j.LogManager;
import org.apache.logging.log4j.Logger;
import org.elasticsearch.action.admin.cluster.node.stats.NodeStats;
import org.elasticsearch.action.admin.indices.stats.CommonStatsFlags;
import org.elasticsearch.common.component.AbstractLifecycleComponent;
import org.elasticsearch.common.util.SingleObjectCache;
import org.elasticsearch.core.TimeValue;
import org.elasticsearch.monitor.jvm.GcNames;
import org.elasticsearch.monitor.jvm.JvmStats;
import org.elasticsearch.node.NodeService;
import org.elasticsearch.telemetry.metric.LongWithAttributes;
import org.elasticsearch.telemetry.metric.MeterRegistry;

import java.io.IOException;
import java.util.ArrayList;
import java.util.List;

/**
 * NodeMetrics monitors various statistics of an Elasticsearch node and exposes them as metrics through
 * the provided MeterRegistry. It includes counters for indices operations, memory usage, transport statistics,
 * and more. The metrics are periodically updated based on a schedule.
 */
public class NodeMetrics extends AbstractLifecycleComponent {
    private final Logger logger = LogManager.getLogger(NodeMetrics.class);
    private final MeterRegistry registry;
    private final NodeService nodeService;
    private final List<AutoCloseable> metrics;
    private NodeStatsCache stats;

    /**
     * Constructs a new NodeMetrics instance.
     *
     * @param meterRegistry The MeterRegistry used to register metrics.
     * @param nodeService   The NodeService for interacting with the Elasticsearch node and extracting statistics.
     */
    public NodeMetrics(MeterRegistry meterRegistry, NodeService nodeService) {
        this.registry = meterRegistry;
        this.nodeService = nodeService;
        this.metrics = new ArrayList<>(17);
    }

    /**
     * Registers async metrics in the provided MeterRegistry. We are using the lazy NodeStatCache to retrieve
     * the NodeStats once per pool period instead of for every callback if we were not to use it.
     *
     * @param registry The MeterRegistry used to register and collect metrics.
     */
    private void registerAsyncMetrics(MeterRegistry registry) {
        // Agent should poll stats every 4 minutes and being this cache is lazy we need a
        // number high enough so that the cache does not update during the same poll
        // period and that expires before a new poll period, therefore we choose 1 minute.
        this.stats = new NodeStatsCache(TimeValue.timeValueMinutes(1));
        metrics.add(
            registry.registerLongAsyncCounter(
                "es.indices.get.total",
                "Total number of get operations",
                "operation",
                () -> new LongWithAttributes(stats.getOrRefresh().getIndices().getGet().getCount())
            )
        );

        metrics.add(
            registry.registerLongAsyncCounter(
                "es.indices.get.time",
                "Time in milliseconds spent performing get operations.",
                "milliseconds",
                () -> new LongWithAttributes(stats.getOrRefresh().getIndices().getGet().getTimeInMillis())
            )
        );

        metrics.add(
            registry.registerLongAsyncCounter(
                "es.indices.search.fetch.total",
                "Total number of fetch operations.",
                "operation",
                () -> new LongWithAttributes(stats.getOrRefresh().getIndices().getSearch().getTotal().getFetchCount())
            )
        );

        metrics.add(
            registry.registerLongAsyncCounter(
                "es.indices.search.fetch.time",
                "Time in milliseconds spent performing fetch operations.",
                "milliseconds",
                () -> new LongWithAttributes(stats.getOrRefresh().getIndices().getSearch().getTotal().getFetchTimeInMillis())
            )
        );

        metrics.add(
            registry.registerLongAsyncCounter(
                "es.indices.merge.total",
                "Total number of merge operations.",
                "operation",
                () -> new LongWithAttributes(stats.getOrRefresh().getIndices().getMerge().getTotal())
            )
        );

        metrics.add(
            registry.registerLongAsyncCounter(
                "es.indices.merge.time",
                "Time in milliseconds spent performing merge operations.",
                "milliseconds",
                () -> new LongWithAttributes(stats.getOrRefresh().getIndices().getMerge().getTotalTimeInMillis())
            )
        );

        metrics.add(
<<<<<<< HEAD
            registry.registerLongAsyncCounter(
                "es.node.stats.indices.translog.operation.total",
=======
            registry.registerLongGauge(
                "es.translog.operations.count",
>>>>>>> 7550cea8
                "Number of transaction log operations.",
                "count",
                () -> new LongWithAttributes(stats.getOrRefresh().getIndices().getTranslog().estimatedNumberOfOperations())
            )
        );

        metrics.add(
            registry.registerLongGauge(
                "es.translog.size",
                "Size, in bytes, of the transaction log.",
                "bytes",
                () -> new LongWithAttributes(stats.getOrRefresh().getIndices().getTranslog().getTranslogSizeInBytes())
            )
        );

        metrics.add(
            registry.registerLongGauge(
<<<<<<< HEAD
                "es.node.stats.indices.translog.uncommitted_operation.current",
=======
                "es.translog.uncommitted_operations.count",
>>>>>>> 7550cea8
                "Number of uncommitted transaction log operations.",
                "operations",
                () -> new LongWithAttributes(stats.getOrRefresh().getIndices().getTranslog().getUncommittedOperations())
            )
        );

        metrics.add(
            registry.registerLongGauge(
<<<<<<< HEAD
                "es.node.stats.indices.translog.uncommitted.size",
=======
                "es.translog.uncommitted_operations.size",
>>>>>>> 7550cea8
                "Size, in bytes, of uncommitted transaction log operations.",
                "bytes",
                () -> new LongWithAttributes(stats.getOrRefresh().getIndices().getTranslog().getUncommittedSizeInBytes())
            )
        );

        metrics.add(
            registry.registerLongAsyncCounter(
<<<<<<< HEAD
                "es.node.stats.indices.translog.earliest_last_modified.time",
=======
                "es.translog.earliest_last_modified.time",
>>>>>>> 7550cea8
                "Earliest last modified age for the transaction log.",
                "time",
                () -> new LongWithAttributes(stats.getOrRefresh().getIndices().getTranslog().getEarliestLastModifiedAge())
            )
        );

        metrics.add(
            registry.registerLongAsyncCounter(
<<<<<<< HEAD
                "es.node.stats.transport.rx.size",
=======
                "es.transport.rx.size",
>>>>>>> 7550cea8
                "Size, in bytes, of RX packets received by the node during internal cluster communication.",
                "bytes",
                () -> new LongWithAttributes(stats.getOrRefresh().getTransport().getRxSize().getBytes())
            )
        );

        metrics.add(
            registry.registerLongAsyncCounter(
<<<<<<< HEAD
                "es.node.stats.transport.tx.size",
=======
                "es.transport.tx.size",
>>>>>>> 7550cea8
                "Size, in bytes, of TX packets sent by the node during internal cluster communication.",
                "bytes",
                () -> new LongWithAttributes(stats.getOrRefresh().getTransport().getTxSize().getBytes())
            )
        );

        metrics.add(
            registry.registerLongGauge(
<<<<<<< HEAD
                "es.node.stats.jvm.mem.pools.young.size",
=======
                "es.jvm.mem.pools.young.size",
>>>>>>> 7550cea8
                "Memory, in bytes, used by the young generation heap.",
                "bytes",
                () -> new LongWithAttributes(bytesUsedByGCGen(stats.getOrRefresh().getJvm().getMem(), GcNames.YOUNG))
            )
        );

        metrics.add(
            registry.registerLongGauge(
<<<<<<< HEAD
                "es.node.stats.jvm.mem.pools.survivor.size",
=======
                "es.jvm.mem.pools.survivor.size",
>>>>>>> 7550cea8
                "Memory, in bytes, used by the survivor space.",
                "bytes",
                () -> new LongWithAttributes(bytesUsedByGCGen(stats.getOrRefresh().getJvm().getMem(), GcNames.SURVIVOR))
            )
        );

        metrics.add(
            registry.registerLongGauge(
<<<<<<< HEAD
                "es.node.stats.jvm.mem.pools.old.size",
=======
                "es.jvm.mem.pools.old.size",
>>>>>>> 7550cea8
                "Memory, in bytes, used by the old generation heap.",
                "bytes",
                () -> new LongWithAttributes(bytesUsedByGCGen(stats.getOrRefresh().getJvm().getMem(), GcNames.OLD))
            )
        );

        metrics.add(
            registry.registerLongAsyncCounter(
                "es.fs.io_stats.time.total",
                "The total time in millis spent performing I/O operations across all devices used by Elasticsearch.",
                "milliseconds",
                () -> new LongWithAttributes(stats.getOrRefresh().getFs().getIoStats().getTotalIOTimeMillis())
            )
        );

        metrics.add(
            registry.registerLongAsyncCounter(
                "es.indexing.docs.total",
                "Total number of indexed documents",
                "documents",
                () -> new LongWithAttributes(stats.getOrRefresh().getIndices().getIndexing().getTotal().getIndexCount())
            )
        );

        metrics.add(
            registry.registerLongGauge(
<<<<<<< HEAD
                "es.node.stats.indices.indexing.docs.current.total",
                "Current number of in-flight indexing documents",
=======
                "es.indexing.docs.count",
                "Current number of indexing documents",
>>>>>>> 7550cea8
                "documents",
                () -> new LongWithAttributes(stats.getOrRefresh().getIndices().getIndexing().getTotal().getIndexCurrent())
            )
        );

        metrics.add(
            registry.registerLongAsyncCounter(
                "es.indices.indexing.failed.total",
                "Total number of failed indexing operations",
                "operations",
                () -> new LongWithAttributes(stats.getOrRefresh().getIndices().getIndexing().getTotal().getIndexFailedCount())
            )
        );

        metrics.add(
            registry.registerLongAsyncCounter(
                "es.indices.deletion.docs.total",
                "Total number of deleted documents",
                "documents",
                () -> new LongWithAttributes(stats.getOrRefresh().getIndices().getIndexing().getTotal().getDeleteCount())
            )
        );

        metrics.add(
<<<<<<< HEAD
            registry.registerLongAsyncCounter(
                "es.node.stats.indices.deletion.docs.current.total",
                "Current number of in-flight deleting documents",
=======
            registry.registerLongGauge(
                "es.indices.deletion.docs.count",
                "Current number of deleting documents",
>>>>>>> 7550cea8
                "documents",
                () -> new LongWithAttributes(stats.getOrRefresh().getIndices().getIndexing().getTotal().getDeleteCurrent())
            )
        );

        metrics.add(
            registry.registerLongAsyncCounter(
                "es.indices.indexing.time",
                "Total indices indexing time",
                "milliseconds",
                () -> new LongWithAttributes(stats.getOrRefresh().getIndices().getIndexing().getTotal().getIndexTime().millis())
            )
        );

        metrics.add(
            registry.registerLongAsyncCounter(
                "es.indices.deletion.time",
                "Total indices deletion time",
                "milliseconds",
                () -> new LongWithAttributes(stats.getOrRefresh().getIndices().getIndexing().getTotal().getDeleteTime().millis())
            )
        );

        metrics.add(
            registry.registerLongAsyncCounter(
                "es.indices.throttle.time",
                "Total indices throttle time",
                "milliseconds",
                () -> new LongWithAttributes(stats.getOrRefresh().getIndices().getIndexing().getTotal().getThrottleTime().millis())
            )
        );

        metrics.add(
            registry.registerLongAsyncCounter(
                "es.indices.noop.total",
                "Total number of noop shard operations",
                "operations",
                () -> new LongWithAttributes(stats.getOrRefresh().getIndices().getIndexing().getTotal().getNoopUpdateCount())
            )
        );

        metrics.add(
            registry.registerLongAsyncCounter(
<<<<<<< HEAD
                "es.node.stats.indices.indexing.coordinating_operations.memory.size",
=======
                "es.indexing.coordinating_operations.size",
>>>>>>> 7550cea8
                "Total number of memory bytes consumed by coordinating operations",
                "bytes",
                () -> new LongWithAttributes(stats.getOrRefresh().getIndexingPressureStats().getTotalCoordinatingBytes())
            )
        );

        metrics.add(
            registry.registerLongAsyncCounter(
<<<<<<< HEAD
                "es.node.stats.indices.indexing.coordinating_operations.total",
=======
                "es.indexing.coordinating_operations.total",
>>>>>>> 7550cea8
                "Total number of coordinating operations",
                "operations",
                () -> new LongWithAttributes(stats.getOrRefresh().getIndexingPressureStats().getTotalCoordinatingOps())
            )
        );

        metrics.add(
            registry.registerLongGauge(
<<<<<<< HEAD
                "es.node.stats.indices.indexing.coordinating_operations.memory.size",
=======
                "es.indexing.coordinating_operations.size",
>>>>>>> 7550cea8
                "Current number of memory bytes consumed by coordinating operations",
                "bytes",
                () -> new LongWithAttributes(stats.getOrRefresh().getIndexingPressureStats().getCurrentCoordinatingBytes())
            )
        );

        metrics.add(
            registry.registerLongGauge(
<<<<<<< HEAD
                "es.node.stats.indices.indexing.coordinating_operations.current",
=======
                "es.indexing.coordinating_operations.count",
>>>>>>> 7550cea8
                "Current number of coordinating operations",
                "operations",
                () -> new LongWithAttributes(stats.getOrRefresh().getIndexingPressureStats().getCurrentCoordinatingOps())
            )
        );

        metrics.add(
            registry.registerLongAsyncCounter(
                "es.indexing.coordinating_operations.rejections.total",
                "Total number of coordinating operations rejections",
                "operations",
                () -> new LongWithAttributes(stats.getOrRefresh().getIndexingPressureStats().getCoordinatingRejections())
            )
        );

        metrics.add(
            registry.registerLongAsyncCounter(
<<<<<<< HEAD
                "es.node.stats.indices.indexing.primary_operations.memory.size",
=======
                "es.indexing.primary_operations.size",
>>>>>>> 7550cea8
                "Total number of memory bytes consumed by primary operations",
                "bytes",
                () -> new LongWithAttributes(stats.getOrRefresh().getIndexingPressureStats().getTotalPrimaryBytes())
            )
        );

        metrics.add(
            registry.registerLongAsyncCounter(
<<<<<<< HEAD
                "es.node.stats.indices.indexing.primary_operations.total",
=======
                "es.indexing.primary_operations.total",
>>>>>>> 7550cea8
                "Total number of primary operations",
                "operations",
                () -> new LongWithAttributes(stats.getOrRefresh().getIndexingPressureStats().getTotalPrimaryOps())
            )
        );

        metrics.add(
            registry.registerLongGauge(
<<<<<<< HEAD
                "es.node.stats.indices.indexing.primary_operations.memory.size",
=======
                "es.indexing.primary_operations.size",
>>>>>>> 7550cea8
                "Current number of memory bytes consumed by primary operations",
                "bytes",
                () -> new LongWithAttributes(stats.getOrRefresh().getIndexingPressureStats().getCurrentPrimaryBytes())
            )
        );

        metrics.add(
            registry.registerLongGauge(
<<<<<<< HEAD
                "es.node.stats.indices.indexing.primary_operations.current",
=======
                "es.indexing.primary_operations.count",
>>>>>>> 7550cea8
                "Current number of primary operations",
                "operations",
                () -> new LongWithAttributes(stats.getOrRefresh().getIndexingPressureStats().getCurrentPrimaryOps())
            )
        );

        metrics.add(
            registry.registerLongAsyncCounter(
                "es.indexing.primary_operations.rejections.total",
                "Total number of primary operations rejections",
                "operations",
                () -> new LongWithAttributes(stats.getOrRefresh().getIndexingPressureStats().getPrimaryRejections())
            )
        );

        metrics.add(
            registry.registerLongGauge(
<<<<<<< HEAD
                "es.node.stats.indices.indexing.memory_limit.current",
=======
                "es.indexing.memory.limit.size",
>>>>>>> 7550cea8
                "Current memory limit for primary and coordinating operations",
                "bytes",
                () -> new LongWithAttributes(stats.getOrRefresh().getIndexingPressureStats().getMemoryLimit())
            )
        );

    }

    /**
     * Retrieves the bytes used by a specific garbage collection generation from the provided JvmStats.Mem.
     *
     * @param mem  The JvmStats.Mem containing memory pool information.
     * @param name The name of the garbage collection generation (e.g., "young", "survivor", "old").
     * @return The number of bytes used by the specified garbage collection generation.
     */
    private long bytesUsedByGCGen(JvmStats.Mem mem, String name) {
        long bytesUsed = 0;
        for (JvmStats.MemoryPool pool : mem) {
            if (pool.getName().equals(name)) {
                bytesUsed = pool.getUsed().getBytes();
            }
        }
        return bytesUsed;
    }

    /**
     * Retrieves the current NodeStats for the Elasticsearch node.
     *
     * @return The current NodeStats.
     */
    private NodeStats getNodeStats() {
        CommonStatsFlags flags = new CommonStatsFlags(
            CommonStatsFlags.Flag.Indexing,
            CommonStatsFlags.Flag.Get,
            CommonStatsFlags.Flag.Search,
            CommonStatsFlags.Flag.Merge,
            CommonStatsFlags.Flag.Translog
        );
        return nodeService.stats(
            flags,
            true,
            false,
            false,
            true,
            false,
            true,
            true,
            false,
            false,
            false,
            false,
            false,
            false,
            false,
            true,
            false
        );
    }

    @Override
    protected void doStart() {
        registerAsyncMetrics(registry);
    }

    @Override
    protected void doStop() {
        stats.stopRefreshing();
    }

    @Override
    protected void doClose() throws IOException {
        metrics.forEach(metric -> {
            try {
                metric.close();
            } catch (Exception e) {
                logger.warn("metrics close() method should not throw Exception", e);
            }
        });
    }

    /**
     * A very simple NodeStats cache that allows non-blocking refresh calls
     * lazily triggered by expiry time. When getOrRefresh() is called either
     * the cached NodeStats is returned if refreshInterval didn't expire or
     * refresh() is called, cache is updated and the new instance returned.
     */
    private class NodeStatsCache extends SingleObjectCache<NodeStats> {
        private boolean refresh;

        NodeStatsCache(TimeValue interval) {
            super(interval, getNodeStats());
            this.refresh = true;
        }

        @Override
        protected NodeStats refresh() {
            return refresh ? getNodeStats() : getNoRefresh();
        }

        public void stopRefreshing() {
            this.refresh = false;
        }
    }
}<|MERGE_RESOLUTION|>--- conflicted
+++ resolved
@@ -115,15 +115,10 @@
         );
 
         metrics.add(
-<<<<<<< HEAD
-            registry.registerLongAsyncCounter(
-                "es.node.stats.indices.translog.operation.total",
-=======
             registry.registerLongGauge(
                 "es.translog.operations.count",
->>>>>>> 7550cea8
                 "Number of transaction log operations.",
-                "count",
+                "operation",
                 () -> new LongWithAttributes(stats.getOrRefresh().getIndices().getTranslog().estimatedNumberOfOperations())
             )
         );
@@ -139,11 +134,7 @@
 
         metrics.add(
             registry.registerLongGauge(
-<<<<<<< HEAD
-                "es.node.stats.indices.translog.uncommitted_operation.current",
-=======
                 "es.translog.uncommitted_operations.count",
->>>>>>> 7550cea8
                 "Number of uncommitted transaction log operations.",
                 "operations",
                 () -> new LongWithAttributes(stats.getOrRefresh().getIndices().getTranslog().getUncommittedOperations())
@@ -152,11 +143,7 @@
 
         metrics.add(
             registry.registerLongGauge(
-<<<<<<< HEAD
-                "es.node.stats.indices.translog.uncommitted.size",
-=======
                 "es.translog.uncommitted_operations.size",
->>>>>>> 7550cea8
                 "Size, in bytes, of uncommitted transaction log operations.",
                 "bytes",
                 () -> new LongWithAttributes(stats.getOrRefresh().getIndices().getTranslog().getUncommittedSizeInBytes())
@@ -165,11 +152,7 @@
 
         metrics.add(
             registry.registerLongAsyncCounter(
-<<<<<<< HEAD
-                "es.node.stats.indices.translog.earliest_last_modified.time",
-=======
                 "es.translog.earliest_last_modified.time",
->>>>>>> 7550cea8
                 "Earliest last modified age for the transaction log.",
                 "time",
                 () -> new LongWithAttributes(stats.getOrRefresh().getIndices().getTranslog().getEarliestLastModifiedAge())
@@ -178,11 +161,7 @@
 
         metrics.add(
             registry.registerLongAsyncCounter(
-<<<<<<< HEAD
-                "es.node.stats.transport.rx.size",
-=======
                 "es.transport.rx.size",
->>>>>>> 7550cea8
                 "Size, in bytes, of RX packets received by the node during internal cluster communication.",
                 "bytes",
                 () -> new LongWithAttributes(stats.getOrRefresh().getTransport().getRxSize().getBytes())
@@ -191,11 +170,7 @@
 
         metrics.add(
             registry.registerLongAsyncCounter(
-<<<<<<< HEAD
-                "es.node.stats.transport.tx.size",
-=======
                 "es.transport.tx.size",
->>>>>>> 7550cea8
                 "Size, in bytes, of TX packets sent by the node during internal cluster communication.",
                 "bytes",
                 () -> new LongWithAttributes(stats.getOrRefresh().getTransport().getTxSize().getBytes())
@@ -204,11 +179,7 @@
 
         metrics.add(
             registry.registerLongGauge(
-<<<<<<< HEAD
-                "es.node.stats.jvm.mem.pools.young.size",
-=======
                 "es.jvm.mem.pools.young.size",
->>>>>>> 7550cea8
                 "Memory, in bytes, used by the young generation heap.",
                 "bytes",
                 () -> new LongWithAttributes(bytesUsedByGCGen(stats.getOrRefresh().getJvm().getMem(), GcNames.YOUNG))
@@ -217,11 +188,7 @@
 
         metrics.add(
             registry.registerLongGauge(
-<<<<<<< HEAD
-                "es.node.stats.jvm.mem.pools.survivor.size",
-=======
                 "es.jvm.mem.pools.survivor.size",
->>>>>>> 7550cea8
                 "Memory, in bytes, used by the survivor space.",
                 "bytes",
                 () -> new LongWithAttributes(bytesUsedByGCGen(stats.getOrRefresh().getJvm().getMem(), GcNames.SURVIVOR))
@@ -230,11 +197,7 @@
 
         metrics.add(
             registry.registerLongGauge(
-<<<<<<< HEAD
-                "es.node.stats.jvm.mem.pools.old.size",
-=======
                 "es.jvm.mem.pools.old.size",
->>>>>>> 7550cea8
                 "Memory, in bytes, used by the old generation heap.",
                 "bytes",
                 () -> new LongWithAttributes(bytesUsedByGCGen(stats.getOrRefresh().getJvm().getMem(), GcNames.OLD))
@@ -261,13 +224,8 @@
 
         metrics.add(
             registry.registerLongGauge(
-<<<<<<< HEAD
-                "es.node.stats.indices.indexing.docs.current.total",
-                "Current number of in-flight indexing documents",
-=======
                 "es.indexing.docs.count",
                 "Current number of indexing documents",
->>>>>>> 7550cea8
                 "documents",
                 () -> new LongWithAttributes(stats.getOrRefresh().getIndices().getIndexing().getTotal().getIndexCurrent())
             )
@@ -292,15 +250,9 @@
         );
 
         metrics.add(
-<<<<<<< HEAD
-            registry.registerLongAsyncCounter(
-                "es.node.stats.indices.deletion.docs.current.total",
-                "Current number of in-flight deleting documents",
-=======
             registry.registerLongGauge(
                 "es.indices.deletion.docs.count",
                 "Current number of deleting documents",
->>>>>>> 7550cea8
                 "documents",
                 () -> new LongWithAttributes(stats.getOrRefresh().getIndices().getIndexing().getTotal().getDeleteCurrent())
             )
@@ -344,11 +296,7 @@
 
         metrics.add(
             registry.registerLongAsyncCounter(
-<<<<<<< HEAD
-                "es.node.stats.indices.indexing.coordinating_operations.memory.size",
-=======
                 "es.indexing.coordinating_operations.size",
->>>>>>> 7550cea8
                 "Total number of memory bytes consumed by coordinating operations",
                 "bytes",
                 () -> new LongWithAttributes(stats.getOrRefresh().getIndexingPressureStats().getTotalCoordinatingBytes())
@@ -357,11 +305,7 @@
 
         metrics.add(
             registry.registerLongAsyncCounter(
-<<<<<<< HEAD
-                "es.node.stats.indices.indexing.coordinating_operations.total",
-=======
                 "es.indexing.coordinating_operations.total",
->>>>>>> 7550cea8
                 "Total number of coordinating operations",
                 "operations",
                 () -> new LongWithAttributes(stats.getOrRefresh().getIndexingPressureStats().getTotalCoordinatingOps())
@@ -370,11 +314,7 @@
 
         metrics.add(
             registry.registerLongGauge(
-<<<<<<< HEAD
-                "es.node.stats.indices.indexing.coordinating_operations.memory.size",
-=======
                 "es.indexing.coordinating_operations.size",
->>>>>>> 7550cea8
                 "Current number of memory bytes consumed by coordinating operations",
                 "bytes",
                 () -> new LongWithAttributes(stats.getOrRefresh().getIndexingPressureStats().getCurrentCoordinatingBytes())
@@ -383,11 +323,7 @@
 
         metrics.add(
             registry.registerLongGauge(
-<<<<<<< HEAD
-                "es.node.stats.indices.indexing.coordinating_operations.current",
-=======
                 "es.indexing.coordinating_operations.count",
->>>>>>> 7550cea8
                 "Current number of coordinating operations",
                 "operations",
                 () -> new LongWithAttributes(stats.getOrRefresh().getIndexingPressureStats().getCurrentCoordinatingOps())
@@ -405,11 +341,7 @@
 
         metrics.add(
             registry.registerLongAsyncCounter(
-<<<<<<< HEAD
-                "es.node.stats.indices.indexing.primary_operations.memory.size",
-=======
                 "es.indexing.primary_operations.size",
->>>>>>> 7550cea8
                 "Total number of memory bytes consumed by primary operations",
                 "bytes",
                 () -> new LongWithAttributes(stats.getOrRefresh().getIndexingPressureStats().getTotalPrimaryBytes())
@@ -418,11 +350,7 @@
 
         metrics.add(
             registry.registerLongAsyncCounter(
-<<<<<<< HEAD
-                "es.node.stats.indices.indexing.primary_operations.total",
-=======
                 "es.indexing.primary_operations.total",
->>>>>>> 7550cea8
                 "Total number of primary operations",
                 "operations",
                 () -> new LongWithAttributes(stats.getOrRefresh().getIndexingPressureStats().getTotalPrimaryOps())
@@ -431,11 +359,7 @@
 
         metrics.add(
             registry.registerLongGauge(
-<<<<<<< HEAD
-                "es.node.stats.indices.indexing.primary_operations.memory.size",
-=======
                 "es.indexing.primary_operations.size",
->>>>>>> 7550cea8
                 "Current number of memory bytes consumed by primary operations",
                 "bytes",
                 () -> new LongWithAttributes(stats.getOrRefresh().getIndexingPressureStats().getCurrentPrimaryBytes())
@@ -444,11 +368,7 @@
 
         metrics.add(
             registry.registerLongGauge(
-<<<<<<< HEAD
-                "es.node.stats.indices.indexing.primary_operations.current",
-=======
                 "es.indexing.primary_operations.count",
->>>>>>> 7550cea8
                 "Current number of primary operations",
                 "operations",
                 () -> new LongWithAttributes(stats.getOrRefresh().getIndexingPressureStats().getCurrentPrimaryOps())
@@ -466,11 +386,7 @@
 
         metrics.add(
             registry.registerLongGauge(
-<<<<<<< HEAD
-                "es.node.stats.indices.indexing.memory_limit.current",
-=======
                 "es.indexing.memory.limit.size",
->>>>>>> 7550cea8
                 "Current memory limit for primary and coordinating operations",
                 "bytes",
                 () -> new LongWithAttributes(stats.getOrRefresh().getIndexingPressureStats().getMemoryLimit())
