--- conflicted
+++ resolved
@@ -656,7 +656,6 @@
 
         RerouteService rerouteService = new BatchedRerouteService(clusterService, clusterModule.getAllocationService()::reroute);
         rerouteServiceReference.set(rerouteService);
-        clusterService.setRerouteService(rerouteService);
 
         clusterInfoService.addListener(
             new DiskThresholdMonitor(
@@ -699,12 +698,6 @@
             );
         }
 
-<<<<<<< HEAD
-        final RerouteService rerouteService = new BatchedRerouteService(clusterService, clusterModule.getAllocationService()::reroute);
-        rerouteServiceReference.set(rerouteService);
-
-=======
->>>>>>> 4cd97d53
         IndicesService indicesService = new IndicesServiceBuilder().settings(settings)
             .pluginsService(pluginsService)
             .nodeEnvironment(nodeEnvironment)
