/*
 * Copyright Elasticsearch B.V. and/or licensed to Elasticsearch B.V. under one
 * or more contributor license agreements. Licensed under the Elastic License
 * 2.0 and the Server Side Public License, v 1; you may not use this file except
 * in compliance with, at your election, the Elastic License 2.0 or the Server
 * Side Public License, v 1.
 */

package org.elasticsearch.node;

import org.apache.logging.log4j.LogManager;
import org.apache.logging.log4j.Logger;
import org.apache.lucene.search.IndexSearcher;
import org.apache.lucene.util.Constants;
import org.apache.lucene.util.SetOnce;
import org.elasticsearch.Build;
import org.elasticsearch.ElasticsearchException;
import org.elasticsearch.TransportVersion;
import org.elasticsearch.action.ActionModule;
import org.elasticsearch.action.ActionRequest;
import org.elasticsearch.action.ActionResponse;
import org.elasticsearch.action.ActionType;
import org.elasticsearch.action.admin.cluster.repositories.reservedstate.ReservedRepositoryAction;
import org.elasticsearch.action.admin.indices.template.reservedstate.ReservedComposableIndexTemplateAction;
import org.elasticsearch.action.ingest.ReservedPipelineAction;
import org.elasticsearch.action.search.SearchExecutionStatsCollector;
import org.elasticsearch.action.search.SearchPhaseController;
import org.elasticsearch.action.search.SearchTransportService;
import org.elasticsearch.action.support.TransportAction;
import org.elasticsearch.action.update.UpdateHelper;
import org.elasticsearch.client.internal.Client;
import org.elasticsearch.client.internal.node.NodeClient;
import org.elasticsearch.cluster.ClusterInfoService;
import org.elasticsearch.cluster.ClusterModule;
import org.elasticsearch.cluster.ClusterName;
import org.elasticsearch.cluster.ClusterState;
import org.elasticsearch.cluster.coordination.CoordinationDiagnosticsService;
import org.elasticsearch.cluster.coordination.Coordinator;
import org.elasticsearch.cluster.coordination.MasterHistoryService;
import org.elasticsearch.cluster.coordination.Reconfigurator;
import org.elasticsearch.cluster.coordination.StableMasterHealthIndicatorService;
import org.elasticsearch.cluster.desirednodes.DesiredNodesSettingsValidator;
import org.elasticsearch.cluster.metadata.IndexMetadataVerifier;
import org.elasticsearch.cluster.metadata.IndexNameExpressionResolver;
import org.elasticsearch.cluster.metadata.IndexTemplateMetadata;
import org.elasticsearch.cluster.metadata.MetadataCreateDataStreamService;
import org.elasticsearch.cluster.metadata.MetadataCreateIndexService;
import org.elasticsearch.cluster.metadata.MetadataDataStreamsService;
import org.elasticsearch.cluster.metadata.MetadataIndexTemplateService;
import org.elasticsearch.cluster.metadata.MetadataUpdateSettingsService;
import org.elasticsearch.cluster.metadata.SystemIndexMetadataUpgradeService;
import org.elasticsearch.cluster.metadata.TemplateUpgradeService;
import org.elasticsearch.cluster.node.DiscoveryNode;
import org.elasticsearch.cluster.node.DiscoveryNodeRole;
import org.elasticsearch.cluster.routing.BatchedRerouteService;
import org.elasticsearch.cluster.routing.RerouteService;
import org.elasticsearch.cluster.routing.allocation.AllocationService;
import org.elasticsearch.cluster.routing.allocation.DiskThresholdMonitor;
import org.elasticsearch.cluster.routing.allocation.WriteLoadForecaster;
import org.elasticsearch.cluster.service.ClusterService;
import org.elasticsearch.cluster.service.TransportVersionsFixupListener;
import org.elasticsearch.cluster.version.CompatibilityVersions;
import org.elasticsearch.common.component.LifecycleComponent;
import org.elasticsearch.common.inject.Injector;
import org.elasticsearch.common.inject.Key;
import org.elasticsearch.common.inject.Module;
import org.elasticsearch.common.inject.ModulesBuilder;
import org.elasticsearch.common.io.stream.NamedWriteableRegistry;
import org.elasticsearch.common.logging.DeprecationCategory;
import org.elasticsearch.common.logging.DeprecationLogger;
import org.elasticsearch.common.logging.HeaderWarning;
import org.elasticsearch.common.network.NetworkModule;
import org.elasticsearch.common.network.NetworkService;
import org.elasticsearch.common.settings.ClusterSettings;
import org.elasticsearch.common.settings.ConsistentSettingsService;
import org.elasticsearch.common.settings.Setting;
import org.elasticsearch.common.settings.Settings;
import org.elasticsearch.common.settings.SettingsModule;
import org.elasticsearch.common.util.BigArrays;
import org.elasticsearch.common.util.PageCacheRecycler;
import org.elasticsearch.core.IOUtils;
import org.elasticsearch.core.Tuple;
import org.elasticsearch.discovery.DiscoveryModule;
import org.elasticsearch.env.Environment;
import org.elasticsearch.env.NodeEnvironment;
import org.elasticsearch.features.FeatureService;
import org.elasticsearch.features.FeatureSpecification;
import org.elasticsearch.gateway.GatewayAllocator;
import org.elasticsearch.gateway.GatewayMetaState;
import org.elasticsearch.gateway.GatewayModule;
import org.elasticsearch.gateway.MetaStateService;
import org.elasticsearch.gateway.PersistedClusterStateService;
import org.elasticsearch.health.HealthPeriodicLogger;
import org.elasticsearch.health.HealthService;
import org.elasticsearch.health.metadata.HealthMetadataService;
import org.elasticsearch.health.node.DiskHealthIndicatorService;
import org.elasticsearch.health.node.HealthInfoCache;
import org.elasticsearch.health.node.LocalHealthMonitor;
import org.elasticsearch.health.node.ShardsCapacityHealthIndicatorService;
import org.elasticsearch.health.node.selection.HealthNodeTaskExecutor;
import org.elasticsearch.health.stats.HealthApiStats;
import org.elasticsearch.http.HttpServerTransport;
import org.elasticsearch.index.IndexSettingProvider;
import org.elasticsearch.index.IndexSettingProviders;
import org.elasticsearch.index.IndexSettings;
import org.elasticsearch.index.IndexingPressure;
import org.elasticsearch.index.analysis.AnalysisRegistry;
import org.elasticsearch.index.engine.EngineFactory;
import org.elasticsearch.indices.ExecutorSelector;
import org.elasticsearch.indices.IndicesModule;
import org.elasticsearch.indices.IndicesService;
import org.elasticsearch.indices.ShardLimitValidator;
import org.elasticsearch.indices.SystemIndexMappingUpdateService;
import org.elasticsearch.indices.SystemIndices;
import org.elasticsearch.indices.analysis.AnalysisModule;
import org.elasticsearch.indices.breaker.CircuitBreakerService;
import org.elasticsearch.indices.breaker.HierarchyCircuitBreakerService;
import org.elasticsearch.indices.breaker.NoneCircuitBreakerService;
import org.elasticsearch.indices.recovery.PeerRecoverySourceService;
import org.elasticsearch.indices.recovery.PeerRecoveryTargetService;
import org.elasticsearch.indices.recovery.RecoverySettings;
import org.elasticsearch.indices.recovery.SnapshotFilesProvider;
import org.elasticsearch.indices.recovery.plan.PeerOnlyRecoveryPlannerService;
import org.elasticsearch.indices.recovery.plan.RecoveryPlannerService;
import org.elasticsearch.indices.recovery.plan.ShardSnapshotsService;
import org.elasticsearch.inference.InferenceServiceRegistry;
import org.elasticsearch.ingest.IngestService;
import org.elasticsearch.monitor.MonitorService;
import org.elasticsearch.monitor.fs.FsHealthService;
import org.elasticsearch.monitor.jvm.JvmInfo;
import org.elasticsearch.node.internal.TerminationHandler;
import org.elasticsearch.node.internal.TerminationHandlerProvider;
import org.elasticsearch.persistent.PersistentTasksClusterService;
import org.elasticsearch.persistent.PersistentTasksExecutor;
import org.elasticsearch.persistent.PersistentTasksExecutorRegistry;
import org.elasticsearch.persistent.PersistentTasksService;
import org.elasticsearch.plugins.ActionPlugin;
import org.elasticsearch.plugins.AnalysisPlugin;
import org.elasticsearch.plugins.CircuitBreakerPlugin;
import org.elasticsearch.plugins.ClusterCoordinationPlugin;
import org.elasticsearch.plugins.ClusterPlugin;
import org.elasticsearch.plugins.DiscoveryPlugin;
import org.elasticsearch.plugins.EnginePlugin;
import org.elasticsearch.plugins.HealthPlugin;
import org.elasticsearch.plugins.IndexStorePlugin;
import org.elasticsearch.plugins.InferenceServicePlugin;
import org.elasticsearch.plugins.IngestPlugin;
import org.elasticsearch.plugins.MapperPlugin;
import org.elasticsearch.plugins.MetadataUpgrader;
import org.elasticsearch.plugins.NetworkPlugin;
import org.elasticsearch.plugins.PersistentTaskPlugin;
import org.elasticsearch.plugins.Plugin;
import org.elasticsearch.plugins.PluginsService;
import org.elasticsearch.plugins.RecoveryPlannerPlugin;
import org.elasticsearch.plugins.ReloadablePlugin;
import org.elasticsearch.plugins.RepositoryPlugin;
import org.elasticsearch.plugins.ScriptPlugin;
import org.elasticsearch.plugins.SearchPlugin;
import org.elasticsearch.plugins.ShutdownAwarePlugin;
import org.elasticsearch.plugins.SystemIndexPlugin;
import org.elasticsearch.plugins.TelemetryPlugin;
import org.elasticsearch.plugins.internal.DocumentParsingObserver;
import org.elasticsearch.plugins.internal.DocumentParsingObserverPlugin;
import org.elasticsearch.plugins.internal.ReloadAwarePlugin;
import org.elasticsearch.plugins.internal.RestExtension;
import org.elasticsearch.plugins.internal.SettingsExtension;
import org.elasticsearch.readiness.ReadinessService;
import org.elasticsearch.repositories.RepositoriesModule;
import org.elasticsearch.repositories.RepositoriesService;
import org.elasticsearch.reservedstate.ReservedClusterStateHandler;
import org.elasticsearch.reservedstate.ReservedClusterStateHandlerProvider;
import org.elasticsearch.reservedstate.action.ReservedClusterSettingsAction;
import org.elasticsearch.reservedstate.service.FileSettingsService;
import org.elasticsearch.rest.RestController;
import org.elasticsearch.script.ScriptModule;
import org.elasticsearch.script.ScriptService;
import org.elasticsearch.search.SearchModule;
import org.elasticsearch.search.SearchService;
import org.elasticsearch.search.SearchUtils;
import org.elasticsearch.search.aggregations.support.AggregationUsageService;
import org.elasticsearch.shutdown.PluginShutdownService;
import org.elasticsearch.snapshots.InternalSnapshotsInfoService;
import org.elasticsearch.snapshots.RepositoryIntegrityHealthIndicatorService;
import org.elasticsearch.snapshots.RestoreService;
import org.elasticsearch.snapshots.SnapshotShardsService;
import org.elasticsearch.snapshots.SnapshotsInfoService;
import org.elasticsearch.snapshots.SnapshotsService;
import org.elasticsearch.tasks.Task;
import org.elasticsearch.tasks.TaskManager;
import org.elasticsearch.telemetry.TelemetryProvider;
import org.elasticsearch.telemetry.tracing.Tracer;
import org.elasticsearch.threadpool.ExecutorBuilder;
import org.elasticsearch.threadpool.ThreadPool;
import org.elasticsearch.transport.Transport;
import org.elasticsearch.transport.TransportService;
import org.elasticsearch.upgrades.SystemIndexMigrationExecutor;
import org.elasticsearch.usage.UsageService;
import org.elasticsearch.watcher.ResourceWatcherService;
import org.elasticsearch.xcontent.NamedXContentRegistry;

import java.io.Closeable;
import java.io.IOException;
import java.io.UncheckedIOException;
import java.util.ArrayList;
import java.util.Arrays;
import java.util.Collection;
import java.util.LinkedHashSet;
import java.util.List;
import java.util.Map;
import java.util.Objects;
import java.util.Optional;
import java.util.Set;
import java.util.concurrent.TimeUnit;
import java.util.function.Function;
import java.util.function.Supplier;
import java.util.function.UnaryOperator;
import java.util.stream.Collectors;
import java.util.stream.Stream;

import static org.elasticsearch.core.Types.forciblyCast;

/**
 * Class uses to perform all the operations needed to construct a {@link Node} instance.
 * <p>
 * Constructing a {@link Node} is a complex operation, involving many interdependent services.
 * Separating out this logic into a dedicated class is a lot clearer and more flexible than
 * doing all this logic inside a constructor in {@link Node}.
 */
class NodeConstruction {

    /**
     * Prepare everything needed to create a {@link Node} instance.
     *
     * @param initialEnvironment         the initial environment for this node, which will be added to by plugins
     * @param serviceProvider            provides various service implementations that could be mocked
     * @param forbidPrivateIndexSettings whether or not private index settings are forbidden when creating an index; this is used in the
     *                                   test framework for tests that rely on being able to set private settings
     */
    static NodeConstruction prepareConstruction(
        Environment initialEnvironment,
        NodeServiceProvider serviceProvider,
        boolean forbidPrivateIndexSettings
    ) {
        List<Closeable> closeables = new ArrayList<>();
        try {
            NodeConstruction constructor = new NodeConstruction(closeables);

            Settings settings = constructor.createEnvironment(initialEnvironment, serviceProvider);

            ThreadPool threadPool = constructor.createThreadPool(settings);
            SettingsModule settingsModule = constructor.validateSettings(initialEnvironment.settings(), settings, threadPool);

            SearchModule searchModule = constructor.createSearchModule(settingsModule.getSettings(), threadPool);
            constructor.createClientAndRegistries(settingsModule.getSettings(), threadPool, searchModule);

            ScriptService scriptService = constructor.createScriptService(settingsModule, threadPool, serviceProvider);

            constructor.construct(
                threadPool,
                settingsModule,
                searchModule,
                scriptService,
                constructor.createAnalysisRegistry(),
                serviceProvider,
                forbidPrivateIndexSettings
            );

            return constructor;
        } catch (IOException e) {
            IOUtils.closeWhileHandlingException(closeables);
            throw new ElasticsearchException("Failed to bind service", e);
        } catch (Throwable t) {
            IOUtils.closeWhileHandlingException(closeables);
            throw t;
        }
    }

    /**
     * See comments on Node#logger for why this is not static
     */
    private final Logger logger = LogManager.getLogger(Node.class);
    private final DeprecationLogger deprecationLogger = DeprecationLogger.getLogger(Node.class);

    private final List<Closeable> resourcesToClose;
    private final ModulesBuilder modules = new ModulesBuilder();
    /*
     * References for storing in a Node
     */
    private Injector injector;
    private Environment environment;
    private NodeEnvironment nodeEnvironment;
    private PluginsService pluginsService;
    private NodeClient client;
    private Collection<LifecycleComponent> pluginLifecycleComponents;
    private Node.LocalNodeFactory localNodeFactory;
    private NodeService nodeService;
    private TerminationHandler terminationHandler;
    private NamedWriteableRegistry namedWriteableRegistry;
    private NamedXContentRegistry xContentRegistry;

    private NodeConstruction(List<Closeable> resourcesToClose) {
        this.resourcesToClose = resourcesToClose;
    }

    Injector injector() {
        return injector;
    }

    Environment environment() {
        return environment;
    }

    NodeEnvironment nodeEnvironment() {
        return nodeEnvironment;
    }

    PluginsService pluginsService() {
        return pluginsService;
    }

    NodeClient client() {
        return client;
    }

    Collection<LifecycleComponent> pluginLifecycleComponents() {
        return pluginLifecycleComponents;
    }

    Node.LocalNodeFactory localNodeFactory() {
        return localNodeFactory;
    }

    NodeService nodeService() {
        return nodeService;
    }

    TerminationHandler terminationHandler() {
        return terminationHandler;
    }

    NamedWriteableRegistry namedWriteableRegistry() {
        return namedWriteableRegistry;
    }

    NamedXContentRegistry namedXContentRegistry() {
        return xContentRegistry;
    }

    private <T> Optional<T> getSinglePlugin(Class<T> pluginClass) {
        return getSinglePlugin(pluginsService.filterPlugins(pluginClass), pluginClass);
    }

    private static <T> Optional<T> getSinglePlugin(Stream<T> plugins, Class<T> pluginClass) {
        var it = plugins.iterator();
        if (it.hasNext() == false) {
            return Optional.empty();
        }
        T plugin = it.next();
        if (it.hasNext()) {
            List<T> allPlugins = new ArrayList<>();
            allPlugins.add(plugin);
            it.forEachRemaining(allPlugins::add);
            throw new IllegalStateException("A single " + pluginClass.getName() + " was expected but got " + allPlugins);
        }
        return Optional.of(plugin);
    }

    private Settings createEnvironment(Environment initialEnvironment, NodeServiceProvider serviceProvider) {
        // Pass the node settings to the DeprecationLogger class so that it can have the deprecation.skip_deprecated_settings setting:
        Settings envSettings = initialEnvironment.settings();
        DeprecationLogger.initialize(envSettings);

        JvmInfo jvmInfo = JvmInfo.jvmInfo();
        logger.info(
            "version[{}], pid[{}], build[{}/{}/{}], OS[{}/{}/{}], JVM[{}/{}/{}/{}]",
            Build.current().qualifiedVersion(),
            jvmInfo.pid(),
            Build.current().type().displayName(),
            Build.current().hash(),
            Build.current().date(),
            Constants.OS_NAME,
            Constants.OS_VERSION,
            Constants.OS_ARCH,
            Constants.JVM_VENDOR,
            Constants.JVM_NAME,
            Constants.JAVA_VERSION,
            Constants.JVM_VERSION
        );
        logger.info("JVM home [{}], using bundled JDK [{}]", System.getProperty("java.home"), jvmInfo.getUsingBundledJdk());
        logger.info("JVM arguments {}", Arrays.toString(jvmInfo.getInputArguments()));
        if (Build.current().isProductionRelease() == false) {
            logger.warn(
                "version [{}] is a pre-release version of Elasticsearch and is not suitable for production",
                Build.current().qualifiedVersion()
            );
        }
        if (Environment.PATH_SHARED_DATA_SETTING.exists(envSettings)) {
            // NOTE: this must be done with an explicit check here because the deprecation property on a path setting will
            // cause ES to fail to start since logging is not yet initialized on first read of the setting
            deprecationLogger.warn(
                DeprecationCategory.SETTINGS,
                "shared-data-path",
                "setting [path.shared_data] is deprecated and will be removed in a future release"
            );
        }

        if (initialEnvironment.dataFiles().length > 1) {
            // NOTE: we use initialEnvironment here, but assertEquivalent below ensures the data paths do not change
            deprecationLogger.warn(
                DeprecationCategory.SETTINGS,
                "multiple-data-paths",
                "Configuring multiple [path.data] paths is deprecated. Use RAID or other system level features for utilizing "
                    + "multiple disks. This feature will be removed in a future release."
            );
        }
        if (Environment.dataPathUsesList(envSettings)) {
            // already checked for multiple values above, so if this is a list it is a single valued list
            deprecationLogger.warn(
                DeprecationCategory.SETTINGS,
                "multiple-data-paths-list",
                "Configuring [path.data] with a list is deprecated. Instead specify as a string value."
            );
        }

        if (logger.isDebugEnabled()) {
            logger.debug(
                "using config [{}], data [{}], logs [{}], plugins [{}]",
                initialEnvironment.configFile(),
                Arrays.toString(initialEnvironment.dataFiles()),
                initialEnvironment.logsFile(),
                initialEnvironment.pluginsFile()
            );
        }

        Node.deleteTemporaryApmConfig(
            jvmInfo,
            (e, apmConfig) -> logger.error("failed to delete temporary APM config file [{}], reason: [{}]", apmConfig, e.getMessage())
        );

        pluginsService = serviceProvider.newPluginService(initialEnvironment, envSettings);
        modules.bindToInstance(PluginsService.class, pluginsService);
        Settings settings = Node.mergePluginSettings(pluginsService.pluginMap(), envSettings);

        /*
         * Create the environment based on the finalized view of the settings. This is to ensure that components get the same setting
         * values, no matter they ask for them from.
         */
        environment = new Environment(settings, initialEnvironment.configFile());
        Environment.assertEquivalent(initialEnvironment, environment);
        modules.bindToInstance(Environment.class, environment);

        return settings;
    }

    private ThreadPool createThreadPool(Settings settings) throws IOException {
        ThreadPool threadPool = new ThreadPool(
            settings,
            pluginsService.flatMap(p -> p.getExecutorBuilders(settings)).toArray(ExecutorBuilder<?>[]::new)
        );
        resourcesToClose.add(() -> ThreadPool.terminate(threadPool, 10, TimeUnit.SECONDS));
        modules.bindToInstance(ThreadPool.class, threadPool);

        // adds the context to the DeprecationLogger so that it does not need to be injected everywhere
        HeaderWarning.setThreadContext(threadPool.getThreadContext());
        resourcesToClose.add(() -> HeaderWarning.removeThreadContext(threadPool.getThreadContext()));

        return threadPool;
    }

    private SettingsModule validateSettings(Settings envSettings, Settings settings, ThreadPool threadPool) throws IOException {
        // register the node.data, node.ingest, node.master, node.remote_cluster_client settings here so we can mark them private
        List<Setting<?>> additionalSettings = new ArrayList<>(pluginsService.flatMap(Plugin::getSettings).toList());
        for (final ExecutorBuilder<?> builder : threadPool.builders()) {
            additionalSettings.addAll(builder.getRegisteredSettings());
        }
        SettingsExtension.load().forEach(e -> additionalSettings.addAll(e.getSettings()));

        // this is as early as we can validate settings at this point. we already pass them to ThreadPool
        // so we might be late here already
        SettingsModule settingsModule = new SettingsModule(
            settings,
            additionalSettings,
            pluginsService.flatMap(Plugin::getSettingsFilter).toList()
        );

        // creating `NodeEnvironment` breaks the ability to rollback to 7.x on an 8.0 upgrade (`upgradeLegacyNodeFolders`) so do this
        // after settings validation.
        nodeEnvironment = new NodeEnvironment(envSettings, environment);
        logger.info(
            "node name [{}], node ID [{}], cluster name [{}], roles {}",
            Node.NODE_NAME_SETTING.get(envSettings),
            nodeEnvironment.nodeId(),
            ClusterName.CLUSTER_NAME_SETTING.get(envSettings).value(),
            DiscoveryNode.getRolesFromSettings(settings)
                .stream()
                .map(DiscoveryNodeRole::roleName)
                .collect(Collectors.toCollection(LinkedHashSet::new))
        );
        resourcesToClose.add(nodeEnvironment);
        modules.bindToInstance(NodeEnvironment.class, nodeEnvironment);

        return settingsModule;
    }

    private SearchModule createSearchModule(Settings settings, ThreadPool threadPool) {
        IndexSearcher.setMaxClauseCount(SearchUtils.calculateMaxClauseValue(threadPool));
        return new SearchModule(settings, pluginsService.filterPlugins(SearchPlugin.class).toList());
    }

    /**
     * Create various objects that are stored as member variables. This is so they are accessible as soon as possible.
     */
    private void createClientAndRegistries(Settings settings, ThreadPool threadPool, SearchModule searchModule) {
        client = new NodeClient(settings, threadPool);
        modules.add(b -> {
            b.bind(Client.class).toInstance(client);
            b.bind(NodeClient.class).toInstance(client);
        });

        localNodeFactory = new Node.LocalNodeFactory(settings, nodeEnvironment.nodeId());

        InferenceServiceRegistry inferenceServiceRegistry = new InferenceServiceRegistry(
            pluginsService.filterPlugins(InferenceServicePlugin.class).toList(),
            new InferenceServicePlugin.InferenceServiceFactoryContext(client)
        );
        resourcesToClose.add(inferenceServiceRegistry);
        modules.bindToInstance(InferenceServiceRegistry.class, inferenceServiceRegistry);

        namedWriteableRegistry = new NamedWriteableRegistry(
            Stream.of(
                NetworkModule.getNamedWriteables().stream(),
                IndicesModule.getNamedWriteables().stream(),
                searchModule.getNamedWriteables().stream(),
                pluginsService.flatMap(Plugin::getNamedWriteables),
                ClusterModule.getNamedWriteables().stream(),
                SystemIndexMigrationExecutor.getNamedWriteables().stream(),
                inferenceServiceRegistry.getNamedWriteables().stream()
            ).flatMap(Function.identity()).toList()
        );
        xContentRegistry = new NamedXContentRegistry(
            Stream.of(
                NetworkModule.getNamedXContents().stream(),
                IndicesModule.getNamedXContents().stream(),
                searchModule.getNamedXContents().stream(),
                pluginsService.flatMap(Plugin::getNamedXContent),
                ClusterModule.getNamedXWriteables().stream(),
                SystemIndexMigrationExecutor.getNamedXContentParsers().stream(),
                HealthNodeTaskExecutor.getNamedXContentParsers().stream()
            ).flatMap(Function.identity()).toList()
        );
        modules.add(b -> {
            b.bind(NamedWriteableRegistry.class).toInstance(namedWriteableRegistry);
            b.bind(NamedXContentRegistry.class).toInstance(xContentRegistry);
        });
    }

    private ScriptService createScriptService(SettingsModule settingsModule, ThreadPool threadPool, NodeServiceProvider serviceProvider) {
        Settings settings = settingsModule.getSettings();
        ScriptModule scriptModule = new ScriptModule(settings, pluginsService.filterPlugins(ScriptPlugin.class).toList());

        ScriptService scriptService = serviceProvider.newScriptService(
            pluginsService,
            settings,
            scriptModule.engines,
            scriptModule.contexts,
            threadPool::absoluteTimeInMillis
        );
        ScriptModule.registerClusterSettingsListeners(scriptService, settingsModule.getClusterSettings());
        modules.add(b -> {
            b.bind(ScriptService.class).toInstance(scriptService);
            b.bind(UpdateHelper.class).toInstance(new UpdateHelper(scriptService));
        });

        return scriptService;
    }

    private AnalysisRegistry createAnalysisRegistry() throws IOException {
        AnalysisRegistry registry = new AnalysisModule(
            environment,
            pluginsService.filterPlugins(AnalysisPlugin.class).toList(),
            pluginsService.getStablePluginRegistry()
        ).getAnalysisRegistry();
        modules.bindToInstance(AnalysisRegistry.class, registry);
        return registry;
    }

    private void construct(
        ThreadPool threadPool,
        SettingsModule settingsModule,
        SearchModule searchModule,
        ScriptService scriptService,
        AnalysisRegistry analysisRegistry,
        NodeServiceProvider serviceProvider,
        boolean forbidPrivateIndexSettings
    ) throws IOException {

        Settings settings = settingsModule.getSettings();

        final TelemetryProvider telemetryProvider = getSinglePlugin(TelemetryPlugin.class).map(p -> p.getTelemetryProvider(settings))
            .orElse(TelemetryProvider.NOOP);

        final Tracer tracer = telemetryProvider.getTracer();

        Set<String> taskHeaders = Stream.concat(
            pluginsService.filterPlugins(ActionPlugin.class).flatMap(p -> p.getTaskHeaders().stream()),
            Task.HEADERS_TO_COPY.stream()
        ).collect(Collectors.toSet());
        final TaskManager taskManager = new TaskManager(settings, threadPool, taskHeaders, tracer);

        final ClusterService clusterService = new ClusterService(settings, settingsModule.getClusterSettings(), threadPool, taskManager);
        clusterService.addStateApplier(scriptService);
        resourcesToClose.add(clusterService);

        final Set<Setting<?>> consistentSettings = settingsModule.getConsistentSettings();
        if (consistentSettings.isEmpty() == false) {
            clusterService.addLocalNodeMasterListener(
                new ConsistentSettingsService(settings, clusterService, consistentSettings).newHashPublisher()
            );
        }

        Supplier<DocumentParsingObserver> documentParsingObserverSupplier = getDocumentParsingObserverSupplier();

<<<<<<< HEAD
        var factoryContext = new InferenceServicePlugin.InferenceServiceFactoryContext(client);
        final InferenceServiceRegistry inferenceServiceRegistry = new InferenceServiceRegistry(
            pluginsService.filterPlugins(InferenceServicePlugin.class).toList(),
            factoryContext
        );


=======
        final IngestService ingestService = new IngestService(
            clusterService,
            threadPool,
            environment,
            scriptService,
            analysisRegistry,
            pluginsService.filterPlugins(IngestPlugin.class).toList(),
            client,
            IngestService.createGrokThreadWatchdog(environment, threadPool),
            documentParsingObserverSupplier
        );
>>>>>>> 36a2f9bc
        final SetOnce<RepositoriesService> repositoriesServiceReference = new SetOnce<>();
        final ClusterInfoService clusterInfoService = serviceProvider.newClusterInfoService(
            pluginsService,
            settings,
            clusterService,
            threadPool,
            client
        );

        SystemIndices systemIndices = createSystemIndices(settings);

        final MonitorService monitorService = new MonitorService(settings, nodeEnvironment, threadPool);
        final FsHealthService fsHealthService = new FsHealthService(
            settings,
            clusterService.getClusterSettings(),
            threadPool,
            nodeEnvironment
        );
        final SetOnce<RerouteService> rerouteServiceReference = new SetOnce<>();
        final InternalSnapshotsInfoService snapshotsInfoService = new InternalSnapshotsInfoService(
            settings,
            clusterService,
            repositoriesServiceReference::get,
            rerouteServiceReference::get
        );
        final WriteLoadForecaster writeLoadForecaster = getWriteLoadForecaster(threadPool, settings, clusterService.getClusterSettings());
        final ClusterModule clusterModule = new ClusterModule(
            settings,
            clusterService,
            pluginsService.filterPlugins(ClusterPlugin.class).toList(),
            clusterInfoService,
            snapshotsInfoService,
            threadPool,
            systemIndices,
            writeLoadForecaster,
            telemetryProvider
        );
        modules.add(clusterModule);
        IndicesModule indicesModule = new IndicesModule(pluginsService.filterPlugins(MapperPlugin.class).toList());
        modules.add(indicesModule);

        CircuitBreakerService circuitBreakerService = createCircuitBreakerService(
            settingsModule.getSettings(),
            settingsModule.getClusterSettings()
        );
        modules.add(new GatewayModule());

        CompatibilityVersions compatibilityVersions = new CompatibilityVersions(
            TransportVersion.current(),
            systemIndices.getMappingsVersions()
        );
        PageCacheRecycler pageCacheRecycler = serviceProvider.newPageCacheRecycler(pluginsService, settings);
        BigArrays bigArrays = serviceProvider.newBigArrays(pluginsService, pageCacheRecycler, circuitBreakerService);
        modules.add(settingsModule);
        final MetaStateService metaStateService = new MetaStateService(nodeEnvironment, xContentRegistry);
        final PersistedClusterStateService persistedClusterStateService = newPersistedClusterStateService(
            xContentRegistry,
            clusterService.getClusterSettings(),
            threadPool,
            compatibilityVersions
        );

        // collect engine factory providers from plugins
        final Collection<Function<IndexSettings, Optional<EngineFactory>>> engineFactoryProviders = pluginsService.filterPlugins(
            EnginePlugin.class
        ).<Function<IndexSettings, Optional<EngineFactory>>>map(plugin -> plugin::getEngineFactory).toList();

        final Map<String, IndexStorePlugin.DirectoryFactory> indexStoreFactories = pluginsService.filterPlugins(IndexStorePlugin.class)
            .map(IndexStorePlugin::getDirectoryFactories)
            .flatMap(m -> m.entrySet().stream())
            .collect(Collectors.toMap(Map.Entry::getKey, Map.Entry::getValue));

        final Map<String, IndexStorePlugin.RecoveryStateFactory> recoveryStateFactories = pluginsService.filterPlugins(
            IndexStorePlugin.class
        )
            .map(IndexStorePlugin::getRecoveryStateFactories)
            .flatMap(m -> m.entrySet().stream())
            .collect(Collectors.toMap(Map.Entry::getKey, Map.Entry::getValue));

        final List<IndexStorePlugin.IndexFoldersDeletionListener> indexFoldersDeletionListeners = pluginsService.filterPlugins(
            IndexStorePlugin.class
        ).map(IndexStorePlugin::getIndexFoldersDeletionListeners).flatMap(List::stream).toList();

        final Map<String, IndexStorePlugin.SnapshotCommitSupplier> snapshotCommitSuppliers = pluginsService.filterPlugins(
            IndexStorePlugin.class
        )
            .map(IndexStorePlugin::getSnapshotCommitSuppliers)
            .flatMap(m -> m.entrySet().stream())
            .collect(Collectors.toMap(Map.Entry::getKey, Map.Entry::getValue));

        FeatureService featureService = new FeatureService(pluginsService.loadServiceProviders(FeatureSpecification.class));

        if (DiscoveryNode.isMasterNode(settings)) {
            clusterService.addListener(new SystemIndexMappingUpdateService(systemIndices, client));
            clusterService.addListener(
                new TransportVersionsFixupListener(clusterService, client.admin().cluster(), featureService, threadPool)
            );
        }

        final RerouteService rerouteService = new BatchedRerouteService(clusterService, clusterModule.getAllocationService()::reroute);
        rerouteServiceReference.set(rerouteService);
        clusterService.setRerouteService(rerouteService);

        final IndicesService indicesService = new IndicesService(
            settings,
            pluginsService,
            nodeEnvironment,
            xContentRegistry,
            analysisRegistry,
            clusterModule.getIndexNameExpressionResolver(),
            indicesModule.getMapperRegistry(),
            namedWriteableRegistry,
            threadPool,
            settingsModule.getIndexScopedSettings(),
            circuitBreakerService,
            bigArrays,
            scriptService,
            clusterService,
            client,
            featureService,
            metaStateService,
            engineFactoryProviders,
            indexStoreFactories,
            searchModule.getValuesSourceRegistry(),
            recoveryStateFactories,
            indexFoldersDeletionListeners,
            snapshotCommitSuppliers,
            searchModule.getRequestCacheKeyDifferentiator(),
            documentParsingObserverSupplier
        );
        final IngestService ingestService = new IngestService(
            clusterService,
            threadPool,
            environment,
            scriptService,
            analysisModule.getAnalysisRegistry(),
            pluginsService.filterPlugins(IngestPlugin.class).toList(),
            client,
            IngestService.createGrokThreadWatchdog(environment, threadPool),
            documentParsingObserverSupplier,
            clusterModule.getIndexNameExpressionResolver(),
            indicesService
        );

        final var parameters = new IndexSettingProvider.Parameters(indicesService::createIndexMapperServiceForValidation);
        IndexSettingProviders indexSettingProviders = new IndexSettingProviders(
            pluginsService.flatMap(p -> p.getAdditionalIndexSettingProviders(parameters)).collect(Collectors.toSet())
        );

        final ShardLimitValidator shardLimitValidator = new ShardLimitValidator(settings, clusterService);
        final MetadataCreateIndexService metadataCreateIndexService = new MetadataCreateIndexService(
            settings,
            clusterService,
            indicesService,
            clusterModule.getAllocationService(),
            shardLimitValidator,
            environment,
            settingsModule.getIndexScopedSettings(),
            threadPool,
            xContentRegistry,
            systemIndices,
            forbidPrivateIndexSettings,
            indexSettingProviders
        );

        final MetadataCreateDataStreamService metadataCreateDataStreamService = new MetadataCreateDataStreamService(
            threadPool,
            clusterService,
            metadataCreateIndexService
        );
        final MetadataDataStreamsService metadataDataStreamsService = new MetadataDataStreamsService(clusterService, indicesService);

        final MetadataUpdateSettingsService metadataUpdateSettingsService = new MetadataUpdateSettingsService(
            clusterService,
            clusterModule.getAllocationService(),
            settingsModule.getIndexScopedSettings(),
            indicesService,
            shardLimitValidator,
            threadPool
        );

        record PluginServiceInstances(
            Client client,
            ClusterService clusterService,
            ThreadPool threadPool,
            ResourceWatcherService resourceWatcherService,
            ScriptService scriptService,
            NamedXContentRegistry xContentRegistry,
            Environment environment,
            NodeEnvironment nodeEnvironment,
            NamedWriteableRegistry namedWriteableRegistry,
            IndexNameExpressionResolver indexNameExpressionResolver,
            Supplier<RepositoriesService> repositoriesServiceSupplier,
            TelemetryProvider telemetryProvider,
            AllocationService allocationService,
            IndicesService indicesService,
            FeatureService featureService,
            SystemIndices systemIndices
        ) implements Plugin.PluginServices {}
        PluginServiceInstances pluginServices = new PluginServiceInstances(
            client,
            clusterService,
            threadPool,
            createResourceWatcherService(settings, threadPool),
            scriptService,
            xContentRegistry,
            environment,
            nodeEnvironment,
            namedWriteableRegistry,
            clusterModule.getIndexNameExpressionResolver(),
            repositoriesServiceReference::get,
            telemetryProvider,
            clusterModule.getAllocationService(),
            indicesService,
            featureService,
            systemIndices
        );

        Collection<?> pluginComponents = pluginsService.flatMap(p -> p.createComponents(pluginServices)).toList();

        List<ReservedClusterStateHandler<?>> reservedStateHandlers = new ArrayList<>();

        // add all reserved state handlers from server
        reservedStateHandlers.add(new ReservedClusterSettingsAction(settingsModule.getClusterSettings()));

        var templateService = new MetadataIndexTemplateService(
            clusterService,
            metadataCreateIndexService,
            indicesService,
            settingsModule.getIndexScopedSettings(),
            xContentRegistry,
            systemIndices,
            indexSettingProviders
        );

        reservedStateHandlers.add(new ReservedComposableIndexTemplateAction(templateService, settingsModule.getIndexScopedSettings()));

        // add all reserved state handlers from plugins
        pluginsService.loadServiceProviders(ReservedClusterStateHandlerProvider.class)
            .forEach(h -> reservedStateHandlers.addAll(h.handlers()));

        var terminationHandlers = pluginsService.loadServiceProviders(TerminationHandlerProvider.class)
            .stream()
            .map(TerminationHandlerProvider::handler);
        terminationHandler = getSinglePlugin(terminationHandlers, TerminationHandler.class).orElse(null);

        ActionModule actionModule = new ActionModule(
            settings,
            clusterModule.getIndexNameExpressionResolver(),
            settingsModule.getIndexScopedSettings(),
            settingsModule.getClusterSettings(),
            settingsModule.getSettingsFilter(),
            threadPool,
            pluginsService.filterPlugins(ActionPlugin.class).toList(),
            client,
            circuitBreakerService,
            createUsageService(),
            systemIndices,
            tracer,
            clusterService,
            reservedStateHandlers,
            pluginsService.loadSingletonServiceProvider(RestExtension.class, RestExtension::allowAll)
        );
        modules.add(actionModule);

        final NetworkService networkService = new NetworkService(
            pluginsService.filterPlugins(DiscoveryPlugin.class)
                .map(d -> d.getCustomNameResolver(environment.settings()))
                .filter(Objects::nonNull)
                .toList()
        );
        final RestController restController = actionModule.getRestController();
        final NetworkModule networkModule = new NetworkModule(
            settings,
            pluginsService.filterPlugins(NetworkPlugin.class).toList(),
            threadPool,
            bigArrays,
            pageCacheRecycler,
            circuitBreakerService,
            namedWriteableRegistry,
            xContentRegistry,
            networkService,
            restController,
            actionModule::copyRequestHeadersToThreadContext,
            clusterService.getClusterSettings(),
            tracer
        );
        Collection<UnaryOperator<Map<String, IndexTemplateMetadata>>> indexTemplateMetadataUpgraders = pluginsService.map(
            Plugin::getIndexTemplateMetadataUpgrader
        ).toList();
        final MetadataUpgrader metadataUpgrader = new MetadataUpgrader(indexTemplateMetadataUpgraders);
        final IndexMetadataVerifier indexMetadataVerifier = new IndexMetadataVerifier(
            settings,
            clusterService,
            xContentRegistry,
            indicesModule.getMapperRegistry(),
            settingsModule.getIndexScopedSettings(),
            scriptService
        );
        if (DiscoveryNode.isMasterNode(settings)) {
            clusterService.addListener(new SystemIndexMetadataUpgradeService(systemIndices, clusterService));
            clusterService.addListener(new TemplateUpgradeService(client, clusterService, threadPool, indexTemplateMetadataUpgraders));
        }
        final Transport transport = networkModule.getTransportSupplier().get();
        final TransportService transportService = serviceProvider.newTransportService(
            pluginsService,
            settings,
            transport,
            threadPool,
            networkModule.getTransportInterceptor(),
            localNodeFactory,
            settingsModule.getClusterSettings(),
            taskManager,
            tracer
        );
        final GatewayMetaState gatewayMetaState = new GatewayMetaState();
        final ResponseCollectorService responseCollectorService = new ResponseCollectorService(clusterService);
        final SearchTransportService searchTransportService = new SearchTransportService(
            transportService,
            client,
            SearchExecutionStatsCollector.makeWrapper(responseCollectorService)
        );
        final HttpServerTransport httpServerTransport = serviceProvider.newHttpTransport(pluginsService, networkModule);
        final IndexingPressure indexingLimits = new IndexingPressure(settings);

        final RecoverySettings recoverySettings = new RecoverySettings(settings, settingsModule.getClusterSettings());
        RepositoriesModule repositoriesModule = new RepositoriesModule(
            environment,
            pluginsService.filterPlugins(RepositoryPlugin.class).toList(),
            transportService,
            clusterService,
            bigArrays,
            xContentRegistry,
            recoverySettings,
            telemetryProvider
        );
        RepositoriesService repositoryService = repositoriesModule.getRepositoryService();
        repositoriesServiceReference.set(repositoryService);
        SnapshotsService snapshotsService = new SnapshotsService(
            settings,
            clusterService,
            clusterModule.getIndexNameExpressionResolver(),
            repositoryService,
            transportService,
            actionModule.getActionFilters(),
            systemIndices
        );
        SnapshotShardsService snapshotShardsService = new SnapshotShardsService(
            settings,
            clusterService,
            repositoryService,
            transportService,
            indicesService
        );

        actionModule.getReservedClusterStateService().installStateHandler(new ReservedRepositoryAction(repositoryService));
        actionModule.getReservedClusterStateService().installStateHandler(new ReservedPipelineAction());

        FileSettingsService fileSettingsService = new FileSettingsService(
            clusterService,
            actionModule.getReservedClusterStateService(),
            environment
        );

        RestoreService restoreService = new RestoreService(
            clusterService,
            repositoryService,
            clusterModule.getAllocationService(),
            metadataCreateIndexService,
            indexMetadataVerifier,
            shardLimitValidator,
            systemIndices,
            indicesService,
            fileSettingsService,
            threadPool
        );
        final DiskThresholdMonitor diskThresholdMonitor = new DiskThresholdMonitor(
            settings,
            clusterService::state,
            clusterService.getClusterSettings(),
            client,
            threadPool::relativeTimeInMillis,
            rerouteService
        );
        clusterInfoService.addListener(diskThresholdMonitor::onNewInfo);

        final DiscoveryModule discoveryModule = new DiscoveryModule(
            settings,
            transportService,
            client,
            namedWriteableRegistry,
            networkService,
            clusterService.getMasterService(),
            clusterService.getClusterApplierService(),
            clusterService.getClusterSettings(),
            pluginsService.filterPlugins(DiscoveryPlugin.class).toList(),
            pluginsService.filterPlugins(ClusterCoordinationPlugin.class).toList(),
            clusterModule.getAllocationService(),
            environment.configFile(),
            gatewayMetaState,
            rerouteService,
            fsHealthService,
            circuitBreakerService,
            compatibilityVersions,
            featureService
        );
        nodeService = new NodeService(
            settings,
            threadPool,
            monitorService,
            discoveryModule.getCoordinator(),
            transportService,
            indicesService,
            pluginsService,
            circuitBreakerService,
            scriptService,
            httpServerTransport,
            ingestService,
            clusterService,
            settingsModule.getSettingsFilter(),
            responseCollectorService,
            searchTransportService,
            indexingLimits,
            searchModule.getValuesSourceRegistry().getUsageService(),
            repositoryService
        );

        final SearchService searchService = serviceProvider.newSearchService(
            pluginsService,
            clusterService,
            indicesService,
            threadPool,
            scriptService,
            bigArrays,
            searchModule.getFetchPhase(),
            responseCollectorService,
            circuitBreakerService,
            systemIndices.getExecutorSelector(),
            tracer
        );

        final PersistentTasksService persistentTasksService = new PersistentTasksService(clusterService, threadPool, client);
        final SystemIndexMigrationExecutor systemIndexMigrationExecutor = new SystemIndexMigrationExecutor(
            client,
            clusterService,
            systemIndices,
            metadataUpdateSettingsService,
            metadataCreateIndexService,
            settingsModule.getIndexScopedSettings()
        );
        final HealthNodeTaskExecutor healthNodeTaskExecutor = HealthNodeTaskExecutor.create(
            clusterService,
            persistentTasksService,
            featureService,
            settings,
            clusterService.getClusterSettings()
        );
        final Stream<PersistentTasksExecutor<?>> builtinTaskExecutors = Stream.of(systemIndexMigrationExecutor, healthNodeTaskExecutor);
        final Stream<PersistentTasksExecutor<?>> pluginTaskExecutors = pluginsService.filterPlugins(PersistentTaskPlugin.class)
            .map(
                p -> p.getPersistentTasksExecutor(
                    clusterService,
                    threadPool,
                    client,
                    settingsModule,
                    clusterModule.getIndexNameExpressionResolver()
                )
            )
            .flatMap(List::stream);
        final PersistentTasksExecutorRegistry registry = new PersistentTasksExecutorRegistry(
            Stream.concat(pluginTaskExecutors, builtinTaskExecutors).toList()
        );
        final PersistentTasksClusterService persistentTasksClusterService = new PersistentTasksClusterService(
            settings,
            registry,
            clusterService,
            threadPool
        );
        resourcesToClose.add(persistentTasksClusterService);

        PluginShutdownService pluginShutdownService = new PluginShutdownService(
            pluginsService.filterPlugins(ShutdownAwarePlugin.class).toList()
        );
        clusterService.addListener(pluginShutdownService);

        List<ReloadablePlugin> reloadablePlugins = pluginsService.filterPlugins(ReloadablePlugin.class).toList();
        pluginsService.filterPlugins(ReloadAwarePlugin.class).forEach(p -> p.setReloadCallback(wrapPlugins(reloadablePlugins)));

        modules.add(
            loadDiagnosticServices(settings, discoveryModule.getCoordinator(), clusterService, transportService, featureService, threadPool)
        );

        RecoveryPlannerService recoveryPlannerService = getRecoveryPlannerService(threadPool, clusterService, repositoryService);
        modules.add(b -> {
            serviceProvider.processRecoverySettings(pluginsService, settingsModule.getClusterSettings(), recoverySettings);
            SnapshotFilesProvider snapshotFilesProvider = new SnapshotFilesProvider(repositoryService);
            var peerRecovery = new PeerRecoverySourceService(
                transportService,
                indicesService,
                clusterService,
                recoverySettings,
                recoveryPlannerService
            );
            resourcesToClose.add(peerRecovery);
            b.bind(PeerRecoverySourceService.class).toInstance(peerRecovery);
            b.bind(PeerRecoveryTargetService.class)
                .toInstance(
                    new PeerRecoveryTargetService(
                        client,
                        threadPool,
                        transportService,
                        recoverySettings,
                        clusterService,
                        snapshotFilesProvider
                    )
                );
        });

        modules.add(loadPluginComponents(pluginComponents));

        modules.add(b -> {
            b.bind(NodeService.class).toInstance(nodeService);
            b.bind(BigArrays.class).toInstance(bigArrays);
            b.bind(PageCacheRecycler.class).toInstance(pageCacheRecycler);
            b.bind(IngestService.class).toInstance(ingestService);
            b.bind(IndexingPressure.class).toInstance(indexingLimits);
            b.bind(AggregationUsageService.class).toInstance(searchModule.getValuesSourceRegistry().getUsageService());
            b.bind(MetadataUpgrader.class).toInstance(metadataUpgrader);
            b.bind(MetaStateService.class).toInstance(metaStateService);
            b.bind(PersistedClusterStateService.class).toInstance(persistedClusterStateService);
            b.bind(IndicesService.class).toInstance(indicesService);
            b.bind(MetadataCreateIndexService.class).toInstance(metadataCreateIndexService);
            b.bind(MetadataCreateDataStreamService.class).toInstance(metadataCreateDataStreamService);
            b.bind(MetadataDataStreamsService.class).toInstance(metadataDataStreamsService);
            b.bind(MetadataUpdateSettingsService.class).toInstance(metadataUpdateSettingsService);
            b.bind(SearchService.class).toInstance(searchService);
            b.bind(SearchTransportService.class).toInstance(searchTransportService);
            b.bind(SearchPhaseController.class).toInstance(new SearchPhaseController(searchService::aggReduceContextBuilder));
            b.bind(Transport.class).toInstance(transport);
            b.bind(TransportService.class).toInstance(transportService);
            b.bind(NetworkService.class).toInstance(networkService);
            b.bind(IndexMetadataVerifier.class).toInstance(indexMetadataVerifier);
            b.bind(ClusterInfoService.class).toInstance(clusterInfoService);
            b.bind(SnapshotsInfoService.class).toInstance(snapshotsInfoService);
            b.bind(GatewayMetaState.class).toInstance(gatewayMetaState);
            b.bind(FeatureService.class).toInstance(featureService);
            b.bind(Coordinator.class).toInstance(discoveryModule.getCoordinator());
            b.bind(Reconfigurator.class).toInstance(discoveryModule.getReconfigurator());
            b.bind(HttpServerTransport.class).toInstance(httpServerTransport);
            b.bind(PersistentTasksService.class).toInstance(persistentTasksService);
            b.bind(PersistentTasksClusterService.class).toInstance(persistentTasksClusterService);
            b.bind(PersistentTasksExecutorRegistry.class).toInstance(registry);
            b.bind(RepositoriesService.class).toInstance(repositoryService);
            b.bind(SnapshotsService.class).toInstance(snapshotsService);
            b.bind(SnapshotShardsService.class).toInstance(snapshotShardsService);
            b.bind(RestoreService.class).toInstance(restoreService);
            b.bind(RerouteService.class).toInstance(rerouteService);
            b.bind(ShardLimitValidator.class).toInstance(shardLimitValidator);
            b.bind(FsHealthService.class).toInstance(fsHealthService);
            b.bind(PluginShutdownService.class).toInstance(pluginShutdownService);
            b.bind(IndexSettingProviders.class).toInstance(indexSettingProviders);
            b.bind(DesiredNodesSettingsValidator.class).toInstance(new DesiredNodesSettingsValidator());
            b.bind(HealthNodeTaskExecutor.class).toInstance(healthNodeTaskExecutor);
            b.bind(Tracer.class).toInstance(tracer);
            b.bind(FileSettingsService.class).toInstance(fileSettingsService);
            b.bind(WriteLoadForecaster.class).toInstance(writeLoadForecaster);
            b.bind(CompatibilityVersions.class).toInstance(compatibilityVersions);
        });

        if (ReadinessService.enabled(environment)) {
            modules.bindToInstance(
                ReadinessService.class,
                serviceProvider.newReadinessService(pluginsService, clusterService, environment)
            );
        }

        injector = modules.createInjector();

        postInjection(clusterModule, actionModule, clusterService, transportService, featureService);
    }

    private UsageService createUsageService() {
        UsageService usageService = new UsageService();
        modules.bindToInstance(UsageService.class, usageService);
        return usageService;
    }

    private SystemIndices createSystemIndices(Settings settings) {
        List<SystemIndices.Feature> features = pluginsService.filterPlugins(SystemIndexPlugin.class).map(plugin -> {
            SystemIndices.validateFeatureName(plugin.getFeatureName(), plugin.getClass().getCanonicalName());
            return SystemIndices.Feature.fromSystemIndexPlugin(plugin, settings);
        }).toList();

        SystemIndices systemIndices = new SystemIndices(features);
        modules.add(b -> {
            b.bind(SystemIndices.class).toInstance(systemIndices);
            b.bind(ExecutorSelector.class).toInstance(systemIndices.getExecutorSelector());
        });
        return systemIndices;
    }

    private ResourceWatcherService createResourceWatcherService(Settings settings, ThreadPool threadPool) {
        ResourceWatcherService resourceWatcherService = new ResourceWatcherService(settings, threadPool);
        resourcesToClose.add(resourceWatcherService);
        modules.bindToInstance(ResourceWatcherService.class, resourceWatcherService);
        return resourceWatcherService;
    }

    private Module loadDiagnosticServices(
        Settings settings,
        Coordinator coordinator,
        ClusterService clusterService,
        TransportService transportService,
        FeatureService featureService,
        ThreadPool threadPool
    ) {

        MasterHistoryService masterHistoryService = new MasterHistoryService(transportService, threadPool, clusterService);
        CoordinationDiagnosticsService coordinationDiagnosticsService = new CoordinationDiagnosticsService(
            clusterService,
            transportService,
            coordinator,
            masterHistoryService
        );

        var serverHealthIndicatorServices = Stream.of(
            new StableMasterHealthIndicatorService(coordinationDiagnosticsService, clusterService),
            new RepositoryIntegrityHealthIndicatorService(clusterService),
            new DiskHealthIndicatorService(clusterService),
            new ShardsCapacityHealthIndicatorService(clusterService)
        );
        var pluginHealthIndicatorServices = pluginsService.filterPlugins(HealthPlugin.class)
            .flatMap(plugin -> plugin.getHealthIndicatorServices().stream());

        HealthService healthService = new HealthService(
            Stream.concat(serverHealthIndicatorServices, pluginHealthIndicatorServices).toList(),
            threadPool
        );
        HealthPeriodicLogger healthPeriodicLogger = HealthPeriodicLogger.create(settings, clusterService, client, healthService);
        HealthMetadataService healthMetadataService = HealthMetadataService.create(clusterService, featureService, settings);
        LocalHealthMonitor localHealthMonitor = LocalHealthMonitor.create(
            settings,
            clusterService,
            nodeService,
            threadPool,
            client,
            featureService
        );
        HealthInfoCache nodeHealthOverview = HealthInfoCache.create(clusterService);

        return b -> {
            b.bind(HealthService.class).toInstance(healthService);
            b.bind(MasterHistoryService.class).toInstance(masterHistoryService);
            b.bind(CoordinationDiagnosticsService.class).toInstance(coordinationDiagnosticsService);
            b.bind(HealthMetadataService.class).toInstance(healthMetadataService);
            b.bind(LocalHealthMonitor.class).toInstance(localHealthMonitor);
            b.bind(HealthInfoCache.class).toInstance(nodeHealthOverview);
            b.bind(HealthApiStats.class).toInstance(new HealthApiStats());
            b.bind(HealthPeriodicLogger.class).toInstance(healthPeriodicLogger);
        };
    }

    private Module loadPluginComponents(Collection<?> pluginComponents) {
        List<LifecycleComponent> pluginLifecycleComponents = pluginComponents.stream().map(p -> {
            if (p instanceof PluginComponentBinding<?, ?> pcb) {
                return pcb.impl();
            }
            return p;
        }).filter(p -> p instanceof LifecycleComponent).map(p -> (LifecycleComponent) p).toList();
        resourcesToClose.addAll(pluginLifecycleComponents);
        this.pluginLifecycleComponents = pluginLifecycleComponents;

        return b -> pluginComponents.forEach(p -> {
            if (p instanceof PluginComponentBinding<?, ?> pcb) {
                @SuppressWarnings("unchecked")
                Class<Object> clazz = (Class<Object>) pcb.inter();
                b.bind(clazz).toInstance(pcb.impl());
            } else {
                @SuppressWarnings("unchecked")
                Class<Object> clazz = (Class<Object>) p.getClass();
                b.bind(clazz).toInstance(p);
            }
        });
    }

    private void postInjection(
        ClusterModule clusterModule,
        ActionModule actionModule,
        ClusterService clusterService,
        TransportService transportService,
        FeatureService featureService
    ) {
        // We allocate copies of existing shards by looking for a viable copy of the shard in the cluster and assigning the shard there.
        // The search for viable copies is triggered by an allocation attempt (i.e. a reroute) and is performed asynchronously. When it
        // completes we trigger another reroute to try the allocation again. This means there is a circular dependency: the allocation
        // service needs access to the existing shards allocators (e.g. the GatewayAllocator) which need to be able to trigger a
        // reroute, which needs to call into the allocation service. We close the loop here:
        clusterModule.setExistingShardsAllocators(injector.getInstance(GatewayAllocator.class));

        // Due to Java's type erasure with generics, the injector can't give us exactly what we need, and we have
        // to resort to some evil casting.
        @SuppressWarnings("rawtypes")
        Map<ActionType<? extends ActionResponse>, TransportAction<? extends ActionRequest, ? extends ActionResponse>> actions =
            forciblyCast(injector.getInstance(new Key<Map<ActionType, TransportAction>>() {
            }));

        client.initialize(
            actions,
            transportService.getTaskManager(),
            () -> clusterService.localNode().getId(),
            transportService.getLocalNodeConnection(),
            transportService.getRemoteClusterService(),
            namedWriteableRegistry
        );

        logger.debug("initializing HTTP handlers ...");
        actionModule.initRestHandlers(() -> clusterService.state().nodesIfRecovered(), f -> {
            ClusterState state = clusterService.state();
            return state.clusterRecovered() && featureService.clusterHasFeature(state, f);
        });
        logger.info("initialized");
    }

    private Supplier<DocumentParsingObserver> getDocumentParsingObserverSupplier() {
        return getSinglePlugin(DocumentParsingObserverPlugin.class).map(DocumentParsingObserverPlugin::getDocumentParsingObserverSupplier)
            .orElse(() -> DocumentParsingObserver.EMPTY_INSTANCE);
    }

    /**
     * Create and initialize a new {@link CircuitBreakerService} based on the settings provided.
     *
     * @see Node#BREAKER_TYPE_KEY
     */
    private CircuitBreakerService createCircuitBreakerService(Settings settings, ClusterSettings clusterSettings) {
        var pluginBreakers = pluginsService.filterPlugins(CircuitBreakerPlugin.class)
            .map(p -> Tuple.tuple(p, p.getCircuitBreaker(settings)))
            .toList();

        String type = Node.BREAKER_TYPE_KEY.get(settings);
        CircuitBreakerService circuitBreakerService = switch (type) {
            case "hierarchy" -> new HierarchyCircuitBreakerService(
                settings,
                pluginBreakers.stream().map(Tuple::v2).toList(),
                clusterSettings
            );
            case "none" -> new NoneCircuitBreakerService();
            default -> throw new IllegalArgumentException("Unknown circuit breaker type [" + type + "]");
        };
        resourcesToClose.add(circuitBreakerService);
        modules.bindToInstance(CircuitBreakerService.class, circuitBreakerService);

        pluginBreakers.forEach(t -> t.v1().setCircuitBreaker(circuitBreakerService.getBreaker(t.v2().getName())));

        return circuitBreakerService;
    }

    /**
     * Wrap a group of reloadable plugins into a single reloadable plugin interface
     * @param reloadablePlugins A list of reloadable plugins
     * @return A single ReloadablePlugin that, upon reload, reloads the plugins it wraps
     */
    private static ReloadablePlugin wrapPlugins(List<ReloadablePlugin> reloadablePlugins) {
        return settings -> {
            for (ReloadablePlugin plugin : reloadablePlugins) {
                try {
                    plugin.reload(settings);
                } catch (IOException e) {
                    throw new UncheckedIOException(e);
                }
            }
        };
    }

    private RecoveryPlannerService getRecoveryPlannerService(
        ThreadPool threadPool,
        ClusterService clusterService,
        RepositoriesService repositoryService
    ) {
        var recoveryPlannerServices = pluginsService.filterPlugins(RecoveryPlannerPlugin.class)
            .map(
                plugin -> plugin.createRecoveryPlannerService(
                    new ShardSnapshotsService(client, repositoryService, threadPool, clusterService)
                )
            )
            .flatMap(Optional::stream);
        return getSinglePlugin(recoveryPlannerServices, RecoveryPlannerService.class).orElseGet(PeerOnlyRecoveryPlannerService::new);
    }

    private WriteLoadForecaster getWriteLoadForecaster(ThreadPool threadPool, Settings settings, ClusterSettings clusterSettings) {
        var writeLoadForecasters = pluginsService.filterPlugins(ClusterPlugin.class)
            .flatMap(clusterPlugin -> clusterPlugin.createWriteLoadForecasters(threadPool, settings, clusterSettings).stream());

        return getSinglePlugin(writeLoadForecasters, WriteLoadForecaster.class).orElse(WriteLoadForecaster.DEFAULT);
    }

    private PersistedClusterStateService newPersistedClusterStateService(
        NamedXContentRegistry xContentRegistry,
        ClusterSettings clusterSettings,
        ThreadPool threadPool,
        CompatibilityVersions compatibilityVersions
    ) {
        var persistedClusterStateServiceFactories = pluginsService.filterPlugins(ClusterCoordinationPlugin.class)
            .map(ClusterCoordinationPlugin::getPersistedClusterStateServiceFactory)
            .flatMap(Optional::stream);

        return getSinglePlugin(persistedClusterStateServiceFactories, ClusterCoordinationPlugin.PersistedClusterStateServiceFactory.class)
            .map(
                f -> f.newPersistedClusterStateService(
                    nodeEnvironment,
                    xContentRegistry,
                    clusterSettings,
                    threadPool,
                    compatibilityVersions
                )
            )
            .orElseGet(
                () -> new PersistedClusterStateService(nodeEnvironment, xContentRegistry, clusterSettings, threadPool::relativeTimeInMillis)
            );
    }
}<|MERGE_RESOLUTION|>--- conflicted
+++ resolved
@@ -620,15 +620,6 @@
 
         Supplier<DocumentParsingObserver> documentParsingObserverSupplier = getDocumentParsingObserverSupplier();
 
-<<<<<<< HEAD
-        var factoryContext = new InferenceServicePlugin.InferenceServiceFactoryContext(client);
-        final InferenceServiceRegistry inferenceServiceRegistry = new InferenceServiceRegistry(
-            pluginsService.filterPlugins(InferenceServicePlugin.class).toList(),
-            factoryContext
-        );
-
-
-=======
         final IngestService ingestService = new IngestService(
             clusterService,
             threadPool,
@@ -640,7 +631,6 @@
             IngestService.createGrokThreadWatchdog(environment, threadPool),
             documentParsingObserverSupplier
         );
->>>>>>> 36a2f9bc
         final SetOnce<RepositoriesService> repositoriesServiceReference = new SetOnce<>();
         final ClusterInfoService clusterInfoService = serviceProvider.newClusterInfoService(
             pluginsService,
@@ -770,19 +760,6 @@
             snapshotCommitSuppliers,
             searchModule.getRequestCacheKeyDifferentiator(),
             documentParsingObserverSupplier
-        );
-        final IngestService ingestService = new IngestService(
-            clusterService,
-            threadPool,
-            environment,
-            scriptService,
-            analysisModule.getAnalysisRegistry(),
-            pluginsService.filterPlugins(IngestPlugin.class).toList(),
-            client,
-            IngestService.createGrokThreadWatchdog(environment, threadPool),
-            documentParsingObserverSupplier,
-            clusterModule.getIndexNameExpressionResolver(),
-            indicesService
         );
 
         final var parameters = new IndexSettingProvider.Parameters(indicesService::createIndexMapperServiceForValidation);
