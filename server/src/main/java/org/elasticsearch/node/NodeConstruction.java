--- conflicted
+++ resolved
@@ -672,6 +672,7 @@
     private record PluginServiceInstances(
         Client client,
         ClusterService clusterService,
+        RerouteService rerouteService,
         ThreadPool threadPool,
         ServiceHelpers helpers,
         ResourceWatcherService resourceWatcherService,
@@ -842,28 +843,6 @@
             threadPool
         );
 
-<<<<<<< HEAD
-=======
-        record PluginServiceInstances(
-            Client client,
-            ClusterService clusterService,
-            RerouteService rerouteService,
-            ThreadPool threadPool,
-            ResourceWatcherService resourceWatcherService,
-            ScriptService scriptService,
-            NamedXContentRegistry xContentRegistry,
-            Environment environment,
-            NodeEnvironment nodeEnvironment,
-            NamedWriteableRegistry namedWriteableRegistry,
-            IndexNameExpressionResolver indexNameExpressionResolver,
-            Supplier<RepositoriesService> repositoriesServiceSupplier,
-            TelemetryProvider telemetryProvider,
-            AllocationService allocationService,
-            IndicesService indicesService,
-            FeatureService featureService,
-            SystemIndices systemIndices
-        ) implements Plugin.PluginServices {}
->>>>>>> 5a44968d
         PluginServiceInstances pluginServices = new PluginServiceInstances(
             client,
             clusterService,
