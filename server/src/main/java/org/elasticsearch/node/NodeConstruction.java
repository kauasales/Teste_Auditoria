--- conflicted
+++ resolved
@@ -417,13 +417,8 @@
             (e, apmConfig) -> logger.error("failed to delete temporary APM config file [{}], reason: [{}]", apmConfig, e.getMessage())
         );
 
-<<<<<<< HEAD
-        pluginsService = serviceProvider.pluginsServiceCtor(initialEnvironment).apply(tmpSettings);
-        final Settings settings = Node.mergePluginSettings(pluginsService.pluginMap(), tmpSettings);
-=======
         pluginsService = serviceProvider.newPluginService(initialEnvironment, environmentSettings);
         final Settings settings = Node.mergePluginSettings(pluginsService.pluginMap(), environmentSettings);
->>>>>>> 9273c7d5
 
         /*
          * Create the environment based on the finalized view of the settings. This is to ensure that components get the same setting
