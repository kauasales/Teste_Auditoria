--- conflicted
+++ resolved
@@ -45,11 +45,8 @@
 import org.elasticsearch.cluster.metadata.Metadata;
 import org.elasticsearch.cluster.metadata.MetadataCreateDataStreamService;
 import org.elasticsearch.cluster.metadata.MetadataCreateIndexService;
-<<<<<<< HEAD
+import org.elasticsearch.cluster.metadata.MetadataDataStreamsService;
 import org.elasticsearch.cluster.metadata.MetadataUpdateSettingsService;
-=======
-import org.elasticsearch.cluster.metadata.MetadataDataStreamsService;
->>>>>>> b84cec60
 import org.elasticsearch.cluster.metadata.SystemIndexMetadataUpgradeService;
 import org.elasticsearch.cluster.metadata.TemplateUpgradeService;
 import org.elasticsearch.cluster.node.DiscoveryNode;
@@ -728,11 +725,8 @@
                     b.bind(AliasValidator.class).toInstance(aliasValidator);
                     b.bind(MetadataCreateIndexService.class).toInstance(metadataCreateIndexService);
                     b.bind(MetadataCreateDataStreamService.class).toInstance(metadataCreateDataStreamService);
-<<<<<<< HEAD
+                    b.bind(MetadataDataStreamsService.class).toInstance(metadataDataStreamsService);
                     b.bind(MetadataUpdateSettingsService.class).toInstance(metadataUpdateSettingsService);
-=======
-                    b.bind(MetadataDataStreamsService.class).toInstance(metadataDataStreamsService);
->>>>>>> b84cec60
                     b.bind(SearchService.class).toInstance(searchService);
                     b.bind(SearchTransportService.class).toInstance(searchTransportService);
                     b.bind(SearchPhaseController.class).toInstance(new SearchPhaseController(searchService::aggReduceContextBuilder));
