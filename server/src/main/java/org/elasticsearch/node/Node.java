--- conflicted
+++ resolved
@@ -544,21 +544,12 @@
             BigArrays bigArrays = createBigArrays(pageCacheRecycler, circuitBreakerService);
             modules.add(settingsModule);
             final MetaStateService metaStateService = new MetaStateService(nodeEnvironment, xContentRegistry);
-<<<<<<< HEAD
             final PersistedClusterStateService persistedClusterStateService = new PersistedClusterStateService(
                 nodeEnvironment,
                 xContentRegistry,
                 clusterService.getClusterSettings(),
-                threadPool::relativeTimeInMillis);
-=======
-            final PersistedClusterStateService lucenePersistedStateFactory = new PersistedClusterStateService(
-                nodeEnvironment,
-                xContentRegistry,
-                bigArrays,
-                clusterService.getClusterSettings(),
                 threadPool::relativeTimeInMillis
             );
->>>>>>> 12ad399c
 
             // collect engine factory providers from plugins
             final Collection<EnginePlugin> enginePlugins = pluginsService.filterPlugins(EnginePlugin.class);
@@ -890,77 +881,6 @@
             final RecoveryPlannerService recoveryPlannerService = getRecoveryPlannerService(threadPool, clusterService, repositoryService);
 
             modules.add(b -> {
-<<<<<<< HEAD
-                    b.bind(Node.class).toInstance(this);
-                    b.bind(NodeService.class).toInstance(nodeService);
-                    b.bind(NamedXContentRegistry.class).toInstance(xContentRegistry);
-                    b.bind(PluginsService.class).toInstance(pluginsService);
-                    b.bind(Client.class).toInstance(client);
-                    b.bind(NodeClient.class).toInstance(client);
-                    b.bind(Environment.class).toInstance(this.environment);
-                    b.bind(ThreadPool.class).toInstance(threadPool);
-                    b.bind(NodeEnvironment.class).toInstance(nodeEnvironment);
-                    b.bind(ResourceWatcherService.class).toInstance(resourceWatcherService);
-                    b.bind(CircuitBreakerService.class).toInstance(circuitBreakerService);
-                    b.bind(BigArrays.class).toInstance(bigArrays);
-                    b.bind(PageCacheRecycler.class).toInstance(pageCacheRecycler);
-                    b.bind(ScriptService.class).toInstance(scriptService);
-                    b.bind(AnalysisRegistry.class).toInstance(analysisModule.getAnalysisRegistry());
-                    b.bind(IngestService.class).toInstance(ingestService);
-                    b.bind(IndexingPressure.class).toInstance(indexingLimits);
-                    b.bind(UsageService.class).toInstance(usageService);
-                    b.bind(AggregationUsageService.class).toInstance(searchModule.getValuesSourceRegistry().getUsageService());
-                    b.bind(NamedWriteableRegistry.class).toInstance(namedWriteableRegistry);
-                    b.bind(MetadataUpgrader.class).toInstance(metadataUpgrader);
-                    b.bind(MetaStateService.class).toInstance(metaStateService);
-                    b.bind(PersistedClusterStateService.class).toInstance(persistedClusterStateService);
-                    b.bind(IndicesService.class).toInstance(indicesService);
-                    b.bind(AliasValidator.class).toInstance(aliasValidator);
-                    b.bind(MetadataCreateIndexService.class).toInstance(metadataCreateIndexService);
-                    b.bind(MetadataCreateDataStreamService.class).toInstance(metadataCreateDataStreamService);
-                    b.bind(MetadataDataStreamsService.class).toInstance(metadataDataStreamsService);
-                    b.bind(MetadataUpdateSettingsService.class).toInstance(metadataUpdateSettingsService);
-                    b.bind(SearchService.class).toInstance(searchService);
-                    b.bind(SearchTransportService.class).toInstance(searchTransportService);
-                    b.bind(SearchPhaseController.class).toInstance(new SearchPhaseController(searchService::aggReduceContextBuilder));
-                    b.bind(Transport.class).toInstance(transport);
-                    b.bind(TransportService.class).toInstance(transportService);
-                    b.bind(NetworkService.class).toInstance(networkService);
-                    b.bind(UpdateHelper.class).toInstance(new UpdateHelper(scriptService));
-                    b.bind(IndexMetadataVerifier.class).toInstance(indexMetadataVerifier);
-                    b.bind(ClusterInfoService.class).toInstance(clusterInfoService);
-                    b.bind(SnapshotsInfoService.class).toInstance(snapshotsInfoService);
-                    b.bind(GatewayMetaState.class).toInstance(gatewayMetaState);
-                    b.bind(Coordinator.class).toInstance(discoveryModule.getCoordinator());
-                    {
-                        processRecoverySettings(settingsModule.getClusterSettings(), recoverySettings);
-                        final SnapshotFilesProvider snapshotFilesProvider =
-                            new SnapshotFilesProvider(repositoryService);
-                        b.bind(PeerRecoverySourceService.class).toInstance(new PeerRecoverySourceService(transportService,
-                            indicesService, recoverySettings, recoveryPlannerService));
-                        b.bind(PeerRecoveryTargetService.class).toInstance(new PeerRecoveryTargetService(threadPool,
-                            transportService, recoverySettings, clusterService, snapshotFilesProvider));
-                    }
-                    b.bind(HttpServerTransport.class).toInstance(httpServerTransport);
-                    pluginComponents.forEach(p -> {
-                        @SuppressWarnings("unchecked")
-                        Class<Object> pluginClass = (Class<Object>) p.getClass();
-                        b.bind(pluginClass).toInstance(p);
-                    });
-                    b.bind(PersistentTasksService.class).toInstance(persistentTasksService);
-                    b.bind(PersistentTasksClusterService.class).toInstance(persistentTasksClusterService);
-                    b.bind(PersistentTasksExecutorRegistry.class).toInstance(registry);
-                    b.bind(RepositoriesService.class).toInstance(repositoryService);
-                    b.bind(SnapshotsService.class).toInstance(snapshotsService);
-                    b.bind(SnapshotShardsService.class).toInstance(snapshotShardsService);
-                    b.bind(RestoreService.class).toInstance(restoreService);
-                    b.bind(RerouteService.class).toInstance(rerouteService);
-                    b.bind(ShardLimitValidator.class).toInstance(shardLimitValidator);
-                    b.bind(FsHealthService.class).toInstance(fsHealthService);
-                    b.bind(SystemIndices.class).toInstance(systemIndices);
-                    b.bind(PluginShutdownService.class).toInstance(pluginShutdownService);
-                    b.bind(ExecutorSelector.class).toInstance(executorSelector);
-=======
                 b.bind(Node.class).toInstance(this);
                 b.bind(NodeService.class).toInstance(nodeService);
                 b.bind(NamedXContentRegistry.class).toInstance(xContentRegistry);
@@ -983,7 +903,7 @@
                 b.bind(NamedWriteableRegistry.class).toInstance(namedWriteableRegistry);
                 b.bind(MetadataUpgrader.class).toInstance(metadataUpgrader);
                 b.bind(MetaStateService.class).toInstance(metaStateService);
-                b.bind(PersistedClusterStateService.class).toInstance(lucenePersistedStateFactory);
+                b.bind(PersistedClusterStateService.class).toInstance(persistedClusterStateService);
                 b.bind(IndicesService.class).toInstance(indicesService);
                 b.bind(AliasValidator.class).toInstance(aliasValidator);
                 b.bind(MetadataCreateIndexService.class).toInstance(metadataCreateIndexService);
@@ -1019,7 +939,6 @@
                                 snapshotFilesProvider
                             )
                         );
->>>>>>> 12ad399c
                 }
                 b.bind(HttpServerTransport.class).toInstance(httpServerTransport);
                 pluginComponents.forEach(p -> {
