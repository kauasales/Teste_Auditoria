--- conflicted
+++ resolved
@@ -979,12 +979,8 @@
                 b.bind(IndexSettingProviders.class).toInstance(indexSettingProviders);
                 b.bind(DesiredNodesSettingsValidator.class).toInstance(desiredNodesSettingsValidator);
                 b.bind(HealthService.class).toInstance(healthService);
-<<<<<<< HEAD
-                b.bind(StatsRequestLimiter.class).toInstance(statsRequestLimiter);
+                b.bind(MasterHistoryService.class).toInstance(masterHistoryService);
                 b.bind(Tracer.class).toInstance(tracer);
-=======
-                b.bind(MasterHistoryService.class).toInstance(masterHistoryService);
->>>>>>> f64c75dc
             });
 
             if (ReadinessService.enabled(environment)) {
@@ -1040,7 +1036,6 @@
         }
     }
 
-<<<<<<< HEAD
     private Tracer getTracer(Collection<Object> pluginComponents) {
         final List<Tracer> tracers = pluginComponents.stream().map(c -> c instanceof Tracer t ? t : null).filter(Objects::nonNull).toList();
 
@@ -1051,14 +1046,11 @@
         return tracers.isEmpty() ? Tracer.NOOP : tracers.get(0);
     }
 
-    private HealthService createHealthService(ClusterService clusterService, ClusterModule clusterModule) {
-=======
     private HealthService createHealthService(
         ClusterService clusterService,
         ClusterModule clusterModule,
         MasterHistoryService masterHistoryService
     ) {
->>>>>>> f64c75dc
         List<HealthIndicatorService> preflightHealthIndicatorServices = Collections.singletonList(
             new InstanceHasMasterHealthIndicatorService(clusterService)
         );
