--- conflicted
+++ resolved
@@ -217,7 +217,6 @@
 import java.util.LinkedHashSet;
 import java.util.List;
 import java.util.Map;
-import java.util.Objects;
 import java.util.Optional;
 import java.util.Set;
 import java.util.concurrent.CountDownLatch;
@@ -712,11 +711,6 @@
                 )
             ).toList();
 
-<<<<<<< HEAD
-            final Tracer tracer = getTracer(pluginComponents);
-
-            taskManager.setTracer(tracer);
-=======
             List<ReservedClusterStateHandler<?>> reservedStateHandlers = new ArrayList<>();
 
             // add all reserved state handlers from server
@@ -727,7 +721,6 @@
                 ReservedClusterStateHandlerProvider.class
             );
             pluginHandlers.forEach(h -> reservedStateHandlers.addAll(h.handlers()));
->>>>>>> c0bc8552
 
             ActionModule actionModule = new ActionModule(
                 settings,
@@ -741,13 +734,9 @@
                 circuitBreakerService,
                 usageService,
                 systemIndices,
-<<<<<<< HEAD
-                tracer
-=======
                 tracer,
                 clusterService,
                 reservedStateHandlers
->>>>>>> c0bc8552
             );
             modules.add(actionModule);
 
@@ -1055,10 +1044,7 @@
                     b.bind(HealthMetadataService.class).toInstance(healthMetadataService);
                 }
                 b.bind(Tracer.class).toInstance(tracer);
-<<<<<<< HEAD
-=======
                 b.bind(FileSettingsService.class).toInstance(fileSettingsService);
->>>>>>> c0bc8552
             });
 
             if (ReadinessService.enabled(environment)) {
@@ -1114,7 +1100,6 @@
         }
     }
 
-<<<<<<< HEAD
     /**
      * If the JVM was started with the Elastic APM agent and a config file argument was specified, then
      * delete the config file. The agent only reads it once, when supplied in this fashion, and it
@@ -1145,15 +1130,6 @@
         }
     }
 
-    private Tracer getTracer(Collection<Object> pluginComponents) {
-        final List<Tracer> tracers = pluginComponents.stream().map(c -> c instanceof Tracer t ? t : null).filter(Objects::nonNull).toList();
-
-        if (tracers.size() > 1) {
-            throw new IllegalStateException("A single Tracer was expected but got: " + tracers);
-        }
-
-        return tracers.isEmpty() ? Tracer.NOOP : tracers.get(0);
-=======
     private Tracer getTracer(PluginsService pluginsService, ClusterService clusterService, Settings settings) {
         final List<TracerPlugin> tracerPlugins = pluginsService.filterPlugins(TracerPlugin.class);
 
@@ -1162,7 +1138,6 @@
         }
 
         return tracerPlugins.isEmpty() ? Tracer.NOOP : tracerPlugins.get(0).getTracer(clusterService, settings);
->>>>>>> c0bc8552
     }
 
     private HealthService createHealthService(
