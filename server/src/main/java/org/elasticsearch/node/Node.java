--- conflicted
+++ resolved
@@ -597,15 +597,9 @@
      */
     public void prepareForClose() {
         HttpServerTransport httpServerTransport = injector.getInstance(HttpServerTransport.class);
-<<<<<<< HEAD
         Map<String, Runnable> stoppers = new HashMap<>();
-        stoppers.put("http-server-transport-stop", httpServerTransport::stop);
+        stoppers.put("http-server-transport-stop", httpServerTransport::close);
         stoppers.put("async-search-stop", this::awaitSearchTasksComplete);
-=======
-        FutureTask<Void> stopper = new FutureTask<>(httpServerTransport::close, null);
-        new Thread(stopper, "http-server-transport-stop").start();
-
->>>>>>> 8caac99d
         if (terminationHandler != null) {
             stoppers.put("termination-handler-stop", terminationHandler::handleTermination);
         }
