/*
 * Licensed to Elasticsearch under one or more contributor
 * license agreements. See the NOTICE file distributed with
 * this work for additional information regarding copyright
 * ownership. Elasticsearch licenses this file to you under
 * the Apache License, Version 2.0 (the "License"); you may
 * not use this file except in compliance with the License.
 * You may obtain a copy of the License at
 *
 *    http://www.apache.org/licenses/LICENSE-2.0
 *
 * Unless required by applicable law or agreed to in writing,
 * software distributed under the License is distributed on an
 * "AS IS" BASIS, WITHOUT WARRANTIES OR CONDITIONS OF ANY
 * KIND, either express or implied.  See the License for the
 * specific language governing permissions and limitations
 * under the License.
 */

package org.elasticsearch.index.seqno;

import org.apache.logging.log4j.message.ParameterizedMessage;
import org.apache.lucene.store.AlreadyClosedException;
import org.elasticsearch.ExceptionsHelper;
import org.elasticsearch.action.ActionListener;
import org.elasticsearch.action.support.ActionFilters;
import org.elasticsearch.action.support.replication.ReplicationRequest;
import org.elasticsearch.action.support.replication.ReplicationResponse;
import org.elasticsearch.action.support.replication.TransportReplicationAction;
import org.elasticsearch.cluster.action.shard.ShardStateAction;
import org.elasticsearch.cluster.metadata.IndexNameExpressionResolver;
import org.elasticsearch.cluster.service.ClusterService;
import org.elasticsearch.common.inject.Inject;
import org.elasticsearch.common.settings.Settings;
import org.elasticsearch.common.util.concurrent.ThreadContext;
import org.elasticsearch.index.shard.IndexShard;
import org.elasticsearch.index.shard.IndexShardClosedException;
import org.elasticsearch.index.shard.ShardId;
import org.elasticsearch.index.translog.Translog;
import org.elasticsearch.indices.IndicesService;
import org.elasticsearch.threadpool.ThreadPool;
import org.elasticsearch.transport.TransportService;

import java.io.IOException;

/**
 * Background global checkpoint sync action initiated when a shard goes inactive. This is needed because while we send the global checkpoint
 * on every replication operation, after the last operation completes the global checkpoint could advance but without a follow-up operation
 * the global checkpoint will never be synced to the replicas.
 */
public class GlobalCheckpointSyncAction extends TransportReplicationAction<
        GlobalCheckpointSyncAction.Request,
        GlobalCheckpointSyncAction.Request,
        ReplicationResponse> {

    public static String ACTION_NAME = "indices:admin/seq_no/global_checkpoint_sync";

    @Inject
    public GlobalCheckpointSyncAction(
            final Settings settings,
            final TransportService transportService,
            final ClusterService clusterService,
            final IndicesService indicesService,
            final ThreadPool threadPool,
            final ShardStateAction shardStateAction,
            final ActionFilters actionFilters,
            final IndexNameExpressionResolver indexNameExpressionResolver) {
        super(
                settings,
                ACTION_NAME,
                transportService,
                clusterService,
                indicesService,
                threadPool,
                shardStateAction,
                actionFilters,
                indexNameExpressionResolver,
                Request::new,
                Request::new,
                ThreadPool.Names.MANAGEMENT);
    }

    public void updateGlobalCheckpointForShard(final ShardId shardId) {
        final ThreadContext threadContext = threadPool.getThreadContext();
        try (ThreadContext.StoredContext ignore = threadContext.stashContext()) {
            threadContext.markAsSystemContext();
            execute(
                    new Request(shardId),
                    ActionListener.wrap(r -> {
                    }, e -> {
                        if (ExceptionsHelper.unwrap(e, AlreadyClosedException.class, IndexShardClosedException.class) == null) {
                            logger.info(new ParameterizedMessage("{} global checkpoint sync failed", shardId), e);
                        }
                    }));
        }
    }

    @Override
    protected ReplicationResponse newResponseInstance() {
        return new ReplicationResponse();
    }

    @Override
<<<<<<< HEAD
    protected void sendReplicaRequest(
            final ConcreteReplicaRequest<Request> replicaRequest,
            final DiscoveryNode node,
            final ActionListener<ReplicationOperation.ReplicaResponse> listener) {
        if (node.getVersion().onOrAfter(Version.V_6_0_0_alpha1)) {
            super.sendReplicaRequest(replicaRequest, node, listener);
        } else {
            final long pre60NodeCheckpoint = SequenceNumbers.PRE_60_NODE_CHECKPOINT;
            listener.onResponse(new ReplicaResponse(pre60NodeCheckpoint, pre60NodeCheckpoint));
        }
    }

    @Override
    protected void shardOperationOnPrimary(Request request, IndexShard indexShard,
                                           ActionListener<PrimaryResult<Request, ReplicationResponse>> listener) {
        ActionListener.completeWith(listener, () -> {
            maybeSyncTranslog(indexShard);
            return new PrimaryResult<>(request, new ReplicationResponse());
        });
=======
    protected PrimaryResult<Request, ReplicationResponse> shardOperationOnPrimary(
            final Request request, final IndexShard indexShard) throws Exception {
        maybeSyncTranslog(indexShard);
        return new PrimaryResult<>(request, new ReplicationResponse());
>>>>>>> 75a5a644
    }

    @Override
    protected ReplicaResult shardOperationOnReplica(final Request request, final IndexShard indexShard) throws Exception {
        maybeSyncTranslog(indexShard);
        return new ReplicaResult();
    }

    private void maybeSyncTranslog(final IndexShard indexShard) throws IOException {
        if (indexShard.getTranslogDurability() == Translog.Durability.REQUEST &&
            indexShard.getLastSyncedGlobalCheckpoint() < indexShard.getGlobalCheckpoint()) {
            indexShard.sync();
        }
    }

    public static final class Request extends ReplicationRequest<Request> {

        private Request() {
            super();
        }

        public Request(final ShardId shardId) {
            super(shardId);
        }

        @Override
        public String toString() {
            return "GlobalCheckpointSyncAction.Request{" +
                    "shardId=" + shardId +
                    ", timeout=" + timeout +
                    ", index='" + index + '\'' +
                    ", waitForActiveShards=" + waitForActiveShards +
                    "}";
        }
    }

}<|MERGE_RESOLUTION|>--- conflicted
+++ resolved
@@ -101,32 +101,12 @@
     }
 
     @Override
-<<<<<<< HEAD
-    protected void sendReplicaRequest(
-            final ConcreteReplicaRequest<Request> replicaRequest,
-            final DiscoveryNode node,
-            final ActionListener<ReplicationOperation.ReplicaResponse> listener) {
-        if (node.getVersion().onOrAfter(Version.V_6_0_0_alpha1)) {
-            super.sendReplicaRequest(replicaRequest, node, listener);
-        } else {
-            final long pre60NodeCheckpoint = SequenceNumbers.PRE_60_NODE_CHECKPOINT;
-            listener.onResponse(new ReplicaResponse(pre60NodeCheckpoint, pre60NodeCheckpoint));
-        }
-    }
-
-    @Override
     protected void shardOperationOnPrimary(Request request, IndexShard indexShard,
                                            ActionListener<PrimaryResult<Request, ReplicationResponse>> listener) {
         ActionListener.completeWith(listener, () -> {
             maybeSyncTranslog(indexShard);
             return new PrimaryResult<>(request, new ReplicationResponse());
         });
-=======
-    protected PrimaryResult<Request, ReplicationResponse> shardOperationOnPrimary(
-            final Request request, final IndexShard indexShard) throws Exception {
-        maybeSyncTranslog(indexShard);
-        return new PrimaryResult<>(request, new ReplicationResponse());
->>>>>>> 75a5a644
     }
 
     @Override
