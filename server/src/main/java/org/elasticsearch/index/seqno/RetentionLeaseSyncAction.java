--- conflicted
+++ resolved
@@ -132,7 +132,6 @@
                             listener.onResponse(response);
                         }
 
-<<<<<<< HEAD
                         @Override
                         public void handleException(TransportException e) {
                             if (ExceptionsHelper.unwrap(
@@ -141,22 +140,11 @@
                                 AlreadyClosedException.class,
                                 IndexShardClosedException.class
                             ) == null) {
-                                getLogger().warn(new ParameterizedMessage("{} retention lease sync failed", shardId), e);
+                                getLogger().warn(() -> format("%s retention lease sync failed", shardId), e);
                             }
                             task.setPhase("finished");
                             taskManager.unregister(task);
                             listener.onFailure(e);
-=======
-                    @Override
-                    public void handleException(TransportException e) {
-                        if (ExceptionsHelper.unwrap(
-                            e,
-                            IndexNotFoundException.class,
-                            AlreadyClosedException.class,
-                            IndexShardClosedException.class
-                        ) == null) {
-                            getLogger().warn(() -> format("%s retention lease sync failed", shardId), e);
->>>>>>> f64c75dc
                         }
                     }
                 );
