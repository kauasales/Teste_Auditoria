--- conflicted
+++ resolved
@@ -72,12 +72,7 @@
         BlockTreeTermsReader.FSTLoadMode.AUTO.name());
     private final SegmentInfos lastCommittedSegmentInfos;
     private final SeqNoStats seqNoStats;
-<<<<<<< HEAD
-    private final TranslogStats translogStats;
     private final ElasticsearchReaderManager readerManager;
-=======
-    private final SearcherManager searcherManager;
->>>>>>> 0a41b13c
     private final IndexCommit indexCommit;
     private final Lock indexWriterLock;
     private final DocsStats docsStats;
