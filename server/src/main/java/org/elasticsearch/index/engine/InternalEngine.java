/*
 * Licensed to Elasticsearch under one or more contributor
 * license agreements. See the NOTICE file distributed with
 * this work for additional information regarding copyright
 * ownership. Elasticsearch licenses this file to you under
 * the Apache License, Version 2.0 (the "License"); you may
 * not use this file except in compliance with the License.
 * You may obtain a copy of the License at
 *
 *    http://www.apache.org/licenses/LICENSE-2.0
 *
 * Unless required by applicable law or agreed to in writing,
 * software distributed under the License is distributed on an
 * "AS IS" BASIS, WITHOUT WARRANTIES OR CONDITIONS OF ANY
 * KIND, either express or implied.  See the License for the
 * specific language governing permissions and limitations
 * under the License.
 */

package org.elasticsearch.index.engine;

import org.apache.logging.log4j.Logger;
import org.apache.logging.log4j.message.ParameterizedMessage;
import org.apache.lucene.index.DirectoryReader;
import org.apache.lucene.index.IndexCommit;
import org.apache.lucene.index.IndexReader;
import org.apache.lucene.index.IndexWriter;
import org.apache.lucene.index.IndexWriterConfig;
import org.apache.lucene.index.LeafReader;
import org.apache.lucene.index.LiveIndexWriterConfig;
import org.apache.lucene.index.MergePolicy;
import org.apache.lucene.index.SegmentCommitInfo;
import org.apache.lucene.index.SegmentInfos;
import org.apache.lucene.index.Term;
import org.apache.lucene.search.IndexSearcher;
import org.apache.lucene.search.ReferenceManager;
import org.apache.lucene.search.SearcherFactory;
import org.apache.lucene.search.SearcherManager;
import org.apache.lucene.search.TermQuery;
import org.apache.lucene.store.AlreadyClosedException;
import org.apache.lucene.store.Directory;
import org.apache.lucene.store.LockObtainFailedException;
import org.apache.lucene.util.BytesRef;
import org.elasticsearch.core.internal.io.IOUtils;
import org.apache.lucene.util.InfoStream;
import org.elasticsearch.ExceptionsHelper;
import org.elasticsearch.Version;
import org.elasticsearch.action.index.IndexRequest;
import org.elasticsearch.common.Nullable;
import org.elasticsearch.common.SuppressForbidden;
import org.elasticsearch.common.lease.Releasable;
import org.elasticsearch.common.lease.Releasables;
import org.elasticsearch.common.lucene.LoggerInfoStream;
import org.elasticsearch.common.lucene.Lucene;
import org.elasticsearch.common.lucene.index.ElasticsearchDirectoryReader;
import org.elasticsearch.common.lucene.uid.Versions;
import org.elasticsearch.common.lucene.uid.VersionsAndSeqNoResolver;
import org.elasticsearch.common.lucene.uid.VersionsAndSeqNoResolver.DocIdAndSeqNo;
import org.elasticsearch.common.metrics.CounterMetric;
import org.elasticsearch.common.util.concurrent.AbstractRunnable;
import org.elasticsearch.common.util.concurrent.ReleasableLock;
import org.elasticsearch.index.IndexSettings;
import org.elasticsearch.index.VersionType;
import org.elasticsearch.index.mapper.IdFieldMapper;
import org.elasticsearch.index.mapper.ParseContext;
import org.elasticsearch.index.mapper.UidFieldMapper;
import org.elasticsearch.index.merge.MergeStats;
import org.elasticsearch.index.merge.OnGoingMerge;
import org.elasticsearch.index.seqno.LocalCheckpointTracker;
import org.elasticsearch.index.seqno.SequenceNumbers;
import org.elasticsearch.index.shard.ElasticsearchMergePolicy;
import org.elasticsearch.index.shard.ShardId;
import org.elasticsearch.index.store.Store;
import org.elasticsearch.index.translog.Translog;
import org.elasticsearch.index.translog.TranslogConfig;
import org.elasticsearch.index.translog.TranslogCorruptedException;
import org.elasticsearch.index.translog.TranslogDeletionPolicy;
import org.elasticsearch.threadpool.ThreadPool;

import java.io.IOException;
import java.util.ArrayList;
import java.util.Arrays;
import java.util.Collection;
import java.util.HashMap;
import java.util.List;
import java.util.Map;
import java.util.Objects;
import java.util.Optional;
import java.util.Set;
import java.util.concurrent.CountDownLatch;
import java.util.concurrent.atomic.AtomicBoolean;
import java.util.concurrent.atomic.AtomicInteger;
import java.util.concurrent.atomic.AtomicLong;
import java.util.concurrent.locks.Lock;
import java.util.concurrent.locks.ReentrantLock;
import java.util.function.BiFunction;
import java.util.function.LongSupplier;
import java.util.stream.Stream;

public class InternalEngine extends Engine {

    /**
     * When we last pruned expired tombstones from versionMap.deletes:
     */
    private volatile long lastDeleteVersionPruneTimeMSec;

    private final Translog translog;
    private final ElasticsearchConcurrentMergeScheduler mergeScheduler;

    private final IndexWriter indexWriter;

    private final ExternalSearcherManager externalSearcherManager;
    private final SearcherManager internalSearcherManager;

    private final Lock flushLock = new ReentrantLock();
    private final ReentrantLock optimizeLock = new ReentrantLock();

    // A uid (in the form of BytesRef) to the version map
    // we use the hashed variant since we iterate over it and check removal and additions on existing keys
    private final LiveVersionMap versionMap = new LiveVersionMap();

    private volatile SegmentInfos lastCommittedSegmentInfos;

    private final IndexThrottle throttle;

    private final LocalCheckpointTracker localCheckpointTracker;

    private final String uidField;

    private final CombinedDeletionPolicy combinedDeletionPolicy;

    // How many callers are currently requesting index throttling.  Currently there are only two situations where we do this: when merges
    // are falling behind and when writing indexing buffer to disk is too slow.  When this is 0, there is no throttling, else we throttling
    // incoming indexing ops to a single thread:
    private final AtomicInteger throttleRequestCount = new AtomicInteger();
    private final AtomicBoolean pendingTranslogRecovery = new AtomicBoolean(false);
    public static final String MAX_UNSAFE_AUTO_ID_TIMESTAMP_COMMIT_ID = "max_unsafe_auto_id_timestamp";
    private final AtomicLong maxUnsafeAutoIdTimestamp = new AtomicLong(-1);
    private final AtomicLong maxSeqNoOfNonAppendOnlyOperations = new AtomicLong(SequenceNumbers.NO_OPS_PERFORMED);
    private final CounterMetric numVersionLookups = new CounterMetric();
    private final CounterMetric numIndexVersionsLookups = new CounterMetric();
    /**
     * How many bytes we are currently moving to disk, via either IndexWriter.flush or refresh.  IndexingMemoryController polls this
     * across all shards to decide if throttling is necessary because moving bytes to disk is falling behind vs incoming documents
     * being indexed/deleted.
     */
    private final AtomicLong writingBytes = new AtomicLong();

    @Nullable
    private final String historyUUID;

    public InternalEngine(EngineConfig engineConfig) {
        this(engineConfig, LocalCheckpointTracker::new);
    }

    InternalEngine(
            final EngineConfig engineConfig,
            final BiFunction<Long, Long, LocalCheckpointTracker> localCheckpointTrackerSupplier) {
        super(engineConfig);
        if (engineConfig.isAutoGeneratedIDsOptimizationEnabled() == false) {
            maxUnsafeAutoIdTimestamp.set(Long.MAX_VALUE);
        }
        this.uidField = engineConfig.getIndexSettings().isSingleType() ? IdFieldMapper.NAME : UidFieldMapper.NAME;
        final TranslogDeletionPolicy translogDeletionPolicy = new TranslogDeletionPolicy(
                engineConfig.getIndexSettings().getTranslogRetentionSize().getBytes(),
                engineConfig.getIndexSettings().getTranslogRetentionAge().getMillis()
        );
        store.incRef();
        IndexWriter writer = null;
        Translog translog = null;
        ExternalSearcherManager externalSearcherManager = null;
        SearcherManager internalSearcherManager = null;
        EngineMergeScheduler scheduler = null;
        boolean success = false;
        try {
            this.lastDeleteVersionPruneTimeMSec = engineConfig.getThreadPool().relativeTimeInMillis();

            mergeScheduler = scheduler = new EngineMergeScheduler(engineConfig.getShardId(), engineConfig.getIndexSettings());
            throttle = new IndexThrottle();
            try {
                translog = openTranslog(engineConfig, translogDeletionPolicy, engineConfig.getGlobalCheckpointSupplier());
                assert translog.getGeneration() != null;
                this.translog = translog;
                final IndexCommit startingCommit = getStartingCommitPoint();
                assert startingCommit != null : "Starting commit should be non-null";
                this.localCheckpointTracker = createLocalCheckpointTracker(localCheckpointTrackerSupplier, startingCommit);
                this.combinedDeletionPolicy = new CombinedDeletionPolicy(logger, translogDeletionPolicy,
                    translog::getLastSyncedGlobalCheckpoint, startingCommit);
<<<<<<< HEAD
                writer = createWriter(openMode == EngineConfig.OpenMode.CREATE_INDEX_AND_TRANSLOG, startingCommit);
                bootstrapAppendOnlyInfoFromWriter(writer);
                assert engineConfig.getForceNewHistoryUUID() == false
                    || openMode == EngineConfig.OpenMode.CREATE_INDEX_AND_TRANSLOG
                    || openMode == EngineConfig.OpenMode.OPEN_INDEX_CREATE_TRANSLOG
                    : "OpenMode must be either CREATE_INDEX_AND_TRANSLOG or OPEN_INDEX_CREATE_TRANSLOG if forceNewHistoryUUID; " +
                    "openMode [" + openMode + "], forceNewHistoryUUID [" + engineConfig.getForceNewHistoryUUID() + "]";
                historyUUID = loadOrGenerateHistoryUUID(writer, engineConfig.getForceNewHistoryUUID());
=======
                writer = createWriter(startingCommit);
                updateMaxUnsafeAutoIdTimestampFromWriter(writer);
                historyUUID = loadOrGenerateHistoryUUID(writer);
>>>>>>> 87957603
                Objects.requireNonNull(historyUUID, "history uuid should not be null");
                indexWriter = writer;
            } catch (IOException | TranslogCorruptedException e) {
                throw new EngineCreationFailureException(shardId, "failed to create engine", e);
            } catch (AssertionError e) {
                // IndexWriter throws AssertionError on init, if asserts are enabled, if any files don't exist, but tests that
                // randomly throw FNFE/NSFE can also hit this:
                if (ExceptionsHelper.stackTrace(e).contains("org.apache.lucene.index.IndexWriter.filesExist")) {
                    throw new EngineCreationFailureException(shardId, "failed to create engine", e);
                } else {
                    throw e;
                }
            }
            externalSearcherManager = createSearcherManager(new SearchFactory(logger, isClosed, engineConfig));
            internalSearcherManager = externalSearcherManager.internalSearcherManager;
            this.internalSearcherManager = internalSearcherManager;
            this.externalSearcherManager = externalSearcherManager;
            internalSearcherManager.addListener(versionMap);
            assert pendingTranslogRecovery.get() == false : "translog recovery can't be pending before we set it";
            // don't allow commits until we are done with recovering
            pendingTranslogRecovery.set(true);
            for (ReferenceManager.RefreshListener listener: engineConfig.getExternalRefreshListener()) {
                this.externalSearcherManager.addListener(listener);
            }
            for (ReferenceManager.RefreshListener listener: engineConfig.getInternalRefreshListener()) {
                this.internalSearcherManager.addListener(listener);
            }
            success = true;
        } finally {
            if (success == false) {
                IOUtils.closeWhileHandlingException(writer, translog, internalSearcherManager, externalSearcherManager, scheduler);
                if (isClosed.get() == false) {
                    // failure we need to dec the store reference
                    store.decRef();
                }
            }
        }
        logger.trace("created new InternalEngine");
    }

    private LocalCheckpointTracker createLocalCheckpointTracker(
        BiFunction<Long, Long, LocalCheckpointTracker> localCheckpointTrackerSupplier, IndexCommit startingCommit) throws IOException {
        final long maxSeqNo;
        final long localCheckpoint;
        final SequenceNumbers.CommitInfo seqNoStats = Store.loadSeqNoInfo(startingCommit);
        maxSeqNo = seqNoStats.maxSeqNo;
        localCheckpoint = seqNoStats.localCheckpoint;
        logger.trace("recovered maximum sequence number [{}] and local checkpoint [{}]", maxSeqNo, localCheckpoint);
        return localCheckpointTrackerSupplier.apply(maxSeqNo, localCheckpoint);
    }

    /**
     * This reference manager delegates all it's refresh calls to another (internal) SearcherManager
     * The main purpose for this is that if we have external refreshes happening we don't issue extra
     * refreshes to clear version map memory etc. this can cause excessive segment creation if heavy indexing
     * is happening and the refresh interval is low (ie. 1 sec)
     *
     * This also prevents segment starvation where an internal reader holds on to old segments literally forever
     * since no indexing is happening and refreshes are only happening to the external reader manager, while with
     * this specialized implementation an external refresh will immediately be reflected on the internal reader
     * and old segments can be released in the same way previous version did this (as a side-effect of _refresh)
     */
    @SuppressForbidden(reason = "reference counting is required here")
    private static final class ExternalSearcherManager extends ReferenceManager<IndexSearcher> {
        private final SearcherFactory searcherFactory;
        private final SearcherManager internalSearcherManager;

        ExternalSearcherManager(SearcherManager internalSearcherManager, SearcherFactory searcherFactory) throws IOException {
            IndexSearcher acquire = internalSearcherManager.acquire();
            try {
                IndexReader indexReader = acquire.getIndexReader();
                assert indexReader instanceof ElasticsearchDirectoryReader:
                    "searcher's IndexReader should be an ElasticsearchDirectoryReader, but got " + indexReader;
                indexReader.incRef(); // steal the reader - getSearcher will decrement if it fails
                current = SearcherManager.getSearcher(searcherFactory, indexReader, null);
            } finally {
                internalSearcherManager.release(acquire);
            }
            this.searcherFactory = searcherFactory;
            this.internalSearcherManager = internalSearcherManager;
        }

        @Override
        protected IndexSearcher refreshIfNeeded(IndexSearcher referenceToRefresh) throws IOException {
            // we simply run a blocking refresh on the internal reference manager and then steal it's reader
            // it's a save operation since we acquire the reader which incs it's reference but then down the road
            // steal it by calling incRef on the "stolen" reader
            internalSearcherManager.maybeRefreshBlocking();
            IndexSearcher acquire = internalSearcherManager.acquire();
            final IndexReader previousReader = referenceToRefresh.getIndexReader();
            assert previousReader instanceof ElasticsearchDirectoryReader:
                "searcher's IndexReader should be an ElasticsearchDirectoryReader, but got " + previousReader;
            try {
                final IndexReader newReader = acquire.getIndexReader();
                if (newReader == previousReader) {
                    // nothing has changed - both ref managers share the same instance so we can use reference equality
                    return null;
                } else {
                    newReader.incRef(); // steal the reader - getSearcher will decrement if it fails
                    return SearcherManager.getSearcher(searcherFactory, newReader, previousReader);
                }
            } finally {
                internalSearcherManager.release(acquire);
            }
        }

        @Override
        protected boolean tryIncRef(IndexSearcher reference) {
            return reference.getIndexReader().tryIncRef();
        }

        @Override
        protected int getRefCount(IndexSearcher reference) {
            return reference.getIndexReader().getRefCount();
        }

        @Override
        protected void decRef(IndexSearcher reference) throws IOException { reference.getIndexReader().decRef(); }
    }

    @Override
    public void restoreLocalCheckpointFromTranslog() throws IOException {
        try (ReleasableLock ignored = writeLock.acquire()) {
            ensureOpen();
            final long localCheckpoint = localCheckpointTracker.getCheckpoint();
            try (Translog.Snapshot snapshot = getTranslog().newSnapshotFromMinSeqNo(localCheckpoint + 1)) {
                Translog.Operation operation;
                while ((operation = snapshot.next()) != null) {
                    if (operation.seqNo() > localCheckpoint) {
                        localCheckpointTracker.markSeqNoAsCompleted(operation.seqNo());
                    }
                }
            }
        }
    }

    @Override
    public int fillSeqNoGaps(long primaryTerm) throws IOException {
        try (ReleasableLock ignored = writeLock.acquire()) {
            ensureOpen();
            final long localCheckpoint = localCheckpointTracker.getCheckpoint();
            final long maxSeqNo = localCheckpointTracker.getMaxSeqNo();
            int numNoOpsAdded = 0;
            for (
                    long seqNo = localCheckpoint + 1;
                    seqNo <= maxSeqNo;
                    seqNo = localCheckpointTracker.getCheckpoint() + 1 /* the local checkpoint might have advanced so we leap-frog */) {
                innerNoOp(new NoOp(seqNo, primaryTerm, Operation.Origin.PRIMARY, System.nanoTime(), "filling gaps"));
                numNoOpsAdded++;
                assert seqNo <= localCheckpointTracker.getCheckpoint()
                        : "local checkpoint did not advance; was [" + seqNo + "], now [" + localCheckpointTracker.getCheckpoint() + "]";

            }
            return numNoOpsAdded;
        }
    }

    private void bootstrapAppendOnlyInfoFromWriter(IndexWriter writer) {
        for (Map.Entry<String, String> entry : writer.getLiveCommitData()) {
            final String key = entry.getKey();
            if (key.equals(MAX_UNSAFE_AUTO_ID_TIMESTAMP_COMMIT_ID)) {
                maxUnsafeAutoIdTimestamp.set(Math.max(maxUnsafeAutoIdTimestamp.get(), Long.parseLong(entry.getValue())));
            }
            if (key.equals(SequenceNumbers.MAX_SEQ_NO)) {
                maxSeqNoOfNonAppendOnlyOperations.set(Long.parseLong(entry.getValue()));
            }
        }
    }

    @Override
    public InternalEngine recoverFromTranslog() throws IOException {
        flushLock.lock();
        try (ReleasableLock lock = readLock.acquire()) {
            ensureOpen();
            if (pendingTranslogRecovery.get() == false) {
                throw new IllegalStateException("Engine has already been recovered");
            }
            try {
                recoverFromTranslogInternal();
            } catch (Exception e) {
                try {
                    pendingTranslogRecovery.set(true); // just play safe and never allow commits on this see #ensureCanFlush
                    failEngine("failed to recover from translog", e);
                } catch (Exception inner) {
                    e.addSuppressed(inner);
                }
                throw e;
            }
        } finally {
            flushLock.unlock();
        }
        return this;
    }

    @Override
    public void skipTranslogRecovery() {
        assert pendingTranslogRecovery.get() : "translogRecovery is not pending but should be";
        pendingTranslogRecovery.set(false); // we are good - now we can commit
    }

    private IndexCommit getStartingCommitPoint() throws IOException {
        final IndexCommit startingIndexCommit;
        final long lastSyncedGlobalCheckpoint = translog.getLastSyncedGlobalCheckpoint();
        final long minRetainedTranslogGen = translog.getMinFileGeneration();
        final List<IndexCommit> existingCommits = DirectoryReader.listCommits(store.directory());
        // We may not have a safe commit if an index was create before v6.2; and if there is a snapshotted commit whose translog
        // are not retained but max_seqno is at most the global checkpoint, we may mistakenly select it as a starting commit.
        // To avoid this issue, we only select index commits whose translog are fully retained.
        if (engineConfig.getIndexSettings().getIndexVersionCreated().before(Version.V_6_2_0)) {
            final List<IndexCommit> recoverableCommits = new ArrayList<>();
            for (IndexCommit commit : existingCommits) {
                if (minRetainedTranslogGen <= Long.parseLong(commit.getUserData().get(Translog.TRANSLOG_GENERATION_KEY))) {
                    recoverableCommits.add(commit);
                }
            }
            assert recoverableCommits.isEmpty() == false : "No commit point with translog found; " +
                "commits [" + existingCommits + "], minRetainedTranslogGen [" + minRetainedTranslogGen + "]";
            startingIndexCommit = CombinedDeletionPolicy.findSafeCommitPoint(recoverableCommits, lastSyncedGlobalCheckpoint);
        } else {
            // TODO: Asserts the starting commit is a safe commit once peer-recovery sets global checkpoint.
            startingIndexCommit = CombinedDeletionPolicy.findSafeCommitPoint(existingCommits, lastSyncedGlobalCheckpoint);
        }
        return startingIndexCommit;
    }

    private void recoverFromTranslogInternal() throws IOException {
        Translog.TranslogGeneration translogGeneration = translog.getGeneration();
        final int opsRecovered;
        final long translogGen = Long.parseLong(lastCommittedSegmentInfos.getUserData().get(Translog.TRANSLOG_GENERATION_KEY));
        try (Translog.Snapshot snapshot = translog.newSnapshotFromGen(translogGen)) {
            opsRecovered = config().getTranslogRecoveryRunner().run(this, snapshot);
        } catch (Exception e) {
            throw new EngineException(shardId, "failed to recover from translog", e);
        }
        // flush if we recovered something or if we have references to older translogs
        // note: if opsRecovered == 0 and we have older translogs it means they are corrupted or 0 length.
        assert pendingTranslogRecovery.get() : "translogRecovery is not pending but should be";
        pendingTranslogRecovery.set(false); // we are good - now we can commit
        if (opsRecovered > 0) {
            logger.trace("flushing post recovery from translog. ops recovered [{}]. committed translog id [{}]. current id [{}]",
                opsRecovered, translogGeneration == null ? null : translogGeneration.translogFileGeneration, translog.currentFileGeneration());
            commitIndexWriter(indexWriter, translog, null);
            refreshLastCommittedSegmentInfos();
            refresh("translog_recovery");
        }
        translog.trimUnreferencedReaders();
    }

    private Translog openTranslog(EngineConfig engineConfig, TranslogDeletionPolicy translogDeletionPolicy, LongSupplier globalCheckpointSupplier) throws IOException {
        final TranslogConfig translogConfig = engineConfig.getTranslogConfig();
        final String translogUUID = loadTranslogUUIDFromLastCommit();
        // We expect that this shard already exists, so it must already have an existing translog else something is badly wrong!
        return new Translog(translogConfig, translogUUID, translogDeletionPolicy, globalCheckpointSupplier);
    }

    @Override
    public Translog getTranslog() {
        ensureOpen();
        return translog;
    }

    @Override
    public boolean ensureTranslogSynced(Stream<Translog.Location> locations) throws IOException {
        final boolean synced = translog.ensureSynced(locations);
        if (synced) {
            revisitIndexDeletionPolicyOnTranslogSynced();
        }
        return synced;
    }

    @Override
    public void syncTranslog() throws IOException {
        translog.sync();
        revisitIndexDeletionPolicyOnTranslogSynced();
    }

    private void revisitIndexDeletionPolicyOnTranslogSynced() throws IOException {
        if (combinedDeletionPolicy.hasUnreferencedCommits()) {
            indexWriter.deleteUnusedFiles();
        }
    }

    @Override
    public String getHistoryUUID() {
        return historyUUID;
    }

    /** Returns how many bytes we are currently moving from indexing buffer to segments on disk */
    @Override
    public long getWritingBytes() {
        return writingBytes.get();
    }

    /**
     * Reads the current stored translog ID from the last commit data.
     */
    @Nullable
    private String loadTranslogUUIDFromLastCommit() throws IOException {
        final Map<String, String> commitUserData = store.readLastCommittedSegmentsInfo().getUserData();
        if (commitUserData.containsKey(Translog.TRANSLOG_GENERATION_KEY) == false) {
            throw new IllegalStateException("commit doesn't contain translog generation id");
        }
        return commitUserData.get(Translog.TRANSLOG_UUID_KEY);
    }

    /**
     * Reads the current stored history ID from the IW commit data.
     */
    private String loadOrGenerateHistoryUUID(final IndexWriter writer) throws IOException {
        final String uuid = commitDataAsMap(writer).get(HISTORY_UUID_KEY);
        if (uuid == null) {
            throw new IllegalStateException("commit doesn't contain history uuid");
        }
        return uuid;
    }

    private ExternalSearcherManager createSearcherManager(SearchFactory externalSearcherFactory) throws EngineException {
        boolean success = false;
        SearcherManager internalSearcherManager = null;
        try {
            try {
                final DirectoryReader directoryReader = ElasticsearchDirectoryReader.wrap(DirectoryReader.open(indexWriter), shardId);
                internalSearcherManager = new SearcherManager(directoryReader,
                        new RamAccountingSearcherFactory(engineConfig.getCircuitBreakerService()));
                lastCommittedSegmentInfos = store.readLastCommittedSegmentsInfo();
                ExternalSearcherManager externalSearcherManager = new ExternalSearcherManager(internalSearcherManager,
                    externalSearcherFactory);
                success = true;
                return externalSearcherManager;
            } catch (IOException e) {
                maybeFailEngine("start", e);
                try {
                    indexWriter.rollback();
                } catch (IOException inner) { // iw is closed below
                    e.addSuppressed(inner);
                }
                throw new EngineCreationFailureException(shardId, "failed to open reader on writer", e);
            }
        } finally {
            if (success == false) { // release everything we created on a failure
                IOUtils.closeWhileHandlingException(internalSearcherManager, indexWriter);
            }
        }
    }

    @Override
    public GetResult get(Get get, BiFunction<String, SearcherScope, Searcher> searcherFactory) throws EngineException {
        assert Objects.equals(get.uid().field(), uidField) : get.uid().field();
        try (ReleasableLock ignored = readLock.acquire()) {
            ensureOpen();
            SearcherScope scope;
            if (get.realtime()) {
                VersionValue versionValue = null;
                try (Releasable ignore = versionMap.acquireLock(get.uid().bytes())) {
                    // we need to lock here to access the version map to do this truly in RT
                    versionValue = getVersionFromMap(get.uid().bytes());
                }
                if (versionValue != null) {
                    if (versionValue.isDelete()) {
                        return GetResult.NOT_EXISTS;
                    }
                    if (get.versionType().isVersionConflictForReads(versionValue.version, get.version())) {
                        throw new VersionConflictEngineException(shardId, get.type(), get.id(),
                            get.versionType().explainConflictForReads(versionValue.version, get.version()));
                    }
                    refresh("realtime_get", SearcherScope.INTERNAL);
                }
                scope = SearcherScope.INTERNAL;
            } else {
                // we expose what has been externally expose in a point in time snapshot via an explicit refresh
                scope = SearcherScope.EXTERNAL;
            }

            // no version, get the version from the index, we know that we refresh on flush
            return getFromSearcher(get, searcherFactory, scope);
        }
    }

    /**
     * the status of the current doc version in lucene, compared to the version in an incoming
     * operation
     */
    enum OpVsLuceneDocStatus {
        /** the op is more recent than the one that last modified the doc found in lucene*/
        OP_NEWER,
        /** the op is older or the same as the one that last modified the doc found in lucene*/
        OP_STALE_OR_EQUAL,
        /** no doc was found in lucene */
        LUCENE_DOC_NOT_FOUND
    }

    private OpVsLuceneDocStatus compareOpToLuceneDocBasedOnSeqNo(final Operation op) throws IOException {
        assert op.seqNo() != SequenceNumbers.UNASSIGNED_SEQ_NO : "resolving ops based on seq# but no seqNo is found";
        final OpVsLuceneDocStatus status;
        VersionValue versionValue = getVersionFromMap(op.uid().bytes());
        assert incrementVersionLookup();
        if (versionValue != null) {
            if  (op.seqNo() > versionValue.seqNo ||
                (op.seqNo() == versionValue.seqNo && op.primaryTerm() > versionValue.term))
                status = OpVsLuceneDocStatus.OP_NEWER;
            else {
                status = OpVsLuceneDocStatus.OP_STALE_OR_EQUAL;
            }
        } else {
            // load from index
            assert incrementIndexVersionLookup();
            try (Searcher searcher = acquireSearcher("load_seq_no", SearcherScope.INTERNAL)) {
                DocIdAndSeqNo docAndSeqNo = VersionsAndSeqNoResolver.loadDocIdAndSeqNo(searcher.reader(), op.uid());
                if (docAndSeqNo == null) {
                    status = OpVsLuceneDocStatus.LUCENE_DOC_NOT_FOUND;
                } else if (op.seqNo() > docAndSeqNo.seqNo) {
                    status = OpVsLuceneDocStatus.OP_NEWER;
                } else if (op.seqNo() == docAndSeqNo.seqNo) {
                    // load term to tie break
                    final long existingTerm = VersionsAndSeqNoResolver.loadPrimaryTerm(docAndSeqNo, op.uid().field());
                    if (op.primaryTerm() > existingTerm) {
                        status = OpVsLuceneDocStatus.OP_NEWER;
                    } else {
                        status = OpVsLuceneDocStatus.OP_STALE_OR_EQUAL;
                    }
                } else {
                    status = OpVsLuceneDocStatus.OP_STALE_OR_EQUAL;
                }
            }
        }
        return status;
    }

    /** resolves the current version of the document, returning null if not found */
    private VersionValue resolveDocVersion(final Operation op) throws IOException {
        assert incrementVersionLookup(); // used for asserting in tests
        VersionValue versionValue = getVersionFromMap(op.uid().bytes());
        if (versionValue == null) {
            assert incrementIndexVersionLookup(); // used for asserting in tests
            final long currentVersion = loadCurrentVersionFromIndex(op.uid());
            if (currentVersion != Versions.NOT_FOUND) {
                versionValue = new VersionValue(currentVersion, SequenceNumbers.UNASSIGNED_SEQ_NO, 0L);
            }
        } else if (engineConfig.isEnableGcDeletes() && versionValue.isDelete() &&
            (engineConfig.getThreadPool().relativeTimeInMillis() - ((DeleteVersionValue)versionValue).time) > getGcDeletesInMillis()) {
            versionValue = null;
        }
        return versionValue;
    }

    private VersionValue getVersionFromMap(BytesRef id) {
        if (versionMap.isUnsafe()) {
            synchronized (versionMap) {
                // we are switching from an unsafe map to a safe map. This might happen concurrently
                // but we only need to do this once since the last operation per ID is to add to the version
                // map so once we pass this point we can safely lookup from the version map.
                if (versionMap.isUnsafe()) {
                    refresh("unsafe_version_map", SearcherScope.INTERNAL);
                }
                versionMap.enforceSafeAccess();
            }
        }
        return versionMap.getUnderLock(id);
    }

    private boolean canOptimizeAddDocument(Index index) {
        if (index.getAutoGeneratedIdTimestamp() != IndexRequest.UNSET_AUTO_GENERATED_TIMESTAMP) {
            assert index.getAutoGeneratedIdTimestamp() >= 0 : "autoGeneratedIdTimestamp must be positive but was: "
                + index.getAutoGeneratedIdTimestamp();
            switch (index.origin()) {
                case PRIMARY:
                    assert (index.version() == Versions.MATCH_ANY && index.versionType() == VersionType.INTERNAL)
                        : "version: " + index.version() + " type: " + index.versionType();
                    return true;
                case PEER_RECOVERY:
                case REPLICA:
                    assert index.version() == 1 && index.versionType() == VersionType.EXTERNAL
                        : "version: " + index.version() + " type: " + index.versionType();
                    return true;
                case LOCAL_TRANSLOG_RECOVERY:
                    assert index.isRetry();
                    return true; // allow to optimize in order to update the max safe time stamp
                default:
                    throw new IllegalArgumentException("unknown origin " + index.origin());
            }
        }
        return false;
    }

    private boolean assertVersionType(final Engine.Operation operation) {
        if (operation.origin() == Operation.Origin.REPLICA ||
                operation.origin() == Operation.Origin.PEER_RECOVERY ||
                operation.origin() == Operation.Origin.LOCAL_TRANSLOG_RECOVERY) {
            // ensure that replica operation has expected version type for replication
            // ensure that versionTypeForReplicationAndRecovery is idempotent
            assert operation.versionType() == operation.versionType().versionTypeForReplicationAndRecovery()
                    : "unexpected version type in request from [" + operation.origin().name() + "] " +
                    "found [" + operation.versionType().name() + "] " +
                    "expected [" + operation.versionType().versionTypeForReplicationAndRecovery().name() + "]";
        }
        return true;
    }

    private boolean assertIncomingSequenceNumber(final Engine.Operation.Origin origin, final long seqNo) {
        if (origin == Operation.Origin.PRIMARY) {
            assert assertOriginPrimarySequenceNumber(seqNo);
        } else {
            // sequence number should be set when operation origin is not primary
            assert seqNo >= 0 : "recovery or replica ops should have an assigned seq no.; origin: " + origin;
        }
        return true;
    }

    protected boolean assertOriginPrimarySequenceNumber(final long seqNo) {
        // sequence number should not be set when operation origin is primary
        assert seqNo == SequenceNumbers.UNASSIGNED_SEQ_NO
                : "primary operations must never have an assigned sequence number but was [" + seqNo + "]";
        return true;
    }

    private long generateSeqNoForOperation(final Operation operation) {
        assert operation.origin() == Operation.Origin.PRIMARY;
        return doGenerateSeqNoForOperation(operation);
    }

    /**
     * Generate the sequence number for the specified operation.
     *
     * @param operation the operation
     * @return the sequence number
     */
    protected long doGenerateSeqNoForOperation(final Operation operation) {
        return localCheckpointTracker.generateSeqNo();
    }

    @Override
    public IndexResult index(Index index) throws IOException {
        assert Objects.equals(index.uid().field(), uidField) : index.uid().field();
        final boolean doThrottle = index.origin().isRecovery() == false;
        try (ReleasableLock releasableLock = readLock.acquire()) {
            ensureOpen();
            assert assertIncomingSequenceNumber(index.origin(), index.seqNo());
            assert assertVersionType(index);
            try (Releasable ignored = versionMap.acquireLock(index.uid().bytes());
                Releasable indexThrottle = doThrottle ? () -> {} : throttle.acquireThrottle()) {
                lastWriteNanos = index.startTime();
                /* A NOTE ABOUT APPEND ONLY OPTIMIZATIONS:
                 * if we have an autoGeneratedID that comes into the engine we can potentially optimize
                 * and just use addDocument instead of updateDocument and skip the entire version and index lookupVersion across the board.
                 * Yet, we have to deal with multiple document delivery, for this we use a property of the document that is added
                 * to detect if it has potentially been added before. We use the documents timestamp for this since it's something
                 * that:
                 *  - doesn't change per document
                 *  - is preserved in the transaction log
                 *  - and is assigned before we start to index / replicate
                 * NOTE: it's not important for this timestamp to be consistent across nodes etc. it's just a number that is in the common
                 * case increasing and can be used in the failure case when we retry and resent documents to establish a happens before relationship.
                 * for instance:
                 *  - doc A has autoGeneratedIdTimestamp = 10, isRetry = false
                 *  - doc B has autoGeneratedIdTimestamp = 9, isRetry = false
                 *
                 *  while both docs are in in flight, we disconnect on one node, reconnect and send doc A again
                 *  - now doc A' has autoGeneratedIdTimestamp = 10, isRetry = true
                 *
                 *  if A' arrives on the shard first we update maxUnsafeAutoIdTimestamp to 10 and use update document. All subsequent
                 *  documents that arrive (A and B) will also use updateDocument since their timestamps are less than maxUnsafeAutoIdTimestamp.
                 *  While this is not strictly needed for doc B it is just much simpler to implement since it will just de-optimize some doc in the worst case.
                 *
                 *  if A arrives on the shard first we use addDocument since maxUnsafeAutoIdTimestamp is < 10. A` will then just be skipped or calls
                 *  updateDocument.
                 */
                final IndexingStrategy plan;

                if (index.origin() == Operation.Origin.PRIMARY) {
                    plan = planIndexingAsPrimary(index);
                } else {
                    // non-primary mode (i.e., replica or recovery)
                    plan = planIndexingAsNonPrimary(index);
                }

                final IndexResult indexResult;
                if (plan.earlyResultOnPreFlightError.isPresent()) {
                    indexResult = plan.earlyResultOnPreFlightError.get();
                    assert indexResult.hasFailure();
                } else if (plan.indexIntoLucene) {
                    indexResult = indexIntoLucene(index, plan);
                } else {
                    indexResult = new IndexResult(
                            plan.versionForIndexing, plan.seqNoForIndexing, plan.currentNotFoundOrDeleted);
                }
                if (index.origin() != Operation.Origin.LOCAL_TRANSLOG_RECOVERY) {
                    final Translog.Location location;
                    if (indexResult.hasFailure() == false) {
                        location = translog.add(new Translog.Index(index, indexResult));
                    } else if (indexResult.getSeqNo() != SequenceNumbers.UNASSIGNED_SEQ_NO) {
                        // if we have document failure, record it as a no-op in the translog with the generated seq_no
                        location = translog.add(new Translog.NoOp(indexResult.getSeqNo(), index.primaryTerm(), indexResult.getFailure().getMessage()));
                    } else {
                        location = null;
                    }
                    indexResult.setTranslogLocation(location);
                }
                if (indexResult.getSeqNo() != SequenceNumbers.UNASSIGNED_SEQ_NO) {
                    localCheckpointTracker.markSeqNoAsCompleted(indexResult.getSeqNo());
                }
                indexResult.setTook(System.nanoTime() - index.startTime());
                indexResult.freeze();
                return indexResult;
            }
        } catch (RuntimeException | IOException e) {
            try {
                maybeFailEngine("index", e);
            } catch (Exception inner) {
                e.addSuppressed(inner);
            }
            throw e;
        }
    }

    private IndexingStrategy planIndexingAsNonPrimary(Index index) throws IOException {
        final IndexingStrategy plan;
        final boolean appendOnlyRequest = canOptimizeAddDocument(index);
        if (appendOnlyRequest && mayHaveBeenIndexedBefore(index) == false && index.seqNo() > maxSeqNoOfNonAppendOnlyOperations.get()) {
            /*
             * As soon as an append-only request was indexed into the primary, it can be exposed to a search then users can issue
             * a follow-up operation on it. In rare cases, the follow up operation can be arrived and processed on a replica before
             * the original append-only. In this case we can't simply proceed with the append only without consulting the version map.
             * If a replica has seen a non-append-only operation with a higher seqno than the seqno of an append-only, it may have seen
             * the document of that append-only request. However if the seqno of an append-only is higher than seqno of any non-append-only
             * requests, we can assert the replica have not seen the document of that append-only request, thus we can apply optimization.
             */
            assert index.version() == 1L : "can optimize on replicas but incoming version is [" + index.version() + "]";
            plan = IndexingStrategy.optimizedAppendOnly(index.seqNo());
        } else {
            if (appendOnlyRequest == false) {
                maxSeqNoOfNonAppendOnlyOperations.updateAndGet(curr -> Math.max(index.seqNo(), curr));
                assert maxSeqNoOfNonAppendOnlyOperations.get() >= index.seqNo() : "max_seqno of non-append-only was not updated;" +
                    "max_seqno non-append-only [" + maxSeqNoOfNonAppendOnlyOperations.get() + "], seqno of index [" + index.seqNo() + "]";
            }
            versionMap.enforceSafeAccess();
            // drop out of order operations
            assert index.versionType().versionTypeForReplicationAndRecovery() == index.versionType() :
                "resolving out of order delivery based on versioning but version type isn't fit for it. got [" + index.versionType() + "]";
            // unlike the primary, replicas don't really care to about creation status of documents
            // this allows to ignore the case where a document was found in the live version maps in
            // a delete state and return false for the created flag in favor of code simplicity
            final OpVsLuceneDocStatus opVsLucene;
            if (index.seqNo() <= localCheckpointTracker.getCheckpoint()){
                // the operation seq# is lower then the current local checkpoint and thus was already put into lucene
                // this can happen during recovery where older operations are sent from the translog that are already
                // part of the lucene commit (either from a peer recovery or a local translog)
                // or due to concurrent indexing & recovery. For the former it is important to skip lucene as the operation in
                // question may have been deleted in an out of order op that is not replayed.
                // See testRecoverFromStoreWithOutOfOrderDelete for an example of local recovery
                // See testRecoveryWithOutOfOrderDelete for an example of peer recovery
                opVsLucene = OpVsLuceneDocStatus.OP_STALE_OR_EQUAL;
            } else {
                opVsLucene = compareOpToLuceneDocBasedOnSeqNo(index);
            }
            if (opVsLucene == OpVsLuceneDocStatus.OP_STALE_OR_EQUAL) {
                plan = IndexingStrategy.processButSkipLucene(false, index.seqNo(), index.version());
            } else {
                plan = IndexingStrategy.processNormally(
                    opVsLucene == OpVsLuceneDocStatus.LUCENE_DOC_NOT_FOUND, index.seqNo(), index.version()
                );
            }
        }
        return plan;
    }

    private IndexingStrategy planIndexingAsPrimary(Index index) throws IOException {
        assert index.origin() == Operation.Origin.PRIMARY : "planing as primary but origin isn't. got " + index.origin();
        final IndexingStrategy plan;
        // resolve an external operation into an internal one which is safe to replay
        if (canOptimizeAddDocument(index)) {
            if (mayHaveBeenIndexedBefore(index)) {
                plan = IndexingStrategy.overrideExistingAsIfNotThere(generateSeqNoForOperation(index), 1L);
                versionMap.enforceSafeAccess();
            } else {
                plan = IndexingStrategy.optimizedAppendOnly(generateSeqNoForOperation(index));
            }
        } else {
            versionMap.enforceSafeAccess();
            // resolves incoming version
            final VersionValue versionValue = resolveDocVersion(index);
            final long currentVersion;
            final boolean currentNotFoundOrDeleted;
            if (versionValue == null) {
                currentVersion = Versions.NOT_FOUND;
                currentNotFoundOrDeleted = true;
            } else {
                currentVersion = versionValue.version;
                currentNotFoundOrDeleted = versionValue.isDelete();
            }
            if (index.versionType().isVersionConflictForWrites(
                currentVersion, index.version(), currentNotFoundOrDeleted)) {
                final VersionConflictEngineException e =
                        new VersionConflictEngineException(shardId, index, currentVersion, currentNotFoundOrDeleted);
                plan = IndexingStrategy.skipDueToVersionConflict(e, currentNotFoundOrDeleted, currentVersion);
            } else {
                plan = IndexingStrategy.processNormally(currentNotFoundOrDeleted,
                    generateSeqNoForOperation(index),
                    index.versionType().updateVersion(currentVersion, index.version())
                );
            }
        }
        return plan;
    }

    private IndexResult indexIntoLucene(Index index, IndexingStrategy plan)
        throws IOException {
        assert plan.seqNoForIndexing >= 0 : "ops should have an assigned seq no.; origin: " + index.origin();
        assert plan.versionForIndexing >= 0 : "version must be set. got " + plan.versionForIndexing;
        assert plan.indexIntoLucene;
        /* Update the document's sequence number and primary term; the sequence number here is derived here from either the sequence
         * number service if this is on the primary, or the existing document's sequence number if this is on the replica. The
         * primary term here has already been set, see IndexShard#prepareIndex where the Engine$Index operation is created.
         */
        index.parsedDoc().updateSeqID(plan.seqNoForIndexing, index.primaryTerm());
        index.parsedDoc().version().setLongValue(plan.versionForIndexing);
        try {
            if (plan.useLuceneUpdateDocument) {
                update(index.uid(), index.docs(), indexWriter);
            } else {
                // document does not exists, we can optimize for create, but double check if assertions are running
                assert assertDocDoesNotExist(index, canOptimizeAddDocument(index) == false);
                index(index.docs(), indexWriter);
            }
            versionMap.maybePutUnderLock(index.uid().bytes(),
                new VersionValue(plan.versionForIndexing, plan.seqNoForIndexing, index.primaryTerm()));
            return new IndexResult(plan.versionForIndexing, plan.seqNoForIndexing, plan.currentNotFoundOrDeleted);
        } catch (Exception ex) {
            if (indexWriter.getTragicException() == null) {
                /* There is no tragic event recorded so this must be a document failure.
                 *
                 * The handling inside IW doesn't guarantee that an tragic / aborting exception
                 * will be used as THE tragicEventException since if there are multiple exceptions causing an abort in IW
                 * only one wins. Yet, only the one that wins will also close the IW and in turn fail the engine such that
                 * we can potentially handle the exception before the engine is failed.
                 * Bottom line is that we can only rely on the fact that if it's a document failure then
                 * `indexWriter.getTragicException()` will be null otherwise we have to rethrow and treat it as fatal or rather
                 * non-document failure
                 *
                 * we return a `MATCH_ANY` version to indicate no document was index. The value is
                 * not used anyway
                 */
                return new IndexResult(ex, Versions.MATCH_ANY, plan.seqNoForIndexing);
            } else {
                throw ex;
            }
        }
    }

    /**
     * returns true if the indexing operation may have already be processed by this engine.
     * Note that it is OK to rarely return true even if this is not the case. However a `false`
     * return value must always be correct.
     *
     */
    private boolean mayHaveBeenIndexedBefore(Index index) {
        assert canOptimizeAddDocument(index);
        final boolean mayHaveBeenIndexBefore;
        if (index.isRetry()) {
            mayHaveBeenIndexBefore = true;
            maxUnsafeAutoIdTimestamp.updateAndGet(curr -> Math.max(index.getAutoGeneratedIdTimestamp(), curr));
            assert maxUnsafeAutoIdTimestamp.get() >= index.getAutoGeneratedIdTimestamp();
        } else {
            // in this case we force
            mayHaveBeenIndexBefore = maxUnsafeAutoIdTimestamp.get() >= index.getAutoGeneratedIdTimestamp();
        }
        return mayHaveBeenIndexBefore;
    }

    // for testing
    long getMaxSeqNoOfNonAppendOnlyOperations() {
        return maxSeqNoOfNonAppendOnlyOperations.get();
    }

    private static void index(final List<ParseContext.Document> docs, final IndexWriter indexWriter) throws IOException {
        if (docs.size() > 1) {
            indexWriter.addDocuments(docs);
        } else {
            indexWriter.addDocument(docs.get(0));
        }
    }

    private static final class IndexingStrategy {
        final boolean currentNotFoundOrDeleted;
        final boolean useLuceneUpdateDocument;
        final long seqNoForIndexing;
        final long versionForIndexing;
        final boolean indexIntoLucene;
        final Optional<IndexResult> earlyResultOnPreFlightError;

        private IndexingStrategy(boolean currentNotFoundOrDeleted, boolean useLuceneUpdateDocument,
                                 boolean indexIntoLucene, long seqNoForIndexing,
                                 long versionForIndexing, IndexResult earlyResultOnPreFlightError) {
            assert useLuceneUpdateDocument == false || indexIntoLucene :
                "use lucene update is set to true, but we're not indexing into lucene";
            assert (indexIntoLucene && earlyResultOnPreFlightError != null) == false :
                "can only index into lucene or have a preflight result but not both." +
                    "indexIntoLucene: " + indexIntoLucene
                    + "  earlyResultOnPreFlightError:" + earlyResultOnPreFlightError;
            this.currentNotFoundOrDeleted = currentNotFoundOrDeleted;
            this.useLuceneUpdateDocument = useLuceneUpdateDocument;
            this.seqNoForIndexing = seqNoForIndexing;
            this.versionForIndexing = versionForIndexing;
            this.indexIntoLucene = indexIntoLucene;
            this.earlyResultOnPreFlightError =
                earlyResultOnPreFlightError == null ? Optional.empty() :
                    Optional.of(earlyResultOnPreFlightError);
        }

        static IndexingStrategy optimizedAppendOnly(long seqNoForIndexing) {
            return new IndexingStrategy(true, false, true, seqNoForIndexing, 1, null);
        }

        static IndexingStrategy skipDueToVersionConflict(
                VersionConflictEngineException e, boolean currentNotFoundOrDeleted, long currentVersion) {
            final IndexResult result = new IndexResult(e, currentVersion);
            return new IndexingStrategy(
                    currentNotFoundOrDeleted, false, false, SequenceNumbers.UNASSIGNED_SEQ_NO, Versions.NOT_FOUND, result);
        }

        static IndexingStrategy processNormally(boolean currentNotFoundOrDeleted,
                                                long seqNoForIndexing, long versionForIndexing) {
            return new IndexingStrategy(currentNotFoundOrDeleted, currentNotFoundOrDeleted == false,
                true, seqNoForIndexing, versionForIndexing, null);
        }

        static IndexingStrategy overrideExistingAsIfNotThere(
            long seqNoForIndexing, long versionForIndexing) {
            return new IndexingStrategy(true, true, true, seqNoForIndexing, versionForIndexing, null);
        }

        static IndexingStrategy processButSkipLucene(boolean currentNotFoundOrDeleted,
                                                     long seqNoForIndexing, long versionForIndexing) {
            return new IndexingStrategy(currentNotFoundOrDeleted, false,
                false, seqNoForIndexing, versionForIndexing, null);
        }
    }

    /**
     * Asserts that the doc in the index operation really doesn't exist
     */
    private boolean assertDocDoesNotExist(final Index index, final boolean allowDeleted) throws IOException {
        // NOTE this uses direct access to the version map since we are in the assertion code where we maintain a secondary
        // map in the version map such that we don't need to refresh if we are unsafe;
        final VersionValue versionValue = versionMap.getVersionForAssert(index.uid().bytes());
        if (versionValue != null) {
            if (versionValue.isDelete() == false || allowDeleted == false) {
                throw new AssertionError("doc [" + index.type() + "][" + index.id() + "] exists in version map (version " + versionValue + ")");
            }
        } else {
            try (Searcher searcher = acquireSearcher("assert doc doesn't exist", SearcherScope.INTERNAL)) {
                final long docsWithId = searcher.searcher().count(new TermQuery(index.uid()));
                if (docsWithId > 0) {
                    throw new AssertionError("doc [" + index.type() + "][" + index.id() + "] exists [" + docsWithId + "] times in index");
                }
            }
        }
        return true;
    }

    private static void update(final Term uid, final List<ParseContext.Document> docs, final IndexWriter indexWriter) throws IOException {
        if (docs.size() > 1) {
            indexWriter.updateDocuments(uid, docs);
        } else {
            indexWriter.updateDocument(uid, docs.get(0));
        }
    }

    @Override
    public DeleteResult delete(Delete delete) throws IOException {
        versionMap.enforceSafeAccess();
        assert Objects.equals(delete.uid().field(), uidField) : delete.uid().field();
        assert assertVersionType(delete);
        assert assertIncomingSequenceNumber(delete.origin(), delete.seqNo());
        final DeleteResult deleteResult;
        // NOTE: we don't throttle this when merges fall behind because delete-by-id does not create new segments:
        try (ReleasableLock ignored = readLock.acquire(); Releasable ignored2 = versionMap.acquireLock(delete.uid().bytes())) {
            ensureOpen();
            lastWriteNanos = delete.startTime();
            final DeletionStrategy plan;
            if (delete.origin() == Operation.Origin.PRIMARY) {
                plan = planDeletionAsPrimary(delete);
            } else {
                plan = planDeletionAsNonPrimary(delete);
            }

            if (plan.earlyResultOnPreflightError.isPresent()) {
                deleteResult = plan.earlyResultOnPreflightError.get();
            } else if (plan.deleteFromLucene) {
                deleteResult = deleteInLucene(delete, plan);
            } else {
                deleteResult = new DeleteResult(
                        plan.versionOfDeletion, plan.seqNoOfDeletion, plan.currentlyDeleted == false);
            }
            if (delete.origin() != Operation.Origin.LOCAL_TRANSLOG_RECOVERY) {
                final Translog.Location location;
                if (deleteResult.hasFailure() == false) {
                    location = translog.add(new Translog.Delete(delete, deleteResult));
                } else if (deleteResult.getSeqNo() != SequenceNumbers.UNASSIGNED_SEQ_NO) {
                    location = translog.add(new Translog.NoOp(deleteResult.getSeqNo(),
                            delete.primaryTerm(), deleteResult.getFailure().getMessage()));
                } else {
                    location = null;
                }
                deleteResult.setTranslogLocation(location);
            }
            if (deleteResult.getSeqNo() != SequenceNumbers.UNASSIGNED_SEQ_NO) {
                localCheckpointTracker.markSeqNoAsCompleted(deleteResult.getSeqNo());
            }
            deleteResult.setTook(System.nanoTime() - delete.startTime());
            deleteResult.freeze();
        } catch (RuntimeException | IOException e) {
            try {
                maybeFailEngine("index", e);
            } catch (Exception inner) {
                e.addSuppressed(inner);
            }
            throw e;
        }
        maybePruneDeletes();
        return deleteResult;
    }

    private DeletionStrategy planDeletionAsNonPrimary(Delete delete) throws IOException {
        assert delete.origin() != Operation.Origin.PRIMARY : "planing as primary but got " + delete.origin();
        // drop out of order operations
        assert delete.versionType().versionTypeForReplicationAndRecovery() == delete.versionType() :
            "resolving out of order delivery based on versioning but version type isn't fit for it. got ["
                + delete.versionType() + "]";
        maxSeqNoOfNonAppendOnlyOperations.updateAndGet(curr -> Math.max(delete.seqNo(), curr));
        assert maxSeqNoOfNonAppendOnlyOperations.get() >= delete.seqNo() : "max_seqno of non-append-only was not updated;" +
            "max_seqno non-append-only [" + maxSeqNoOfNonAppendOnlyOperations.get() + "], seqno of delete [" + delete.seqNo() + "]";
        // unlike the primary, replicas don't really care to about found status of documents
        // this allows to ignore the case where a document was found in the live version maps in
        // a delete state and return true for the found flag in favor of code simplicity
        final OpVsLuceneDocStatus opVsLucene;
        if (delete.seqNo() <= localCheckpointTracker.getCheckpoint()) {
            // the operation seq# is lower then the current local checkpoint and thus was already put into lucene
            // this can happen during recovery where older operations are sent from the translog that are already
            // part of the lucene commit (either from a peer recovery or a local translog)
            // or due to concurrent indexing & recovery. For the former it is important to skip lucene as the operation in
            // question may have been deleted in an out of order op that is not replayed.
            // See testRecoverFromStoreWithOutOfOrderDelete for an example of local recovery
            // See testRecoveryWithOutOfOrderDelete for an example of peer recovery
            opVsLucene = OpVsLuceneDocStatus.OP_STALE_OR_EQUAL;
        } else {
            opVsLucene = compareOpToLuceneDocBasedOnSeqNo(delete);
        }

        final DeletionStrategy plan;
        if (opVsLucene == OpVsLuceneDocStatus.OP_STALE_OR_EQUAL) {
            plan = DeletionStrategy.processButSkipLucene(false, delete.seqNo(), delete.version());
        } else {
            plan = DeletionStrategy.processNormally(
                opVsLucene == OpVsLuceneDocStatus.LUCENE_DOC_NOT_FOUND,
                delete.seqNo(), delete.version());
        }
        return plan;
    }

    private DeletionStrategy planDeletionAsPrimary(Delete delete) throws IOException {
        assert delete.origin() == Operation.Origin.PRIMARY : "planing as primary but got " + delete.origin();
        // resolve operation from external to internal
        final VersionValue versionValue = resolveDocVersion(delete);
        assert incrementVersionLookup();
        final long currentVersion;
        final boolean currentlyDeleted;
        if (versionValue == null) {
            currentVersion = Versions.NOT_FOUND;
            currentlyDeleted = true;
        } else {
            currentVersion = versionValue.version;
            currentlyDeleted = versionValue.isDelete();
        }
        final DeletionStrategy plan;
        if (delete.versionType().isVersionConflictForWrites(currentVersion, delete.version(), currentlyDeleted)) {
            final VersionConflictEngineException e = new VersionConflictEngineException(shardId, delete, currentVersion, currentlyDeleted);
            plan = DeletionStrategy.skipDueToVersionConflict(e, currentVersion, currentlyDeleted);
        } else {
            plan = DeletionStrategy.processNormally(
                    currentlyDeleted,
                    generateSeqNoForOperation(delete),
                    delete.versionType().updateVersion(currentVersion, delete.version()));
        }
        return plan;
    }

    private DeleteResult deleteInLucene(Delete delete, DeletionStrategy plan)
        throws IOException {
        try {
            if (plan.currentlyDeleted == false) {
                // any exception that comes from this is a either an ACE or a fatal exception there
                // can't be any document failures  coming from this
                indexWriter.deleteDocuments(delete.uid());
            }
            versionMap.putUnderLock(delete.uid().bytes(),
                new DeleteVersionValue(plan.versionOfDeletion, plan.seqNoOfDeletion, delete.primaryTerm(),
                    engineConfig.getThreadPool().relativeTimeInMillis()));
            return new DeleteResult(
                plan.versionOfDeletion, plan.seqNoOfDeletion, plan.currentlyDeleted == false);
        } catch (Exception ex) {
            if (indexWriter.getTragicException() == null) {
                // there is no tragic event and such it must be a document level failure
                return new DeleteResult(
                        ex, plan.versionOfDeletion, plan.seqNoOfDeletion, plan.currentlyDeleted == false);
            } else {
                throw ex;
            }
        }
    }

    private static final class DeletionStrategy {
        // of a rare double delete
        final boolean deleteFromLucene;
        final boolean currentlyDeleted;
        final long seqNoOfDeletion;
        final long versionOfDeletion;
        final Optional<DeleteResult> earlyResultOnPreflightError;

        private DeletionStrategy(boolean deleteFromLucene, boolean currentlyDeleted,
                                 long seqNoOfDeletion, long versionOfDeletion,
                                 DeleteResult earlyResultOnPreflightError) {
            assert (deleteFromLucene && earlyResultOnPreflightError != null) == false :
                "can only delete from lucene or have a preflight result but not both." +
                    "deleteFromLucene: " + deleteFromLucene
                    + "  earlyResultOnPreFlightError:" + earlyResultOnPreflightError;
            this.deleteFromLucene = deleteFromLucene;
            this.currentlyDeleted = currentlyDeleted;
            this.seqNoOfDeletion = seqNoOfDeletion;
            this.versionOfDeletion = versionOfDeletion;
            this.earlyResultOnPreflightError = earlyResultOnPreflightError == null ?
                Optional.empty() : Optional.of(earlyResultOnPreflightError);
        }

        static DeletionStrategy skipDueToVersionConflict(
                VersionConflictEngineException e, long currentVersion, boolean currentlyDeleted) {
            final long unassignedSeqNo = SequenceNumbers.UNASSIGNED_SEQ_NO;
            final DeleteResult deleteResult = new DeleteResult(e, currentVersion, unassignedSeqNo, currentlyDeleted == false);
            return new DeletionStrategy(false, currentlyDeleted, unassignedSeqNo, Versions.NOT_FOUND, deleteResult);
        }

        static DeletionStrategy processNormally(boolean currentlyDeleted, long seqNoOfDeletion, long versionOfDeletion) {
            return new DeletionStrategy(true, currentlyDeleted, seqNoOfDeletion, versionOfDeletion, null);

        }

        public static DeletionStrategy processButSkipLucene(boolean currentlyDeleted, long seqNoOfDeletion, long versionOfDeletion) {
            return new DeletionStrategy(false, currentlyDeleted, seqNoOfDeletion, versionOfDeletion, null);
        }
    }

    @Override
    public void maybePruneDeletes() {
        // It's expensive to prune because we walk the deletes map acquiring dirtyLock for each uid so we only do it
        // every 1/4 of gcDeletesInMillis:
        if (engineConfig.isEnableGcDeletes() && engineConfig.getThreadPool().relativeTimeInMillis() - lastDeleteVersionPruneTimeMSec > getGcDeletesInMillis() * 0.25) {
            pruneDeletedTombstones();
        }
    }

    @Override
    public NoOpResult noOp(final NoOp noOp) {
        NoOpResult noOpResult;
        try (ReleasableLock ignored = readLock.acquire()) {
            noOpResult = innerNoOp(noOp);
        } catch (final Exception e) {
            noOpResult = new NoOpResult(noOp.seqNo(), e);
        }
        return noOpResult;
    }

    private NoOpResult innerNoOp(final NoOp noOp) throws IOException {
        assert readLock.isHeldByCurrentThread() || writeLock.isHeldByCurrentThread();
        assert noOp.seqNo() > SequenceNumbers.NO_OPS_PERFORMED;
        final long seqNo = noOp.seqNo();
        try {
            final NoOpResult noOpResult = new NoOpResult(noOp.seqNo());
            final Translog.Location location = translog.add(new Translog.NoOp(noOp.seqNo(), noOp.primaryTerm(), noOp.reason()));
            noOpResult.setTranslogLocation(location);
            noOpResult.setTook(System.nanoTime() - noOp.startTime());
            noOpResult.freeze();
            return noOpResult;
        } finally {
            if (seqNo != SequenceNumbers.UNASSIGNED_SEQ_NO) {
                localCheckpointTracker.markSeqNoAsCompleted(seqNo);
            }
        }
    }

    @Override
    public void refresh(String source) throws EngineException {
        refresh(source, SearcherScope.EXTERNAL);
    }

    final void refresh(String source, SearcherScope scope) throws EngineException {
        // we obtain a read lock here, since we don't want a flush to happen while we are refreshing
        // since it flushes the index as well (though, in terms of concurrency, we are allowed to do it)
        // both refresh types will result in an internal refresh but only the external will also
        // pass the new reader reference to the external reader manager.

        // this will also cause version map ram to be freed hence we always account for it.
        final long bytes = indexWriter.ramBytesUsed() + versionMap.ramBytesUsedForRefresh();
        writingBytes.addAndGet(bytes);
        try (ReleasableLock lock = readLock.acquire()) {
            ensureOpen();
            if (store.tryIncRef()) {
                // increment the ref just to ensure nobody closes the store during a refresh
                try {
                    switch (scope) {
                        case EXTERNAL:
                            // even though we maintain 2 managers we really do the heavy-lifting only once.
                            // the second refresh will only do the extra work we have to do for warming caches etc.
                            externalSearcherManager.maybeRefreshBlocking();
                            // the break here is intentional we never refresh both internal / external together
                            break;
                        case INTERNAL:
                            internalSearcherManager.maybeRefreshBlocking();
                            break;
                        default:
                            throw new IllegalArgumentException("unknown scope: " + scope);
                    }
                } finally {
                    store.decRef();
                }
            }
        } catch (AlreadyClosedException e) {
            failOnTragicEvent(e);
            throw e;
        } catch (Exception e) {
            try {
                failEngine("refresh failed source[" + source + "]", e);
            } catch (Exception inner) {
                e.addSuppressed(inner);
            }
            throw new RefreshFailedEngineException(shardId, e);
        }  finally {
            writingBytes.addAndGet(-bytes);
        }

        // TODO: maybe we should just put a scheduled job in threadPool?
        // We check for pruning in each delete request, but we also prune here e.g. in case a delete burst comes in and then no more deletes
        // for a long time:
        maybePruneDeletes();
        mergeScheduler.refreshConfig();
    }

    @Override
    public void writeIndexingBuffer() throws EngineException {
        // we obtain a read lock here, since we don't want a flush to happen while we are writing
        // since it flushes the index as well (though, in terms of concurrency, we are allowed to do it)
        refresh("write indexing buffer", SearcherScope.INTERNAL);
    }

    @Override
    public SyncedFlushResult syncFlush(String syncId, CommitId expectedCommitId) throws EngineException {
        // best effort attempt before we acquire locks
        ensureOpen();
        if (indexWriter.hasUncommittedChanges()) {
            logger.trace("can't sync commit [{}]. have pending changes", syncId);
            return SyncedFlushResult.PENDING_OPERATIONS;
        }
        if (expectedCommitId.idsEqual(lastCommittedSegmentInfos.getId()) == false) {
            logger.trace("can't sync commit [{}]. current commit id is not equal to expected.", syncId);
            return SyncedFlushResult.COMMIT_MISMATCH;
        }
        try (ReleasableLock lock = writeLock.acquire()) {
            ensureOpen();
            ensureCanFlush();
            // lets do a refresh to make sure we shrink the version map. This refresh will be either a no-op (just shrink the version map)
            // or we also have uncommitted changes and that causes this syncFlush to fail.
            refresh("sync_flush", SearcherScope.INTERNAL);
            if (indexWriter.hasUncommittedChanges()) {
                logger.trace("can't sync commit [{}]. have pending changes", syncId);
                return SyncedFlushResult.PENDING_OPERATIONS;
            }
            if (expectedCommitId.idsEqual(lastCommittedSegmentInfos.getId()) == false) {
                logger.trace("can't sync commit [{}]. current commit id is not equal to expected.", syncId);
                return SyncedFlushResult.COMMIT_MISMATCH;
            }
            logger.trace("starting sync commit [{}]", syncId);
            commitIndexWriter(indexWriter, translog, syncId);
            logger.debug("successfully sync committed. sync id [{}].", syncId);
            lastCommittedSegmentInfos = store.readLastCommittedSegmentsInfo();
            return SyncedFlushResult.SUCCESS;
        } catch (IOException ex) {
            maybeFailEngine("sync commit", ex);
            throw new EngineException(shardId, "failed to sync commit", ex);
        }
    }

    final boolean tryRenewSyncCommit() {
        boolean renewed = false;
        try (ReleasableLock lock = writeLock.acquire()) {
            ensureOpen();
            ensureCanFlush();
            String syncId = lastCommittedSegmentInfos.getUserData().get(SYNC_COMMIT_ID);
            long translogGenOfLastCommit = Long.parseLong(lastCommittedSegmentInfos.userData.get(Translog.TRANSLOG_GENERATION_KEY));
            if (syncId != null && indexWriter.hasUncommittedChanges() && translog.totalOperationsByMinGen(translogGenOfLastCommit) == 0) {
                logger.trace("start renewing sync commit [{}]", syncId);
                commitIndexWriter(indexWriter, translog, syncId);
                logger.debug("successfully sync committed. sync id [{}].", syncId);
                lastCommittedSegmentInfos = store.readLastCommittedSegmentsInfo();
                renewed = true;
            }
        } catch (IOException ex) {
            maybeFailEngine("renew sync commit", ex);
            throw new EngineException(shardId, "failed to renew sync commit", ex);
        }
        if (renewed) {
            // refresh outside of the write lock
            // we have to refresh internal searcher here to ensure we release unreferenced segments.
            refresh("renew sync commit", SearcherScope.INTERNAL);
        }
        return renewed;
    }

    @Override
    public boolean shouldPeriodicallyFlush() {
        ensureOpen();
        final long translogGenerationOfLastCommit = Long.parseLong(lastCommittedSegmentInfos.userData.get(Translog.TRANSLOG_GENERATION_KEY));
        final long flushThreshold = config().getIndexSettings().getFlushThresholdSize().getBytes();
        if (translog.sizeInBytesByMinGen(translogGenerationOfLastCommit) < flushThreshold) {
            return false;
        }
        /*
         * We flush to reduce the size of uncommitted translog but strictly speaking the uncommitted size won't always be
         * below the flush-threshold after a flush. To avoid getting into an endless loop of flushing, we only enable the
         * periodically flush condition if this condition is disabled after a flush. The condition will change if the new
         * commit points to the later generation the last commit's(eg. gen-of-last-commit < gen-of-new-commit)[1].
         *
         * When the local checkpoint equals to max_seqno, and translog-gen of the last commit equals to translog-gen of
         * the new commit, we know that the last generation must contain operations because its size is above the flush
         * threshold and the flush-threshold is guaranteed to be higher than an empty translog by the setting validation.
         * This guarantees that the new commit will point to the newly rolled generation. In fact, this scenario only
         * happens when the generation-threshold is close to or above the flush-threshold; otherwise we have rolled
         * generations as the generation-threshold was reached, then the first condition (eg. [1]) is already satisfied.
         *
         * This method is to maintain translog only, thus IndexWriter#hasUncommittedChanges condition is not considered.
         */
        final long translogGenerationOfNewCommit =
            translog.getMinGenerationForSeqNo(localCheckpointTracker.getCheckpoint() + 1).translogFileGeneration;
        return translogGenerationOfLastCommit < translogGenerationOfNewCommit
            || localCheckpointTracker.getCheckpoint() == localCheckpointTracker.getMaxSeqNo();
    }

    @Override
    public CommitId flush() throws EngineException {
        return flush(false, false);
    }

    @Override
    public CommitId flush(boolean force, boolean waitIfOngoing) throws EngineException {
        ensureOpen();
        final byte[] newCommitId;
        /*
         * Unfortunately the lock order is important here. We have to acquire the readlock first otherwise
         * if we are flushing at the end of the recovery while holding the write lock we can deadlock if:
         *  Thread 1: flushes via API and gets the flush lock but blocks on the readlock since Thread 2 has the writeLock
         *  Thread 2: flushes at the end of the recovery holding the writeLock and blocks on the flushLock owned by Thread 1
         */
        try (ReleasableLock lock = readLock.acquire()) {
            ensureOpen();
            if (flushLock.tryLock() == false) {
                // if we can't get the lock right away we block if needed otherwise barf
                if (waitIfOngoing) {
                    logger.trace("waiting for in-flight flush to finish");
                    flushLock.lock();
                    logger.trace("acquired flush lock after blocking");
                } else {
                    return new CommitId(lastCommittedSegmentInfos.getId());
                }
            } else {
                logger.trace("acquired flush lock immediately");
            }
            try {
                // Only flush if (1) Lucene has uncommitted docs, or (2) forced by caller, or (3) the
                // newly created commit points to a different translog generation (can free translog)
                if (indexWriter.hasUncommittedChanges() || force || shouldPeriodicallyFlush()) {
                    ensureCanFlush();
                    try {
                        translog.rollGeneration();
                        logger.trace("starting commit for flush; commitTranslog=true");
                        commitIndexWriter(indexWriter, translog, null);
                        logger.trace("finished commit for flush");
                        // we need to refresh in order to clear older version values
                        refresh("version_table_flush", SearcherScope.INTERNAL);
                        translog.trimUnreferencedReaders();
                    } catch (AlreadyClosedException e) {
                        throw e;
                    } catch (Exception e) {
                        throw new FlushFailedEngineException(shardId, e);
                    }
                    refreshLastCommittedSegmentInfos();

                }
                newCommitId = lastCommittedSegmentInfos.getId();
            } catch (FlushFailedEngineException ex) {
                maybeFailEngine("flush", ex);
                throw ex;
            } finally {
                flushLock.unlock();
            }
        }
        // We don't have to do this here; we do it defensively to make sure that even if wall clock time is misbehaving
        // (e.g., moves backwards) we will at least still sometimes prune deleted tombstones:
        if (engineConfig.isEnableGcDeletes()) {
            pruneDeletedTombstones();
        }
        return new CommitId(newCommitId);
    }

    private void refreshLastCommittedSegmentInfos() {
    /*
     * we have to inc-ref the store here since if the engine is closed by a tragic event
     * we don't acquire the write lock and wait until we have exclusive access. This might also
     * dec the store reference which can essentially close the store and unless we can inc the reference
     * we can't use it.
     */
        store.incRef();
        try {
            // reread the last committed segment infos
            lastCommittedSegmentInfos = store.readLastCommittedSegmentsInfo();
        } catch (Exception e) {
            if (isClosed.get() == false) {
                try {
                    logger.warn("failed to read latest segment infos on flush", e);
                } catch (Exception inner) {
                    e.addSuppressed(inner);
                }
                if (Lucene.isCorruptionException(e)) {
                    throw new FlushFailedEngineException(shardId, e);
                }
            }
        } finally {
            store.decRef();
        }
    }

    @Override
    public void rollTranslogGeneration() throws EngineException {
        try (ReleasableLock ignored = readLock.acquire()) {
            ensureOpen();
            translog.rollGeneration();
            translog.trimUnreferencedReaders();
        } catch (AlreadyClosedException e) {
            failOnTragicEvent(e);
            throw e;
        } catch (Exception e) {
            try {
                failEngine("translog trimming failed", e);
            } catch (Exception inner) {
                e.addSuppressed(inner);
            }
            throw new EngineException(shardId, "failed to roll translog", e);
        }
    }

    @Override
    public void trimTranslog() throws EngineException {
        try (ReleasableLock lock = readLock.acquire()) {
            ensureOpen();
            translog.trimUnreferencedReaders();
        } catch (AlreadyClosedException e) {
            failOnTragicEvent(e);
            throw e;
        } catch (Exception e) {
            try {
                failEngine("translog trimming failed", e);
            } catch (Exception inner) {
                e.addSuppressed(inner);
            }
            throw new EngineException(shardId, "failed to trim translog", e);
        }
    }

    private void pruneDeletedTombstones() {
        /*
         * We need to deploy two different trimming strategies for GC deletes on primary and replicas. Delete operations on primary
         * are remembered for at least one GC delete cycle and trimmed periodically. This is, at the moment, the best we can do on
         * primary for user facing APIs but this arbitrary time limit is problematic for replicas. On replicas however we should
         * trim only deletes whose seqno at most the local checkpoint. This requirement is explained as follows.
         *
         * Suppose o1 and o2 are two operations on the same document with seq#(o1) < seq#(o2), and o2 arrives before o1 on the replica.
         * o2 is processed normally since it arrives first; when o1 arrives it should be discarded:
         * - If seq#(o1) <= LCP, then it will be not be added to Lucene, as it was already previously added.
         * - If seq#(o1)  > LCP, then it depends on the nature of o2:
         *   *) If o2 is a delete then its seq# is recorded in the VersionMap, since seq#(o2) > seq#(o1) > LCP,
         *      so a lookup can find it and determine that o1 is stale.
         *   *) If o2 is an indexing then its seq# is either in Lucene (if refreshed) or the VersionMap (if not refreshed yet),
         *      so a real-time lookup can find it and determine that o1 is stale.
         *
         * Here we prefer to deploy a single trimming strategy, which satisfies two constraints, on both primary and replicas because:
         * - It's simpler - no need to distinguish if an engine is running at primary mode or replica mode or being promoted.
         * - If a replica subsequently is promoted, user experience is maintained as that replica remembers deletes for the last GC cycle.
         *
         * However, the version map may consume less memory if we deploy two different trimming strategies for primary and replicas.
         */
        final long timeMSec = engineConfig.getThreadPool().relativeTimeInMillis();
        final long maxTimestampToPrune = timeMSec - engineConfig.getIndexSettings().getGcDeletesInMillis();
        versionMap.pruneTombstones(maxTimestampToPrune, localCheckpointTracker.getCheckpoint());
        lastDeleteVersionPruneTimeMSec = timeMSec;
    }

    // testing
    void clearDeletedTombstones() {
        versionMap.pruneTombstones(Long.MAX_VALUE, localCheckpointTracker.getMaxSeqNo());
    }

    // for testing
    final Collection<DeleteVersionValue> getDeletedTombstones() {
        return versionMap.getAllTombstones().values();
    }

    @Override
    public void forceMerge(final boolean flush, int maxNumSegments, boolean onlyExpungeDeletes,
                           final boolean upgrade, final boolean upgradeOnlyAncientSegments) throws EngineException, IOException {
        /*
         * We do NOT acquire the readlock here since we are waiting on the merges to finish
         * that's fine since the IW.rollback should stop all the threads and trigger an IOException
         * causing us to fail the forceMerge
         *
         * The way we implement upgrades is a bit hackish in the sense that we set an instance
         * variable and that this setting will thus apply to the next forced merge that will be run.
         * This is ok because (1) this is the only place we call forceMerge, (2) we have a single
         * thread for optimize, and the 'optimizeLock' guarding this code, and (3) ConcurrentMergeScheduler
         * syncs calls to findForcedMerges.
         */
        assert indexWriter.getConfig().getMergePolicy() instanceof ElasticsearchMergePolicy : "MergePolicy is " + indexWriter.getConfig().getMergePolicy().getClass().getName();
        ElasticsearchMergePolicy mp = (ElasticsearchMergePolicy) indexWriter.getConfig().getMergePolicy();
        optimizeLock.lock();
        try {
            ensureOpen();
            if (upgrade) {
                logger.info("starting segment upgrade upgradeOnlyAncientSegments={}", upgradeOnlyAncientSegments);
                mp.setUpgradeInProgress(true, upgradeOnlyAncientSegments);
            }
            store.incRef(); // increment the ref just to ensure nobody closes the store while we optimize
            try {
                if (onlyExpungeDeletes) {
                    assert upgrade == false;
                    indexWriter.forceMergeDeletes(true /* blocks and waits for merges*/);
                } else if (maxNumSegments <= 0) {
                    assert upgrade == false;
                    indexWriter.maybeMerge();
                } else {
                    indexWriter.forceMerge(maxNumSegments, true /* blocks and waits for merges*/);
                }
                if (flush) {
                    if (tryRenewSyncCommit() == false) {
                        flush(false, true);
                    }
                }
                if (upgrade) {
                    logger.info("finished segment upgrade");
                }
            } finally {
                store.decRef();
            }
        } catch (AlreadyClosedException ex) {
            /* in this case we first check if the engine is still open. If so this exception is just fine
             * and expected. We don't hold any locks while we block on forceMerge otherwise it would block
             * closing the engine as well. If we are not closed we pass it on to failOnTragicEvent which ensures
             * we are handling a tragic even exception here */
            ensureOpen(ex);
            failOnTragicEvent(ex);
            throw ex;
        } catch (Exception e) {
            try {
                maybeFailEngine("force merge", e);
            } catch (Exception inner) {
                e.addSuppressed(inner);
            }
            throw e;
        } finally {
            try {
                mp.setUpgradeInProgress(false, false); // reset it just to make sure we reset it in a case of an error
            } finally {
                optimizeLock.unlock();
            }
        }
    }

    @Override
    public IndexCommitRef acquireLastIndexCommit(final boolean flushFirst) throws EngineException {
        // we have to flush outside of the readlock otherwise we might have a problem upgrading
        // the to a write lock when we fail the engine in this operation
        if (flushFirst) {
            logger.trace("start flush for snapshot");
            flush(false, true);
            logger.trace("finish flush for snapshot");
        }
        final IndexCommit lastCommit = combinedDeletionPolicy.acquireIndexCommit(false);
        return new Engine.IndexCommitRef(lastCommit, () -> releaseIndexCommit(lastCommit));
    }

    @Override
    public IndexCommitRef acquireSafeIndexCommit() throws EngineException {
        final IndexCommit safeCommit = combinedDeletionPolicy.acquireIndexCommit(true);
        return new Engine.IndexCommitRef(safeCommit, () -> releaseIndexCommit(safeCommit));
    }

    private void releaseIndexCommit(IndexCommit snapshot) throws IOException {
        // Revisit the deletion policy if we can clean up the snapshotting commit.
        if (combinedDeletionPolicy.releaseCommit(snapshot)) {
            ensureOpen();
            indexWriter.deleteUnusedFiles();
        }
    }

    private boolean failOnTragicEvent(AlreadyClosedException ex) {
        final boolean engineFailed;
        // if we are already closed due to some tragic exception
        // we need to fail the engine. it might have already been failed before
        // but we are double-checking it's failed and closed
        if (indexWriter.isOpen() == false && indexWriter.getTragicException() != null) {
            final Exception tragicException;
            if (indexWriter.getTragicException() instanceof Exception) {
                tragicException = (Exception) indexWriter.getTragicException();
            } else {
                tragicException = new RuntimeException(indexWriter.getTragicException());
            }
            failEngine("already closed by tragic event on the index writer", tragicException);
            engineFailed = true;
        } else if (translog.isOpen() == false && translog.getTragicException() != null) {
            failEngine("already closed by tragic event on the translog", translog.getTragicException());
            engineFailed = true;
        } else if (failedEngine.get() == null && isClosed.get() == false) { // we are closed but the engine is not failed yet?
            // this smells like a bug - we only expect ACE if we are in a fatal case ie. either translog or IW is closed by
            // a tragic event or has closed itself. if that is not the case we are in a buggy state and raise an assertion error
            throw new AssertionError("Unexpected AlreadyClosedException", ex);
        } else {
            engineFailed = false;
        }
        return engineFailed;
    }

    @Override
    protected boolean maybeFailEngine(String source, Exception e) {
        boolean shouldFail = super.maybeFailEngine(source, e);
        if (shouldFail) {
            return true;
        }
        // Check for AlreadyClosedException -- ACE is a very special
        // exception that should only be thrown in a tragic event. we pass on the checks to failOnTragicEvent which will
        // throw and AssertionError if the tragic event condition is not met.
        if (e instanceof AlreadyClosedException) {
            return failOnTragicEvent((AlreadyClosedException)e);
        } else if (e != null &&
                ((indexWriter.isOpen() == false && indexWriter.getTragicException() == e)
                        || (translog.isOpen() == false && translog.getTragicException() == e))) {
            // this spot on - we are handling the tragic event exception here so we have to fail the engine
            // right away
            failEngine(source, e);
            return true;
        }
        return false;
    }

    @Override
    protected SegmentInfos getLastCommittedSegmentInfos() {
        return lastCommittedSegmentInfos;
    }

    @Override
    protected final void writerSegmentStats(SegmentsStats stats) {
        stats.addVersionMapMemoryInBytes(versionMap.ramBytesUsed());
        stats.addIndexWriterMemoryInBytes(indexWriter.ramBytesUsed());
        stats.updateMaxUnsafeAutoIdTimestamp(maxUnsafeAutoIdTimestamp.get());
    }

    @Override
    public long getIndexBufferRAMBytesUsed() {
        // We don't guard w/ readLock here, so we could throw AlreadyClosedException
        return indexWriter.ramBytesUsed() + versionMap.ramBytesUsedForRefresh();
    }

    @Override
    public List<Segment> segments(boolean verbose) {
        try (ReleasableLock lock = readLock.acquire()) {
            Segment[] segmentsArr = getSegmentInfo(lastCommittedSegmentInfos, verbose);

            // fill in the merges flag
            Set<OnGoingMerge> onGoingMerges = mergeScheduler.onGoingMerges();
            for (OnGoingMerge onGoingMerge : onGoingMerges) {
                for (SegmentCommitInfo segmentInfoPerCommit : onGoingMerge.getMergedSegments()) {
                    for (Segment segment : segmentsArr) {
                        if (segment.getName().equals(segmentInfoPerCommit.info.name)) {
                            segment.mergeId = onGoingMerge.getId();
                            break;
                        }
                    }
                }
            }
            return Arrays.asList(segmentsArr);
        }
    }

    /**
     * Closes the engine without acquiring the write lock. This should only be
     * called while the write lock is hold or in a disaster condition ie. if the engine
     * is failed.
     */
    @Override
    protected final void closeNoLock(String reason, CountDownLatch closedLatch) {
        if (isClosed.compareAndSet(false, true)) {
            assert rwl.isWriteLockedByCurrentThread() || failEngineLock.isHeldByCurrentThread() : "Either the write lock must be held or the engine must be currently be failing itself";
            try {
                this.versionMap.clear();
                if (internalSearcherManager != null) {
                    internalSearcherManager.removeListener(versionMap);
                }
                try {
                    IOUtils.close(externalSearcherManager, internalSearcherManager);
                } catch (Exception e) {
                    logger.warn("Failed to close SearcherManager", e);
                }
                try {
                    IOUtils.close(translog);
                } catch (Exception e) {
                    logger.warn("Failed to close translog", e);
                }
                // no need to commit in this case!, we snapshot before we close the shard, so translog and all sync'ed
                logger.trace("rollback indexWriter");
                try {
                    indexWriter.rollback();
                } catch (AlreadyClosedException ex) {
                    failOnTragicEvent(ex);
                    throw ex;
                }
                logger.trace("rollback indexWriter done");
            } catch (Exception e) {
                logger.warn("failed to rollback writer on close", e);
            } finally {
                try {
                    store.decRef();
                    logger.debug("engine closed [{}]", reason);
                } finally {
                    closedLatch.countDown();
                }
            }
        }
    }

    @Override
    public Searcher acquireSearcher(String source, SearcherScope scope) {
        /* Acquire order here is store -> manager since we need
         * to make sure that the store is not closed before
         * the searcher is acquired. */
        store.incRef();
        Releasable releasable = store::decRef;
        try {
            final ReferenceManager<IndexSearcher> referenceManager;
            switch (scope) {
                case INTERNAL:
                    referenceManager = internalSearcherManager;
                    break;
                case EXTERNAL:
                    referenceManager = externalSearcherManager;
                    break;
                default:
                    throw new IllegalStateException("unknown scope: " + scope);
            }
            EngineSearcher engineSearcher = new EngineSearcher(source, referenceManager, store, logger);
            releasable = null; // success - hand over the reference to the engine searcher
            return engineSearcher;
        } catch (AlreadyClosedException ex) {
            throw ex;
        } catch (Exception ex) {
            ensureOpen(ex); // throw EngineCloseException here if we are already closed
            logger.error(() -> new ParameterizedMessage("failed to acquire searcher, source {}", source), ex);
            throw new EngineException(shardId, "failed to acquire searcher, source " + source, ex);
        } finally {
            Releasables.close(releasable);
        }
    }

    private long loadCurrentVersionFromIndex(Term uid) throws IOException {
        assert incrementIndexVersionLookup();
        try (Searcher searcher = acquireSearcher("load_version", SearcherScope.INTERNAL)) {
            return VersionsAndSeqNoResolver.loadVersion(searcher.reader(), uid);
        }
    }

    private IndexWriter createWriter(IndexCommit startingCommit) throws IOException {
        try {
            final IndexWriterConfig iwc = getIndexWriterConfig(startingCommit);
            return createWriter(store.directory(), iwc);
        } catch (LockObtainFailedException ex) {
            logger.warn("could not lock IndexWriter", ex);
            throw ex;
        }
    }

    // pkg-private for testing
    IndexWriter createWriter(Directory directory, IndexWriterConfig iwc) throws IOException {
        return new IndexWriter(directory, iwc);
    }

    private IndexWriterConfig getIndexWriterConfig(IndexCommit startingCommit) {
        final IndexWriterConfig iwc = new IndexWriterConfig(engineConfig.getAnalyzer());
        iwc.setCommitOnClose(false); // we by default don't commit on close
        iwc.setOpenMode(IndexWriterConfig.OpenMode.APPEND);
        iwc.setIndexCommit(startingCommit);
        iwc.setIndexDeletionPolicy(combinedDeletionPolicy);
        // with tests.verbose, lucene sets this up: plumb to align with filesystem stream
        boolean verbose = false;
        try {
            verbose = Boolean.parseBoolean(System.getProperty("tests.verbose"));
        } catch (Exception ignore) {
        }
        iwc.setInfoStream(verbose ? InfoStream.getDefault() : new LoggerInfoStream(logger));
        iwc.setMergeScheduler(mergeScheduler);
        MergePolicy mergePolicy = config().getMergePolicy();
        // Give us the opportunity to upgrade old segments while performing
        // background merges
        mergePolicy = new ElasticsearchMergePolicy(mergePolicy);
        iwc.setMergePolicy(mergePolicy);
        iwc.setSimilarity(engineConfig.getSimilarity());
        iwc.setRAMBufferSizeMB(engineConfig.getIndexingBufferSize().getMbFrac());
        iwc.setCodec(engineConfig.getCodec());
        iwc.setUseCompoundFile(true); // always use compound on flush - reduces # of file-handles on refresh
        if (config().getIndexSort() != null) {
            iwc.setIndexSort(config().getIndexSort());
        }
        return iwc;
    }

    /** Extended SearcherFactory that warms the segments if needed when acquiring a new searcher */
    static final class SearchFactory extends EngineSearcherFactory {
        private final Engine.Warmer warmer;
        private final Logger logger;
        private final AtomicBoolean isEngineClosed;

        SearchFactory(Logger logger, AtomicBoolean isEngineClosed, EngineConfig engineConfig) {
            super(engineConfig);
            warmer = engineConfig.getWarmer();
            this.logger = logger;
            this.isEngineClosed = isEngineClosed;
        }

        @Override
        public IndexSearcher newSearcher(IndexReader reader, IndexReader previousReader) throws IOException {
            IndexSearcher searcher = super.newSearcher(reader, previousReader);
            if (reader instanceof LeafReader && isMergedSegment((LeafReader) reader)) {
                // we call newSearcher from the IndexReaderWarmer which warms segments during merging
                // in that case the reader is a LeafReader and all we need to do is to build a new Searcher
                // and return it since it does it's own warming for that particular reader.
                return searcher;
            }
            if (warmer != null) {
                try {
                    assert searcher.getIndexReader() instanceof ElasticsearchDirectoryReader : "this class needs an ElasticsearchDirectoryReader but got: " + searcher.getIndexReader().getClass();
                    warmer.warm(new Searcher("top_reader_warming", searcher));
                } catch (Exception e) {
                    if (isEngineClosed.get() == false) {
                        logger.warn("failed to prepare/warm", e);
                    }
                }
            }
            return searcher;
        }
    }

    @Override
    public void activateThrottling() {
        int count = throttleRequestCount.incrementAndGet();
        assert count >= 1 : "invalid post-increment throttleRequestCount=" + count;
        if (count == 1) {
            throttle.activate();
        }
    }

    @Override
    public void deactivateThrottling() {
        int count = throttleRequestCount.decrementAndGet();
        assert count >= 0 : "invalid post-decrement throttleRequestCount=" + count;
        if (count == 0) {
            throttle.deactivate();
        }
    }

    @Override
    public boolean isThrottled() {
        return throttle.isThrottled();
    }

    @Override
    public long getIndexThrottleTimeInMillis() {
        return throttle.getThrottleTimeInMillis();
    }

    long getGcDeletesInMillis() {
        return engineConfig.getIndexSettings().getGcDeletesInMillis();
    }

    LiveIndexWriterConfig getCurrentIndexWriterConfig() {
        return indexWriter.getConfig();
    }

    private final class EngineMergeScheduler extends ElasticsearchConcurrentMergeScheduler {
        private final AtomicInteger numMergesInFlight = new AtomicInteger(0);
        private final AtomicBoolean isThrottling = new AtomicBoolean();

        EngineMergeScheduler(ShardId shardId, IndexSettings indexSettings) {
            super(shardId, indexSettings);
        }

        @Override
        public synchronized void beforeMerge(OnGoingMerge merge) {
            int maxNumMerges = mergeScheduler.getMaxMergeCount();
            if (numMergesInFlight.incrementAndGet() > maxNumMerges) {
                if (isThrottling.getAndSet(true) == false) {
                    logger.info("now throttling indexing: numMergesInFlight={}, maxNumMerges={}", numMergesInFlight, maxNumMerges);
                    activateThrottling();
                }
            }
        }

        @Override
        public synchronized void afterMerge(OnGoingMerge merge) {
            int maxNumMerges = mergeScheduler.getMaxMergeCount();
            if (numMergesInFlight.decrementAndGet() < maxNumMerges) {
                if (isThrottling.getAndSet(false)) {
                    logger.info("stop throttling indexing: numMergesInFlight={}, maxNumMerges={}", numMergesInFlight, maxNumMerges);
                    deactivateThrottling();
                }
            }
            if (indexWriter.hasPendingMerges() == false && System.nanoTime() - lastWriteNanos >= engineConfig.getFlushMergesAfter().nanos()) {
                // NEVER do this on a merge thread since we acquire some locks blocking here and if we concurrently rollback the writer
                // we deadlock on engine#close for instance.
                engineConfig.getThreadPool().executor(ThreadPool.Names.FLUSH).execute(new AbstractRunnable() {
                    @Override
                    public void onFailure(Exception e) {
                        if (isClosed.get() == false) {
                            logger.warn("failed to flush after merge has finished");
                        }
                    }

                    @Override
                    protected void doRun() throws Exception {
                        // if we have no pending merges and we are supposed to flush once merges have finished
                        // we try to renew a sync commit which is the case when we are having a big merge after we
                        // are inactive. If that didn't work we go and do a real flush which is ok since it only doesn't work
                        // if we either have records in the translog or if we don't have a sync ID at all...
                        // maybe even more important, we flush after all merges finish and we are inactive indexing-wise to
                        // free up transient disk usage of the (presumably biggish) segments that were just merged
                        if (tryRenewSyncCommit() == false) {
                            flush();
                        }
                    }
                });

            }
        }

        @Override
        protected void handleMergeException(final Directory dir, final Throwable exc) {
            engineConfig.getThreadPool().generic().execute(new AbstractRunnable() {
                @Override
                public void onFailure(Exception e) {
                    logger.debug("merge failure action rejected", e);
                }

                @Override
                protected void doRun() throws Exception {
                    /*
                     * We do this on another thread rather than the merge thread that we are initially called on so that we have complete
                     * confidence that the call stack does not contain catch statements that would cause the error that might be thrown
                     * here from being caught and never reaching the uncaught exception handler.
                     */
                    failEngine("merge failed", new MergePolicy.MergeException(exc, dir));
                }
            });
        }
    }

    /**
     * Commits the specified index writer.
     *
     * @param writer   the index writer to commit
     * @param translog the translog
     * @param syncId   the sync flush ID ({@code null} if not committing a synced flush)
     * @throws IOException if an I/O exception occurs committing the specfied writer
     */
    protected void commitIndexWriter(final IndexWriter writer, final Translog translog, @Nullable final String syncId) throws IOException {
        ensureCanFlush();
        try {
            final long localCheckpoint = localCheckpointTracker.getCheckpoint();
            final Translog.TranslogGeneration translogGeneration = translog.getMinGenerationForSeqNo(localCheckpoint + 1);
            final String translogFileGeneration = Long.toString(translogGeneration.translogFileGeneration);
            final String translogUUID = translogGeneration.translogUUID;
            final String localCheckpointValue = Long.toString(localCheckpoint);

            writer.setLiveCommitData(() -> {
                /*
                 * The user data captured above (e.g. local checkpoint) contains data that must be evaluated *before* Lucene flushes
                 * segments, including the local checkpoint amongst other values. The maximum sequence number is different, we never want
                 * the maximum sequence number to be less than the last sequence number to go into a Lucene commit, otherwise we run the
                 * risk of re-using a sequence number for two different documents when restoring from this commit point and subsequently
                 * writing new documents to the index. Since we only know which Lucene documents made it into the final commit after the
                 * {@link IndexWriter#commit()} call flushes all documents, we defer computation of the maximum sequence number to the time
                 * of invocation of the commit data iterator (which occurs after all documents have been flushed to Lucene).
                 */
                final Map<String, String> commitData = new HashMap<>(6);
                commitData.put(Translog.TRANSLOG_GENERATION_KEY, translogFileGeneration);
                commitData.put(Translog.TRANSLOG_UUID_KEY, translogUUID);
                commitData.put(SequenceNumbers.LOCAL_CHECKPOINT_KEY, localCheckpointValue);
                if (syncId != null) {
                    commitData.put(Engine.SYNC_COMMIT_ID, syncId);
                }
                commitData.put(SequenceNumbers.MAX_SEQ_NO, Long.toString(localCheckpointTracker.getMaxSeqNo()));
                commitData.put(MAX_UNSAFE_AUTO_ID_TIMESTAMP_COMMIT_ID, Long.toString(maxUnsafeAutoIdTimestamp.get()));
                commitData.put(HISTORY_UUID_KEY, historyUUID);
                logger.trace("committing writer with commit data [{}]", commitData);
                return commitData.entrySet().iterator();
            });

            writer.commit();
        } catch (final Exception ex) {
            try {
                failEngine("lucene commit failed", ex);
            } catch (final Exception inner) {
                ex.addSuppressed(inner);
            }
            throw ex;
        } catch (final AssertionError e) {
            /*
             * If assertions are enabled, IndexWriter throws AssertionError on commit if any files don't exist, but tests that randomly
             * throw FileNotFoundException or NoSuchFileException can also hit this.
             */
            if (ExceptionsHelper.stackTrace(e).contains("org.apache.lucene.index.IndexWriter.filesExist")) {
                final EngineException engineException = new EngineException(shardId, "failed to commit engine", e);
                try {
                    failEngine("lucene commit failed", engineException);
                } catch (final Exception inner) {
                    engineException.addSuppressed(inner);
                }
                throw engineException;
            } else {
                throw e;
            }
        }
    }

    private void ensureCanFlush() {
        // translog recover happens after the engine is fully constructed
        // if we are in this stage we have to prevent flushes from this
        // engine otherwise we might loose documents if the flush succeeds
        // and the translog recover fails we we "commit" the translog on flush.
        if (pendingTranslogRecovery.get()) {
            throw new IllegalStateException(shardId.toString() + " flushes are disabled - pending translog recovery");
        }
    }

    public void onSettingsChanged() {
        mergeScheduler.refreshConfig();
        // config().isEnableGcDeletes() or config.getGcDeletesInMillis() may have changed:
        maybePruneDeletes();
        if (engineConfig.isAutoGeneratedIDsOptimizationEnabled() == false) {
            // this is an anti-viral settings you can only opt out for the entire index
            // only if a shard starts up again due to relocation or if the index is closed
            // the setting will be re-interpreted if it's set to true
            this.maxUnsafeAutoIdTimestamp.set(Long.MAX_VALUE);
        }
        final TranslogDeletionPolicy translogDeletionPolicy = translog.getDeletionPolicy();
        final IndexSettings indexSettings = engineConfig.getIndexSettings();
        translogDeletionPolicy.setRetentionAgeInMillis(indexSettings.getTranslogRetentionAge().getMillis());
        translogDeletionPolicy.setRetentionSizeInBytes(indexSettings.getTranslogRetentionSize().getBytes());
    }

    public MergeStats getMergeStats() {
        return mergeScheduler.stats();
    }

    public final LocalCheckpointTracker getLocalCheckpointTracker() {
        return localCheckpointTracker;
    }

    /**
     * Returns the number of times a version was looked up either from the index.
     * Note this is only available if assertions are enabled
     */
    long getNumIndexVersionsLookups() { // for testing
        return numIndexVersionsLookups.count();
    }

    /**
     * Returns the number of times a version was looked up either from memory or from the index.
     * Note this is only available if assertions are enabled
     */
    long getNumVersionLookups() { // for testing
        return numVersionLookups.count();
    }

    private boolean incrementVersionLookup() { // only used by asserts
        numVersionLookups.inc();
        return true;
    }

    private boolean incrementIndexVersionLookup() {
        numIndexVersionsLookups.inc();
        return true;
    }

    int getVersionMapSize() {
        return versionMap.getAllCurrent().size();
    }

    boolean isSafeAccessRequired() {
        return versionMap.isSafeAccessRequired();
    }


    /**
     * Returns <code>true</code> iff the index writer has any deletions either buffered in memory or
     * in the index.
     */
    boolean indexWriterHasDeletions() {
        return indexWriter.hasDeletions();
    }

    @Override
    public boolean isRecovering() {
        return pendingTranslogRecovery.get();
    }

    /**
     * Gets the commit data from {@link IndexWriter} as a map.
     */
    private static Map<String, String> commitDataAsMap(final IndexWriter indexWriter) {
        Map<String, String> commitData = new HashMap<>(6);
        for (Map.Entry<String, String> entry : indexWriter.getLiveCommitData()) {
            commitData.put(entry.getKey(), entry.getValue());
        }
        return commitData;
    }
}<|MERGE_RESOLUTION|>--- conflicted
+++ resolved
@@ -186,20 +186,9 @@
                 this.localCheckpointTracker = createLocalCheckpointTracker(localCheckpointTrackerSupplier, startingCommit);
                 this.combinedDeletionPolicy = new CombinedDeletionPolicy(logger, translogDeletionPolicy,
                     translog::getLastSyncedGlobalCheckpoint, startingCommit);
-<<<<<<< HEAD
-                writer = createWriter(openMode == EngineConfig.OpenMode.CREATE_INDEX_AND_TRANSLOG, startingCommit);
+                writer = createWriter(startingCommit);
                 bootstrapAppendOnlyInfoFromWriter(writer);
-                assert engineConfig.getForceNewHistoryUUID() == false
-                    || openMode == EngineConfig.OpenMode.CREATE_INDEX_AND_TRANSLOG
-                    || openMode == EngineConfig.OpenMode.OPEN_INDEX_CREATE_TRANSLOG
-                    : "OpenMode must be either CREATE_INDEX_AND_TRANSLOG or OPEN_INDEX_CREATE_TRANSLOG if forceNewHistoryUUID; " +
-                    "openMode [" + openMode + "], forceNewHistoryUUID [" + engineConfig.getForceNewHistoryUUID() + "]";
-                historyUUID = loadOrGenerateHistoryUUID(writer, engineConfig.getForceNewHistoryUUID());
-=======
-                writer = createWriter(startingCommit);
-                updateMaxUnsafeAutoIdTimestampFromWriter(writer);
                 historyUUID = loadOrGenerateHistoryUUID(writer);
->>>>>>> 87957603
                 Objects.requireNonNull(historyUUID, "history uuid should not be null");
                 indexWriter = writer;
             } catch (IOException | TranslogCorruptedException e) {
