--- conflicted
+++ resolved
@@ -397,15 +397,9 @@
     private void recoverFromTranslogInternal(long recoverUpToSeqNo) throws IOException {
         Translog.TranslogGeneration translogGeneration = translog.getGeneration();
         final int opsRecovered;
-<<<<<<< HEAD
-        final long translogGen = Long.parseLong(lastCommittedSegmentInfos.getUserData().get(Translog.TRANSLOG_GENERATION_KEY));
-        try (Translog.Snapshot snapshot = translog.newSnapshotFromGen(
-            new Translog.TranslogGeneration(translog.getTranslogUUID(), translogGen), recoverUpToSeqNo)) {
-=======
         final long translogFileGen = Long.parseLong(lastCommittedSegmentInfos.getUserData().get(Translog.TRANSLOG_GENERATION_KEY));
         try (Translog.Snapshot snapshot = translog.newSnapshotFromGen(
             new Translog.TranslogGeneration(translog.getTranslogUUID(), translogFileGen), recoverUpToSeqNo)) {
->>>>>>> 262d3c07
             opsRecovered = config().getTranslogRecoveryRunner().run(this, snapshot);
         } catch (Exception e) {
             throw new EngineException(shardId, "failed to recover from translog", e);
