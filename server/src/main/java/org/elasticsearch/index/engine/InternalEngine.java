/*
 * Licensed to Elasticsearch under one or more contributor
 * license agreements. See the NOTICE file distributed with
 * this work for additional information regarding copyright
 * ownership. Elasticsearch licenses this file to you under
 * the Apache License, Version 2.0 (the "License"); you may
 * not use this file except in compliance with the License.
 * You may obtain a copy of the License at
 *
 *    http://www.apache.org/licenses/LICENSE-2.0
 *
 * Unless required by applicable law or agreed to in writing,
 * software distributed under the License is distributed on an
 * "AS IS" BASIS, WITHOUT WARRANTIES OR CONDITIONS OF ANY
 * KIND, either express or implied.  See the License for the
 * specific language governing permissions and limitations
 * under the License.
 */

package org.elasticsearch.index.engine;

import org.apache.logging.log4j.Logger;
import org.apache.lucene.document.Field;
import org.apache.lucene.document.NumericDocValuesField;
import org.apache.lucene.index.DirectoryReader;
import org.apache.lucene.index.IndexCommit;
import org.apache.lucene.index.IndexReader;
import org.apache.lucene.index.IndexWriter;
import org.apache.lucene.index.IndexWriterConfig;
import org.apache.lucene.index.IndexableField;
import org.apache.lucene.index.LeafReader;
import org.apache.lucene.index.LiveIndexWriterConfig;
import org.apache.lucene.index.MergePolicy;
import org.apache.lucene.index.SegmentCommitInfo;
import org.apache.lucene.index.SegmentInfos;
import org.apache.lucene.index.SoftDeletesRetentionMergePolicy;
import org.apache.lucene.index.Term;
import org.apache.lucene.search.IndexSearcher;
import org.apache.lucene.search.ReferenceManager;
import org.apache.lucene.search.SearcherFactory;
import org.apache.lucene.search.SearcherManager;
import org.apache.lucene.search.TermQuery;
import org.apache.lucene.store.AlreadyClosedException;
import org.apache.lucene.store.Directory;
import org.apache.lucene.store.LockObtainFailedException;
import org.apache.lucene.util.BytesRef;
import org.apache.lucene.util.InfoStream;
import org.elasticsearch.Assertions;
import org.elasticsearch.ExceptionsHelper;
import org.elasticsearch.Version;
import org.elasticsearch.action.index.IndexRequest;
import org.elasticsearch.common.Nullable;
import org.elasticsearch.common.SuppressForbidden;
import org.elasticsearch.common.lease.Releasable;
import org.elasticsearch.common.lucene.LoggerInfoStream;
import org.elasticsearch.common.lucene.Lucene;
import org.elasticsearch.common.lucene.index.ElasticsearchDirectoryReader;
import org.elasticsearch.common.lucene.uid.Versions;
import org.elasticsearch.common.lucene.uid.VersionsAndSeqNoResolver;
import org.elasticsearch.common.lucene.uid.VersionsAndSeqNoResolver.DocIdAndSeqNo;
import org.elasticsearch.common.metrics.CounterMetric;
import org.elasticsearch.common.util.concurrent.AbstractRunnable;
import org.elasticsearch.common.util.concurrent.ReleasableLock;
import org.elasticsearch.core.internal.io.IOUtils;
import org.elasticsearch.index.IndexSettings;
import org.elasticsearch.index.VersionType;
import org.elasticsearch.index.mapper.IdFieldMapper;
import org.elasticsearch.index.mapper.MapperService;
import org.elasticsearch.index.mapper.ParseContext;
import org.elasticsearch.index.mapper.ParsedDocument;
import org.elasticsearch.index.mapper.SeqNoFieldMapper;
import org.elasticsearch.index.mapper.SourceFieldMapper;
import org.elasticsearch.index.merge.MergeStats;
import org.elasticsearch.index.merge.OnGoingMerge;
import org.elasticsearch.index.seqno.LocalCheckpointTracker;
import org.elasticsearch.index.seqno.SeqNoStats;
import org.elasticsearch.index.seqno.SequenceNumbers;
import org.elasticsearch.index.shard.ElasticsearchMergePolicy;
import org.elasticsearch.index.shard.ShardId;
import org.elasticsearch.index.translog.Translog;
import org.elasticsearch.index.translog.TranslogConfig;
import org.elasticsearch.index.translog.TranslogCorruptedException;
import org.elasticsearch.index.translog.TranslogDeletionPolicy;
import org.elasticsearch.index.translog.TranslogStats;
import org.elasticsearch.threadpool.ThreadPool;

import java.io.Closeable;
import java.io.IOException;
import java.util.Arrays;
import java.util.Collection;
import java.util.HashMap;
import java.util.List;
import java.util.Map;
import java.util.Objects;
import java.util.Optional;
import java.util.Set;
import java.util.concurrent.CountDownLatch;
import java.util.concurrent.atomic.AtomicBoolean;
import java.util.concurrent.atomic.AtomicInteger;
import java.util.concurrent.atomic.AtomicLong;
import java.util.concurrent.locks.Lock;
import java.util.concurrent.locks.ReentrantLock;
import java.util.function.BiFunction;
import java.util.function.LongSupplier;
import java.util.stream.Stream;

public class InternalEngine extends Engine {

    /**
     * When we last pruned expired tombstones from versionMap.deletes:
     */
    private volatile long lastDeleteVersionPruneTimeMSec;

    private final Translog translog;
    private final ElasticsearchConcurrentMergeScheduler mergeScheduler;

    private final IndexWriter indexWriter;

    private final ExternalSearcherManager externalSearcherManager;
    private final SearcherManager internalSearcherManager;

    private final Lock flushLock = new ReentrantLock();
    private final ReentrantLock optimizeLock = new ReentrantLock();

    // A uid (in the form of BytesRef) to the version map
    // we use the hashed variant since we iterate over it and check removal and additions on existing keys
    private final LiveVersionMap versionMap = new LiveVersionMap();

    private volatile SegmentInfos lastCommittedSegmentInfos;

    private final IndexThrottle throttle;

    private final LocalCheckpointTracker localCheckpointTracker;

    private final CombinedDeletionPolicy combinedDeletionPolicy;

    // How many callers are currently requesting index throttling.  Currently there are only two situations where we do this: when merges
    // are falling behind and when writing indexing buffer to disk is too slow.  When this is 0, there is no throttling, else we throttling
    // incoming indexing ops to a single thread:
    private final AtomicInteger throttleRequestCount = new AtomicInteger();
    private final AtomicBoolean pendingTranslogRecovery = new AtomicBoolean(false);
    private final AtomicLong maxUnsafeAutoIdTimestamp = new AtomicLong(-1);
    private final AtomicLong maxSeenAutoIdTimestamp = new AtomicLong(-1);
    private final AtomicLong maxSeqNoOfNonAppendOnlyOperations = new AtomicLong(SequenceNumbers.NO_OPS_PERFORMED);
    private final CounterMetric numVersionLookups = new CounterMetric();
    private final CounterMetric numIndexVersionsLookups = new CounterMetric();
    // Lucene operations since this engine was opened - not include operations from existing segments.
    private final CounterMetric numDocDeletes = new CounterMetric();
    private final CounterMetric numDocAppends = new CounterMetric();
    private final CounterMetric numDocUpdates = new CounterMetric();
    private final NumericDocValuesField softDeletesField = Lucene.newSoftDeletesField();
    private final boolean softDeleteEnabled;
    private final SoftDeletesPolicy softDeletesPolicy;
    private final LastRefreshedCheckpointListener lastRefreshedCheckpointListener;

    private final AtomicBoolean trackTranslogLocation = new AtomicBoolean(false);

    @Nullable
    private final String historyUUID;

    public InternalEngine(EngineConfig engineConfig) {
        this(engineConfig, LocalCheckpointTracker::new);
    }

    InternalEngine(
            final EngineConfig engineConfig,
            final BiFunction<Long, Long, LocalCheckpointTracker> localCheckpointTrackerSupplier) {
        super(engineConfig);
        if (engineConfig.isAutoGeneratedIDsOptimizationEnabled() == false) {
            updateAutoIdTimestamp(Long.MAX_VALUE, true);
        }
        final TranslogDeletionPolicy translogDeletionPolicy = new TranslogDeletionPolicy(
                engineConfig.getIndexSettings().getTranslogRetentionSize().getBytes(),
                engineConfig.getIndexSettings().getTranslogRetentionAge().getMillis()
        );
        store.incRef();
        IndexWriter writer = null;
        Translog translog = null;
        ExternalSearcherManager externalSearcherManager = null;
        SearcherManager internalSearcherManager = null;
        EngineMergeScheduler scheduler = null;
        boolean success = false;
        try {
            this.lastDeleteVersionPruneTimeMSec = engineConfig.getThreadPool().relativeTimeInMillis();

            mergeScheduler = scheduler = new EngineMergeScheduler(engineConfig.getShardId(), engineConfig.getIndexSettings());
            throttle = new IndexThrottle();
            try {
                translog = openTranslog(engineConfig, translogDeletionPolicy, engineConfig.getGlobalCheckpointSupplier());
                assert translog.getGeneration() != null;
                this.translog = translog;
                this.localCheckpointTracker = createLocalCheckpointTracker(localCheckpointTrackerSupplier);
                this.softDeleteEnabled = engineConfig.getIndexSettings().isSoftDeleteEnabled();
                this.softDeletesPolicy = newSoftDeletesPolicy();
                this.combinedDeletionPolicy =
                    new CombinedDeletionPolicy(logger, translogDeletionPolicy, softDeletesPolicy, translog::getLastSyncedGlobalCheckpoint);
                writer = createWriter();
                bootstrapAppendOnlyInfoFromWriter(writer);
                historyUUID = loadHistoryUUID(writer);
                indexWriter = writer;
            } catch (IOException | TranslogCorruptedException e) {
                throw new EngineCreationFailureException(shardId, "failed to create engine", e);
            } catch (AssertionError e) {
                // IndexWriter throws AssertionError on init, if asserts are enabled, if any files don't exist, but tests that
                // randomly throw FNFE/NSFE can also hit this:
                if (ExceptionsHelper.stackTrace(e).contains("org.apache.lucene.index.IndexWriter.filesExist")) {
                    throw new EngineCreationFailureException(shardId, "failed to create engine", e);
                } else {
                    throw e;
                }
            }
            externalSearcherManager = createSearcherManager(new SearchFactory(logger, isClosed, engineConfig));
            internalSearcherManager = externalSearcherManager.internalSearcherManager;
            this.internalSearcherManager = internalSearcherManager;
            this.externalSearcherManager = externalSearcherManager;
            internalSearcherManager.addListener(versionMap);
            assert pendingTranslogRecovery.get() == false : "translog recovery can't be pending before we set it";
            // don't allow commits until we are done with recovering
            pendingTranslogRecovery.set(true);
            for (ReferenceManager.RefreshListener listener: engineConfig.getExternalRefreshListener()) {
                this.externalSearcherManager.addListener(listener);
            }
            for (ReferenceManager.RefreshListener listener: engineConfig.getInternalRefreshListener()) {
                this.internalSearcherManager.addListener(listener);
            }
            this.lastRefreshedCheckpointListener = new LastRefreshedCheckpointListener(localCheckpointTracker.getCheckpoint());
            this.internalSearcherManager.addListener(lastRefreshedCheckpointListener);
            success = true;
        } finally {
            if (success == false) {
                IOUtils.closeWhileHandlingException(writer, translog, internalSearcherManager, externalSearcherManager, scheduler);
                if (isClosed.get() == false) {
                    // failure we need to dec the store reference
                    store.decRef();
                }
            }
        }
        logger.trace("created new InternalEngine");
    }

    private LocalCheckpointTracker createLocalCheckpointTracker(
        BiFunction<Long, Long, LocalCheckpointTracker> localCheckpointTrackerSupplier) throws IOException {
        final long maxSeqNo;
        final long localCheckpoint;
        final SequenceNumbers.CommitInfo seqNoStats =
            SequenceNumbers.loadSeqNoInfoFromLuceneCommit(store.readLastCommittedSegmentsInfo().userData.entrySet());
        maxSeqNo = seqNoStats.maxSeqNo;
        localCheckpoint = seqNoStats.localCheckpoint;
        logger.trace("recovered maximum sequence number [{}] and local checkpoint [{}]", maxSeqNo, localCheckpoint);
        return localCheckpointTrackerSupplier.apply(maxSeqNo, localCheckpoint);
    }

    private SoftDeletesPolicy newSoftDeletesPolicy() throws IOException {
        final Map<String, String> commitUserData = store.readLastCommittedSegmentsInfo().userData;
        final long lastMinRetainedSeqNo;
        if (commitUserData.containsKey(Engine.MIN_RETAINED_SEQNO)) {
            lastMinRetainedSeqNo = Long.parseLong(commitUserData.get(Engine.MIN_RETAINED_SEQNO));
        } else {
            lastMinRetainedSeqNo = Long.parseLong(commitUserData.get(SequenceNumbers.MAX_SEQ_NO)) + 1;
        }
        return new SoftDeletesPolicy(translog::getLastSyncedGlobalCheckpoint, lastMinRetainedSeqNo,
            engineConfig.getIndexSettings().getSoftDeleteRetentionOperations());
    }

    /**
     * This reference manager delegates all it's refresh calls to another (internal) SearcherManager
     * The main purpose for this is that if we have external refreshes happening we don't issue extra
     * refreshes to clear version map memory etc. this can cause excessive segment creation if heavy indexing
     * is happening and the refresh interval is low (ie. 1 sec)
     *
     * This also prevents segment starvation where an internal reader holds on to old segments literally forever
     * since no indexing is happening and refreshes are only happening to the external reader manager, while with
     * this specialized implementation an external refresh will immediately be reflected on the internal reader
     * and old segments can be released in the same way previous version did this (as a side-effect of _refresh)
     */
    @SuppressForbidden(reason = "reference counting is required here")
    private static final class ExternalSearcherManager extends ReferenceManager<IndexSearcher> {
        private final SearcherFactory searcherFactory;
        private final SearcherManager internalSearcherManager;

        ExternalSearcherManager(SearcherManager internalSearcherManager, SearcherFactory searcherFactory) throws IOException {
            IndexSearcher acquire = internalSearcherManager.acquire();
            try {
                IndexReader indexReader = acquire.getIndexReader();
                assert indexReader instanceof ElasticsearchDirectoryReader:
                    "searcher's IndexReader should be an ElasticsearchDirectoryReader, but got " + indexReader;
                indexReader.incRef(); // steal the reader - getSearcher will decrement if it fails
                current = SearcherManager.getSearcher(searcherFactory, indexReader, null);
            } finally {
                internalSearcherManager.release(acquire);
            }
            this.searcherFactory = searcherFactory;
            this.internalSearcherManager = internalSearcherManager;
        }

        @Override
        protected IndexSearcher refreshIfNeeded(IndexSearcher referenceToRefresh) throws IOException {
            // we simply run a blocking refresh on the internal reference manager and then steal it's reader
            // it's a save operation since we acquire the reader which incs it's reference but then down the road
            // steal it by calling incRef on the "stolen" reader
            internalSearcherManager.maybeRefreshBlocking();
            IndexSearcher acquire = internalSearcherManager.acquire();
            try {
                final IndexReader previousReader = referenceToRefresh.getIndexReader();
                assert previousReader instanceof ElasticsearchDirectoryReader:
                    "searcher's IndexReader should be an ElasticsearchDirectoryReader, but got " + previousReader;

                final IndexReader newReader = acquire.getIndexReader();
                if (newReader == previousReader) {
                    // nothing has changed - both ref managers share the same instance so we can use reference equality
                    return null;
                } else {
                    newReader.incRef(); // steal the reader - getSearcher will decrement if it fails
                    return SearcherManager.getSearcher(searcherFactory, newReader, previousReader);
                }
            } finally {
                internalSearcherManager.release(acquire);
            }
        }

        @Override
        protected boolean tryIncRef(IndexSearcher reference) {
            return reference.getIndexReader().tryIncRef();
        }

        @Override
        protected int getRefCount(IndexSearcher reference) {
            return reference.getIndexReader().getRefCount();
        }

        @Override
        protected void decRef(IndexSearcher reference) throws IOException { reference.getIndexReader().decRef(); }
    }

    @Override
    public int restoreLocalHistoryFromTranslog(TranslogRecoveryRunner translogRecoveryRunner) throws IOException {
        try (ReleasableLock ignored = readLock.acquire()) {
            ensureOpen();
            final long localCheckpoint = localCheckpointTracker.getCheckpoint();
            try (Translog.Snapshot snapshot = getTranslog().newSnapshotFromMinSeqNo(localCheckpoint + 1)) {
                return translogRecoveryRunner.run(this, snapshot);
            }
        }
    }

    @Override
    public int fillSeqNoGaps(long primaryTerm) throws IOException {
        try (ReleasableLock ignored = writeLock.acquire()) {
            ensureOpen();
            final long localCheckpoint = localCheckpointTracker.getCheckpoint();
            final long maxSeqNo = localCheckpointTracker.getMaxSeqNo();
            int numNoOpsAdded = 0;
            for (
                    long seqNo = localCheckpoint + 1;
                    seqNo <= maxSeqNo;
                    seqNo = localCheckpointTracker.getCheckpoint() + 1 /* the local checkpoint might have advanced so we leap-frog */) {
                innerNoOp(new NoOp(seqNo, primaryTerm, Operation.Origin.PRIMARY, System.nanoTime(), "filling gaps"));
                numNoOpsAdded++;
                assert seqNo <= localCheckpointTracker.getCheckpoint()
                        : "local checkpoint did not advance; was [" + seqNo + "], now [" + localCheckpointTracker.getCheckpoint() + "]";

            }
            return numNoOpsAdded;
        }
    }

    private void bootstrapAppendOnlyInfoFromWriter(IndexWriter writer) {
        for (Map.Entry<String, String> entry : writer.getLiveCommitData()) {
            final String key = entry.getKey();
            if (key.equals(MAX_UNSAFE_AUTO_ID_TIMESTAMP_COMMIT_ID)) {
                assert maxUnsafeAutoIdTimestamp.get() == -1 :
                    "max unsafe timestamp was assigned already [" + maxUnsafeAutoIdTimestamp.get() + "]";
                updateAutoIdTimestamp(Long.parseLong(entry.getValue()), true);
            }
            if (key.equals(SequenceNumbers.MAX_SEQ_NO)) {
                assert maxSeqNoOfNonAppendOnlyOperations.get() == -1 :
                    "max unsafe append-only seq# was assigned already [" + maxSeqNoOfNonAppendOnlyOperations.get() + "]";
                maxSeqNoOfNonAppendOnlyOperations.set(Long.parseLong(entry.getValue()));
            }
        }
    }

    @Override
    public InternalEngine recoverFromTranslog(TranslogRecoveryRunner translogRecoveryRunner, long recoverUpToSeqNo) throws IOException {
        flushLock.lock();
        try (ReleasableLock lock = readLock.acquire()) {
            ensureOpen();
            assert getMaxSeqNoOfUpdatesOrDeletes() != SequenceNumbers.UNASSIGNED_SEQ_NO : "max_seq_no_of_updates is uninitialized";
            if (pendingTranslogRecovery.get() == false) {
                throw new IllegalStateException("Engine has already been recovered");
            }
            try {
                recoverFromTranslogInternal(translogRecoveryRunner, recoverUpToSeqNo);
            } catch (Exception e) {
                try {
                    pendingTranslogRecovery.set(true); // just play safe and never allow commits on this see #ensureCanFlush
                    failEngine("failed to recover from translog", e);
                } catch (Exception inner) {
                    e.addSuppressed(inner);
                }
                throw e;
            }
        } finally {
            flushLock.unlock();
        }
        return this;
    }

    @Override
    public void skipTranslogRecovery() {
        assert pendingTranslogRecovery.get() : "translogRecovery is not pending but should be";
        pendingTranslogRecovery.set(false); // we are good - now we can commit
    }

    private void recoverFromTranslogInternal(TranslogRecoveryRunner translogRecoveryRunner, long recoverUpToSeqNo) throws IOException {
        Translog.TranslogGeneration translogGeneration = translog.getGeneration();
        final int opsRecovered;
        final long translogFileGen = Long.parseLong(lastCommittedSegmentInfos.getUserData().get(Translog.TRANSLOG_GENERATION_KEY));
        try (Translog.Snapshot snapshot = translog.newSnapshotFromGen(
            new Translog.TranslogGeneration(translog.getTranslogUUID(), translogFileGen), recoverUpToSeqNo)) {
            opsRecovered = translogRecoveryRunner.run(this, snapshot);
        } catch (Exception e) {
            throw new EngineException(shardId, "failed to recover from translog", e);
        }
        // flush if we recovered something or if we have references to older translogs
        // note: if opsRecovered == 0 and we have older translogs it means they are corrupted or 0 length.
        assert pendingTranslogRecovery.get() : "translogRecovery is not pending but should be";
        pendingTranslogRecovery.set(false); // we are good - now we can commit
        if (opsRecovered > 0) {
            logger.trace("flushing post recovery from translog. ops recovered [{}]. committed translog id [{}]. current id [{}]",
                opsRecovered, translogGeneration == null ? null : translogGeneration.translogFileGeneration, translog.currentFileGeneration());
            commitIndexWriter(indexWriter, translog, null);
            refreshLastCommittedSegmentInfos();
            refresh("translog_recovery");
        }
        translog.trimUnreferencedReaders();
    }

    private Translog openTranslog(EngineConfig engineConfig, TranslogDeletionPolicy translogDeletionPolicy, LongSupplier globalCheckpointSupplier) throws IOException {
        final TranslogConfig translogConfig = engineConfig.getTranslogConfig();
        final String translogUUID = loadTranslogUUIDFromLastCommit();
        // We expect that this shard already exists, so it must already have an existing translog else something is badly wrong!
        return new Translog(translogConfig, translogUUID, translogDeletionPolicy, globalCheckpointSupplier, engineConfig.getPrimaryTermSupplier());
    }

    // Package private for testing purposes only
    Translog getTranslog() {
        ensureOpen();
        return translog;
    }

    @Override
    public boolean isTranslogSyncNeeded() {
        return getTranslog().syncNeeded();
    }

    @Override
    public boolean ensureTranslogSynced(Stream<Translog.Location> locations) throws IOException {
        final boolean synced = translog.ensureSynced(locations);
        if (synced) {
            revisitIndexDeletionPolicyOnTranslogSynced();
        }
        return synced;
    }

    @Override
    public void syncTranslog() throws IOException {
        translog.sync();
        revisitIndexDeletionPolicyOnTranslogSynced();
    }

    /**
     * Creates a new history snapshot for reading operations since the provided seqno.
     * The returned snapshot can be retrieved from either Lucene index or translog files.
     */
    @Override
    public Translog.Snapshot readHistoryOperations(String source, MapperService mapperService, long startingSeqNo) throws IOException {
        if (engineConfig.getIndexSettings().isSoftDeleteEnabled()) {
            return newChangesSnapshot(source, mapperService, Math.max(0, startingSeqNo), Long.MAX_VALUE, false);
        } else {
            return getTranslog().newSnapshotFromMinSeqNo(startingSeqNo);
        }
    }

    /**
     * Returns the estimated number of history operations whose seq# at least the provided seq# in this engine.
     */
    @Override
    public int estimateNumberOfHistoryOperations(String source, MapperService mapperService, long startingSeqNo) throws IOException {
        if (engineConfig.getIndexSettings().isSoftDeleteEnabled()) {
            try (Translog.Snapshot snapshot = newChangesSnapshot(source, mapperService, Math.max(0, startingSeqNo), Long.MAX_VALUE, false)) {
                return snapshot.totalOperations();
            }
        } else {
            return getTranslog().estimateTotalOperationsFromMinSeq(startingSeqNo);
        }
    }

    @Override
    public TranslogStats getTranslogStats() {
        return getTranslog().stats();
    }

    @Override
    public Translog.Location getTranslogLastWriteLocation() {
        return getTranslog().getLastWriteLocation();
    }

    private void revisitIndexDeletionPolicyOnTranslogSynced() throws IOException {
        if (combinedDeletionPolicy.hasUnreferencedCommits()) {
            indexWriter.deleteUnusedFiles();
            translog.trimUnreferencedReaders();
        }
    }

    @Override
    public String getHistoryUUID() {
        return historyUUID;
    }

    /** Returns how many bytes we are currently moving from indexing buffer to segments on disk */
    @Override
    public long getWritingBytes() {
        return indexWriter.getFlushingBytes() + versionMap.getRefreshingBytes();
    }

    /**
     * Reads the current stored translog ID from the last commit data.
     */
    @Nullable
    private String loadTranslogUUIDFromLastCommit() throws IOException {
        final Map<String, String> commitUserData = store.readLastCommittedSegmentsInfo().getUserData();
        if (commitUserData.containsKey(Translog.TRANSLOG_GENERATION_KEY) == false) {
            throw new IllegalStateException("commit doesn't contain translog generation id");
        }
        return commitUserData.get(Translog.TRANSLOG_UUID_KEY);
    }

    /**
     * Reads the current stored history ID from the IW commit data.
     */
    private String loadHistoryUUID(final IndexWriter writer) throws IOException {
        final String uuid = commitDataAsMap(writer).get(HISTORY_UUID_KEY);
        if (uuid == null) {
            throw new IllegalStateException("commit doesn't contain history uuid");
        }
        return uuid;
    }

    private ExternalSearcherManager createSearcherManager(SearchFactory externalSearcherFactory) throws EngineException {
        boolean success = false;
        SearcherManager internalSearcherManager = null;
        try {
            try {
                final DirectoryReader directoryReader = ElasticsearchDirectoryReader.wrap(DirectoryReader.open(indexWriter), shardId);
                internalSearcherManager = new SearcherManager(directoryReader,
                        new RamAccountingSearcherFactory(engineConfig.getCircuitBreakerService()));
                lastCommittedSegmentInfos = store.readLastCommittedSegmentsInfo();
                ExternalSearcherManager externalSearcherManager = new ExternalSearcherManager(internalSearcherManager,
                    externalSearcherFactory);
                success = true;
                return externalSearcherManager;
            } catch (IOException e) {
                maybeFailEngine("start", e);
                try {
                    indexWriter.rollback();
                } catch (IOException inner) { // iw is closed below
                    e.addSuppressed(inner);
                }
                throw new EngineCreationFailureException(shardId, "failed to open reader on writer", e);
            }
        } finally {
            if (success == false) { // release everything we created on a failure
                IOUtils.closeWhileHandlingException(internalSearcherManager, indexWriter);
            }
        }
    }

    @Override
    public GetResult get(Get get, BiFunction<String, SearcherScope, Searcher> searcherFactory) throws EngineException {
        assert Objects.equals(get.uid().field(), IdFieldMapper.NAME) : get.uid().field();
        try (ReleasableLock ignored = readLock.acquire()) {
            ensureOpen();
            SearcherScope scope;
            if (get.realtime()) {
                VersionValue versionValue = null;
                try (Releasable ignore = versionMap.acquireLock(get.uid().bytes())) {
                    // we need to lock here to access the version map to do this truly in RT
                    versionValue = getVersionFromMap(get.uid().bytes());
                }
                if (versionValue != null) {
                    if (versionValue.isDelete()) {
                        return GetResult.NOT_EXISTS;
                    }
                    if (get.versionType().isVersionConflictForReads(versionValue.version, get.version())) {
                        throw new VersionConflictEngineException(shardId, get.type(), get.id(),
                            get.versionType().explainConflictForReads(versionValue.version, get.version()));
                    }
                    if (get.isReadFromTranslog()) {
                        // this is only used for updates - API _GET calls will always read form a reader for consistency
                        // the update call doesn't need the consistency since it's source only + _parent but parent can go away in 7.0
                        if (versionValue.getLocation() != null) {
                            try {
                                Translog.Operation operation = translog.readOperation(versionValue.getLocation());
                                if (operation != null) {
                                    // in the case of a already pruned translog generation we might get null here - yet very unlikely
                                    final Translog.Index index = (Translog.Index) operation;
                                    TranslogLeafReader reader = new TranslogLeafReader(index, engineConfig
                                        .getIndexSettings().getIndexVersionCreated());
<<<<<<< HEAD
                                    return new GetResult(new Searcher("realtime_get", new IndexSearcher(reader), logger),
                                        new VersionsAndSeqNoResolver.DocIdAndVersion(0, index.version(), index.seqNo(), index.primaryTerm(),
                                            reader, 0));
=======
                                    return new GetResult(new Searcher("realtime_get", new IndexSearcher(reader), reader::close),
                                        new VersionsAndSeqNoResolver.DocIdAndVersion(0, ((Translog.Index) operation).version(), reader, 0));
>>>>>>> fe623acf
                                }
                            } catch (IOException e) {
                                maybeFailEngine("realtime_get", e); // lets check if the translog has failed with a tragic event
                                throw new EngineException(shardId, "failed to read operation from translog", e);
                            }
                        } else {
                            trackTranslogLocation.set(true);
                        }
                    }
                    refresh("realtime_get", SearcherScope.INTERNAL);
                }
                scope = SearcherScope.INTERNAL;
            } else {
                // we expose what has been externally expose in a point in time snapshot via an explicit refresh
                scope = SearcherScope.EXTERNAL;
            }

            // no version, get the version from the index, we know that we refresh on flush
            return getFromSearcher(get, searcherFactory, scope);
        }
    }

    /**
     * the status of the current doc version in lucene, compared to the version in an incoming
     * operation
     */
    enum OpVsLuceneDocStatus {
        /** the op is more recent than the one that last modified the doc found in lucene*/
        OP_NEWER,
        /** the op is older or the same as the one that last modified the doc found in lucene*/
        OP_STALE_OR_EQUAL,
        /** no doc was found in lucene */
        LUCENE_DOC_NOT_FOUND
    }

    private OpVsLuceneDocStatus compareOpToLuceneDocBasedOnSeqNo(final Operation op) throws IOException {
        assert op.seqNo() != SequenceNumbers.UNASSIGNED_SEQ_NO : "resolving ops based on seq# but no seqNo is found";
        final OpVsLuceneDocStatus status;
        VersionValue versionValue = getVersionFromMap(op.uid().bytes());
        assert incrementVersionLookup();
        if (versionValue != null) {
            if  (op.seqNo() > versionValue.seqNo ||
                (op.seqNo() == versionValue.seqNo && op.primaryTerm() > versionValue.term))
                status = OpVsLuceneDocStatus.OP_NEWER;
            else {
                status = OpVsLuceneDocStatus.OP_STALE_OR_EQUAL;
            }
        } else {
            // load from index
            assert incrementIndexVersionLookup();
            try (Searcher searcher = acquireSearcher("load_seq_no", SearcherScope.INTERNAL)) {
                DocIdAndSeqNo docAndSeqNo = VersionsAndSeqNoResolver.loadDocIdAndSeqNo(searcher.reader(), op.uid());
                if (docAndSeqNo == null) {
                    status = OpVsLuceneDocStatus.LUCENE_DOC_NOT_FOUND;
                } else if (op.seqNo() > docAndSeqNo.seqNo) {
                    status = OpVsLuceneDocStatus.OP_NEWER;
                } else if (op.seqNo() == docAndSeqNo.seqNo) {
                    // load term to tie break
                    final long existingTerm = VersionsAndSeqNoResolver.loadPrimaryTerm(docAndSeqNo, op.uid().field());
                    if (op.primaryTerm() > existingTerm) {
                        status = OpVsLuceneDocStatus.OP_NEWER;
                    } else {
                        status = OpVsLuceneDocStatus.OP_STALE_OR_EQUAL;
                    }
                } else {
                    status = OpVsLuceneDocStatus.OP_STALE_OR_EQUAL;
                }
            }
        }
        return status;
    }

    /** resolves the current version of the document, returning null if not found */
    private VersionValue resolveDocVersion(final Operation op, boolean loadSeqNo) throws IOException {
        assert incrementVersionLookup(); // used for asserting in tests
        VersionValue versionValue = getVersionFromMap(op.uid().bytes());
        if (versionValue == null) {
            assert incrementIndexVersionLookup(); // used for asserting in tests
            final VersionsAndSeqNoResolver.DocIdAndVersion docIdAndVersion;
            try (Searcher searcher = acquireSearcher("load_version", SearcherScope.INTERNAL)) {
                 docIdAndVersion = VersionsAndSeqNoResolver.loadDocIdAndVersion(searcher.reader(), op.uid(), loadSeqNo);
            }
            if (docIdAndVersion != null) {
                versionValue = new IndexVersionValue(null, docIdAndVersion.version, docIdAndVersion.seqNo, docIdAndVersion.primaryTerm);
            }
        } else if (engineConfig.isEnableGcDeletes() && versionValue.isDelete() &&
            (engineConfig.getThreadPool().relativeTimeInMillis() - ((DeleteVersionValue)versionValue).time) > getGcDeletesInMillis()) {
            versionValue = null;
        }
        return versionValue;
    }

    private VersionValue getVersionFromMap(BytesRef id) {
        if (versionMap.isUnsafe()) {
            synchronized (versionMap) {
                // we are switching from an unsafe map to a safe map. This might happen concurrently
                // but we only need to do this once since the last operation per ID is to add to the version
                // map so once we pass this point we can safely lookup from the version map.
                if (versionMap.isUnsafe()) {
                    refresh("unsafe_version_map", SearcherScope.INTERNAL);
                }
                versionMap.enforceSafeAccess();
            }
        }
        return versionMap.getUnderLock(id);
    }

    private boolean canOptimizeAddDocument(Index index) {
        if (index.getAutoGeneratedIdTimestamp() != IndexRequest.UNSET_AUTO_GENERATED_TIMESTAMP) {
            assert index.getAutoGeneratedIdTimestamp() >= 0 : "autoGeneratedIdTimestamp must be positive but was: "
                + index.getAutoGeneratedIdTimestamp();
            switch (index.origin()) {
                case PRIMARY:
                    assertPrimaryCanOptimizeAddDocument(index);
                    return true;
                case PEER_RECOVERY:
                case REPLICA:
                    assert index.version() == 1 && index.versionType() == null
                        : "version: " + index.version() + " type: " + index.versionType();
                    return true;
                case LOCAL_TRANSLOG_RECOVERY:
                case LOCAL_RESET:
                    assert index.isRetry();
                    return true; // allow to optimize in order to update the max safe time stamp
                default:
                    throw new IllegalArgumentException("unknown origin " + index.origin());
            }
        }
        return false;
    }

    protected boolean assertPrimaryCanOptimizeAddDocument(final Index index) {
        assert (index.version() == Versions.MATCH_ANY && index.versionType() == VersionType.INTERNAL)
            : "version: " + index.version() + " type: " + index.versionType();
        return true;
    }

    private boolean assertIncomingSequenceNumber(final Engine.Operation.Origin origin, final long seqNo) {
        if (origin == Operation.Origin.PRIMARY) {
            assertPrimaryIncomingSequenceNumber(origin, seqNo);
        } else {
            // sequence number should be set when operation origin is not primary
            assert seqNo >= 0 : "recovery or replica ops should have an assigned seq no.; origin: " + origin;
        }
        return true;
    }

    protected boolean assertPrimaryIncomingSequenceNumber(final Engine.Operation.Origin origin, final long seqNo) {
        // sequence number should not be set when operation origin is primary
        assert seqNo == SequenceNumbers.UNASSIGNED_SEQ_NO
                : "primary operations must never have an assigned sequence number but was [" + seqNo + "]";
        return true;
    }

    private long generateSeqNoForOperation(final Operation operation) {
        assert operation.origin() == Operation.Origin.PRIMARY;
        return doGenerateSeqNoForOperation(operation);
    }

    /**
     * Generate the sequence number for the specified operation.
     *
     * @param operation the operation
     * @return the sequence number
     */
    long doGenerateSeqNoForOperation(final Operation operation) {
        return localCheckpointTracker.generateSeqNo();
    }

    private long getPrimaryTerm() {
        return engineConfig.getPrimaryTermSupplier().getAsLong();
    }

    @Override
    public IndexResult index(Index index) throws IOException {
        assert Objects.equals(index.uid().field(), IdFieldMapper.NAME) : index.uid().field();
        final boolean doThrottle = index.origin().isRecovery() == false;
        try (ReleasableLock releasableLock = readLock.acquire()) {
            ensureOpen();
            assert assertIncomingSequenceNumber(index.origin(), index.seqNo());
            try (Releasable ignored = versionMap.acquireLock(index.uid().bytes());
                Releasable indexThrottle = doThrottle ? () -> {} : throttle.acquireThrottle()) {
                lastWriteNanos = index.startTime();
                /* A NOTE ABOUT APPEND ONLY OPTIMIZATIONS:
                 * if we have an autoGeneratedID that comes into the engine we can potentially optimize
                 * and just use addDocument instead of updateDocument and skip the entire version and index lookupVersion across the board.
                 * Yet, we have to deal with multiple document delivery, for this we use a property of the document that is added
                 * to detect if it has potentially been added before. We use the documents timestamp for this since it's something
                 * that:
                 *  - doesn't change per document
                 *  - is preserved in the transaction log
                 *  - and is assigned before we start to index / replicate
                 * NOTE: it's not important for this timestamp to be consistent across nodes etc. it's just a number that is in the common
                 * case increasing and can be used in the failure case when we retry and resent documents to establish a happens before relationship.
                 * for instance:
                 *  - doc A has autoGeneratedIdTimestamp = 10, isRetry = false
                 *  - doc B has autoGeneratedIdTimestamp = 9, isRetry = false
                 *
                 *  while both docs are in in flight, we disconnect on one node, reconnect and send doc A again
                 *  - now doc A' has autoGeneratedIdTimestamp = 10, isRetry = true
                 *
                 *  if A' arrives on the shard first we update maxUnsafeAutoIdTimestamp to 10 and use update document. All subsequent
                 *  documents that arrive (A and B) will also use updateDocument since their timestamps are less than maxUnsafeAutoIdTimestamp.
                 *  While this is not strictly needed for doc B it is just much simpler to implement since it will just de-optimize some doc in the worst case.
                 *
                 *  if A arrives on the shard first we use addDocument since maxUnsafeAutoIdTimestamp is < 10. A` will then just be skipped or calls
                 *  updateDocument.
                 */
                final IndexingStrategy plan = indexingStrategyForOperation(index);

                final IndexResult indexResult;
                if (plan.earlyResultOnPreFlightError.isPresent()) {
                    indexResult = plan.earlyResultOnPreFlightError.get();
                    assert indexResult.getResultType() == Result.Type.FAILURE : indexResult.getResultType();
                } else if (plan.indexIntoLucene || plan.addStaleOpToLucene) {
                    indexResult = indexIntoLucene(index, plan);
                } else {
                    indexResult = new IndexResult(
                            plan.versionForIndexing, getPrimaryTerm(), plan.seqNoForIndexing, plan.currentNotFoundOrDeleted);
                }
                if (index.origin().isFromTranslog() == false) {
                    final Translog.Location location;
                    if (indexResult.getResultType() == Result.Type.SUCCESS) {
                        location = translog.add(new Translog.Index(index, indexResult));
                    } else if (indexResult.getSeqNo() != SequenceNumbers.UNASSIGNED_SEQ_NO) {
                        // if we have document failure, record it as a no-op in the translog and Lucene with the generated seq_no
                        final NoOp noOp = new NoOp(indexResult.getSeqNo(), index.primaryTerm(), index.origin(),
                            index.startTime(), indexResult.getFailure().toString());
                        location = innerNoOp(noOp).getTranslogLocation();
                    } else {
                        location = null;
                    }
                    indexResult.setTranslogLocation(location);
                }
                if (plan.indexIntoLucene && indexResult.getResultType() == Result.Type.SUCCESS) {
                    final Translog.Location translogLocation = trackTranslogLocation.get() ? indexResult.getTranslogLocation() : null;
                    versionMap.maybePutIndexUnderLock(index.uid().bytes(),
                        new IndexVersionValue(translogLocation, plan.versionForIndexing, plan.seqNoForIndexing, index.primaryTerm()));
                }
                if (indexResult.getSeqNo() != SequenceNumbers.UNASSIGNED_SEQ_NO) {
                    localCheckpointTracker.markSeqNoAsCompleted(indexResult.getSeqNo());
                }
                indexResult.setTook(System.nanoTime() - index.startTime());
                indexResult.freeze();
                return indexResult;
            }
        } catch (RuntimeException | IOException e) {
            try {
                maybeFailEngine("index", e);
            } catch (Exception inner) {
                e.addSuppressed(inner);
            }
            throw e;
        }
    }

    protected final IndexingStrategy planIndexingAsNonPrimary(Index index) throws IOException {
        assertNonPrimaryOrigin(index);
        final IndexingStrategy plan;
        final boolean appendOnlyRequest = canOptimizeAddDocument(index);
        if (appendOnlyRequest && mayHaveBeenIndexedBefore(index) == false && index.seqNo() > maxSeqNoOfNonAppendOnlyOperations.get()) {
            /*
             * As soon as an append-only request was indexed into the primary, it can be exposed to a search then users can issue
             * a follow-up operation on it. In rare cases, the follow up operation can be arrived and processed on a replica before
             * the original append-only. In this case we can't simply proceed with the append only without consulting the version map.
             * If a replica has seen a non-append-only operation with a higher seqno than the seqno of an append-only, it may have seen
             * the document of that append-only request. However if the seqno of an append-only is higher than seqno of any non-append-only
             * requests, we can assert the replica have not seen the document of that append-only request, thus we can apply optimization.
             */
            assert index.version() == 1L : "can optimize on replicas but incoming version is [" + index.version() + "]";
            plan = IndexingStrategy.optimizedAppendOnly(index.seqNo(), 1L);
        } else {
            if (appendOnlyRequest == false) {
                maxSeqNoOfNonAppendOnlyOperations.updateAndGet(curr -> Math.max(index.seqNo(), curr));
                assert maxSeqNoOfNonAppendOnlyOperations.get() >= index.seqNo() : "max_seqno of non-append-only was not updated;" +
                    "max_seqno non-append-only [" + maxSeqNoOfNonAppendOnlyOperations.get() + "], seqno of index [" + index.seqNo() + "]";
            }
            versionMap.enforceSafeAccess();
            // unlike the primary, replicas don't really care to about creation status of documents
            // this allows to ignore the case where a document was found in the live version maps in
            // a delete state and return false for the created flag in favor of code simplicity
            if (index.seqNo() <= localCheckpointTracker.getCheckpoint()){
                // the operation seq# is lower then the current local checkpoint and thus was already put into lucene
                // this can happen during recovery where older operations are sent from the translog that are already
                // part of the lucene commit (either from a peer recovery or a local translog)
                // or due to concurrent indexing & recovery. For the former it is important to skip lucene as the operation in
                // question may have been deleted in an out of order op that is not replayed.
                // See testRecoverFromStoreWithOutOfOrderDelete for an example of local recovery
                // See testRecoveryWithOutOfOrderDelete for an example of peer recovery
                plan = IndexingStrategy.processButSkipLucene(false, index.seqNo(), index.version());
            } else {
                final OpVsLuceneDocStatus opVsLucene = compareOpToLuceneDocBasedOnSeqNo(index);
                if (opVsLucene == OpVsLuceneDocStatus.OP_STALE_OR_EQUAL) {
                    plan = IndexingStrategy.processAsStaleOp(softDeleteEnabled, index.seqNo(), index.version());
                } else {
                    plan = IndexingStrategy.processNormally(opVsLucene == OpVsLuceneDocStatus.LUCENE_DOC_NOT_FOUND,
                        index.seqNo(), index.version());
                }
            }
        }
        return plan;
    }

    protected IndexingStrategy indexingStrategyForOperation(final Index index) throws IOException {
        if (index.origin() == Operation.Origin.PRIMARY) {
            return planIndexingAsPrimary(index);
        } else {
            // non-primary mode (i.e., replica or recovery)
            return planIndexingAsNonPrimary(index);
        }
    }

    protected final IndexingStrategy planIndexingAsPrimary(Index index) throws IOException {
        assert index.origin() == Operation.Origin.PRIMARY : "planing as primary but origin isn't. got " + index.origin();
        assert getMaxSeqNoOfUpdatesOrDeletes() != SequenceNumbers.UNASSIGNED_SEQ_NO : "max_seq_no_of_updates is not initialized";
        final IndexingStrategy plan;
        // resolve an external operation into an internal one which is safe to replay
        if (canOptimizeAddDocument(index)) {
            if (mayHaveBeenIndexedBefore(index)) {
                plan = IndexingStrategy.overrideExistingAsIfNotThere(generateSeqNoForOperation(index), 1L);
                versionMap.enforceSafeAccess();
            } else {
                plan = IndexingStrategy.optimizedAppendOnly(generateSeqNoForOperation(index), 1L);
            }
        } else {
            versionMap.enforceSafeAccess();
            // resolves incoming version
            final VersionValue versionValue =
                resolveDocVersion(index, index.getCasSeqNo() != SequenceNumbers.UNASSIGNED_SEQ_NO);
            final long currentVersion;
            final boolean currentNotFoundOrDeleted;
            if (versionValue == null) {
                currentVersion = Versions.NOT_FOUND;
                currentNotFoundOrDeleted = true;
            } else {
                currentVersion = versionValue.version;
                currentNotFoundOrDeleted = versionValue.isDelete();
            }
            if (index.getCasSeqNo() != SequenceNumbers.UNASSIGNED_SEQ_NO && versionValue == null) {
                final VersionConflictEngineException e = new VersionConflictEngineException(shardId, index.type(), index.id(),
                    index.getCasSeqNo(), index.getCasPrimaryTerm(), SequenceNumbers.UNASSIGNED_SEQ_NO, 0);
                plan = IndexingStrategy.skipDueToVersionConflict(e, currentNotFoundOrDeleted, currentVersion, getPrimaryTerm());
            } else if (index.getCasSeqNo() != SequenceNumbers.UNASSIGNED_SEQ_NO && (
                versionValue.seqNo != index.getCasSeqNo() || versionValue.term != index.getCasPrimaryTerm()
            )) {
                final VersionConflictEngineException e = new VersionConflictEngineException(shardId, index.type(), index.id(),
                    index.getCasSeqNo(), index.getCasPrimaryTerm(), versionValue.seqNo, versionValue.term);
                plan = IndexingStrategy.skipDueToVersionConflict(e, currentNotFoundOrDeleted, currentVersion, getPrimaryTerm());
            } else if (index.versionType().isVersionConflictForWrites(
                currentVersion, index.version(), currentNotFoundOrDeleted)) {
                final VersionConflictEngineException e =
                        new VersionConflictEngineException(shardId, index, currentVersion, currentNotFoundOrDeleted);
                plan = IndexingStrategy.skipDueToVersionConflict(e, currentNotFoundOrDeleted, currentVersion, getPrimaryTerm());
            } else {
                plan = IndexingStrategy.processNormally(currentNotFoundOrDeleted,
                    generateSeqNoForOperation(index),
                    index.versionType().updateVersion(currentVersion, index.version())
                );
            }
        }
        final boolean toAppend = plan.indexIntoLucene && plan.useLuceneUpdateDocument == false;
        if (toAppend == false) {
            advanceMaxSeqNoOfUpdatesOrDeletes(plan.seqNoForIndexing);
        }
        return plan;
    }

    private IndexResult indexIntoLucene(Index index, IndexingStrategy plan)
        throws IOException {
        assert plan.seqNoForIndexing >= 0 : "ops should have an assigned seq no.; origin: " + index.origin();
        assert plan.versionForIndexing >= 0 : "version must be set. got " + plan.versionForIndexing;
        assert plan.indexIntoLucene || plan.addStaleOpToLucene;
        /* Update the document's sequence number and primary term; the sequence number here is derived here from either the sequence
         * number service if this is on the primary, or the existing document's sequence number if this is on the replica. The
         * primary term here has already been set, see IndexShard#prepareIndex where the Engine$Index operation is created.
         */
        index.parsedDoc().updateSeqID(plan.seqNoForIndexing, index.primaryTerm());
        index.parsedDoc().version().setLongValue(plan.versionForIndexing);
        try {
            if (plan.addStaleOpToLucene) {
                addStaleDocs(index.docs(), indexWriter);
            } else if (plan.useLuceneUpdateDocument) {
                assert assertMaxSeqNoOfUpdatesIsAdvanced(index.uid(), plan.seqNoForIndexing, true, true);
                updateDocs(index.uid(), index.docs(), indexWriter);
            } else {
                // document does not exists, we can optimize for create, but double check if assertions are running
                assert assertDocDoesNotExist(index, canOptimizeAddDocument(index) == false);
                addDocs(index.docs(), indexWriter);
            }
            return new IndexResult(plan.versionForIndexing, index.primaryTerm(), plan.seqNoForIndexing, plan.currentNotFoundOrDeleted);
        } catch (Exception ex) {
            if (indexWriter.getTragicException() == null) {
                /* There is no tragic event recorded so this must be a document failure.
                 *
                 * The handling inside IW doesn't guarantee that an tragic / aborting exception
                 * will be used as THE tragicEventException since if there are multiple exceptions causing an abort in IW
                 * only one wins. Yet, only the one that wins will also close the IW and in turn fail the engine such that
                 * we can potentially handle the exception before the engine is failed.
                 * Bottom line is that we can only rely on the fact that if it's a document failure then
                 * `indexWriter.getTragicException()` will be null otherwise we have to rethrow and treat it as fatal or rather
                 * non-document failure
                 *
                 * we return a `MATCH_ANY` version to indicate no document was index. The value is
                 * not used anyway
                 */
                return new IndexResult(ex, Versions.MATCH_ANY, index.primaryTerm(), plan.seqNoForIndexing);
            } else {
                throw ex;
            }
        }
    }

    /**
     * returns true if the indexing operation may have already be processed by this engine.
     * Note that it is OK to rarely return true even if this is not the case. However a `false`
     * return value must always be correct.
     *
     */
    private boolean mayHaveBeenIndexedBefore(Index index) {
        assert canOptimizeAddDocument(index);
        final boolean mayHaveBeenIndexBefore;
        if (index.isRetry()) {
            mayHaveBeenIndexBefore = true;
            updateAutoIdTimestamp(index.getAutoGeneratedIdTimestamp(), true);
            assert maxUnsafeAutoIdTimestamp.get() >= index.getAutoGeneratedIdTimestamp();
        } else {
            // in this case we force
            mayHaveBeenIndexBefore = maxUnsafeAutoIdTimestamp.get() >= index.getAutoGeneratedIdTimestamp();
            updateAutoIdTimestamp(index.getAutoGeneratedIdTimestamp(), false);
        }
        return mayHaveBeenIndexBefore;
    }

    // for testing
    long getMaxSeqNoOfNonAppendOnlyOperations() {
        return maxSeqNoOfNonAppendOnlyOperations.get();
    }

    private void addDocs(final List<ParseContext.Document> docs, final IndexWriter indexWriter) throws IOException {
        if (docs.size() > 1) {
            indexWriter.addDocuments(docs);
        } else {
            indexWriter.addDocument(docs.get(0));
        }
        numDocAppends.inc(docs.size());
    }

    private void addStaleDocs(final List<ParseContext.Document> docs, final IndexWriter indexWriter) throws IOException {
        assert softDeleteEnabled : "Add history documents but soft-deletes is disabled";
        for (ParseContext.Document doc : docs) {
            doc.add(softDeletesField); // soft-deleted every document before adding to Lucene
        }
        if (docs.size() > 1) {
            indexWriter.addDocuments(docs);
        } else {
            indexWriter.addDocument(docs.get(0));
        }
    }

    protected static final class IndexingStrategy {
        final boolean currentNotFoundOrDeleted;
        final boolean useLuceneUpdateDocument;
        final long seqNoForIndexing;
        final long versionForIndexing;
        final boolean indexIntoLucene;
        final boolean addStaleOpToLucene;
        final Optional<IndexResult> earlyResultOnPreFlightError;

        private IndexingStrategy(boolean currentNotFoundOrDeleted, boolean useLuceneUpdateDocument,
                                 boolean indexIntoLucene, boolean addStaleOpToLucene, long seqNoForIndexing,
                                 long versionForIndexing, IndexResult earlyResultOnPreFlightError) {
            assert useLuceneUpdateDocument == false || indexIntoLucene :
                "use lucene update is set to true, but we're not indexing into lucene";
            assert (indexIntoLucene && earlyResultOnPreFlightError != null) == false :
                "can only index into lucene or have a preflight result but not both." +
                    "indexIntoLucene: " + indexIntoLucene
                    + "  earlyResultOnPreFlightError:" + earlyResultOnPreFlightError;
            this.currentNotFoundOrDeleted = currentNotFoundOrDeleted;
            this.useLuceneUpdateDocument = useLuceneUpdateDocument;
            this.seqNoForIndexing = seqNoForIndexing;
            this.versionForIndexing = versionForIndexing;
            this.indexIntoLucene = indexIntoLucene;
            this.addStaleOpToLucene = addStaleOpToLucene;
            this.earlyResultOnPreFlightError =
                earlyResultOnPreFlightError == null ? Optional.empty() :
                    Optional.of(earlyResultOnPreFlightError);
        }

        public static IndexingStrategy optimizedAppendOnly(long seqNoForIndexing, long versionForIndexing) {
            return new IndexingStrategy(true, false, true, false, seqNoForIndexing, versionForIndexing, null);
        }

        public static IndexingStrategy skipDueToVersionConflict(
                VersionConflictEngineException e, boolean currentNotFoundOrDeleted, long currentVersion, long term) {
            final IndexResult result = new IndexResult(e, currentVersion, term);
            return new IndexingStrategy(
                    currentNotFoundOrDeleted, false, false, false, SequenceNumbers.UNASSIGNED_SEQ_NO, Versions.NOT_FOUND, result);
        }

        static IndexingStrategy processNormally(boolean currentNotFoundOrDeleted,
                                                long seqNoForIndexing, long versionForIndexing) {
            return new IndexingStrategy(currentNotFoundOrDeleted, currentNotFoundOrDeleted == false,
                true, false, seqNoForIndexing, versionForIndexing, null);
        }

        static IndexingStrategy overrideExistingAsIfNotThere(
            long seqNoForIndexing, long versionForIndexing) {
            return new IndexingStrategy(true, true, true, false, seqNoForIndexing, versionForIndexing, null);
        }

        public static IndexingStrategy processButSkipLucene(boolean currentNotFoundOrDeleted, long seqNoForIndexing,
                                                            long versionForIndexing) {
            return new IndexingStrategy(currentNotFoundOrDeleted, false, false, false, seqNoForIndexing, versionForIndexing, null);
        }

        static IndexingStrategy processAsStaleOp(boolean addStaleOpToLucene, long seqNoForIndexing, long versionForIndexing) {
            return new IndexingStrategy(false, false, false, addStaleOpToLucene, seqNoForIndexing, versionForIndexing, null);
        }
    }

    /**
     * Asserts that the doc in the index operation really doesn't exist
     */
    private boolean assertDocDoesNotExist(final Index index, final boolean allowDeleted) throws IOException {
        // NOTE this uses direct access to the version map since we are in the assertion code where we maintain a secondary
        // map in the version map such that we don't need to refresh if we are unsafe;
        final VersionValue versionValue = versionMap.getVersionForAssert(index.uid().bytes());
        if (versionValue != null) {
            if (versionValue.isDelete() == false || allowDeleted == false) {
                throw new AssertionError("doc [" + index.type() + "][" + index.id() + "] exists in version map (version " + versionValue + ")");
            }
        } else {
            try (Searcher searcher = acquireSearcher("assert doc doesn't exist", SearcherScope.INTERNAL)) {
                final long docsWithId = searcher.searcher().count(new TermQuery(index.uid()));
                if (docsWithId > 0) {
                    throw new AssertionError("doc [" + index.type() + "][" + index.id() + "] exists [" + docsWithId + "] times in index");
                }
            }
        }
        return true;
    }

    private void updateDocs(final Term uid, final List<ParseContext.Document> docs, final IndexWriter indexWriter) throws IOException {
        if (softDeleteEnabled) {
            if (docs.size() > 1) {
                indexWriter.softUpdateDocuments(uid, docs, softDeletesField);
            } else {
                indexWriter.softUpdateDocument(uid, docs.get(0), softDeletesField);
            }
        } else {
            if (docs.size() > 1) {
                indexWriter.updateDocuments(uid, docs);
            } else {
                indexWriter.updateDocument(uid, docs.get(0));
            }
        }
        numDocUpdates.inc(docs.size());
    }

    @Override
    public DeleteResult delete(Delete delete) throws IOException {
        versionMap.enforceSafeAccess();
        assert Objects.equals(delete.uid().field(), IdFieldMapper.NAME) : delete.uid().field();
        assert assertIncomingSequenceNumber(delete.origin(), delete.seqNo());
        final DeleteResult deleteResult;
        // NOTE: we don't throttle this when merges fall behind because delete-by-id does not create new segments:
        try (ReleasableLock ignored = readLock.acquire(); Releasable ignored2 = versionMap.acquireLock(delete.uid().bytes())) {
            ensureOpen();
            lastWriteNanos = delete.startTime();
            final DeletionStrategy plan = deletionStrategyForOperation(delete);

            if (plan.earlyResultOnPreflightError.isPresent()) {
                deleteResult = plan.earlyResultOnPreflightError.get();
            } else if (plan.deleteFromLucene || plan.addStaleOpToLucene) {
                deleteResult = deleteInLucene(delete, plan);
            } else {
                deleteResult = new DeleteResult(
                        plan.versionOfDeletion, getPrimaryTerm(), plan.seqNoOfDeletion, plan.currentlyDeleted == false);
            }
            if (delete.origin().isFromTranslog() == false) {
                final Translog.Location location;
                if (deleteResult.getResultType() == Result.Type.SUCCESS) {
                    location = translog.add(new Translog.Delete(delete, deleteResult));
                } else if (deleteResult.getSeqNo() != SequenceNumbers.UNASSIGNED_SEQ_NO) {
                    // if we have document failure, record it as a no-op in the translog and Lucene with the generated seq_no
                    final NoOp noOp = new NoOp(deleteResult.getSeqNo(), delete.primaryTerm(), delete.origin(),
                        delete.startTime(), deleteResult.getFailure().toString());
                    location = innerNoOp(noOp).getTranslogLocation();
                } else {
                    location = null;
                }
                deleteResult.setTranslogLocation(location);
            }
            if (deleteResult.getSeqNo() != SequenceNumbers.UNASSIGNED_SEQ_NO) {
                localCheckpointTracker.markSeqNoAsCompleted(deleteResult.getSeqNo());
            }
            deleteResult.setTook(System.nanoTime() - delete.startTime());
            deleteResult.freeze();
        } catch (RuntimeException | IOException e) {
            try {
                maybeFailEngine("index", e);
            } catch (Exception inner) {
                e.addSuppressed(inner);
            }
            throw e;
        }
        maybePruneDeletes();
        return deleteResult;
    }

    protected DeletionStrategy deletionStrategyForOperation(final Delete delete) throws IOException {
        if (delete.origin() == Operation.Origin.PRIMARY) {
            return planDeletionAsPrimary(delete);
        } else {
            // non-primary mode (i.e., replica or recovery)
            return planDeletionAsNonPrimary(delete);
        }
    }

    protected final DeletionStrategy planDeletionAsNonPrimary(Delete delete) throws IOException {
        assertNonPrimaryOrigin(delete);
        maxSeqNoOfNonAppendOnlyOperations.updateAndGet(curr -> Math.max(delete.seqNo(), curr));
        assert maxSeqNoOfNonAppendOnlyOperations.get() >= delete.seqNo() : "max_seqno of non-append-only was not updated;" +
            "max_seqno non-append-only [" + maxSeqNoOfNonAppendOnlyOperations.get() + "], seqno of delete [" + delete.seqNo() + "]";
        // unlike the primary, replicas don't really care to about found status of documents
        // this allows to ignore the case where a document was found in the live version maps in
        // a delete state and return true for the found flag in favor of code simplicity
        final DeletionStrategy plan;
        if (delete.seqNo() <= localCheckpointTracker.getCheckpoint()) {
            // the operation seq# is lower then the current local checkpoint and thus was already put into lucene
            // this can happen during recovery where older operations are sent from the translog that are already
            // part of the lucene commit (either from a peer recovery or a local translog)
            // or due to concurrent indexing & recovery. For the former it is important to skip lucene as the operation in
            // question may have been deleted in an out of order op that is not replayed.
            // See testRecoverFromStoreWithOutOfOrderDelete for an example of local recovery
            // See testRecoveryWithOutOfOrderDelete for an example of peer recovery
            plan = DeletionStrategy.processButSkipLucene(false, delete.seqNo(), delete.version());
        } else {
            final OpVsLuceneDocStatus opVsLucene = compareOpToLuceneDocBasedOnSeqNo(delete);
            if (opVsLucene == OpVsLuceneDocStatus.OP_STALE_OR_EQUAL) {
                plan = DeletionStrategy.processAsStaleOp(softDeleteEnabled, false, delete.seqNo(), delete.version());
            } else {
                plan = DeletionStrategy.processNormally(opVsLucene == OpVsLuceneDocStatus.LUCENE_DOC_NOT_FOUND,
                    delete.seqNo(), delete.version());
            }
        }
        return plan;
    }

    protected boolean assertNonPrimaryOrigin(final Operation operation) {
        assert operation.origin() != Operation.Origin.PRIMARY : "planing as primary but got " + operation.origin();
        return true;
    }

    protected final DeletionStrategy planDeletionAsPrimary(Delete delete) throws IOException {
        assert delete.origin() == Operation.Origin.PRIMARY : "planing as primary but got " + delete.origin();
        assert getMaxSeqNoOfUpdatesOrDeletes() != SequenceNumbers.UNASSIGNED_SEQ_NO : "max_seq_no_of_updates is not initialized";
        // resolve operation from external to internal
        final VersionValue versionValue = resolveDocVersion(delete, delete.getCasSeqNo() != SequenceNumbers.UNASSIGNED_SEQ_NO);
        assert incrementVersionLookup();
        final long currentVersion;
        final boolean currentlyDeleted;
        if (versionValue == null) {
            currentVersion = Versions.NOT_FOUND;
            currentlyDeleted = true;
        } else {
            currentVersion = versionValue.version;
            currentlyDeleted = versionValue.isDelete();
        }
        final DeletionStrategy plan;
        if (delete.getCasSeqNo() != SequenceNumbers.UNASSIGNED_SEQ_NO && versionValue == null) {
            final VersionConflictEngineException e = new VersionConflictEngineException(shardId, delete.type(), delete.id(),
                delete.getCasSeqNo(), delete.getCasPrimaryTerm(), SequenceNumbers.UNASSIGNED_SEQ_NO, 0);
            plan = DeletionStrategy.skipDueToVersionConflict(e, currentVersion, getPrimaryTerm(), currentlyDeleted);
        } else if (delete.getCasSeqNo() != SequenceNumbers.UNASSIGNED_SEQ_NO && (
            versionValue.seqNo != delete.getCasSeqNo() || versionValue.term != delete.getCasPrimaryTerm()
        )) {
            final VersionConflictEngineException e = new VersionConflictEngineException(shardId, delete.type(), delete.id(),
                delete.getCasSeqNo(), delete.getCasPrimaryTerm(), versionValue.seqNo, versionValue.term);
            plan = DeletionStrategy.skipDueToVersionConflict(e, currentVersion, getPrimaryTerm(), currentlyDeleted);
        } else if (delete.versionType().isVersionConflictForWrites(currentVersion, delete.version(), currentlyDeleted)) {
            final VersionConflictEngineException e = new VersionConflictEngineException(shardId, delete, currentVersion, currentlyDeleted);
            plan = DeletionStrategy.skipDueToVersionConflict(e, currentVersion, getPrimaryTerm(), currentlyDeleted);
        } else {
            plan = DeletionStrategy.processNormally(
                    currentlyDeleted,
                    generateSeqNoForOperation(delete),
                    delete.versionType().updateVersion(currentVersion, delete.version()));
            advanceMaxSeqNoOfUpdatesOrDeletes(plan.seqNoOfDeletion);
        }
        return plan;
    }

    private DeleteResult deleteInLucene(Delete delete, DeletionStrategy plan) throws IOException {
        assert assertMaxSeqNoOfUpdatesIsAdvanced(delete.uid(), plan.seqNoOfDeletion, false, false);
        try {
            if (softDeleteEnabled) {
                final ParsedDocument tombstone = engineConfig.getTombstoneDocSupplier().newDeleteTombstoneDoc(delete.type(), delete.id());
                assert tombstone.docs().size() == 1 : "Tombstone doc should have single doc [" + tombstone + "]";
                tombstone.updateSeqID(plan.seqNoOfDeletion, delete.primaryTerm());
                tombstone.version().setLongValue(plan.versionOfDeletion);
                final ParseContext.Document doc = tombstone.docs().get(0);
                assert doc.getField(SeqNoFieldMapper.TOMBSTONE_NAME) != null :
                    "Delete tombstone document but _tombstone field is not set [" + doc + " ]";
                doc.add(softDeletesField);
                if (plan.addStaleOpToLucene || plan.currentlyDeleted) {
                    indexWriter.addDocument(doc);
                } else {
                    indexWriter.softUpdateDocument(delete.uid(), doc, softDeletesField);
                }
            } else if (plan.currentlyDeleted == false) {
                // any exception that comes from this is a either an ACE or a fatal exception there
                // can't be any document failures  coming from this
                indexWriter.deleteDocuments(delete.uid());
            }
            if (plan.deleteFromLucene) {
                numDocDeletes.inc();
                versionMap.putDeleteUnderLock(delete.uid().bytes(),
                    new DeleteVersionValue(plan.versionOfDeletion, plan.seqNoOfDeletion, delete.primaryTerm(),
                        engineConfig.getThreadPool().relativeTimeInMillis()));
            }
            return new DeleteResult(
                plan.versionOfDeletion, getPrimaryTerm(), plan.seqNoOfDeletion, plan.currentlyDeleted == false);
        } catch (Exception ex) {
            if (indexWriter.getTragicException() == null) {
                // there is no tragic event and such it must be a document level failure
                return new DeleteResult(
                        ex, plan.versionOfDeletion, delete.primaryTerm(), plan.seqNoOfDeletion, plan.currentlyDeleted == false);
            } else {
                throw ex;
            }
        }
    }

    protected static final class DeletionStrategy {
        // of a rare double delete
        final boolean deleteFromLucene;
        final boolean addStaleOpToLucene;
        final boolean currentlyDeleted;
        final long seqNoOfDeletion;
        final long versionOfDeletion;
        final Optional<DeleteResult> earlyResultOnPreflightError;

        private DeletionStrategy(boolean deleteFromLucene, boolean addStaleOpToLucene, boolean currentlyDeleted,
                                 long seqNoOfDeletion, long versionOfDeletion,
                                 DeleteResult earlyResultOnPreflightError) {
            assert (deleteFromLucene && earlyResultOnPreflightError != null) == false :
                "can only delete from lucene or have a preflight result but not both." +
                    "deleteFromLucene: " + deleteFromLucene
                    + "  earlyResultOnPreFlightError:" + earlyResultOnPreflightError;
            this.deleteFromLucene = deleteFromLucene;
            this.addStaleOpToLucene = addStaleOpToLucene;
            this.currentlyDeleted = currentlyDeleted;
            this.seqNoOfDeletion = seqNoOfDeletion;
            this.versionOfDeletion = versionOfDeletion;
            this.earlyResultOnPreflightError = earlyResultOnPreflightError == null ?
                Optional.empty() : Optional.of(earlyResultOnPreflightError);
        }

        public static DeletionStrategy skipDueToVersionConflict(
                VersionConflictEngineException e, long currentVersion, long term, boolean currentlyDeleted) {
            final long unassignedSeqNo = SequenceNumbers.UNASSIGNED_SEQ_NO;
            final DeleteResult deleteResult = new DeleteResult(e, currentVersion, term, unassignedSeqNo, currentlyDeleted == false);
            return new DeletionStrategy(false, false, currentlyDeleted, unassignedSeqNo, Versions.NOT_FOUND, deleteResult);
        }

        static DeletionStrategy processNormally(boolean currentlyDeleted, long seqNoOfDeletion, long versionOfDeletion) {
            return new DeletionStrategy(true, false, currentlyDeleted, seqNoOfDeletion, versionOfDeletion, null);

        }

        public static DeletionStrategy processButSkipLucene(boolean currentlyDeleted,
                                                            long seqNoOfDeletion, long versionOfDeletion) {
            return new DeletionStrategy(false, false, currentlyDeleted, seqNoOfDeletion, versionOfDeletion, null);
        }

        static DeletionStrategy processAsStaleOp(boolean addStaleOpToLucene, boolean currentlyDeleted,
                                                        long seqNoOfDeletion, long versionOfDeletion) {
            return new DeletionStrategy(false, addStaleOpToLucene, currentlyDeleted, seqNoOfDeletion, versionOfDeletion, null);
        }
    }

    @Override
    public void maybePruneDeletes() {
        // It's expensive to prune because we walk the deletes map acquiring dirtyLock for each uid so we only do it
        // every 1/4 of gcDeletesInMillis:
        if (engineConfig.isEnableGcDeletes() && engineConfig.getThreadPool().relativeTimeInMillis() - lastDeleteVersionPruneTimeMSec > getGcDeletesInMillis() * 0.25) {
            pruneDeletedTombstones();
        }
    }

    @Override
    public NoOpResult noOp(final NoOp noOp) {
        NoOpResult noOpResult;
        try (ReleasableLock ignored = readLock.acquire()) {
            noOpResult = innerNoOp(noOp);
        } catch (final Exception e) {
            noOpResult = new NoOpResult(getPrimaryTerm(), noOp.seqNo(), e);
        }
        return noOpResult;
    }

    private NoOpResult innerNoOp(final NoOp noOp) throws IOException {
        assert readLock.isHeldByCurrentThread() || writeLock.isHeldByCurrentThread();
        assert noOp.seqNo() > SequenceNumbers.NO_OPS_PERFORMED;
        final long seqNo = noOp.seqNo();
        try {
            Exception failure = null;
            if (softDeleteEnabled) {
                try {
                    final ParsedDocument tombstone = engineConfig.getTombstoneDocSupplier().newNoopTombstoneDoc(noOp.reason());
                    tombstone.updateSeqID(noOp.seqNo(), noOp.primaryTerm());
                    // A noop tombstone does not require a _version but it's added to have a fully dense docvalues for the version field.
                    // 1L is selected to optimize the compression because it might probably be the most common value in version field.
                    tombstone.version().setLongValue(1L);
                    assert tombstone.docs().size() == 1 : "Tombstone should have a single doc [" + tombstone + "]";
                    final ParseContext.Document doc = tombstone.docs().get(0);
                    assert doc.getField(SeqNoFieldMapper.TOMBSTONE_NAME) != null
                        : "Noop tombstone document but _tombstone field is not set [" + doc + " ]";
                    doc.add(softDeletesField);
                    indexWriter.addDocument(doc);
                } catch (Exception ex) {
                    if (maybeFailEngine("noop", ex)) {
                        throw ex;
                    }
                    failure = ex;
                }
            }
            final NoOpResult noOpResult = failure != null ? new NoOpResult(getPrimaryTerm(), noOp.seqNo(), failure) : new NoOpResult(getPrimaryTerm(), noOp.seqNo());
            if (noOp.origin().isFromTranslog() == false) {
                final Translog.Location location = translog.add(new Translog.NoOp(noOp.seqNo(), noOp.primaryTerm(), noOp.reason()));
                noOpResult.setTranslogLocation(location);
            }
            noOpResult.setTook(System.nanoTime() - noOp.startTime());
            noOpResult.freeze();
            return noOpResult;
        } finally {
            if (seqNo != SequenceNumbers.UNASSIGNED_SEQ_NO) {
                localCheckpointTracker.markSeqNoAsCompleted(seqNo);
            }
        }
    }

    @Override
    public void refresh(String source) throws EngineException {
        refresh(source, SearcherScope.EXTERNAL);
    }

    final void refresh(String source, SearcherScope scope) throws EngineException {
        // we obtain a read lock here, since we don't want a flush to happen while we are refreshing
        // since it flushes the index as well (though, in terms of concurrency, we are allowed to do it)
        // both refresh types will result in an internal refresh but only the external will also
        // pass the new reader reference to the external reader manager.
        final long localCheckpointBeforeRefresh = getLocalCheckpoint();

        try (ReleasableLock lock = readLock.acquire()) {
            ensureOpen();
            if (store.tryIncRef()) {
                // increment the ref just to ensure nobody closes the store during a refresh
                try {
                    // even though we maintain 2 managers we really do the heavy-lifting only once.
                    // the second refresh will only do the extra work we have to do for warming caches etc.
                    ReferenceManager<IndexSearcher> referenceManager = getReferenceManager(scope);
                    // it is intentional that we never refresh both internal / external together
                    referenceManager.maybeRefreshBlocking();
                } finally {
                    store.decRef();
                }
                lastRefreshedCheckpointListener.updateRefreshedCheckpoint(localCheckpointBeforeRefresh);
            }
        } catch (AlreadyClosedException e) {
            failOnTragicEvent(e);
            throw e;
        } catch (Exception e) {
            try {
                failEngine("refresh failed source[" + source + "]", e);
            } catch (Exception inner) {
                e.addSuppressed(inner);
            }
            throw new RefreshFailedEngineException(shardId, e);
        }
        assert lastRefreshedCheckpoint() >= localCheckpointBeforeRefresh : "refresh checkpoint was not advanced; " +
            "local_checkpoint=" + localCheckpointBeforeRefresh + " refresh_checkpoint=" + lastRefreshedCheckpoint();
        // TODO: maybe we should just put a scheduled job in threadPool?
        // We check for pruning in each delete request, but we also prune here e.g. in case a delete burst comes in and then no more deletes
        // for a long time:
        maybePruneDeletes();
        mergeScheduler.refreshConfig();
    }

    @Override
    public void writeIndexingBuffer() throws EngineException {
        // we obtain a read lock here, since we don't want a flush to happen while we are writing
        // since it flushes the index as well (though, in terms of concurrency, we are allowed to do it)
        refresh("write indexing buffer", SearcherScope.INTERNAL);
    }

    @Override
    public SyncedFlushResult syncFlush(String syncId, CommitId expectedCommitId) throws EngineException {
        // best effort attempt before we acquire locks
        ensureOpen();
        if (indexWriter.hasUncommittedChanges()) {
            logger.trace("can't sync commit [{}]. have pending changes", syncId);
            return SyncedFlushResult.PENDING_OPERATIONS;
        }
        if (expectedCommitId.idsEqual(lastCommittedSegmentInfos.getId()) == false) {
            logger.trace("can't sync commit [{}]. current commit id is not equal to expected.", syncId);
            return SyncedFlushResult.COMMIT_MISMATCH;
        }
        try (ReleasableLock lock = writeLock.acquire()) {
            ensureOpen();
            ensureCanFlush();
            // lets do a refresh to make sure we shrink the version map. This refresh will be either a no-op (just shrink the version map)
            // or we also have uncommitted changes and that causes this syncFlush to fail.
            refresh("sync_flush", SearcherScope.INTERNAL);
            if (indexWriter.hasUncommittedChanges()) {
                logger.trace("can't sync commit [{}]. have pending changes", syncId);
                return SyncedFlushResult.PENDING_OPERATIONS;
            }
            if (expectedCommitId.idsEqual(lastCommittedSegmentInfos.getId()) == false) {
                logger.trace("can't sync commit [{}]. current commit id is not equal to expected.", syncId);
                return SyncedFlushResult.COMMIT_MISMATCH;
            }
            logger.trace("starting sync commit [{}]", syncId);
            commitIndexWriter(indexWriter, translog, syncId);
            logger.debug("successfully sync committed. sync id [{}].", syncId);
            lastCommittedSegmentInfos = store.readLastCommittedSegmentsInfo();
            return SyncedFlushResult.SUCCESS;
        } catch (IOException ex) {
            maybeFailEngine("sync commit", ex);
            throw new EngineException(shardId, "failed to sync commit", ex);
        }
    }

    final boolean tryRenewSyncCommit() {
        boolean renewed = false;
        try (ReleasableLock lock = writeLock.acquire()) {
            ensureOpen();
            ensureCanFlush();
            String syncId = lastCommittedSegmentInfos.getUserData().get(SYNC_COMMIT_ID);
            long translogGenOfLastCommit = Long.parseLong(lastCommittedSegmentInfos.userData.get(Translog.TRANSLOG_GENERATION_KEY));
            if (syncId != null && indexWriter.hasUncommittedChanges() && translog.totalOperationsByMinGen(translogGenOfLastCommit) == 0) {
                logger.trace("start renewing sync commit [{}]", syncId);
                commitIndexWriter(indexWriter, translog, syncId);
                logger.debug("successfully sync committed. sync id [{}].", syncId);
                lastCommittedSegmentInfos = store.readLastCommittedSegmentsInfo();
                renewed = true;
            }
        } catch (IOException ex) {
            maybeFailEngine("renew sync commit", ex);
            throw new EngineException(shardId, "failed to renew sync commit", ex);
        }
        if (renewed) {
            // refresh outside of the write lock
            // we have to refresh internal searcher here to ensure we release unreferenced segments.
            refresh("renew sync commit", SearcherScope.INTERNAL);
        }
        return renewed;
    }

    @Override
    public boolean shouldPeriodicallyFlush() {
        ensureOpen();
        final long translogGenerationOfLastCommit = Long.parseLong(lastCommittedSegmentInfos.userData.get(Translog.TRANSLOG_GENERATION_KEY));
        final long flushThreshold = config().getIndexSettings().getFlushThresholdSize().getBytes();
        if (translog.sizeInBytesByMinGen(translogGenerationOfLastCommit) < flushThreshold) {
            return false;
        }
        /*
         * We flush to reduce the size of uncommitted translog but strictly speaking the uncommitted size won't always be
         * below the flush-threshold after a flush. To avoid getting into an endless loop of flushing, we only enable the
         * periodically flush condition if this condition is disabled after a flush. The condition will change if the new
         * commit points to the later generation the last commit's(eg. gen-of-last-commit < gen-of-new-commit)[1].
         *
         * When the local checkpoint equals to max_seqno, and translog-gen of the last commit equals to translog-gen of
         * the new commit, we know that the last generation must contain operations because its size is above the flush
         * threshold and the flush-threshold is guaranteed to be higher than an empty translog by the setting validation.
         * This guarantees that the new commit will point to the newly rolled generation. In fact, this scenario only
         * happens when the generation-threshold is close to or above the flush-threshold; otherwise we have rolled
         * generations as the generation-threshold was reached, then the first condition (eg. [1]) is already satisfied.
         *
         * This method is to maintain translog only, thus IndexWriter#hasUncommittedChanges condition is not considered.
         */
        final long translogGenerationOfNewCommit =
            translog.getMinGenerationForSeqNo(localCheckpointTracker.getCheckpoint() + 1).translogFileGeneration;
        return translogGenerationOfLastCommit < translogGenerationOfNewCommit
            || localCheckpointTracker.getCheckpoint() == localCheckpointTracker.getMaxSeqNo();
    }

    @Override
    public CommitId flush(boolean force, boolean waitIfOngoing) throws EngineException {
        ensureOpen();
        final byte[] newCommitId;
        /*
         * Unfortunately the lock order is important here. We have to acquire the readlock first otherwise
         * if we are flushing at the end of the recovery while holding the write lock we can deadlock if:
         *  Thread 1: flushes via API and gets the flush lock but blocks on the readlock since Thread 2 has the writeLock
         *  Thread 2: flushes at the end of the recovery holding the writeLock and blocks on the flushLock owned by Thread 1
         */
        try (ReleasableLock lock = readLock.acquire()) {
            ensureOpen();
            if (flushLock.tryLock() == false) {
                // if we can't get the lock right away we block if needed otherwise barf
                if (waitIfOngoing) {
                    logger.trace("waiting for in-flight flush to finish");
                    flushLock.lock();
                    logger.trace("acquired flush lock after blocking");
                } else {
                    return new CommitId(lastCommittedSegmentInfos.getId());
                }
            } else {
                logger.trace("acquired flush lock immediately");
            }
            try {
                // Only flush if (1) Lucene has uncommitted docs, or (2) forced by caller, or (3) the
                // newly created commit points to a different translog generation (can free translog)
                if (indexWriter.hasUncommittedChanges() || force || shouldPeriodicallyFlush()) {
                    ensureCanFlush();
                    try {
                        translog.rollGeneration();
                        logger.trace("starting commit for flush; commitTranslog=true");
                        commitIndexWriter(indexWriter, translog, null);
                        logger.trace("finished commit for flush");
                        // we need to refresh in order to clear older version values
                        refresh("version_table_flush", SearcherScope.INTERNAL);
                        translog.trimUnreferencedReaders();
                    } catch (AlreadyClosedException e) {
                        throw e;
                    } catch (Exception e) {
                        throw new FlushFailedEngineException(shardId, e);
                    }
                    refreshLastCommittedSegmentInfos();

                }
                newCommitId = lastCommittedSegmentInfos.getId();
            } catch (FlushFailedEngineException ex) {
                maybeFailEngine("flush", ex);
                throw ex;
            } finally {
                flushLock.unlock();
            }
        }
        // We don't have to do this here; we do it defensively to make sure that even if wall clock time is misbehaving
        // (e.g., moves backwards) we will at least still sometimes prune deleted tombstones:
        if (engineConfig.isEnableGcDeletes()) {
            pruneDeletedTombstones();
        }
        return new CommitId(newCommitId);
    }

    private void refreshLastCommittedSegmentInfos() {
    /*
     * we have to inc-ref the store here since if the engine is closed by a tragic event
     * we don't acquire the write lock and wait until we have exclusive access. This might also
     * dec the store reference which can essentially close the store and unless we can inc the reference
     * we can't use it.
     */
        store.incRef();
        try {
            // reread the last committed segment infos
            lastCommittedSegmentInfos = store.readLastCommittedSegmentsInfo();
        } catch (Exception e) {
            if (isClosed.get() == false) {
                try {
                    logger.warn("failed to read latest segment infos on flush", e);
                } catch (Exception inner) {
                    e.addSuppressed(inner);
                }
                if (Lucene.isCorruptionException(e)) {
                    throw new FlushFailedEngineException(shardId, e);
                }
            }
        } finally {
            store.decRef();
        }
    }

    @Override
    public void rollTranslogGeneration() throws EngineException {
        try (ReleasableLock ignored = readLock.acquire()) {
            ensureOpen();
            translog.rollGeneration();
            translog.trimUnreferencedReaders();
        } catch (AlreadyClosedException e) {
            failOnTragicEvent(e);
            throw e;
        } catch (Exception e) {
            try {
                failEngine("translog trimming failed", e);
            } catch (Exception inner) {
                e.addSuppressed(inner);
            }
            throw new EngineException(shardId, "failed to roll translog", e);
        }
    }

    @Override
    public void trimUnreferencedTranslogFiles() throws EngineException {
        try (ReleasableLock lock = readLock.acquire()) {
            ensureOpen();
            translog.trimUnreferencedReaders();
        } catch (AlreadyClosedException e) {
            failOnTragicEvent(e);
            throw e;
        } catch (Exception e) {
            try {
                failEngine("translog trimming failed", e);
            } catch (Exception inner) {
                e.addSuppressed(inner);
            }
            throw new EngineException(shardId, "failed to trim translog", e);
        }
    }

    @Override
    public boolean shouldRollTranslogGeneration() {
        return getTranslog().shouldRollGeneration();
    }

    @Override
    public void trimOperationsFromTranslog(long belowTerm, long aboveSeqNo) throws EngineException {
        try (ReleasableLock lock = readLock.acquire()) {
            ensureOpen();
            translog.trimOperations(belowTerm, aboveSeqNo);
        } catch (AlreadyClosedException e) {
            failOnTragicEvent(e);
            throw e;
        } catch (Exception e) {
            try {
                failEngine("translog operations trimming failed", e);
            } catch (Exception inner) {
                e.addSuppressed(inner);
            }
            throw new EngineException(shardId, "failed to trim translog operations", e);
        }
    }

    private void pruneDeletedTombstones() {
        /*
         * We need to deploy two different trimming strategies for GC deletes on primary and replicas. Delete operations on primary
         * are remembered for at least one GC delete cycle and trimmed periodically. This is, at the moment, the best we can do on
         * primary for user facing APIs but this arbitrary time limit is problematic for replicas. On replicas however we should
         * trim only deletes whose seqno at most the local checkpoint. This requirement is explained as follows.
         *
         * Suppose o1 and o2 are two operations on the same document with seq#(o1) < seq#(o2), and o2 arrives before o1 on the replica.
         * o2 is processed normally since it arrives first; when o1 arrives it should be discarded:
         * - If seq#(o1) <= LCP, then it will be not be added to Lucene, as it was already previously added.
         * - If seq#(o1)  > LCP, then it depends on the nature of o2:
         *   *) If o2 is a delete then its seq# is recorded in the VersionMap, since seq#(o2) > seq#(o1) > LCP,
         *      so a lookup can find it and determine that o1 is stale.
         *   *) If o2 is an indexing then its seq# is either in Lucene (if refreshed) or the VersionMap (if not refreshed yet),
         *      so a real-time lookup can find it and determine that o1 is stale.
         *
         * Here we prefer to deploy a single trimming strategy, which satisfies two constraints, on both primary and replicas because:
         * - It's simpler - no need to distinguish if an engine is running at primary mode or replica mode or being promoted.
         * - If a replica subsequently is promoted, user experience is maintained as that replica remembers deletes for the last GC cycle.
         *
         * However, the version map may consume less memory if we deploy two different trimming strategies for primary and replicas.
         */
        final long timeMSec = engineConfig.getThreadPool().relativeTimeInMillis();
        final long maxTimestampToPrune = timeMSec - engineConfig.getIndexSettings().getGcDeletesInMillis();
        versionMap.pruneTombstones(maxTimestampToPrune, localCheckpointTracker.getCheckpoint());
        lastDeleteVersionPruneTimeMSec = timeMSec;
    }

    // testing
    void clearDeletedTombstones() {
        versionMap.pruneTombstones(Long.MAX_VALUE, localCheckpointTracker.getMaxSeqNo());
    }

    // for testing
    final Collection<DeleteVersionValue> getDeletedTombstones() {
        return versionMap.getAllTombstones().values();
    }

    @Override
    public void forceMerge(final boolean flush, int maxNumSegments, boolean onlyExpungeDeletes,
                           final boolean upgrade, final boolean upgradeOnlyAncientSegments) throws EngineException, IOException {
        /*
         * We do NOT acquire the readlock here since we are waiting on the merges to finish
         * that's fine since the IW.rollback should stop all the threads and trigger an IOException
         * causing us to fail the forceMerge
         *
         * The way we implement upgrades is a bit hackish in the sense that we set an instance
         * variable and that this setting will thus apply to the next forced merge that will be run.
         * This is ok because (1) this is the only place we call forceMerge, (2) we have a single
         * thread for optimize, and the 'optimizeLock' guarding this code, and (3) ConcurrentMergeScheduler
         * syncs calls to findForcedMerges.
         */
        assert indexWriter.getConfig().getMergePolicy() instanceof ElasticsearchMergePolicy : "MergePolicy is " + indexWriter.getConfig().getMergePolicy().getClass().getName();
        ElasticsearchMergePolicy mp = (ElasticsearchMergePolicy) indexWriter.getConfig().getMergePolicy();
        optimizeLock.lock();
        try {
            ensureOpen();
            if (upgrade) {
                logger.info("starting segment upgrade upgradeOnlyAncientSegments={}", upgradeOnlyAncientSegments);
                mp.setUpgradeInProgress(true, upgradeOnlyAncientSegments);
            }
            store.incRef(); // increment the ref just to ensure nobody closes the store while we optimize
            try {
                if (onlyExpungeDeletes) {
                    assert upgrade == false;
                    indexWriter.forceMergeDeletes(true /* blocks and waits for merges*/);
                } else if (maxNumSegments <= 0) {
                    assert upgrade == false;
                    indexWriter.maybeMerge();
                } else {
                    indexWriter.forceMerge(maxNumSegments, true /* blocks and waits for merges*/);
                }
                if (flush) {
                    if (tryRenewSyncCommit() == false) {
                        flush(false, true);
                    }
                }
                if (upgrade) {
                    logger.info("finished segment upgrade");
                }
            } finally {
                store.decRef();
            }
        } catch (AlreadyClosedException ex) {
            /* in this case we first check if the engine is still open. If so this exception is just fine
             * and expected. We don't hold any locks while we block on forceMerge otherwise it would block
             * closing the engine as well. If we are not closed we pass it on to failOnTragicEvent which ensures
             * we are handling a tragic even exception here */
            ensureOpen(ex);
            failOnTragicEvent(ex);
            throw ex;
        } catch (Exception e) {
            try {
                maybeFailEngine("force merge", e);
            } catch (Exception inner) {
                e.addSuppressed(inner);
            }
            throw e;
        } finally {
            try {
                mp.setUpgradeInProgress(false, false); // reset it just to make sure we reset it in a case of an error
            } finally {
                optimizeLock.unlock();
            }
        }
    }

    @Override
    public IndexCommitRef acquireLastIndexCommit(final boolean flushFirst) throws EngineException {
        // we have to flush outside of the readlock otherwise we might have a problem upgrading
        // the to a write lock when we fail the engine in this operation
        if (flushFirst) {
            logger.trace("start flush for snapshot");
            flush(false, true);
            logger.trace("finish flush for snapshot");
        }
        final IndexCommit lastCommit = combinedDeletionPolicy.acquireIndexCommit(false);
        return new Engine.IndexCommitRef(lastCommit, () -> releaseIndexCommit(lastCommit));
    }

    @Override
    public IndexCommitRef acquireSafeIndexCommit() throws EngineException {
        final IndexCommit safeCommit = combinedDeletionPolicy.acquireIndexCommit(true);
        return new Engine.IndexCommitRef(safeCommit, () -> releaseIndexCommit(safeCommit));
    }

    private void releaseIndexCommit(IndexCommit snapshot) throws IOException {
        // Revisit the deletion policy if we can clean up the snapshotting commit.
        if (combinedDeletionPolicy.releaseCommit(snapshot)) {
            ensureOpen();
            // Here we don't have to trim translog because snapshotting an index commit
            // does not lock translog or prevents unreferenced files from trimming.
            indexWriter.deleteUnusedFiles();
        }
    }

    private boolean failOnTragicEvent(AlreadyClosedException ex) {
        final boolean engineFailed;
        // if we are already closed due to some tragic exception
        // we need to fail the engine. it might have already been failed before
        // but we are double-checking it's failed and closed
        if (indexWriter.isOpen() == false && indexWriter.getTragicException() != null) {
            final Exception tragicException;
            if (indexWriter.getTragicException() instanceof Exception) {
                tragicException = (Exception) indexWriter.getTragicException();
            } else {
                tragicException = new RuntimeException(indexWriter.getTragicException());
            }
            failEngine("already closed by tragic event on the index writer", tragicException);
            engineFailed = true;
        } else if (translog.isOpen() == false && translog.getTragicException() != null) {
            failEngine("already closed by tragic event on the translog", translog.getTragicException());
            engineFailed = true;
        } else if (failedEngine.get() == null && isClosed.get() == false) { // we are closed but the engine is not failed yet?
            // this smells like a bug - we only expect ACE if we are in a fatal case ie. either translog or IW is closed by
            // a tragic event or has closed itself. if that is not the case we are in a buggy state and raise an assertion error
            throw new AssertionError("Unexpected AlreadyClosedException", ex);
        } else {
            engineFailed = false;
        }
        return engineFailed;
    }

    @Override
    protected boolean maybeFailEngine(String source, Exception e) {
        boolean shouldFail = super.maybeFailEngine(source, e);
        if (shouldFail) {
            return true;
        }
        // Check for AlreadyClosedException -- ACE is a very special
        // exception that should only be thrown in a tragic event. we pass on the checks to failOnTragicEvent which will
        // throw and AssertionError if the tragic event condition is not met.
        if (e instanceof AlreadyClosedException) {
            return failOnTragicEvent((AlreadyClosedException)e);
        } else if (e != null &&
                ((indexWriter.isOpen() == false && indexWriter.getTragicException() == e)
                        || (translog.isOpen() == false && translog.getTragicException() == e))) {
            // this spot on - we are handling the tragic event exception here so we have to fail the engine
            // right away
            failEngine(source, e);
            return true;
        }
        return false;
    }

    @Override
    protected SegmentInfos getLastCommittedSegmentInfos() {
        return lastCommittedSegmentInfos;
    }

    @Override
    protected final void writerSegmentStats(SegmentsStats stats) {
        stats.addVersionMapMemoryInBytes(versionMap.ramBytesUsed());
        stats.addIndexWriterMemoryInBytes(indexWriter.ramBytesUsed());
        stats.updateMaxUnsafeAutoIdTimestamp(maxUnsafeAutoIdTimestamp.get());
    }

    @Override
    public long getIndexBufferRAMBytesUsed() {
        // We don't guard w/ readLock here, so we could throw AlreadyClosedException
        return indexWriter.ramBytesUsed() + versionMap.ramBytesUsedForRefresh();
    }

    @Override
    public List<Segment> segments(boolean verbose) {
        try (ReleasableLock lock = readLock.acquire()) {
            Segment[] segmentsArr = getSegmentInfo(lastCommittedSegmentInfos, verbose);

            // fill in the merges flag
            Set<OnGoingMerge> onGoingMerges = mergeScheduler.onGoingMerges();
            for (OnGoingMerge onGoingMerge : onGoingMerges) {
                for (SegmentCommitInfo segmentInfoPerCommit : onGoingMerge.getMergedSegments()) {
                    for (Segment segment : segmentsArr) {
                        if (segment.getName().equals(segmentInfoPerCommit.info.name)) {
                            segment.mergeId = onGoingMerge.getId();
                            break;
                        }
                    }
                }
            }
            return Arrays.asList(segmentsArr);
        }
    }

    /**
     * Closes the engine without acquiring the write lock. This should only be
     * called while the write lock is hold or in a disaster condition ie. if the engine
     * is failed.
     */
    @Override
    protected final void closeNoLock(String reason, CountDownLatch closedLatch) {
        if (isClosed.compareAndSet(false, true)) {
            assert rwl.isWriteLockedByCurrentThread() || failEngineLock.isHeldByCurrentThread() : "Either the write lock must be held or the engine must be currently be failing itself";
            try {
                this.versionMap.clear();
                if (internalSearcherManager != null) {
                    internalSearcherManager.removeListener(versionMap);
                }
                try {
                    IOUtils.close(externalSearcherManager, internalSearcherManager);
                } catch (Exception e) {
                    logger.warn("Failed to close SearcherManager", e);
                }
                try {
                    IOUtils.close(translog);
                } catch (Exception e) {
                    logger.warn("Failed to close translog", e);
                }
                // no need to commit in this case!, we snapshot before we close the shard, so translog and all sync'ed
                logger.trace("rollback indexWriter");
                try {
                    indexWriter.rollback();
                } catch (AlreadyClosedException ex) {
                    failOnTragicEvent(ex);
                    throw ex;
                }
                logger.trace("rollback indexWriter done");
            } catch (Exception e) {
                logger.warn("failed to rollback writer on close", e);
            } finally {
                try {
                    store.decRef();
                    logger.debug("engine closed [{}]", reason);
                } finally {
                    closedLatch.countDown();
                }
            }
        }
    }

    @Override
    protected final ReferenceManager<IndexSearcher> getReferenceManager(SearcherScope scope) {
        switch (scope) {
            case INTERNAL:
                return internalSearcherManager;
            case EXTERNAL:
                return externalSearcherManager;
            default:
                throw new IllegalStateException("unknown scope: " + scope);
        }
    }

    private IndexWriter createWriter() throws IOException {
        try {
            final IndexWriterConfig iwc = getIndexWriterConfig();
            return createWriter(store.directory(), iwc);
        } catch (LockObtainFailedException ex) {
            logger.warn("could not lock IndexWriter", ex);
            throw ex;
        }
    }

    // pkg-private for testing
    IndexWriter createWriter(Directory directory, IndexWriterConfig iwc) throws IOException {
        if (Assertions.ENABLED) {
            return new AssertingIndexWriter(directory, iwc);
        } else {
            return new IndexWriter(directory, iwc);
        }
    }

    private IndexWriterConfig getIndexWriterConfig() {
        final IndexWriterConfig iwc = new IndexWriterConfig(engineConfig.getAnalyzer());
        iwc.setCommitOnClose(false); // we by default don't commit on close
        iwc.setOpenMode(IndexWriterConfig.OpenMode.APPEND);
        iwc.setIndexDeletionPolicy(combinedDeletionPolicy);
        // with tests.verbose, lucene sets this up: plumb to align with filesystem stream
        boolean verbose = false;
        try {
            verbose = Boolean.parseBoolean(System.getProperty("tests.verbose"));
        } catch (Exception ignore) {
        }
        iwc.setInfoStream(verbose ? InfoStream.getDefault() : new LoggerInfoStream(logger));
        iwc.setMergeScheduler(mergeScheduler);
        // Give us the opportunity to upgrade old segments while performing
        // background merges
        MergePolicy mergePolicy = config().getMergePolicy();
        if (softDeleteEnabled) {
            iwc.setSoftDeletesField(Lucene.SOFT_DELETES_FIELD);
            mergePolicy = new RecoverySourcePruneMergePolicy(SourceFieldMapper.RECOVERY_SOURCE_NAME, softDeletesPolicy::getRetentionQuery,
                new SoftDeletesRetentionMergePolicy(Lucene.SOFT_DELETES_FIELD, softDeletesPolicy::getRetentionQuery, mergePolicy));
        }
        iwc.setMergePolicy(new ElasticsearchMergePolicy(mergePolicy));
        iwc.setSimilarity(engineConfig.getSimilarity());
        iwc.setRAMBufferSizeMB(engineConfig.getIndexingBufferSize().getMbFrac());
        iwc.setCodec(engineConfig.getCodec());
        iwc.setUseCompoundFile(true); // always use compound on flush - reduces # of file-handles on refresh
        if (config().getIndexSort() != null) {
            iwc.setIndexSort(config().getIndexSort());
        }
        return iwc;
    }

    /** Extended SearcherFactory that warms the segments if needed when acquiring a new searcher */
    static final class SearchFactory extends EngineSearcherFactory {
        private final Engine.Warmer warmer;
        private final Logger logger;
        private final AtomicBoolean isEngineClosed;

        SearchFactory(Logger logger, AtomicBoolean isEngineClosed, EngineConfig engineConfig) {
            super(engineConfig);
            warmer = engineConfig.getWarmer();
            this.logger = logger;
            this.isEngineClosed = isEngineClosed;
        }

        @Override
        public IndexSearcher newSearcher(IndexReader reader, IndexReader previousReader) throws IOException {
            IndexSearcher searcher = super.newSearcher(reader, previousReader);
            if (reader instanceof LeafReader && isMergedSegment((LeafReader) reader)) {
                // we call newSearcher from the IndexReaderWarmer which warms segments during merging
                // in that case the reader is a LeafReader and all we need to do is to build a new Searcher
                // and return it since it does it's own warming for that particular reader.
                return searcher;
            }
            if (warmer != null) {
                try {
                    assert searcher.getIndexReader() instanceof ElasticsearchDirectoryReader : "this class needs an ElasticsearchDirectoryReader but got: " + searcher.getIndexReader().getClass();
                    warmer.warm(new Searcher("top_reader_warming", searcher, () -> {}));
                } catch (Exception e) {
                    if (isEngineClosed.get() == false) {
                        logger.warn("failed to prepare/warm", e);
                    }
                }
            }
            return searcher;
        }
    }

    @Override
    public void activateThrottling() {
        int count = throttleRequestCount.incrementAndGet();
        assert count >= 1 : "invalid post-increment throttleRequestCount=" + count;
        if (count == 1) {
            throttle.activate();
        }
    }

    @Override
    public void deactivateThrottling() {
        int count = throttleRequestCount.decrementAndGet();
        assert count >= 0 : "invalid post-decrement throttleRequestCount=" + count;
        if (count == 0) {
            throttle.deactivate();
        }
    }

    @Override
    public boolean isThrottled() {
        return throttle.isThrottled();
    }

    @Override
    public long getIndexThrottleTimeInMillis() {
        return throttle.getThrottleTimeInMillis();
    }

    long getGcDeletesInMillis() {
        return engineConfig.getIndexSettings().getGcDeletesInMillis();
    }

    LiveIndexWriterConfig getCurrentIndexWriterConfig() {
        return indexWriter.getConfig();
    }

    private final class EngineMergeScheduler extends ElasticsearchConcurrentMergeScheduler {
        private final AtomicInteger numMergesInFlight = new AtomicInteger(0);
        private final AtomicBoolean isThrottling = new AtomicBoolean();

        EngineMergeScheduler(ShardId shardId, IndexSettings indexSettings) {
            super(shardId, indexSettings);
        }

        @Override
        public synchronized void beforeMerge(OnGoingMerge merge) {
            int maxNumMerges = mergeScheduler.getMaxMergeCount();
            if (numMergesInFlight.incrementAndGet() > maxNumMerges) {
                if (isThrottling.getAndSet(true) == false) {
                    logger.info("now throttling indexing: numMergesInFlight={}, maxNumMerges={}", numMergesInFlight, maxNumMerges);
                    activateThrottling();
                }
            }
        }

        @Override
        public synchronized void afterMerge(OnGoingMerge merge) {
            int maxNumMerges = mergeScheduler.getMaxMergeCount();
            if (numMergesInFlight.decrementAndGet() < maxNumMerges) {
                if (isThrottling.getAndSet(false)) {
                    logger.info("stop throttling indexing: numMergesInFlight={}, maxNumMerges={}", numMergesInFlight, maxNumMerges);
                    deactivateThrottling();
                }
            }
            if (indexWriter.hasPendingMerges() == false && System.nanoTime() - lastWriteNanos >= engineConfig.getFlushMergesAfter().nanos()) {
                // NEVER do this on a merge thread since we acquire some locks blocking here and if we concurrently rollback the writer
                // we deadlock on engine#close for instance.
                engineConfig.getThreadPool().executor(ThreadPool.Names.FLUSH).execute(new AbstractRunnable() {
                    @Override
                    public void onFailure(Exception e) {
                        if (isClosed.get() == false) {
                            logger.warn("failed to flush after merge has finished");
                        }
                    }

                    @Override
                    protected void doRun() throws Exception {
                        // if we have no pending merges and we are supposed to flush once merges have finished
                        // we try to renew a sync commit which is the case when we are having a big merge after we
                        // are inactive. If that didn't work we go and do a real flush which is ok since it only doesn't work
                        // if we either have records in the translog or if we don't have a sync ID at all...
                        // maybe even more important, we flush after all merges finish and we are inactive indexing-wise to
                        // free up transient disk usage of the (presumably biggish) segments that were just merged
                        if (tryRenewSyncCommit() == false) {
                            flush();
                        }
                    }
                });

            }
        }

        @Override
        protected void handleMergeException(final Directory dir, final Throwable exc) {
            engineConfig.getThreadPool().generic().execute(new AbstractRunnable() {
                @Override
                public void onFailure(Exception e) {
                    logger.debug("merge failure action rejected", e);
                }

                @Override
                protected void doRun() throws Exception {
                    /*
                     * We do this on another thread rather than the merge thread that we are initially called on so that we have complete
                     * confidence that the call stack does not contain catch statements that would cause the error that might be thrown
                     * here from being caught and never reaching the uncaught exception handler.
                     */
                    failEngine("merge failed", new MergePolicy.MergeException(exc, dir));
                }
            });
        }
    }

    /**
     * Commits the specified index writer.
     *
     * @param writer   the index writer to commit
     * @param translog the translog
     * @param syncId   the sync flush ID ({@code null} if not committing a synced flush)
     * @throws IOException if an I/O exception occurs committing the specfied writer
     */
    protected void commitIndexWriter(final IndexWriter writer, final Translog translog, @Nullable final String syncId) throws IOException {
        ensureCanFlush();
        try {
            final long localCheckpoint = localCheckpointTracker.getCheckpoint();
            final Translog.TranslogGeneration translogGeneration = translog.getMinGenerationForSeqNo(localCheckpoint + 1);
            final String translogFileGeneration = Long.toString(translogGeneration.translogFileGeneration);
            final String translogUUID = translogGeneration.translogUUID;
            final String localCheckpointValue = Long.toString(localCheckpoint);

            writer.setLiveCommitData(() -> {
                /*
                 * The user data captured above (e.g. local checkpoint) contains data that must be evaluated *before* Lucene flushes
                 * segments, including the local checkpoint amongst other values. The maximum sequence number is different, we never want
                 * the maximum sequence number to be less than the last sequence number to go into a Lucene commit, otherwise we run the
                 * risk of re-using a sequence number for two different documents when restoring from this commit point and subsequently
                 * writing new documents to the index. Since we only know which Lucene documents made it into the final commit after the
                 * {@link IndexWriter#commit()} call flushes all documents, we defer computation of the maximum sequence number to the time
                 * of invocation of the commit data iterator (which occurs after all documents have been flushed to Lucene).
                 */
                final Map<String, String> commitData = new HashMap<>(6);
                commitData.put(Translog.TRANSLOG_GENERATION_KEY, translogFileGeneration);
                commitData.put(Translog.TRANSLOG_UUID_KEY, translogUUID);
                commitData.put(SequenceNumbers.LOCAL_CHECKPOINT_KEY, localCheckpointValue);
                if (syncId != null) {
                    commitData.put(Engine.SYNC_COMMIT_ID, syncId);
                }
                commitData.put(SequenceNumbers.MAX_SEQ_NO, Long.toString(localCheckpointTracker.getMaxSeqNo()));
                commitData.put(MAX_UNSAFE_AUTO_ID_TIMESTAMP_COMMIT_ID, Long.toString(maxUnsafeAutoIdTimestamp.get()));
                commitData.put(HISTORY_UUID_KEY, historyUUID);
                if (softDeleteEnabled) {
                    commitData.put(Engine.MIN_RETAINED_SEQNO, Long.toString(softDeletesPolicy.getMinRetainedSeqNo()));
                }
                logger.trace("committing writer with commit data [{}]", commitData);
                return commitData.entrySet().iterator();
            });

            writer.commit();
        } catch (final Exception ex) {
            try {
                failEngine("lucene commit failed", ex);
            } catch (final Exception inner) {
                ex.addSuppressed(inner);
            }
            throw ex;
        } catch (final AssertionError e) {
            /*
             * If assertions are enabled, IndexWriter throws AssertionError on commit if any files don't exist, but tests that randomly
             * throw FileNotFoundException or NoSuchFileException can also hit this.
             */
            if (ExceptionsHelper.stackTrace(e).contains("org.apache.lucene.index.IndexWriter.filesExist")) {
                final EngineException engineException = new EngineException(shardId, "failed to commit engine", e);
                try {
                    failEngine("lucene commit failed", engineException);
                } catch (final Exception inner) {
                    engineException.addSuppressed(inner);
                }
                throw engineException;
            } else {
                throw e;
            }
        }
    }

    private void ensureCanFlush() {
        // translog recover happens after the engine is fully constructed
        // if we are in this stage we have to prevent flushes from this
        // engine otherwise we might loose documents if the flush succeeds
        // and the translog recover fails we we "commit" the translog on flush.
        if (pendingTranslogRecovery.get()) {
            throw new IllegalStateException(shardId.toString() + " flushes are disabled - pending translog recovery");
        }
    }

    public void onSettingsChanged() {
        mergeScheduler.refreshConfig();
        // config().isEnableGcDeletes() or config.getGcDeletesInMillis() may have changed:
        maybePruneDeletes();
        if (engineConfig.isAutoGeneratedIDsOptimizationEnabled() == false) {
            // this is an anti-viral settings you can only opt out for the entire index
            // only if a shard starts up again due to relocation or if the index is closed
            // the setting will be re-interpreted if it's set to true
            updateAutoIdTimestamp(Long.MAX_VALUE, true);
        }
        final TranslogDeletionPolicy translogDeletionPolicy = translog.getDeletionPolicy();
        final IndexSettings indexSettings = engineConfig.getIndexSettings();
        translogDeletionPolicy.setRetentionAgeInMillis(indexSettings.getTranslogRetentionAge().getMillis());
        translogDeletionPolicy.setRetentionSizeInBytes(indexSettings.getTranslogRetentionSize().getBytes());
        softDeletesPolicy.setRetentionOperations(indexSettings.getSoftDeleteRetentionOperations());
    }

    public MergeStats getMergeStats() {
        return mergeScheduler.stats();
    }

    // Used only for testing! Package private to prevent anyone else from using it
    LocalCheckpointTracker getLocalCheckpointTracker() {
        return localCheckpointTracker;
    }

    @Override
    public long getLastSyncedGlobalCheckpoint() {
        return getTranslog().getLastSyncedGlobalCheckpoint();
    }

    @Override
    public long getLocalCheckpoint() {
        return localCheckpointTracker.getCheckpoint();
    }

    @Override
    public void waitForOpsToComplete(long seqNo) throws InterruptedException {
        localCheckpointTracker.waitForOpsToComplete(seqNo);
    }

    /**
     * Checks if the given operation has been processed in this engine or not.
     * @return true if the given operation was processed; otherwise false.
     */
    protected final boolean hasBeenProcessedBefore(Operation op) {
        assert op.seqNo() != SequenceNumbers.UNASSIGNED_SEQ_NO : "operation is not assigned seq_no";
        assert versionMap.assertKeyedLockHeldByCurrentThread(op.uid().bytes());
        return localCheckpointTracker.contains(op.seqNo());
    }

    @Override
    public SeqNoStats getSeqNoStats(long globalCheckpoint) {
        return localCheckpointTracker.getStats(globalCheckpoint);
    }

    /**
     * Returns the number of times a version was looked up either from the index.
     * Note this is only available if assertions are enabled
     */
    long getNumIndexVersionsLookups() { // for testing
        return numIndexVersionsLookups.count();
    }

    /**
     * Returns the number of times a version was looked up either from memory or from the index.
     * Note this is only available if assertions are enabled
     */
    long getNumVersionLookups() { // for testing
        return numVersionLookups.count();
    }

    private boolean incrementVersionLookup() { // only used by asserts
        numVersionLookups.inc();
        return true;
    }

    private boolean incrementIndexVersionLookup() {
        numIndexVersionsLookups.inc();
        return true;
    }

    int getVersionMapSize() {
        return versionMap.getAllCurrent().size();
    }

    boolean isSafeAccessRequired() {
        return versionMap.isSafeAccessRequired();
    }

    /**
     * Returns the number of documents have been deleted since this engine was opened.
     * This count does not include the deletions from the existing segments before opening engine.
     */
    long getNumDocDeletes() {
        return numDocDeletes.count();
    }

    /**
     * Returns the number of documents have been appended since this engine was opened.
     * This count does not include the appends from the existing segments before opening engine.
     */
    long getNumDocAppends() {
        return numDocAppends.count();
    }

    /**
     * Returns the number of documents have been updated since this engine was opened.
     * This count does not include the updates from the existing segments before opening engine.
     */
    long getNumDocUpdates() {
        return numDocUpdates.count();
    }

    @Override
    public Translog.Snapshot newChangesSnapshot(String source, MapperService mapperService,
                                                long fromSeqNo, long toSeqNo, boolean requiredFullRange) throws IOException {
        // TODO: Should we defer the refresh until we really need it?
        ensureOpen();
        if (lastRefreshedCheckpoint() < toSeqNo) {
            refresh(source, SearcherScope.INTERNAL);
        }
        Searcher searcher = acquireSearcher(source, SearcherScope.INTERNAL);
        try {
            LuceneChangesSnapshot snapshot = new LuceneChangesSnapshot(
                searcher, mapperService, LuceneChangesSnapshot.DEFAULT_BATCH_SIZE, fromSeqNo, toSeqNo, requiredFullRange);
            searcher = null;
            return snapshot;
        } catch (Exception e) {
            try {
                maybeFailEngine("acquire changes snapshot", e);
            } catch (Exception inner) {
                e.addSuppressed(inner);
            }
            throw e;
        } finally {
            IOUtils.close(searcher);
        }
    }

    @Override
    public boolean hasCompleteOperationHistory(String source, MapperService mapperService, long startingSeqNo) throws IOException {
        if (engineConfig.getIndexSettings().isSoftDeleteEnabled()) {
            return getMinRetainedSeqNo() <= startingSeqNo;
        } else {
            final long currentLocalCheckpoint = getLocalCheckpointTracker().getCheckpoint();
            final LocalCheckpointTracker tracker = new LocalCheckpointTracker(startingSeqNo, startingSeqNo - 1);
            try (Translog.Snapshot snapshot = getTranslog().newSnapshotFromMinSeqNo(startingSeqNo)) {
                Translog.Operation operation;
                while ((operation = snapshot.next()) != null) {
                    if (operation.seqNo() != SequenceNumbers.UNASSIGNED_SEQ_NO) {
                        tracker.markSeqNoAsCompleted(operation.seqNo());
                    }
                }
            }
            return tracker.getCheckpoint() >= currentLocalCheckpoint;
        }
    }

    /**
     * Returns the minimum seqno that is retained in the Lucene index.
     * Operations whose seq# are at least this value should exist in the Lucene index.
     */
    final long getMinRetainedSeqNo() {
        assert softDeleteEnabled : Thread.currentThread().getName();
        return softDeletesPolicy.getMinRetainedSeqNo();
    }

    @Override
    public Closeable acquireRetentionLockForPeerRecovery() {
        if (softDeleteEnabled) {
            return softDeletesPolicy.acquireRetentionLock();
        } else {
            return translog.acquireRetentionLock();
        }
    }

    @Override
    public boolean isRecovering() {
        return pendingTranslogRecovery.get();
    }

    /**
     * Gets the commit data from {@link IndexWriter} as a map.
     */
    private static Map<String, String> commitDataAsMap(final IndexWriter indexWriter) {
        Map<String, String> commitData = new HashMap<>(6);
        for (Map.Entry<String, String> entry : indexWriter.getLiveCommitData()) {
            commitData.put(entry.getKey(), entry.getValue());
        }
        return commitData;
    }

    private final class AssertingIndexWriter extends IndexWriter {
        AssertingIndexWriter(Directory d, IndexWriterConfig conf) throws IOException {
            super(d, conf);
        }
        @Override
        public long updateDocument(Term term, Iterable<? extends IndexableField> doc) throws IOException {
            assert softDeleteEnabled == false : "Call #updateDocument but soft-deletes is enabled";
            return super.updateDocument(term, doc);
        }
        @Override
        public long updateDocuments(Term delTerm, Iterable<? extends Iterable<? extends IndexableField>> docs) throws IOException {
            assert softDeleteEnabled == false : "Call #updateDocuments but soft-deletes is enabled";
            return super.updateDocuments(delTerm, docs);
        }
        @Override
        public long deleteDocuments(Term... terms) throws IOException {
            assert softDeleteEnabled == false : "Call #deleteDocuments but soft-deletes is enabled";
            return super.deleteDocuments(terms);
        }
        @Override
        public long softUpdateDocument(Term term, Iterable<? extends IndexableField> doc, Field... softDeletes) throws IOException {
            assert softDeleteEnabled : "Call #softUpdateDocument but soft-deletes is disabled";
            return super.softUpdateDocument(term, doc, softDeletes);
        }
        @Override
        public long softUpdateDocuments(Term term, Iterable<? extends Iterable<? extends IndexableField>> docs, Field... softDeletes) throws IOException {
            assert softDeleteEnabled : "Call #softUpdateDocuments but soft-deletes is disabled";
            return super.softUpdateDocuments(term, docs, softDeletes);
        }
    }

    /**
     * Returned the last local checkpoint value has been refreshed internally.
     */
    final long lastRefreshedCheckpoint() {
        return lastRefreshedCheckpointListener.refreshedCheckpoint.get();
    }

    private final class LastRefreshedCheckpointListener implements ReferenceManager.RefreshListener {
        final AtomicLong refreshedCheckpoint;
        private long pendingCheckpoint;

        LastRefreshedCheckpointListener(long initialLocalCheckpoint) {
            this.refreshedCheckpoint = new AtomicLong(initialLocalCheckpoint);
        }

        @Override
        public void beforeRefresh() {
            // all changes until this point should be visible after refresh
            pendingCheckpoint = localCheckpointTracker.getCheckpoint();
        }

        @Override
        public void afterRefresh(boolean didRefresh) {
            if (didRefresh) {
                updateRefreshedCheckpoint(pendingCheckpoint);
            }
        }

        void updateRefreshedCheckpoint(long checkpoint) {
            refreshedCheckpoint.updateAndGet(curr -> Math.max(curr, checkpoint));
            assert refreshedCheckpoint.get() >= checkpoint : refreshedCheckpoint.get() + " < " + checkpoint;
        }
    }

    @Override
    public final long getMaxSeenAutoIdTimestamp() {
        return maxSeenAutoIdTimestamp.get();
    }

    @Override
    public final void updateMaxUnsafeAutoIdTimestamp(long newTimestamp) {
        updateAutoIdTimestamp(newTimestamp, true);
    }

    private void updateAutoIdTimestamp(long newTimestamp, boolean unsafe) {
        assert newTimestamp >= -1 : "invalid timestamp [" + newTimestamp + "]";
        maxSeenAutoIdTimestamp.updateAndGet(curr -> Math.max(curr, newTimestamp));
        if (unsafe) {
            maxUnsafeAutoIdTimestamp.updateAndGet(curr -> Math.max(curr, newTimestamp));
        }
        assert maxUnsafeAutoIdTimestamp.get() <= maxSeenAutoIdTimestamp.get();
    }

    private boolean assertMaxSeqNoOfUpdatesIsAdvanced(Term id, long seqNo, boolean allowDeleted, boolean relaxIfGapInSeqNo) {
        final long maxSeqNoOfUpdates = getMaxSeqNoOfUpdatesOrDeletes();
        // If the primary is on an old version which does not replicate msu, we need to relax this assertion for that.
        if (maxSeqNoOfUpdates == SequenceNumbers.UNASSIGNED_SEQ_NO) {
            assert config().getIndexSettings().getIndexVersionCreated().before(Version.V_6_5_0);
            return true;
        }
        // We treat a delete on the tombstones on replicas as a regular document, then use updateDocument (not addDocument).
        if (allowDeleted) {
            final VersionValue versionValue = versionMap.getVersionForAssert(id.bytes());
            if (versionValue != null && versionValue.isDelete()) {
                return true;
            }
        }
        // Operations can be processed on a replica in a different order than on the primary. If the order on the primary is index-1,
        // delete-2, index-3, and the order on a replica is index-1, index-3, delete-2, then the msu of index-3 on the replica is 2
        // even though it is an update (overwrites index-1). We should relax this assertion if there is a pending gap in the seq_no.
        if (relaxIfGapInSeqNo && getLocalCheckpoint() < maxSeqNoOfUpdates) {
            return true;
        }
        assert seqNo <= maxSeqNoOfUpdates : "id=" + id + " seq_no=" + seqNo + " msu=" + maxSeqNoOfUpdates;
        return true;
    }

    @Override
    public void initializeMaxSeqNoOfUpdatesOrDeletes() {
        assert getMaxSeqNoOfUpdatesOrDeletes() == SequenceNumbers.UNASSIGNED_SEQ_NO :
            "max_seq_no_of_updates is already initialized [" + getMaxSeqNoOfUpdatesOrDeletes() + "]";
        final long maxSeqNo = SequenceNumbers.max(localCheckpointTracker.getMaxSeqNo(), translog.getMaxSeqNo());
        advanceMaxSeqNoOfUpdatesOrDeletes(maxSeqNo);
    }
}<|MERGE_RESOLUTION|>--- conflicted
+++ resolved
@@ -607,14 +607,9 @@
                                     final Translog.Index index = (Translog.Index) operation;
                                     TranslogLeafReader reader = new TranslogLeafReader(index, engineConfig
                                         .getIndexSettings().getIndexVersionCreated());
-<<<<<<< HEAD
-                                    return new GetResult(new Searcher("realtime_get", new IndexSearcher(reader), logger),
+                                    return new GetResult(new Searcher("realtime_get", new IndexSearcher(reader), reader::close),
                                         new VersionsAndSeqNoResolver.DocIdAndVersion(0, index.version(), index.seqNo(), index.primaryTerm(),
                                             reader, 0));
-=======
-                                    return new GetResult(new Searcher("realtime_get", new IndexSearcher(reader), reader::close),
-                                        new VersionsAndSeqNoResolver.DocIdAndVersion(0, ((Translog.Index) operation).version(), reader, 0));
->>>>>>> fe623acf
                                 }
                             } catch (IOException e) {
                                 maybeFailEngine("realtime_get", e); // lets check if the translog has failed with a tragic event
