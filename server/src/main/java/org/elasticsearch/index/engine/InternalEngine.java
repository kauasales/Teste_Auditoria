--- conflicted
+++ resolved
@@ -141,15 +141,11 @@
 
     // A uid (in the form of BytesRef) to the version map
     // we use the hashed variant since we iterate over it and check removal and additions on existing keys
-<<<<<<< HEAD
-    private final LiveVersionMap versionMap = new LiveVersionMap();
+    private final LiveVersionMap versionMap;
+    private final LiveVersionMapArchive liveVersionMapArchive;
     // Records the last known generation during which LiveVersionMap was in unsafe mode. This indicates that only after this
     // generation it is safe to rely on the LiveVersionMap for a real-time get.
     private final AtomicLong lastUnsafeSegmentGenerationForGets = new AtomicLong(-1);
-=======
-    private final LiveVersionMap versionMap;
-    private final LiveVersionMapArchive liveVersionMapArchive;
->>>>>>> e70020d3
 
     private volatile SegmentInfos lastCommittedSegmentInfos;
 
@@ -3214,29 +3210,25 @@
         }
     }
 
-<<<<<<< HEAD
     public long getLastUnsafeSegmentGenerationForGets() {
         return lastUnsafeSegmentGenerationForGets.get();
-=======
+    }
+
     protected LiveVersionMapArchive createLiveVersionMapArchive() {
         return LiveVersionMapArchive.NOOP_ARCHIVE;
     }
 
     protected LiveVersionMapArchive getLiveVersionMapArchive() {
         return liveVersionMapArchive;
->>>>>>> e70020d3
     }
 
     // Visible for testing purposes only
     public LiveVersionMap getLiveVersionMap() {
         return versionMap;
     }
-<<<<<<< HEAD
 
     private static boolean assertGetUsesIdField(Get get) {
         assert Objects.equals(get.uid().field(), IdFieldMapper.NAME) : get.uid().field();
         return true;
     }
-=======
->>>>>>> e70020d3
 }