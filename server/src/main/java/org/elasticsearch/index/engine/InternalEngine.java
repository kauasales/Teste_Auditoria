--- conflicted
+++ resolved
@@ -2027,12 +2027,8 @@
         MergePolicy mergePolicy = config().getMergePolicy();
         if (softDeleteEnabled) {
             iwc.setSoftDeletesField(Lucene.SOFT_DELETE_FIELD);
-<<<<<<< HEAD
-            mergePolicy = new SoftDeletesRetentionMergePolicy(Lucene.SOFT_DELETE_FIELD, softDeletesPolicy::getRetentionQuery, mergePolicy);
-=======
-            mergePolicy = new RecoverySourcePruneMergePolicy(SourceFieldMapper.RECOVERY_SOURCE_NAME, this::softDeletesRetentionQuery,
-                new SoftDeletesRetentionMergePolicy(Lucene.SOFT_DELETE_FIELD, this::softDeletesRetentionQuery, mergePolicy));
->>>>>>> 5c6711b8
+            mergePolicy = new RecoverySourcePruneMergePolicy(SourceFieldMapper.RECOVERY_SOURCE_NAME, softDeletesPolicy::getRetentionQuery,
+                new SoftDeletesRetentionMergePolicy(Lucene.SOFT_DELETE_FIELD, softDeletesPolicy::getRetentionQuery, mergePolicy));
         }
         iwc.setMergePolicy(new ElasticsearchMergePolicy(mergePolicy));
         iwc.setSimilarity(engineConfig.getSimilarity());
