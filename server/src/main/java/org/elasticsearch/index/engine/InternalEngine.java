/*
 * Licensed to Elasticsearch under one or more contributor
 * license agreements. See the NOTICE file distributed with
 * this work for additional information regarding copyright
 * ownership. Elasticsearch licenses this file to you under
 * the Apache License, Version 2.0 (the "License"); you may
 * not use this file except in compliance with the License.
 * You may obtain a copy of the License at
 *
 *    http://www.apache.org/licenses/LICENSE-2.0
 *
 * Unless required by applicable law or agreed to in writing,
 * software distributed under the License is distributed on an
 * "AS IS" BASIS, WITHOUT WARRANTIES OR CONDITIONS OF ANY
 * KIND, either express or implied.  See the License for the
 * specific language governing permissions and limitations
 * under the License.
 */

package org.elasticsearch.index.engine;

import org.apache.logging.log4j.Logger;
import org.apache.lucene.codecs.blocktree.BlockTreeTermsReader;
import org.apache.lucene.codecs.blocktree.BlockTreeTermsReader.FSTLoadMode;
import org.apache.lucene.document.Field;
import org.apache.lucene.document.LongPoint;
import org.apache.lucene.document.NumericDocValuesField;
import org.apache.lucene.index.DirectoryReader;
import org.apache.lucene.index.IndexCommit;
import org.apache.lucene.index.IndexReader;
import org.apache.lucene.index.IndexWriter;
import org.apache.lucene.index.IndexWriterConfig;
import org.apache.lucene.index.IndexableField;
import org.apache.lucene.index.LeafReaderContext;
import org.apache.lucene.index.LiveIndexWriterConfig;
import org.apache.lucene.index.MergePolicy;
import org.apache.lucene.index.SegmentCommitInfo;
import org.apache.lucene.index.SegmentInfos;
import org.apache.lucene.index.SoftDeletesRetentionMergePolicy;
import org.apache.lucene.index.Term;
import org.apache.lucene.search.DocIdSetIterator;
import org.apache.lucene.search.IndexSearcher;
import org.apache.lucene.search.Query;
import org.apache.lucene.search.ReferenceManager;
import org.apache.lucene.search.ScoreMode;
import org.apache.lucene.search.Scorer;
import org.apache.lucene.search.TermQuery;
import org.apache.lucene.search.Weight;
import org.apache.lucene.store.AlreadyClosedException;
import org.apache.lucene.store.Directory;
import org.apache.lucene.store.FilterDirectory;
import org.apache.lucene.store.LockObtainFailedException;
import org.apache.lucene.store.MMapDirectory;
import org.apache.lucene.util.BytesRef;
import org.apache.lucene.util.InfoStream;
import org.elasticsearch.Assertions;
import org.elasticsearch.ExceptionsHelper;
import org.elasticsearch.action.index.IndexRequest;
import org.elasticsearch.common.Nullable;
import org.elasticsearch.common.SuppressForbidden;
import org.elasticsearch.common.lease.Releasable;
import org.elasticsearch.common.lucene.LoggerInfoStream;
import org.elasticsearch.common.lucene.Lucene;
import org.elasticsearch.common.lucene.index.ElasticsearchDirectoryReader;
import org.elasticsearch.common.lucene.uid.Versions;
import org.elasticsearch.common.lucene.uid.VersionsAndSeqNoResolver;
import org.elasticsearch.common.lucene.uid.VersionsAndSeqNoResolver.DocIdAndSeqNo;
import org.elasticsearch.common.metrics.CounterMetric;
import org.elasticsearch.common.util.concurrent.AbstractRunnable;
import org.elasticsearch.common.util.concurrent.KeyedLock;
import org.elasticsearch.common.util.concurrent.ReleasableLock;
import org.elasticsearch.core.internal.io.IOUtils;
import org.elasticsearch.index.IndexSettings;
import org.elasticsearch.index.VersionType;
import org.elasticsearch.index.fieldvisitor.IdOnlyFieldVisitor;
import org.elasticsearch.index.mapper.IdFieldMapper;
import org.elasticsearch.index.mapper.MapperService;
import org.elasticsearch.index.mapper.ParseContext;
import org.elasticsearch.index.mapper.ParsedDocument;
import org.elasticsearch.index.mapper.SeqNoFieldMapper;
import org.elasticsearch.index.mapper.SourceFieldMapper;
import org.elasticsearch.index.mapper.Uid;
import org.elasticsearch.index.merge.MergeStats;
import org.elasticsearch.index.merge.OnGoingMerge;
import org.elasticsearch.index.seqno.LocalCheckpointTracker;
import org.elasticsearch.index.seqno.SeqNoStats;
import org.elasticsearch.index.seqno.SequenceNumbers;
import org.elasticsearch.index.shard.ElasticsearchMergePolicy;
import org.elasticsearch.index.shard.ShardId;
import org.elasticsearch.index.store.FsDirectoryFactory;
import org.elasticsearch.index.translog.Translog;
import org.elasticsearch.index.translog.TranslogConfig;
import org.elasticsearch.index.translog.TranslogCorruptedException;
import org.elasticsearch.index.translog.TranslogDeletionPolicy;
import org.elasticsearch.index.translog.TranslogStats;
import org.elasticsearch.threadpool.ThreadPool;

import java.io.Closeable;
import java.io.IOException;
import java.util.Arrays;
import java.util.HashMap;
import java.util.List;
import java.util.Locale;
import java.util.Map;
import java.util.Objects;
import java.util.Optional;
import java.util.Set;
import java.util.concurrent.CountDownLatch;
import java.util.concurrent.atomic.AtomicBoolean;
import java.util.concurrent.atomic.AtomicInteger;
import java.util.concurrent.atomic.AtomicLong;
import java.util.concurrent.locks.Lock;
import java.util.concurrent.locks.ReentrantLock;
import java.util.function.BiConsumer;
import java.util.function.BiFunction;
import java.util.function.LongConsumer;
import java.util.function.LongSupplier;
import java.util.stream.Collectors;
import java.util.stream.Stream;

public class InternalEngine extends Engine {

    /**
     * When we last pruned expired tombstones from versionMap.deletes:
     */
    private volatile long lastDeleteVersionPruneTimeMSec;

    private final Translog translog;
    private final ElasticsearchConcurrentMergeScheduler mergeScheduler;

    private final IndexWriter indexWriter;

    private final ExternalReaderManager externalReaderManager;
    private final ElasticsearchReaderManager internalReaderManager;

    private final Lock flushLock = new ReentrantLock();
    private final ReentrantLock optimizeLock = new ReentrantLock();

    // A uid (in the form of BytesRef) to the version map
    // we use the hashed variant since we iterate over it and check removal and additions on existing keys
    private final LiveVersionMap versionMap = new LiveVersionMap();

    private volatile SegmentInfos lastCommittedSegmentInfos;

    private final IndexThrottle throttle;

    private final LocalCheckpointTracker localCheckpointTracker;

    private final CombinedDeletionPolicy combinedDeletionPolicy;

    // How many callers are currently requesting index throttling.  Currently there are only two situations where we do this: when merges
    // are falling behind and when writing indexing buffer to disk is too slow.  When this is 0, there is no throttling, else we throttling
    // incoming indexing ops to a single thread:
    private final AtomicInteger throttleRequestCount = new AtomicInteger();
    private final AtomicBoolean pendingTranslogRecovery = new AtomicBoolean(false);
    private final AtomicLong maxUnsafeAutoIdTimestamp = new AtomicLong(-1);
    private final AtomicLong maxSeenAutoIdTimestamp = new AtomicLong(-1);
    // max_seq_no_of_updates_or_deletes tracks the max seq_no of update or delete operations that have been processed in this engine.
    // An index request is considered as an update if it overwrites existing documents with the same docId in the Lucene index.
    // The value of this marker never goes backwards, and is tracked/updated differently on primary and replica.
    private final AtomicLong maxSeqNoOfUpdatesOrDeletes;
    private final CounterMetric numVersionLookups = new CounterMetric();
    private final CounterMetric numIndexVersionsLookups = new CounterMetric();
    // Lucene operations since this engine was opened - not include operations from existing segments.
    private final CounterMetric numDocDeletes = new CounterMetric();
    private final CounterMetric numDocAppends = new CounterMetric();
    private final CounterMetric numDocUpdates = new CounterMetric();
    private final NumericDocValuesField softDeletesField = Lucene.newSoftDeletesField();
    private final boolean softDeleteEnabled;
    private final SoftDeletesPolicy softDeletesPolicy;
    private final LastRefreshedCheckpointListener lastRefreshedCheckpointListener;

    private final AtomicBoolean trackTranslogLocation = new AtomicBoolean(false);
    private final KeyedLock<Long> noOpKeyedLock = new KeyedLock<>();
    private final AtomicBoolean shouldPeriodicallyFlushAfterBigMerge = new AtomicBoolean(false);

    @Nullable
    private final String historyUUID;

    public InternalEngine(EngineConfig engineConfig) {
        this(engineConfig, LocalCheckpointTracker::new);
    }

    InternalEngine(
            final EngineConfig engineConfig,
            final BiFunction<Long, Long, LocalCheckpointTracker> localCheckpointTrackerSupplier) {
        super(engineConfig);
        final TranslogDeletionPolicy translogDeletionPolicy = new TranslogDeletionPolicy(
                engineConfig.getIndexSettings().getTranslogRetentionSize().getBytes(),
                engineConfig.getIndexSettings().getTranslogRetentionAge().getMillis()
        );
        store.incRef();
        IndexWriter writer = null;
        Translog translog = null;
        ExternalReaderManager externalReaderManager = null;
        ElasticsearchReaderManager internalReaderManager = null;
        EngineMergeScheduler scheduler = null;
        boolean success = false;
        try {
            this.lastDeleteVersionPruneTimeMSec = engineConfig.getThreadPool().relativeTimeInMillis();
            mergeScheduler = scheduler = new EngineMergeScheduler(engineConfig.getShardId(), engineConfig.getIndexSettings());
            throttle = new IndexThrottle();
            try {
                store.trimUnsafeCommits(config().getTranslogConfig().getTranslogPath());
                translog = openTranslog(engineConfig, translogDeletionPolicy, engineConfig.getGlobalCheckpointSupplier(),
                    seqNo -> {
                        final LocalCheckpointTracker tracker = getLocalCheckpointTracker();
                        assert tracker != null || getTranslog().isOpen() == false;
                        if (tracker != null) {
                            tracker.markSeqNoAsPersisted(seqNo);
                        }
                    });
                assert translog.getGeneration() != null;
                this.translog = translog;
                this.softDeleteEnabled = engineConfig.getIndexSettings().isSoftDeleteEnabled();
                this.softDeletesPolicy = newSoftDeletesPolicy();
                this.combinedDeletionPolicy =
                    new CombinedDeletionPolicy(logger, translogDeletionPolicy, softDeletesPolicy, translog::getLastSyncedGlobalCheckpoint);
                this.localCheckpointTracker = createLocalCheckpointTracker(localCheckpointTrackerSupplier);
                writer = createWriter();
                bootstrapAppendOnlyInfoFromWriter(writer);
                historyUUID = loadHistoryUUID(writer);
                indexWriter = writer;
            } catch (IOException | TranslogCorruptedException e) {
                throw new EngineCreationFailureException(shardId, "failed to create engine", e);
            } catch (AssertionError e) {
                // IndexWriter throws AssertionError on init, if asserts are enabled, if any files don't exist, but tests that
                // randomly throw FNFE/NSFE can also hit this:
                if (ExceptionsHelper.stackTrace(e).contains("org.apache.lucene.index.IndexWriter.filesExist")) {
                    throw new EngineCreationFailureException(shardId, "failed to create engine", e);
                } else {
                    throw e;
                }
            }
            externalReaderManager = createReaderManager(new RefreshWarmerListener(logger, isClosed, engineConfig));
            internalReaderManager = externalReaderManager.internalReaderManager;
            this.internalReaderManager = internalReaderManager;
            this.externalReaderManager = externalReaderManager;
            internalReaderManager.addListener(versionMap);
            assert pendingTranslogRecovery.get() == false : "translog recovery can't be pending before we set it";
            // don't allow commits until we are done with recovering
            pendingTranslogRecovery.set(true);
            for (ReferenceManager.RefreshListener listener: engineConfig.getExternalRefreshListener()) {
                this.externalReaderManager.addListener(listener);
            }
            for (ReferenceManager.RefreshListener listener: engineConfig.getInternalRefreshListener()) {
                this.internalReaderManager.addListener(listener);
            }
            this.lastRefreshedCheckpointListener = new LastRefreshedCheckpointListener(localCheckpointTracker.getProcessedCheckpoint());
            this.internalReaderManager.addListener(lastRefreshedCheckpointListener);
            maxSeqNoOfUpdatesOrDeletes = new AtomicLong(SequenceNumbers.max(localCheckpointTracker.getMaxSeqNo(), translog.getMaxSeqNo()));
            if (softDeleteEnabled && localCheckpointTracker.getPersistedCheckpoint() < localCheckpointTracker.getMaxSeqNo()) {
                try (Searcher searcher =
                         acquireSearcher("restore_version_map_and_checkpoint_tracker", SearcherScope.INTERNAL)) {
                    restoreVersionMapAndCheckpointTracker(Lucene.wrapAllDocsLive(searcher.getDirectoryReader()));
                } catch (IOException e) {
                    throw new EngineCreationFailureException(config().getShardId(),
                        "failed to restore version map and local checkpoint tracker", e);
                }
            }
            success = true;
        } finally {
            if (success == false) {
                IOUtils.closeWhileHandlingException(writer, translog, internalReaderManager, externalReaderManager, scheduler);
                if (isClosed.get() == false) {
                    // failure we need to dec the store reference
                    store.decRef();
                }
            }
        }
        logger.trace("created new InternalEngine");
    }

    private LocalCheckpointTracker createLocalCheckpointTracker(
        BiFunction<Long, Long, LocalCheckpointTracker> localCheckpointTrackerSupplier) throws IOException {
        final long maxSeqNo;
        final long localCheckpoint;
        final SequenceNumbers.CommitInfo seqNoStats =
            SequenceNumbers.loadSeqNoInfoFromLuceneCommit(store.readLastCommittedSegmentsInfo().userData.entrySet());
        maxSeqNo = seqNoStats.maxSeqNo;
        localCheckpoint = seqNoStats.localCheckpoint;
        logger.trace("recovered maximum sequence number [{}] and local checkpoint [{}]", maxSeqNo, localCheckpoint);
        return localCheckpointTrackerSupplier.apply(maxSeqNo, localCheckpoint);
    }

    private SoftDeletesPolicy newSoftDeletesPolicy() throws IOException {
        final Map<String, String> commitUserData = store.readLastCommittedSegmentsInfo().userData;
        final long lastMinRetainedSeqNo;
        if (commitUserData.containsKey(Engine.MIN_RETAINED_SEQNO)) {
            lastMinRetainedSeqNo = Long.parseLong(commitUserData.get(Engine.MIN_RETAINED_SEQNO));
        } else {
            lastMinRetainedSeqNo = Long.parseLong(commitUserData.get(SequenceNumbers.MAX_SEQ_NO)) + 1;
        }
        return new SoftDeletesPolicy(
                translog::getLastSyncedGlobalCheckpoint,
                lastMinRetainedSeqNo,
                engineConfig.getIndexSettings().getSoftDeleteRetentionOperations(),
                engineConfig.retentionLeasesSupplier());
    }

    /**
     * This reference manager delegates all it's refresh calls to another (internal) ReaderManager
     * The main purpose for this is that if we have external refreshes happening we don't issue extra
     * refreshes to clear version map memory etc. this can cause excessive segment creation if heavy indexing
     * is happening and the refresh interval is low (ie. 1 sec)
     *
     * This also prevents segment starvation where an internal reader holds on to old segments literally forever
     * since no indexing is happening and refreshes are only happening to the external reader manager, while with
     * this specialized implementation an external refresh will immediately be reflected on the internal reader
     * and old segments can be released in the same way previous version did this (as a side-effect of _refresh)
     */
    @SuppressForbidden(reason = "reference counting is required here")
    private static final class ExternalReaderManager extends ReferenceManager<ElasticsearchDirectoryReader> {
        private final BiConsumer<ElasticsearchDirectoryReader, ElasticsearchDirectoryReader> refreshListener;
        private final ElasticsearchReaderManager internalReaderManager;

        ExternalReaderManager(ElasticsearchReaderManager internalReaderManager,
                              BiConsumer<ElasticsearchDirectoryReader, ElasticsearchDirectoryReader> refreshListener) throws IOException {
            this.refreshListener = refreshListener;
            this.internalReaderManager = internalReaderManager;
            ElasticsearchDirectoryReader acquire = internalReaderManager.acquire();
            try {
                incrementAndNotify(acquire, null);
                current = acquire;
            } finally {
                internalReaderManager.release(acquire);
            }
        }

        @Override
        protected ElasticsearchDirectoryReader refreshIfNeeded(ElasticsearchDirectoryReader referenceToRefresh) throws IOException {
            // we simply run a blocking refresh on the internal reference manager and then steal it's reader
            // it's a save operation since we acquire the reader which incs it's reference but then down the road
            // steal it by calling incRef on the "stolen" reader
            internalReaderManager.maybeRefreshBlocking();
            ElasticsearchDirectoryReader acquire = internalReaderManager.acquire();
            try {
                if (acquire == referenceToRefresh) {
                    // nothing has changed - both ref managers share the same instance so we can use reference equality
                    return null;
                } else {
                    incrementAndNotify(acquire, referenceToRefresh);
                    return acquire;
                }
            } finally {
                internalReaderManager.release(acquire);
            }
        }

        private void incrementAndNotify(ElasticsearchDirectoryReader reader,
                                            ElasticsearchDirectoryReader previousReader) throws IOException {
            reader.incRef(); // steal the reference
            try (Closeable c = reader::decRef) {
                refreshListener.accept(reader, previousReader);
                reader.incRef(); // double inc-ref if we were successful
            }
        }

        @Override
        protected boolean tryIncRef(ElasticsearchDirectoryReader reference) {
            return reference.tryIncRef();
        }

        @Override
        protected int getRefCount(ElasticsearchDirectoryReader reference) {
            return reference.getRefCount();
        }

        @Override
        protected void decRef(ElasticsearchDirectoryReader reference) throws IOException { reference.decRef(); }
    }

    @Override
    public int restoreLocalHistoryFromTranslog(TranslogRecoveryRunner translogRecoveryRunner) throws IOException {
        try (ReleasableLock ignored = readLock.acquire()) {
            ensureOpen();
            final long localCheckpoint = localCheckpointTracker.getProcessedCheckpoint();
            try (Translog.Snapshot snapshot = getTranslog().newSnapshotFromMinSeqNo(localCheckpoint + 1)) {
                return translogRecoveryRunner.run(this, snapshot);
            }
        }
    }

    @Override
    public int fillSeqNoGaps(long primaryTerm) throws IOException {
        try (ReleasableLock ignored = writeLock.acquire()) {
            ensureOpen();
            final long localCheckpoint = localCheckpointTracker.getProcessedCheckpoint();
            final long maxSeqNo = localCheckpointTracker.getMaxSeqNo();
            int numNoOpsAdded = 0;
            for (
                    long seqNo = localCheckpoint + 1;
                    seqNo <= maxSeqNo;
                    seqNo = localCheckpointTracker.getProcessedCheckpoint() + 1 /* leap-frog the local checkpoint */) {
                innerNoOp(new NoOp(seqNo, primaryTerm, Operation.Origin.PRIMARY, System.nanoTime(), "filling gaps"));
                numNoOpsAdded++;
                assert seqNo <= localCheckpointTracker.getProcessedCheckpoint() :
                    "local checkpoint did not advance; was [" + seqNo + "], now [" + localCheckpointTracker.getProcessedCheckpoint() + "]";

            }
            syncTranslog(); // to persist noops associated with the advancement of the local checkpoint
            assert localCheckpointTracker.getPersistedCheckpoint() == maxSeqNo
                : "persisted local checkpoint did not advance to max seq no; is [" + localCheckpointTracker.getPersistedCheckpoint() +
                "], max seq no [" + maxSeqNo + "]";
            return numNoOpsAdded;
        }
    }

    private void bootstrapAppendOnlyInfoFromWriter(IndexWriter writer) {
        for (Map.Entry<String, String> entry : writer.getLiveCommitData()) {
            if (MAX_UNSAFE_AUTO_ID_TIMESTAMP_COMMIT_ID.equals(entry.getKey())) {
                assert maxUnsafeAutoIdTimestamp.get() == -1 :
                    "max unsafe timestamp was assigned already [" + maxUnsafeAutoIdTimestamp.get() + "]";
                updateAutoIdTimestamp(Long.parseLong(entry.getValue()), true);
            }
        }
    }

    @Override
    public InternalEngine recoverFromTranslog(TranslogRecoveryRunner translogRecoveryRunner, long recoverUpToSeqNo) throws IOException {
        flushLock.lock();
        try (ReleasableLock lock = readLock.acquire()) {
            ensureOpen();
            if (pendingTranslogRecovery.get() == false) {
                throw new IllegalStateException("Engine has already been recovered");
            }
            try {
                recoverFromTranslogInternal(translogRecoveryRunner, recoverUpToSeqNo);
            } catch (Exception e) {
                try {
                    pendingTranslogRecovery.set(true); // just play safe and never allow commits on this see #ensureCanFlush
                    failEngine("failed to recover from translog", e);
                } catch (Exception inner) {
                    e.addSuppressed(inner);
                }
                throw e;
            }
        } finally {
            flushLock.unlock();
        }
        return this;
    }

    @Override
    public void skipTranslogRecovery() {
        assert pendingTranslogRecovery.get() : "translogRecovery is not pending but should be";
        pendingTranslogRecovery.set(false); // we are good - now we can commit
    }

    private void recoverFromTranslogInternal(TranslogRecoveryRunner translogRecoveryRunner, long recoverUpToSeqNo) throws IOException {
        Translog.TranslogGeneration translogGeneration = translog.getGeneration();
        final int opsRecovered;
        final long translogFileGen = Long.parseLong(lastCommittedSegmentInfos.getUserData().get(Translog.TRANSLOG_GENERATION_KEY));
        try (Translog.Snapshot snapshot = translog.newSnapshotFromGen(
            new Translog.TranslogGeneration(translog.getTranslogUUID(), translogFileGen), recoverUpToSeqNo)) {
            opsRecovered = translogRecoveryRunner.run(this, snapshot);
        } catch (Exception e) {
            throw new EngineException(shardId, "failed to recover from translog", e);
        }
        // flush if we recovered something or if we have references to older translogs
        // note: if opsRecovered == 0 and we have older translogs it means they are corrupted or 0 length.
        assert pendingTranslogRecovery.get() : "translogRecovery is not pending but should be";
        pendingTranslogRecovery.set(false); // we are good - now we can commit
        if (opsRecovered > 0) {
            logger.trace("flushing post recovery from translog. ops recovered [{}]. committed translog id [{}]. current id [{}]",
                opsRecovered, translogGeneration == null ? null :
                    translogGeneration.translogFileGeneration, translog.currentFileGeneration());
            commitIndexWriter(indexWriter, translog, null);
            refreshLastCommittedSegmentInfos();
            refresh("translog_recovery");
        }
        translog.trimUnreferencedReaders();
    }

    private Translog openTranslog(EngineConfig engineConfig, TranslogDeletionPolicy translogDeletionPolicy,
                                  LongSupplier globalCheckpointSupplier, LongConsumer persistedSequenceNumberConsumer) throws IOException {

        final TranslogConfig translogConfig = engineConfig.getTranslogConfig();
        final String translogUUID = loadTranslogUUIDFromLastCommit();
        // We expect that this shard already exists, so it must already have an existing translog else something is badly wrong!
        return new Translog(translogConfig, translogUUID, translogDeletionPolicy, globalCheckpointSupplier,
            engineConfig.getPrimaryTermSupplier(), persistedSequenceNumberConsumer);
    }

    // Package private for testing purposes only
    Translog getTranslog() {
        ensureOpen();
        return translog;
    }

    // Package private for testing purposes only
    boolean hasSnapshottedCommits() {
        return combinedDeletionPolicy.hasSnapshottedCommits();
    }

    @Override
    public boolean isTranslogSyncNeeded() {
        return getTranslog().syncNeeded();
    }

    @Override
    public boolean ensureTranslogSynced(Stream<Translog.Location> locations) throws IOException {
        final boolean synced = translog.ensureSynced(locations);
        if (synced) {
            revisitIndexDeletionPolicyOnTranslogSynced();
        }
        return synced;
    }

    @Override
    public void syncTranslog() throws IOException {
        translog.sync();
        revisitIndexDeletionPolicyOnTranslogSynced();
    }

    /**
     * Creates a new history snapshot for reading operations since the provided seqno.
     * The returned snapshot can be retrieved from either Lucene index or translog files.
     */
    @Override
    public Translog.Snapshot readHistoryOperations(String source, MapperService mapperService, long startingSeqNo) throws IOException {
        if (engineConfig.getIndexSettings().isSoftDeleteEnabled()) {
            return newChangesSnapshot(source, mapperService, Math.max(0, startingSeqNo), Long.MAX_VALUE, false);
        }

        return getTranslog().newSnapshotFromMinSeqNo(startingSeqNo);
    }

    /**
     * Returns the estimated number of history operations whose seq# at least the provided seq# in this engine.
     */
    @Override
    public int estimateNumberOfHistoryOperations(String source, MapperService mapperService, long startingSeqNo) throws IOException {
        if (engineConfig.getIndexSettings().isSoftDeleteEnabled()) {
            try (Translog.Snapshot snapshot = newChangesSnapshot(source, mapperService, Math.max(0, startingSeqNo),
                Long.MAX_VALUE, false)) {
                return snapshot.totalOperations();
            }
        }

        return getTranslog().estimateTotalOperationsFromMinSeq(startingSeqNo);
    }

    @Override
    public TranslogStats getTranslogStats() {
        return getTranslog().stats();
    }

    @Override
    public Translog.Location getTranslogLastWriteLocation() {
        return getTranslog().getLastWriteLocation();
    }

    private void revisitIndexDeletionPolicyOnTranslogSynced() throws IOException {
        if (combinedDeletionPolicy.hasUnreferencedCommits()) {
            indexWriter.deleteUnusedFiles();
            translog.trimUnreferencedReaders();
        }
    }

    @Override
    public String getHistoryUUID() {
        return historyUUID;
    }

    /** Returns how many bytes we are currently moving from indexing buffer to segments on disk */
    @Override
    public long getWritingBytes() {
        return indexWriter.getFlushingBytes() + versionMap.getRefreshingBytes();
    }

    /**
     * Reads the current stored translog ID from the last commit data.
     */
    @Nullable
    private String loadTranslogUUIDFromLastCommit() throws IOException {
        final Map<String, String> commitUserData = store.readLastCommittedSegmentsInfo().getUserData();
        if (commitUserData.containsKey(Translog.TRANSLOG_GENERATION_KEY) == false) {
            throw new IllegalStateException("commit doesn't contain translog generation id");
        }
        return commitUserData.get(Translog.TRANSLOG_UUID_KEY);
    }

    /**
     * Reads the current stored history ID from the IW commit data.
     */
    private String loadHistoryUUID(final IndexWriter writer) {
        final String uuid = commitDataAsMap(writer).get(HISTORY_UUID_KEY);
        if (uuid == null) {
            throw new IllegalStateException("commit doesn't contain history uuid");
        }
        return uuid;
    }

    private ExternalReaderManager createReaderManager(RefreshWarmerListener externalRefreshListener) throws EngineException {
        boolean success = false;
        ElasticsearchReaderManager internalReaderManager = null;
        try {
            try {
                final ElasticsearchDirectoryReader directoryReader =
                    ElasticsearchDirectoryReader.wrap(DirectoryReader.open(indexWriter), shardId);
                internalReaderManager = new ElasticsearchReaderManager(directoryReader,
                       new RamAccountingRefreshListener(engineConfig.getCircuitBreakerService()));
                lastCommittedSegmentInfos = store.readLastCommittedSegmentsInfo();
                ExternalReaderManager externalReaderManager = new ExternalReaderManager(internalReaderManager, externalRefreshListener);
                success = true;
                return externalReaderManager;
            } catch (IOException e) {
                maybeFailEngine("start", e);
                try {
                    indexWriter.rollback();
                } catch (IOException inner) { // iw is closed below
                    e.addSuppressed(inner);
                }
                throw new EngineCreationFailureException(shardId, "failed to open reader on writer", e);
            }
        } finally {
            if (success == false) { // release everything we created on a failure
                IOUtils.closeWhileHandlingException(internalReaderManager, indexWriter);
            }
        }
    }

    @Override
    public GetResult get(Get get, BiFunction<String, SearcherScope, Engine.Searcher> searcherFactory) throws EngineException {
        assert Objects.equals(get.uid().field(), IdFieldMapper.NAME) : get.uid().field();
        try (ReleasableLock ignored = readLock.acquire()) {
            ensureOpen();
            SearcherScope scope;
            if (get.realtime()) {
                VersionValue versionValue = null;
                try (Releasable ignore = versionMap.acquireLock(get.uid().bytes())) {
                    // we need to lock here to access the version map to do this truly in RT
                    versionValue = getVersionFromMap(get.uid().bytes());
                }
                if (versionValue != null) {
                    if (versionValue.isDelete()) {
                        return GetResult.NOT_EXISTS;
                    }
                    if (get.versionType().isVersionConflictForReads(versionValue.version, get.version())) {
                        throw new VersionConflictEngineException(shardId, get.id(),
                            get.versionType().explainConflictForReads(versionValue.version, get.version()));
                    }
                    if (get.getIfSeqNo() != SequenceNumbers.UNASSIGNED_SEQ_NO && (
                        get.getIfSeqNo() != versionValue.seqNo || get.getIfPrimaryTerm() != versionValue.term
                        )) {
                        throw new VersionConflictEngineException(shardId, get.id(),
                            get.getIfSeqNo(), get.getIfPrimaryTerm(), versionValue.seqNo, versionValue.term);
                    }
                    if (get.isReadFromTranslog()) {
                        // this is only used for updates - API _GET calls will always read form a reader for consistency
                        // the update call doesn't need the consistency since it's source only + _parent but parent can go away in 7.0
                        if (versionValue.getLocation() != null) {
                            try {
                                Translog.Operation operation = translog.readOperation(versionValue.getLocation());
                                if (operation != null) {
                                    // in the case of a already pruned translog generation we might get null here - yet very unlikely
                                    final Translog.Index index = (Translog.Index) operation;
                                    TranslogLeafReader reader = new TranslogLeafReader(index);
                                    return new GetResult(new Engine.Searcher("realtime_get", reader,
                                        IndexSearcher.getDefaultSimilarity(), null, IndexSearcher.getDefaultQueryCachingPolicy(), reader),
                                        new VersionsAndSeqNoResolver.DocIdAndVersion(0, index.version(), index.seqNo(), index.primaryTerm(),
                                            reader, 0));
                                }
                            } catch (IOException e) {
                                maybeFailEngine("realtime_get", e); // lets check if the translog has failed with a tragic event
                                throw new EngineException(shardId, "failed to read operation from translog", e);
                            }
                        } else {
                            trackTranslogLocation.set(true);
                        }
                    }
                    refresh("realtime_get", SearcherScope.INTERNAL, true);
                }
                scope = SearcherScope.INTERNAL;
            } else {
                // we expose what has been externally expose in a point in time snapshot via an explicit refresh
                scope = SearcherScope.EXTERNAL;
            }

            // no version, get the version from the index, we know that we refresh on flush
            return getFromSearcher(get, searcherFactory, scope);
        }
    }

    /**
     * the status of the current doc version in lucene, compared to the version in an incoming
     * operation
     */
    enum OpVsLuceneDocStatus {
        /** the op is more recent than the one that last modified the doc found in lucene*/
        OP_NEWER,
        /** the op is older or the same as the one that last modified the doc found in lucene*/
        OP_STALE_OR_EQUAL,
        /** no doc was found in lucene */
        LUCENE_DOC_NOT_FOUND
    }

    private static OpVsLuceneDocStatus compareOpToVersionMapOnSeqNo(String id, long seqNo, long primaryTerm, VersionValue versionValue) {
        Objects.requireNonNull(versionValue);
        if (seqNo > versionValue.seqNo) {
            return OpVsLuceneDocStatus.OP_NEWER;
        } else if (seqNo == versionValue.seqNo) {
            assert versionValue.term == primaryTerm : "primary term not matched; id=" + id + " seq_no=" + seqNo
                + " op_term=" + primaryTerm + " existing_term=" + versionValue.term;
            return OpVsLuceneDocStatus.OP_STALE_OR_EQUAL;
        } else {
            return OpVsLuceneDocStatus.OP_STALE_OR_EQUAL;
        }
    }

    private OpVsLuceneDocStatus compareOpToLuceneDocBasedOnSeqNo(final Operation op) throws IOException {
        assert op.seqNo() != SequenceNumbers.UNASSIGNED_SEQ_NO : "resolving ops based on seq# but no seqNo is found";
        final OpVsLuceneDocStatus status;
        VersionValue versionValue = getVersionFromMap(op.uid().bytes());
        assert incrementVersionLookup();
        if (versionValue != null) {
            status = compareOpToVersionMapOnSeqNo(op.id(), op.seqNo(), op.primaryTerm(), versionValue);
        } else {
            // load from index
            assert incrementIndexVersionLookup();
            try (Searcher searcher = acquireSearcher("load_seq_no", SearcherScope.INTERNAL)) {
                final DocIdAndSeqNo docAndSeqNo = VersionsAndSeqNoResolver.loadDocIdAndSeqNo(searcher.getIndexReader(), op.uid());
                if (docAndSeqNo == null) {
                    status = OpVsLuceneDocStatus.LUCENE_DOC_NOT_FOUND;
                } else if (op.seqNo() > docAndSeqNo.seqNo) {
                    status = OpVsLuceneDocStatus.OP_NEWER;
                } else if (op.seqNo() == docAndSeqNo.seqNo) {
                    assert localCheckpointTracker.hasProcessed(op.seqNo()) || softDeleteEnabled == false :
                        "local checkpoint tracker is not updated seq_no=" + op.seqNo() + " id=" + op.id();
                    status = OpVsLuceneDocStatus.OP_STALE_OR_EQUAL;
                } else {
                    status = OpVsLuceneDocStatus.OP_STALE_OR_EQUAL;
                }
            }
        }
        return status;
    }

    /** resolves the current version of the document, returning null if not found */
    private VersionValue resolveDocVersion(final Operation op, boolean loadSeqNo) throws IOException {
        assert incrementVersionLookup(); // used for asserting in tests
        VersionValue versionValue = getVersionFromMap(op.uid().bytes());
        if (versionValue == null) {
            assert incrementIndexVersionLookup(); // used for asserting in tests
            final VersionsAndSeqNoResolver.DocIdAndVersion docIdAndVersion;
            try (Searcher searcher = acquireSearcher("load_version", SearcherScope.INTERNAL)) {
                 docIdAndVersion = VersionsAndSeqNoResolver.loadDocIdAndVersion(searcher.getIndexReader(), op.uid(), loadSeqNo);
            }
            if (docIdAndVersion != null) {
                versionValue = new IndexVersionValue(null, docIdAndVersion.version, docIdAndVersion.seqNo, docIdAndVersion.primaryTerm);
            }
        } else if (engineConfig.isEnableGcDeletes() && versionValue.isDelete() &&
            (engineConfig.getThreadPool().relativeTimeInMillis() - ((DeleteVersionValue)versionValue).time) > getGcDeletesInMillis()) {
            versionValue = null;
        }
        return versionValue;
    }

    private VersionValue getVersionFromMap(BytesRef id) {
        if (versionMap.isUnsafe()) {
            synchronized (versionMap) {
                // we are switching from an unsafe map to a safe map. This might happen concurrently
                // but we only need to do this once since the last operation per ID is to add to the version
                // map so once we pass this point we can safely lookup from the version map.
                if (versionMap.isUnsafe()) {
                    refresh("unsafe_version_map", SearcherScope.INTERNAL, true);
                }
                versionMap.enforceSafeAccess();
            }
        }
        return versionMap.getUnderLock(id);
    }

    private boolean canOptimizeAddDocument(Index index) {
        if (index.getAutoGeneratedIdTimestamp() != IndexRequest.UNSET_AUTO_GENERATED_TIMESTAMP) {
            assert index.getAutoGeneratedIdTimestamp() >= 0 : "autoGeneratedIdTimestamp must be positive but was: "
                + index.getAutoGeneratedIdTimestamp();
            switch (index.origin()) {
                case PRIMARY:
                    assert assertPrimaryCanOptimizeAddDocument(index);
                    return true;
                case PEER_RECOVERY:
                case REPLICA:
                    assert index.version() == 1 && index.versionType() == null
                        : "version: " + index.version() + " type: " + index.versionType();
                    return true;
                case LOCAL_TRANSLOG_RECOVERY:
                case LOCAL_RESET:
                    assert index.isRetry();
                    return true; // allow to optimize in order to update the max safe time stamp
                default:
                    throw new IllegalArgumentException("unknown origin " + index.origin());
            }
        }
        return false;
    }

    protected boolean assertPrimaryCanOptimizeAddDocument(final Index index) {
        assert (index.version() == Versions.MATCH_ANY && index.versionType() == VersionType.INTERNAL)
            : "version: " + index.version() + " type: " + index.versionType();
        return true;
    }

    private boolean assertIncomingSequenceNumber(final Engine.Operation.Origin origin, final long seqNo) {
        if (origin == Operation.Origin.PRIMARY) {
            assert assertPrimaryIncomingSequenceNumber(origin, seqNo);
        } else {
            // sequence number should be set when operation origin is not primary
            assert seqNo >= 0 : "recovery or replica ops should have an assigned seq no.; origin: " + origin;
        }
        return true;
    }

    protected boolean assertPrimaryIncomingSequenceNumber(final Engine.Operation.Origin origin, final long seqNo) {
        // sequence number should not be set when operation origin is primary
        assert seqNo == SequenceNumbers.UNASSIGNED_SEQ_NO
                : "primary operations must never have an assigned sequence number but was [" + seqNo + "]";
        return true;
    }

    protected long generateSeqNoForOperationOnPrimary(final Operation operation) {
        assert operation.origin() == Operation.Origin.PRIMARY;
        assert operation.seqNo() == SequenceNumbers.UNASSIGNED_SEQ_NO :
            "ops should not have an assigned seq no. but was: " + operation.seqNo();
        return doGenerateSeqNoForOperation(operation);
    }

    protected void advanceMaxSeqNoOfUpdatesOrDeletesOnPrimary(long seqNo) {
        advanceMaxSeqNoOfUpdatesOrDeletes(seqNo);
    }

    /**
     * Generate the sequence number for the specified operation.
     *
     * @param operation the operation
     * @return the sequence number
     */
    long doGenerateSeqNoForOperation(final Operation operation) {
        return localCheckpointTracker.generateSeqNo();
    }

    @Override
    public IndexResult index(Index index) throws IOException {
        assert Objects.equals(index.uid().field(), IdFieldMapper.NAME) : index.uid().field();
        final boolean doThrottle = index.origin().isRecovery() == false;
        try (ReleasableLock releasableLock = readLock.acquire()) {
            ensureOpen();
            assert assertIncomingSequenceNumber(index.origin(), index.seqNo());
            try (Releasable ignored = versionMap.acquireLock(index.uid().bytes());
                Releasable indexThrottle = doThrottle ? () -> {} : throttle.acquireThrottle()) {
                lastWriteNanos = index.startTime();
                /* A NOTE ABOUT APPEND ONLY OPTIMIZATIONS:
                 * if we have an autoGeneratedID that comes into the engine we can potentially optimize
                 * and just use addDocument instead of updateDocument and skip the entire version and index lookupVersion across the board.
                 * Yet, we have to deal with multiple document delivery, for this we use a property of the document that is added
                 * to detect if it has potentially been added before. We use the documents timestamp for this since it's something
                 * that:
                 *  - doesn't change per document
                 *  - is preserved in the transaction log
                 *  - and is assigned before we start to index / replicate
                 * NOTE: it's not important for this timestamp to be consistent across nodes etc. it's just a number that is in the common
                 * case increasing and can be used in the failure case when we retry and resent documents to establish a happens before
                 * relationship. For instance:
                 *  - doc A has autoGeneratedIdTimestamp = 10, isRetry = false
                 *  - doc B has autoGeneratedIdTimestamp = 9, isRetry = false
                 *
                 *  while both docs are in in flight, we disconnect on one node, reconnect and send doc A again
                 *  - now doc A' has autoGeneratedIdTimestamp = 10, isRetry = true
                 *
                 *  if A' arrives on the shard first we update maxUnsafeAutoIdTimestamp to 10 and use update document. All subsequent
                 *  documents that arrive (A and B) will also use updateDocument since their timestamps are less than
                 *  maxUnsafeAutoIdTimestamp. While this is not strictly needed for doc B it is just much simpler to implement since it
                 *  will just de-optimize some doc in the worst case.
                 *
                 *  if A arrives on the shard first we use addDocument since maxUnsafeAutoIdTimestamp is < 10. A` will then just be skipped
                 *  or calls updateDocument.
                 */
                final IndexingStrategy plan = indexingStrategyForOperation(index);

                final IndexResult indexResult;
                if (plan.earlyResultOnPreFlightError.isPresent()) {
                    indexResult = plan.earlyResultOnPreFlightError.get();
                    assert indexResult.getResultType() == Result.Type.FAILURE : indexResult.getResultType();
                } else {
                    // generate or register sequence number
                    if (index.origin() == Operation.Origin.PRIMARY) {
                        index = new Index(index.uid(), index.parsedDoc(), generateSeqNoForOperationOnPrimary(index), index.primaryTerm(),
                            index.version(), index.versionType(), index.origin(), index.startTime(), index.getAutoGeneratedIdTimestamp(),
                            index.isRetry(), index.getIfSeqNo(), index.getIfPrimaryTerm());

                        final boolean toAppend = plan.indexIntoLucene && plan.useLuceneUpdateDocument == false;
                        if (toAppend == false) {
                            advanceMaxSeqNoOfUpdatesOrDeletesOnPrimary(index.seqNo());
                        }
                    } else {
                        markSeqNoAsSeen(index.seqNo());
                    }

                    assert index.seqNo() >= 0 : "ops should have an assigned seq no.; origin: " + index.origin();

                    if (plan.indexIntoLucene || plan.addStaleOpToLucene) {
                        indexResult = indexIntoLucene(index, plan);
                    } else {
                        indexResult = new IndexResult(
                            plan.versionForIndexing, index.primaryTerm(), index.seqNo(), plan.currentNotFoundOrDeleted);
                    }
                }
                if (index.origin().isFromTranslog() == false) {
                    final Translog.Location location;
                    if (indexResult.getResultType() == Result.Type.SUCCESS) {
                        location = translog.add(new Translog.Index(index, indexResult));
                    } else if (indexResult.getSeqNo() != SequenceNumbers.UNASSIGNED_SEQ_NO) {
                        // if we have document failure, record it as a no-op in the translog and Lucene with the generated seq_no
                        final NoOp noOp = new NoOp(indexResult.getSeqNo(), index.primaryTerm(), index.origin(),
                            index.startTime(), indexResult.getFailure().toString());
                        location = innerNoOp(noOp).getTranslogLocation();
                    } else {
                        location = null;
                    }
                    indexResult.setTranslogLocation(location);
                }
                if (plan.indexIntoLucene && indexResult.getResultType() == Result.Type.SUCCESS) {
                    final Translog.Location translogLocation = trackTranslogLocation.get() ? indexResult.getTranslogLocation() : null;
                    versionMap.maybePutIndexUnderLock(index.uid().bytes(),
                        new IndexVersionValue(translogLocation, plan.versionForIndexing, index.seqNo(), index.primaryTerm()));
                }
                localCheckpointTracker.markSeqNoAsProcessed(indexResult.getSeqNo());
                if (indexResult.getTranslogLocation() == null) {
                    // the op is coming from the translog (and is hence persisted already) or it does not have a sequence number
                    assert index.origin().isFromTranslog() || indexResult.getSeqNo() == SequenceNumbers.UNASSIGNED_SEQ_NO;
                    localCheckpointTracker.markSeqNoAsPersisted(indexResult.getSeqNo());
                }
                indexResult.setTook(System.nanoTime() - index.startTime());
                indexResult.freeze();
                return indexResult;
            }
        } catch (RuntimeException | IOException e) {
            try {
                if (e instanceof AlreadyClosedException == false && treatDocumentFailureAsTragicError(index)) {
                    failEngine("index id[" + index.id() + "] origin[" + index.origin() + "] seq#[" + index.seqNo() + "]", e);
                } else {
                    maybeFailEngine("index id[" + index.id() + "] origin[" + index.origin() + "] seq#[" + index.seqNo() + "]", e);
                }
            } catch (Exception inner) {
                e.addSuppressed(inner);
            }
            throw e;
        }
    }

    protected final IndexingStrategy planIndexingAsNonPrimary(Index index) throws IOException {
        assert assertNonPrimaryOrigin(index);
        // needs to maintain the auto_id timestamp in case this replica becomes primary
        if (canOptimizeAddDocument(index)) {
            mayHaveBeenIndexedBefore(index);
        }
        final IndexingStrategy plan;
        // unlike the primary, replicas don't really care to about creation status of documents
        // this allows to ignore the case where a document was found in the live version maps in
        // a delete state and return false for the created flag in favor of code simplicity
        final long maxSeqNoOfUpdatesOrDeletes = getMaxSeqNoOfUpdatesOrDeletes();
        if (hasBeenProcessedBefore(index)) {
            // the operation seq# was processed and thus the same operation was already put into lucene
            // this can happen during recovery where older operations are sent from the translog that are already
            // part of the lucene commit (either from a peer recovery or a local translog)
            // or due to concurrent indexing & recovery. For the former it is important to skip lucene as the operation in
            // question may have been deleted in an out of order op that is not replayed.
            // See testRecoverFromStoreWithOutOfOrderDelete for an example of local recovery
            // See testRecoveryWithOutOfOrderDelete for an example of peer recovery
            plan = IndexingStrategy.processButSkipLucene(false, index.version());
        } else if (maxSeqNoOfUpdatesOrDeletes <= localCheckpointTracker.getProcessedCheckpoint()) {
            // see Engine#getMaxSeqNoOfUpdatesOrDeletes for the explanation of the optimization using sequence numbers
            assert maxSeqNoOfUpdatesOrDeletes < index.seqNo() : index.seqNo() + ">=" + maxSeqNoOfUpdatesOrDeletes;
            plan = IndexingStrategy.optimizedAppendOnly(index.version());
        } else {
            versionMap.enforceSafeAccess();
            final OpVsLuceneDocStatus opVsLucene = compareOpToLuceneDocBasedOnSeqNo(index);
            if (opVsLucene == OpVsLuceneDocStatus.OP_STALE_OR_EQUAL) {
                plan = IndexingStrategy.processAsStaleOp(softDeleteEnabled, index.version());
            } else {
                plan = IndexingStrategy.processNormally(opVsLucene == OpVsLuceneDocStatus.LUCENE_DOC_NOT_FOUND, index.version());
            }
        }
        return plan;
    }

    protected IndexingStrategy indexingStrategyForOperation(final Index index) throws IOException {
        if (index.origin() == Operation.Origin.PRIMARY) {
            return planIndexingAsPrimary(index);
        } else {
            // non-primary mode (i.e., replica or recovery)
            return planIndexingAsNonPrimary(index);
        }
    }

    private IndexingStrategy planIndexingAsPrimary(Index index) throws IOException {
        assert index.origin() == Operation.Origin.PRIMARY : "planing as primary but origin isn't. got " + index.origin();
        final IndexingStrategy plan;
        // resolve an external operation into an internal one which is safe to replay
        if (canOptimizeAddDocument(index)) {
            if (mayHaveBeenIndexedBefore(index)) {
                plan = IndexingStrategy.overrideExistingAsIfNotThere();
                versionMap.enforceSafeAccess();
            } else {
                plan = IndexingStrategy.optimizedAppendOnly(1L);
            }
        } else {
            versionMap.enforceSafeAccess();
            // resolves incoming version
            final VersionValue versionValue =
                resolveDocVersion(index, index.getIfSeqNo() != SequenceNumbers.UNASSIGNED_SEQ_NO);
            final long currentVersion;
            final boolean currentNotFoundOrDeleted;
            if (versionValue == null) {
                currentVersion = Versions.NOT_FOUND;
                currentNotFoundOrDeleted = true;
            } else {
                currentVersion = versionValue.version;
                currentNotFoundOrDeleted = versionValue.isDelete();
            }
            if (index.getIfSeqNo() != SequenceNumbers.UNASSIGNED_SEQ_NO && versionValue == null) {
                final VersionConflictEngineException e = new VersionConflictEngineException(shardId, index.id(),
                    index.getIfSeqNo(), index.getIfPrimaryTerm(), SequenceNumbers.UNASSIGNED_SEQ_NO,
                    SequenceNumbers.UNASSIGNED_PRIMARY_TERM);
                plan = IndexingStrategy.skipDueToVersionConflict(e, true, currentVersion);
            } else if (index.getIfSeqNo() != SequenceNumbers.UNASSIGNED_SEQ_NO && (
                versionValue.seqNo != index.getIfSeqNo() || versionValue.term != index.getIfPrimaryTerm()
            )) {
                final VersionConflictEngineException e = new VersionConflictEngineException(shardId, index.id(),
                    index.getIfSeqNo(), index.getIfPrimaryTerm(), versionValue.seqNo, versionValue.term);
                plan = IndexingStrategy.skipDueToVersionConflict(e, currentNotFoundOrDeleted, currentVersion);
            } else if (index.versionType().isVersionConflictForWrites(
                currentVersion, index.version(), currentNotFoundOrDeleted)) {
                final VersionConflictEngineException e =
                        new VersionConflictEngineException(shardId, index, currentVersion, currentNotFoundOrDeleted);
                plan = IndexingStrategy.skipDueToVersionConflict(e, currentNotFoundOrDeleted, currentVersion);
            } else {
                plan = IndexingStrategy.processNormally(currentNotFoundOrDeleted,
                    index.versionType().updateVersion(currentVersion, index.version())
                );
            }
        }
        return plan;
    }

    private IndexResult indexIntoLucene(Index index, IndexingStrategy plan)
        throws IOException {
        assert index.seqNo() >= 0 : "ops should have an assigned seq no.; origin: " + index.origin();
        assert plan.versionForIndexing >= 0 : "version must be set. got " + plan.versionForIndexing;
        assert plan.indexIntoLucene || plan.addStaleOpToLucene;
        /* Update the document's sequence number and primary term; the sequence number here is derived here from either the sequence
         * number service if this is on the primary, or the existing document's sequence number if this is on the replica. The
         * primary term here has already been set, see IndexShard#prepareIndex where the Engine$Index operation is created.
         */
        index.parsedDoc().updateSeqID(index.seqNo(), index.primaryTerm());
        index.parsedDoc().version().setLongValue(plan.versionForIndexing);
        try {
            if (plan.addStaleOpToLucene) {
                addStaleDocs(index.docs(), indexWriter);
            } else if (plan.useLuceneUpdateDocument) {
                assert assertMaxSeqNoOfUpdatesIsAdvanced(index.uid(), index.seqNo(), true, true);
                updateDocs(index.uid(), index.docs(), indexWriter);
            } else {
                // document does not exists, we can optimize for create, but double check if assertions are running
                assert assertDocDoesNotExist(index, canOptimizeAddDocument(index) == false);
                addDocs(index.docs(), indexWriter);
            }
            return new IndexResult(plan.versionForIndexing, index.primaryTerm(), index.seqNo(), plan.currentNotFoundOrDeleted);
        } catch (Exception ex) {
            if (ex instanceof AlreadyClosedException == false &&
                indexWriter.getTragicException() == null && treatDocumentFailureAsTragicError(index) == false) {
                /* There is no tragic event recorded so this must be a document failure.
                 *
                 * The handling inside IW doesn't guarantee that an tragic / aborting exception
                 * will be used as THE tragicEventException since if there are multiple exceptions causing an abort in IW
                 * only one wins. Yet, only the one that wins will also close the IW and in turn fail the engine such that
                 * we can potentially handle the exception before the engine is failed.
                 * Bottom line is that we can only rely on the fact that if it's a document failure then
                 * `indexWriter.getTragicException()` will be null otherwise we have to rethrow and treat it as fatal or rather
                 * non-document failure
                 *
                 * we return a `MATCH_ANY` version to indicate no document was index. The value is
                 * not used anyway
                 */
                return new IndexResult(ex, Versions.MATCH_ANY, index.primaryTerm(), index.seqNo());
            } else {
                throw ex;
            }
        }
    }

    /**
     * Whether we should treat any document failure as tragic error.
     * If we hit any failure while processing an indexing on a replica, we should treat that error as tragic and fail the engine.
     * However, we prefer to fail a request individually (instead of a shard) if we hit a document failure on the primary.
     */
    private boolean treatDocumentFailureAsTragicError(Index index) {
        // TODO: can we enable this check for all origins except primary on the leader?
        return index.origin() == Operation.Origin.REPLICA
            || index.origin() == Operation.Origin.PEER_RECOVERY
            || index.origin() == Operation.Origin.LOCAL_RESET;
    }

    /**
     * returns true if the indexing operation may have already be processed by this engine.
     * Note that it is OK to rarely return true even if this is not the case. However a `false`
     * return value must always be correct.
     *
     */
    private boolean mayHaveBeenIndexedBefore(Index index) {
        assert canOptimizeAddDocument(index);
        final boolean mayHaveBeenIndexBefore;
        if (index.isRetry()) {
            mayHaveBeenIndexBefore = true;
            updateAutoIdTimestamp(index.getAutoGeneratedIdTimestamp(), true);
            assert maxUnsafeAutoIdTimestamp.get() >= index.getAutoGeneratedIdTimestamp();
        } else {
            // in this case we force
            mayHaveBeenIndexBefore = maxUnsafeAutoIdTimestamp.get() >= index.getAutoGeneratedIdTimestamp();
            updateAutoIdTimestamp(index.getAutoGeneratedIdTimestamp(), false);
        }
        return mayHaveBeenIndexBefore;
    }

    private void addDocs(final List<ParseContext.Document> docs, final IndexWriter indexWriter) throws IOException {
        if (docs.size() > 1) {
            indexWriter.addDocuments(docs);
        } else {
            indexWriter.addDocument(docs.get(0));
        }
        numDocAppends.inc(docs.size());
    }

    private void addStaleDocs(final List<ParseContext.Document> docs, final IndexWriter indexWriter) throws IOException {
        assert softDeleteEnabled : "Add history documents but soft-deletes is disabled";
        for (ParseContext.Document doc : docs) {
            doc.add(softDeletesField); // soft-deleted every document before adding to Lucene
        }
        if (docs.size() > 1) {
            indexWriter.addDocuments(docs);
        } else {
            indexWriter.addDocument(docs.get(0));
        }
    }

    protected static final class IndexingStrategy {
        final boolean currentNotFoundOrDeleted;
        final boolean useLuceneUpdateDocument;
        final long versionForIndexing;
        final boolean indexIntoLucene;
        final boolean addStaleOpToLucene;
        final Optional<IndexResult> earlyResultOnPreFlightError;

        private IndexingStrategy(boolean currentNotFoundOrDeleted, boolean useLuceneUpdateDocument,
                                 boolean indexIntoLucene, boolean addStaleOpToLucene,
                                 long versionForIndexing, IndexResult earlyResultOnPreFlightError) {
            assert useLuceneUpdateDocument == false || indexIntoLucene :
                "use lucene update is set to true, but we're not indexing into lucene";
            assert (indexIntoLucene && earlyResultOnPreFlightError != null) == false :
                "can only index into lucene or have a preflight result but not both." +
                    "indexIntoLucene: " + indexIntoLucene
                    + "  earlyResultOnPreFlightError:" + earlyResultOnPreFlightError;
            this.currentNotFoundOrDeleted = currentNotFoundOrDeleted;
            this.useLuceneUpdateDocument = useLuceneUpdateDocument;
            this.versionForIndexing = versionForIndexing;
            this.indexIntoLucene = indexIntoLucene;
            this.addStaleOpToLucene = addStaleOpToLucene;
            this.earlyResultOnPreFlightError =
                earlyResultOnPreFlightError == null ? Optional.empty() :
                    Optional.of(earlyResultOnPreFlightError);
        }

        static IndexingStrategy optimizedAppendOnly(long versionForIndexing) {
            return new IndexingStrategy(true, false, true, false, versionForIndexing, null);
        }

        public static IndexingStrategy skipDueToVersionConflict(
                VersionConflictEngineException e, boolean currentNotFoundOrDeleted, long currentVersion) {
            final IndexResult result = new IndexResult(e, currentVersion);
            return new IndexingStrategy(
                    currentNotFoundOrDeleted, false, false, false,
                Versions.NOT_FOUND, result);
        }

        static IndexingStrategy processNormally(boolean currentNotFoundOrDeleted,
                                                long versionForIndexing) {
            return new IndexingStrategy(currentNotFoundOrDeleted, currentNotFoundOrDeleted == false,
                true, false, versionForIndexing, null);
        }

        static IndexingStrategy overrideExistingAsIfNotThere() {
            return new IndexingStrategy(true, true, true,
                false, 1L, null);
        }

        public static IndexingStrategy processButSkipLucene(boolean currentNotFoundOrDeleted, long versionForIndexing) {
            return new IndexingStrategy(currentNotFoundOrDeleted, false, false,
                false, versionForIndexing, null);
        }

        static IndexingStrategy processAsStaleOp(boolean addStaleOpToLucene, long versionForIndexing) {
            return new IndexingStrategy(false, false, false,
                addStaleOpToLucene, versionForIndexing, null);
        }
    }

    /**
     * Asserts that the doc in the index operation really doesn't exist
     */
    private boolean assertDocDoesNotExist(final Index index, final boolean allowDeleted) throws IOException {
        // NOTE this uses direct access to the version map since we are in the assertion code where we maintain a secondary
        // map in the version map such that we don't need to refresh if we are unsafe;
        final VersionValue versionValue = versionMap.getVersionForAssert(index.uid().bytes());
        if (versionValue != null) {
            if (versionValue.isDelete() == false || allowDeleted == false) {
                throw new AssertionError("doc [" + index.type() + "][" + index.id() + "] exists in version map (version " +
                    versionValue + ")");
            }
        } else {
            try (Searcher searcher = acquireSearcher("assert doc doesn't exist", SearcherScope.INTERNAL)) {
                final long docsWithId = searcher.count(new TermQuery(index.uid()));
                if (docsWithId > 0) {
                    throw new AssertionError("doc [" + index.type() + "][" + index.id() + "] exists [" + docsWithId +
                        "] times in index");
                }
            }
        }
        return true;
    }

    private void updateDocs(final Term uid, final List<ParseContext.Document> docs, final IndexWriter indexWriter) throws IOException {
        if (softDeleteEnabled) {
            if (docs.size() > 1) {
                indexWriter.softUpdateDocuments(uid, docs, softDeletesField);
            } else {
                indexWriter.softUpdateDocument(uid, docs.get(0), softDeletesField);
            }
        } else {
            if (docs.size() > 1) {
                indexWriter.updateDocuments(uid, docs);
            } else {
                indexWriter.updateDocument(uid, docs.get(0));
            }
        }
        numDocUpdates.inc(docs.size());
    }

    @Override
    public DeleteResult delete(Delete delete) throws IOException {
        versionMap.enforceSafeAccess();
        assert Objects.equals(delete.uid().field(), IdFieldMapper.NAME) : delete.uid().field();
        assert assertIncomingSequenceNumber(delete.origin(), delete.seqNo());
        final DeleteResult deleteResult;
        // NOTE: we don't throttle this when merges fall behind because delete-by-id does not create new segments:
        try (ReleasableLock ignored = readLock.acquire(); Releasable ignored2 = versionMap.acquireLock(delete.uid().bytes())) {
            ensureOpen();
            lastWriteNanos = delete.startTime();
            final DeletionStrategy plan = deletionStrategyForOperation(delete);

            if (plan.earlyResultOnPreflightError.isPresent()) {
                deleteResult = plan.earlyResultOnPreflightError.get();
            } else {
                // generate or register sequence number
                if (delete.origin() == Operation.Origin.PRIMARY) {
                    delete = new Delete(delete.type(), delete.id(), delete.uid(), generateSeqNoForOperationOnPrimary(delete),
                        delete.primaryTerm(), delete.version(), delete.versionType(), delete.origin(), delete.startTime(),
                        delete.getIfSeqNo(), delete.getIfPrimaryTerm());

                    advanceMaxSeqNoOfUpdatesOrDeletesOnPrimary(delete.seqNo());
                } else {
                    markSeqNoAsSeen(delete.seqNo());
                }

                assert delete.seqNo() >= 0 : "ops should have an assigned seq no.; origin: " + delete.origin();

                if (plan.deleteFromLucene || plan.addStaleOpToLucene) {
                    deleteResult = deleteInLucene(delete, plan);
                } else {
                    deleteResult = new DeleteResult(
                        plan.versionOfDeletion, delete.primaryTerm(), delete.seqNo(), plan.currentlyDeleted == false);
                }
            }
            if (delete.origin().isFromTranslog() == false && deleteResult.getResultType() == Result.Type.SUCCESS) {
                final Translog.Location location = translog.add(new Translog.Delete(delete, deleteResult));
                deleteResult.setTranslogLocation(location);
            }
            localCheckpointTracker.markSeqNoAsProcessed(deleteResult.getSeqNo());
            if (deleteResult.getTranslogLocation() == null) {
                // the op is coming from the translog (and is hence persisted already) or does not have a sequence number (version conflict)
                assert delete.origin().isFromTranslog() || deleteResult.getSeqNo() == SequenceNumbers.UNASSIGNED_SEQ_NO;
                localCheckpointTracker.markSeqNoAsPersisted(deleteResult.getSeqNo());
            }
            deleteResult.setTook(System.nanoTime() - delete.startTime());
            deleteResult.freeze();
        } catch (RuntimeException | IOException e) {
            try {
                maybeFailEngine("delete", e);
            } catch (Exception inner) {
                e.addSuppressed(inner);
            }
            throw e;
        }
        maybePruneDeletes();
        return deleteResult;
    }

    protected DeletionStrategy deletionStrategyForOperation(final Delete delete) throws IOException {
        if (delete.origin() == Operation.Origin.PRIMARY) {
            return planDeletionAsPrimary(delete);
        } else {
            // non-primary mode (i.e., replica or recovery)
            return planDeletionAsNonPrimary(delete);
        }
    }

    protected final DeletionStrategy planDeletionAsNonPrimary(Delete delete) throws IOException {
        assert assertNonPrimaryOrigin(delete);
        final DeletionStrategy plan;
        if (hasBeenProcessedBefore(delete)) {
            // the operation seq# was processed thus this operation was already put into lucene
            // this can happen during recovery where older operations are sent from the translog that are already
            // part of the lucene commit (either from a peer recovery or a local translog)
            // or due to concurrent indexing & recovery. For the former it is important to skip lucene as the operation in
            // question may have been deleted in an out of order op that is not replayed.
            // See testRecoverFromStoreWithOutOfOrderDelete for an example of local recovery
            // See testRecoveryWithOutOfOrderDelete for an example of peer recovery
            plan = DeletionStrategy.processButSkipLucene(false, delete.version());
        } else {
            final OpVsLuceneDocStatus opVsLucene = compareOpToLuceneDocBasedOnSeqNo(delete);
            if (opVsLucene == OpVsLuceneDocStatus.OP_STALE_OR_EQUAL) {
                plan = DeletionStrategy.processAsStaleOp(softDeleteEnabled, delete.version());
            } else {
                plan = DeletionStrategy.processNormally(opVsLucene == OpVsLuceneDocStatus.LUCENE_DOC_NOT_FOUND, delete.version());
            }
        }
        return plan;
    }

    protected boolean assertNonPrimaryOrigin(final Operation operation) {
        assert operation.origin() != Operation.Origin.PRIMARY : "planing as primary but got " + operation.origin();
        return true;
    }

    private DeletionStrategy planDeletionAsPrimary(Delete delete) throws IOException {
        assert delete.origin() == Operation.Origin.PRIMARY : "planing as primary but got " + delete.origin();
        // resolve operation from external to internal
        final VersionValue versionValue = resolveDocVersion(delete, delete.getIfSeqNo() != SequenceNumbers.UNASSIGNED_SEQ_NO);
        assert incrementVersionLookup();
        final long currentVersion;
        final boolean currentlyDeleted;
        if (versionValue == null) {
            currentVersion = Versions.NOT_FOUND;
            currentlyDeleted = true;
        } else {
            currentVersion = versionValue.version;
            currentlyDeleted = versionValue.isDelete();
        }
        final DeletionStrategy plan;
        if (delete.getIfSeqNo() != SequenceNumbers.UNASSIGNED_SEQ_NO && versionValue == null) {
            final VersionConflictEngineException e = new VersionConflictEngineException(shardId, delete.id(),
                delete.getIfSeqNo(), delete.getIfPrimaryTerm(), SequenceNumbers.UNASSIGNED_SEQ_NO, SequenceNumbers.UNASSIGNED_PRIMARY_TERM);
            plan = DeletionStrategy.skipDueToVersionConflict(e, currentVersion, true);
        } else if (delete.getIfSeqNo() != SequenceNumbers.UNASSIGNED_SEQ_NO && (
            versionValue.seqNo != delete.getIfSeqNo() || versionValue.term != delete.getIfPrimaryTerm()
        )) {
            final VersionConflictEngineException e = new VersionConflictEngineException(shardId, delete.id(),
                delete.getIfSeqNo(), delete.getIfPrimaryTerm(), versionValue.seqNo, versionValue.term);
            plan = DeletionStrategy.skipDueToVersionConflict(e, currentVersion, currentlyDeleted);
        } else if (delete.versionType().isVersionConflictForWrites(currentVersion, delete.version(), currentlyDeleted)) {
            final VersionConflictEngineException e = new VersionConflictEngineException(shardId, delete, currentVersion, currentlyDeleted);
            plan = DeletionStrategy.skipDueToVersionConflict(e, currentVersion, currentlyDeleted);
        } else {
            plan = DeletionStrategy.processNormally(currentlyDeleted, delete.versionType().updateVersion(currentVersion, delete.version()));
        }
        return plan;
    }

    private DeleteResult deleteInLucene(Delete delete, DeletionStrategy plan) throws IOException {
        assert assertMaxSeqNoOfUpdatesIsAdvanced(delete.uid(), delete.seqNo(), false, false);
        try {
            if (softDeleteEnabled) {
                final ParsedDocument tombstone = engineConfig.getTombstoneDocSupplier().newDeleteTombstoneDoc(delete.type(), delete.id());
                assert tombstone.docs().size() == 1 : "Tombstone doc should have single doc [" + tombstone + "]";
                tombstone.updateSeqID(delete.seqNo(), delete.primaryTerm());
                tombstone.version().setLongValue(plan.versionOfDeletion);
                final ParseContext.Document doc = tombstone.docs().get(0);
                assert doc.getField(SeqNoFieldMapper.TOMBSTONE_NAME) != null :
                    "Delete tombstone document but _tombstone field is not set [" + doc + " ]";
                doc.add(softDeletesField);
                if (plan.addStaleOpToLucene || plan.currentlyDeleted) {
                    indexWriter.addDocument(doc);
                } else {
                    indexWriter.softUpdateDocument(delete.uid(), doc, softDeletesField);
                }
            } else if (plan.currentlyDeleted == false) {
                // any exception that comes from this is a either an ACE or a fatal exception there
                // can't be any document failures  coming from this
                indexWriter.deleteDocuments(delete.uid());
            }
            if (plan.deleteFromLucene) {
                numDocDeletes.inc();
                versionMap.putDeleteUnderLock(delete.uid().bytes(),
                    new DeleteVersionValue(plan.versionOfDeletion, delete.seqNo(), delete.primaryTerm(),
                        engineConfig.getThreadPool().relativeTimeInMillis()));
            }
            return new DeleteResult(
                plan.versionOfDeletion, delete.primaryTerm(), delete.seqNo(), plan.currentlyDeleted == false);
        } catch (final Exception ex) {
            /*
             * Document level failures when deleting are unexpected, we likely hit something fatal such as the Lucene index being corrupt,
             * or the Lucene document limit. We have already issued a sequence number here so this is fatal, fail the engine.
             */
            if (ex instanceof AlreadyClosedException == false && indexWriter.getTragicException() == null) {
                final String reason = String.format(
                    Locale.ROOT,
                    "delete id[%s] origin [%s] seq#[%d] failed at the document level",
                    delete.id(),
                    delete.origin(),
                    delete.seqNo());
                failEngine(reason, ex);
            }
            throw ex;
        }
    }

    protected static final class DeletionStrategy {
        // of a rare double delete
        final boolean deleteFromLucene;
        final boolean addStaleOpToLucene;
        final boolean currentlyDeleted;
        final long versionOfDeletion;
        final Optional<DeleteResult> earlyResultOnPreflightError;

        private DeletionStrategy(boolean deleteFromLucene, boolean addStaleOpToLucene, boolean currentlyDeleted,
                                 long versionOfDeletion, DeleteResult earlyResultOnPreflightError) {
            assert (deleteFromLucene && earlyResultOnPreflightError != null) == false :
                "can only delete from lucene or have a preflight result but not both." +
                    "deleteFromLucene: " + deleteFromLucene
                    + "  earlyResultOnPreFlightError:" + earlyResultOnPreflightError;
            this.deleteFromLucene = deleteFromLucene;
            this.addStaleOpToLucene = addStaleOpToLucene;
            this.currentlyDeleted = currentlyDeleted;
            this.versionOfDeletion = versionOfDeletion;
            this.earlyResultOnPreflightError = earlyResultOnPreflightError == null ?
                Optional.empty() : Optional.of(earlyResultOnPreflightError);
        }

        public static DeletionStrategy skipDueToVersionConflict(
                VersionConflictEngineException e, long currentVersion, boolean currentlyDeleted) {
            final DeleteResult deleteResult = new DeleteResult(e, currentVersion, SequenceNumbers.UNASSIGNED_PRIMARY_TERM,
                SequenceNumbers.UNASSIGNED_SEQ_NO, currentlyDeleted == false);
            return new DeletionStrategy(false, false, currentlyDeleted, Versions.NOT_FOUND, deleteResult);
        }

        static DeletionStrategy processNormally(boolean currentlyDeleted, long versionOfDeletion) {
            return new DeletionStrategy(true, false, currentlyDeleted, versionOfDeletion, null);

        }

        public static DeletionStrategy processButSkipLucene(boolean currentlyDeleted, long versionOfDeletion) {
            return new DeletionStrategy(false, false, currentlyDeleted, versionOfDeletion, null);
        }

        static DeletionStrategy processAsStaleOp(boolean addStaleOpToLucene, long versionOfDeletion) {
            return new DeletionStrategy(false, addStaleOpToLucene, false, versionOfDeletion, null);
        }
    }

    @Override
    public void maybePruneDeletes() {
        // It's expensive to prune because we walk the deletes map acquiring dirtyLock for each uid so we only do it
        // every 1/4 of gcDeletesInMillis:
        if (engineConfig.isEnableGcDeletes() &&
                engineConfig.getThreadPool().relativeTimeInMillis() - lastDeleteVersionPruneTimeMSec > getGcDeletesInMillis() * 0.25) {
            pruneDeletedTombstones();
        }
    }

    @Override
    public NoOpResult noOp(final NoOp noOp) throws IOException {
        final NoOpResult noOpResult;
        try (ReleasableLock ignored = readLock.acquire()) {
            ensureOpen();
            noOpResult = innerNoOp(noOp);
        } catch (final Exception e) {
            try {
                maybeFailEngine("noop", e);
            } catch (Exception inner) {
                e.addSuppressed(inner);
            }
            throw e;
        }
        return noOpResult;
    }

    private NoOpResult innerNoOp(final NoOp noOp) throws IOException {
        assert readLock.isHeldByCurrentThread() || writeLock.isHeldByCurrentThread();
        assert noOp.seqNo() > SequenceNumbers.NO_OPS_PERFORMED;
        final long seqNo = noOp.seqNo();
        try (Releasable ignored = noOpKeyedLock.acquire(seqNo)) {
            final NoOpResult noOpResult;
            final Optional<Exception> preFlightError = preFlightCheckForNoOp(noOp);
            if (preFlightError.isPresent()) {
                noOpResult = new NoOpResult(SequenceNumbers.UNASSIGNED_PRIMARY_TERM,
                    SequenceNumbers.UNASSIGNED_SEQ_NO, preFlightError.get());
            } else {
                markSeqNoAsSeen(noOp.seqNo());
                if (softDeleteEnabled && hasBeenProcessedBefore(noOp) == false) {
                    try {
                        final ParsedDocument tombstone = engineConfig.getTombstoneDocSupplier().newNoopTombstoneDoc(noOp.reason());
                        tombstone.updateSeqID(noOp.seqNo(), noOp.primaryTerm());
                        // A noop tombstone does not require a _version but it's added to have a fully dense docvalues for the version
                        // field. 1L is selected to optimize the compression because it might probably be the most common value in
                        // version field.
                        tombstone.version().setLongValue(1L);
                        assert tombstone.docs().size() == 1 : "Tombstone should have a single doc [" + tombstone + "]";
                        final ParseContext.Document doc = tombstone.docs().get(0);
                        assert doc.getField(SeqNoFieldMapper.TOMBSTONE_NAME) != null
                            : "Noop tombstone document but _tombstone field is not set [" + doc + " ]";
                        doc.add(softDeletesField);
                        indexWriter.addDocument(doc);
                    } catch (final Exception ex) {
                        /*
                         * Document level failures when adding a no-op are unexpected, we likely hit something fatal such as the Lucene
                         * index being corrupt, or the Lucene document limit. We have already issued a sequence number here so this is
                         * fatal, fail the engine.
                         */
                        if (ex instanceof AlreadyClosedException == false && indexWriter.getTragicException() == null) {
                            failEngine("no-op origin[" + noOp.origin() + "] seq#[" + noOp.seqNo() + "] failed at document level", ex);
                        }
                        throw ex;
                    }
                }
                noOpResult = new NoOpResult(noOp.primaryTerm(), noOp.seqNo());
                if (noOp.origin().isFromTranslog() == false && noOpResult.getResultType() == Result.Type.SUCCESS) {
                    final Translog.Location location = translog.add(new Translog.NoOp(noOp.seqNo(), noOp.primaryTerm(), noOp.reason()));
                    noOpResult.setTranslogLocation(location);
                }
            }
            localCheckpointTracker.markSeqNoAsProcessed(noOpResult.getSeqNo());
            if (noOpResult.getTranslogLocation() == null) {
                // the op is coming from the translog (and is hence persisted already) or it does not have a sequence number
                assert noOp.origin().isFromTranslog() || noOpResult.getSeqNo() == SequenceNumbers.UNASSIGNED_SEQ_NO;
                localCheckpointTracker.markSeqNoAsPersisted(noOpResult.getSeqNo());
            }
            noOpResult.setTook(System.nanoTime() - noOp.startTime());
            noOpResult.freeze();
            return noOpResult;
        }
    }

    /**
     * Executes a pre-flight check for a given NoOp.
     * If this method returns a non-empty result, the engine won't process this NoOp and returns a failure.
     */
    protected Optional<Exception> preFlightCheckForNoOp(final NoOp noOp) throws IOException {
        return Optional.empty();
    }

    @Override
    public void refresh(String source) throws EngineException {
        refresh(source, SearcherScope.EXTERNAL, true);
    }

    @Override
    public boolean maybeRefresh(String source) throws EngineException {
        return refresh(source, SearcherScope.EXTERNAL, false);
    }

    final boolean refresh(String source, SearcherScope scope, boolean block) throws EngineException {
        // we obtain a read lock here, since we don't want a flush to happen while we are refreshing
        // since it flushes the index as well (though, in terms of concurrency, we are allowed to do it)
        // both refresh types will result in an internal refresh but only the external will also
        // pass the new reader reference to the external reader manager.
        final long localCheckpointBeforeRefresh = localCheckpointTracker.getProcessedCheckpoint();
        boolean refreshed;
        try (ReleasableLock lock = readLock.acquire()) {
            ensureOpen();
            if (store.tryIncRef()) {
                // increment the ref just to ensure nobody closes the store during a refresh
                try {
                    // even though we maintain 2 managers we really do the heavy-lifting only once.
                    // the second refresh will only do the extra work we have to do for warming caches etc.
                    ReferenceManager<ElasticsearchDirectoryReader> referenceManager = getReferenceManager(scope);
                    // it is intentional that we never refresh both internal / external together
                    if (block) {
                        referenceManager.maybeRefreshBlocking();
                        refreshed = true;
                    } else {
                        refreshed = referenceManager.maybeRefresh();
                    }
                } finally {
                    store.decRef();
                }
                if (refreshed) {
                    lastRefreshedCheckpointListener.updateRefreshedCheckpoint(localCheckpointBeforeRefresh);
                }
            } else {
                refreshed = false;
            }
        } catch (AlreadyClosedException e) {
            failOnTragicEvent(e);
            throw e;
        } catch (Exception e) {
            try {
                failEngine("refresh failed source[" + source + "]", e);
            } catch (Exception inner) {
                e.addSuppressed(inner);
            }
            throw new RefreshFailedEngineException(shardId, e);
        }
        assert refreshed == false || lastRefreshedCheckpoint() >= localCheckpointBeforeRefresh : "refresh checkpoint was not advanced; " +
            "local_checkpoint=" + localCheckpointBeforeRefresh + " refresh_checkpoint=" + lastRefreshedCheckpoint();
        // TODO: maybe we should just put a scheduled job in threadPool?
        // We check for pruning in each delete request, but we also prune here e.g. in case a delete burst comes in and then no more deletes
        // for a long time:
        maybePruneDeletes();
        mergeScheduler.refreshConfig();
        return refreshed;
    }

    @Override
    public void writeIndexingBuffer() throws EngineException {
        // we obtain a read lock here, since we don't want a flush to happen while we are writing
        // since it flushes the index as well (though, in terms of concurrency, we are allowed to do it)
        refresh("write indexing buffer", SearcherScope.INTERNAL, true);
    }

    @Override
    public SyncedFlushResult syncFlush(String syncId, CommitId expectedCommitId) throws EngineException {
        // best effort attempt before we acquire locks
        ensureOpen();
        if (indexWriter.hasUncommittedChanges()) {
            logger.trace("can't sync commit [{}]. have pending changes", syncId);
            return SyncedFlushResult.PENDING_OPERATIONS;
        }
        if (expectedCommitId.idsEqual(lastCommittedSegmentInfos.getId()) == false) {
            logger.trace("can't sync commit [{}]. current commit id is not equal to expected.", syncId);
            return SyncedFlushResult.COMMIT_MISMATCH;
        }
        try (ReleasableLock lock = writeLock.acquire()) {
            ensureOpen();
            ensureCanFlush();
            // lets do a refresh to make sure we shrink the version map. This refresh will be either a no-op (just shrink the version map)
            // or we also have uncommitted changes and that causes this syncFlush to fail.
            refresh("sync_flush", SearcherScope.INTERNAL, true);
            if (indexWriter.hasUncommittedChanges()) {
                logger.trace("can't sync commit [{}]. have pending changes", syncId);
                return SyncedFlushResult.PENDING_OPERATIONS;
            }
            if (expectedCommitId.idsEqual(lastCommittedSegmentInfos.getId()) == false) {
                logger.trace("can't sync commit [{}]. current commit id is not equal to expected.", syncId);
                return SyncedFlushResult.COMMIT_MISMATCH;
            }
            logger.trace("starting sync commit [{}]", syncId);
            commitIndexWriter(indexWriter, translog, syncId);
            logger.debug("successfully sync committed. sync id [{}].", syncId);
            lastCommittedSegmentInfos = store.readLastCommittedSegmentsInfo();
            return SyncedFlushResult.SUCCESS;
        } catch (IOException ex) {
            maybeFailEngine("sync commit", ex);
            throw new EngineException(shardId, "failed to sync commit", ex);
        }
    }

    final boolean tryRenewSyncCommit() {
        boolean renewed = false;
        try (ReleasableLock lock = writeLock.acquire()) {
            ensureOpen();
            ensureCanFlush();
            String syncId = lastCommittedSegmentInfos.getUserData().get(SYNC_COMMIT_ID);
            long translogGenOfLastCommit = Long.parseLong(lastCommittedSegmentInfos.userData.get(Translog.TRANSLOG_GENERATION_KEY));
            if (syncId != null && indexWriter.hasUncommittedChanges() && translog.totalOperationsByMinGen(translogGenOfLastCommit) == 0) {
                logger.trace("start renewing sync commit [{}]", syncId);
                commitIndexWriter(indexWriter, translog, syncId);
                logger.debug("successfully sync committed. sync id [{}].", syncId);
                lastCommittedSegmentInfos = store.readLastCommittedSegmentsInfo();
                renewed = true;
            }
        } catch (IOException ex) {
            maybeFailEngine("renew sync commit", ex);
            throw new EngineException(shardId, "failed to renew sync commit", ex);
        }
        if (renewed) {
            // refresh outside of the write lock
            // we have to refresh internal reader here to ensure we release unreferenced segments.
            refresh("renew sync commit", SearcherScope.INTERNAL, true);
        }
        return renewed;
    }

    @Override
    public boolean shouldPeriodicallyFlush() {
        ensureOpen();
        if (shouldPeriodicallyFlushAfterBigMerge.get()) {
            return true;
        }
        final long translogGenerationOfLastCommit =
            Long.parseLong(lastCommittedSegmentInfos.userData.get(Translog.TRANSLOG_GENERATION_KEY));
        final long flushThreshold = config().getIndexSettings().getFlushThresholdSize().getBytes();
        if (translog.sizeInBytesByMinGen(translogGenerationOfLastCommit) < flushThreshold) {
            return false;
        }
        /*
         * We flush to reduce the size of uncommitted translog but strictly speaking the uncommitted size won't always be
         * below the flush-threshold after a flush. To avoid getting into an endless loop of flushing, we only enable the
         * periodically flush condition if this condition is disabled after a flush. The condition will change if the new
         * commit points to the later generation the last commit's(eg. gen-of-last-commit < gen-of-new-commit)[1].
         *
         * When the local checkpoint equals to max_seqno, and translog-gen of the last commit equals to translog-gen of
         * the new commit, we know that the last generation must contain operations because its size is above the flush
         * threshold and the flush-threshold is guaranteed to be higher than an empty translog by the setting validation.
         * This guarantees that the new commit will point to the newly rolled generation. In fact, this scenario only
         * happens when the generation-threshold is close to or above the flush-threshold; otherwise we have rolled
         * generations as the generation-threshold was reached, then the first condition (eg. [1]) is already satisfied.
         *
         * This method is to maintain translog only, thus IndexWriter#hasUncommittedChanges condition is not considered.
         */
        final long translogGenerationOfNewCommit =
            translog.getMinGenerationForSeqNo(localCheckpointTracker.getProcessedCheckpoint() + 1).translogFileGeneration;
        return translogGenerationOfLastCommit < translogGenerationOfNewCommit
            || localCheckpointTracker.getProcessedCheckpoint() == localCheckpointTracker.getMaxSeqNo();
    }

    @Override
    public CommitId flush(boolean force, boolean waitIfOngoing) throws EngineException {
        ensureOpen();
        if (force && waitIfOngoing == false) {
            assert false : "wait_if_ongoing must be true for a force flush: force=" + force + " wait_if_ongoing=" + waitIfOngoing;
            throw new IllegalArgumentException(
                "wait_if_ongoing must be true for a force flush: force=" + force + " wait_if_ongoing=" + waitIfOngoing);
        }
        final byte[] newCommitId;
        /*
         * Unfortunately the lock order is important here. We have to acquire the readlock first otherwise
         * if we are flushing at the end of the recovery while holding the write lock we can deadlock if:
         *  Thread 1: flushes via API and gets the flush lock but blocks on the readlock since Thread 2 has the writeLock
         *  Thread 2: flushes at the end of the recovery holding the writeLock and blocks on the flushLock owned by Thread 1
         */
        try (ReleasableLock lock = readLock.acquire()) {
            ensureOpen();
            if (flushLock.tryLock() == false) {
                // if we can't get the lock right away we block if needed otherwise barf
                if (waitIfOngoing) {
                    logger.trace("waiting for in-flight flush to finish");
                    flushLock.lock();
                    logger.trace("acquired flush lock after blocking");
                } else {
                    return new CommitId(lastCommittedSegmentInfos.getId());
                }
            } else {
                logger.trace("acquired flush lock immediately");
            }
            try {
                // Only flush if (1) Lucene has uncommitted docs, or (2) forced by caller, or (3) the
                // newly created commit points to a different translog generation (can free translog)
                boolean hasUncommittedChanges = indexWriter.hasUncommittedChanges();
                boolean shouldPeriodicallyFlush = shouldPeriodicallyFlush();
                if (hasUncommittedChanges || force || shouldPeriodicallyFlush) {
                    ensureCanFlush();
                    try {
                        translog.rollGeneration();
                        logger.trace("starting commit for flush; commitTranslog=true");
                        commitIndexWriter(indexWriter, translog, null);
                        logger.trace("finished commit for flush");

                        // a temporary debugging to investigate test failure - issue#32827. Remove when the issue is resolved
                        logger.debug("new commit on flush, hasUncommittedChanges:{}, force:{}, shouldPeriodicallyFlush:{}",
                            hasUncommittedChanges, force, shouldPeriodicallyFlush);

                        // we need to refresh in order to clear older version values
                        refresh("version_table_flush", SearcherScope.INTERNAL, true);
                        translog.trimUnreferencedReaders();
                    } catch (AlreadyClosedException e) {
                        throw e;
                    } catch (Exception e) {
                        throw new FlushFailedEngineException(shardId, e);
                    }
                    refreshLastCommittedSegmentInfos();

                }
                newCommitId = lastCommittedSegmentInfos.getId();
            } catch (FlushFailedEngineException ex) {
                maybeFailEngine("flush", ex);
                throw ex;
            } finally {
                flushLock.unlock();
            }
        }
        // We don't have to do this here; we do it defensively to make sure that even if wall clock time is misbehaving
        // (e.g., moves backwards) we will at least still sometimes prune deleted tombstones:
        if (engineConfig.isEnableGcDeletes()) {
            pruneDeletedTombstones();
        }
        return new CommitId(newCommitId);
    }

    private void refreshLastCommittedSegmentInfos() {
    /*
     * we have to inc-ref the store here since if the engine is closed by a tragic event
     * we don't acquire the write lock and wait until we have exclusive access. This might also
     * dec the store reference which can essentially close the store and unless we can inc the reference
     * we can't use it.
     */
        store.incRef();
        try {
            // reread the last committed segment infos
            lastCommittedSegmentInfos = store.readLastCommittedSegmentsInfo();
        } catch (Exception e) {
            if (isClosed.get() == false) {
                try {
                    logger.warn("failed to read latest segment infos on flush", e);
                } catch (Exception inner) {
                    e.addSuppressed(inner);
                }
                if (Lucene.isCorruptionException(e)) {
                    throw new FlushFailedEngineException(shardId, e);
                }
            }
        } finally {
            store.decRef();
        }
    }

    @Override
    public void rollTranslogGeneration() throws EngineException {
        try (ReleasableLock ignored = readLock.acquire()) {
            ensureOpen();
            translog.rollGeneration();
            translog.trimUnreferencedReaders();
        } catch (AlreadyClosedException e) {
            failOnTragicEvent(e);
            throw e;
        } catch (Exception e) {
            try {
                failEngine("translog trimming failed", e);
            } catch (Exception inner) {
                e.addSuppressed(inner);
            }
            throw new EngineException(shardId, "failed to roll translog", e);
        }
    }

    @Override
    public void trimUnreferencedTranslogFiles() throws EngineException {
        try (ReleasableLock lock = readLock.acquire()) {
            ensureOpen();
            translog.trimUnreferencedReaders();
        } catch (AlreadyClosedException e) {
            failOnTragicEvent(e);
            throw e;
        } catch (Exception e) {
            try {
                failEngine("translog trimming failed", e);
            } catch (Exception inner) {
                e.addSuppressed(inner);
            }
            throw new EngineException(shardId, "failed to trim translog", e);
        }
    }

    @Override
    public boolean shouldRollTranslogGeneration() {
        return getTranslog().shouldRollGeneration();
    }

    @Override
    public void trimOperationsFromTranslog(long belowTerm, long aboveSeqNo) throws EngineException {
        try (ReleasableLock lock = readLock.acquire()) {
            ensureOpen();
            translog.trimOperations(belowTerm, aboveSeqNo);
        } catch (AlreadyClosedException e) {
            failOnTragicEvent(e);
            throw e;
        } catch (Exception e) {
            try {
                failEngine("translog operations trimming failed", e);
            } catch (Exception inner) {
                e.addSuppressed(inner);
            }
            throw new EngineException(shardId, "failed to trim translog operations", e);
        }
    }

    private void pruneDeletedTombstones() {
        /*
         * We need to deploy two different trimming strategies for GC deletes on primary and replicas. Delete operations on primary
         * are remembered for at least one GC delete cycle and trimmed periodically. This is, at the moment, the best we can do on
         * primary for user facing APIs but this arbitrary time limit is problematic for replicas. On replicas however we should
         * trim only deletes whose seqno at most the local checkpoint. This requirement is explained as follows.
         *
         * Suppose o1 and o2 are two operations on the same document with seq#(o1) < seq#(o2), and o2 arrives before o1 on the replica.
         * o2 is processed normally since it arrives first; when o1 arrives it should be discarded:
         * - If seq#(o1) <= LCP, then it will be not be added to Lucene, as it was already previously added.
         * - If seq#(o1)  > LCP, then it depends on the nature of o2:
         *   *) If o2 is a delete then its seq# is recorded in the VersionMap, since seq#(o2) > seq#(o1) > LCP,
         *      so a lookup can find it and determine that o1 is stale.
         *   *) If o2 is an indexing then its seq# is either in Lucene (if refreshed) or the VersionMap (if not refreshed yet),
         *      so a real-time lookup can find it and determine that o1 is stale.
         *
         * Here we prefer to deploy a single trimming strategy, which satisfies two constraints, on both primary and replicas because:
         * - It's simpler - no need to distinguish if an engine is running at primary mode or replica mode or being promoted.
         * - If a replica subsequently is promoted, user experience is maintained as that replica remembers deletes for the last GC cycle.
         *
         * However, the version map may consume less memory if we deploy two different trimming strategies for primary and replicas.
         */
        final long timeMSec = engineConfig.getThreadPool().relativeTimeInMillis();
        final long maxTimestampToPrune = timeMSec - engineConfig.getIndexSettings().getGcDeletesInMillis();
        versionMap.pruneTombstones(maxTimestampToPrune, localCheckpointTracker.getProcessedCheckpoint());
        lastDeleteVersionPruneTimeMSec = timeMSec;
    }

    // testing
    void clearDeletedTombstones() {
        versionMap.pruneTombstones(Long.MAX_VALUE, localCheckpointTracker.getMaxSeqNo());
    }

    // for testing
    final Map<BytesRef, VersionValue> getVersionMap() {
        return Stream.concat(versionMap.getAllCurrent().entrySet().stream(), versionMap.getAllTombstones().entrySet().stream())
            .collect(Collectors.toMap(Map.Entry::getKey, Map.Entry::getValue));
    }

    @Override
    public void forceMerge(final boolean flush, int maxNumSegments, boolean onlyExpungeDeletes,
                           final boolean upgrade, final boolean upgradeOnlyAncientSegments) throws EngineException, IOException {
        if (onlyExpungeDeletes && maxNumSegments >= 0) {
            throw new IllegalArgumentException("only_expunge_deletes and max_num_segments are mutually exclusive");
        }
        /*
         * We do NOT acquire the readlock here since we are waiting on the merges to finish
         * that's fine since the IW.rollback should stop all the threads and trigger an IOException
         * causing us to fail the forceMerge
         *
         * The way we implement upgrades is a bit hackish in the sense that we set an instance
         * variable and that this setting will thus apply to the next forced merge that will be run.
         * This is ok because (1) this is the only place we call forceMerge, (2) we have a single
         * thread for optimize, and the 'optimizeLock' guarding this code, and (3) ConcurrentMergeScheduler
         * syncs calls to findForcedMerges.
         */
        assert indexWriter.getConfig().getMergePolicy() instanceof ElasticsearchMergePolicy : "MergePolicy is " +
            indexWriter.getConfig().getMergePolicy().getClass().getName();
        ElasticsearchMergePolicy mp = (ElasticsearchMergePolicy) indexWriter.getConfig().getMergePolicy();
        optimizeLock.lock();
        try {
            ensureOpen();
            if (upgrade) {
                logger.info("starting segment upgrade upgradeOnlyAncientSegments={}", upgradeOnlyAncientSegments);
                mp.setUpgradeInProgress(true, upgradeOnlyAncientSegments);
            }
            store.incRef(); // increment the ref just to ensure nobody closes the store while we optimize
            try {
                if (onlyExpungeDeletes) {
                    assert upgrade == false;
                    indexWriter.forceMergeDeletes(true /* blocks and waits for merges*/);
                } else if (maxNumSegments <= 0) {
                    assert upgrade == false;
                    indexWriter.maybeMerge();
                } else {
                    indexWriter.forceMerge(maxNumSegments, true /* blocks and waits for merges*/);
                }
                if (flush) {
                    if (tryRenewSyncCommit() == false) {
                        flush(false, true);
                    }
                }
                if (upgrade) {
                    logger.info("finished segment upgrade");
                }
            } finally {
                store.decRef();
            }
        } catch (AlreadyClosedException ex) {
            /* in this case we first check if the engine is still open. If so this exception is just fine
             * and expected. We don't hold any locks while we block on forceMerge otherwise it would block
             * closing the engine as well. If we are not closed we pass it on to failOnTragicEvent which ensures
             * we are handling a tragic even exception here */
            ensureOpen(ex);
            failOnTragicEvent(ex);
            throw ex;
        } catch (Exception e) {
            try {
                maybeFailEngine("force merge", e);
            } catch (Exception inner) {
                e.addSuppressed(inner);
            }
            throw e;
        } finally {
            try {
                // reset it just to make sure we reset it in a case of an error
                mp.setUpgradeInProgress(false, false);
            } finally {
                optimizeLock.unlock();
            }
        }
    }

    @Override
    public IndexCommitRef acquireLastIndexCommit(final boolean flushFirst) throws EngineException {
        // we have to flush outside of the readlock otherwise we might have a problem upgrading
        // the to a write lock when we fail the engine in this operation
        if (flushFirst) {
            logger.trace("start flush for snapshot");
            flush(false, true);
            logger.trace("finish flush for snapshot");
        }
        final IndexCommit lastCommit = combinedDeletionPolicy.acquireIndexCommit(false);
        return new Engine.IndexCommitRef(lastCommit, () -> releaseIndexCommit(lastCommit));
    }

    @Override
    public IndexCommitRef acquireSafeIndexCommit() throws EngineException {
        final IndexCommit safeCommit = combinedDeletionPolicy.acquireIndexCommit(true);
        return new Engine.IndexCommitRef(safeCommit, () -> releaseIndexCommit(safeCommit));
    }

    private void releaseIndexCommit(IndexCommit snapshot) throws IOException {
        // Revisit the deletion policy if we can clean up the snapshotting commit.
        if (combinedDeletionPolicy.releaseCommit(snapshot)) {
            ensureOpen();
            // Here we don't have to trim translog because snapshotting an index commit
            // does not lock translog or prevents unreferenced files from trimming.
            indexWriter.deleteUnusedFiles();
        }
    }

    @Override
    public SafeCommitInfo getSafeCommitInfo() {
        return combinedDeletionPolicy.getSafeCommitInfo();
    }

    private boolean failOnTragicEvent(AlreadyClosedException ex) {
        final boolean engineFailed;
        // if we are already closed due to some tragic exception
        // we need to fail the engine. it might have already been failed before
        // but we are double-checking it's failed and closed
        if (indexWriter.isOpen() == false && indexWriter.getTragicException() != null) {
            final Exception tragicException;
            if (indexWriter.getTragicException() instanceof Exception) {
                tragicException = (Exception) indexWriter.getTragicException();
            } else {
                tragicException = new RuntimeException(indexWriter.getTragicException());
            }
            failEngine("already closed by tragic event on the index writer", tragicException);
            engineFailed = true;
        } else if (translog.isOpen() == false && translog.getTragicException() != null) {
            failEngine("already closed by tragic event on the translog", translog.getTragicException());
            engineFailed = true;
        } else if (failedEngine.get() == null && isClosed.get() == false) { // we are closed but the engine is not failed yet?
            // this smells like a bug - we only expect ACE if we are in a fatal case ie. either translog or IW is closed by
            // a tragic event or has closed itself. if that is not the case we are in a buggy state and raise an assertion error
            throw new AssertionError("Unexpected AlreadyClosedException", ex);
        } else {
            engineFailed = false;
        }
        return engineFailed;
    }

    @Override
    protected boolean maybeFailEngine(String source, Exception e) {
        boolean shouldFail = super.maybeFailEngine(source, e);
        if (shouldFail) {
            return true;
        }
        // Check for AlreadyClosedException -- ACE is a very special
        // exception that should only be thrown in a tragic event. we pass on the checks to failOnTragicEvent which will
        // throw and AssertionError if the tragic event condition is not met.
        if (e instanceof AlreadyClosedException) {
            return failOnTragicEvent((AlreadyClosedException)e);
        } else if (e != null &&
                ((indexWriter.isOpen() == false && indexWriter.getTragicException() == e)
                        || (translog.isOpen() == false && translog.getTragicException() == e))) {
            // this spot on - we are handling the tragic event exception here so we have to fail the engine
            // right away
            failEngine(source, e);
            return true;
        }
        return false;
    }

    @Override
    protected SegmentInfos getLastCommittedSegmentInfos() {
        return lastCommittedSegmentInfos;
    }

    @Override
    protected final void writerSegmentStats(SegmentsStats stats) {
        stats.addVersionMapMemoryInBytes(versionMap.ramBytesUsed());
        stats.addIndexWriterMemoryInBytes(indexWriter.ramBytesUsed());
        stats.updateMaxUnsafeAutoIdTimestamp(maxUnsafeAutoIdTimestamp.get());
    }

    @Override
    public long getIndexBufferRAMBytesUsed() {
        // We don't guard w/ readLock here, so we could throw AlreadyClosedException
        return indexWriter.ramBytesUsed() + versionMap.ramBytesUsedForRefresh();
    }

    @Override
    public List<Segment> segments(boolean verbose) {
        try (ReleasableLock lock = readLock.acquire()) {
            Segment[] segmentsArr = getSegmentInfo(lastCommittedSegmentInfos, verbose);

            // fill in the merges flag
            Set<OnGoingMerge> onGoingMerges = mergeScheduler.onGoingMerges();
            for (OnGoingMerge onGoingMerge : onGoingMerges) {
                for (SegmentCommitInfo segmentInfoPerCommit : onGoingMerge.getMergedSegments()) {
                    for (Segment segment : segmentsArr) {
                        if (segment.getName().equals(segmentInfoPerCommit.info.name)) {
                            segment.mergeId = onGoingMerge.getId();
                            break;
                        }
                    }
                }
            }
            return Arrays.asList(segmentsArr);
        }
    }

    /**
     * Closes the engine without acquiring the write lock. This should only be
     * called while the write lock is hold or in a disaster condition ie. if the engine
     * is failed.
     */
    @Override
    protected final void closeNoLock(String reason, CountDownLatch closedLatch) {
        if (isClosed.compareAndSet(false, true)) {
            assert rwl.isWriteLockedByCurrentThread() || failEngineLock.isHeldByCurrentThread() :
                "Either the write lock must be held or the engine must be currently be failing itself";
            try {
                this.versionMap.clear();
                if (internalReaderManager != null) {
                    internalReaderManager.removeListener(versionMap);
                }
                try {
                    IOUtils.close(externalReaderManager, internalReaderManager);
                } catch (Exception e) {
                    logger.warn("Failed to close ReaderManager", e);
                }
                try {
                    IOUtils.close(translog);
                } catch (Exception e) {
                    logger.warn("Failed to close translog", e);
                }
                // no need to commit in this case!, we snapshot before we close the shard, so translog and all sync'ed
                logger.trace("rollback indexWriter");
                try {
                    indexWriter.rollback();
                } catch (AlreadyClosedException ex) {
                    failOnTragicEvent(ex);
                    throw ex;
                }
                logger.trace("rollback indexWriter done");
            } catch (Exception e) {
                logger.warn("failed to rollback writer on close", e);
            } finally {
                try {
                    store.decRef();
                    logger.debug("engine closed [{}]", reason);
                } finally {
                    closedLatch.countDown();
                }
            }
        }
    }

    @Override
    protected final ReferenceManager<ElasticsearchDirectoryReader> getReferenceManager(SearcherScope scope) {
        switch (scope) {
            case INTERNAL:
                return internalReaderManager;
            case EXTERNAL:
                return externalReaderManager;
            default:
                throw new IllegalStateException("unknown scope: " + scope);
        }
    }

    private IndexWriter createWriter() throws IOException {
        try {
            final IndexWriterConfig iwc = getIndexWriterConfig();
            return createWriter(store.directory(), iwc);
        } catch (LockObtainFailedException ex) {
            logger.warn("could not lock IndexWriter", ex);
            throw ex;
        }
    }

    // pkg-private for testing
    IndexWriter createWriter(Directory directory, IndexWriterConfig iwc) throws IOException {
        if (Assertions.ENABLED) {
            return new AssertingIndexWriter(directory, iwc);
        } else {
            return new IndexWriter(directory, iwc);
        }
    }

    static Map<String, String> getReaderAttributes(Directory directory) {
        Directory unwrap = FilterDirectory.unwrap(directory);
        boolean defaultOffHeap = FsDirectoryFactory.isHybridFs(unwrap) || unwrap instanceof MMapDirectory;
        return Map.of(
            BlockTreeTermsReader.FST_MODE_KEY, // if we are using MMAP for term dics we force all off heap unless it's the ID field
            defaultOffHeap ? FSTLoadMode.OFF_HEAP.name() : FSTLoadMode.ON_HEAP.name()
            , BlockTreeTermsReader.FST_MODE_KEY + "." + IdFieldMapper.NAME, // always force ID field on-heap for fast updates
            FSTLoadMode.ON_HEAP.name());
    }

    private IndexWriterConfig getIndexWriterConfig() {
        final IndexWriterConfig iwc = new IndexWriterConfig(engineConfig.getAnalyzer());
        iwc.setCommitOnClose(false); // we by default don't commit on close
        iwc.setOpenMode(IndexWriterConfig.OpenMode.APPEND);
        iwc.setReaderAttributes(getReaderAttributes(store.directory()));
        iwc.setIndexDeletionPolicy(combinedDeletionPolicy);
        // with tests.verbose, lucene sets this up: plumb to align with filesystem stream
        boolean verbose = false;
        try {
            verbose = Boolean.parseBoolean(System.getProperty("tests.verbose"));
        } catch (Exception ignore) {
        }
        iwc.setInfoStream(verbose ? InfoStream.getDefault() : new LoggerInfoStream(logger));
        iwc.setMergeScheduler(mergeScheduler);
        // Give us the opportunity to upgrade old segments while performing
        // background merges
        MergePolicy mergePolicy = config().getMergePolicy();
        // always configure soft-deletes field so an engine with soft-deletes disabled can open a Lucene index with soft-deletes.
        iwc.setSoftDeletesField(Lucene.SOFT_DELETES_FIELD);
        if (softDeleteEnabled) {
            mergePolicy = new RecoverySourcePruneMergePolicy(SourceFieldMapper.RECOVERY_SOURCE_NAME, softDeletesPolicy::getRetentionQuery,
                new SoftDeletesRetentionMergePolicy(Lucene.SOFT_DELETES_FIELD, softDeletesPolicy::getRetentionQuery,
                    new PrunePostingsMergePolicy(mergePolicy, IdFieldMapper.NAME)));
        }
        iwc.setMergePolicy(new ElasticsearchMergePolicy(mergePolicy));
        iwc.setSimilarity(engineConfig.getSimilarity());
        iwc.setRAMBufferSizeMB(engineConfig.getIndexingBufferSize().getMbFrac());
        iwc.setCodec(engineConfig.getCodec());
        iwc.setUseCompoundFile(true); // always use compound on flush - reduces # of file-handles on refresh
        if (config().getIndexSort() != null) {
            iwc.setIndexSort(config().getIndexSort());
        }
        return iwc;
    }

    /** A listener that warms the segments if needed when acquiring a new reader */
    static final class RefreshWarmerListener implements BiConsumer<ElasticsearchDirectoryReader, ElasticsearchDirectoryReader> {
        private final Engine.Warmer warmer;
        private final Logger logger;
        private final AtomicBoolean isEngineClosed;

        RefreshWarmerListener(Logger logger, AtomicBoolean isEngineClosed, EngineConfig engineConfig) {
            warmer = engineConfig.getWarmer();
            this.logger = logger;
            this.isEngineClosed = isEngineClosed;
        }

        @Override
        public void accept(ElasticsearchDirectoryReader reader, ElasticsearchDirectoryReader previousReader) {
            if (warmer != null) {
                try {
                    warmer.warm(reader);
                } catch (Exception e) {
                    if (isEngineClosed.get() == false) {
                        logger.warn("failed to prepare/warm", e);
                    }
                }
            }
        }
    }

    @Override
    public void activateThrottling() {
        int count = throttleRequestCount.incrementAndGet();
        assert count >= 1 : "invalid post-increment throttleRequestCount=" + count;
        if (count == 1) {
            throttle.activate();
        }
    }

    @Override
    public void deactivateThrottling() {
        int count = throttleRequestCount.decrementAndGet();
        assert count >= 0 : "invalid post-decrement throttleRequestCount=" + count;
        if (count == 0) {
            throttle.deactivate();
        }
    }

    @Override
    public boolean isThrottled() {
        return throttle.isThrottled();
    }

    @Override
    public long getIndexThrottleTimeInMillis() {
        return throttle.getThrottleTimeInMillis();
    }

    long getGcDeletesInMillis() {
        return engineConfig.getIndexSettings().getGcDeletesInMillis();
    }

    LiveIndexWriterConfig getCurrentIndexWriterConfig() {
        return indexWriter.getConfig();
    }

    private final class EngineMergeScheduler extends ElasticsearchConcurrentMergeScheduler {
        private final AtomicInteger numMergesInFlight = new AtomicInteger(0);
        private final AtomicBoolean isThrottling = new AtomicBoolean();

        EngineMergeScheduler(ShardId shardId, IndexSettings indexSettings) {
            super(shardId, indexSettings);
        }

        @Override
        public synchronized void beforeMerge(OnGoingMerge merge) {
            int maxNumMerges = mergeScheduler.getMaxMergeCount();
            if (numMergesInFlight.incrementAndGet() > maxNumMerges) {
                if (isThrottling.getAndSet(true) == false) {
                    logger.info("now throttling indexing: numMergesInFlight={}, maxNumMerges={}", numMergesInFlight, maxNumMerges);
                    activateThrottling();
                }
            }
        }

        @Override
        public synchronized void afterMerge(OnGoingMerge merge) {
            int maxNumMerges = mergeScheduler.getMaxMergeCount();
            if (numMergesInFlight.decrementAndGet() < maxNumMerges) {
                if (isThrottling.getAndSet(false)) {
                    logger.info("stop throttling indexing: numMergesInFlight={}, maxNumMerges={}",
                        numMergesInFlight, maxNumMerges);
                    deactivateThrottling();
                }
            }
            if (indexWriter.hasPendingMerges() == false &&
                    System.nanoTime() - lastWriteNanos >= engineConfig.getFlushMergesAfter().nanos()) {
                // NEVER do this on a merge thread since we acquire some locks blocking here and if we concurrently rollback the writer
                // we deadlock on engine#close for instance.
                engineConfig.getThreadPool().executor(ThreadPool.Names.FLUSH).execute(new AbstractRunnable() {
                    @Override
                    public void onFailure(Exception e) {
                        if (isClosed.get() == false) {
                            logger.warn("failed to flush after merge has finished");
                        }
                    }

                    @Override
                    protected void doRun() {
                        // if we have no pending merges and we are supposed to flush once merges have finished
                        // we try to renew a sync commit which is the case when we are having a big merge after we
                        // are inactive. If that didn't work we go and do a real flush which is ok since it only doesn't work
                        // if we either have records in the translog or if we don't have a sync ID at all...
                        // maybe even more important, we flush after all merges finish and we are inactive indexing-wise to
                        // free up transient disk usage of the (presumably biggish) segments that were just merged
                        if (tryRenewSyncCommit() == false) {
                            flush();
                        }
                    }
                });
            } else if (merge.getTotalBytesSize() >= engineConfig.getIndexSettings().getFlushAfterMergeThresholdSize().getBytes()) {
                // we hit a significant merge which would allow us to free up memory if we'd commit it hence on the next change
                // we should execute a flush on the next operation if that's a flush after inactive or indexing a document.
                // we could fork a thread and do it right away but we try to minimize forking and piggyback on outside events.
                shouldPeriodicallyFlushAfterBigMerge.set(true);
            }
        }

        @Override
        protected void handleMergeException(final Directory dir, final Throwable exc) {
            engineConfig.getThreadPool().generic().execute(new AbstractRunnable() {
                @Override
                public void onFailure(Exception e) {
                    logger.debug("merge failure action rejected", e);
                }

                @Override
                protected void doRun() throws Exception {
                    /*
                     * We do this on another thread rather than the merge thread that we are initially called on so that we have complete
                     * confidence that the call stack does not contain catch statements that would cause the error that might be thrown
                     * here from being caught and never reaching the uncaught exception handler.
                     */
                    failEngine("merge failed", new MergePolicy.MergeException(exc, dir));
                }
            });
        }
    }

    /**
     * Commits the specified index writer.
     *
     * @param writer   the index writer to commit
     * @param translog the translog
     * @param syncId   the sync flush ID ({@code null} if not committing a synced flush)
     * @throws IOException if an I/O exception occurs committing the specfied writer
     */
    protected void commitIndexWriter(final IndexWriter writer, final Translog translog, @Nullable final String syncId) throws IOException {
        ensureCanFlush();
        try {
            final long localCheckpoint = localCheckpointTracker.getProcessedCheckpoint();
            final Translog.TranslogGeneration translogGeneration = translog.getMinGenerationForSeqNo(localCheckpoint + 1);
            final String translogFileGeneration = Long.toString(translogGeneration.translogFileGeneration);
            final String translogUUID = translogGeneration.translogUUID;
            final String localCheckpointValue = Long.toString(localCheckpoint);

            writer.setLiveCommitData(() -> {
                /*
                 * The user data captured above (e.g. local checkpoint) contains data that must be evaluated *before* Lucene flushes
                 * segments, including the local checkpoint amongst other values. The maximum sequence number is different, we never want
                 * the maximum sequence number to be less than the last sequence number to go into a Lucene commit, otherwise we run the
                 * risk of re-using a sequence number for two different documents when restoring from this commit point and subsequently
                 * writing new documents to the index. Since we only know which Lucene documents made it into the final commit after the
                 * {@link IndexWriter#commit()} call flushes all documents, we defer computation of the maximum sequence number to the time
                 * of invocation of the commit data iterator (which occurs after all documents have been flushed to Lucene).
                 */
                final Map<String, String> commitData = new HashMap<>(8);
                commitData.put(Translog.TRANSLOG_GENERATION_KEY, translogFileGeneration);
                commitData.put(Translog.TRANSLOG_UUID_KEY, translogUUID);
                commitData.put(SequenceNumbers.LOCAL_CHECKPOINT_KEY, localCheckpointValue);
                if (syncId != null) {
                    commitData.put(Engine.SYNC_COMMIT_ID, syncId);
                }
                commitData.put(SequenceNumbers.MAX_SEQ_NO, Long.toString(localCheckpointTracker.getMaxSeqNo()));
                commitData.put(MAX_UNSAFE_AUTO_ID_TIMESTAMP_COMMIT_ID, Long.toString(maxUnsafeAutoIdTimestamp.get()));
                commitData.put(HISTORY_UUID_KEY, historyUUID);
                if (softDeleteEnabled) {
                    commitData.put(Engine.MIN_RETAINED_SEQNO, Long.toString(softDeletesPolicy.getMinRetainedSeqNo()));
                }
                logger.trace("committing writer with commit data [{}]", commitData);
                return commitData.entrySet().iterator();
            });
            shouldPeriodicallyFlushAfterBigMerge.set(false);
            writer.commit();
        } catch (final Exception ex) {
            try {
                failEngine("lucene commit failed", ex);
            } catch (final Exception inner) {
                ex.addSuppressed(inner);
            }
            throw ex;
        } catch (final AssertionError e) {
            /*
             * If assertions are enabled, IndexWriter throws AssertionError on commit if any files don't exist, but tests that randomly
             * throw FileNotFoundException or NoSuchFileException can also hit this.
             */
            if (ExceptionsHelper.stackTrace(e).contains("org.apache.lucene.index.IndexWriter.filesExist")) {
                final EngineException engineException = new EngineException(shardId, "failed to commit engine", e);
                try {
                    failEngine("lucene commit failed", engineException);
                } catch (final Exception inner) {
                    engineException.addSuppressed(inner);
                }
                throw engineException;
            } else {
                throw e;
            }
        }
    }

<<<<<<< HEAD
    private void ensureCanFlush() {
        // translog recovery happens after the engine is fully constructed.
        // If we are in this stage we have to prevent flushes from this
=======
    final void ensureCanFlush() {
        // translog recover happens after the engine is fully constructed
        // if we are in this stage we have to prevent flushes from this
>>>>>>> 36502b24
        // engine otherwise we might loose documents if the flush succeeds
        // and the translog recovery fails when we "commit" the translog on flush.
        if (pendingTranslogRecovery.get()) {
            throw new IllegalStateException(shardId.toString() + " flushes are disabled - pending translog recovery");
        }
    }

    public void onSettingsChanged() {
        mergeScheduler.refreshConfig();
        // config().isEnableGcDeletes() or config.getGcDeletesInMillis() may have changed:
        maybePruneDeletes();
        final TranslogDeletionPolicy translogDeletionPolicy = translog.getDeletionPolicy();
        final IndexSettings indexSettings = engineConfig.getIndexSettings();
        translogDeletionPolicy.setRetentionAgeInMillis(indexSettings.getTranslogRetentionAge().getMillis());
        translogDeletionPolicy.setRetentionSizeInBytes(indexSettings.getTranslogRetentionSize().getBytes());
        softDeletesPolicy.setRetentionOperations(indexSettings.getSoftDeleteRetentionOperations());
    }

    public MergeStats getMergeStats() {
        return mergeScheduler.stats();
    }

    LocalCheckpointTracker getLocalCheckpointTracker() {
        return localCheckpointTracker;
    }

    @Override
    public long getLastSyncedGlobalCheckpoint() {
        return getTranslog().getLastSyncedGlobalCheckpoint();
    }

    public long getProcessedLocalCheckpoint() {
        return localCheckpointTracker.getProcessedCheckpoint();
    }

    @Override
    public long getPersistedLocalCheckpoint() {
        return localCheckpointTracker.getPersistedCheckpoint();
    }

    /**
     * Marks the given seq_no as seen and advances the max_seq_no of this engine to at least that value.
     */
    protected final void markSeqNoAsSeen(long seqNo) {
        localCheckpointTracker.advanceMaxSeqNo(seqNo);
    }

    /**
     * Checks if the given operation has been processed in this engine or not.
     * @return true if the given operation was processed; otherwise false.
     */
    protected final boolean hasBeenProcessedBefore(Operation op) {
        if (Assertions.ENABLED) {
            assert op.seqNo() != SequenceNumbers.UNASSIGNED_SEQ_NO : "operation is not assigned seq_no";
            if (op.operationType() == Operation.TYPE.NO_OP) {
                assert noOpKeyedLock.isHeldByCurrentThread(op.seqNo());
            } else {
                assert versionMap.assertKeyedLockHeldByCurrentThread(op.uid().bytes());
            }
        }
        return localCheckpointTracker.hasProcessed(op.seqNo());
    }

    @Override
    public SeqNoStats getSeqNoStats(long globalCheckpoint) {
        return localCheckpointTracker.getStats(globalCheckpoint);
    }

    /**
     * Returns the number of times a version was looked up either from the index.
     * Note this is only available if assertions are enabled
     */
    long getNumIndexVersionsLookups() { // for testing
        return numIndexVersionsLookups.count();
    }

    /**
     * Returns the number of times a version was looked up either from memory or from the index.
     * Note this is only available if assertions are enabled
     */
    long getNumVersionLookups() { // for testing
        return numVersionLookups.count();
    }

    private boolean incrementVersionLookup() { // only used by asserts
        numVersionLookups.inc();
        return true;
    }

    private boolean incrementIndexVersionLookup() {
        numIndexVersionsLookups.inc();
        return true;
    }

    boolean isSafeAccessRequired() {
        return versionMap.isSafeAccessRequired();
    }

    /**
     * Returns the number of documents have been deleted since this engine was opened.
     * This count does not include the deletions from the existing segments before opening engine.
     */
    long getNumDocDeletes() {
        return numDocDeletes.count();
    }

    /**
     * Returns the number of documents have been appended since this engine was opened.
     * This count does not include the appends from the existing segments before opening engine.
     */
    long getNumDocAppends() {
        return numDocAppends.count();
    }

    /**
     * Returns the number of documents have been updated since this engine was opened.
     * This count does not include the updates from the existing segments before opening engine.
     */
    long getNumDocUpdates() {
        return numDocUpdates.count();
    }

    @Override
    public Translog.Snapshot newChangesSnapshot(String source, MapperService mapperService,
                                                long fromSeqNo, long toSeqNo, boolean requiredFullRange) throws IOException {
        if (softDeleteEnabled == false) {
            throw new IllegalStateException("accessing changes snapshot requires soft-deletes enabled");
        }
        ensureOpen();
        refreshIfNeeded(source, toSeqNo);
        Searcher searcher = acquireSearcher(source, SearcherScope.INTERNAL);
        try {
            LuceneChangesSnapshot snapshot = new LuceneChangesSnapshot(
                searcher, mapperService, LuceneChangesSnapshot.DEFAULT_BATCH_SIZE, fromSeqNo, toSeqNo, requiredFullRange);
            searcher = null;
            return snapshot;
        } catch (Exception e) {
            try {
                maybeFailEngine("acquire changes snapshot", e);
            } catch (Exception inner) {
                e.addSuppressed(inner);
            }
            throw e;
        } finally {
            IOUtils.close(searcher);
        }
    }

    @Override
    public boolean hasCompleteOperationHistory(String source, MapperService mapperService, long startingSeqNo) throws IOException {
        if (engineConfig.getIndexSettings().isSoftDeleteEnabled()) {
            return getMinRetainedSeqNo() <= startingSeqNo;
        }

        final long currentLocalCheckpoint = localCheckpointTracker.getProcessedCheckpoint();
        // avoid scanning translog if not necessary
        if (startingSeqNo > currentLocalCheckpoint) {
            return true;
        }
        final LocalCheckpointTracker tracker = new LocalCheckpointTracker(startingSeqNo, startingSeqNo - 1);
        try (Translog.Snapshot snapshot = getTranslog().newSnapshotFromMinSeqNo(startingSeqNo)) {
            Translog.Operation operation;
            while ((operation = snapshot.next()) != null) {
                if (operation.seqNo() != SequenceNumbers.UNASSIGNED_SEQ_NO) {
                    tracker.markSeqNoAsProcessed(operation.seqNo());
                }
            }
        }
        return tracker.getProcessedCheckpoint() >= currentLocalCheckpoint;
    }

    /**
     * Returns the minimum seqno that is retained in the Lucene index.
     * Operations whose seq# are at least this value should exist in the Lucene index.
     */
    public final long getMinRetainedSeqNo() {
        assert softDeleteEnabled : Thread.currentThread().getName();
        return softDeletesPolicy.getMinRetainedSeqNo();
    }

    @Override
    public Closeable acquireRetentionLock() {
        if (softDeleteEnabled) {
            return softDeletesPolicy.acquireRetentionLock();
        } else {
            return translog.acquireRetentionLock();
        }
    }

    /**
     * Gets the commit data from {@link IndexWriter} as a map.
     */
    private static Map<String, String> commitDataAsMap(final IndexWriter indexWriter) {
        final Map<String, String> commitData = new HashMap<>(8);
        for (Map.Entry<String, String> entry : indexWriter.getLiveCommitData()) {
            commitData.put(entry.getKey(), entry.getValue());
        }
        return commitData;
    }

    private final class AssertingIndexWriter extends IndexWriter {
        AssertingIndexWriter(Directory d, IndexWriterConfig conf) throws IOException {
            super(d, conf);
        }
        @Override
        public long updateDocument(Term term, Iterable<? extends IndexableField> doc) throws IOException {
            assert softDeleteEnabled == false : "Call #updateDocument but soft-deletes is enabled";
            return super.updateDocument(term, doc);
        }
        @Override
        public long updateDocuments(Term delTerm, Iterable<? extends Iterable<? extends IndexableField>> docs) throws IOException {
            assert softDeleteEnabled == false : "Call #updateDocuments but soft-deletes is enabled";
            return super.updateDocuments(delTerm, docs);
        }
        @Override
        public long deleteDocuments(Term... terms) throws IOException {
            assert softDeleteEnabled == false : "Call #deleteDocuments but soft-deletes is enabled";
            return super.deleteDocuments(terms);
        }
        @Override
        public long softUpdateDocument(Term term, Iterable<? extends IndexableField> doc, Field... softDeletes) throws IOException {
            assert softDeleteEnabled : "Call #softUpdateDocument but soft-deletes is disabled";
            return super.softUpdateDocument(term, doc, softDeletes);
        }
        @Override
        public long softUpdateDocuments(Term term, Iterable<? extends Iterable<? extends IndexableField>> docs,
                                            Field... softDeletes) throws IOException {
            assert softDeleteEnabled : "Call #softUpdateDocuments but soft-deletes is disabled";
            return super.softUpdateDocuments(term, docs, softDeletes);
        }
        @Override
        public long tryDeleteDocument(IndexReader readerIn, int docID) {
            assert false : "#tryDeleteDocument is not supported. See Lucene#DirectoryReaderWithAllLiveDocs";
            throw new UnsupportedOperationException();
        }
    }

    /**
     * Returned the last local checkpoint value has been refreshed internally.
     */
    final long lastRefreshedCheckpoint() {
        return lastRefreshedCheckpointListener.refreshedCheckpoint.get();
    }


    private final Object refreshIfNeededMutex = new Object();

    /**
     * Refresh this engine **internally** iff the requesting seq_no is greater than the last refreshed checkpoint.
     */
    protected final void refreshIfNeeded(String source, long requestingSeqNo) {
        if (lastRefreshedCheckpoint() < requestingSeqNo) {
            synchronized (refreshIfNeededMutex) {
                if (lastRefreshedCheckpoint() < requestingSeqNo) {
                    refresh(source, SearcherScope.INTERNAL, true);
                }
            }
        }
    }

    private final class LastRefreshedCheckpointListener implements ReferenceManager.RefreshListener {
        final AtomicLong refreshedCheckpoint;
        private long pendingCheckpoint;

        LastRefreshedCheckpointListener(long initialLocalCheckpoint) {
            this.refreshedCheckpoint = new AtomicLong(initialLocalCheckpoint);
        }

        @Override
        public void beforeRefresh() {
            // all changes until this point should be visible after refresh
            pendingCheckpoint = localCheckpointTracker.getProcessedCheckpoint();
        }

        @Override
        public void afterRefresh(boolean didRefresh) {
            if (didRefresh) {
                updateRefreshedCheckpoint(pendingCheckpoint);
            }
        }

        void updateRefreshedCheckpoint(long checkpoint) {
            refreshedCheckpoint.updateAndGet(curr -> Math.max(curr, checkpoint));
            assert refreshedCheckpoint.get() >= checkpoint : refreshedCheckpoint.get() + " < " + checkpoint;
        }
    }

    @Override
    public final long getMaxSeenAutoIdTimestamp() {
        return maxSeenAutoIdTimestamp.get();
    }

    @Override
    public final void updateMaxUnsafeAutoIdTimestamp(long newTimestamp) {
        updateAutoIdTimestamp(newTimestamp, true);
    }

    private void updateAutoIdTimestamp(long newTimestamp, boolean unsafe) {
        assert newTimestamp >= -1 : "invalid timestamp [" + newTimestamp + "]";
        maxSeenAutoIdTimestamp.updateAndGet(curr -> Math.max(curr, newTimestamp));
        if (unsafe) {
            maxUnsafeAutoIdTimestamp.updateAndGet(curr -> Math.max(curr, newTimestamp));
        }
        assert maxUnsafeAutoIdTimestamp.get() <= maxSeenAutoIdTimestamp.get();
    }

    @Override
    public long getMaxSeqNoOfUpdatesOrDeletes() {
        return maxSeqNoOfUpdatesOrDeletes.get();
    }

    @Override
    public void advanceMaxSeqNoOfUpdatesOrDeletes(long maxSeqNoOfUpdatesOnPrimary) {
        if (maxSeqNoOfUpdatesOnPrimary == SequenceNumbers.UNASSIGNED_SEQ_NO) {
            assert false : "max_seq_no_of_updates on primary is unassigned";
            throw new IllegalArgumentException("max_seq_no_of_updates on primary is unassigned");
        }
        this.maxSeqNoOfUpdatesOrDeletes.updateAndGet(curr -> Math.max(curr, maxSeqNoOfUpdatesOnPrimary));
    }

    private boolean assertMaxSeqNoOfUpdatesIsAdvanced(Term id, long seqNo, boolean allowDeleted, boolean relaxIfGapInSeqNo) {
        final long maxSeqNoOfUpdates = getMaxSeqNoOfUpdatesOrDeletes();
        // We treat a delete on the tombstones on replicas as a regular document, then use updateDocument (not addDocument).
        if (allowDeleted) {
            final VersionValue versionValue = versionMap.getVersionForAssert(id.bytes());
            if (versionValue != null && versionValue.isDelete()) {
                return true;
            }
        }
        // Operations can be processed on a replica in a different order than on the primary. If the order on the primary is index-1,
        // delete-2, index-3, and the order on a replica is index-1, index-3, delete-2, then the msu of index-3 on the replica is 2
        // even though it is an update (overwrites index-1). We should relax this assertion if there is a pending gap in the seq_no.
        if (relaxIfGapInSeqNo && localCheckpointTracker.getProcessedCheckpoint() < maxSeqNoOfUpdates) {
            return true;
        }
        assert seqNo <= maxSeqNoOfUpdates : "id=" + id + " seq_no=" + seqNo + " msu=" + maxSeqNoOfUpdates;
        return true;
    }

    /**
     * Restores the live version map and local checkpoint of this engine using documents (including soft-deleted)
     * after the local checkpoint in the safe commit. This step ensures the live version map and checkpoint tracker
     * are in sync with the Lucene commit.
     */
    private void restoreVersionMapAndCheckpointTracker(DirectoryReader directoryReader) throws IOException {
        final IndexSearcher searcher = new IndexSearcher(directoryReader);
        searcher.setQueryCache(null);
        final Query query = LongPoint.newRangeQuery(SeqNoFieldMapper.NAME, getPersistedLocalCheckpoint() + 1, Long.MAX_VALUE);
        final Weight weight = searcher.createWeight(query, ScoreMode.COMPLETE_NO_SCORES, 1.0f);
        for (LeafReaderContext leaf : directoryReader.leaves()) {
            final Scorer scorer = weight.scorer(leaf);
            if (scorer == null) {
                continue;
            }
            final CombinedDocValues dv = new CombinedDocValues(leaf.reader());
            final IdOnlyFieldVisitor idFieldVisitor = new IdOnlyFieldVisitor();
            final DocIdSetIterator iterator = scorer.iterator();
            int docId;
            while ((docId = iterator.nextDoc()) != DocIdSetIterator.NO_MORE_DOCS) {
                final long primaryTerm = dv.docPrimaryTerm(docId);
                if (primaryTerm == -1L) {
                    continue; // skip children docs which do not have primary term
                }
                final long seqNo = dv.docSeqNo(docId);
                localCheckpointTracker.markSeqNoAsProcessed(seqNo);
                localCheckpointTracker.markSeqNoAsPersisted(seqNo);
                idFieldVisitor.reset();
                leaf.reader().document(docId, idFieldVisitor);
                if (idFieldVisitor.getId() == null) {
                    assert dv.isTombstone(docId);
                    continue;
                }
                final BytesRef uid = new Term(IdFieldMapper.NAME, Uid.encodeId(idFieldVisitor.getId())).bytes();
                try (Releasable ignored = versionMap.acquireLock(uid)) {
                    final VersionValue curr = versionMap.getUnderLock(uid);
                    if (curr == null ||
                        compareOpToVersionMapOnSeqNo(idFieldVisitor.getId(), seqNo, primaryTerm, curr) == OpVsLuceneDocStatus.OP_NEWER) {
                        if (dv.isTombstone(docId)) {
                            // use 0L for the start time so we can prune this delete tombstone quickly
                            // when the local checkpoint advances (i.e., after a recovery completed).
                            final long startTime = 0L;
                            versionMap.putDeleteUnderLock(uid, new DeleteVersionValue(dv.docVersion(docId), seqNo, primaryTerm, startTime));
                        } else {
                            versionMap.putIndexUnderLock(uid, new IndexVersionValue(null, dv.docVersion(docId), seqNo, primaryTerm));
                        }
                    }
                }
            }
        }
        // remove live entries in the version map
        refresh("restore_version_map_and_checkpoint_tracker", SearcherScope.INTERNAL, true);
    }

}<|MERGE_RESOLUTION|>--- conflicted
+++ resolved
@@ -2457,15 +2457,9 @@
         }
     }
 
-<<<<<<< HEAD
-    private void ensureCanFlush() {
+    final void ensureCanFlush() {
         // translog recovery happens after the engine is fully constructed.
         // If we are in this stage we have to prevent flushes from this
-=======
-    final void ensureCanFlush() {
-        // translog recover happens after the engine is fully constructed
-        // if we are in this stage we have to prevent flushes from this
->>>>>>> 36502b24
         // engine otherwise we might loose documents if the flush succeeds
         // and the translog recovery fails when we "commit" the translog on flush.
         if (pendingTranslogRecovery.get()) {
