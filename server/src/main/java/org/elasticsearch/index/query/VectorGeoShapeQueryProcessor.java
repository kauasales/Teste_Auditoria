/*
 * Licensed to Elasticsearch under one or more contributor
 * license agreements. See the NOTICE file distributed with
 * this work for additional information regarding copyright
 * ownership. Elasticsearch licenses this file to you under
 * the Apache License, Version 2.0 (the "License"); you may
 * not use this file except in compliance with the License.
 * You may obtain a copy of the License at
 *
 *    http://www.apache.org/licenses/LICENSE-2.0
 *
 * Unless required by applicable law or agreed to in writing,
 * software distributed under the License is distributed on an
 * "AS IS" BASIS, WITHOUT WARRANTIES OR CONDITIONS OF ANY
 * KIND, either express or implied.  See the License for the
 * specific language governing permissions and limitations
 * under the License.
 */

package org.elasticsearch.index.query;

import org.apache.lucene.document.LatLonShape;
import org.apache.lucene.document.ShapeField;
import org.apache.lucene.geo.Line;
import org.apache.lucene.geo.Polygon;
import org.apache.lucene.search.BooleanClause;
import org.apache.lucene.search.BooleanQuery;
import org.apache.lucene.search.MatchNoDocsQuery;
import org.apache.lucene.search.Query;
import org.elasticsearch.Version;
import org.elasticsearch.common.geo.ShapeRelation;
import org.elasticsearch.geometry.Circle;
import org.elasticsearch.geometry.Geometry;
import org.elasticsearch.geometry.GeometryCollection;
import org.elasticsearch.geometry.GeometryVisitor;
import org.elasticsearch.geometry.LinearRing;
import org.elasticsearch.geometry.MultiLine;
import org.elasticsearch.geometry.MultiPoint;
import org.elasticsearch.geometry.MultiPolygon;
import org.elasticsearch.geometry.Point;
import org.elasticsearch.geometry.Rectangle;
import org.elasticsearch.index.mapper.AbstractGeometryFieldMapper;
import org.elasticsearch.index.mapper.GeoShapeFieldMapper;
import org.elasticsearch.index.mapper.GeoShapeIndexer;
import org.elasticsearch.index.mapper.MappedFieldType;

import static org.elasticsearch.index.mapper.GeoShapeIndexer.toLucenePolygon;

public class VectorGeoShapeQueryProcessor implements AbstractGeometryFieldMapper.QueryProcessor {

    @Override
    public Query process(Geometry shape, String fieldName, ShapeRelation relation, QueryShardContext context) {
        // CONTAINS queries are not supported by VECTOR strategy for indices created before version 7.5.0 (Lucene 8.3.0)
        if (relation == ShapeRelation.CONTAINS && context.indexVersionCreated().before(Version.V_7_5_0)) {
            throw new QueryShardException(context,
                ShapeRelation.CONTAINS + " query relation not supported for Field [" + fieldName + "].");
        }
        // wrap geoQuery as a ConstantScoreQuery
        return getVectorQueryFromShape(shape, fieldName, relation, context);
    }

    protected Query getVectorQueryFromShape(
        Geometry queryShape, String fieldName, ShapeRelation relation, QueryShardContext context) {
        GeoShapeIndexer geometryIndexer = new GeoShapeIndexer(true, fieldName);

        Geometry processedShape = geometryIndexer.prepareForIndexing(queryShape);

        if (processedShape == null) {
            return new MatchNoDocsQuery();
        }
        return processedShape.visit(new ShapeVisitor(context, fieldName, relation));
    }

    private class ShapeVisitor implements GeometryVisitor<Query, RuntimeException> {
        QueryShardContext context;
        MappedFieldType fieldType;
        String fieldName;
        ShapeRelation relation;

        ShapeVisitor(QueryShardContext context, String fieldName, ShapeRelation relation) {
            this.context = context;
            this.fieldType = context.fieldMapper(fieldName);
            this.fieldName = fieldName;
            this.relation = relation;
        }

        @Override
        public Query visit(Circle circle) {
            throw new QueryShardException(context, "Field [" + fieldName + "] found an unknown shape Circle");
        }

        @Override
        public Query visit(GeometryCollection<?> collection) {
            BooleanQuery.Builder bqb = new BooleanQuery.Builder();
            visit(bqb, collection);
            return bqb.build();
        }

        private void visit(BooleanQuery.Builder bqb, GeometryCollection<?> collection) {
            BooleanClause.Occur occur;
            if (relation == ShapeRelation.CONTAINS || relation == ShapeRelation.DISJOINT) {
                // all shapes must be disjoint / must be contained in relation to the indexed shape.
                occur = BooleanClause.Occur.MUST;
            } else {
                // at least one shape must intersect / contain the indexed shape.
                occur = BooleanClause.Occur.SHOULD;
            }
            for (Geometry shape : collection) {
                bqb.add(shape.visit(this), occur);
            }
        }

        @Override
        public Query visit(org.elasticsearch.geometry.Line line) {
            validateIsGeoShapeFieldType();
            return LatLonShape.newLineQuery(fieldName, relation.getLuceneRelation(), new Line(line.getY(), line.getX()));
        }

        @Override
        public Query visit(LinearRing ring) {
            throw new QueryShardException(context, "Field [" + fieldName + "] found an unsupported shape LinearRing");
        }

        @Override
        public Query visit(MultiLine multiLine) {
            validateIsGeoShapeFieldType();
            Line[] lines = new Line[multiLine.size()];
            for (int i = 0; i < multiLine.size(); i++) {
                lines[i] = new Line(multiLine.get(i).getY(), multiLine.get(i).getX());
            }
            return LatLonShape.newLineQuery(fieldName, relation.getLuceneRelation(), lines);
        }

        @Override
        public Query visit(MultiPoint multiPoint) {
<<<<<<< HEAD
            throw new QueryShardException(context, "Field [" + fieldName + "] does not support "
                + GeoShapeType.MULTIPOINT + " queries");
=======
            double[][] points = new double[multiPoint.size()][2];
            for (int i = 0; i < multiPoint.size(); i++) {
                points[i] = new double[] {multiPoint.get(i).getLat(), multiPoint.get(i).getLon()};
            }
            return LatLonShape.newPointQuery(fieldName, relation.getLuceneRelation(), points);
>>>>>>> fed6799f
        }

        @Override
        public Query visit(MultiPolygon multiPolygon) {
            Polygon[] polygons = new Polygon[multiPolygon.size()];
            for (int i = 0; i < multiPolygon.size(); i++) {
                polygons[i] = toLucenePolygon(multiPolygon.get(i));
            }
            return LatLonShape.newPolygonQuery(fieldName, relation.getLuceneRelation(), polygons);
        }

        @Override
        public Query visit(Point point) {
            validateIsGeoShapeFieldType();
            ShapeField.QueryRelation luceneRelation = relation.getLuceneRelation();
            if (luceneRelation == ShapeField.QueryRelation.CONTAINS) {
                // contains and intersects are equivalent but the implementation of
                // intersects is more efficient.
                luceneRelation = ShapeField.QueryRelation.INTERSECTS;
            }
            return LatLonShape.newPointQuery(fieldName, luceneRelation,
                new double[] {point.getY(), point.getX()});
        }

        @Override
        public Query visit(org.elasticsearch.geometry.Polygon polygon) {
            return LatLonShape.newPolygonQuery(fieldName, relation.getLuceneRelation(), toLucenePolygon(polygon));
        }

        @Override
        public Query visit(Rectangle r) {
            return LatLonShape.newBoxQuery(fieldName, relation.getLuceneRelation(),
                r.getMinY(), r.getMaxY(), r.getMinX(), r.getMaxX());
        }

        private void validateIsGeoShapeFieldType() {
            if (fieldType instanceof GeoShapeFieldMapper.GeoShapeFieldType == false) {
                throw new QueryShardException(context, "Expected " + GeoShapeFieldMapper.CONTENT_TYPE
                    + " field type for Field [" + fieldName + "] but found " + fieldType.typeName());
            }
        }
    }

}
<|MERGE_RESOLUTION|>--- conflicted
+++ resolved
@@ -1,4 +1,4 @@
-/*
+/*uto-merging server/src/main/java/org/elasticsearch/index/mapper/GeoPointFieldMapper.java
  * Licensed to Elasticsearch under one or more contributor
  * license agreements. See the NOTICE file distributed with
  * this work for additional information regarding copyright
@@ -133,16 +133,11 @@
 
         @Override
         public Query visit(MultiPoint multiPoint) {
-<<<<<<< HEAD
-            throw new QueryShardException(context, "Field [" + fieldName + "] does not support "
-                + GeoShapeType.MULTIPOINT + " queries");
-=======
             double[][] points = new double[multiPoint.size()][2];
             for (int i = 0; i < multiPoint.size(); i++) {
                 points[i] = new double[] {multiPoint.get(i).getLat(), multiPoint.get(i).getLon()};
             }
             return LatLonShape.newPointQuery(fieldName, relation.getLuceneRelation(), points);
->>>>>>> fed6799f
         }
 
         @Override
