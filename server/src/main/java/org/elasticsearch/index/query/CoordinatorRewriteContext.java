--- conflicted
+++ resolved
@@ -59,16 +59,12 @@
             null,
             null,
             null,
-<<<<<<< HEAD
+
             null,
             xContentRegistry, validate);
         this.indexLongFieldRange = indexLongFieldRange;
         this.timestampFieldType = timestampFieldType;
-=======
-            null
-        );
-        this.dateFieldRangeInfo = dateFieldRangeInfo;
->>>>>>> e6713a5c
+
     }
 
     /**
