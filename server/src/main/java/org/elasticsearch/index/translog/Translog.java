/*
 * Licensed to Elasticsearch under one or more contributor
 * license agreements. See the NOTICE file distributed with
 * this work for additional information regarding copyright
 * ownership. Elasticsearch licenses this file to you under
 * the Apache License, Version 2.0 (the "License"); you may
 * not use this file except in compliance with the License.
 * You may obtain a copy of the License at
 *
 *    http://www.apache.org/licenses/LICENSE-2.0
 *
 * Unless required by applicable law or agreed to in writing,
 * software distributed under the License is distributed on an
 * "AS IS" BASIS, WITHOUT WARRANTIES OR CONDITIONS OF ANY
 * KIND, either express or implied.  See the License for the
 * specific language governing permissions and limitations
 * under the License.
 */

package org.elasticsearch.index.translog;

import org.apache.logging.log4j.message.ParameterizedMessage;
import org.apache.lucene.index.Term;
import org.apache.lucene.store.AlreadyClosedException;
import org.elasticsearch.Version;
import org.elasticsearch.common.UUIDs;
import org.elasticsearch.common.bytes.BytesArray;
import org.elasticsearch.common.bytes.BytesReference;
import org.elasticsearch.common.bytes.ReleasablePagedBytesReference;
import org.elasticsearch.common.io.stream.ReleasableBytesStreamOutput;
import org.elasticsearch.common.io.stream.StreamInput;
import org.elasticsearch.common.io.stream.StreamOutput;
import org.elasticsearch.common.lease.Releasable;
import org.elasticsearch.common.lease.Releasables;
import org.elasticsearch.common.lucene.uid.Versions;
import org.elasticsearch.common.unit.ByteSizeValue;
import org.elasticsearch.common.util.BigArrays;
import org.elasticsearch.common.util.concurrent.ReleasableLock;
import org.elasticsearch.core.internal.io.IOUtils;
import org.elasticsearch.index.IndexSettings;
import org.elasticsearch.index.VersionType;
import org.elasticsearch.index.engine.Engine;
import org.elasticsearch.index.seqno.SequenceNumbers;
import org.elasticsearch.index.shard.AbstractIndexShardComponent;
import org.elasticsearch.index.shard.IndexShardComponent;
import org.elasticsearch.index.shard.ShardId;

import java.io.Closeable;
import java.io.EOFException;
import java.io.IOException;
import java.nio.channels.FileChannel;
import java.nio.file.Files;
import java.nio.file.Path;
import java.nio.file.StandardCopyOption;
import java.nio.file.StandardOpenOption;
import java.util.ArrayList;
import java.util.Arrays;
import java.util.Collections;
import java.util.Iterator;
import java.util.List;
import java.util.Objects;
import java.util.Optional;
import java.util.concurrent.atomic.AtomicBoolean;
import java.util.concurrent.locks.ReadWriteLock;
import java.util.concurrent.locks.ReentrantReadWriteLock;
import java.util.function.LongSupplier;
import java.util.regex.Matcher;
import java.util.regex.Pattern;
import java.util.stream.Collectors;
import java.util.stream.Stream;

/**
 * A Translog is a per index shard component that records all non-committed index operations in a durable manner.
 * In Elasticsearch there is one Translog instance per {@link org.elasticsearch.index.engine.InternalEngine}. The engine
 * records the current translog generation {@link Translog#getGeneration()} in it's commit metadata using {@link #TRANSLOG_GENERATION_KEY}
 * to reference the generation that contains all operations that have not yet successfully been committed to the engines lucene index.
 * Additionally, since Elasticsearch 2.0 the engine also records a {@link #TRANSLOG_UUID_KEY} with each commit to ensure a strong association
 * between the lucene index an the transaction log file. This UUID is used to prevent accidental recovery from a transaction log that belongs to a
 * different engine.
 * <p>
 * Each Translog has only one translog file open for writes at any time referenced by a translog generation ID. This ID is written to a
 * {@code translog.ckp} file that is designed to fit in a single disk block such that a write of the file is atomic. The checkpoint file
 * is written on each fsync operation of the translog and records the number of operations written, the current translog's file generation,
 * its fsynced offset in bytes, and other important statistics.
 * </p>
 * <p>
 * When the current translog file reaches a certain size ({@link IndexSettings#INDEX_TRANSLOG_GENERATION_THRESHOLD_SIZE_SETTING}, or when
 * a clear separation between old and new operations (upon change in primary term), the current file is reopened for read only and a new
 * write only file is created. Any non-current, read only translog file always has a {@code translog-${gen}.ckp} associated with it
 * which is an fsynced copy of its last {@code translog.ckp} such that in disaster recovery last fsynced offsets, number of
 * operation etc. are still preserved.
 * </p>
 */
public class Translog extends AbstractIndexShardComponent implements IndexShardComponent, Closeable {

    /*
     * TODO
     *  - we might need something like a deletion policy to hold on to more than one translog eventually (I think sequence IDs needs this) but we can refactor as we go
     *  - use a simple BufferedOutputStream to write stuff and fold BufferedTranslogWriter into it's super class... the tricky bit is we need to be able to do random access reads even from the buffer
     *  - we need random exception on the FileSystem API tests for all this.
     *  - we need to page align the last write before we sync, we can take advantage of ensureSynced for this since we might have already fsynced far enough
     */
    public static final String TRANSLOG_GENERATION_KEY = "translog_generation";
    public static final String TRANSLOG_UUID_KEY = "translog_uuid";
    public static final String TRANSLOG_FILE_PREFIX = "translog-";
    public static final String TRANSLOG_FILE_SUFFIX = ".tlog";
    public static final String CHECKPOINT_SUFFIX = ".ckp";
    public static final String CHECKPOINT_FILE_NAME = "translog" + CHECKPOINT_SUFFIX;

    static final Pattern PARSE_STRICT_ID_PATTERN = Pattern.compile("^" + TRANSLOG_FILE_PREFIX + "(\\d+)(\\.tlog)$");
    public static final int DEFAULT_HEADER_SIZE_IN_BYTES = TranslogHeader.headerSizeInBytes(UUIDs.randomBase64UUID());

    // the list of translog readers is guaranteed to be in order of translog generation
    private final List<TranslogReader> readers = new ArrayList<>();
    private BigArrays bigArrays;
    protected final ReleasableLock readLock;
    protected final ReleasableLock writeLock;
    private final Path location;
    private TranslogWriter current;

    protected final TragicExceptionHolder tragedy = new TragicExceptionHolder();
    private final AtomicBoolean closed = new AtomicBoolean();
    private final TranslogConfig config;
    private final LongSupplier globalCheckpointSupplier;
    private final LongSupplier primaryTermSupplier;
    private final String translogUUID;
    private final TranslogDeletionPolicy deletionPolicy;

    /**
     * Creates a new Translog instance. This method will create a new transaction log unless the given {@link TranslogGeneration} is
     * {@code null}. If the generation is {@code null} this method is destructive and will delete all files in the translog path given. If
     * the generation is not {@code null}, this method tries to open the given translog generation. The generation is treated as the last
     * generation referenced from already committed data. This means all operations that have not yet been committed should be in the
     * translog file referenced by this generation. The translog creation will fail if this generation can't be opened.
     *
     * @param config                   the configuration of this translog
     * @param translogUUID             the translog uuid to open, null for a new translog
     * @param deletionPolicy           an instance of {@link TranslogDeletionPolicy} that controls when a translog file can be safely
     *                                 deleted
     * @param globalCheckpointSupplier a supplier for the global checkpoint
     * @param primaryTermSupplier      a supplier for the latest value of primary term of the owning index shard. The latest term value is
     *                                 examined and stored in the header whenever a new generation is rolled. It's guaranteed from outside
     *                                 that a new generation is rolled when the term is increased. This guarantee allows to us to validate
     *                                 and reject operation whose term is higher than the primary term stored in the translog header.
     */
    public Translog(
        final TranslogConfig config, final String translogUUID, TranslogDeletionPolicy deletionPolicy,
        final LongSupplier globalCheckpointSupplier, final LongSupplier primaryTermSupplier) throws IOException {
        super(config.getShardId(), config.getIndexSettings());
        this.config = config;
        this.globalCheckpointSupplier = globalCheckpointSupplier;
        this.primaryTermSupplier = primaryTermSupplier;
        this.deletionPolicy = deletionPolicy;
        this.translogUUID = translogUUID;
        bigArrays = config.getBigArrays();
        ReadWriteLock rwl = new ReentrantReadWriteLock();
        readLock = new ReleasableLock(rwl.readLock());
        writeLock = new ReleasableLock(rwl.writeLock());
        this.location = config.getTranslogPath();
        Files.createDirectories(this.location);

        try {
            final Checkpoint checkpoint = readCheckpoint(location);
            final Path nextTranslogFile = location.resolve(getFilename(checkpoint.generation + 1));
            final Path currentCheckpointFile = location.resolve(getCommitCheckpointFileName(checkpoint.generation));
            // this is special handling for error condition when we create a new writer but we fail to bake
            // the newly written file (generation+1) into the checkpoint. This is still a valid state
            // we just need to cleanup before we continue
            // we hit this before and then blindly deleted the new generation even though we managed to bake it in and then hit this:
            // https://discuss.elastic.co/t/cannot-recover-index-because-of-missing-tanslog-files/38336 as an example
            //
            // For this to happen we must have already copied the translog.ckp file into translog-gen.ckp so we first check if that file exists
            // if not we don't even try to clean it up and wait until we fail creating it
            assert Files.exists(nextTranslogFile) == false || Files.size(nextTranslogFile) <= TranslogHeader.headerSizeInBytes(translogUUID) : "unexpected translog file: [" + nextTranslogFile + "]";
            if (Files.exists(currentCheckpointFile) // current checkpoint is already copied
                && Files.deleteIfExists(nextTranslogFile)) { // delete it and log a warning
                logger.warn("deleted previously created, but not yet committed, next generation [{}]. This can happen due to a tragic exception when creating a new generation", nextTranslogFile.getFileName());
            }
            this.readers.addAll(recoverFromFiles(checkpoint));
            if (readers.isEmpty()) {
                throw new IllegalStateException("at least one reader must be recovered");
            }
            boolean success = false;
            current = null;
            try {
                current = createWriter(checkpoint.generation + 1, getMinFileGeneration(), checkpoint.globalCheckpoint);
                success = true;
            } finally {
                // we have to close all the recovered ones otherwise we leak file handles here
                // for instance if we have a lot of tlog and we can't create the writer we keep on holding
                // on to all the uncommitted tlog files if we don't close
                if (success == false) {
                    IOUtils.closeWhileHandlingException(readers);
                }
            }
        } catch (Exception e) {
            // close the opened translog files if we fail to create a new translog...
            IOUtils.closeWhileHandlingException(current);
            IOUtils.closeWhileHandlingException(readers);
            throw e;
        }
    }

    /** recover all translog files found on disk */
    private ArrayList<TranslogReader> recoverFromFiles(Checkpoint checkpoint) throws IOException {
        boolean success = false;
        ArrayList<TranslogReader> foundTranslogs = new ArrayList<>();
        final Path tempFile = Files.createTempFile(location, TRANSLOG_FILE_PREFIX, TRANSLOG_FILE_SUFFIX); // a temp file to copy checkpoint to - note it must be in on the same FS otherwise atomic move won't work
        boolean tempFileRenamed = false;
        try (ReleasableLock lock = writeLock.acquire()) {
            logger.debug("open uncommitted translog checkpoint {}", checkpoint);

            final long minGenerationToRecoverFrom;
            if (checkpoint.minTranslogGeneration < 0) {
                final Version indexVersionCreated = indexSettings().getIndexVersionCreated();
                assert indexVersionCreated.before(Version.V_6_0_0_beta1) :
                    "no minTranslogGeneration in checkpoint, but index was created with version [" + indexVersionCreated + "]";
                minGenerationToRecoverFrom = deletionPolicy.getMinTranslogGenerationForRecovery();
            } else {
                minGenerationToRecoverFrom = checkpoint.minTranslogGeneration;
            }

            final String checkpointTranslogFile = getFilename(checkpoint.generation);
            // we open files in reverse order in order to validate tranlsog uuid before we start traversing the translog based on
            // the generation id we found in the lucene commit. This gives for better error messages if the wrong
            // translog was found.
            foundTranslogs.add(openReader(location.resolve(checkpointTranslogFile), checkpoint));
            for (long i = checkpoint.generation - 1; i >= minGenerationToRecoverFrom; i--) {
                Path committedTranslogFile = location.resolve(getFilename(i));
                if (Files.exists(committedTranslogFile) == false) {
                    throw new IllegalStateException("translog file doesn't exist with generation: " + i + " recovering from: " +
                        minGenerationToRecoverFrom + " checkpoint: " + checkpoint.generation + " - translog ids must be consecutive");
                }
                final TranslogReader reader = openReader(committedTranslogFile, Checkpoint.read(location.resolve(getCommitCheckpointFileName(i))));
                assert reader.getPrimaryTerm() <= primaryTermSupplier.getAsLong() :
                    "Primary terms go backwards; current term [" + primaryTermSupplier.getAsLong() + "]" +
                        "translog path [ " + committedTranslogFile + ", existing term [" + reader.getPrimaryTerm() + "]";
                foundTranslogs.add(reader);
                logger.debug("recovered local translog from checkpoint {}", checkpoint);
            }
            Collections.reverse(foundTranslogs);

            // when we clean up files, we first update the checkpoint with a new minReferencedTranslog and then delete them;
            // if we crash just at the wrong moment, it may be that we leave one unreferenced file behind so we delete it if there
            IOUtils.deleteFilesIgnoringExceptions(location.resolve(getFilename(minGenerationToRecoverFrom - 1)),
                location.resolve(getCommitCheckpointFileName(minGenerationToRecoverFrom - 1)));

            Path commitCheckpoint = location.resolve(getCommitCheckpointFileName(checkpoint.generation));
            if (Files.exists(commitCheckpoint)) {
                Checkpoint checkpointFromDisk = Checkpoint.read(commitCheckpoint);
                if (checkpoint.equals(checkpointFromDisk) == false) {
                    throw new IllegalStateException("Checkpoint file " + commitCheckpoint.getFileName() + " already exists but has corrupted content expected: " + checkpoint + " but got: " + checkpointFromDisk);
                }
            } else {
                // we first copy this into the temp-file and then fsync it followed by an atomic move into the target file
                // that way if we hit a disk-full here we are still in an consistent state.
                Files.copy(location.resolve(CHECKPOINT_FILE_NAME), tempFile, StandardCopyOption.REPLACE_EXISTING);
                IOUtils.fsync(tempFile, false);
                Files.move(tempFile, commitCheckpoint, StandardCopyOption.ATOMIC_MOVE);
                tempFileRenamed = true;
                // we only fsync the directory the tempFile was already fsynced
                IOUtils.fsync(commitCheckpoint.getParent(), true);
            }
            success = true;
        } finally {
            if (success == false) {
                IOUtils.closeWhileHandlingException(foundTranslogs);
            }
            if (tempFileRenamed == false) {
                try {
                    Files.delete(tempFile);
                } catch (IOException ex) {
                    logger.warn(() -> new ParameterizedMessage("failed to delete temp file {}", tempFile), ex);
                }
            }
        }
        return foundTranslogs;
    }

    TranslogReader openReader(Path path, Checkpoint checkpoint) throws IOException {
        FileChannel channel = FileChannel.open(path, StandardOpenOption.READ);
        try {
            assert Translog.parseIdFromFileName(path) == checkpoint.generation : "expected generation: " + Translog.parseIdFromFileName(path) + " but got: " + checkpoint.generation;
            TranslogReader reader = TranslogReader.open(channel, path, checkpoint, translogUUID);
            channel = null;
            return reader;
        } finally {
            IOUtils.close(channel);
        }
    }

    /**
     * Extracts the translog generation from a file name.
     *
     * @throws IllegalArgumentException if the path doesn't match the expected pattern.
     */
    public static long parseIdFromFileName(Path translogFile) {
        final String fileName = translogFile.getFileName().toString();
        final Matcher matcher = PARSE_STRICT_ID_PATTERN.matcher(fileName);
        if (matcher.matches()) {
            try {
                return Long.parseLong(matcher.group(1));
            } catch (NumberFormatException e) {
                throw new IllegalStateException("number formatting issue in a file that passed PARSE_STRICT_ID_PATTERN: " + fileName + "]", e);
            }
        }
        throw new IllegalArgumentException("can't parse id from file: " + fileName);
    }

    /** Returns {@code true} if this {@code Translog} is still open. */
    public boolean isOpen() {
        return closed.get() == false;
    }

    private static boolean calledFromOutsideOrViaTragedyClose() {
        List<StackTraceElement> frames = Stream.of(Thread.currentThread().getStackTrace()).
                skip(3). //skip getStackTrace, current method and close method frames
                limit(10). //limit depth of analysis to 10 frames, it should be enough to catch closing with, e.g. IOUtils
                filter(f ->
                    {
                        try {
                            return Translog.class.isAssignableFrom(Class.forName(f.getClassName()));
                        } catch (Exception ignored) {
                            return false;
                        }
                    }
                ). //find all inner callers including Translog subclasses
                collect(Collectors.toList());
        //the list of inner callers should be either empty or should contain closeOnTragicEvent method
        return frames.isEmpty() || frames.stream().anyMatch(f -> f.getMethodName().equals("closeOnTragicEvent"));
    }

    @Override
    public void close() throws IOException {
        assert calledFromOutsideOrViaTragedyClose() :
                "Translog.close method is called from inside Translog, but not via closeOnTragicEvent method";
        if (closed.compareAndSet(false, true)) {
            try (ReleasableLock lock = writeLock.acquire()) {
                try {
                    current.sync();
                } finally {
                    closeFilesIfNoPendingRetentionLocks();
                }
            } finally {
                logger.debug("translog closed");
            }
        }
    }

    /**
     * Returns all translog locations as absolute paths.
     * These paths don't contain actual translog files they are
     * directories holding the transaction logs.
     */
    public Path location() {
        return location;
    }

    /**
     * Returns the generation of the current transaction log.
     */
    public long currentFileGeneration() {
        try (ReleasableLock ignored = readLock.acquire()) {
            return current.getGeneration();
        }
    }

    /**
     * Returns the minimum file generation referenced by the translog
     */
    public long getMinFileGeneration() {
        try (ReleasableLock ignored = readLock.acquire()) {
            if (readers.isEmpty()) {
                return current.getGeneration();
            } else {
                assert readers.stream().map(TranslogReader::getGeneration).min(Long::compareTo).get()
                    .equals(readers.get(0).getGeneration()) : "the first translog isn't the one with the minimum generation:" + readers;
                return readers.get(0).getGeneration();
            }
        }
    }

    /**
     * Returns the number of operations in the translog files
     */
    public int totalOperations() {
        return totalOperationsByMinGen(-1);
    }

    /**
     * Returns the size in bytes of the v files
     */
    public long sizeInBytes() {
        return sizeInBytesByMinGen(-1);
    }

    long earliestLastModifiedAge() {
        try (ReleasableLock ignored = readLock.acquire()) {
            ensureOpen();
            return findEarliestLastModifiedAge(System.currentTimeMillis(), readers, current);
        } catch (IOException e) {
            throw new TranslogException(shardId, "Unable to get the earliest last modified time for the transaction log");
        }
    }

    /**
     * Returns the age of the oldest entry in the translog files in seconds
     */
    static long findEarliestLastModifiedAge(long currentTime, Iterable<TranslogReader> readers, TranslogWriter writer) throws IOException {
        long earliestTime = currentTime;
        for (BaseTranslogReader r : readers) {
            earliestTime = Math.min(r.getLastModifiedTime(), earliestTime);
        }
        return Math.max(0, currentTime - Math.min(earliestTime, writer.getLastModifiedTime()));
    }

    /**
     * Returns the number of operations in the translog files at least the given generation
     */
    public int totalOperationsByMinGen(long minGeneration) {
        try (ReleasableLock ignored = readLock.acquire()) {
            ensureOpen();
            return Stream.concat(readers.stream(), Stream.of(current))
                .filter(r -> r.getGeneration() >= minGeneration)
                .mapToInt(BaseTranslogReader::totalOperations)
                .sum();
        }
    }

    /**
     * Returns the number of operations in the transaction files that contain operations with seq# above the given number.
     */
    public int estimateTotalOperationsFromMinSeq(long minSeqNo) {
        try (ReleasableLock ignored = readLock.acquire()) {
            ensureOpen();
            return readersAboveMinSeqNo(minSeqNo).mapToInt(BaseTranslogReader::totalOperations).sum();
        }
    }

    /**
     * Returns the size in bytes of the translog files at least the given generation
     */
    public long sizeInBytesByMinGen(long minGeneration) {
        try (ReleasableLock ignored = readLock.acquire()) {
            ensureOpen();
            return Stream.concat(readers.stream(), Stream.of(current))
                .filter(r -> r.getGeneration() >= minGeneration)
                .mapToLong(BaseTranslogReader::sizeInBytes)
                .sum();
        }
    }

    /**
     * Creates a new translog for the specified generation.
     *
     * @param fileGeneration the translog generation
     * @return a writer for the new translog
     * @throws IOException if creating the translog failed
     */
    TranslogWriter createWriter(long fileGeneration) throws IOException {
        final TranslogWriter writer = createWriter(fileGeneration, getMinFileGeneration(), globalCheckpointSupplier.getAsLong());
        assert writer.sizeInBytes() == DEFAULT_HEADER_SIZE_IN_BYTES : "Mismatch translog header size; " +
            "empty translog size [" + writer.sizeInBytes() + ", header size [" + DEFAULT_HEADER_SIZE_IN_BYTES + "]";
        return writer;
    }

    /**
     * creates a new writer
     *
     * @param fileGeneration          the generation of the write to be written
     * @param initialMinTranslogGen   the minimum translog generation to be written in the first checkpoint. This is
     *                                needed to solve and initialization problem while constructing an empty translog.
     *                                With no readers and no current, a call to  {@link #getMinFileGeneration()} would not work.
     * @param initialGlobalCheckpoint the global checkpoint to be written in the first checkpoint.
     */
    TranslogWriter createWriter(long fileGeneration, long initialMinTranslogGen, long initialGlobalCheckpoint) throws IOException {
        final TranslogWriter newFile;
        try {
            newFile = TranslogWriter.create(
                shardId,
                translogUUID,
                fileGeneration,
                location.resolve(getFilename(fileGeneration)),
                getChannelFactory(),
                config.getBufferSize(),
                initialMinTranslogGen, initialGlobalCheckpoint,
                globalCheckpointSupplier, this::getMinFileGeneration, primaryTermSupplier.getAsLong(), tragedy);
        } catch (final IOException e) {
            throw new TranslogException(shardId, "failed to create new translog file", e);
        }
        return newFile;
    }

    /**
     * Adds an operation to the transaction log.
     *
     * @param operation the operation to add
     * @return the location of the operation in the translog
     * @throws IOException if adding the operation to the translog resulted in an I/O exception
     */
    public Location add(final Operation operation) throws IOException {
        final ReleasableBytesStreamOutput out = new ReleasableBytesStreamOutput(bigArrays);
        try {
            final long start = out.position();
            out.skip(Integer.BYTES);
            writeOperationNoSize(new BufferedChecksumStreamOutput(out), operation);
            final long end = out.position();
            final int operationSize = (int) (end - Integer.BYTES - start);
            out.seek(start);
            out.writeInt(operationSize);
            out.seek(end);
            final ReleasablePagedBytesReference bytes = out.bytes();
            try (ReleasableLock ignored = readLock.acquire()) {
                ensureOpen();
                if (operation.primaryTerm() > current.getPrimaryTerm()) {
                    assert false :
                        "Operation term is newer than the current term; "
                            + "current term[" + current.getPrimaryTerm() + "], operation term[" + operation + "]";
                    throw new IllegalArgumentException("Operation term is newer than the current term; "
                        + "current term[" + current.getPrimaryTerm() + "], operation term[" + operation + "]");
                }
                return current.add(bytes, operation.seqNo());
            }
        } catch (final AlreadyClosedException | IOException ex) {
            closeOnTragicEvent(ex);
            throw ex;
        } catch (final Exception ex) {
            closeOnTragicEvent(ex);
            throw new TranslogException(shardId, "Failed to write operation [" + operation + "]", ex);
        } finally {
            Releasables.close(out);
        }
    }

    /**
     * Tests whether or not the translog generation should be rolled to a new generation. This test
     * is based on the size of the current generation compared to the configured generation
     * threshold size.
     *
     * @return {@code true} if the current generation should be rolled to a new generation
     */
    public boolean shouldRollGeneration() {
        final long size = this.current.sizeInBytes();
        final long threshold = this.indexSettings.getGenerationThresholdSize().getBytes();
        return size > threshold;
    }

    /**
     * The a {@linkplain Location} that will sort after the {@linkplain Location} returned by the last write but before any locations which
     * can be returned by the next write.
     */
    public Location getLastWriteLocation() {
        try (ReleasableLock lock = readLock.acquire()) {
            /*
             * We use position = current - 1 and size = Integer.MAX_VALUE here instead of position current and size = 0 for two reasons:
             * 1. Translog.Location's compareTo doesn't actually pay attention to size even though it's equals method does.
             * 2. It feels more right to return a *position* that is before the next write's position rather than rely on the size.
             */
            return new Location(current.generation, current.sizeInBytes() - 1, Integer.MAX_VALUE);
        }
    }

    /**
     * The last synced checkpoint for this translog.
     *
     * @return the last synced checkpoint
     */
    public long getLastSyncedGlobalCheckpoint() {
        try (ReleasableLock ignored = readLock.acquire()) {
            return current.getLastSyncedCheckpoint().globalCheckpoint;
        }
    }

    /**
     * Snapshots the current transaction log allowing to safely iterate over the snapshot.
     * Snapshots are fixed in time and will not be updated with future operations.
     */
    public Snapshot newSnapshot() throws IOException {
        try (ReleasableLock ignored = readLock.acquire()) {
            return newSnapshotFromGen(new TranslogGeneration(translogUUID, getMinFileGeneration()), Long.MAX_VALUE);
        }
    }

<<<<<<< HEAD
    public Snapshot newSnapshotFromGen(TranslogGeneration minGeneration, long upToSeqNo) throws IOException {
        try (ReleasableLock ignored = readLock.acquire()) {
            ensureOpen();
            final long minTranslogFileGen = minGeneration.translogFileGeneration;
            if (minTranslogFileGen < getMinFileGeneration()) {
                throw new IllegalArgumentException("requested snapshot generation [" + minTranslogFileGen + "] is not available. " +
                    "Min referenced generation is [" + getMinFileGeneration() + "]");
            }
            TranslogSnapshot[] snapshots = Stream.concat(readers.stream(), Stream.of(current))
                .filter(reader -> reader.getGeneration() >= minTranslogFileGen && reader.getCheckpoint().minSeqNo <= upToSeqNo)
                .map(BaseTranslogReader::newSnapshot).toArray(TranslogSnapshot[]::new);
            Snapshot snapshot = newMultiSnapshot(snapshots);
            if (upToSeqNo == Long.MAX_VALUE) {
                return snapshot;
            }
            return new Snapshot() {
                int skipped = 0;
                @Override
                public int totalOperations() {
                    return snapshot.totalOperations();
                }
                @Override
                public int skippedOperations() {
                    return skipped + snapshot.skippedOperations();
                }
                @Override
                public Operation next() throws IOException {
                    Translog.Operation op;
                    while ((op = snapshot.next()) != null) {
                        if (op.seqNo() <= upToSeqNo) {
                            return op;
                        } else {
                            skipped++;
                        }
                    }
                    return null;
                }
                @Override
                public void close() throws IOException {
                    snapshot.close();
                }
            };
=======
    public Snapshot newSnapshotFromGen(TranslogGeneration fromGeneration, long upToSeqNo) throws IOException {
        try (ReleasableLock ignored = readLock.acquire()) {
            ensureOpen();
            final long fromFileGen = fromGeneration.translogFileGeneration;
            if (fromFileGen < getMinFileGeneration()) {
                throw new IllegalArgumentException("requested snapshot generation [" + fromFileGen + "] is not available. " +
                    "Min referenced generation is [" + getMinFileGeneration() + "]");
            }
            TranslogSnapshot[] snapshots = Stream.concat(readers.stream(), Stream.of(current))
                .filter(reader -> reader.getGeneration() >= fromFileGen && reader.getCheckpoint().minSeqNo <= upToSeqNo)
                .map(BaseTranslogReader::newSnapshot).toArray(TranslogSnapshot[]::new);
            final Snapshot snapshot = newMultiSnapshot(snapshots);
            if (upToSeqNo == Long.MAX_VALUE) {
                return snapshot;
            } else {
                return new SeqNoFilterSnapshot(snapshot, Long.MIN_VALUE, upToSeqNo);
            }
>>>>>>> 262d3c07
        }
    }

    /**
     * Reads and returns the operation from the given location if the generation it references is still available. Otherwise
     * this method will return <code>null</code>.
     */
    public Operation readOperation(Location location) throws IOException {
        try (ReleasableLock ignored = readLock.acquire()) {
            ensureOpen();
            if (location.generation < getMinFileGeneration()) {
                return null;
            }
            if (current.generation == location.generation) {
                // no need to fsync here the read operation will ensure that buffers are written to disk
                // if they are still in RAM and we are reading onto that position
                return current.read(location);
            } else {
                // read backwards - it's likely we need to read on that is recent
                for (int i = readers.size() - 1; i >= 0; i--) {
                    TranslogReader translogReader = readers.get(i);
                    if (translogReader.generation == location.generation) {
                        return translogReader.read(location);
                    }
                }
            }
        } catch (final Exception ex) {
            closeOnTragicEvent(ex);
            throw ex;
        }
        return null;
    }

    public Snapshot newSnapshotFromMinSeqNo(long minSeqNo) throws IOException {
        try (ReleasableLock ignored = readLock.acquire()) {
            ensureOpen();
            TranslogSnapshot[] snapshots = readersAboveMinSeqNo(minSeqNo).map(BaseTranslogReader::newSnapshot)
                .toArray(TranslogSnapshot[]::new);
            return newMultiSnapshot(snapshots);
        }
    }

    private Snapshot newMultiSnapshot(TranslogSnapshot[] snapshots) throws IOException {
        final Closeable onClose;
        if (snapshots.length == 0) {
            onClose = () -> {};
        } else {
            assert Arrays.stream(snapshots).map(BaseTranslogReader::getGeneration).min(Long::compareTo).get()
                == snapshots[0].generation : "first reader generation of " + snapshots + " is not the smallest";
            onClose = acquireTranslogGenFromDeletionPolicy(snapshots[0].generation);
        }
        boolean success = false;
        try {
            Snapshot result = new MultiSnapshot(snapshots, onClose);
            success = true;
            return result;
        } finally {
            if (success == false) {
                onClose.close();
            }
        }
    }

    private Stream<? extends BaseTranslogReader> readersAboveMinSeqNo(long minSeqNo) {
        assert readLock.isHeldByCurrentThread() || writeLock.isHeldByCurrentThread() :
            "callers of readersAboveMinSeqNo must hold a lock: readLock ["
                + readLock.isHeldByCurrentThread() + "], writeLock [" + readLock.isHeldByCurrentThread() + "]";
        return Stream.concat(readers.stream(), Stream.of(current))
            .filter(reader -> {
                final long maxSeqNo = reader.getCheckpoint().maxSeqNo;
                return maxSeqNo == SequenceNumbers.UNASSIGNED_SEQ_NO || maxSeqNo >= minSeqNo;
            });
    }

    /**
     * Acquires a lock on the translog files, preventing them from being trimmed
     */
    public Closeable acquireRetentionLock() {
        try (ReleasableLock lock = readLock.acquire()) {
            ensureOpen();
            final long viewGen = getMinFileGeneration();
            return acquireTranslogGenFromDeletionPolicy(viewGen);
        }
    }

    private Closeable acquireTranslogGenFromDeletionPolicy(long viewGen) {
        Releasable toClose = deletionPolicy.acquireTranslogGen(viewGen);
        return () -> {
            try {
                toClose.close();
            } finally {
                trimUnreferencedReaders();
                closeFilesIfNoPendingRetentionLocks();
            }
        };
    }

    /**
     * Sync's the translog.
     */
    public void sync() throws IOException {
        try (ReleasableLock lock = readLock.acquire()) {
            if (closed.get() == false) {
                current.sync();
            }
        } catch (final Exception ex) {
            closeOnTragicEvent(ex);
            throw ex;
        }
    }

    /**
     *  Returns <code>true</code> if an fsync is required to ensure durability of the translogs operations or it's metadata.
     */
    public boolean syncNeeded() {
        try (ReleasableLock lock = readLock.acquire()) {
            return current.syncNeeded();
        }
    }

    /** package private for testing */
    public static String getFilename(long generation) {
        return TRANSLOG_FILE_PREFIX + generation + TRANSLOG_FILE_SUFFIX;
    }

    static String getCommitCheckpointFileName(long generation) {
        return TRANSLOG_FILE_PREFIX + generation + CHECKPOINT_SUFFIX;
    }

    /**
     * Trims translog for terms of files below <code>belowTerm</code> and seq# above <code>aboveSeqNo</code>.
     * Effectively it moves max visible seq# {@link Checkpoint#trimmedAboveSeqNo} therefore {@link TranslogSnapshot} skips those operations.
     */
    public void trimOperations(long belowTerm, long aboveSeqNo) throws IOException {
        assert aboveSeqNo >= SequenceNumbers.NO_OPS_PERFORMED : "aboveSeqNo has to a valid sequence number";

        try (ReleasableLock lock = writeLock.acquire()) {
            ensureOpen();
            if (current.getPrimaryTerm() < belowTerm) {
                throw new IllegalArgumentException("Trimming the translog can only be done for terms lower than the current one. " +
                    "Trim requested for term [ " + belowTerm + " ] , current is [ " + current.getPrimaryTerm() + " ]");
            }
            // we assume that the current translog generation doesn't have trimmable ops. Verify that.
            assert current.assertNoSeqAbove(belowTerm, aboveSeqNo);
            // update all existed ones (if it is necessary) as checkpoint and reader are immutable
            final List<TranslogReader> newReaders = new ArrayList<>(readers.size());
            try {
                for (TranslogReader reader : readers) {
                    final TranslogReader newReader =
                        reader.getPrimaryTerm() < belowTerm
                            ? reader.closeIntoTrimmedReader(aboveSeqNo, getChannelFactory())
                            : reader;
                    newReaders.add(newReader);
                }
            } catch (IOException e) {
                IOUtils.closeWhileHandlingException(newReaders);
                tragedy.setTragicException(e);
                closeOnTragicEvent(e);
                throw e;
            }

            this.readers.clear();
            this.readers.addAll(newReaders);
        }
    }

    /**
     * Ensures that the given location has be synced / written to the underlying storage.
     *
     * @return Returns <code>true</code> iff this call caused an actual sync operation otherwise <code>false</code>
     */
    public boolean ensureSynced(Location location) throws IOException {
        try (ReleasableLock lock = readLock.acquire()) {
            if (location.generation == current.getGeneration()) { // if we have a new one it's already synced
                ensureOpen();
                return current.syncUpTo(location.translogLocation + location.size);
            }
        } catch (final Exception ex) {
            closeOnTragicEvent(ex);
            throw ex;
        }
        return false;
    }

    /**
     * Ensures that all locations in the given stream have been synced / written to the underlying storage.
     * This method allows for internal optimization to minimize the amount of fsync operations if multiple
     * locations must be synced.
     *
     * @return Returns <code>true</code> iff this call caused an actual sync operation otherwise <code>false</code>
     */
    public boolean ensureSynced(Stream<Location> locations) throws IOException {
        final Optional<Location> max = locations.max(Location::compareTo);
        // we only need to sync the max location since it will sync all other
        // locations implicitly
        if (max.isPresent()) {
            return ensureSynced(max.get());
        } else {
            return false;
        }
    }

    /**
     * Closes the translog if the current translog writer experienced a tragic exception.
     *
     * Note that in case this thread closes the translog it must not already be holding a read lock on the translog as it will acquire a
     * write lock in the course of closing the translog
     *
     * @param ex if an exception occurs closing the translog, it will be suppressed into the provided exception
     */
    protected void closeOnTragicEvent(final Exception ex) {
        // we can not hold a read lock here because closing will attempt to obtain a write lock and that would result in self-deadlock
        assert readLock.isHeldByCurrentThread() == false : Thread.currentThread().getName();
        if (tragedy.get() != null) {
            try {
                close();
            } catch (final AlreadyClosedException inner) {
                /*
                 * Don't do anything in this case. The AlreadyClosedException comes from TranslogWriter and we should not add it as
                 * suppressed because it will contain the provided exception as its cause. See also
                 * https://github.com/elastic/elasticsearch/issues/15941.
                 */
            } catch (final Exception inner) {
                assert ex != inner.getCause();
                ex.addSuppressed(inner);
            }
        }
    }

    /**
     * return stats
     */
    public TranslogStats stats() {
        // acquire lock to make the two numbers roughly consistent (no file change half way)
        try (ReleasableLock lock = readLock.acquire()) {
            final long uncommittedGen = deletionPolicy.getTranslogGenerationOfLastCommit();
            return new TranslogStats(totalOperations(), sizeInBytes(), totalOperationsByMinGen(uncommittedGen), sizeInBytesByMinGen(uncommittedGen), earliestLastModifiedAge());
        }
    }

    public TranslogConfig getConfig() {
        return config;
    }

    // public for testing
    public TranslogDeletionPolicy getDeletionPolicy() {
        return deletionPolicy;
    }


    public static class Location implements Comparable<Location> {

        public final long generation;
        public final long translogLocation;
        public final int size;

        public Location(long generation, long translogLocation, int size) {
            this.generation = generation;
            this.translogLocation = translogLocation;
            this.size = size;
        }

        public String toString() {
            return "[generation: " + generation + ", location: " + translogLocation + ", size: " + size + "]";
        }

        @Override
        public int compareTo(Location o) {
            if (generation == o.generation) {
                return Long.compare(translogLocation, o.translogLocation);
            }
            return Long.compare(generation, o.generation);
        }

        @Override
        public boolean equals(Object o) {
            if (this == o) {
                return true;
            }
            if (o == null || getClass() != o.getClass()) {
                return false;
            }

            Location location = (Location) o;

            if (generation != location.generation) {
                return false;
            }
            if (translogLocation != location.translogLocation) {
                return false;
            }
            return size == location.size;

        }

        @Override
        public int hashCode() {
            int result = Long.hashCode(generation);
            result = 31 * result + Long.hashCode(translogLocation);
            result = 31 * result + size;
            return result;
        }
    }

    /**
     * A snapshot of the transaction log, allows to iterate over all the transaction log operations.
     */
    public interface Snapshot extends Closeable {

        /**
         * The total estimated number of operations in the snapshot.
         */
        int totalOperations();

        /**
         * The number of operations have been skipped (overridden or trimmed) in the snapshot so far.
         */
        default int skippedOperations() {
            return 0;
        }

        /**
         * The number of operations have been overridden (eg. superseded) in the snapshot so far.
         * If two operations have the same sequence number, the operation with a lower term will be overridden by the operation
         * with a higher term. Unlike {@link #totalOperations()}, this value is updated each time after {@link #next()}) is called.
         */
        default int overriddenOperations() {
            return 0;
        }

        /**
         * Returns the next operation in the snapshot or <code>null</code> if we reached the end.
         */
        Translog.Operation next() throws IOException;
    }

    /**
     * A filtered snapshot consisting of only operations whose sequence numbers are in the given range
     * between {@code fromSeqNo} (inclusive) and {@code toSeqNo} (inclusive). This filtered snapshot
     * shares the same underlying resources with the {@code delegate} snapshot, therefore we should not
     * use the {@code delegate} after passing it to this filtered snapshot.
     */
    static final class SeqNoFilterSnapshot implements Snapshot {
        private final Snapshot delegate;
        private int filteredOpsCount;
        private final long fromSeqNo; // inclusive
        private final long toSeqNo;   // inclusive

        SeqNoFilterSnapshot(Snapshot delegate, long fromSeqNo, long toSeqNo) {
            assert fromSeqNo <= toSeqNo : "from_seq_no[" + fromSeqNo + "] > to_seq_no[" + toSeqNo + "]";
            this.delegate = delegate;
            this.fromSeqNo = fromSeqNo;
            this.toSeqNo = toSeqNo;
        }

        @Override
        public int totalOperations() {
            return delegate.totalOperations();
        }

        @Override
        public int skippedOperations() {
            return filteredOpsCount + delegate.skippedOperations();
        }

        @Override
        public int overriddenOperations() {
            return delegate.overriddenOperations();
        }

        @Override
        public Operation next() throws IOException {
            Translog.Operation op;
            while ((op = delegate.next()) != null) {
                if (fromSeqNo <= op.seqNo() && op.seqNo() <= toSeqNo) {
                    return op;
                } else {
                    filteredOpsCount++;
                }
            }
            return null;
        }

        @Override
        public void close() throws IOException {
            delegate.close();
        }
    }

    /**
     * A generic interface representing an operation performed on the transaction log.
     * Each is associated with a type.
     */
    public interface Operation {
        enum Type {
            @Deprecated
            CREATE((byte) 1),
            INDEX((byte) 2),
            DELETE((byte) 3),
            NO_OP((byte) 4);

            private final byte id;

            Type(byte id) {
                this.id = id;
            }

            public byte id() {
                return this.id;
            }

            public static Type fromId(byte id) {
                switch (id) {
                    case 1:
                        return CREATE;
                    case 2:
                        return INDEX;
                    case 3:
                        return DELETE;
                    case 4:
                        return NO_OP;
                    default:
                        throw new IllegalArgumentException("no type mapped for [" + id + "]");
                }
            }
        }

        Type opType();

        long estimateSize();

        Source getSource();

        long seqNo();

        long primaryTerm();

        /**
         * Reads the type and the operation from the given stream. The operation must be written with
         * {@link Operation#writeOperation(StreamOutput, Operation)}
         */
        static Operation readOperation(final StreamInput input) throws IOException {
            final Translog.Operation.Type type = Translog.Operation.Type.fromId(input.readByte());
            switch (type) {
                case CREATE:
                    // the de-serialization logic in Index was identical to that of Create when create was deprecated
                case INDEX:
                    return new Index(input);
                case DELETE:
                    return new Delete(input);
                case NO_OP:
                    return new NoOp(input);
                default:
                    throw new AssertionError("no case for [" + type + "]");
            }
        }

        /**
         * Writes the type and translog operation to the given stream
         */
        static void writeOperation(final StreamOutput output, final Operation operation) throws IOException {
            output.writeByte(operation.opType().id());
            switch(operation.opType()) {
                case CREATE:
                    // the serialization logic in Index was identical to that of Create when create was deprecated
                case INDEX:
                    ((Index) operation).write(output);
                    break;
                case DELETE:
                    ((Delete) operation).write(output);
                    break;
                case NO_OP:
                    ((NoOp) operation).write(output);
                    break;
                default:
                    throw new AssertionError("no case for [" + operation.opType() + "]");
            }
        }

    }

    public static class Source {

        public final BytesReference source;
        public final String routing;

        public Source(BytesReference source, String routing) {
            this.source = source;
            this.routing = routing;
        }

    }

    public static class Index implements Operation {

        public static final int FORMAT_6_0 = 8; // since 6.0.0
        public static final int FORMAT_NO_PARENT = FORMAT_6_0 + 1; // since 7.0
        public static final int FORMAT_NO_VERSION_TYPE = FORMAT_NO_PARENT + 1;
        public static final int SERIALIZATION_FORMAT = FORMAT_NO_VERSION_TYPE;

        private final String id;
        private final long autoGeneratedIdTimestamp;
        private final String type;
        private final long seqNo;
        private final long primaryTerm;
        private final long version;
        private final BytesReference source;
        private final String routing;

        private Index(final StreamInput in) throws IOException {
            final int format = in.readVInt(); // SERIALIZATION_FORMAT
            assert format >= FORMAT_6_0 : "format was: " + format;
            id = in.readString();
            type = in.readString();
            source = in.readBytesReference();
            routing = in.readOptionalString();
            if (format < FORMAT_NO_PARENT) {
                in.readOptionalString(); // _parent
            }
            this.version = in.readLong();
            if (format < FORMAT_NO_VERSION_TYPE) {
                in.readByte(); // _version_type
            }
            this.autoGeneratedIdTimestamp = in.readLong();
            seqNo = in.readLong();
            primaryTerm = in.readLong();
        }

        public Index(Engine.Index index, Engine.IndexResult indexResult) {
            this.id = index.id();
            this.type = index.type();
            this.source = index.source();
            this.routing = index.routing();
            this.seqNo = indexResult.getSeqNo();
            this.primaryTerm = index.primaryTerm();
            this.version = indexResult.getVersion();
            this.autoGeneratedIdTimestamp = index.getAutoGeneratedIdTimestamp();
        }

        public Index(String type, String id, long seqNo, long primaryTerm, byte[] source) {
            this(type, id, seqNo, primaryTerm, Versions.MATCH_ANY, source, null, -1);
        }

        public Index(String type, String id, long seqNo, long primaryTerm, long version,
                     byte[] source, String routing, long autoGeneratedIdTimestamp) {
            this.type = type;
            this.id = id;
            this.source = new BytesArray(source);
            this.seqNo = seqNo;
            this.primaryTerm = primaryTerm;
            this.version = version;
            this.routing = routing;
            this.autoGeneratedIdTimestamp = autoGeneratedIdTimestamp;
        }

        @Override
        public Type opType() {
            return Type.INDEX;
        }

        @Override
        public long estimateSize() {
            return ((id.length() + type.length()) * 2) + source.length() + 12;
        }

        public String type() {
            return this.type;
        }

        public String id() {
            return this.id;
        }

        public String routing() {
            return this.routing;
        }

        public BytesReference source() {
            return this.source;
        }

        @Override
        public long seqNo() {
            return seqNo;
        }

        @Override
        public long primaryTerm() {
            return primaryTerm;
        }

        public long version() {
            return this.version;
        }

        @Override
        public Source getSource() {
            return new Source(source, routing);
        }

        private void write(final StreamOutput out) throws IOException {
            final int format = out.getVersion().onOrAfter(Version.V_7_0_0_alpha1) ? SERIALIZATION_FORMAT : FORMAT_6_0;
            out.writeVInt(format);
            out.writeString(id);
            out.writeString(type);
            out.writeBytesReference(source);
            out.writeOptionalString(routing);
            out.writeLong(version);
            if (format < FORMAT_NO_VERSION_TYPE) {
                out.writeByte(VersionType.EXTERNAL.getValue());
            }
            out.writeLong(autoGeneratedIdTimestamp);
            out.writeLong(seqNo);
            out.writeLong(primaryTerm);
        }

        @Override
        public boolean equals(Object o) {
            if (this == o) {
                return true;
            }
            if (o == null || getClass() != o.getClass()) {
                return false;
            }

            Index index = (Index) o;

            if (version != index.version ||
                seqNo != index.seqNo ||
                primaryTerm != index.primaryTerm ||
                id.equals(index.id) == false ||
                type.equals(index.type) == false ||
                autoGeneratedIdTimestamp != index.autoGeneratedIdTimestamp ||
                source.equals(index.source) == false) {
                return false;
            }
            if (routing != null ? !routing.equals(index.routing) : index.routing != null) {
                return false;
            }
            return true;

        }

        @Override
        public int hashCode() {
            int result = id.hashCode();
            result = 31 * result + type.hashCode();
            result = 31 * result + Long.hashCode(seqNo);
            result = 31 * result + Long.hashCode(primaryTerm);
            result = 31 * result + Long.hashCode(version);
            result = 31 * result + source.hashCode();
            result = 31 * result + (routing != null ? routing.hashCode() : 0);
            result = 31 * result + Long.hashCode(autoGeneratedIdTimestamp);
            return result;
        }

        @Override
        public String toString() {
            return "Index{" +
                "id='" + id + '\'' +
                ", type='" + type + '\'' +
                ", seqNo=" + seqNo +
                ", primaryTerm=" + primaryTerm +
                '}';
        }

        public long getAutoGeneratedIdTimestamp() {
            return autoGeneratedIdTimestamp;
        }

    }

    public static class Delete implements Operation {

        private static final int FORMAT_6_0 = 4; // 6.0 - *
        public static final int FORMAT_NO_PARENT = FORMAT_6_0 + 1; // since 7.0
        public static final int FORMAT_NO_VERSION_TYPE = FORMAT_NO_PARENT + 1;
        public static final int SERIALIZATION_FORMAT = FORMAT_NO_VERSION_TYPE;

        private final String type, id;
        private final Term uid;
        private final long seqNo;
        private final long primaryTerm;
        private final long version;

        private Delete(final StreamInput in) throws IOException {
            final int format = in.readVInt();// SERIALIZATION_FORMAT
            assert format >= FORMAT_6_0 : "format was: " + format;
            type = in.readString();
            id = in.readString();
            uid = new Term(in.readString(), in.readBytesRef());
            this.version = in.readLong();
            if (format < FORMAT_NO_VERSION_TYPE) {
                in.readByte(); // versionType
            }
            seqNo = in.readLong();
            primaryTerm = in.readLong();
        }

        public Delete(Engine.Delete delete, Engine.DeleteResult deleteResult) {
            this(delete.type(), delete.id(), delete.uid(), deleteResult.getSeqNo(), delete.primaryTerm(), deleteResult.getVersion());
        }

        /** utility for testing */
        public Delete(String type, String id, long seqNo, long primaryTerm, Term uid) {
            this(type, id, uid, seqNo, primaryTerm, Versions.MATCH_ANY);
        }

        public Delete(String type, String id, Term uid, long seqNo, long primaryTerm, long version) {
            this.type = Objects.requireNonNull(type);
            this.id = Objects.requireNonNull(id);
            this.uid = uid;
            this.seqNo = seqNo;
            this.primaryTerm = primaryTerm;
            this.version = version;
        }

        @Override
        public Type opType() {
            return Type.DELETE;
        }

        @Override
        public long estimateSize() {
            return ((uid.field().length() + uid.text().length()) * 2) + 20;
        }

        public String type() {
            return type;
        }

        public String id() {
            return id;
        }

        public Term uid() {
            return this.uid;
        }

        @Override
        public long seqNo() {
            return seqNo;
        }

        @Override
        public long primaryTerm() {
            return primaryTerm;
        }

        public long version() {
            return this.version;
        }

        @Override
        public Source getSource() {
            throw new IllegalStateException("trying to read doc source from delete operation");
        }

        private void write(final StreamOutput out) throws IOException {
            final int format = out.getVersion().onOrAfter(Version.V_7_0_0_alpha1) ? SERIALIZATION_FORMAT : FORMAT_6_0;
            out.writeVInt(format);
            out.writeString(type);
            out.writeString(id);
            out.writeString(uid.field());
            out.writeBytesRef(uid.bytes());
            out.writeLong(version);
            if (format < FORMAT_NO_VERSION_TYPE) {
                out.writeByte(VersionType.EXTERNAL.getValue());
            }
            out.writeLong(seqNo);
            out.writeLong(primaryTerm);
        }

        @Override
        public boolean equals(Object o) {
            if (this == o) {
                return true;
            }
            if (o == null || getClass() != o.getClass()) {
                return false;
            }

            Delete delete = (Delete) o;

            return version == delete.version &&
                seqNo == delete.seqNo &&
                primaryTerm == delete.primaryTerm &&
                uid.equals(delete.uid);
        }

        @Override
        public int hashCode() {
            int result = uid.hashCode();
            result = 31 * result + Long.hashCode(seqNo);
            result = 31 * result + Long.hashCode(primaryTerm);
            result = 31 * result + Long.hashCode(version);
            return result;
        }

        @Override
        public String toString() {
            return "Delete{" +
                "uid=" + uid +
                ", seqNo=" + seqNo +
                ", primaryTerm=" + primaryTerm +
                '}';
        }
    }

    public static class NoOp implements Operation {

        private final long seqNo;
        private final long primaryTerm;
        private final String reason;

        @Override
        public long seqNo() {
            return seqNo;
        }

        @Override
        public long primaryTerm() {
            return primaryTerm;
        }

        public String reason() {
            return reason;
        }

        private NoOp(final StreamInput in) throws IOException {
            seqNo = in.readLong();
            primaryTerm = in.readLong();
            reason = in.readString();
        }

        public NoOp(final long seqNo, final long primaryTerm, final String reason) {
            assert seqNo > SequenceNumbers.NO_OPS_PERFORMED;
            assert primaryTerm >= 0;
            assert reason != null;
            this.seqNo = seqNo;
            this.primaryTerm = primaryTerm;
            this.reason = reason;
        }

        private void write(final StreamOutput out) throws IOException {
            out.writeLong(seqNo);
            out.writeLong(primaryTerm);
            out.writeString(reason);
        }

        @Override
        public Type opType() {
            return Type.NO_OP;
        }

        @Override
        public long estimateSize() {
            return 2 * reason.length() + 2 * Long.BYTES;
        }

        @Override
        public Source getSource() {
            throw new UnsupportedOperationException("source does not exist for a no-op");
        }

        @Override
        public boolean equals(Object obj) {
            if (this == obj) {
                return true;
            }
            if (obj == null || getClass() != obj.getClass()) {
                return false;
            }
            final NoOp that = (NoOp) obj;
            return seqNo == that.seqNo && primaryTerm == that.primaryTerm && reason.equals(that.reason);
        }

        @Override
        public int hashCode() {
            return 31 * 31 * 31 + 31 * 31 * Long.hashCode(seqNo) + 31 * Long.hashCode(primaryTerm) + reason().hashCode();
        }

        @Override
        public String toString() {
            return "NoOp{" +
                "seqNo=" + seqNo +
                ", primaryTerm=" + primaryTerm +
                ", reason='" + reason + '\'' +
                '}';
        }
    }

    public enum Durability {

        /**
         * Async durability - translogs are synced based on a time interval.
         */
        ASYNC,
        /**
         * Request durability - translogs are synced for each high level request (bulk, index, delete)
         */
        REQUEST

    }

    static void verifyChecksum(BufferedChecksumStreamInput in) throws IOException {
        // This absolutely must come first, or else reading the checksum becomes part of the checksum
        long expectedChecksum = in.getChecksum();
        long readChecksum = Integer.toUnsignedLong(in.readInt());
        if (readChecksum != expectedChecksum) {
            throw new TranslogCorruptedException(in.getSource(), "checksum verification failed - expected: 0x" +
                Long.toHexString(expectedChecksum) + ", got: 0x" + Long.toHexString(readChecksum));
        }
    }

    /**
     * Reads a list of operations written with {@link #writeOperations(StreamOutput, List)}
     */
    public static List<Operation> readOperations(StreamInput input, String source) throws IOException {
        ArrayList<Operation> operations = new ArrayList<>();
        int numOps = input.readInt();
        final BufferedChecksumStreamInput checksumStreamInput = new BufferedChecksumStreamInput(input, source);
        for (int i = 0; i < numOps; i++) {
            operations.add(readOperation(checksumStreamInput));
        }
        return operations;
    }

    static Translog.Operation readOperation(BufferedChecksumStreamInput in) throws IOException {
        final Translog.Operation operation;
        try {
            final int opSize = in.readInt();
            if (opSize < 4) { // 4byte for the checksum
                throw new TranslogCorruptedException(in.getSource(), "operation size must be at least 4 but was: " + opSize);
            }
            in.resetDigest(); // size is not part of the checksum!
            if (in.markSupported()) { // if we can we validate the checksum first
                // we are sometimes called when mark is not supported this is the case when
                // we are sending translogs across the network with LZ4 compression enabled - currently there is no way s
                // to prevent this unfortunately.
                in.mark(opSize);

                in.skip(opSize - 4);
                verifyChecksum(in);
                in.reset();
            }
            operation = Translog.Operation.readOperation(in);
            verifyChecksum(in);
        } catch (EOFException e) {
            throw new TruncatedTranslogException(in.getSource(), "reached premature end of file, translog is truncated", e);
        }
        return operation;
    }

    /**
     * Writes all operations in the given iterable to the given output stream including the size of the array
     * use {@link #readOperations(StreamInput, String)} to read it back.
     */
    public static void writeOperations(StreamOutput outStream, List<Operation> toWrite) throws IOException {
        final ReleasableBytesStreamOutput out = new ReleasableBytesStreamOutput(BigArrays.NON_RECYCLING_INSTANCE);
        try {
            outStream.writeInt(toWrite.size());
            final BufferedChecksumStreamOutput checksumStreamOutput = new BufferedChecksumStreamOutput(out);
            for (Operation op : toWrite) {
                out.reset();
                final long start = out.position();
                out.skip(Integer.BYTES);
                writeOperationNoSize(checksumStreamOutput, op);
                long end = out.position();
                int operationSize = (int) (out.position() - Integer.BYTES - start);
                out.seek(start);
                out.writeInt(operationSize);
                out.seek(end);
                ReleasablePagedBytesReference bytes = out.bytes();
                bytes.writeTo(outStream);
            }
        } finally {
            Releasables.close(out);
        }

    }

    public static void writeOperationNoSize(BufferedChecksumStreamOutput out, Translog.Operation op) throws IOException {
        // This BufferedChecksumStreamOutput remains unclosed on purpose,
        // because closing it closes the underlying stream, which we don't
        // want to do here.
        out.resetDigest();
        Translog.Operation.writeOperation(out, op);
        long checksum = out.getChecksum();
        out.writeInt((int) checksum);
    }

    /**
     * Gets the minimum generation that could contain any sequence number after the specified sequence number, or the current generation if
     * there is no generation that could any such sequence number.
     *
     * @param seqNo the sequence number
     * @return the minimum generation for the sequence number
     */
    public TranslogGeneration getMinGenerationForSeqNo(final long seqNo) {
        try (ReleasableLock ignored = readLock.acquire()) {
            /*
             * When flushing, the engine will ask the translog for the minimum generation that could contain any sequence number after the
             * local checkpoint. Immediately after flushing, there will be no such generation, so this minimum generation in this case will
             * be the current translog generation as we do not need any prior generations to have a complete history up to the current local
             * checkpoint.
             */
            long minTranslogFileGeneration = this.currentFileGeneration();
            for (final TranslogReader reader : readers) {
                if (seqNo <= reader.getCheckpoint().maxSeqNo) {
                    minTranslogFileGeneration = Math.min(minTranslogFileGeneration, reader.getGeneration());
                }
            }
            return new TranslogGeneration(translogUUID, minTranslogFileGeneration);
        }
    }

    /**
     * Roll the current translog generation into a new generation. This does not commit the
     * translog.
     *
     * @throws IOException if an I/O exception occurred during any file operations
     */
    public void rollGeneration() throws IOException {
        try (Releasable ignored = writeLock.acquire()) {
            try {
                final TranslogReader reader = current.closeIntoReader();
                readers.add(reader);
                final Path checkpoint = location.resolve(CHECKPOINT_FILE_NAME);
                assert Checkpoint.read(checkpoint).generation == current.getGeneration();
                final Path generationCheckpoint =
                    location.resolve(getCommitCheckpointFileName(current.getGeneration()));
                Files.copy(checkpoint, generationCheckpoint);
                IOUtils.fsync(generationCheckpoint, false);
                IOUtils.fsync(generationCheckpoint.getParent(), true);
                // create a new translog file; this will sync it and update the checkpoint data;
                current = createWriter(current.getGeneration() + 1);
                logger.trace("current translog set to [{}]", current.getGeneration());
            } catch (final Exception e) {
                tragedy.setTragicException(e);
                closeOnTragicEvent(e);
                throw e;
            }
        }
    }

    /**
     * Trims unreferenced translog generations by asking {@link TranslogDeletionPolicy} for the minimum
     * required generation
     */
    public void trimUnreferencedReaders() throws IOException {
        try (ReleasableLock ignored = writeLock.acquire()) {
            if (closed.get()) {
                // we're shutdown potentially on some tragic event, don't delete anything
                return;
            }
            long minReferencedGen = deletionPolicy.minTranslogGenRequired(readers, current);
            assert minReferencedGen >= getMinFileGeneration() :
                "deletion policy requires a minReferenceGen of [" + minReferencedGen + "] but the lowest gen available is ["
                    + getMinFileGeneration() + "]";
            assert minReferencedGen <= currentFileGeneration() :
                "deletion policy requires a minReferenceGen of [" + minReferencedGen + "] which is higher than the current generation ["
                    + currentFileGeneration() + "]";


            for (Iterator<TranslogReader> iterator = readers.iterator(); iterator.hasNext(); ) {
                TranslogReader reader = iterator.next();
                if (reader.getGeneration() >= minReferencedGen) {
                    break;
                }
                iterator.remove();
                IOUtils.closeWhileHandlingException(reader);
                final Path translogPath = reader.path();
                logger.trace("delete translog file [{}], not referenced and not current anymore", translogPath);
                // The checkpoint is used when opening the translog to know which files should be recovered from.
                // We now update the checkpoint to ignore the file we are going to remove.
                // Note that there is a provision in recoverFromFiles to allow for the case where we synced the checkpoint
                // but crashed before we could delete the file.
                current.sync();
                deleteReaderFiles(reader);
            }
            assert readers.isEmpty() == false || current.generation == minReferencedGen :
                "all readers were cleaned but the minReferenceGen [" + minReferencedGen + "] is not the current writer's gen [" +
                    current.generation + "]";
        } catch (final Exception ex) {
            closeOnTragicEvent(ex);
            throw ex;
        }
    }

    /**
     * deletes all files associated with a reader. package-private to be able to simulate node failures at this point
     */
    void deleteReaderFiles(TranslogReader reader) {
        IOUtils.deleteFilesIgnoringExceptions(reader.path(),
            reader.path().resolveSibling(getCommitCheckpointFileName(reader.getGeneration())));
    }

    void closeFilesIfNoPendingRetentionLocks() throws IOException {
        try (ReleasableLock ignored = writeLock.acquire()) {
            if (closed.get() && deletionPolicy.pendingTranslogRefCount() == 0) {
                logger.trace("closing files. translog is closed and there are no pending retention locks");
                ArrayList<Closeable> toClose = new ArrayList<>(readers);
                toClose.add(current);
                IOUtils.close(toClose);
            }
        }
    }

    /**
     * References a transaction log generation
     */
    public static final class TranslogGeneration {
        public final String translogUUID;
        public final long translogFileGeneration;

        public TranslogGeneration(String translogUUID, long translogFileGeneration) {
            this.translogUUID = translogUUID;
            this.translogFileGeneration = translogFileGeneration;
        }

    }

    /**
     * Returns the current generation of this translog. This corresponds to the latest uncommitted translog generation
     */
    public TranslogGeneration getGeneration() {
        try (ReleasableLock lock = writeLock.acquire()) {
            return new TranslogGeneration(translogUUID, currentFileGeneration());
        }
    }

    /**
     * Returns <code>true</code> iff the given generation is the current generation of this translog
     */
    public boolean isCurrent(TranslogGeneration generation) {
        try (ReleasableLock lock = writeLock.acquire()) {
            if (generation != null) {
                if (generation.translogUUID.equals(translogUUID) == false) {
                    throw new IllegalArgumentException("commit belongs to a different translog: " + generation.translogUUID + " vs. " + translogUUID);
                }
                return generation.translogFileGeneration == currentFileGeneration();
            }
        }
        return false;
    }

    long getFirstOperationPosition() { // for testing
        return current.getFirstOperationOffset();
    }

    private void ensureOpen() {
        if (closed.get()) {
            throw new AlreadyClosedException("translog is already closed", tragedy.get());
        }
    }

    ChannelFactory getChannelFactory() {
        return FileChannel::open;
    }

    /**
     * If this {@code Translog} was closed as a side-effect of a tragic exception,
     * e.g. disk full while flushing a new segment, this returns the root cause exception.
     * Otherwise (no tragic exception has occurred) it returns null.
     */
    public Exception getTragicException() {
        return tragedy.get();
    }

    /** Reads and returns the current checkpoint */
    static Checkpoint readCheckpoint(final Path location) throws IOException {
        return Checkpoint.read(location.resolve(CHECKPOINT_FILE_NAME));
    }

    /**
     * Reads the sequence numbers global checkpoint from the translog checkpoint.
     * This ensures that the translogUUID from this translog matches with the provided translogUUID.
     *
     * @param location the location of the translog
     * @return the global checkpoint
     * @throws IOException                if an I/O exception occurred reading the checkpoint
     * @throws TranslogCorruptedException if the translog is corrupted or mismatched with the given uuid
     */
    public static long readGlobalCheckpoint(final Path location, final String expectedTranslogUUID) throws IOException {
        final Checkpoint checkpoint = readCheckpoint(location, expectedTranslogUUID);
        return checkpoint.globalCheckpoint;
    }

    private static Checkpoint readCheckpoint(Path location, String expectedTranslogUUID) throws IOException {
        final Checkpoint checkpoint = readCheckpoint(location);
        // We need to open at least one translog header to validate the translogUUID.
        final Path translogFile = location.resolve(getFilename(checkpoint.generation));
        try (FileChannel channel = FileChannel.open(translogFile, StandardOpenOption.READ)) {
            TranslogHeader.read(expectedTranslogUUID, translogFile, channel);
        } catch (TranslogCorruptedException ex) {
            throw ex; // just bubble up.
        } catch (Exception ex) {
            throw new TranslogCorruptedException(location.toString(), ex);
        }
        return checkpoint;
    }

    /**
     * Returns the minimum translog generation retained by the translog at the given location.
     * This ensures that the translogUUID from this translog matches with the provided translogUUID.
     *
     * @param location the location of the translog
     * @return the minimum translog generation
     * @throws IOException                if an I/O exception occurred reading the checkpoint
     * @throws TranslogCorruptedException if the translog is corrupted or mismatched with the given uuid
     */
    public static long readMinTranslogGeneration(final Path location, final String expectedTranslogUUID) throws IOException {
        final Checkpoint checkpoint = readCheckpoint(location, expectedTranslogUUID);
        return checkpoint.minTranslogGeneration;
    }

    /**
     * Returns the translog uuid used to associate a lucene index with a translog.
     */
    public String getTranslogUUID() {
        return translogUUID;
    }


    TranslogWriter getCurrent() {
        return current;
    }

    List<TranslogReader> getReaders() {
        return readers;
    }

    public static String createEmptyTranslog(final Path location, final long initialGlobalCheckpoint,
                                             final ShardId shardId, final long primaryTerm) throws IOException {
        final ChannelFactory channelFactory = FileChannel::open;
        return createEmptyTranslog(location, initialGlobalCheckpoint, shardId, channelFactory, primaryTerm);
    }

    static String createEmptyTranslog(Path location, long initialGlobalCheckpoint, ShardId shardId,
                                      ChannelFactory channelFactory, long primaryTerm) throws IOException {
        IOUtils.rm(location);
        Files.createDirectories(location);
        final Checkpoint checkpoint = Checkpoint.emptyTranslogCheckpoint(0, 1, initialGlobalCheckpoint, 1);
        final Path checkpointFile = location.resolve(CHECKPOINT_FILE_NAME);
        Checkpoint.write(channelFactory, checkpointFile, checkpoint, StandardOpenOption.WRITE, StandardOpenOption.CREATE_NEW);
        IOUtils.fsync(checkpointFile, false);
        final String translogUUID = UUIDs.randomBase64UUID();
        TranslogWriter writer = TranslogWriter.create(shardId, translogUUID, 1, location.resolve(getFilename(1)), channelFactory,
            new ByteSizeValue(10), 1, initialGlobalCheckpoint,
            () -> { throw new UnsupportedOperationException(); }, () -> { throw new UnsupportedOperationException(); }, primaryTerm,
                new TragicExceptionHolder());
        writer.close();
        return translogUUID;
    }
}<|MERGE_RESOLUTION|>--- conflicted
+++ resolved
@@ -581,50 +581,6 @@
         }
     }
 
-<<<<<<< HEAD
-    public Snapshot newSnapshotFromGen(TranslogGeneration minGeneration, long upToSeqNo) throws IOException {
-        try (ReleasableLock ignored = readLock.acquire()) {
-            ensureOpen();
-            final long minTranslogFileGen = minGeneration.translogFileGeneration;
-            if (minTranslogFileGen < getMinFileGeneration()) {
-                throw new IllegalArgumentException("requested snapshot generation [" + minTranslogFileGen + "] is not available. " +
-                    "Min referenced generation is [" + getMinFileGeneration() + "]");
-            }
-            TranslogSnapshot[] snapshots = Stream.concat(readers.stream(), Stream.of(current))
-                .filter(reader -> reader.getGeneration() >= minTranslogFileGen && reader.getCheckpoint().minSeqNo <= upToSeqNo)
-                .map(BaseTranslogReader::newSnapshot).toArray(TranslogSnapshot[]::new);
-            Snapshot snapshot = newMultiSnapshot(snapshots);
-            if (upToSeqNo == Long.MAX_VALUE) {
-                return snapshot;
-            }
-            return new Snapshot() {
-                int skipped = 0;
-                @Override
-                public int totalOperations() {
-                    return snapshot.totalOperations();
-                }
-                @Override
-                public int skippedOperations() {
-                    return skipped + snapshot.skippedOperations();
-                }
-                @Override
-                public Operation next() throws IOException {
-                    Translog.Operation op;
-                    while ((op = snapshot.next()) != null) {
-                        if (op.seqNo() <= upToSeqNo) {
-                            return op;
-                        } else {
-                            skipped++;
-                        }
-                    }
-                    return null;
-                }
-                @Override
-                public void close() throws IOException {
-                    snapshot.close();
-                }
-            };
-=======
     public Snapshot newSnapshotFromGen(TranslogGeneration fromGeneration, long upToSeqNo) throws IOException {
         try (ReleasableLock ignored = readLock.acquire()) {
             ensureOpen();
@@ -642,7 +598,6 @@
             } else {
                 return new SeqNoFilterSnapshot(snapshot, Long.MIN_VALUE, upToSeqNo);
             }
->>>>>>> 262d3c07
         }
     }
 
