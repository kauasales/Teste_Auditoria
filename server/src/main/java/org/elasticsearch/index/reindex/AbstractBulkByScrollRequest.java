/*
 * Licensed to Elasticsearch under one or more contributor
 * license agreements. See the NOTICE file distributed with
 * this work for additional information regarding copyright
 * ownership. Elasticsearch licenses this file to you under
 * the Apache License, Version 2.0 (the "License"); you may
 * not use this file except in compliance with the License.
 * You may obtain a copy of the License at
 *
 *    http://www.apache.org/licenses/LICENSE-2.0
 *
 * Unless required by applicable law or agreed to in writing,
 * software distributed under the License is distributed on an
 * "AS IS" BASIS, WITHOUT WARRANTIES OR CONDITIONS OF ANY
 * KIND, either express or implied.  See the License for the
 * specific language governing permissions and limitations
 * under the License.
 */

package org.elasticsearch.index.reindex;

import org.elasticsearch.action.ActionRequest;
import org.elasticsearch.action.ActionRequestValidationException;
import org.elasticsearch.action.search.SearchRequest;
import org.elasticsearch.action.support.ActiveShardCount;
import org.elasticsearch.action.support.replication.ReplicationRequest;
import org.elasticsearch.common.io.stream.StreamInput;
import org.elasticsearch.common.io.stream.StreamOutput;
import org.elasticsearch.common.unit.TimeValue;
import org.elasticsearch.search.Scroll;
import org.elasticsearch.search.builder.SearchSourceBuilder;
import org.elasticsearch.tasks.Task;
import org.elasticsearch.tasks.TaskId;

import java.io.IOException;
import java.util.Arrays;
import java.util.Map;

import static org.elasticsearch.action.ValidateActions.addValidationError;
import static org.elasticsearch.common.unit.TimeValue.timeValueMillis;
import static org.elasticsearch.common.unit.TimeValue.timeValueMinutes;

public abstract class AbstractBulkByScrollRequest<Self extends AbstractBulkByScrollRequest<Self>> extends ActionRequest {

    public static final int MAX_DOCS_ALL_MATCHES = -1;
    public static final TimeValue DEFAULT_SCROLL_TIMEOUT = timeValueMinutes(5);
    public static final int DEFAULT_SCROLL_SIZE = 1000;

    public static final int AUTO_SLICES = 0;
    public static final String AUTO_SLICES_VALUE = "auto";
    private static final int DEFAULT_SLICES = 1;

    /**
     * The search to be executed.
     */
    private SearchRequest searchRequest;

    /**
     * Maximum number of processed documents. Defaults to -1 meaning process all
     * documents.
     */
    private int maxDocs = MAX_DOCS_ALL_MATCHES;

    /**
     * Should version conflicts cause aborts? Defaults to true.
     */
    private boolean abortOnVersionConflict = true;

    /**
     * Call refresh on the indexes we've written to after the request ends?
     */
    private boolean refresh = false;

    /**
     * Timeout to wait for the shards on to be available for each bulk request?
     */
    private TimeValue timeout = ReplicationRequest.DEFAULT_TIMEOUT;

    /**
     * The number of shard copies that must be active before proceeding with the write.
     */
    private ActiveShardCount activeShardCount = ActiveShardCount.DEFAULT;

    /**
     * Initial delay after a rejection before retrying a bulk request. With the default maxRetries the total backoff for retrying rejections
     * is about one minute per bulk request. Once the entire bulk request is successful the retry counter resets.
     */
    private TimeValue retryBackoffInitialTime = timeValueMillis(500);

    /**
     * Total number of retries attempted for rejections. There is no way to ask for unlimited retries.
     */
    private int maxRetries = 11;

    /**
     * The throttle for this request in sub-requests per second. {@link Float#POSITIVE_INFINITY} means set no throttle and that is the
     * default. Throttling is done between batches, as we start the next scroll requests. That way we can increase the scroll's timeout to
     * make sure that it contains any time that we might wait.
     */
    private float requestsPerSecond = Float.POSITIVE_INFINITY;

    /**
     * Should this task store its result?
     */
    private boolean shouldStoreResult;

    /**
     * The number of slices this task should be divided into. Defaults to 1 meaning the task isn't sliced into subtasks.
     */
    private int slices = DEFAULT_SLICES;

    public AbstractBulkByScrollRequest(StreamInput in) throws IOException {
        super(in);
        searchRequest = new SearchRequest(in);
        abortOnVersionConflict = in.readBoolean();
        maxDocs = in.readVInt();
        refresh = in.readBoolean();
        timeout = in.readTimeValue();
        activeShardCount = ActiveShardCount.readFrom(in);
        retryBackoffInitialTime = in.readTimeValue();
        maxRetries = in.readVInt();
        requestsPerSecond = in.readFloat();
        slices = in.readVInt();
    }

    public AbstractBulkByScrollRequest(StreamInput in) throws IOException {
        super(in);
        searchRequest = new SearchRequest(in);
        abortOnVersionConflict = in.readBoolean();
        maxDocs = in.readVInt();
        refresh = in.readBoolean();
        timeout = in.readTimeValue();
        activeShardCount = ActiveShardCount.readFrom(in);
        retryBackoffInitialTime = in.readTimeValue();
        maxRetries = in.readVInt();
        requestsPerSecond = in.readFloat();
        slices = in.readVInt();
    }

    /**
     * Constructor for actual use.
     *
     * @param searchRequest the search request to execute to get the documents to process
     * @param setDefaults should this request set the defaults on the search request? Usually set to true but leave it false to support
     *        request slicing
     */
    public AbstractBulkByScrollRequest(SearchRequest searchRequest, boolean setDefaults) {
        this.searchRequest = searchRequest;

        // Set the defaults which differ from SearchRequest's defaults.
        if (setDefaults) {
            searchRequest.scroll(DEFAULT_SCROLL_TIMEOUT);
            searchRequest.source(new SearchSourceBuilder());
            searchRequest.source().size(DEFAULT_SCROLL_SIZE);
        }
    }

    /**
     * `this` cast to Self. Used for building fluent methods without cast
     * warnings.
     */
    protected abstract Self self();

    @Override
    public ActionRequestValidationException validate() {
        ActionRequestValidationException e = searchRequest.validate();
        if (searchRequest.source().from() != -1) {
            e = addValidationError("from is not supported in this context", e);
        }
        if (searchRequest.source().storedFields() != null) {
            e = addValidationError("stored_fields is not supported in this context", e);
        }
        if (maxRetries < 0) {
            e = addValidationError("retries cannot be negative", e);
        }
        if (false == (maxDocs == -1 || maxDocs > 0)) {
            e = addValidationError(
                    "maxDocs should be greater than 0 if the request is limited to some number of documents or -1 if it isn't but it was ["
                            + maxDocs + "]",
                    e);
        }
        if (searchRequest.source().slice() != null && slices != DEFAULT_SLICES) {
            e = addValidationError("can't specify both manual and automatic slicing at the same time", e);
        }
        return e;
    }

    /**
     * Maximum number of processed documents. Defaults to -1 meaning process all
     * documents.
     */
    public int getMaxDocs() {
        return maxDocs;
    }

    /**
     * Maximum number of processed documents. Defaults to -1 meaning process all
     * documents.
     */
    public Self setMaxDocs(int maxDocs) {
        if (maxDocs < 0) {
            throw new IllegalArgumentException("[max_docs] parameter cannot be negative, found [" + maxDocs + "]");
        }
        this.maxDocs = maxDocs;
        return self();
    }

    /**
     * Whether or not version conflicts cause the action to abort.
     */
    public boolean isAbortOnVersionConflict() {
        return abortOnVersionConflict;
    }

    /**
     * Set whether or not version conflicts cause the action to abort.
     */
    public Self setAbortOnVersionConflict(boolean abortOnVersionConflict) {
        this.abortOnVersionConflict = abortOnVersionConflict;
        return self();
    }

    /**
     * Sets abortOnVersionConflict based on REST-friendly names.
     */
    public void setConflicts(String conflicts) {
        switch (conflicts) {
        case "proceed":
            setAbortOnVersionConflict(false);
            return;
        case "abort":
            setAbortOnVersionConflict(true);
            return;
        default:
            throw new IllegalArgumentException("conflicts may only be \"proceed\" or \"abort\" but was [" + conflicts + "]");
        }
    }

    /**
     * The search request that matches the documents to process.
     */
    public SearchRequest getSearchRequest() {
        return searchRequest;
    }

    /**
     * Call refresh on the indexes we've written to after the request ends?
     */
    public boolean isRefresh() {
        return refresh;
    }

    /**
     * Call refresh on the indexes we've written to after the request ends?
     */
    public Self setRefresh(boolean refresh) {
        this.refresh = refresh;
        return self();
    }

    /**
     * Timeout to wait for the shards on to be available for each bulk request?
     */
    public TimeValue getTimeout() {
        return timeout;
    }

    /**
     * Timeout to wait for the shards on to be available for each bulk request?
     */
    public Self setTimeout(TimeValue timeout) {
        this.timeout = timeout;
        return self();
    }

    /**
     * Timeout to wait for the shards on to be available for each bulk request?
     */
    public Self setTimeout(String timeout) {
        this.timeout = TimeValue.parseTimeValue(timeout, this.timeout, getClass().getSimpleName() + ".timeout");
        return self();
    }

    /**
     * The number of shard copies that must be active before proceeding with the write.
     */
    public ActiveShardCount getWaitForActiveShards() {
        return activeShardCount;
    }

    /**
     * Sets the number of shard copies that must be active before proceeding with the write.
     * See {@link ReplicationRequest#waitForActiveShards(ActiveShardCount)} for details.
     */
    public Self setWaitForActiveShards(ActiveShardCount activeShardCount) {
        this.activeShardCount = activeShardCount;
        return self();
    }

    /**
     * A shortcut for {@link #setWaitForActiveShards(ActiveShardCount)} where the numerical
     * shard count is passed in, instead of having to first call {@link ActiveShardCount#from(int)}
     * to get the ActiveShardCount.
     */
    public Self setWaitForActiveShards(final int waitForActiveShards) {
        return setWaitForActiveShards(ActiveShardCount.from(waitForActiveShards));
    }

    /**
     * Initial delay after a rejection before retrying request.
     */
    public TimeValue getRetryBackoffInitialTime() {
        return retryBackoffInitialTime;
    }

    /**
     * Set the initial delay after a rejection before retrying request.
     */
    public Self setRetryBackoffInitialTime(TimeValue retryBackoffInitialTime) {
        this.retryBackoffInitialTime = retryBackoffInitialTime;
        return self();
    }

    /**
     * Total number of retries attempted for rejections.
     */
    public int getMaxRetries() {
        return maxRetries;
    }

    /**
     * Set the total number of retries attempted for rejections. There is no way to ask for unlimited retries.
     */
    public Self setMaxRetries(int maxRetries) {
        this.maxRetries = maxRetries;
        return self();
    }

    /**
     * The throttle for this request in sub-requests per second. {@link Float#POSITIVE_INFINITY} means set no throttle and that is the
     * default. Throttling is done between batches, as we start the next scroll requests. That way we can increase the scroll's timeout to
     * make sure that it contains any time that we might wait.
     */
    public float getRequestsPerSecond() {
        return requestsPerSecond;
    }

    /**
     * Set the throttle for this request in sub-requests per second. {@link Float#POSITIVE_INFINITY} means set no throttle and that is the
     * default. Throttling is done between batches, as we start the next scroll requests. That way we can increase the scroll's timeout to
     * make sure that it contains any time that we might wait.
     */
    public Self setRequestsPerSecond(float requestsPerSecond) {
        if (requestsPerSecond <= 0) {
            throw new IllegalArgumentException(
                    "[requests_per_second] must be greater than 0. Use Float.POSITIVE_INFINITY to disable throttling.");
        }
        this.requestsPerSecond = requestsPerSecond;
        return self();
    }

    /**
     * Should this task store its result after it has finished?
     */
    public Self setShouldStoreResult(boolean shouldStoreResult) {
        this.shouldStoreResult = shouldStoreResult;
        return self();
    }

    @Override
    public boolean getShouldStoreResult() {
        return shouldStoreResult;
    }

    /**
     * Set scroll timeout for {@link SearchRequest}
     */
    public Self setScroll(TimeValue keepAlive) {
        searchRequest.scroll(new Scroll(keepAlive));
        return self();
    }

    /**
     * Get scroll timeout
     */
    public TimeValue getScrollTime() {
        return searchRequest.scroll().keepAlive();
    }

    /**
     * The number of slices this task should be divided into. Defaults to 1 meaning the task isn't sliced into subtasks.
     */
    public Self setSlices(int slices) {
        if (slices < 0) {
            throw new IllegalArgumentException("[slices] must be at least 0 but was [" + slices + "]");
        }
        this.slices = slices;
        return self();
    }

    /**
     * The number of slices this task should be divided into. Defaults to 1 meaning the task isn't sliced into subtasks.
     */
    public int getSlices() {
        return slices;
    }

    /**
     * Build a new request for a slice of the parent request.
     */
    public abstract Self forSlice(TaskId slicingTask, SearchRequest slice, int totalSlices);

    /**
     * Setup a clone of this request with the information needed to process a slice of it.
     */
    protected Self doForSlice(Self request, TaskId slicingTask, int totalSlices) {
        if (totalSlices < 1) {
            throw new IllegalArgumentException("Number of total slices must be at least 1 but was [" + totalSlices + "]");
        }

        request.setAbortOnVersionConflict(abortOnVersionConflict).setRefresh(refresh).setTimeout(timeout)
                .setWaitForActiveShards(activeShardCount).setRetryBackoffInitialTime(retryBackoffInitialTime).setMaxRetries(maxRetries)
                // Parent task will store result
                .setShouldStoreResult(false)
                // Split requests per second between all slices
                .setRequestsPerSecond(requestsPerSecond / totalSlices)
                // Sub requests don't have workers
                .setSlices(1);
        if (maxDocs != MAX_DOCS_ALL_MATCHES) {
            // maxDocs is split between workers. This means the maxDocs might round
            // down!
            request.setMaxDocs(maxDocs / totalSlices);
        }
        // Set the parent task so this task is cancelled if we cancel the parent
        request.setParentTask(slicingTask);
        // TODO It'd be nice not to refresh on every slice. Instead we should refresh after the sub requests finish.
        return request;
    }

    @Override
    public Task createTask(long id, String type, String action, TaskId parentTaskId, Map<String, String> headers) {
        return new BulkByScrollTask(id, type, action, getDescription(), parentTaskId, headers);
    }

    @Override
<<<<<<< HEAD
=======
    public void readFrom(StreamInput in) throws IOException {
        throw new UnsupportedOperationException("usage of Streamable is to be replaced by Writeable");
    }

    @Override
>>>>>>> 22a30418
    public void writeTo(StreamOutput out) throws IOException {
        super.writeTo(out);
        searchRequest.writeTo(out);
        out.writeBoolean(abortOnVersionConflict);
        out.writeVInt(maxDocs);
        out.writeBoolean(refresh);
        out.writeTimeValue(timeout);
        activeShardCount.writeTo(out);
        out.writeTimeValue(retryBackoffInitialTime);
        out.writeVInt(maxRetries);
        out.writeFloat(requestsPerSecond);
        out.writeVInt(slices);
    }

    /**
     * Append a short description of the search request to a StringBuilder. Used
     * to make toString.
     */
    protected void searchToString(StringBuilder b) {
        if (searchRequest.indices() != null && searchRequest.indices().length != 0) {
            b.append(Arrays.toString(searchRequest.indices()));
        } else {
            b.append("[all indices]");
        }
    }

    @Override
    public String getDescription() {
        return this.toString();
    }
}<|MERGE_RESOLUTION|>--- conflicted
+++ resolved
@@ -123,20 +123,6 @@
         slices = in.readVInt();
     }
 
-    public AbstractBulkByScrollRequest(StreamInput in) throws IOException {
-        super(in);
-        searchRequest = new SearchRequest(in);
-        abortOnVersionConflict = in.readBoolean();
-        maxDocs = in.readVInt();
-        refresh = in.readBoolean();
-        timeout = in.readTimeValue();
-        activeShardCount = ActiveShardCount.readFrom(in);
-        retryBackoffInitialTime = in.readTimeValue();
-        maxRetries = in.readVInt();
-        requestsPerSecond = in.readFloat();
-        slices = in.readVInt();
-    }
-
     /**
      * Constructor for actual use.
      *
@@ -443,14 +429,6 @@
     }
 
     @Override
-<<<<<<< HEAD
-=======
-    public void readFrom(StreamInput in) throws IOException {
-        throw new UnsupportedOperationException("usage of Streamable is to be replaced by Writeable");
-    }
-
-    @Override
->>>>>>> 22a30418
     public void writeTo(StreamOutput out) throws IOException {
         super.writeTo(out);
         searchRequest.writeTo(out);
