--- conflicted
+++ resolved
@@ -349,26 +349,16 @@
         PARSER.declareField((p, v, c) -> destParser.parse(p, v.getDestination(), c), new ParseField("dest"), ObjectParser.ValueType.OBJECT);
 
         PARSER.declareInt(ReindexRequest::setMaxDocsValidateIdentical,
-<<<<<<< HEAD
             new ParseField("max_docs", "size")
-                .withRestCompatibility(RestApiCompatibleVersion.equalTo(RestApiCompatibleVersion.V_7)));
+                .withRestApiVersions(RestApiVersion.equalTo(RestApiVersion.V_7)));
 
         PARSER.declareInt(ReindexRequest::setMaxDocsValidateIdentical,
             new ParseField("max_docs")
-                .withRestCompatibility(RestApiCompatibleVersion.onOrAfter(RestApiCompatibleVersion.V_8)));
+                .withRestApiVersions(RestApiVersion.onOrAfter(RestApiVersion.V_8)));
         // avoid silently accepting an ignored size.
         PARSER.declareInt((r,s) -> failOnSizeSpecified(),
             new ParseField("size")
-                .withRestCompatibility(RestApiCompatibleVersion.onOrAfter(RestApiCompatibleVersion.V_8)));
-=======
-            new ParseField("max_docs", "size").withRestApiVersions(RestApiVersion.V_7));
-
-        PARSER.declareInt(ReindexRequest::setMaxDocsValidateIdentical,
-            new ParseField("max_docs").withRestApiVersions(RestApiVersion.V_8));
-        // avoid silently accepting an ignored size.
-        PARSER.declareInt((r,s) -> failOnSizeSpecified(),
-            new ParseField("size").withRestApiVersions(RestApiVersion.V_8));
->>>>>>> 78371240
+                .withRestApiVersions(RestApiVersion.onOrAfter(RestApiVersion.V_8)));
 
         PARSER.declareField((p, v, c) -> v.setScript(Script.parse(p)), new ParseField("script"),
             ObjectParser.ValueType.OBJECT);
