/*
 * Copyright Elasticsearch B.V. and/or licensed to Elasticsearch B.V. under one
 * or more contributor license agreements. Licensed under the Elastic License
 * 2.0 and the Server Side Public License, v 1; you may not use this file except
 * in compliance with, at your election, the Elastic License 2.0 or the Server
 * Side Public License, v 1.
 */

package org.elasticsearch.index.mapper;

import org.elasticsearch.ElasticsearchParseException;
import org.elasticsearch.common.CheckedBiConsumer;
import org.elasticsearch.common.CheckedSupplier;
import org.elasticsearch.common.settings.Settings;
import org.elasticsearch.common.time.DateFormatter;
import org.elasticsearch.index.mapper.ObjectMapper.Dynamic;
import org.elasticsearch.script.ScriptCompiler;
import org.elasticsearch.xcontent.XContentParser;

import java.io.IOException;
import java.time.DateTimeException;
import java.util.Map;

/**
 * Encapsulates the logic for dynamically creating fields as part of document parsing.
 * Fields can be mapped under properties, as concrete fields that get indexed,
 * or as runtime fields that are evaluated at search-time and have no indexing overhead.
 * Objects get dynamically mapped only under dynamic:true.
 */
final class DynamicFieldsBuilder {
    private static final Concrete CONCRETE = new Concrete(DocumentParser::parseObjectOrField);
    static final DynamicFieldsBuilder DYNAMIC_TRUE = new DynamicFieldsBuilder(CONCRETE);
    static final DynamicFieldsBuilder DYNAMIC_RUNTIME = new DynamicFieldsBuilder(new Runtime());

    private final Strategy strategy;

    private DynamicFieldsBuilder(Strategy strategy) {
        this.strategy = strategy;
    }

    /**
     * Creates a dynamic field based on the value of the current token being parsed from an incoming document.
     * Makes decisions based on the type of the field being found, looks at matching dynamic templates and
     * delegates to the appropriate strategy which depends on the current dynamic mode.
     * The strategy defines if fields are going to be mapped as ordinary or runtime fields.
     */
    boolean createDynamicFieldFromValue(final DocumentParserContext context, String name) throws IOException {
        XContentParser.Token token = context.parser().currentToken();
        if (token == XContentParser.Token.VALUE_STRING) {
            String text = context.parser().text();

            boolean parseableAsLong = false;
            try {
                Long.parseLong(text);
                parseableAsLong = true;
            } catch (NumberFormatException e) {
                // not a long number
            }

            boolean parseableAsDouble = false;
            try {
                Double.parseDouble(text);
                parseableAsDouble = true;
            } catch (NumberFormatException e) {
                // not a double number
            }

            if (parseableAsLong && context.root().numericDetection()) {
                return createDynamicField(
                    context,
                    name,
                    DynamicTemplate.XContentFieldType.LONG,
                    () -> strategy.newDynamicLongField(context, name)
                );
            } else if (parseableAsDouble && context.root().numericDetection()) {
                return createDynamicField(
                    context,
                    name,
                    DynamicTemplate.XContentFieldType.DOUBLE,
                    () -> strategy.newDynamicDoubleField(context, name)
                );
            } else if (parseableAsLong == false && parseableAsDouble == false && context.root().dateDetection()) {
                // We refuse to match pure numbers, which are too likely to be
                // false positives with date formats that include eg.
                // `epoch_millis` or `YYYY`
                for (DateFormatter dateTimeFormatter : context.root().dynamicDateTimeFormatters()) {
                    try {
                        dateTimeFormatter.parseMillis(text);
                    } catch (DateTimeException | ElasticsearchParseException | IllegalArgumentException e) {
                        // failure to parse this, continue
                        continue;
                    }
                    return createDynamicDateField(
                        context,
                        name,
                        dateTimeFormatter,
                        () -> strategy.newDynamicDateField(context, name, dateTimeFormatter)
                    );
                }
                return createDynamicField(
                    context,
                    name,
                    DynamicTemplate.XContentFieldType.STRING,
                    () -> strategy.newDynamicStringField(context, name)
                );
            } else {
                return createDynamicField(
                    context,
                    name,
                    DynamicTemplate.XContentFieldType.STRING,
                    () -> strategy.newDynamicStringField(context, name)
                );
            }
        } else if (token == XContentParser.Token.VALUE_NUMBER) {
            XContentParser.NumberType numberType = context.parser().numberType();
            if (numberType == XContentParser.NumberType.INT
                || numberType == XContentParser.NumberType.LONG
                || numberType == XContentParser.NumberType.BIG_INTEGER) {
                return createDynamicField(
                    context,
                    name,
                    DynamicTemplate.XContentFieldType.LONG,
                    () -> strategy.newDynamicLongField(context, name)
                );
            } else if (numberType == XContentParser.NumberType.FLOAT
                || numberType == XContentParser.NumberType.DOUBLE
                || numberType == XContentParser.NumberType.BIG_DECIMAL) {
                    return createDynamicField(
                        context,
                        name,
                        DynamicTemplate.XContentFieldType.DOUBLE,
                        () -> strategy.newDynamicDoubleField(context, name)
                    );
                } else {
                    throw new IllegalStateException("Unable to parse number of type [" + numberType + "]");
                }
        } else if (token == XContentParser.Token.VALUE_BOOLEAN) {
            return createDynamicField(
                context,
                name,
                DynamicTemplate.XContentFieldType.BOOLEAN,
                () -> strategy.newDynamicBooleanField(context, name)
            );
        } else if (token == XContentParser.Token.VALUE_EMBEDDED_OBJECT) {
            // runtime binary fields are not supported, hence binary objects always get created as concrete fields
            return createDynamicField(
                context,
                name,
                DynamicTemplate.XContentFieldType.BINARY,
                () -> CONCRETE.newDynamicBinaryField(context, name)
            );
        } else {
            return createDynamicStringFieldFromTemplate(context, name);
        }
    }

    /**
     * Returns a dynamically created object mapper, eventually based on a matching dynamic template.
     */
    static Mapper createDynamicObjectMapper(DocumentParserContext context, String name) {
        Mapper mapper = createObjectMapperFromTemplate(context, name);
        return mapper != null
            ? mapper
            : new ObjectMapper.Builder(name, ObjectMapper.Defaults.SUBOBJECTS).enabled(ObjectMapper.Defaults.ENABLED)
                .build(context.createDynamicMapperBuilderContext());
    }

    /**
     * Returns a dynamically created object mapper, based exclusively on a matching dynamic template, null otherwise.
     */
    static Mapper createObjectMapperFromTemplate(DocumentParserContext context, String name) {
        Mapper.Builder templateBuilder = findTemplateBuilderForObject(context, name);
        return templateBuilder == null ? null : templateBuilder.build(context.createDynamicMapperBuilderContext());
    }

    /**
     * Creates a dynamic string field based on a matching dynamic template.
     * No field is created in case there is no matching dynamic template.
     */
    static boolean createDynamicStringFieldFromTemplate(DocumentParserContext context, String name) throws IOException {
        return createDynamicField(context, name, DynamicTemplate.XContentFieldType.STRING, () -> false);
    }

    private static boolean createDynamicDateField(
        DocumentParserContext context,
        String name,
        DateFormatter dateFormatter,
        CheckedSupplier<Boolean, IOException> createDynamicField
    ) throws IOException {
        return createDynamicField(context, name, DynamicTemplate.XContentFieldType.DATE, dateFormatter, createDynamicField);
    }

    private static boolean createDynamicField(
        DocumentParserContext context,
        String name,
        DynamicTemplate.XContentFieldType matchType,
        CheckedSupplier<Boolean, IOException> dynamicFieldStrategy
    ) throws IOException {
        assert matchType != DynamicTemplate.XContentFieldType.DATE;
        return createDynamicField(context, name, matchType, null, dynamicFieldStrategy);
    }

    private static boolean createDynamicField(
        DocumentParserContext context,
        String name,
        DynamicTemplate.XContentFieldType matchType,
        DateFormatter dateFormatter,
        CheckedSupplier<Boolean, IOException> dynamicFieldStrategy
    ) throws IOException {
        if (applyMatchingTemplate(context, name, matchType, dateFormatter)) {
            context.markFieldAsAppliedFromTemplate(name);
            return true;
        } else {
            return dynamicFieldStrategy.get();
        }
    }

    /**
     * Find and apply a matching dynamic template. Returns {@code true} if a template could be found, {@code false} otherwise.
     * @param context        the parse context for this document
     * @param name           the current field name
     * @param matchType      the type of the field in the json document or null if unknown
     * @param dateFormatter  a date formatter to use if the type is a date, null if not a date or is using the default format
     * @return true if a template was found and applied, false otherwise
     */
    private static boolean applyMatchingTemplate(
        DocumentParserContext context,
        String name,
        DynamicTemplate.XContentFieldType matchType,
        DateFormatter dateFormatter
    ) throws IOException {
        DynamicTemplate dynamicTemplate = context.findDynamicTemplate(name, matchType);
        if (dynamicTemplate == null) {
            return false;
        }
        String dynamicType = dynamicTemplate.isRuntimeMapping() ? matchType.defaultRuntimeMappingType() : matchType.defaultMappingType();

        String mappingType = dynamicTemplate.mappingType(dynamicType);
        Map<String, Object> mapping = dynamicTemplate.mappingForName(name, dynamicType);
        if (dynamicTemplate.isRuntimeMapping()) {
            MappingParserContext parserContext = context.dynamicTemplateParserContext(dateFormatter);
            RuntimeField.Parser parser = parserContext.runtimeFieldParser(mappingType);
            String fullName = context.path().pathAsText(name);
            if (parser == null) {
                throw new MapperParsingException("failed to find type parsed [" + mappingType + "] for [" + fullName + "]");
            }
            RuntimeField.Builder builder = parser.parse(fullName, mapping, parserContext);
            Runtime.createDynamicField(builder.createRuntimeField(parserContext), context);
        } else {
            Mapper.Builder builder = parseDynamicTemplateMapping(name, mappingType, mapping, dateFormatter, context);
            CONCRETE.createDynamicField(builder, context);
        }
        return true;
    }

    private static Mapper.Builder findTemplateBuilderForObject(DocumentParserContext context, String name) {
        DynamicTemplate.XContentFieldType matchType = DynamicTemplate.XContentFieldType.OBJECT;
        DynamicTemplate dynamicTemplate = context.findDynamicTemplate(name, matchType);
        if (dynamicTemplate == null) {
            return null;
        }
        String dynamicType = matchType.defaultMappingType();
        String mappingType = dynamicTemplate.mappingType(dynamicType);
        Map<String, Object> mapping = dynamicTemplate.mappingForName(name, dynamicType);
        return parseDynamicTemplateMapping(name, mappingType, mapping, null, context);
    }

    private static Mapper.Builder parseDynamicTemplateMapping(
        String name,
        String mappingType,
        Map<String, Object> mapping,
        DateFormatter dateFormatter,
        DocumentParserContext context
    ) {
        MappingParserContext parserContext = context.dynamicTemplateParserContext(dateFormatter);
        Mapper.TypeParser typeParser = parserContext.typeParser(mappingType);
        if (typeParser == null) {
            throw new MapperParsingException("failed to find type parsed [" + mappingType + "] for [" + name + "]");
        }
        return typeParser.parse(name, mapping, parserContext);
    }

    /**
     * Defines how leaf fields of type string, long, double, boolean and date are dynamically mapped
     */
    private interface Strategy {
        boolean newDynamicStringField(DocumentParserContext context, String name) throws IOException;

        boolean newDynamicLongField(DocumentParserContext context, String name) throws IOException;

        boolean newDynamicDoubleField(DocumentParserContext context, String name) throws IOException;

        boolean newDynamicBooleanField(DocumentParserContext context, String name) throws IOException;

        boolean newDynamicDateField(DocumentParserContext context, String name, DateFormatter dateFormatter) throws IOException;
    }

    /**
     * Dynamically creates concrete fields, as part of the properties section.
     * Use for leaf fields, when their parent object is mapped as dynamic:true
     * @see Dynamic
     */
    private static final class Concrete implements Strategy {
        private final CheckedBiConsumer<DocumentParserContext, Mapper, IOException> parseField;

        Concrete(CheckedBiConsumer<DocumentParserContext, Mapper, IOException> parseField) {
            this.parseField = parseField;
        }

        boolean createDynamicField(Mapper.Builder builder, DocumentParserContext context) throws IOException {
            Mapper mapper = builder.build(context.createDynamicMapperBuilderContext());
<<<<<<< HEAD
            if (context.addDynamicMapper(mapper.name(), builder)) {
                parseField.accept(context, mapper);
                return true;
            } else {
                return false;
            }
=======
            context.addDynamicMapper(mapper);
            parseField.accept(context, mapper);
>>>>>>> 47a4b554
        }

        @Override
        public boolean newDynamicStringField(DocumentParserContext context, String name) throws IOException {
            return createDynamicField(
                new TextFieldMapper.Builder(name, context.indexAnalyzers()).addMultiField(
                    new KeywordFieldMapper.Builder("keyword", context.indexSettings().getIndexVersionCreated()).ignoreAbove(256)
                ),
                context
            );
        }

        @Override
        public boolean newDynamicLongField(DocumentParserContext context, String name) throws IOException {
            return createDynamicField(
                new NumberFieldMapper.Builder(
                    name,
                    NumberFieldMapper.NumberType.LONG,
                    ScriptCompiler.NONE,
                    context.indexSettings().getSettings(),
                    context.indexSettings().getIndexVersionCreated(),
                    context.indexSettings().getMode()
                ),
                context
            );
        }

        @Override
        public boolean newDynamicDoubleField(DocumentParserContext context, String name) throws IOException {
            // no templates are defined, we use float by default instead of double
            // since this is much more space-efficient and should be enough most of
            // the time
            return createDynamicField(
                new NumberFieldMapper.Builder(
                    name,
                    NumberFieldMapper.NumberType.FLOAT,
                    ScriptCompiler.NONE,
                    context.indexSettings().getSettings(),
                    context.indexSettings().getIndexVersionCreated(),
                    context.indexSettings().getMode()
                ),
                context
            );
        }

        @Override
        public boolean newDynamicBooleanField(DocumentParserContext context, String name) throws IOException {
            Settings settings = context.indexSettings().getSettings();
            boolean ignoreMalformed = FieldMapper.IGNORE_MALFORMED_SETTING.get(settings);
            return createDynamicField(
                new BooleanFieldMapper.Builder(
                    name,
                    ScriptCompiler.NONE,
                    ignoreMalformed,
                    context.indexSettings().getIndexVersionCreated()
                ),
                context
            );
        }

        @Override
        public boolean newDynamicDateField(DocumentParserContext context, String name, DateFormatter dateTimeFormatter) throws IOException {
            Settings settings = context.indexSettings().getSettings();
            boolean ignoreMalformed = FieldMapper.IGNORE_MALFORMED_SETTING.get(settings);
            return createDynamicField(
                new DateFieldMapper.Builder(
                    name,
                    DateFieldMapper.Resolution.MILLISECONDS,
                    dateTimeFormatter,
                    ScriptCompiler.NONE,
                    ignoreMalformed,
                    context.indexSettings().getIndexVersionCreated()
                ),
                context
            );
        }

        boolean newDynamicBinaryField(DocumentParserContext context, String name) throws IOException {
            return createDynamicField(new BinaryFieldMapper.Builder(name), context);
        }
    }

    /**
     * Dynamically creates runtime fields, in the runtime section.
     * Used for sub-fields of objects that are mapped as dynamic:runtime.
     * @see Dynamic
     */
    private static final class Runtime implements Strategy {
        static boolean createDynamicField(RuntimeField runtimeField, DocumentParserContext context) {
            return context.addDynamicRuntimeField(runtimeField);
        }

        @Override
        public boolean newDynamicStringField(DocumentParserContext context, String name) {
            String fullName = context.path().pathAsText(name);
            return createDynamicField(KeywordScriptFieldType.sourceOnly(fullName), context);
        }

        @Override
        public boolean newDynamicLongField(DocumentParserContext context, String name) {
            String fullName = context.path().pathAsText(name);
            return createDynamicField(LongScriptFieldType.sourceOnly(fullName), context);
        }

        @Override
        public boolean newDynamicDoubleField(DocumentParserContext context, String name) {
            String fullName = context.path().pathAsText(name);
            return createDynamicField(DoubleScriptFieldType.sourceOnly(fullName), context);
        }

        @Override
        public boolean newDynamicBooleanField(DocumentParserContext context, String name) {
            String fullName = context.path().pathAsText(name);
            return createDynamicField(BooleanScriptFieldType.sourceOnly(fullName), context);
        }

        @Override
        public boolean newDynamicDateField(DocumentParserContext context, String name, DateFormatter dateFormatter) {
            String fullName = context.path().pathAsText(name);
            MappingParserContext parserContext = context.dynamicTemplateParserContext(dateFormatter);

            return createDynamicField(
                DateScriptFieldType.sourceOnly(fullName, dateFormatter, parserContext.indexVersionCreated()),
                context
            );
        }
    }
}<|MERGE_RESOLUTION|>--- conflicted
+++ resolved
@@ -309,17 +309,12 @@
 
         boolean createDynamicField(Mapper.Builder builder, DocumentParserContext context) throws IOException {
             Mapper mapper = builder.build(context.createDynamicMapperBuilderContext());
-<<<<<<< HEAD
-            if (context.addDynamicMapper(mapper.name(), builder)) {
+            if (context.addDynamicMapper(mapper)) {
                 parseField.accept(context, mapper);
                 return true;
             } else {
                 return false;
             }
-=======
-            context.addDynamicMapper(mapper);
-            parseField.accept(context, mapper);
->>>>>>> 47a4b554
         }
 
         @Override
