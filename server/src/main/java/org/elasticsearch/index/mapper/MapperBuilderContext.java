/*
 * Copyright Elasticsearch B.V. and/or licensed to Elasticsearch B.V. under one
 * or more contributor license agreements. Licensed under the Elastic License
 * 2.0 and the Server Side Public License, v 1; you may not use this file except
 * in compliance with, at your election, the Elastic License 2.0 or the Server
 * Side Public License, v 1.
 */

package org.elasticsearch.index.mapper;

import org.elasticsearch.common.Strings;
import org.elasticsearch.core.Nullable;

import java.util.Objects;

/**
 * Holds context for building Mapper objects from their Builders
 */
public class MapperBuilderContext {

    /**
     * The root context, to be used when building a tree of mappers
     */
    public static MapperBuilderContext root(boolean isSourceSynthetic, boolean isDataStream) {
<<<<<<< HEAD
        return new MapperBuilderContext(null, isSourceSynthetic, isDataStream, ObjectMapper.Defaults.DYNAMIC);
=======
        return new MapperBuilderContext(null, isSourceSynthetic, isDataStream, false);
>>>>>>> 510c8515
    }

    private final String path;
    private final boolean isSourceSynthetic;
    private final boolean isDataStream;
<<<<<<< HEAD
    private final ObjectMapper.Dynamic dynamic;

    MapperBuilderContext(String path, boolean isSourceSynthetic, boolean isDataStream, ObjectMapper.Dynamic dynamic) {
        Objects.requireNonNull(dynamic, "dynamic must not be null");
        this.path = path;
        this.isSourceSynthetic = isSourceSynthetic;
        this.isDataStream = isDataStream;
        this.dynamic = dynamic;
=======
    private final boolean parentObjectContainsDimensions;

    MapperBuilderContext(String path) {
        this(path, false, false, false);
    }

    MapperBuilderContext(String path, boolean isSourceSynthetic, boolean isDataStream, boolean parentObjectContainsDimensions) {
        this.path = path;
        this.isSourceSynthetic = isSourceSynthetic;
        this.isDataStream = isDataStream;
        this.parentObjectContainsDimensions = parentObjectContainsDimensions;
>>>>>>> 510c8515
    }

    /**
     * Creates a new MapperBuilderContext that is a child of this context
     *
     * @param name    the name of the child context
     * @param dynamic strategy for handling dynamic mappings in this context
     * @return a new MapperBuilderContext with this context as its parent
     */
<<<<<<< HEAD
    public MapperBuilderContext createChildContext(String name, @Nullable ObjectMapper.Dynamic dynamic) {
        return new MapperBuilderContext(buildFullName(name), isSourceSynthetic, isDataStream, getDynamic(dynamic));
    }

    protected ObjectMapper.Dynamic getDynamic(@Nullable ObjectMapper.Dynamic dynamic) {
        return dynamic == null ? this.dynamic : dynamic;
=======
    public MapperBuilderContext createChildContext(String name) {
        return new MapperBuilderContext(buildFullName(name), isSourceSynthetic, isDataStream, parentObjectContainsDimensions);
>>>>>>> 510c8515
    }

    /**
     * Builds the full name of the field, taking into account parent objects
     */
    public String buildFullName(String name) {
        if (Strings.isEmpty(path)) {
            return name;
        }
        return path + "." + name;
    }

    /**
     * Is the {@code _source} field being reconstructed on the fly?
     */
    public boolean isSourceSynthetic() {
        return isSourceSynthetic;
    }

    /**
     * Are these mappings being built for a data stream index?
     */
    public boolean isDataStream() {
        return isDataStream;
    }

<<<<<<< HEAD
    public ObjectMapper.Dynamic getDynamic() {
        return dynamic;
    }
=======
    /**
     * Are these field mappings being built dimensions?
     */
    public boolean parentObjectContainsDimensions() {
        return parentObjectContainsDimensions;
    }

>>>>>>> 510c8515
}<|MERGE_RESOLUTION|>--- conflicted
+++ resolved
@@ -22,38 +22,32 @@
      * The root context, to be used when building a tree of mappers
      */
     public static MapperBuilderContext root(boolean isSourceSynthetic, boolean isDataStream) {
-<<<<<<< HEAD
-        return new MapperBuilderContext(null, isSourceSynthetic, isDataStream, ObjectMapper.Defaults.DYNAMIC);
-=======
-        return new MapperBuilderContext(null, isSourceSynthetic, isDataStream, false);
->>>>>>> 510c8515
+        return new MapperBuilderContext(null, isSourceSynthetic, isDataStream, false, ObjectMapper.Defaults.DYNAMIC);
     }
 
     private final String path;
     private final boolean isSourceSynthetic;
     private final boolean isDataStream;
-<<<<<<< HEAD
+    private final boolean parentObjectContainsDimensions;
     private final ObjectMapper.Dynamic dynamic;
 
-    MapperBuilderContext(String path, boolean isSourceSynthetic, boolean isDataStream, ObjectMapper.Dynamic dynamic) {
+    MapperBuilderContext(String path) {
+        this(path, false, false, false, ObjectMapper.Defaults.DYNAMIC);
+    }
+
+    MapperBuilderContext(
+        String path,
+        boolean isSourceSynthetic,
+        boolean isDataStream,
+        boolean parentObjectContainsDimensions,
+        ObjectMapper.Dynamic dynamic
+    ) {
         Objects.requireNonNull(dynamic, "dynamic must not be null");
         this.path = path;
         this.isSourceSynthetic = isSourceSynthetic;
         this.isDataStream = isDataStream;
+        this.parentObjectContainsDimensions = parentObjectContainsDimensions;
         this.dynamic = dynamic;
-=======
-    private final boolean parentObjectContainsDimensions;
-
-    MapperBuilderContext(String path) {
-        this(path, false, false, false);
-    }
-
-    MapperBuilderContext(String path, boolean isSourceSynthetic, boolean isDataStream, boolean parentObjectContainsDimensions) {
-        this.path = path;
-        this.isSourceSynthetic = isSourceSynthetic;
-        this.isDataStream = isDataStream;
-        this.parentObjectContainsDimensions = parentObjectContainsDimensions;
->>>>>>> 510c8515
     }
 
     /**
@@ -63,17 +57,18 @@
      * @param dynamic strategy for handling dynamic mappings in this context
      * @return a new MapperBuilderContext with this context as its parent
      */
-<<<<<<< HEAD
     public MapperBuilderContext createChildContext(String name, @Nullable ObjectMapper.Dynamic dynamic) {
-        return new MapperBuilderContext(buildFullName(name), isSourceSynthetic, isDataStream, getDynamic(dynamic));
+        return new MapperBuilderContext(
+            buildFullName(name),
+            isSourceSynthetic,
+            isDataStream,
+            parentObjectContainsDimensions,
+            getDynamic(dynamic)
+        );
     }
 
     protected ObjectMapper.Dynamic getDynamic(@Nullable ObjectMapper.Dynamic dynamic) {
         return dynamic == null ? this.dynamic : dynamic;
-=======
-    public MapperBuilderContext createChildContext(String name) {
-        return new MapperBuilderContext(buildFullName(name), isSourceSynthetic, isDataStream, parentObjectContainsDimensions);
->>>>>>> 510c8515
     }
 
     /**
@@ -100,11 +95,6 @@
         return isDataStream;
     }
 
-<<<<<<< HEAD
-    public ObjectMapper.Dynamic getDynamic() {
-        return dynamic;
-    }
-=======
     /**
      * Are these field mappings being built dimensions?
      */
@@ -112,5 +102,7 @@
         return parentObjectContainsDimensions;
     }
 
->>>>>>> 510c8515
+    public ObjectMapper.Dynamic getDynamic() {
+        return dynamic;
+    }
 }