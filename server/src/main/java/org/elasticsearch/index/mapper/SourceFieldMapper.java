/*
 * Copyright Elasticsearch B.V. and/or licensed to Elasticsearch B.V. under one
 * or more contributor license agreements. Licensed under the Elastic License
 * 2.0 and the Server Side Public License, v 1; you may not use this file except
 * in compliance with, at your election, the Elastic License 2.0 or the Server
 * Side Public License, v 1.
 */

package org.elasticsearch.index.mapper;

import org.apache.lucene.document.FieldType;
import org.apache.lucene.document.NumericDocValuesField;
import org.apache.lucene.document.StoredField;
import org.apache.lucene.index.IndexOptions;
import org.apache.lucene.search.Query;
import org.apache.lucene.util.BytesRef;
import org.elasticsearch.common.Explicit;
import org.elasticsearch.common.Strings;
import org.elasticsearch.common.bytes.BytesReference;
import org.elasticsearch.common.util.CollectionUtils;
import org.elasticsearch.common.xcontent.XContentFieldFilter;
import org.elasticsearch.core.Nullable;
import org.elasticsearch.index.query.QueryShardException;
import org.elasticsearch.index.query.SearchExecutionContext;
import org.elasticsearch.xcontent.XContentType;

import java.io.IOException;
import java.util.Arrays;
import java.util.Collections;
import java.util.List;
import java.util.Locale;

public class SourceFieldMapper extends MetadataFieldMapper {
    public static final String NAME = "_source";
    public static final String RECOVERY_SOURCE_NAME = "_recovery_source";

    public static final String CONTENT_TYPE = "_source";
    private final XContentFieldFilter filter;

    /** The source mode */
    private enum Mode {
        DISABLED,
        STORED,
        SYNTHETIC
    }

    private static final SourceFieldMapper DEFAULT = new SourceFieldMapper(
        null,
        Explicit.IMPLICIT_TRUE,
        Strings.EMPTY_ARRAY,
        Strings.EMPTY_ARRAY
    );

    public static class Defaults {
        public static final String NAME = SourceFieldMapper.NAME;

        public static final FieldType FIELD_TYPE = new FieldType();

        static {
            FIELD_TYPE.setIndexOptions(IndexOptions.NONE); // not indexed
            FIELD_TYPE.setStored(true);
            FIELD_TYPE.setOmitNorms(true);
            FIELD_TYPE.freeze();
        }
    }

    private static SourceFieldMapper toType(FieldMapper in) {
        return (SourceFieldMapper) in;
    }

    public static class Builder extends MetadataFieldMapper.Builder {

        private final Parameter<Explicit<Boolean>> enabled = Parameter.explicitBoolParam("enabled", false, m -> toType(m).enabled, true)
            .setSerializerCheck((includeDefaults, isConfigured, value) -> value.explicit())
            // this field mapper may be enabled but once enabled, may not be disabled
            .setMergeValidator(
                (previous, current, conflicts) -> (previous.value() == current.value()) || (previous.value() && current.value() == false)
            );
        private final Parameter<Mode> mode = new Parameter<>(
            "mode",
            true,
            () -> null,
            (n, c, o) -> Mode.valueOf(o.toString().toUpperCase(Locale.ROOT)),
            m -> toType(m).enabled.explicit() ? null : toType(m).mode,
            (b, n, v) -> b.field(n, v.toString().toLowerCase(Locale.ROOT)),
            v -> v.toString().toLowerCase(Locale.ROOT)
        ).setMergeValidator((previous, current, conflicts) -> (previous == current) || current != Mode.STORED)
            .setSerializerCheck((includeDefaults, isConfigured, value) -> value != null); // don't emit if `enabled` is configured
        private final Parameter<List<String>> includes = Parameter.stringArrayParam(
            "includes",
            false,
            m -> Arrays.asList(toType(m).includes)
        );
        private final Parameter<List<String>> excludes = Parameter.stringArrayParam(
            "excludes",
            false,
            m -> Arrays.asList(toType(m).excludes)
        );

        public Builder() {
            super(Defaults.NAME);
        }

        @Override
        protected Parameter<?>[] getParameters() {
<<<<<<< HEAD
            return new Parameter<?>[] { enabled, synthetic, includes, excludes };
=======
            if (IndexSettings.isTimeSeriesModeEnabled()) {
                return new Parameter<?>[] { enabled, mode, includes, excludes };
            }
            return new Parameter<?>[] { enabled, includes, excludes };
>>>>>>> 5c11a819
        }

        private boolean isDefault() {
            if (mode.get() != null) {
                return false;
            }
            if (enabled.get().value() == false) {
                return false;
            }
            return includes.getValue().isEmpty() && excludes.getValue().isEmpty();
        }

        @Override
        public SourceFieldMapper build() {
            if (enabled.getValue().explicit() && mode.get() != null) {
                throw new MapperParsingException("Cannot set both [mode] and [enabled] parameters");
            }
            if (isDefault()) {
                return DEFAULT;
            }
            return new SourceFieldMapper(
                mode.get(),
                enabled.get(),
                includes.getValue().toArray(String[]::new),
                excludes.getValue().toArray(String[]::new)
            );
        }
    }

    public static final TypeParser PARSER = new ConfigurableTypeParser(c -> DEFAULT, c -> new Builder());

    static final class SourceFieldType extends MappedFieldType {

        private SourceFieldType(boolean enabled) {
            super(NAME, false, enabled, false, TextSearchInfo.NONE, Collections.emptyMap());
        }

        @Override
        public String typeName() {
            return CONTENT_TYPE;
        }

        @Override
        public ValueFetcher valueFetcher(SearchExecutionContext context, String format) {
            throw new UnsupportedOperationException("Cannot fetch values for internal field [" + name() + "].");
        }

        @Override
        public Query existsQuery(SearchExecutionContext context) {
            throw new QueryShardException(context, "The _source field is not searchable");
        }

        @Override
        public Query termQuery(Object value, SearchExecutionContext context) {
            throw new QueryShardException(context, "The _source field is not searchable");
        }
    }

    // nullable for bwc reasons
    private final @Nullable Mode mode;
    private final Explicit<Boolean> enabled;

    /** indicates whether the source will always exist and be complete, for use by features like the update API */
    private final boolean complete;

    private final String[] includes;
    private final String[] excludes;

    private SourceFieldMapper(Mode mode, Explicit<Boolean> enabled, String[] includes, String[] excludes) {
        super(new SourceFieldType((enabled.explicit() && enabled.value()) || (enabled.explicit() == false && mode != Mode.DISABLED)));
        assert enabled.explicit() == false || mode == null;
        this.mode = mode;
        this.enabled = enabled;
        this.includes = includes;
        this.excludes = excludes;
        final boolean filtered = CollectionUtils.isEmpty(includes) == false || CollectionUtils.isEmpty(excludes) == false;
        if (filtered && mode == Mode.SYNTHETIC) {
            throw new IllegalArgumentException("filtering the stored _source is incompatible with synthetic source");
        }
        this.filter = stored() && filtered
            ? XContentFieldFilter.newFieldFilter(includes, excludes)
            : (sourceBytes, contentType) -> sourceBytes;
        this.complete = stored() && CollectionUtils.isEmpty(includes) && CollectionUtils.isEmpty(excludes);
    }

    private boolean stored() {
        if (enabled.explicit() || mode == null) {
            return enabled.value();
        }
        return mode == Mode.STORED;
    }

    public boolean enabled() {
        if (enabled.explicit()) {
            return enabled.value();
        }
        if (mode != null) {
            return mode != Mode.DISABLED;
        }
        return enabled.value();
    }

    public boolean isComplete() {
        return complete;
    }

    @Override
    public void preParse(DocumentParserContext context) throws IOException {
        BytesReference originalSource = context.sourceToParse().source();
        XContentType contentType = context.sourceToParse().getXContentType();
        final BytesReference adaptedSource = applyFilters(originalSource, contentType);

        if (adaptedSource != null) {
            final BytesRef ref = adaptedSource.toBytesRef();
            context.doc().add(new StoredField(fieldType().name(), ref.bytes, ref.offset, ref.length));
        }

        if (originalSource != null && adaptedSource != originalSource) {
            // if we omitted source or modified it we add the _recovery_source to ensure we have it for ops based recovery
            BytesRef ref = originalSource.toBytesRef();
            context.doc().add(new StoredField(RECOVERY_SOURCE_NAME, ref.bytes, ref.offset, ref.length));
            context.doc().add(new NumericDocValuesField(RECOVERY_SOURCE_NAME, 1));
        }
    }

    @Nullable
    public BytesReference applyFilters(@Nullable BytesReference originalSource, @Nullable XContentType contentType) throws IOException {
        if (stored() && originalSource != null) {
            // Percolate and tv APIs may not set the source and that is ok, because these APIs will not index any data
            return filter.apply(originalSource, contentType);
        } else {
            return null;
        }
    }

    @Override
    protected String contentType() {
        return CONTENT_TYPE;
    }

    @Override
    public FieldMapper.Builder getMergeBuilder() {
        return new Builder().init(this);
    }

    /**
     * Build something to load source {@code _source}.
     */
    public <T> SourceLoader newSourceLoader(Mapping mapping) {
        if (mode == Mode.SYNTHETIC) {
            return new SourceLoader.Synthetic(mapping);
        }
        return SourceLoader.FROM_STORED_SOURCE;
    }

    public boolean isSynthetic() {
        return mode == Mode.SYNTHETIC;
    }
}<|MERGE_RESOLUTION|>--- conflicted
+++ resolved
@@ -103,14 +103,7 @@
 
         @Override
         protected Parameter<?>[] getParameters() {
-<<<<<<< HEAD
-            return new Parameter<?>[] { enabled, synthetic, includes, excludes };
-=======
-            if (IndexSettings.isTimeSeriesModeEnabled()) {
-                return new Parameter<?>[] { enabled, mode, includes, excludes };
-            }
-            return new Parameter<?>[] { enabled, includes, excludes };
->>>>>>> 5c11a819
+            return new Parameter<?>[] { enabled, mode, includes, excludes };
         }
 
         private boolean isDefault() {
