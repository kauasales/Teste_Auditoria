/*
 * Licensed to Elasticsearch under one or more contributor
 * license agreements. See the NOTICE file distributed with
 * this work for additional information regarding copyright
 * ownership. Elasticsearch licenses this file to you under
 * the Apache License, Version 2.0 (the "License"); you may
 * not use this file except in compliance with the License.
 * You may obtain a copy of the License at
 *
 *     http://www.apache.org/licenses/LICENSE-2.0
 *
 * Unless required by applicable law or agreed to in writing,
 * software distributed under the License is distributed on an
 * "AS IS" BASIS, WITHOUT WARRANTIES OR CONDITIONS OF ANY
 * KIND, either express or implied.  See the License for the
 * specific language governing permissions and limitations
 * under the License.
 */

package org.elasticsearch.index.mapper;

import org.apache.lucene.document.FieldType;
import org.elasticsearch.Version;
import org.elasticsearch.common.TriFunction;
import org.elasticsearch.common.logging.DeprecationLogger;
import org.elasticsearch.common.settings.Settings;
import org.elasticsearch.common.xcontent.XContentBuilder;
import org.elasticsearch.common.xcontent.support.XContentMapValues;
import org.elasticsearch.index.analysis.NamedAnalyzer;
import org.elasticsearch.index.mapper.Mapper.TypeParser.ParserContext;

import java.io.IOException;
import java.util.ArrayList;
import java.util.Collections;
import java.util.HashMap;
import java.util.Iterator;
import java.util.List;
import java.util.Map;
import java.util.Objects;
import java.util.Set;
import java.util.function.Consumer;
import java.util.function.Function;
import java.util.function.Supplier;

/**
 * Defines how a particular field should be indexed and searched
 *
 * Configuration {@link Parameter}s for the mapper are defined on a {@link Builder} subclass,
 * and returned by its {@link Builder#getParameters()} method.  Merging, serialization
 * and parsing of the mapper are all mediated through this set of parameters.
 *
 * Subclasses should implement a {@link Builder} that is returned from the
 * {@link #getMergeBuilder()} method, initialised with the existing builder.
 */
public abstract class ParametrizedFieldMapper extends FieldMapper {

    private static final DeprecationLogger deprecationLogger = DeprecationLogger.getLogger(ParametrizedFieldMapper.class);

    /**
     * Creates a new ParametrizedFieldMapper
     */
    protected ParametrizedFieldMapper(String simpleName, MappedFieldType mappedFieldType, MultiFields multiFields, CopyTo copyTo) {
        super(simpleName, new FieldType(), mappedFieldType, multiFields, copyTo);
    }

    /**
     * Returns a {@link Builder} to be used for merging and serialization
     *
     * Implement as follows:
     * {@code return new MyBuilder(simpleName()).init(this); }
     */
    public abstract ParametrizedFieldMapper.Builder getMergeBuilder();

    @Override
    public final ParametrizedFieldMapper merge(Mapper mergeWith) {

        if (mergeWith instanceof FieldMapper == false) {
            throw new IllegalArgumentException("mapper [" + name() + "] cannot be changed from type ["
                + contentType() + "] to [" + mergeWith.getClass().getSimpleName() + "]");
        }
        if (Objects.equals(this.getClass(), mergeWith.getClass()) == false) {
            throw new IllegalArgumentException("mapper [" + name() + "] cannot be changed from type ["
                + contentType() + "] to [" + ((FieldMapper) mergeWith).contentType() + "]");
        }

        ParametrizedFieldMapper.Builder builder = getMergeBuilder();
        if (builder == null) {
            return (ParametrizedFieldMapper) mergeWith;
        }
        Conflicts conflicts = new Conflicts(name());
        builder.merge((FieldMapper) mergeWith, conflicts);
        conflicts.check();
        return builder.build(new BuilderContext(Settings.EMPTY, parentPath(name())));
    }

    private static ContentPath parentPath(String name) {
        int endPos = name.lastIndexOf(".");
        if (endPos == -1) {
            return new ContentPath(0);
        }
        return new ContentPath(name.substring(0, endPos));
    }

    @Override
    protected final void mergeOptions(FieldMapper other, List<String> conflicts) {
        // TODO remove when everything is parametrized
    }

    @Override
<<<<<<< HEAD
    public XContentBuilder toXContent(XContentBuilder builder, Params params) throws IOException {
        builder.startObject(simpleName());
=======
    public final XContentBuilder toXContent(XContentBuilder builder, Params params) throws IOException {
        return super.toXContent(builder, params);
    }

    @Override
    protected final void doXContentBody(XContentBuilder builder, boolean includeDefaults, Params params) throws IOException {
>>>>>>> 1cf9eac4
        builder.field("type", contentType());
        getMergeBuilder().toXContent(builder, includeDefaults);
        multiFields.toXContent(builder, params);
        copyTo.toXContent(builder, params);
    }

    /**
     * Serializes a parameter
     */
    protected interface Serializer<T> {
        void serialize(XContentBuilder builder, String name, T value) throws IOException;
    }

    /**
     * A configurable parameter for a field mapper
     * @param <T> the type of the value the parameter holds
     */
    public static final class Parameter<T> {

        public final String name;
        private final List<String> deprecatedNames = new ArrayList<>();
        private final Supplier<T> defaultValue;
        private final TriFunction<String, ParserContext, Object, T> parser;
        private final Function<FieldMapper, T> initializer;
        private final boolean updateable;
        private boolean acceptsNull = false;
        private Consumer<T> validator = null;
        private Serializer<T> serializer = XContentBuilder::field;
        private Function<T, String> conflictSerializer = Object::toString;
        private T value;
        private boolean isSet;

        /**
         * Creates a new Parameter
         * @param name          the parameter name, used in parsing and serialization
         * @param updateable    whether the parameter can be updated with a new value during a mapping update
         * @param defaultValue  the default value for the parameter, used if unspecified in mappings
         * @param parser        a function that converts an object to a parameter value
         * @param initializer   a function that reads a parameter value from an existing mapper
         */
        public Parameter(String name, boolean updateable, Supplier<T> defaultValue,
                         TriFunction<String, ParserContext, Object, T> parser, Function<FieldMapper, T> initializer) {
            this.name = name;
            this.defaultValue = Objects.requireNonNull(defaultValue);
            this.value = null;
            this.parser = parser;
            this.initializer = initializer;
            this.updateable = updateable;
        }

        /**
         * Returns the current value of the parameter
         */
        public T getValue() {
            return isSet ? value : defaultValue.get();
        }

        /**
         * Returns the default value of the parameter
         */
        public T getDefaultValue() {
            return defaultValue.get();
        }

        /**
         * Sets the current value of the parameter
         */
        public void setValue(T value) {
            this.isSet = true;
            this.value = value;
        }

        public boolean isConfigured() {
            return isSet && Objects.equals(value, defaultValue.get()) == false;
        }

        /**
         * Allows the parameter to accept a {@code null} value
         */
        public Parameter<T> acceptsNull() {
            this.acceptsNull = true;
            return this;
        }

        /**
         * Adds a deprecated parameter name.
         *
         * If this parameter name is encountered during parsing, a deprecation warning will
         * be emitted.  The parameter will be serialized with its main name.
         */
        public Parameter<T> addDeprecatedName(String deprecatedName) {
            this.deprecatedNames.add(deprecatedName);
            return this;
        }

        /**
         * Adds validation to a parameter, called after parsing and merging
         */
        public Parameter<T> setValidator(Consumer<T> validator) {
            this.validator = validator;
            return this;
        }

        /**
         * Configure a custom serializer for this parameter
         */
        public Parameter<T> setSerializer(Serializer<T> serializer, Function<T, String> conflictSerializer) {
            this.serializer = serializer;
            this.conflictSerializer = conflictSerializer;
            return this;
        }

        private void validate() {
            if (validator != null) {
                validator.accept(getValue());
            }
        }

        private void init(FieldMapper toInit) {
            setValue(initializer.apply(toInit));
        }

        private void parse(String field, ParserContext context, Object in) {
            setValue(parser.apply(field, context, in));
        }

        private void merge(FieldMapper toMerge, Conflicts conflicts) {
            T value = initializer.apply(toMerge);
            T current = getValue();
            if (updateable == false && Objects.equals(current, value) == false) {
                conflicts.addConflict(name, conflictSerializer.apply(current), conflictSerializer.apply(value));
            } else {
                setValue(value);
            }
        }

        private void toXContent(XContentBuilder builder, boolean includeDefaults) throws IOException {
            if (includeDefaults || isConfigured()) {
                serializer.serialize(builder, name, getValue());
            }
        }

        /**
         * Defines a parameter that takes the values {@code true} or {@code false}
         * @param name          the parameter name
         * @param updateable    whether the parameter can be changed by a mapping update
         * @param initializer   a function that reads the parameter value from an existing mapper
         * @param defaultValue  the default value, to be used if the parameter is undefined in a mapping
         */
        public static Parameter<Boolean> boolParam(String name, boolean updateable,
                                                   Function<FieldMapper, Boolean> initializer, boolean defaultValue) {
            return new Parameter<>(name, updateable, () -> defaultValue, (n, c, o) -> XContentMapValues.nodeBooleanValue(o), initializer);
        }

        /**
         * Defines a parameter that takes a float value
         * @param name          the parameter name
         * @param updateable    whether the parameter can be changed by a mapping update
         * @param initializer   a function that reads the parameter value from an existing mapper
         * @param defaultValue  the default value, to be used if the parameter is undefined in a mapping
         */
        public static Parameter<Float> floatParam(String name, boolean updateable,
                                                  Function<FieldMapper, Float> initializer, float defaultValue) {
            return new Parameter<>(name, updateable, () -> defaultValue, (n, c, o) -> XContentMapValues.nodeFloatValue(o), initializer);
        }

        /**
         * Defines a parameter that takes an integer value
         * @param name          the parameter name
         * @param updateable    whether the parameter can be changed by a mapping update
         * @param initializer   a function that reads the parameter value from an existing mapper
         * @param defaultValue  the default value, to be used if the parameter is undefined in a mapping
         */
        public static Parameter<Integer> intParam(String name, boolean updateable,
                                                  Function<FieldMapper, Integer> initializer, int defaultValue) {
            return new Parameter<>(name, updateable, () -> defaultValue, (n, c, o) -> XContentMapValues.nodeIntegerValue(o), initializer);
        }

        /**
         * Defines a parameter that takes a string value
         * @param name          the parameter name
         * @param updateable    whether the parameter can be changed by a mapping update
         * @param initializer   a function that reads the parameter value from an existing mapper
         * @param defaultValue  the default value, to be used if the parameter is undefined in a mapping
         */
        public static Parameter<String> stringParam(String name, boolean updateable,
                                                    Function<FieldMapper, String> initializer, String defaultValue) {
            return new Parameter<>(name, updateable, () -> defaultValue,
                (n, c, o) -> XContentMapValues.nodeStringValue(o), initializer);
        }

        @SuppressWarnings("unchecked")
        public static Parameter<List<String>> stringArrayParam(String name, boolean updateable,
                                                           Function<FieldMapper, List<String>> initializer, List<String> defaultValue) {
            return new Parameter<>(name, updateable, () -> defaultValue,
                (n, c, o) -> {
                    List<Object> values = (List<Object>) o;
                    List<String> strValues = new ArrayList<>();
                    for (Object item : values) {
                        strValues.add(item.toString());
                    }
                    return strValues;
                }, initializer);
        }

        /**
         * Defines a parameter that takes an analyzer name
         * @param name              the parameter name
         * @param updateable        whether the parameter can be changed by a mapping update
         * @param initializer       a function that reads the parameter value from an existing mapper
         * @param defaultAnalyzer   the default value, to be used if the parameter is undefined in a mapping
         */
        public static Parameter<NamedAnalyzer> analyzerParam(String name, boolean updateable,
                                                             Function<FieldMapper, NamedAnalyzer> initializer,
                                                             Supplier<NamedAnalyzer> defaultAnalyzer) {
            return new Parameter<>(name, updateable, defaultAnalyzer, (n, c, o) -> {
                String analyzerName = o.toString();
                NamedAnalyzer a = c.getIndexAnalyzers().get(analyzerName);
                if (a == null) {
                    throw new IllegalArgumentException("analyzer [" + analyzerName + "] has not been configured in mappings");
                }
                return a;
            }, initializer).setSerializer((b, n, v) -> b.field(n, v.name()), NamedAnalyzer::name);
        }

        /**
         * Declares a metadata parameter
         */
        public static Parameter<Map<String, String>> metaParam() {
            return new Parameter<>("meta", true, Collections::emptyMap,
                (n, c, o) -> TypeParsers.parseMeta(n, o), m -> m.fieldType().meta());
        }

        public static Parameter<Boolean> indexParam(Function<FieldMapper, Boolean> initializer, boolean defaultValue) {
            return Parameter.boolParam("index", false, initializer, defaultValue);
        }

        public static Parameter<Boolean> storeParam(Function<FieldMapper, Boolean> initializer, boolean defaultValue) {
            return Parameter.boolParam("store", false, initializer, defaultValue);
        }

        public static Parameter<Boolean> docValuesParam(Function<FieldMapper, Boolean> initializer, boolean defaultValue) {
            return Parameter.boolParam("doc_values", false, initializer, defaultValue);
        }

        public static Parameter<Float> boostParam() {
            return Parameter.floatParam("boost", true, m -> m.fieldType().boost(), 1.0f);
        }

    }

    private static final class Conflicts {

        private final String mapperName;
        private final List<String> conflicts = new ArrayList<>();

        Conflicts(String mapperName) {
            this.mapperName = mapperName;
        }

        void addConflict(String parameter, String existing, String toMerge) {
            conflicts.add("Cannot update parameter [" + parameter + "] from [" + existing + "] to [" + toMerge + "]");
        }

        void check() {
            if (conflicts.isEmpty()) {
                return;
            }
            String message = "Mapper for [" + mapperName + "] conflicts with existing mapper:\n\t"
                + String.join("\n\t", conflicts);
            throw new IllegalArgumentException(message);
        }

    }

    /**
     * A Builder for a ParametrizedFieldMapper
     */
    public abstract static class Builder extends Mapper.Builder<Builder> {

        protected final MultiFields.Builder multiFieldsBuilder = new MultiFields.Builder();
        protected final CopyTo.Builder copyTo = new CopyTo.Builder();

        /**
         * Creates a new Builder with a field name
         */
        protected Builder(String name) {
            super(name);
        }

        /**
         * Initialises all parameters from an existing mapper
         */
        public Builder init(FieldMapper initializer) {
            for (Parameter<?> param : getParameters()) {
                param.init(initializer);
            }
            for (Mapper subField : initializer.multiFields) {
                multiFieldsBuilder.add(subField);
            }
            return this;
        }

        private void merge(FieldMapper in, Conflicts conflicts) {
            for (Parameter<?> param : getParameters()) {
                param.merge(in, conflicts);
            }
            for (Mapper newSubField : in.multiFields) {
                multiFieldsBuilder.update(newSubField, parentPath(newSubField.name()));
            }
            this.copyTo.reset(in.copyTo);
            validate();
        }

        private void validate() {
            for (Parameter<?> param : getParameters()) {
                param.validate();
            }
        }

        /**
         * @return the list of parameters defined for this mapper
         */
        protected abstract List<Parameter<?>> getParameters();

        @Override
        public abstract ParametrizedFieldMapper build(BuilderContext context);

        /**
         * Builds the full name of the field, taking into account parent objects
         */
        protected String buildFullName(BuilderContext context) {
            return context.path().pathAsText(name);
        }

        /**
         * Writes the current builder parameter values as XContent
         */
        protected void toXContent(XContentBuilder builder, boolean includeDefaults) throws IOException {
            for (Parameter<?> parameter : getParameters()) {
                parameter.toXContent(builder, includeDefaults);
            }
        }

        /**
         * Parse mapping parameters from a map of mappings
         * @param name              the field mapper name
         * @param parserContext     the parser context
         * @param fieldNode         the root node of the map of mappings for this field
         */
        public final void parse(String name, ParserContext parserContext, Map<String, Object> fieldNode) {
            Map<String, Parameter<?>> paramsMap = new HashMap<>();
            Map<String, Parameter<?>> deprecatedParamsMap = new HashMap<>();
            for (Parameter<?> param : getParameters()) {
                paramsMap.put(param.name, param);
                for (String deprecatedName : param.deprecatedNames) {
                    deprecatedParamsMap.put(deprecatedName, param);
                }
            }
            String type = (String) fieldNode.remove("type");
            for (Iterator<Map.Entry<String, Object>> iterator = fieldNode.entrySet().iterator(); iterator.hasNext();) {
                Map.Entry<String, Object> entry = iterator.next();
                final String propName = entry.getKey();
                final Object propNode = entry.getValue();
                if (Objects.equals("fields", propName)) {
                    TypeParsers.parseMultiField(multiFieldsBuilder::add, name, parserContext, propName, propNode);
                    iterator.remove();
                    continue;
                }
                if (Objects.equals("copy_to", propName)) {
                    TypeParsers.parseCopyFields(propNode).forEach(copyTo::add);
                    iterator.remove();
                    continue;
                }
                Parameter<?> parameter = deprecatedParamsMap.get(propName);
                if (parameter != null) {
                    deprecationLogger.deprecate(propName, "Parameter [{}] on mapper [{}] is deprecated, use [{}]",
                        propName, name, parameter.name);
                } else {
                    parameter = paramsMap.get(propName);
                }
                if (parameter == null) {
                    if (isDeprecatedParameter(propName, parserContext.indexVersionCreated())) {
                        deprecationLogger.deprecate(propName,
                            "Parameter [{}] has no effect on type [{}] and will be removed in future", propName, type);
                        iterator.remove();
                        continue;
                    }
                    throw new MapperParsingException("unknown parameter [" + propName
                        + "] on mapper [" + name + "] of type [" + type + "]");
                }
                if (propNode == null && parameter.acceptsNull == false) {
                    throw new MapperParsingException("[" + propName + "] on mapper [" + name
                        + "] of type [" + type + "] must not have a [null] value");
                }
                parameter.parse(name, parserContext, propNode);
                iterator.remove();
            }
            validate();
        }

        // These parameters were previously *always* parsed by TypeParsers#parseField(), even if they
        // made no sense; if we've got here, that means that they're not declared on a current mapper,
        // and so we emit a deprecation warning rather than failing a previously working mapping.
        private static final Set<String> DEPRECATED_PARAMS
            = Set.of("store", "meta", "index", "doc_values", "boost", "index_options", "similarity");

        private static boolean isDeprecatedParameter(String propName, Version indexCreatedVersion) {
            if (indexCreatedVersion.onOrAfter(Version.V_8_0_0)) {
                return false;
            }
            return DEPRECATED_PARAMS.contains(propName);
        }
    }
}<|MERGE_RESOLUTION|>--- conflicted
+++ resolved
@@ -107,17 +107,12 @@
     }
 
     @Override
-<<<<<<< HEAD
     public XContentBuilder toXContent(XContentBuilder builder, Params params) throws IOException {
-        builder.startObject(simpleName());
-=======
-    public final XContentBuilder toXContent(XContentBuilder builder, Params params) throws IOException {
         return super.toXContent(builder, params);
     }
 
     @Override
     protected final void doXContentBody(XContentBuilder builder, boolean includeDefaults, Params params) throws IOException {
->>>>>>> 1cf9eac4
         builder.field("type", contentType());
         getMergeBuilder().toXContent(builder, includeDefaults);
         multiFields.toXContent(builder, params);
