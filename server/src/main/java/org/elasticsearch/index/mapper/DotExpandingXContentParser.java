--- conflicted
+++ resolved
@@ -133,13 +133,12 @@
             if (token == Token.START_OBJECT || token == Token.START_ARRAY) {
                 subParser = new XContentSubParser(delegate);
             } else {
-<<<<<<< HEAD
                 if (token == Token.END_OBJECT || token == Token.END_ARRAY) {
                     throwExpectedOpen(token);
                 }
                 subParser = new SingletonValueXContentParser(delegate);
             }
-            parsers.push(new DotExpandingXContentParser(subParser, subpaths, location, isWithinLeafObject));
+            parsers.push(new DotExpandingXContentParser(subParser, subpaths, location, contentPath));
         }
 
         private static void throwExpectedOpen(Token token) {
@@ -155,12 +154,6 @@
                     throwOnBlankOrEmptyPart(field, part);
                 }
                 subpaths[i] = part;
-=======
-                XContentParser subParser = token == Token.START_OBJECT || token == Token.START_ARRAY
-                    ? new XContentSubParser(delegate)
-                    : new SingletonValueXContentParser(delegate);
-                parsers.push(new DotExpandingXContentParser(subParser, subpaths, location, contentPath));
->>>>>>> d8021360
             }
             return subpaths;
         }
@@ -209,36 +202,6 @@
         public List<Object> listOrderedMap() throws IOException {
             throw new UnsupportedOperationException();
         }
-    }
-
-<<<<<<< HEAD
-    static XContentParser expandDots(XContentParser in, BooleanSupplier isWithinLeafObject) throws IOException {
-        return new WrappingParser(in, isWithinLeafObject);
-=======
-    private static String[] splitAndValidatePath(String fieldName) {
-        if (fieldName.isEmpty()) {
-            throw new IllegalArgumentException("field name cannot be an empty string");
-        }
-        if (fieldName.contains(".") == false) {
-            return new String[] { fieldName };
-        }
-        String[] parts = fieldName.split("\\.");
-        if (parts.length == 0) {
-            throw new IllegalArgumentException("field name cannot contain only dots");
-        }
-
-        for (String part : parts) {
-            // check if the field name contains only whitespace
-            if (part.isEmpty()) {
-                throw new IllegalArgumentException("field name cannot contain only whitespace: ['" + fieldName + "']");
-            }
-            if (part.isBlank()) {
-                throw new IllegalArgumentException(
-                    "field name starting or ending with a [.] makes object resolution ambiguous: [" + fieldName + "]"
-                );
-            }
-        }
-        return parts;
     }
 
     /**
@@ -248,7 +211,6 @@
      */
     static XContentParser expandDots(XContentParser in, ContentPath contentPath) throws IOException {
         return new WrappingParser(in, contentPath);
->>>>>>> d8021360
     }
 
     private enum State {
