--- conflicted
+++ resolved
@@ -382,17 +382,10 @@
         }
         if (includeDefaults || ignoreZValue.explicit()) {
             builder.field(Names.IGNORE_Z_VALUE.getPreferredName(), ignoreZValue.value());
-<<<<<<< HEAD
-=======
         }
 
         if (includeDefaults || fieldType().nullValue() != null) {
             builder.field(Names.NULL_VALUE, fieldType().nullValue());
->>>>>>> 0c7f6570
-        }
-
-        if (includeDefaults || fieldType().nullValue() != null) {
-            builder.field(Names.NULL_VALUE, fieldType().nullValue());
         }
     }
 
@@ -400,10 +393,6 @@
         return ignoreZValue;
     }
 
-    public Explicit<Boolean> ignoreZValue() {
-        return ignoreZValue;
-    }
-
     private boolean isNormalizable(double coord) {
         return Double.isNaN(coord) == false && Double.isInfinite(coord) == false;
     }
