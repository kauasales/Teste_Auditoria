/*
 * Copyright Elasticsearch B.V. and/or licensed to Elasticsearch B.V. under one
 * or more contributor license agreements. Licensed under the Elastic License
 * 2.0 and the Server Side Public License, v 1; you may not use this file except
 * in compliance with, at your election, the Elastic License 2.0 or the Server
 * Side Public License, v 1.
 */

package org.elasticsearch.index.mapper;

import org.apache.lucene.document.SortedDocValuesField;
import org.apache.lucene.search.Query;
import org.apache.lucene.util.ByteBlockPool;
import org.apache.lucene.util.BytesRef;
import org.elasticsearch.common.bytes.BytesArray;
import org.elasticsearch.common.bytes.BytesReference;
import org.elasticsearch.common.io.stream.BytesStreamOutput;
import org.elasticsearch.common.io.stream.StreamInput;
import org.elasticsearch.common.io.stream.StreamOutput;
import org.elasticsearch.index.IndexMode;
import org.elasticsearch.index.fielddata.FieldData;
import org.elasticsearch.index.fielddata.IndexFieldData;
import org.elasticsearch.index.fielddata.ScriptDocValues;
import org.elasticsearch.index.fielddata.plain.SortedOrdinalsIndexFieldData;
import org.elasticsearch.index.query.SearchExecutionContext;
import org.elasticsearch.script.field.DelegateDocValuesField;
import org.elasticsearch.search.DocValueFormat;
import org.elasticsearch.search.aggregations.support.CoreValuesSourceType;
import org.elasticsearch.search.lookup.SearchLookup;

import java.io.IOException;
import java.time.ZoneId;
import java.util.Collections;
import java.util.LinkedHashMap;
import java.util.List;
import java.util.Map;
import java.util.SortedMap;
import java.util.function.Supplier;

/**
 * Mapper for {@code _tsid} field included generated when the index is
 * {@link IndexMode#TIME_SERIES organized into time series}.
 */
public class TimeSeriesIdFieldMapper extends MetadataFieldMapper {

    public static final String NAME = "_tsid";
    public static final String CONTENT_TYPE = "_tsid";
    public static final TimeSeriesIdFieldType FIELD_TYPE = new TimeSeriesIdFieldType();
    public static final TimeSeriesIdFieldMapper INSTANCE = new TimeSeriesIdFieldMapper();

    /**
     * The maximum length of the tsid. The value itself comes from a range check in
     * Lucene's writer for utf-8 doc values.
     */
    private static final int LIMIT = ByteBlockPool.BYTE_BLOCK_SIZE - 2;
    /**
     * Maximum length of the name of dimension. We picked this so that we could
     * comfortable fit 16 dimensions inside {@link #LIMIT}.
     */
    private static final int DIMENSION_NAME_LIMIT = 512;
    /**
     * The maximum length of any single dimension. We picked this so that we could
     * comfortable fit 16 dimensions inside {@link #LIMIT}. This should be quite
     * comfortable given that dimensions are typically going to be less than a
     * hundred bytes each, but we're being paranoid here.
     */
    private static final int DIMENSION_VALUE_LIMIT = 1024;

    @Override
    public FieldMapper.Builder getMergeBuilder() {
        return new Builder().init(this);
    }

    public static class Builder extends MetadataFieldMapper.Builder {
        protected Builder() {
            super(NAME);
        }

        @Override
        protected List<Parameter<?>> getParameters() {
            return List.of();
        }

        @Override
        public TimeSeriesIdFieldMapper build() {
            return INSTANCE;
        }
    }

    public static final TypeParser PARSER = new FixedTypeParser(c -> c.getIndexSettings().getMode().buildTimeSeriesIdFieldMapper());

    public static final class TimeSeriesIdFieldType extends MappedFieldType {
        private TimeSeriesIdFieldType() {
            super(NAME, false, false, true, TextSearchInfo.NONE, Collections.emptyMap());
        }

        @Override
        public String typeName() {
            return CONTENT_TYPE;
        }

        @Override
        public ValueFetcher valueFetcher(SearchExecutionContext context, String format) {
            return new DocValueFetcher(docValueFormat(format, null), context.getForField(this));
        }

        @Override
        public DocValueFormat docValueFormat(String format, ZoneId timeZone) {
            if (format != null) {
                throw new IllegalArgumentException("Field [" + name() + "] of type [" + typeName() + "] doesn't support formats.");
            }
            return DocValueFormat.TIME_SERIES_ID;
        }

        @Override
        public IndexFieldData.Builder fielddataBuilder(String fullyQualifiedIndexName, Supplier<SearchLookup> searchLookup) {
            failIfNoDocValues();
            // TODO don't leak the TSID's binary format into the script
            return new SortedOrdinalsIndexFieldData.Builder(
                name(),
                CoreValuesSourceType.KEYWORD,
                (dv, n) -> new DelegateDocValuesField(
                    new ScriptDocValues.Strings(new ScriptDocValues.StringsSupplier(FieldData.toString(dv))),
                    n
                )
            );
        }

        @Override
        public Query termQuery(Object value, SearchExecutionContext context) {
            throw new IllegalArgumentException("[" + NAME + "] is not searchable");
        }
    }

    private TimeSeriesIdFieldMapper() {
        super(FIELD_TYPE);
    }

    @Override
    public void postParse(DocumentParserContext context) throws IOException {
        assert fieldType().isIndexed() == false;

<<<<<<< HEAD
        BytesReference timeSeriesId = buildTsidField(context.doc().getDimensionBytes());
        BytesRef tsid = timeSeriesId.toBytesRef();
        context.doc().add(new SortedSetDocValuesField(fieldType().name(), tsid));
        TimeSeriesModeIdFieldMapper.INSTANCE.createField(context, tsid);
=======
        // SortedMap is expected to be sorted by key (field name)
        SortedMap<String, BytesReference> dimensionFields = context.doc().getDimensionBytes();
        BytesReference timeSeriesId = buildTsidField(dimensionFields);
        context.doc().add(new SortedDocValuesField(fieldType().name(), timeSeriesId.toBytesRef()));
>>>>>>> 444f716e
    }

    public static BytesReference buildTsidField(SortedMap<String, BytesReference> dimensionFields) throws IOException {
        if (dimensionFields == null || dimensionFields.isEmpty()) {
            throw new IllegalArgumentException("Dimension fields are missing.");
        }

        try (BytesStreamOutput out = new BytesStreamOutput()) {
            encodeTsid(out, dimensionFields);
            BytesReference timeSeriesId = out.bytes();
            if (timeSeriesId.length() > LIMIT) {
                throw new IllegalArgumentException(NAME + " longer than [" + LIMIT + "] bytes [" + timeSeriesId.length() + "].");
            }
            return out.bytes();
        }
    }

    @Override
    protected String contentType() {
        return CONTENT_TYPE;
    }

    public static void encodeTsid(StreamOutput out, SortedMap<String, BytesReference> dimensionFields) throws IOException {
        out.writeVInt(dimensionFields.size());
        for (Map.Entry<String, BytesReference> entry : dimensionFields.entrySet()) {
            String fieldName = entry.getKey();
            BytesRef fieldNameBytes = new BytesRef(fieldName);
            int len = fieldNameBytes.length;
            if (len > DIMENSION_NAME_LIMIT) {
                throw new IllegalArgumentException(
                    "Dimension name must be less than [" + DIMENSION_NAME_LIMIT + "] bytes but [" + fieldName + "] was [" + len + "]."
                );
            }
            // Write field name in utf-8 instead of writeString's utf-16-ish thing
            out.writeBytesRef(fieldNameBytes);
            entry.getValue().writeTo(out);
        }

    }

    /**
     * Decode the {@code _tsid} into a human readable map.
     */
    public static Map<String, Object> decodeTsid(StreamInput in) {
        try {
            int size = in.readVInt();
            Map<String, Object> result = new LinkedHashMap<String, Object>(size);

            for (int i = 0; i < size; i++) {
                String name = in.readString();

                int type = in.read();
                switch (type) {
                    case (byte) 's' -> // parse a string
                        result.put(name, in.readBytesRef().utf8ToString());
                    case (byte) 'l' -> // parse a long
                        result.put(name, in.readLong());
                    case (byte) 'u' -> { // parse an unsigned_long
                        Object ul = DocValueFormat.UNSIGNED_LONG_SHIFTED.format(in.readLong());
                        result.put(name, ul);
                    }
                    default -> throw new IllegalArgumentException("Cannot parse [" + name + "]: Unknown type [" + type + "]");
                }
            }
            return result;
        } catch (IOException | IllegalArgumentException e) {
            throw new IllegalArgumentException("Error formatting " + NAME + ": " + e.getMessage(), e);
        }
    }

    public static Map<String, Object> decodeTsid(BytesRef bytesRef) {
        try (StreamInput input = new BytesArray(bytesRef).streamInput()) {
            return decodeTsid(input);
        } catch (IOException ex) {
            throw new IllegalArgumentException("Dimension field cannot be deserialized.", ex);
        }
    }

    public static BytesReference encodeTsidValue(String value) {
        try (BytesStreamOutput out = new BytesStreamOutput()) {
            out.write((byte) 's');
            /*
             * Write in utf8 instead of StreamOutput#writeString which is utf-16-ish
             * so its easier for folks to reason about the space taken up. Mostly
             * it'll be smaller too.
             */
            BytesRef bytes = new BytesRef(value);
            if (bytes.length > DIMENSION_VALUE_LIMIT) {
                throw new IllegalArgumentException(
                    "Dimension fields must be less than [" + DIMENSION_VALUE_LIMIT + "] bytes but was [" + bytes.length + "]."
                );
            }
            out.writeBytesRef(bytes);
            return out.bytes();
        } catch (IOException e) {
            throw new IllegalArgumentException("Dimension field cannot be serialized.", e);
        }
    }

    public static BytesReference encodeTsidValue(long value) {
        try (BytesStreamOutput out = new BytesStreamOutput()) {
            out.write((byte) 'l');
            out.writeLong(value);
            return out.bytes();
        } catch (IOException e) {
            throw new IllegalArgumentException("Dimension field cannot be serialized.", e);
        }
    }

    public static BytesReference encodeTsidUnsignedLongValue(long value) {
        try (BytesStreamOutput out = new BytesStreamOutput()) {
            out.write((byte) 'u');
            out.writeLong(value);
            return out.bytes();
        } catch (IOException e) {
            throw new IllegalArgumentException("Dimension field cannot be serialized.", e);
        }
    }
}<|MERGE_RESOLUTION|>--- conflicted
+++ resolved
@@ -140,17 +140,9 @@
     public void postParse(DocumentParserContext context) throws IOException {
         assert fieldType().isIndexed() == false;
 
-<<<<<<< HEAD
-        BytesReference timeSeriesId = buildTsidField(context.doc().getDimensionBytes());
-        BytesRef tsid = timeSeriesId.toBytesRef();
-        context.doc().add(new SortedSetDocValuesField(fieldType().name(), tsid));
-        TimeSeriesModeIdFieldMapper.INSTANCE.createField(context, tsid);
-=======
-        // SortedMap is expected to be sorted by key (field name)
-        SortedMap<String, BytesReference> dimensionFields = context.doc().getDimensionBytes();
-        BytesReference timeSeriesId = buildTsidField(dimensionFields);
-        context.doc().add(new SortedDocValuesField(fieldType().name(), timeSeriesId.toBytesRef()));
->>>>>>> 444f716e
+        BytesRef timeSeriesId = buildTsidField(context.doc().getDimensionBytes()).toBytesRef();
+        context.doc().add(new SortedDocValuesField(fieldType().name(), timeSeriesId));
+        TimeSeriesModeIdFieldMapper.INSTANCE.createField(context, timeSeriesId);
     }
 
     public static BytesReference buildTsidField(SortedMap<String, BytesReference> dimensionFields) throws IOException {
