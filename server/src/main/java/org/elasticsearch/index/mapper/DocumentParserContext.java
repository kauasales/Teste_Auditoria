/*
 * Copyright Elasticsearch B.V. and/or licensed to Elasticsearch B.V. under one
 * or more contributor license agreements. Licensed under the Elastic License
 * 2.0 and the Server Side Public License, v 1; you may not use this file except
 * in compliance with, at your election, the Elastic License 2.0 or the Server
 * Side Public License, v 1.
 */

package org.elasticsearch.index.mapper;

import org.apache.lucene.document.Field;
import org.apache.lucene.document.StringField;
import org.apache.lucene.index.IndexableField;
import org.elasticsearch.common.time.DateFormatter;
import org.elasticsearch.index.IndexSettings;
import org.elasticsearch.index.analysis.IndexAnalyzers;
import org.elasticsearch.xcontent.FilterXContentParserWrapper;
import org.elasticsearch.xcontent.FlatteningXContentParser;
import org.elasticsearch.xcontent.XContentParser;

import java.io.IOException;
import java.util.ArrayList;
import java.util.Collection;
import java.util.Collections;
import java.util.HashMap;
import java.util.HashSet;
import java.util.List;
import java.util.Map;
import java.util.Set;

/**
 * Context used when parsing incoming documents. Holds everything that is needed to parse a document as well as
 * the lucene data structures and mappings to be dynamically created as the outcome of parsing a document.
 */
public abstract class DocumentParserContext {
    /**
     * Wraps a given context while allowing to override some of its behaviour by re-implementing some of the non final methods
     */
    private static class Wrapper extends DocumentParserContext {
        private final DocumentParserContext in;

        private Wrapper(ObjectMapper parent, DocumentParserContext in) {
            super(parent, parent.dynamic == null ? in.dynamic : parent.dynamic, in);
            this.in = in;
        }

        @Override
        public Iterable<LuceneDocument> nonRootDocuments() {
            return in.nonRootDocuments();
        }

        @Override
        public boolean isWithinCopyTo() {
            return in.isWithinCopyTo();
        }

        @Override
        public ContentPath path() {
            return in.path();
        }

        @Override
        public XContentParser parser() {
            return in.parser();
        }

        @Override
        public LuceneDocument rootDoc() {
            return in.rootDoc();
        }

        @Override
        public LuceneDocument doc() {
            return in.doc();
        }

        @Override
        protected void addDoc(LuceneDocument doc) {
            in.addDoc(doc);
        }
    }

    private final MappingLookup mappingLookup;
    private final MappingParserContext mappingParserContext;
    private final SourceToParse sourceToParse;
    private final Set<String> ignoredFields;
<<<<<<< HEAD
    private final Map<String, List<Mapper>> dynamicMappers;
    private final Map<String, ObjectMapper> dynamicObjectMappers;
    private final Map<String, List<RuntimeField>> dynamicRuntimeFields;
=======
    private final Map<String, List<Mapper.Builder>> dynamicMappers;
    private final Set<String> newFieldsSeen;
    private final Map<String, ObjectMapper.Builder> dynamicObjectMappers;
    private final List<RuntimeField> dynamicRuntimeFields;
>>>>>>> 406a1897
    private final DocumentDimensions dimensions;
    private final ObjectMapper parent;
    private final ObjectMapper.Dynamic dynamic;
    private String id;
    private Field version;
    private SeqNoFieldMapper.SequenceIDFields seqID;
    private final Set<String> fieldsAppliedFromTemplates;
    private final Set<String> copyToFields;
    private final long totalFieldsCountBeforeUpdate;

    private DocumentParserContext(
        MappingLookup mappingLookup,
        MappingParserContext mappingParserContext,
        SourceToParse sourceToParse,
        Set<String> ignoreFields,
<<<<<<< HEAD
        Map<String, List<Mapper>> dynamicMappers,
        Map<String, ObjectMapper> dynamicObjectMappers,
        Map<String, List<RuntimeField>> dynamicRuntimeFields,
=======
        Map<String, List<Mapper.Builder>> dynamicMappers,
        Set<String> newFieldsSeen,
        Map<String, ObjectMapper.Builder> dynamicObjectMappers,
        List<RuntimeField> dynamicRuntimeFields,
>>>>>>> 406a1897
        String id,
        Field version,
        SeqNoFieldMapper.SequenceIDFields seqID,
        DocumentDimensions dimensions,
        ObjectMapper parent,
        ObjectMapper.Dynamic dynamic,
        Set<String> fieldsAppliedFromTemplates,
        Set<String> copyToFields
    ) {
        this.mappingLookup = mappingLookup;
        this.mappingParserContext = mappingParserContext;
        this.sourceToParse = sourceToParse;
        this.ignoredFields = ignoreFields;
        this.dynamicMappers = dynamicMappers;
        this.dynamicObjectMappers = dynamicObjectMappers;
        this.dynamicRuntimeFields = dynamicRuntimeFields;
        this.id = id;
        this.version = version;
        this.seqID = seqID;
        this.dimensions = dimensions;
        this.parent = parent;
        this.dynamic = dynamic;
        this.fieldsAppliedFromTemplates = fieldsAppliedFromTemplates;
        this.copyToFields = copyToFields;
        this.totalFieldsCountBeforeUpdate = mappingLookup.getTotalFieldsCount();
    }

    private DocumentParserContext(ObjectMapper parent, ObjectMapper.Dynamic dynamic, DocumentParserContext in) {
        this(
            in.mappingLookup,
            in.mappingParserContext,
            in.sourceToParse,
            in.ignoredFields,
            in.dynamicMappers,
            in.dynamicObjectMappers,
            in.dynamicRuntimeFields,
            in.id,
            in.version,
            in.seqID,
            in.dimensions,
            parent,
            dynamic,
            in.fieldsAppliedFromTemplates,
            in.copyToFields
        );
    }

    protected DocumentParserContext(
        MappingLookup mappingLookup,
        MappingParserContext mappingParserContext,
        SourceToParse source,
        ObjectMapper parent,
        ObjectMapper.Dynamic dynamic
    ) {
        this(
            mappingLookup,
            mappingParserContext,
            source,
            new HashSet<>(),
            new HashMap<>(),
            new HashMap<>(),
            new HashMap<>(),
            null,
            null,
            null,
            DocumentDimensions.fromIndexSettings(mappingParserContext.getIndexSettings()),
            parent,
            dynamic,
            new HashSet<>(),
            new HashSet<>()
        );
    }

    public final IndexSettings indexSettings() {
        return mappingParserContext.getIndexSettings();
    }

    public final IndexAnalyzers indexAnalyzers() {
        return mappingParserContext.getIndexAnalyzers();
    }

    public final RootObjectMapper root() {
        return this.mappingLookup.getMapping().getRoot();
    }

    public final ObjectMapper parent() {
        return parent;
    }

    public final MappingLookup mappingLookup() {
        return mappingLookup;
    }

    public final MetadataFieldMapper getMetadataMapper(String mapperName) {
        return mappingLookup.getMapping().getMetadataMapperByName(mapperName);
    }

    public final MappingParserContext dynamicTemplateParserContext(DateFormatter dateFormatter) {
        return mappingParserContext.createDynamicTemplateContext(dateFormatter);
    }

    public final SourceToParse sourceToParse() {
        return this.sourceToParse;
    }

    /**
     * Add the given {@code field} to the set of ignored fields.
     */
    public final void addIgnoredField(String field) {
        ignoredFields.add(field);
    }

    /**
     * Return the collection of fields that have been ignored so far.
     */
    public final Collection<String> getIgnoredFields() {
        return Collections.unmodifiableCollection(ignoredFields);
    }

    /**
     * Add the given {@code field} to the _field_names field
     *
     * Use this if an exists query run against the field cannot use docvalues
     * or norms.
     */
    public final void addToFieldNames(String field) {
        FieldNamesFieldMapper fieldNamesFieldMapper = (FieldNamesFieldMapper) getMetadataMapper(FieldNamesFieldMapper.NAME);
        if (fieldNamesFieldMapper != null) {
            fieldNamesFieldMapper.addFieldNames(this, field);
        }
    }

    public final Field version() {
        return this.version;
    }

    public final void version(Field version) {
        this.version = version;
    }

    public final String id() {
        if (id == null) {
            assert false : "id field mapper has not set the id";
            throw new IllegalStateException("id field mapper has not set the id");
        }
        return id;
    }

    public final void id(String id) {
        this.id = id;
    }

    public final SeqNoFieldMapper.SequenceIDFields seqID() {
        return this.seqID;
    }

    public final void seqID(SeqNoFieldMapper.SequenceIDFields seqID) {
        this.seqID = seqID;
    }

    /**
     * Description on the document being parsed used in error messages. Not
     * called unless there is an error.
     */
    public final String documentDescription() {
        IdFieldMapper idMapper = (IdFieldMapper) getMetadataMapper(IdFieldMapper.NAME);
        return idMapper.documentDescription(this);
    }

    public Mapper getMapper(String name) {
        return parent.getMapper(name);
    }

    public ObjectMapper.Dynamic dynamic() {
        return dynamic;
    }

    public void markFieldAsAppliedFromTemplate(String fieldName) {
        fieldsAppliedFromTemplates.add(fieldName);
    }

    public boolean isFieldAppliedFromTemplate(String name) {
        return fieldsAppliedFromTemplates.contains(name);
    }

    public void markFieldAsCopyTo(String fieldName) {
        copyToFields.add(fieldName);
    }

    public boolean isCopyToField(String name) {
        return copyToFields.contains(name);
    }

    public long getTotalFieldsCountBeforeUpdate() {
        return totalFieldsCountBeforeUpdate;
    }

    /**
     * Add a new mapper dynamically created while parsing.
     *
     * @return returns <code>true</code> if the mapper could be created, <code>false</code> if the dynamic mapper has been ignored due to
     * the field limit
     * @throws IllegalArgumentException if the field limit has been exceeded.
     * This can happen when dynamic is set to {@link ObjectMapper.Dynamic#TRUE} or {@link ObjectMapper.Dynamic#RUNTIME}.
     */
<<<<<<< HEAD
    public final boolean addDynamicMapper(Mapper mapper) {
=======
    public final void addDynamicMapper(String fullName, Mapper.Builder builder) {
>>>>>>> 406a1897
        // eagerly check object depth limit here to avoid stack overflow errors
        if (builder instanceof ObjectMapper.Builder) {
            MappingLookup.checkObjectDepthLimit(indexSettings().getMappingDepthLimit(), fullName);
        }

        // eagerly check field name limit here to avoid OOM errors
        // only check fields that are not already mapped or tracked in order to avoid hitting field limit too early via double-counting
        // note that existing fields can also receive dynamic mapping updates (e.g. constant_keyword to fix the value)
<<<<<<< HEAD
        if (mappingLookup.getMapper(mapper.name()) == null
            && mappingLookup.objectMappers().containsKey(mapper.name()) == false
            && dynamicMappers.containsKey(mapper.name()) == false) {
            int additionalFieldsToAdd = getNewDynamicMappersSize() + mapper.mapperSize();
            if (dynamic == ObjectMapper.Dynamic.TRUE_UNTIL_LIMIT) {
                if (mappingLookup.exceedsLimit(indexSettings().getMappingTotalFieldsLimit(), additionalFieldsToAdd)) {
                    addIgnoredField(mapper.name());
                    return false;
                }
            } else {
                mappingLookup.checkFieldLimit(indexSettings().getMappingTotalFieldsLimit(), additionalFieldsToAdd);
            }
=======
        if (mappingLookup.getMapper(fullName) == null
            && mappingLookup.objectMappers().containsKey(fullName) == false
            && newFieldsSeen.add(fullName)) {
            mappingLookup.checkFieldLimit(indexSettings().getMappingTotalFieldsLimit(), newFieldsSeen.size());
>>>>>>> 406a1897
        }
        if (builder instanceof ObjectMapper.Builder objectMapper) {
            dynamicObjectMappers.put(fullName, objectMapper);
            // dynamic object mappers may have been obtained from applying a dynamic template, in which case their definition may contain
            // sub-fields as well as sub-objects that need to be added to the mappings
            for (Mapper.Builder submapper : objectMapper.subBuilders()) {
                // we could potentially skip the step of adding these to the dynamic mappers, because their parent is already added to
                // that list, and what is important is that all of the intermediate objects are added to the dynamic object mappers so that
                // they can be looked up once sub-fields need to be added to them. For simplicity, we treat these like any other object
                addDynamicMapper(fullName + "." + submapper.name, submapper);
            }
        }

        // TODO we may want to stop adding object mappers to the dynamic mappers list: most times they will be mapped when parsing their
        // sub-fields (see ObjectMapper.Builder#addDynamic), which causes extra work as the two variants of the same object field
        // will be merged together when creating the final dynamic update. The only cases where object fields need extra treatment are
        // dynamically mapped objects when the incoming document defines no sub-fields in them:
        // 1) by default, they would be empty containers in the mappings, is it then important to map them?
        // 2) they can be the result of applying a dynamic template which may define sub-fields or set dynamic, enabled or subobjects.
<<<<<<< HEAD
        dynamicMappers.computeIfAbsent(mapper.name(), k -> new ArrayList<>(1)).add(mapper);
        return true;
    }

    /*
     * Returns an approximation of the number of dynamically mapped fields that will be added to the mapping.
     * This is to validate early and to fail fast during document parsing.
     * There will be another authoritative (but more expensive) validation step when making the actual update mapping request.
     * During the mapping update, the actual number fields is determined by counting the total number of fields of the merged mapping.
     * Therefore, both over-counting and under-counting here is not critical.
     * However, in order for users to get to the field limit, we should try to be as close as possible to the actual field count.
     * If we under-count fields here (for example by not counting multi-fields),
     * we may only know that we exceed the field limit during the mapping update.
     * This leads to document rejection instead of ignoring fields above the limit if Dynamic.TRUE_UNTIL_LIMIT is configured for the index.
     * If we over-count the fields (for example by counting all mappers with the same name),
     * we may reject fields earlier than necessary and before actually hitting the field limit.
     */
    private int getNewDynamicMappersSize() {
        return dynamicMappers.values()
            .stream()
            // we're taking the largest mapper in case there are multiple mappers for the same field
            // we may under-count if the mappers are merged in a way where the total size of the field is greater than the largest mapper
            // we can't just accumulate the sizes as we get a dynamic mapper for each element in an array, even if the type is the same
            .mapToInt(mappers -> mappers.stream().mapToInt(Mapper::mapperSize).max().orElse(0))
            .sum() + dynamicRuntimeFields.size();
=======
        dynamicMappers.computeIfAbsent(fullName, k -> new ArrayList<>()).add(builder);
>>>>>>> 406a1897
    }

    /**
     * Get dynamic mappers created as a result of parsing an incoming document. Responsible for exposing all the newly created
     * fields that need to be merged into the existing mappings. Used to create the required mapping update at the end of document parsing.
     * Consists of a all {@link Mapper}s that will need to be added to their respective parent {@link ObjectMapper}s in order
     * to become part of the resulting dynamic mapping update.
     */
    public final Map<String, List<Mapper.Builder>> getDynamicMappers() {
        return dynamicMappers;
    }

    /**
     * Returns the dynamic Consists of a flat set of {@link Mapper}s associated with a field name that will need to be added to their
     * respective parent {@link ObjectMapper}s in order to become part of the resulting dynamic mapping update.
     * @param fieldName Full field name with dot-notation.
     * @return List of Mappers or null
     */
    public final List<Mapper.Builder> getDynamicMappers(String fieldName) {
        return dynamicMappers.get(fieldName);
    }

    public void updateDynamicMappers(String name, Mapper.Builder mapper) {
        dynamicMappers.remove(name);
        dynamicMappers.put(name, List.of(mapper));
    }

    /**
     * Get a dynamic object mapper by name. Allows consumers to lookup objects that have been dynamically added as a result
     * of parsing an incoming document. Used to find the parent object for new fields that are being dynamically mapped whose parent is
     * also not mapped yet. Such new fields will need to be dynamically added to their parent according to its dynamic behaviour.
     * Holds a flat set of object mappers, meaning that an object field named <code>foo.bar</code> can be looked up directly with its
     * dotted name.
     */
    final ObjectMapper.Builder getDynamicObjectMapper(String name) {
        return dynamicObjectMappers.get(name);
    }

    /**
     * Add a new runtime field dynamically created while parsing.
     * We use the same set for both new indexed and new runtime fields,
     * because for dynamic mappings, a new field can be either mapped
     * as runtime or indexed, but never both.
     */
    final boolean addDynamicRuntimeField(RuntimeField runtimeField) {
        if (dynamicRuntimeFields.containsKey(runtimeField.name()) == false) {
            mappingLookup.checkFieldLimit(indexSettings().getMappingTotalFieldsLimit(), getNewDynamicMappersSize() + 1);
        }
        dynamicRuntimeFields.computeIfAbsent(runtimeField.name(), k -> new ArrayList<>(1)).add(runtimeField);
        return true;
    }

    /**
     * Get dynamic runtime fields created while parsing. Holds a flat set of {@link RuntimeField}s.
     * Runtime fields get dynamically mapped when {@link org.elasticsearch.index.mapper.ObjectMapper.Dynamic#RUNTIME} is used,
     * or when dynamic templates specify a <code>runtime</code> section.
     */
    public final List<RuntimeField> getDynamicRuntimeFields() {
        return dynamicRuntimeFields.values().stream().flatMap(List::stream).toList();
    }

    /**
     * Returns an Iterable over all non-root documents. If there are no non-root documents
     * the iterable will return an empty iterator.
     */
    public abstract Iterable<LuceneDocument> nonRootDocuments();

    /**
     * @return a RootObjectMapper.Builder to be used to construct a dynamic mapping update
     */
    public final RootObjectMapper.Builder updateRoot() {
        return mappingLookup.getMapping().getRoot().newBuilder(mappingParserContext.getIndexSettings().getIndexVersionCreated());
    }

    public boolean isWithinCopyTo() {
        return false;
    }

    public final DocumentParserContext createChildContext(ObjectMapper parent) {
        return new Wrapper(parent, this);
    }

    /**
     * Return a new context that will be used within a nested document.
     */
    public final DocumentParserContext createNestedContext(NestedObjectMapper nestedMapper) {
        if (isWithinCopyTo()) {
            // nested context will already have been set up for copy_to fields
            return this;
        }
        final LuceneDocument doc = new LuceneDocument(nestedMapper.fullPath(), doc());
        // We need to add the uid or id to this nested Lucene document too,
        // If we do not do this then when a document gets deleted only the root Lucene document gets deleted and
        // not the nested Lucene documents! Besides the fact that we would have zombie Lucene documents, the ordering of
        // documents inside the Lucene index (document blocks) will be incorrect, as nested documents of different root
        // documents are then aligned with other root documents. This will lead to the nested query, sorting, aggregations
        // and inner hits to fail or yield incorrect results.
        IndexableField idField = doc.getParent().getField(IdFieldMapper.NAME);
        if (idField != null) {
            // We just need to store the id as indexed field, so that IndexWriter#deleteDocuments(term) can then
            // delete it when the root document is deleted too.
            // NOTE: we don't support nested fields in tsdb so it's safe to assume the standard id mapper.
            doc.add(new StringField(IdFieldMapper.NAME, idField.binaryValue(), Field.Store.NO));
        } else {
            throw new IllegalStateException("The root document of a nested document should have an _id field");
        }
        doc.add(NestedPathFieldMapper.field(indexSettings().getIndexVersionCreated(), nestedMapper.nestedTypePath()));
        addDoc(doc);
        return switchDoc(doc);
    }

    /**
     * Return a new context that has the provided document as the current document.
     */
    public final DocumentParserContext switchDoc(final LuceneDocument document) {
        return new Wrapper(this.parent, this) {
            @Override
            public LuceneDocument doc() {
                return document;
            }
        };
    }

    /**
     * Return a context for copy_to directives
     * @param copyToField   the name of the field to copy to
     * @param doc           the document to target
     */
    public final DocumentParserContext createCopyToContext(String copyToField, LuceneDocument doc) throws IOException {
        ContentPath path = new ContentPath();
        XContentParser parser = DotExpandingXContentParser.expandDots(new CopyToParser(copyToField, parser()), path);
        return new Wrapper(root(), this) {
            @Override
            public ContentPath path() {
                return path;
            }

            @Override
            public XContentParser parser() {
                return parser;
            }

            @Override
            public boolean isWithinCopyTo() {
                return true;
            }

            @Override
            public LuceneDocument doc() {
                return doc;
            }
        };
    }

    /**
     * Return a context for flattening subobjects
     * @param fieldName   the name of the field to be flattened
     */
    public final DocumentParserContext createFlattenContext(String fieldName) {
        XContentParser flatteningParser = new FlatteningXContentParser(parser(), fieldName);
        return new Wrapper(this.parent(), this) {
            @Override
            public XContentParser parser() {
                return flatteningParser;
            }
        };
    }

    /**
     *  @deprecated we are actively deprecating and removing the ability to pass
     *              complex objects to multifields, so try and avoid using this method
     * Replace the XContentParser used by this context
     * @param parser    the replacement parser
     * @return  a new context with a replaced parser
     */
    @Deprecated
    public final DocumentParserContext switchParser(XContentParser parser) {
        return new Wrapper(this.parent, this) {
            @Override
            public XContentParser parser() {
                return parser;
            }
        };
    }

    /**
     * The collection of dimensions for this document.
     */
    public DocumentDimensions getDimensions() {
        return dimensions;
    }

    public abstract ContentPath path();

    /**
     * Creates a context to build dynamic mappers
     */
    public final MapperBuilderContext createDynamicMapperBuilderContext() {
        String p = path().pathAsText("");
        if (p.endsWith(".")) {
            p = p.substring(0, p.length() - 1);
        }
        return new MapperBuilderContext(p, mappingLookup().isSourceSynthetic(), false);
    }

    public abstract XContentParser parser();

    public abstract LuceneDocument rootDoc();

    public abstract LuceneDocument doc();

    protected abstract void addDoc(LuceneDocument doc);

    /**
     * Find a dynamic mapping template for the given field and its matching type
     *
     * @param fieldName the name of the field
     * @param matchType the expecting matchType of the field
     * @return the matching template; otherwise returns null
     * @throws DocumentParsingException if the given field has a dynamic template name specified, but no template matches that name.
     */
    public final DynamicTemplate findDynamicTemplate(String fieldName, DynamicTemplate.XContentFieldType matchType) {
        final String pathAsString = path().pathAsText(fieldName);
        final String matchTemplateName = sourceToParse().dynamicTemplates().get(pathAsString);
        for (DynamicTemplate template : root().dynamicTemplates()) {
            if (template.match(matchTemplateName, pathAsString, fieldName, matchType)) {
                return template;
            }
        }
        if (matchTemplateName != null) {
            throw new DocumentParsingException(
                parser().getTokenLocation(),
                "Can't find dynamic template for dynamic template name [" + matchTemplateName + "] of field [" + pathAsString + "]"
            );
        }
        return null;
    }

    // XContentParser that wraps an existing parser positioned on a value,
    // and a field name, and returns a stream that looks like { 'field' : 'value' }
    private static class CopyToParser extends FilterXContentParserWrapper {

        enum State {
            FIELD,
            VALUE
        }

        private State state = State.FIELD;
        private final String field;

        CopyToParser(String fieldName, XContentParser in) {
            super(in);
            this.field = fieldName;
            assert in.currentToken().isValue() || in.currentToken() == Token.VALUE_NULL;
        }

        @Override
        public Token nextToken() throws IOException {
            if (state == State.FIELD) {
                state = State.VALUE;
                return delegate().currentToken();
            }
            return Token.END_OBJECT;
        }

        @Override
        public Token currentToken() {
            if (state == State.FIELD) {
                return Token.FIELD_NAME;
            }
            return delegate().currentToken();
        }

        @Override
        public String currentName() throws IOException {
            return field;
        }
    }
}<|MERGE_RESOLUTION|>--- conflicted
+++ resolved
@@ -84,16 +84,9 @@
     private final MappingParserContext mappingParserContext;
     private final SourceToParse sourceToParse;
     private final Set<String> ignoredFields;
-<<<<<<< HEAD
-    private final Map<String, List<Mapper>> dynamicMappers;
-    private final Map<String, ObjectMapper> dynamicObjectMappers;
+    private final Map<String, List<Mapper.Builder>> dynamicMappers;
+    private final Map<String, ObjectMapper.Builder> dynamicObjectMappers;
     private final Map<String, List<RuntimeField>> dynamicRuntimeFields;
-=======
-    private final Map<String, List<Mapper.Builder>> dynamicMappers;
-    private final Set<String> newFieldsSeen;
-    private final Map<String, ObjectMapper.Builder> dynamicObjectMappers;
-    private final List<RuntimeField> dynamicRuntimeFields;
->>>>>>> 406a1897
     private final DocumentDimensions dimensions;
     private final ObjectMapper parent;
     private final ObjectMapper.Dynamic dynamic;
@@ -109,16 +102,9 @@
         MappingParserContext mappingParserContext,
         SourceToParse sourceToParse,
         Set<String> ignoreFields,
-<<<<<<< HEAD
-        Map<String, List<Mapper>> dynamicMappers,
-        Map<String, ObjectMapper> dynamicObjectMappers,
+        Map<String, List<Mapper.Builder>> dynamicMappers,
+        Map<String, ObjectMapper.Builder> dynamicObjectMappers,
         Map<String, List<RuntimeField>> dynamicRuntimeFields,
-=======
-        Map<String, List<Mapper.Builder>> dynamicMappers,
-        Set<String> newFieldsSeen,
-        Map<String, ObjectMapper.Builder> dynamicObjectMappers,
-        List<RuntimeField> dynamicRuntimeFields,
->>>>>>> 406a1897
         String id,
         Field version,
         SeqNoFieldMapper.SequenceIDFields seqID,
@@ -324,11 +310,7 @@
      * @throws IllegalArgumentException if the field limit has been exceeded.
      * This can happen when dynamic is set to {@link ObjectMapper.Dynamic#TRUE} or {@link ObjectMapper.Dynamic#RUNTIME}.
      */
-<<<<<<< HEAD
-    public final boolean addDynamicMapper(Mapper mapper) {
-=======
-    public final void addDynamicMapper(String fullName, Mapper.Builder builder) {
->>>>>>> 406a1897
+    public final boolean addDynamicMapper(String fullName, Mapper.Builder builder) {
         // eagerly check object depth limit here to avoid stack overflow errors
         if (builder instanceof ObjectMapper.Builder) {
             MappingLookup.checkObjectDepthLimit(indexSettings().getMappingDepthLimit(), fullName);
@@ -337,25 +319,18 @@
         // eagerly check field name limit here to avoid OOM errors
         // only check fields that are not already mapped or tracked in order to avoid hitting field limit too early via double-counting
         // note that existing fields can also receive dynamic mapping updates (e.g. constant_keyword to fix the value)
-<<<<<<< HEAD
-        if (mappingLookup.getMapper(mapper.name()) == null
-            && mappingLookup.objectMappers().containsKey(mapper.name()) == false
-            && dynamicMappers.containsKey(mapper.name()) == false) {
+        if (mappingLookup.getMapper(fullName) == null
+            && mappingLookup.objectMappers().containsKey(fullName) == false
+            && dynamicMappers.containsKey(fullName) == false) {
             int additionalFieldsToAdd = getNewDynamicMappersSize() + mapper.mapperSize();
             if (dynamic == ObjectMapper.Dynamic.TRUE_UNTIL_LIMIT) {
                 if (mappingLookup.exceedsLimit(indexSettings().getMappingTotalFieldsLimit(), additionalFieldsToAdd)) {
-                    addIgnoredField(mapper.name());
+                    addIgnoredField(fullName);
                     return false;
                 }
             } else {
                 mappingLookup.checkFieldLimit(indexSettings().getMappingTotalFieldsLimit(), additionalFieldsToAdd);
             }
-=======
-        if (mappingLookup.getMapper(fullName) == null
-            && mappingLookup.objectMappers().containsKey(fullName) == false
-            && newFieldsSeen.add(fullName)) {
-            mappingLookup.checkFieldLimit(indexSettings().getMappingTotalFieldsLimit(), newFieldsSeen.size());
->>>>>>> 406a1897
         }
         if (builder instanceof ObjectMapper.Builder objectMapper) {
             dynamicObjectMappers.put(fullName, objectMapper);
@@ -375,8 +350,7 @@
         // dynamically mapped objects when the incoming document defines no sub-fields in them:
         // 1) by default, they would be empty containers in the mappings, is it then important to map them?
         // 2) they can be the result of applying a dynamic template which may define sub-fields or set dynamic, enabled or subobjects.
-<<<<<<< HEAD
-        dynamicMappers.computeIfAbsent(mapper.name(), k -> new ArrayList<>(1)).add(mapper);
+        dynamicMappers.computeIfAbsent(fullName, k -> new ArrayList<>(1)).add(builder);
         return true;
     }
 
@@ -401,9 +375,6 @@
             // we can't just accumulate the sizes as we get a dynamic mapper for each element in an array, even if the type is the same
             .mapToInt(mappers -> mappers.stream().mapToInt(Mapper::mapperSize).max().orElse(0))
             .sum() + dynamicRuntimeFields.size();
-=======
-        dynamicMappers.computeIfAbsent(fullName, k -> new ArrayList<>()).add(builder);
->>>>>>> 406a1897
     }
 
     /**
