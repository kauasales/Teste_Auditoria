/*
 * Licensed to Elasticsearch under one or more contributor
 * license agreements. See the NOTICE file distributed with
 * this work for additional information regarding copyright
 * ownership. Elasticsearch licenses this file to you under
 * the Apache License, Version 2.0 (the "License"); you may
 * not use this file except in compliance with the License.
 * You may obtain a copy of the License at
 *
 *     http://www.apache.org/licenses/LICENSE-2.0
 *
 * Unless required by applicable law or agreed to in writing,
 * software distributed under the License is distributed on an
 * "AS IS" BASIS, WITHOUT WARRANTIES OR CONDITIONS OF ANY
 * KIND, either express or implied.  See the License for the
 * specific language governing permissions and limitations
 * under the License.
 */
package org.elasticsearch.index.mapper;

import org.apache.lucene.document.FieldType;
import org.apache.lucene.index.IndexOptions;
import org.apache.lucene.index.IndexableField;
import org.apache.lucene.search.Query;
import org.elasticsearch.common.Explicit;
import org.elasticsearch.common.ParseField;
import org.elasticsearch.common.geo.GeoJsonGeometryFormat;
import org.elasticsearch.common.xcontent.LoggingDeprecationHandler;
import org.elasticsearch.common.xcontent.NamedXContentRegistry;
import org.elasticsearch.common.xcontent.XContentBuilder;
import org.elasticsearch.common.xcontent.XContentParser;
import org.elasticsearch.common.xcontent.XContentType;
import org.elasticsearch.common.xcontent.support.MapXContentParser;
import org.elasticsearch.common.xcontent.support.XContentMapValues;
import org.elasticsearch.index.query.QueryShardContext;
import org.elasticsearch.index.query.QueryShardException;
import org.elasticsearch.search.lookup.SearchLookup;

import java.io.IOException;
import java.io.UncheckedIOException;
import java.text.ParseException;
import java.util.ArrayList;
import java.util.Collections;
import java.util.HashMap;
import java.util.Iterator;
import java.util.List;
import java.util.Map;
import java.util.function.Function;

/**
 * Base field mapper class for all spatial field types
 */
public abstract class AbstractGeometryFieldMapper<Parsed, Processed> extends FieldMapper {

    public static class Names {
        public static final ParseField IGNORE_MALFORMED = new ParseField("ignore_malformed");
        public static final ParseField IGNORE_Z_VALUE = new ParseField("ignore_z_value");
    }

    public static class Defaults {
        public static final Explicit<Boolean> IGNORE_MALFORMED = new Explicit<>(false, false);
        public static final Explicit<Boolean> IGNORE_Z_VALUE = new Explicit<>(true, false);
        public static final FieldType FIELD_TYPE = new FieldType();
        static {
            FIELD_TYPE.setStored(false);
            FIELD_TYPE.setIndexOptions(IndexOptions.DOCS);
            FIELD_TYPE.freeze();
        }
    }

    /**
     * Interface representing an preprocessor in geometry indexing pipeline
     */
    public interface Indexer<Parsed, Processed> {
        Processed prepareForIndexing(Parsed geometry);
        Class<Processed> processedClass();
        List<IndexableField> indexShape(ParseContext context, Processed shape);
    }

    /**
     * Interface representing parser in geometry indexing pipeline.
     */
    public abstract static class Parser<Parsed> {
        /**
         * Parse the given xContent value to an object of type {@link Parsed}. The value can be
         * in any supported format.
         */
        public abstract Parsed parse(XContentParser parser) throws IOException, ParseException;

        /**
         * Given a parsed value and a format string, formats the value into a plain Java object.
         *
         * Supported formats include 'geojson' and 'wkt'. The different formats are defined
         * as subclasses of {@link org.elasticsearch.common.geo.GeometryFormat}.
         */
        public abstract Object format(Parsed value, String format);

        /**
         * Parses the given value, then formats it according to the 'format' string.
         *
         * By default, this method simply parses the value using {@link Parser#parse}, then formats
         * it with {@link Parser#format}. However some {@link Parser} implementations override this
         * as they can avoid parsing the value if it is already in the right format.
         */
        public Object parseAndFormatObject(Object value, String format) {
            Parsed geometry;
            try (XContentParser parser = new MapXContentParser(NamedXContentRegistry.EMPTY, LoggingDeprecationHandler.INSTANCE,
                Collections.singletonMap("dummy_field", value), XContentType.JSON)) {
                parser.nextToken(); // start object
                parser.nextToken(); // field name
                parser.nextToken(); // field value
                geometry = parse(parser);
            } catch (IOException e) {
                throw new UncheckedIOException(e);
            } catch (ParseException e) {
                throw new RuntimeException(e);
            }
            return format(geometry, format);
        }
    }

    public abstract static class Builder<T extends Builder<T, FT>, FT extends AbstractGeometryFieldType>
            extends FieldMapper.Builder<T> {
        protected Boolean ignoreMalformed;
        protected Boolean ignoreZValue;
        protected boolean indexed = true;

        public Builder(String name, FieldType fieldType) {
            super(name, fieldType);
        }

        public Builder(String name, FieldType fieldType, boolean ignoreMalformed,
                       boolean ignoreZValue) {
            super(name, fieldType);
            this.ignoreMalformed = ignoreMalformed;
            this.ignoreZValue = ignoreZValue;
        }

        public Builder ignoreMalformed(boolean ignoreMalformed) {
            this.ignoreMalformed = ignoreMalformed;
            return this;
        }

        protected Explicit<Boolean> ignoreMalformed(BuilderContext context) {
            if (ignoreMalformed != null) {
                return new Explicit<>(ignoreMalformed, true);
            }
            if (context.indexSettings() != null) {
                return new Explicit<>(IGNORE_MALFORMED_SETTING.get(context.indexSettings()), false);
            }
            return Defaults.IGNORE_MALFORMED;
        }

        public Explicit<Boolean> ignoreMalformed() {
            if (ignoreMalformed != null) {
                return new Explicit<>(ignoreMalformed, true);
            }
            return Defaults.IGNORE_MALFORMED;
        }

        protected Explicit<Boolean> ignoreZValue(BuilderContext context) {
            if (ignoreZValue != null) {
                return new Explicit<>(ignoreZValue, true);
            }
            return Defaults.IGNORE_Z_VALUE;
        }

        public Explicit<Boolean> ignoreZValue() {
            if (ignoreZValue != null) {
                return new Explicit<>(ignoreZValue, true);
            }
            return Defaults.IGNORE_Z_VALUE;
        }

        public Builder ignoreZValue(final boolean ignoreZValue) {
            this.ignoreZValue = ignoreZValue;
            return this;
        }
    }

    public abstract static class TypeParser<T extends Builder> implements Mapper.TypeParser {
        protected abstract T newBuilder(String name, Map<String, Object> params);

        public T parse(String name, Map<String, Object> node, Map<String, Object> params, ParserContext parserContext) {
            for (Iterator<Map.Entry<String, Object>> iterator = node.entrySet().iterator(); iterator.hasNext();) {
                Map.Entry<String, Object> entry = iterator.next();
                String propName = entry.getKey();
                Object propNode = entry.getValue();

                if (Names.IGNORE_MALFORMED.match(propName, LoggingDeprecationHandler.INSTANCE)) {
                    params.put(Names.IGNORE_MALFORMED.getPreferredName(), XContentMapValues.nodeBooleanValue(propNode,
                        name + ".ignore_malformed"));
                    iterator.remove();
                } else if (Names.IGNORE_Z_VALUE.getPreferredName().equals(propName)) {
                    params.put(GeoPointFieldMapper.Names.IGNORE_Z_VALUE.getPreferredName(),
                        XContentMapValues.nodeBooleanValue(propNode, name + "." + Names.IGNORE_Z_VALUE.getPreferredName()));
                    iterator.remove();
                }
            }
            T builder = newBuilder(name, params);
            if (params.containsKey(GeoPointFieldMapper.Names.IGNORE_Z_VALUE.getPreferredName())) {
                builder.ignoreZValue((Boolean)params.get(GeoPointFieldMapper.Names.IGNORE_Z_VALUE.getPreferredName()));
            }

            if (params.containsKey(Names.IGNORE_MALFORMED.getPreferredName())) {
                builder.ignoreMalformed((Boolean)params.get(Names.IGNORE_MALFORMED.getPreferredName()));
            }
            return builder;
        }

        @Override
        public T parse(String name, Map<String, Object> node, ParserContext parserContext)
            throws MapperParsingException {
            Map<String, Object> params = new HashMap<>();
            return parse(name, node, params, parserContext);
        }
    }

    public abstract static class AbstractGeometryFieldType<Parsed, Processed> extends MappedFieldType {

        protected Indexer<Parsed, Processed> geometryIndexer;
        protected Parser<Parsed> geometryParser;
<<<<<<< HEAD
        protected QueryProcessor geometryQueryBuilder;
        protected final boolean parsesArrayValue;
=======
>>>>>>> fcbbc7e7

        protected AbstractGeometryFieldType(String name, boolean indexed, boolean stored, boolean hasDocValues,
                                            boolean parsesArrayValue, Map<String, String> meta) {
            super(name, indexed, stored, hasDocValues, TextSearchInfo.SIMPLE_MATCH_ONLY, meta);
            this.parsesArrayValue = parsesArrayValue;
        }

        public void setGeometryIndexer(Indexer<Parsed, Processed> geometryIndexer) {
            this.geometryIndexer = geometryIndexer;
        }

        protected Indexer<Parsed, Processed> geometryIndexer() {
            return geometryIndexer;
        }

        public void setGeometryParser(Parser<Parsed> geometryParser)  {
            this.geometryParser = geometryParser;
        }

        protected Parser<Parsed> geometryParser() {
            return geometryParser;
        }

        @Override
        public Query termQuery(Object value, QueryShardContext context) {
            throw new QueryShardException(context,
                "Geometry fields do not support exact searching, use dedicated geometry queries instead: ["
                    + name() + "]");
        }

        @Override
        public ValueFetcher valueFetcher(MapperService mapperService, SearchLookup searchLookup, String format) {
            String geoFormat = format != null ? format : GeoJsonGeometryFormat.NAME;

            Function<Object, Object> valueParser = value -> geometryParser.parseAndFormatObject(value, geoFormat);

            return new SourceValueFetcher(name(), mapperService, parsesArrayValue) {
                @Override
                protected Object parseSourceValue(Object value) {
                    return valueParser.apply(value);
                }
            };
        }
    }

    protected Explicit<Boolean> ignoreMalformed;
    protected Explicit<Boolean> ignoreZValue;

    protected AbstractGeometryFieldMapper(String simpleName, FieldType fieldType, MappedFieldType mappedFieldType,
                                          Explicit<Boolean> ignoreMalformed,
                                          Explicit<Boolean> ignoreZValue, MultiFields multiFields, CopyTo copyTo) {
        super(simpleName, fieldType, mappedFieldType, multiFields, copyTo);
        this.ignoreMalformed = ignoreMalformed;
        this.ignoreZValue = ignoreZValue;
    }

    @Override
    protected void mergeOptions(FieldMapper other, List<String> conflicts) {
        AbstractGeometryFieldMapper gsfm = (AbstractGeometryFieldMapper)other;

        if (gsfm.ignoreMalformed.explicit()) {
            this.ignoreMalformed = gsfm.ignoreMalformed;
        }
        if (gsfm.ignoreZValue.explicit()) {
            this.ignoreZValue = gsfm.ignoreZValue;
        }
    }

    @Override
    @SuppressWarnings("unchecked")
    public AbstractGeometryFieldType<Parsed, Processed> fieldType() {
        return (AbstractGeometryFieldType<Parsed, Processed>) mappedFieldType;
    }

    @Override
    protected void parseCreateField(ParseContext context) throws IOException {
        throw new UnsupportedOperationException("Parsing is implemented in parse(), this method should NEVER be called");
    }

    protected abstract void addStoredFields(ParseContext context, Processed geometry);
    protected abstract void addDocValuesFields(String name, Processed geometry, List<IndexableField> fields, ParseContext context);
    protected abstract void addMultiFields(ParseContext context, Processed geometry) throws IOException;

    /** parsing logic for geometry indexing */
    @Override
    public void parse(ParseContext context) throws IOException {
        AbstractGeometryFieldType<Parsed, Processed> mappedFieldType = fieldType();

        Indexer<Parsed, Processed> geometryIndexer = mappedFieldType.geometryIndexer();
        Parser<Parsed> geometryParser = mappedFieldType.geometryParser();
        try {
            Processed shape = context.parseExternalValue(geometryIndexer.processedClass());
            if (shape == null) {
                Parsed geometry = geometryParser.parse(context.parser());
                if (geometry == null) {
                    return;
                }
                shape = geometryIndexer.prepareForIndexing(geometry);
            }

            List<IndexableField> fields = new ArrayList<>();
            if (mappedFieldType.isSearchable() || mappedFieldType.hasDocValues()) {
                fields.addAll(geometryIndexer.indexShape(context, shape));
            }

            // indexed:
            List<IndexableField> indexedFields = new ArrayList<>();
            if (mappedFieldType.isSearchable()) {
                indexedFields.addAll(fields);
            }
            // stored:
            if (fieldType.stored()) {
                addStoredFields(context, shape);
            }
            // docValues:
            if (fieldType().hasDocValues()) {
                addDocValuesFields(mappedFieldType.name(), shape, fields, context);
            } else if (fieldType.stored() || fieldType().isSearchable()) {
                createFieldNamesField(context);
            }

            // add the indexed fields to the doc:
            for (IndexableField field : indexedFields) {
                context.doc().add(field);
            }

            // add multifields (e.g., used for completion suggester)
            addMultiFields(context, shape);
        } catch (Exception e) {
            if (ignoreMalformed.value() == false) {
                throw new MapperParsingException("failed to parse field [{}] of type [{}]", e, fieldType().name(),
                    fieldType().typeName());
            }
            context.addIgnoredField(mappedFieldType.name());
        }
    }

    @Override
    public void doXContentBody(XContentBuilder builder, boolean includeDefaults, Params params) throws IOException {
        super.doXContentBody(builder, includeDefaults, params);
        if (includeDefaults || ignoreMalformed.explicit()) {
            builder.field(Names.IGNORE_MALFORMED.getPreferredName(), ignoreMalformed.value());
        }
        if (includeDefaults || ignoreZValue.explicit()) {
            builder.field(Names.IGNORE_Z_VALUE.getPreferredName(), ignoreZValue.value());
        }
    }

    public Explicit<Boolean> ignoreMalformed() {
        return ignoreMalformed;
    }

    public Explicit<Boolean> ignoreZValue() {
        return ignoreZValue;
    }
}<|MERGE_RESOLUTION|>--- conflicted
+++ resolved
@@ -220,11 +220,7 @@
 
         protected Indexer<Parsed, Processed> geometryIndexer;
         protected Parser<Parsed> geometryParser;
-<<<<<<< HEAD
-        protected QueryProcessor geometryQueryBuilder;
         protected final boolean parsesArrayValue;
-=======
->>>>>>> fcbbc7e7
 
         protected AbstractGeometryFieldType(String name, boolean indexed, boolean stored, boolean hasDocValues,
                                             boolean parsesArrayValue, Map<String, String> meta) {
