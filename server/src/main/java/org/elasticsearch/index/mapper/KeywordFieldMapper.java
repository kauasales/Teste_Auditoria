--- conflicted
+++ resolved
@@ -78,6 +78,7 @@
 import java.util.Locale;
 import java.util.Map;
 import java.util.Objects;
+import java.util.Set;
 
 import static org.apache.lucene.index.IndexWriter.MAX_TERM_LENGTH;
 import static org.elasticsearch.core.Strings.format;
@@ -682,12 +683,9 @@
         }
 
         @Override
-<<<<<<< HEAD
-        public IndexFieldData.Builder fielddataBuilder(
-            String fullyQualifiedIndexName,
-            Supplier<SearchLookup> searchLookup,
-            FielddataOperation operation
-        ) {
+        public IndexFieldData.Builder fielddataBuilder(FieldDataContext fieldDataContext) {
+            FielddataOperation operation = fieldDataContext.fielddataOperation();
+
             if (operation == FielddataOperation.SEARCH) {
                 failIfNoDocValues();
             }
@@ -701,10 +699,13 @@
             }
 
             if (operation == FielddataOperation.SCRIPT) {
+                SearchLookup searchLookup = fieldDataContext.lookupSupplier().get();
+                Set<String> sourcePaths = fieldDataContext.sourcePathsLookup().apply(name());
+
                 return new SourceValueFetcherSortedBinaryIndexFieldData.Builder(
                     name(),
                     CoreValuesSourceType.KEYWORD,
-                    new SourceValueFetcher(searchLookup.get().sourcePaths(name()), nullValue) {
+                    new SourceValueFetcher(sourcePaths, nullValue) {
                         @Override
                         protected String parseSourceValue(Object value) {
                             String keywordValue = value.toString();
@@ -715,21 +716,12 @@
                             return normalizeValue(normalizer(), name(), keywordValue);
                         }
                     },
-                    searchLookup.get().source(),
+                    searchLookup.source(),
                     KeywordDocValuesField::new
                 );
             }
 
             throw new IllegalStateException("unknown field data type [" + operation.name() + "]");
-=======
-        public IndexFieldData.Builder fielddataBuilder(FieldDataContext fieldDataContext) {
-            failIfNoDocValues();
-            return new SortedSetOrdinalsIndexFieldData.Builder(
-                name(),
-                CoreValuesSourceType.KEYWORD,
-                (dv, n) -> new KeywordDocValuesField(FieldData.toString(dv), n)
-            );
->>>>>>> 9b5cd671
         }
 
         @Override
