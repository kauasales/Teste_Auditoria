--- conflicted
+++ resolved
@@ -79,11 +79,8 @@
 import java.util.Locale;
 import java.util.Map;
 import java.util.Objects;
-<<<<<<< HEAD
+import java.util.Set;
 import java.util.stream.Stream;
-=======
-import java.util.Set;
->>>>>>> 6b8dab78
 
 import static org.apache.lucene.index.IndexWriter.MAX_TERM_LENGTH;
 import static org.elasticsearch.core.Strings.format;
@@ -1089,7 +1086,8 @@
         }
         if (fieldType.stored()) {
             return new KeywordFieldMapper.StoredFieldFieldLoader(name(), simpleName()) {
-                @Override protected void writeValue(XContentBuilder b, Object v) throws IOException {
+                @Override
+                protected void writeValue(XContentBuilder b, Object v) throws IOException {
                     BytesRef ref = (BytesRef) v;
                     b.utf8Value(ref.bytes, ref.offset, ref.length);
                 }
