/*
 * Copyright Elasticsearch B.V. and/or licensed to Elasticsearch B.V. under one
 * or more contributor license agreements. Licensed under the Elastic License
 * 2.0 and the Server Side Public License, v 1; you may not use this file except
 * in compliance with, at your election, the Elastic License 2.0 or the Server
 * Side Public License, v 1.
 */

package org.elasticsearch.index.mapper;

<<<<<<< HEAD
=======
import org.apache.lucene.index.LeafReaderContext;
>>>>>>> f28bb2fe
import org.elasticsearch.search.fetch.subphase.FetchFieldsPhase;
import org.elasticsearch.search.lookup.ValuesLookup;

import java.io.IOException;
import java.util.List;

/**
 * A helper class for fetching field values during the {@link FetchFieldsPhase}. Each {@link MappedFieldType}
 * is in charge of defining a value fetcher through {@link MappedFieldType#valueFetcher}.
 */
public interface ValueFetcher {
    /**
    * Given access to a document, return this field's values.
    *
    * In addition to pulling out the values, they will be parsed into a standard form.
    * For example numeric field mappers make sure to parse the source value into a number
    * of the right type.
    *
    * Note that for array values, the order in which values are returned is undefined and
    * should not be relied on.
    *
<<<<<<< HEAD
    * @param lookup a lookup structure over the document's values.
    * @return a list of standardized field values.
    */
    List<Object> fetchValues(ValuesLookup lookup) throws IOException;
=======
    * @param lookup a lookup structure over the document's source.
    * @return a list a standardized field values.
    */
    List<Object> fetchValues(SourceLookup lookup) throws IOException;

    /**
     * Update the leaf reader used to fetch values.
     */
    default void setNextReader(LeafReaderContext context) {}
>>>>>>> f28bb2fe
}<|MERGE_RESOLUTION|>--- conflicted
+++ resolved
@@ -8,10 +8,7 @@
 
 package org.elasticsearch.index.mapper;
 
-<<<<<<< HEAD
-=======
 import org.apache.lucene.index.LeafReaderContext;
->>>>>>> f28bb2fe
 import org.elasticsearch.search.fetch.subphase.FetchFieldsPhase;
 import org.elasticsearch.search.lookup.ValuesLookup;
 
@@ -33,20 +30,8 @@
     * Note that for array values, the order in which values are returned is undefined and
     * should not be relied on.
     *
-<<<<<<< HEAD
     * @param lookup a lookup structure over the document's values.
     * @return a list of standardized field values.
     */
     List<Object> fetchValues(ValuesLookup lookup) throws IOException;
-=======
-    * @param lookup a lookup structure over the document's source.
-    * @return a list a standardized field values.
-    */
-    List<Object> fetchValues(SourceLookup lookup) throws IOException;
-
-    /**
-     * Update the leaf reader used to fetch values.
-     */
-    default void setNextReader(LeafReaderContext context) {}
->>>>>>> f28bb2fe
 }