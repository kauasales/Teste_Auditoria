/*
 * Licensed to Elasticsearch under one or more contributor
 * license agreements. See the NOTICE file distributed with
 * this work for additional information regarding copyright
 * ownership. Elasticsearch licenses this file to you under
 * the Apache License, Version 2.0 (the "License"); you may
 * not use this file except in compliance with the License.
 * You may obtain a copy of the License at
 *
 *     http://www.apache.org/licenses/LICENSE-2.0
 *
 * Unless required by applicable law or agreed to in writing,
 * software distributed under the License is distributed on an
 * "AS IS" BASIS, WITHOUT WARRANTIES OR CONDITIONS OF ANY
 * KIND, either express or implied.  See the License for the
 * specific language governing permissions and limitations
 * under the License.
 */

package org.elasticsearch.index.mapper;

import org.apache.lucene.search.MatchAllDocsQuery;
import org.apache.lucene.search.Query;
import org.elasticsearch.common.logging.DeprecationCategory;
import org.elasticsearch.common.logging.DeprecationLogger;
import org.elasticsearch.index.fielddata.IndexFieldData;
import org.elasticsearch.index.fielddata.plain.ConstantIndexFieldData;
import org.elasticsearch.index.query.SearchExecutionContext;
import org.elasticsearch.search.aggregations.support.CoreValuesSourceType;
import org.elasticsearch.search.lookup.SearchLookup;

import java.util.Collections;
import java.util.function.Supplier;

/**
 * Mediates access to the deprecated _type field
 */
public final class TypeFieldType extends ConstantFieldType {

    private static final DeprecationLogger deprecationLogger = DeprecationLogger.getLogger(TypeFieldType.class);
    public static final String TYPES_V7_DEPRECATION_MESSAGE = "[types removal] Using the _type field " +
        "in queries and aggregations is deprecated, prefer to use a field instead.";

    public static final String NAME = "_type";

    public static final String CONTENT_TYPE = "_type";

    private final String type;

    TypeFieldType(String type) {
        super(NAME, Collections.emptyMap());
        this.type = type;
    }

    /**
     * Returns the name of the current type
     */
    public String getType() {
        return type;
    }

    @Override
    public String typeName() {
        return CONTENT_TYPE;
    }

    @Override
<<<<<<< HEAD
    public Query existsQuery(QueryShardContext context) {
        deprecationLogger.deprecate(DeprecationCategory.QUERIES, "typefieldtype", TYPES_V7_DEPRECATION_MESSAGE);
=======
    public Query existsQuery(SearchExecutionContext context) {
        deprecationLogger.deprecate("typefieldtype", TYPES_V7_DEPRECATION_MESSAGE);
>>>>>>> 9114e826
        return new MatchAllDocsQuery();
    }

    @Override
    public IndexFieldData.Builder fielddataBuilder(String fullyQualifiedIndexName, Supplier<SearchLookup> searchLookup) {
        deprecationLogger.deprecate(DeprecationCategory.QUERIES, "typefieldtype", TYPES_V7_DEPRECATION_MESSAGE);
        return new ConstantIndexFieldData.Builder(type, name(), CoreValuesSourceType.KEYWORD);
    }

    @Override
    public ValueFetcher valueFetcher(SearchExecutionContext context, String format) {
        throw new UnsupportedOperationException("Cannot fetch values for internal field [" + name() + "].");
    }

    @Override
<<<<<<< HEAD
    protected boolean matches(String pattern, boolean caseInsensitive, QueryShardContext context) {
        deprecationLogger.deprecate(DeprecationCategory.QUERIES, "typefieldtype", TYPES_V7_DEPRECATION_MESSAGE);
=======
    protected boolean matches(String pattern, boolean caseInsensitive, SearchExecutionContext context) {
        deprecationLogger.deprecate("typefieldtype", TYPES_V7_DEPRECATION_MESSAGE);
>>>>>>> 9114e826
        if (caseInsensitive) {
            return pattern.equalsIgnoreCase(type);
        }
        return pattern.equals(type);
    }
}<|MERGE_RESOLUTION|>--- conflicted
+++ resolved
@@ -65,13 +65,8 @@
     }
 
     @Override
-<<<<<<< HEAD
-    public Query existsQuery(QueryShardContext context) {
+    public Query existsQuery(SearchExecutionContext context) {
         deprecationLogger.deprecate(DeprecationCategory.QUERIES, "typefieldtype", TYPES_V7_DEPRECATION_MESSAGE);
-=======
-    public Query existsQuery(SearchExecutionContext context) {
-        deprecationLogger.deprecate("typefieldtype", TYPES_V7_DEPRECATION_MESSAGE);
->>>>>>> 9114e826
         return new MatchAllDocsQuery();
     }
 
@@ -87,13 +82,8 @@
     }
 
     @Override
-<<<<<<< HEAD
-    protected boolean matches(String pattern, boolean caseInsensitive, QueryShardContext context) {
+    protected boolean matches(String pattern, boolean caseInsensitive, SearchExecutionContext context) {
         deprecationLogger.deprecate(DeprecationCategory.QUERIES, "typefieldtype", TYPES_V7_DEPRECATION_MESSAGE);
-=======
-    protected boolean matches(String pattern, boolean caseInsensitive, SearchExecutionContext context) {
-        deprecationLogger.deprecate("typefieldtype", TYPES_V7_DEPRECATION_MESSAGE);
->>>>>>> 9114e826
         if (caseInsensitive) {
             return pattern.equalsIgnoreCase(type);
         }
