/*
 * Licensed to Elasticsearch under one or more contributor
 * license agreements. See the NOTICE file distributed with
 * this work for additional information regarding copyright
 * ownership. Elasticsearch licenses this file to you under
 * the Apache License, Version 2.0 (the "License"); you may
 * not use this file except in compliance with the License.
 * You may obtain a copy of the License at
 *
 *    http://www.apache.org/licenses/LICENSE-2.0
 *
 * Unless required by applicable law or agreed to in writing,
 * software distributed under the License is distributed on an
 * "AS IS" BASIS, WITHOUT WARRANTIES OR CONDITIONS OF ANY
 * KIND, either express or implied.  See the License for the
 * specific language governing permissions and limitations
 * under the License.
 */

package org.elasticsearch.index.mapper;

import org.apache.lucene.document.Field;
import org.apache.lucene.document.FieldType;
import org.apache.lucene.document.SortedSetDocValuesField;
import org.apache.lucene.index.IndexOptions;
import org.apache.lucene.search.MatchAllDocsQuery;
import org.apache.lucene.search.MatchNoDocsQuery;
import org.apache.lucene.search.Query;
import org.apache.lucene.util.BytesRef;
import org.elasticsearch.common.geo.ShapeRelation;
import org.elasticsearch.common.logging.DeprecationLogger;
import org.elasticsearch.common.regex.Regex;
import org.elasticsearch.common.time.DateMathParser;
import org.elasticsearch.index.fielddata.IndexFieldData;
import org.elasticsearch.index.fielddata.plain.ConstantIndexFieldData;
import org.elasticsearch.index.query.QueryShardContext;
import org.elasticsearch.search.aggregations.support.CoreValuesSourceType;
import org.elasticsearch.search.lookup.SearchLookup;

import java.time.ZoneId;
import java.util.Collections;
import java.util.function.Supplier;

public class TypeFieldMapper extends MetadataFieldMapper {

    private static final DeprecationLogger deprecationLogger = DeprecationLogger.getLogger(TypeFieldType.class);

    public static final String TYPES_DEPRECATION_MESSAGE = "[types removal] Using the _type field " +
        "in queries and aggregations is deprecated, prefer to use a field instead.";

    public static void emitTypesDeprecationWarning() {
        deprecationLogger.deprecate("query_with_types", TYPES_DEPRECATION_MESSAGE);
    }

    public static final String NAME = "_type";

    public static final String CONTENT_TYPE = "_type";

    public static final TypeParser PARSER = new FixedTypeParser(c -> new TypeFieldMapper());

    public static class Defaults {

        public static final FieldType NESTED_FIELD_TYPE = new FieldType();

        static {
            NESTED_FIELD_TYPE.setIndexOptions(IndexOptions.DOCS);
            NESTED_FIELD_TYPE.setTokenized(false);
            NESTED_FIELD_TYPE.setStored(false);
            NESTED_FIELD_TYPE.setOmitNorms(true);
            NESTED_FIELD_TYPE.freeze();
        }
    }

    public static final class TypeFieldType extends ConstantFieldType {

        private final String type;

        public TypeFieldType(String type) {
            super(NAME, Collections.emptyMap());
            this.type = type;
        }

        @Override
        public String typeName() {
            return CONTENT_TYPE;
        }

        @Override
        public IndexFieldData.Builder fielddataBuilder(String fullyQualifiedIndexName, Supplier<SearchLookup> searchLookup) {
<<<<<<< HEAD
            emitTypesDeprecationWarning();
            return new ConstantIndexFieldData.Builder(mapperService -> type, name(), CoreValuesSourceType.BYTES);
=======
            Function<MapperService, String> typeFunction = mapperService -> mapperService.documentMapper().type();
            return new ConstantIndexFieldData.Builder(typeFunction, name(), CoreValuesSourceType.BYTES);
        }

        @Override
        public ValueFetcher valueFetcher(MapperService mapperService, SearchLookup lookup, String format) {
            throw new UnsupportedOperationException("Cannot fetch values for internal field [" + name() + "].");
        }

        @Override
        public boolean isSearchable() {
            return true;
>>>>>>> d7f6812d
        }

        @Override
        public Query existsQuery(QueryShardContext context) {
            emitTypesDeprecationWarning();
            return new MatchAllDocsQuery();
        }

        @Override
        protected boolean matches(String pattern, boolean caseInsensitive, QueryShardContext context) {
            emitTypesDeprecationWarning();
            if (type == null) {
                return false;
            }
            return Regex.simpleMatch(pattern, type, caseInsensitive);
        }

        @Override
        public Query rangeQuery(Object lowerTerm, Object upperTerm, boolean includeLower, boolean includeUpper,
                                ShapeRelation relation, ZoneId timeZone, DateMathParser parser, QueryShardContext context) {
            emitTypesDeprecationWarning();
            BytesRef lower = (BytesRef) lowerTerm;
            BytesRef upper = (BytesRef) upperTerm;
            if (includeLower) {
                if (lower.utf8ToString().compareTo(type) > 0) {
                    return new MatchNoDocsQuery();
                }
            } else {
                if (lower.utf8ToString().compareTo(type) >= 0) {
                    return new MatchNoDocsQuery();
                }
            }
            if (includeUpper) {
                if (upper.utf8ToString().compareTo(type) < 0) {
                    return new MatchNoDocsQuery();
                }
            } else {
                if (upper.utf8ToString().compareTo(type) <= 0) {
                    return new MatchNoDocsQuery();
                }
            }
            return new MatchAllDocsQuery();
        }
    }

    private TypeFieldMapper() {
        super(new TypeFieldType(null));
    }

    @Override
    public void preParse(ParseContext context) {
        if (fieldType.indexOptions() == IndexOptions.NONE && !fieldType.stored()) {
            return;
        }
        context.doc().add(new Field(fieldType().name(), context.sourceToParse().type(), fieldType));
        if (fieldType().hasDocValues()) {
            context.doc().add(new SortedSetDocValuesField(fieldType().name(), new BytesRef(MapperService.SINGLE_MAPPING_NAME)));
        }
    }

    @Override
    protected String contentType() {
        return CONTENT_TYPE;
    }

}<|MERGE_RESOLUTION|>--- conflicted
+++ resolved
@@ -39,6 +39,7 @@
 
 import java.time.ZoneId;
 import java.util.Collections;
+import java.util.function.Function;
 import java.util.function.Supplier;
 
 public class TypeFieldMapper extends MetadataFieldMapper {
@@ -87,10 +88,7 @@
 
         @Override
         public IndexFieldData.Builder fielddataBuilder(String fullyQualifiedIndexName, Supplier<SearchLookup> searchLookup) {
-<<<<<<< HEAD
             emitTypesDeprecationWarning();
-            return new ConstantIndexFieldData.Builder(mapperService -> type, name(), CoreValuesSourceType.BYTES);
-=======
             Function<MapperService, String> typeFunction = mapperService -> mapperService.documentMapper().type();
             return new ConstantIndexFieldData.Builder(typeFunction, name(), CoreValuesSourceType.BYTES);
         }
@@ -98,12 +96,6 @@
         @Override
         public ValueFetcher valueFetcher(MapperService mapperService, SearchLookup lookup, String format) {
             throw new UnsupportedOperationException("Cannot fetch values for internal field [" + name() + "].");
-        }
-
-        @Override
-        public boolean isSearchable() {
-            return true;
->>>>>>> d7f6812d
         }
 
         @Override
