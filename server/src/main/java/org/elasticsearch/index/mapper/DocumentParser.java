/*
 * Copyright Elasticsearch B.V. and/or licensed to Elasticsearch B.V. under one
 * or more contributor license agreements. Licensed under the Elastic License
 * 2.0 and the Server Side Public License, v 1; you may not use this file except
 * in compliance with, at your election, the Elastic License 2.0 or the Server
 * Side Public License, v 1.
 */

package org.elasticsearch.index.mapper;

import org.apache.lucene.index.IndexableField;
import org.apache.lucene.index.LeafReaderContext;
import org.apache.lucene.search.Query;
import org.elasticsearch.common.Explicit;
import org.elasticsearch.common.regex.Regex;
import org.elasticsearch.common.xcontent.XContentHelper;
import org.elasticsearch.index.IndexVersion;
import org.elasticsearch.index.IndexVersions;
import org.elasticsearch.index.fielddata.FieldDataContext;
import org.elasticsearch.index.fielddata.IndexFieldDataCache;
import org.elasticsearch.index.mapper.vectors.DenseVectorFieldMapper;
import org.elasticsearch.index.query.SearchExecutionContext;
import org.elasticsearch.indices.breaker.NoneCircuitBreakerService;
import org.elasticsearch.plugins.internal.DocumentParsingObserver;
import org.elasticsearch.search.lookup.SearchLookup;
import org.elasticsearch.search.lookup.Source;
import org.elasticsearch.xcontent.XContentBuilder;
import org.elasticsearch.xcontent.XContentLocation;
import org.elasticsearch.xcontent.XContentParseException;
import org.elasticsearch.xcontent.XContentParser;
import org.elasticsearch.xcontent.XContentParserConfiguration;
import org.elasticsearch.xcontent.XContentType;

import java.io.IOException;
import java.util.ArrayList;
import java.util.Collections;
import java.util.HashMap;
import java.util.Iterator;
import java.util.LinkedList;
import java.util.List;
import java.util.Map;
import java.util.function.Consumer;
import java.util.function.Supplier;

import static org.elasticsearch.index.mapper.vectors.DenseVectorFieldMapper.MAX_DIMS_COUNT;
import static org.elasticsearch.index.mapper.vectors.DenseVectorFieldMapper.MIN_DIMS_FOR_DYNAMIC_FLOAT_MAPPING;

/**
 * A parser for documents
 */
public final class DocumentParser {

    public static final IndexVersion DYNAMICALLY_MAP_DENSE_VECTORS_INDEX_VERSION = IndexVersions.FIRST_DETACHED_INDEX_VERSION;

    private final XContentParserConfiguration parserConfiguration;
    private final Supplier<DocumentParsingObserver> documentParsingObserverSupplier;
    private final MappingParserContext mappingParserContext;

    DocumentParser(
        XContentParserConfiguration parserConfiguration,
        MappingParserContext mappingParserContext,
        Supplier<DocumentParsingObserver> documentParsingObserverSupplier
    ) {
        this.mappingParserContext = mappingParserContext;
        this.parserConfiguration = parserConfiguration;
        this.documentParsingObserverSupplier = documentParsingObserverSupplier;
    }

    /**
     * Parse a document
     *
     * @param source        the document to parse
     * @param mappingLookup the mappings information needed to parse the document
     * @return the parsed document
     * @throws DocumentParsingException whenever there's a problem parsing the document
     */
    public ParsedDocument parseDocument(SourceToParse source, MappingLookup mappingLookup) throws DocumentParsingException {
        if (source.source() != null && source.source().length() == 0) {
            throw new DocumentParsingException(new XContentLocation(0, 0), "failed to parse, document is empty");
        }
        final RootDocumentParserContext context;
        final XContentType xContentType = source.getXContentType();

        // only observe a document if it was not already reported (done in IngestService)
        DocumentParsingObserver documentParsingObserver = source.toBeReported()
            ? documentParsingObserverSupplier.get()
            : DocumentParsingObserver.EMPTY_INSTANCE;
        try (
            XContentParser parser = documentParsingObserver.wrapParser(
                XContentHelper.createParser(parserConfiguration, source.source(), xContentType)
            )
        ) {
            context = new RootDocumentParserContext(mappingLookup, mappingParserContext, source, parser);
            validateStart(context.parser());
            MetadataFieldMapper[] metadataFieldsMappers = mappingLookup.getMapping().getSortedMetadataMappers();
            internalParseDocument(metadataFieldsMappers, context);
            validateEnd(context.parser());
        } catch (XContentParseException e) {
            throw new DocumentParsingException(e.getLocation(), e.getMessage(), e);
        } catch (IOException e) {
            // IOException from jackson, we don't have any useful location information here
            throw new DocumentParsingException(XContentLocation.UNKNOWN, "Error parsing document", e);
        }
        assert context.path.pathAsText("").isEmpty() : "found leftover path elements: " + context.path.pathAsText("");

        Mapping dynamicUpdate = createDynamicUpdate(context);

        // if a mappingUpdate is required, the parsing will be triggered again
        if (dynamicUpdate == null) {
            documentParsingObserver.setIndexName(mappingParserContext.getIndexSettings().getIndex().getName());
            documentParsingObserver.close();
        }
        return new ParsedDocument(
            context.version(),
            context.seqID(),
            context.id(),
            source.routing(),
            context.reorderParentAndGetDocs(),
            context.sourceToParse().source(),
            context.sourceToParse().getXContentType(),
            dynamicUpdate
        ) {
            @Override
            public String documentDescription() {
                IdFieldMapper idMapper = (IdFieldMapper) mappingLookup.getMapping().getMetadataMapperByName(IdFieldMapper.NAME);
                return idMapper.documentDescription(this);
            }
        };
    }

    private static void internalParseDocument(MetadataFieldMapper[] metadataFieldsMappers, DocumentParserContext context) {

        try {
            final boolean emptyDoc = isEmptyDoc(context.root(), context.parser());

            for (MetadataFieldMapper metadataMapper : metadataFieldsMappers) {
                metadataMapper.preParse(context);
            }

            if (context.root().isEnabled() == false) {
                // entire type is disabled
                context.parser().skipChildren();
            } else if (emptyDoc == false) {
                parseObjectOrNested(context);
            }

            executeIndexTimeScripts(context);

            for (MetadataFieldMapper metadataMapper : metadataFieldsMappers) {
                metadataMapper.postParse(context);
            }
        } catch (Exception e) {
            throw wrapInDocumentParsingException(context, e);
        }
    }

    private static void executeIndexTimeScripts(DocumentParserContext context) {
        List<FieldMapper> indexTimeScriptMappers = context.mappingLookup().indexTimeScriptMappers();
        if (indexTimeScriptMappers.isEmpty()) {
            return;
        }
        SearchLookup searchLookup = new SearchLookup(
            context.mappingLookup().indexTimeLookup()::get,
            (ft, lookup, fto) -> ft.fielddataBuilder(
                new FieldDataContext(context.indexSettings().getIndex().getName(), lookup, context.mappingLookup()::sourcePaths, fto)
            ).build(new IndexFieldDataCache.None(), new NoneCircuitBreakerService()),
            (ctx, doc) -> Source.fromBytes(context.sourceToParse().source())
        );
        // field scripts can be called both by the loop at the end of this method and via
        // the document reader, so to ensure that we don't run them multiple times we
        // guard them with an 'executed' boolean
        Map<String, Consumer<LeafReaderContext>> fieldScripts = new HashMap<>();
        indexTimeScriptMappers.forEach(mapper -> fieldScripts.put(mapper.name(), new Consumer<>() {
            boolean executed = false;

            @Override
            public void accept(LeafReaderContext leafReaderContext) {
                if (executed == false) {
                    mapper.executeScript(searchLookup, leafReaderContext, 0, context);
                    executed = true;
                }
            }
        }));

        // call the index script on all field mappers configured with one
        DocumentLeafReader reader = new DocumentLeafReader(context.rootDoc(), fieldScripts);
        for (Consumer<LeafReaderContext> script : fieldScripts.values()) {
            script.accept(reader.getContext());
        }
    }

    private static void validateStart(XContentParser parser) throws IOException {
        // will result in START_OBJECT
        XContentParser.Token token = parser.nextToken();
        if (token != XContentParser.Token.START_OBJECT) {
            throwNoStartOnObject();
        }
    }

    private static void throwNoStartOnObject() {
        throw new DocumentParsingException(XContentLocation.UNKNOWN, "Malformed content, must start with an object");
    }

    private static void validateEnd(XContentParser parser) throws IOException {
        XContentParser.Token token;// only check for end of tokens if we created the parser here
        // try to parse the next token, this should be null if the object is ended properly
        // but will throw a JSON exception if the extra tokens is not valid JSON (this will be handled by the catch)
        token = parser.nextToken();
        if (token != null) {
            throwNotAtEnd(token);
        }
    }

    private static void throwNotAtEnd(XContentParser.Token token) {
        throw new IllegalArgumentException("Malformed content, found extra data after parsing: " + token);
    }

    private static boolean isEmptyDoc(RootObjectMapper root, XContentParser parser) throws IOException {
        if (root.isEnabled()) {
            final XContentParser.Token token = parser.nextToken();
            switch (token) {
                case END_OBJECT:
                    // empty doc, we can handle it...
                    return true;
                case FIELD_NAME:
                    return false;
                default:
                    throwOnMalformedContent(parser);
            }
        }
        return false;
    }

    private static void throwOnMalformedContent(XContentParser parser) {
        throw new DocumentParsingException(
            parser.getTokenLocation(),
            "Malformed content, after first object, either the type field or the actual properties should exist"
        );
    }

    private static DocumentParsingException wrapInDocumentParsingException(DocumentParserContext context, Exception e) {
        // if its already a document parsing exception, no need to wrap it...
        if (e instanceof DocumentParsingException) {
            return (DocumentParsingException) e;
        }
        return new DocumentParsingException(context.parser().getTokenLocation(), "failed to parse: " + e.getMessage(), e);
    }

    static Mapping createDynamicUpdate(DocumentParserContext context) {
        if (context.getDynamicMappers().isEmpty() && context.getDynamicRuntimeFields().isEmpty()) {
            return null;
        }
        RootObjectMapper.Builder rootBuilder = context.updateRoot();
        context.getDynamicMappers().forEach(mapper -> rootBuilder.addDynamic(mapper.name(), null, mapper, context));

        for (RuntimeField runtimeField : context.getDynamicRuntimeFields()) {
            rootBuilder.addRuntimeField(runtimeField);
        }
        RootObjectMapper root = rootBuilder.build(MapperBuilderContext.root(context.mappingLookup().isSourceSynthetic(), false));
        return context.mappingLookup().getMapping().mappingUpdate(root);
    }

    static void parseObjectOrNested(DocumentParserContext context) throws IOException {
        if (context.parent().isEnabled() == false) {
            context.parser().skipChildren();
            return;
        }
        XContentParser parser = context.parser();
        XContentParser.Token token = parser.currentToken();
        if (token == XContentParser.Token.VALUE_NULL) {
            // the object is null ("obj1" : null), simply bail
            return;
        }

        String currentFieldName = parser.currentName();
        if (token.isValue()) {
            throwOnConcreteValue(context.parent(), currentFieldName, context);
        }

        if (context.parent().isNested()) {
            context = context.createNestedContext((NestedObjectMapper) context.parent());
        }

        // if we are at the end of the previous object, advance
        if (token == XContentParser.Token.END_OBJECT) {
            token = parser.nextToken();
        }
        if (token == XContentParser.Token.START_OBJECT) {
            // if we are just starting an OBJECT, advance, this is the object we are parsing, we need the name first
            parser.nextToken();
        }

        innerParseObject(context);
        // restore the enable path flag
        if (context.parent().isNested()) {
            copyNestedFields(context, (NestedObjectMapper) context.parent());
        }
    }

    private static void throwOnConcreteValue(ObjectMapper mapper, String currentFieldName, DocumentParserContext context) {
        throw new DocumentParsingException(
            context.parser().getTokenLocation(),
            "object mapping for ["
                + mapper.name()
                + "] tried to parse field ["
                + currentFieldName
                + "] as object, but found a concrete value"
        );
    }

    private static void innerParseObject(DocumentParserContext context) throws IOException {

        final XContentParser parser = context.parser();
        XContentParser.Token token = parser.currentToken();
        String currentFieldName = null;
        assert token == XContentParser.Token.FIELD_NAME || token == XContentParser.Token.END_OBJECT;
        while (token != XContentParser.Token.END_OBJECT) {
            if (token == null) {
                throwEOF(context.parent(), context);
            }
            switch (token) {
                case FIELD_NAME:
                    currentFieldName = parser.currentName();
                    if (currentFieldName.isEmpty()) {
                        throw new IllegalArgumentException("Field name cannot be an empty string");
                    }
                    if (currentFieldName.isBlank()) {
                        throwFieldNameBlank(context, currentFieldName);
                    }
                    break;
                case START_OBJECT:
                    parseObject(context, currentFieldName);
                    break;
                case START_ARRAY:
                    parseArray(context, currentFieldName);
                    break;
                case VALUE_NULL:
                    parseNullValue(context, currentFieldName);
                    break;
                default:
                    if (token.isValue()) {
                        parseValue(context, currentFieldName);
                    }
                    break;
            }
            token = parser.nextToken();
        }
    }

    private static void throwFieldNameBlank(DocumentParserContext context, String currentFieldName) {
        throw new DocumentParsingException(
            context.parser().getTokenLocation(),
            "Field name cannot contain only whitespace: [" + context.path().pathAsText(currentFieldName) + "]"
        );
    }

    private static void throwEOF(ObjectMapper mapper, DocumentParserContext context) throws IOException {
        throw new DocumentParsingException(
            context.parser().getTokenLocation(),
            "object mapping for ["
                + mapper.name()
                + "] tried to parse field ["
                + context.parser().currentName()
                + "] as object, but got EOF, has a concrete value been provided to it?"
        );
    }

    private static void copyNestedFields(DocumentParserContext context, NestedObjectMapper nested) {
        if (context.isWithinCopyTo()) {
            // Only process the nested document after we've finished parsing the actual
            // doc; we can't copy_to outside of the current nested context, so if we are
            // in a copy_to context then we're adding data within the doc and we haven't
            // finished parsing yet.
            return;
        }
        LuceneDocument nestedDoc = context.doc();
        LuceneDocument parentDoc = nestedDoc.getParent();
        IndexVersion indexVersion = context.indexSettings().getIndexVersionCreated();
        if (nested.isIncludeInParent()) {
            addFields(indexVersion, nestedDoc, parentDoc);
        }
        if (nested.isIncludeInRoot()) {
            LuceneDocument rootDoc = context.rootDoc();
            // don't add it twice, if its included in parent, and we are handling the master doc...
            if (nested.isIncludeInParent() == false || parentDoc != rootDoc) {
                addFields(indexVersion, nestedDoc, rootDoc);
            }
        }
    }

    private static void addFields(IndexVersion indexCreatedVersion, LuceneDocument nestedDoc, LuceneDocument rootDoc) {
        String nestedPathFieldName = NestedPathFieldMapper.name(indexCreatedVersion);
        for (IndexableField field : nestedDoc.getFields()) {
            if (field.name().equals(nestedPathFieldName) == false && field.name().equals(IdFieldMapper.NAME) == false) {
                rootDoc.add(field);
            }
        }
    }

    static void parseObjectOrField(DocumentParserContext context, Mapper mapper) throws IOException {
        if (mapper instanceof ObjectMapper objectMapper) {
            parseObjectOrNested(context.createChildContext(objectMapper));
        } else if (mapper instanceof FieldMapper fieldMapper) {
            if (shouldFlattenObject(context, fieldMapper)) {
                // we pass the mapper's simpleName as parentName to the new DocumentParserContext
                String currentFieldName = fieldMapper.simpleName();
                context.path().remove();
                parseObjectOrNested(context.createFlattenContext(currentFieldName));
                context.path().add(currentFieldName);
            } else {
                fieldMapper.parse(context);
            }
            if (context.isWithinCopyTo() == false) {
                List<String> copyToFields = fieldMapper.copyTo().copyToFields();
                if (copyToFields.isEmpty() == false) {
                    XContentParser.Token currentToken = context.parser().currentToken();
                    if (currentToken.isValue() == false && currentToken != XContentParser.Token.VALUE_NULL) {
                        // sanity check, we currently support copy-to only for value-type field, not objects
                        throwOnCopyToOnObject(mapper, copyToFields, context);
                    }
                    parseCopyFields(context, copyToFields);
                }
            }
        } else if (mapper instanceof FieldAliasMapper) {
            throwOnCopyToOnFieldAlias(context, mapper);
        } else {
            throwOnUnrecognizedMapperType(mapper);
        }
    }

    private static boolean shouldFlattenObject(DocumentParserContext context, FieldMapper fieldMapper) {
        return context.parser().currentToken() == XContentParser.Token.START_OBJECT
            && context.parent().subobjects() == false
            && fieldMapper.supportsParsingObject() == false;
    }

    private static void throwOnUnrecognizedMapperType(Mapper mapper) {
        throw new IllegalStateException(
            "The provided mapper [" + mapper.name() + "] has an unrecognized type [" + mapper.getClass().getSimpleName() + "]."
        );
    }

    private static void throwOnCopyToOnFieldAlias(DocumentParserContext context, Mapper mapper) {
        throw new DocumentParsingException(
            context.parser().getTokenLocation(),
            "Cannot " + (context.isWithinCopyTo() ? "copy" : "write") + " to a field alias [" + mapper.name() + "]."
        );
    }

    private static void throwOnCopyToOnObject(Mapper mapper, List<String> copyToFields, DocumentParserContext context) {
        throw new DocumentParsingException(
            context.parser().getTokenLocation(),
            "Cannot copy field ["
                + mapper.name()
                + "] to fields "
                + copyToFields
                + ". Copy-to currently only works for value-type fields, not objects."
        );
    }

    private static void parseObject(final DocumentParserContext context, String currentFieldName) throws IOException {
        assert currentFieldName != null;
        Mapper objectMapper = context.getMapper(currentFieldName);
        if (objectMapper != null) {
            doParseObject(context, currentFieldName, objectMapper);
        } else {
            parseObjectDynamic(context, currentFieldName);
        }
    }

    private static void doParseObject(DocumentParserContext context, String currentFieldName, Mapper objectMapper) throws IOException {
        context.path().add(currentFieldName);
        if (objectMapper instanceof ObjectMapper objMapper && objMapper.subobjects() == false) {
            context.path().setWithinLeafObject(true);
        }
        parseObjectOrField(context, objectMapper);
        context.path().setWithinLeafObject(false);
        context.path().remove();
    }

    private static void parseObjectDynamic(DocumentParserContext context, String currentFieldName) throws IOException {
        ensureNotStrict(context, currentFieldName);
        if (context.dynamic() == ObjectMapper.Dynamic.FALSE) {
            failIfMatchesRoutingPath(context, currentFieldName);
            // not dynamic, read everything up to end object
            context.parser().skipChildren();
        } else {
            Mapper dynamicObjectMapper;
            if (context.dynamic() == ObjectMapper.Dynamic.RUNTIME) {
                // with dynamic:runtime all leaf fields will be runtime fields unless explicitly mapped,
                // hence we don't dynamically create empty objects under properties, but rather carry around an artificial object mapper
                dynamicObjectMapper = new NoOpObjectMapper(currentFieldName, context.path().pathAsText(currentFieldName));
            } else {
                dynamicObjectMapper = DynamicFieldsBuilder.createDynamicObjectMapper(context, currentFieldName);
            }
            if (context.parent().subobjects() == false) {
                if (dynamicObjectMapper instanceof NestedObjectMapper) {
                    throw new DocumentParsingException(
                        context.parser().getTokenLocation(),
                        "Tried to add nested object ["
                            + dynamicObjectMapper.simpleName()
                            + "] to object ["
                            + context.parent().name()
                            + "] which does not support subobjects"
                    );
                }
                if (dynamicObjectMapper instanceof ObjectMapper) {
                    // We have an ObjectMapper but subobjects are disallowed
                    // therefore we create a new DocumentParserContext that
                    // prepends currentFieldName to any immediate children.
                    parseObjectOrNested(context.createFlattenContext(currentFieldName));
                    return;
                }

            }
<<<<<<< HEAD
            if (context.dynamic() != ObjectMapper.Dynamic.RUNTIME && dynamicObjectBuilder != null) {
                if (context.addDynamicMapper(dynamicObjectMapper.name(), dynamicObjectBuilder) == false) {
                    failIfMatchesRoutingPath(context, currentFieldName);
                    context.parser().skipChildren();
                    return;
                }
=======
            if (context.dynamic() != ObjectMapper.Dynamic.RUNTIME) {
                context.addDynamicMapper(dynamicObjectMapper);
>>>>>>> 47a4b554
            }
            if (dynamicObjectMapper instanceof NestedObjectMapper && context.isWithinCopyTo()) {
                throwOnCreateDynamicNestedViaCopyTo(dynamicObjectMapper, context);
            }
            doParseObject(context, currentFieldName, dynamicObjectMapper);
        }
    }

    private static void throwOnCreateDynamicNestedViaCopyTo(Mapper dynamicObjectMapper, DocumentParserContext context) {
        throw new DocumentParsingException(
            context.parser().getTokenLocation(),
            "It is forbidden to create dynamic nested objects ([" + dynamicObjectMapper.name() + "]) through `copy_to`"
        );
    }

    private static void parseArray(DocumentParserContext context, String lastFieldName) throws IOException {
        Mapper mapper = getLeafMapper(context, lastFieldName);
        if (mapper != null) {
            // There is a concrete mapper for this field already. Need to check if the mapper
            // expects an array, if so we pass the context straight to the mapper and if not
            // we serialize the array components
            if (parsesArrayValue(mapper)) {
                parseObjectOrField(context, mapper);
            } else {
                parseNonDynamicArray(context, lastFieldName, lastFieldName);
            }
        } else {
            parseArrayDynamic(context, lastFieldName);
        }
    }

    private static void parseArrayDynamic(DocumentParserContext context, String currentFieldName) throws IOException {
        ensureNotStrict(context, currentFieldName);
        if (context.dynamic() == ObjectMapper.Dynamic.FALSE) {
            context.parser().skipChildren();
        } else {
            Mapper objectMapperFromTemplate = DynamicFieldsBuilder.createObjectMapperFromTemplate(context, currentFieldName);
            if (objectMapperFromTemplate == null) {
                parseNonDynamicArray(context, currentFieldName, currentFieldName);
            } else {
                if (parsesArrayValue(objectMapperFromTemplate)) {
<<<<<<< HEAD
                    if (context.addDynamicMapper(objectMapperFromTemplate.name(), objectBuilderFromTemplate) == false) {
                        context.parser().skipChildren();
                        return;
                    }
=======
                    context.addDynamicMapper(objectMapperFromTemplate);
>>>>>>> 47a4b554
                    context.path().add(currentFieldName);
                    parseObjectOrField(context, objectMapperFromTemplate);
                    context.path().remove();
                } else {
                    parseNonDynamicArray(context, currentFieldName, currentFieldName);
                }
            }
        }
    }

    private static boolean parsesArrayValue(Mapper mapper) {
        return mapper instanceof FieldMapper && ((FieldMapper) mapper).parsesArrayValue();
    }

    private static void parseNonDynamicArray(DocumentParserContext context, final String lastFieldName, String arrayFieldName)
        throws IOException {
        XContentParser parser = context.parser();
        XContentParser.Token token;
        while ((token = parser.nextToken()) != XContentParser.Token.END_ARRAY) {
            if (token == XContentParser.Token.START_OBJECT) {
                parseObject(context, lastFieldName);
            } else if (token == XContentParser.Token.START_ARRAY) {
                parseArray(context, lastFieldName);
            } else if (token == XContentParser.Token.VALUE_NULL) {
                parseNullValue(context, lastFieldName);
            } else if (token == null) {
                throwEOFOnParseArray(arrayFieldName, context);
            } else {
                assert token.isValue();
                parseValue(context, lastFieldName);
            }
        }
        postProcessDynamicArrayMapping(context, lastFieldName);
    }

    /**
     * Arrays that have been classified as floats and meet specific criteria are re-mapped to dense_vector.
     */
    private static void postProcessDynamicArrayMapping(DocumentParserContext context, String fieldName) {
        if (context.indexSettings().getIndexVersionCreated().onOrAfter(DYNAMICALLY_MAP_DENSE_VECTORS_INDEX_VERSION)) {
            final MapperBuilderContext builderContext = context.createDynamicMapperBuilderContext();
            final String fullFieldName = builderContext.buildFullName(fieldName);
            final List<Mapper> mappers = context.getDynamicMappers(fullFieldName);
            if (mappers == null
                || context.isFieldAppliedFromTemplate(fullFieldName)
                || context.isCopyToField(fullFieldName)
                || mappers.size() < MIN_DIMS_FOR_DYNAMIC_FLOAT_MAPPING
                || mappers.size() > MAX_DIMS_COUNT
                // Anything that is NOT a number or anything that IS a number but not mapped to `float` should NOT be mapped to dense_vector
                || mappers.stream()
                    .anyMatch(
                        m -> m instanceof NumberFieldMapper == false || ((NumberFieldMapper) m).type() != NumberFieldMapper.NumberType.FLOAT
                    )) {
                return;
            }

            DenseVectorFieldMapper.Builder builder = new DenseVectorFieldMapper.Builder(
                fieldName,
                context.indexSettings().getIndexVersionCreated()
            );
            DenseVectorFieldMapper denseVectorFieldMapper = builder.build(builderContext);
            context.updateDynamicMappers(fullFieldName, List.of(denseVectorFieldMapper));
        }
    }

    private static void throwEOFOnParseArray(String arrayFieldName, DocumentParserContext context) {
        throw new DocumentParsingException(
            context.parser().getTokenLocation(),
            "object mapping for ["
                + context.parent().name()
                + "] with array for ["
                + arrayFieldName
                + "] tried to parse as array, but got EOF, is there a mismatch in types for the same field?"
        );
    }

    private static void parseValue(final DocumentParserContext context, String currentFieldName) throws IOException {
        if (currentFieldName == null) {
            throwOnNoFieldName(context);
        }
        Mapper mapper = getLeafMapper(context, currentFieldName);
        if (mapper != null) {
            parseObjectOrField(context, mapper);
        } else {
            parseDynamicValue(context, currentFieldName);
        }
    }

    private static void throwOnNoFieldName(DocumentParserContext context) throws IOException {
        throw new DocumentParsingException(
            context.parser().getTokenLocation(),
            "object mapping ["
                + context.parent().name()
                + "] trying to serialize a value with"
                + " no field associated with it, current value ["
                + context.parser().textOrNull()
                + "]"
        );
    }

    private static void parseNullValue(DocumentParserContext context, String lastFieldName) throws IOException {
        // we can only handle null values if we have mappings for them
        Mapper mapper = getLeafMapper(context, lastFieldName);
        if (mapper != null) {
            // TODO: passing null to an object seems bogus?
            parseObjectOrField(context, mapper);
        } else {
            ensureNotStrict(context, lastFieldName);
        }
    }

    private static void parseDynamicValue(final DocumentParserContext context, String currentFieldName) throws IOException {
        ensureNotStrict(context, currentFieldName);
        if (context.dynamic() == ObjectMapper.Dynamic.FALSE) {
            failIfMatchesRoutingPath(context, currentFieldName);
            return;
        }
        if (context.dynamic().getDynamicFieldsBuilder().createDynamicFieldFromValue(context, currentFieldName) == false) {
            failIfMatchesRoutingPath(context, currentFieldName);
        }
    }

    private static void ensureNotStrict(DocumentParserContext context, String currentFieldName) {
        if (context.dynamic() == ObjectMapper.Dynamic.STRICT) {
            throw new StrictDynamicMappingException(context.parser().getTokenLocation(), context.parent().fullPath(), currentFieldName);
        }
    }

    private static void failIfMatchesRoutingPath(DocumentParserContext context, String currentFieldName) {
        if (context.indexSettings().getIndexMetadata().getRoutingPaths().isEmpty()) {
            return;
        }
        String path = context.parent().fullPath().isEmpty() ? currentFieldName : context.parent().fullPath() + "." + currentFieldName;
        if (Regex.simpleMatch(context.indexSettings().getIndexMetadata().getRoutingPaths(), path)) {
            throw new DocumentParsingException(
                context.parser().getTokenLocation(),
                "All fields matching [routing_path] must be mapped but [" + path + "] was declared as [dynamic: false]"
            );
        }
    }

    /**
     * Creates instances of the fields that the current field should be copied to
     */
    private static void parseCopyFields(DocumentParserContext context, List<String> copyToFields) throws IOException {
        for (String field : copyToFields) {
            // In case of a hierarchy of nested documents, we need to figure out
            // which document the field should go to
            LuceneDocument targetDoc = null;
            for (LuceneDocument doc = context.doc(); doc != null; doc = doc.getParent()) {
                if (field.startsWith(doc.getPrefix())) {
                    targetDoc = doc;
                    break;
                }
            }
            assert targetDoc != null;
            final DocumentParserContext copyToContext = context.createCopyToContext(field, targetDoc);
            innerParseObject(copyToContext);
            context.markFieldAsCopyTo(field);
        }
    }

    // looks up a child mapper
    // if no mapper is found, checks to see if a runtime field with the specified
    // field name exists and if so returns a no-op mapper to prevent indexing
    private static Mapper getLeafMapper(final DocumentParserContext context, String fieldName) {
        Mapper mapper = context.getMapper(fieldName);
        if (mapper != null) {
            return mapper;
        }
        // concrete fields take precedence over runtime fields when parsing documents
        // if a leaf field is not mapped, and is defined as a runtime field, then we
        // don't create a dynamic mapping for it and don't index it.
        String fieldPath = context.path().pathAsText(fieldName);
        MappedFieldType fieldType = context.mappingLookup().getFieldType(fieldPath);
        if (fieldType != null) {
            // we haven't found a mapper with this name above, which means if a field type is found it is for sure a runtime field.
            assert fieldType.hasDocValues() == false && fieldType.isAggregatable() && fieldType.isSearchable();
            return NO_OP_FIELDMAPPER;
        }
        return null;
    }

    private static final FieldMapper NO_OP_FIELDMAPPER = new FieldMapper(
        "no-op",
        new MappedFieldType("no-op", false, false, false, TextSearchInfo.NONE, Collections.emptyMap()) {
            @Override
            public ValueFetcher valueFetcher(SearchExecutionContext context, String format) {
                throw new UnsupportedOperationException();
            }

            @Override
            public String typeName() {
                throw new UnsupportedOperationException();
            }

            @Override
            public Query termQuery(Object value, SearchExecutionContext context) {
                throw new UnsupportedOperationException();
            }
        },
        FieldMapper.MultiFields.empty(),
        FieldMapper.CopyTo.empty()
    ) {

        @Override
        protected void parseCreateField(DocumentParserContext context) {
            // field defined as runtime field, don't index anything
        }

        @Override
        public String name() {
            throw new UnsupportedOperationException();
        }

        @Override
        public String typeName() {
            throw new UnsupportedOperationException();
        }

        @Override
        public MappedFieldType fieldType() {
            throw new UnsupportedOperationException();
        }

        @Override
        public MultiFields multiFields() {
            throw new UnsupportedOperationException();
        }

        @Override
        public Iterator<Mapper> iterator() {
            throw new UnsupportedOperationException();
        }

        @Override
        protected void doValidate(MappingLookup mappers) {
            throw new UnsupportedOperationException();
        }

        @Override
        protected void checkIncomingMergeType(FieldMapper mergeWith) {
            throw new UnsupportedOperationException();
        }

        @Override
        public Builder getMergeBuilder() {
            throw new UnsupportedOperationException();
        }

        @Override
        public XContentBuilder toXContent(XContentBuilder builder, Params params) {
            throw new UnsupportedOperationException();
        }

        @Override
        protected String contentType() {
            throw new UnsupportedOperationException();
        }
    };

    private static class NoOpObjectMapper extends ObjectMapper {
        NoOpObjectMapper(String name, String fullPath) {
            super(name, fullPath, Explicit.IMPLICIT_TRUE, Explicit.IMPLICIT_TRUE, Dynamic.RUNTIME, Collections.emptyMap());
        }

        @Override
        public ObjectMapper merge(Mapper mergeWith, MapperMergeContext mapperBuilderContext) {
            return this;
        }
    }

    /**
     * Internal version of {@link DocumentParserContext} that is aware of implementation details like nested documents
     * and how they are stored in the lucene index.
     */
    private static class RootDocumentParserContext extends DocumentParserContext {
        private final ContentPath path = new ContentPath();
        private final XContentParser parser;
        private final LuceneDocument document;
        private final List<LuceneDocument> documents = new ArrayList<>();
        private final long maxAllowedNumNestedDocs;
        private long numNestedDocs;
        private boolean docsReversed = false;

        RootDocumentParserContext(
            MappingLookup mappingLookup,
            MappingParserContext mappingParserContext,
            SourceToParse source,
            XContentParser parser
        ) throws IOException {
            super(
                mappingLookup,
                mappingParserContext,
                source,
                mappingLookup.getMapping().getRoot(),
                ObjectMapper.Dynamic.getRootDynamic(mappingLookup)
            );
            if (mappingLookup.getMapping().getRoot().subobjects()) {
                this.parser = DotExpandingXContentParser.expandDots(parser, this.path);
            } else {
                this.parser = parser;
            }
            this.document = new LuceneDocument();
            this.documents.add(document);
            this.maxAllowedNumNestedDocs = indexSettings().getMappingNestedDocsLimit();
            this.numNestedDocs = 0L;
        }

        @Override
        public Mapper getMapper(String name) {
            Mapper mapper = getMetadataMapper(name);
            if (mapper != null) {
                return mapper;
            }
            return super.getMapper(name);
        }

        @Override
        public ContentPath path() {
            return this.path;
        }

        @Override
        public XContentParser parser() {
            return this.parser;
        }

        @Override
        public LuceneDocument rootDoc() {
            return documents.get(0);
        }

        @Override
        public LuceneDocument doc() {
            return this.document;
        }

        @Override
        protected void addDoc(LuceneDocument doc) {
            numNestedDocs++;
            if (numNestedDocs > maxAllowedNumNestedDocs) {
                throw new DocumentParsingException(
                    parser.getTokenLocation(),
                    "The number of nested documents has exceeded the allowed limit of ["
                        + maxAllowedNumNestedDocs
                        + "]."
                        + " This limit can be set by changing the ["
                        + MapperService.INDEX_MAPPING_NESTED_DOCS_LIMIT_SETTING.getKey()
                        + "] index level setting."
                );
            }
            this.documents.add(doc);
        }

        @Override
        public Iterable<LuceneDocument> nonRootDocuments() {
            if (docsReversed) {
                throw new IllegalStateException("documents are already reversed");
            }
            return documents.subList(1, documents.size());
        }

        /**
         * Returns a copy of the provided {@link List} where parent documents appear
         * after their children.
         */
        private List<LuceneDocument> reorderParentAndGetDocs() {
            if (documents.size() > 1 && docsReversed == false) {
                docsReversed = true;
                // We preserve the order of the children while ensuring that parents appear after them.
                List<LuceneDocument> newDocs = new ArrayList<>(documents.size());
                LinkedList<LuceneDocument> parents = new LinkedList<>();
                for (LuceneDocument doc : documents) {
                    while (parents.peek() != doc.getParent()) {
                        newDocs.add(parents.poll());
                    }
                    parents.add(0, doc);
                }
                newDocs.addAll(parents);
                documents.clear();
                documents.addAll(newDocs);
            }
            return documents;
        }
    }
}<|MERGE_RESOLUTION|>--- conflicted
+++ resolved
@@ -513,17 +513,12 @@
                 }
 
             }
-<<<<<<< HEAD
-            if (context.dynamic() != ObjectMapper.Dynamic.RUNTIME && dynamicObjectBuilder != null) {
-                if (context.addDynamicMapper(dynamicObjectMapper.name(), dynamicObjectBuilder) == false) {
+            if (context.dynamic() != ObjectMapper.Dynamic.RUNTIME) {
+                if (context.addDynamicMapper(dynamicObjectMapper) == false) {
                     failIfMatchesRoutingPath(context, currentFieldName);
                     context.parser().skipChildren();
                     return;
                 }
-=======
-            if (context.dynamic() != ObjectMapper.Dynamic.RUNTIME) {
-                context.addDynamicMapper(dynamicObjectMapper);
->>>>>>> 47a4b554
             }
             if (dynamicObjectMapper instanceof NestedObjectMapper && context.isWithinCopyTo()) {
                 throwOnCreateDynamicNestedViaCopyTo(dynamicObjectMapper, context);
@@ -565,14 +560,10 @@
                 parseNonDynamicArray(context, currentFieldName, currentFieldName);
             } else {
                 if (parsesArrayValue(objectMapperFromTemplate)) {
-<<<<<<< HEAD
-                    if (context.addDynamicMapper(objectMapperFromTemplate.name(), objectBuilderFromTemplate) == false) {
+                    if (context.addDynamicMapper(objectMapperFromTemplate) == false) {
                         context.parser().skipChildren();
                         return;
                     }
-=======
-                    context.addDynamicMapper(objectMapperFromTemplate);
->>>>>>> 47a4b554
                     context.path().add(currentFieldName);
                     parseObjectOrField(context, objectMapperFromTemplate);
                     context.path().remove();
