/*
 * Copyright Elasticsearch B.V. and/or licensed to Elasticsearch B.V. under one
 * or more contributor license agreements. Licensed under the Elastic License
 * 2.0 and the Server Side Public License, v 1; you may not use this file except
 * in compliance with, at your election, the Elastic License 2.0 or the Server
 * Side Public License, v 1.
 */

package org.elasticsearch.index.mapper;

import org.apache.lucene.document.Field;
import org.apache.lucene.document.FieldType;
import org.apache.lucene.index.IndexOptions;
import org.apache.lucene.index.LeafReaderContext;
import org.apache.lucene.search.MatchAllDocsQuery;
import org.apache.lucene.search.Query;
import org.apache.lucene.search.SortField;
import org.apache.lucene.search.TermInSetQuery;
import org.apache.lucene.util.BytesRef;
import org.elasticsearch.common.logging.DeprecationCategory;
import org.elasticsearch.common.logging.DeprecationLogger;
import org.elasticsearch.common.lucene.Lucene;
import org.elasticsearch.common.util.BigArrays;
import org.elasticsearch.index.fielddata.FieldData;
import org.elasticsearch.index.fielddata.IndexFieldData;
import org.elasticsearch.index.fielddata.IndexFieldData.XFieldComparatorSource.Nested;
import org.elasticsearch.index.fielddata.IndexFieldDataCache;
import org.elasticsearch.index.fielddata.LeafFieldData;
import org.elasticsearch.index.fielddata.ScriptDocValues;
import org.elasticsearch.index.fielddata.SortedBinaryDocValues;
import org.elasticsearch.index.fielddata.fieldcomparator.BytesRefFieldComparatorSource;
import org.elasticsearch.index.fielddata.plain.PagedBytesIndexFieldData;
import org.elasticsearch.index.query.SearchExecutionContext;
import org.elasticsearch.indices.IndicesService;
import org.elasticsearch.indices.breaker.CircuitBreakerService;
import org.elasticsearch.script.field.DelegateDocValuesField;
import org.elasticsearch.script.field.DocValuesField;
import org.elasticsearch.search.DocValueFormat;
import org.elasticsearch.search.MultiValueMode;
import org.elasticsearch.search.aggregations.support.CoreValuesSourceType;
import org.elasticsearch.search.aggregations.support.ValuesSourceType;
import org.elasticsearch.search.lookup.SearchLookup;
import org.elasticsearch.search.sort.BucketedSort;
import org.elasticsearch.search.sort.SortOrder;

import java.io.IOException;
import java.util.Arrays;
import java.util.Collection;
import java.util.Collections;
import java.util.function.BooleanSupplier;
import java.util.function.Supplier;

/**
 * A mapper for the _id field. It does nothing since _id is neither indexed nor
 * stored, but we need to keep it so that its FieldType can be used to generate
 * queries.
 */
public class IdFieldMapper extends MetadataFieldMapper {
    private static final DeprecationLogger deprecationLogger = DeprecationLogger.getLogger(IdFieldMapper.class);
    static final String ID_FIELD_DATA_DEPRECATION_MESSAGE =
        "Loading the fielddata on the _id field is deprecated and will be removed in future versions. "
            + "If you require sorting or aggregating on this field you should also include the id in the "
            + "body of your documents, and map this field as a keyword field that has [doc_values] enabled";

    public static final String NAME = "_id";

    public static final String CONTENT_TYPE = "_id";

    public static class Defaults {

        public static final FieldType FIELD_TYPE = new FieldType();
        public static final FieldType NESTED_FIELD_TYPE;

        static {
            FIELD_TYPE.setTokenized(false);
            FIELD_TYPE.setIndexOptions(IndexOptions.DOCS);
            FIELD_TYPE.setStored(true);
            FIELD_TYPE.setOmitNorms(true);
            FIELD_TYPE.freeze();

            NESTED_FIELD_TYPE = new FieldType();
            NESTED_FIELD_TYPE.setTokenized(false);
            NESTED_FIELD_TYPE.setIndexOptions(IndexOptions.DOCS);
            NESTED_FIELD_TYPE.setStored(false);
            NESTED_FIELD_TYPE.setOmitNorms(true);
            NESTED_FIELD_TYPE.freeze();
        }
    }

    public static final IdFieldMapper NO_FIELD_DATA = new IdFieldMapper(() -> false);

    public static final TypeParser PARSER = new FixedTypeParser(MappingParserContext::idFieldMapper);

    static final class IdFieldType extends TermBasedFieldType {

        private final BooleanSupplier fieldDataEnabled;

        IdFieldType(BooleanSupplier fieldDataEnabled) {
            super(NAME, true, true, false, TextSearchInfo.SIMPLE_MATCH_ONLY, Collections.emptyMap());
            this.fieldDataEnabled = fieldDataEnabled;
            assert isSearchable();
        }

        @Override
        public String typeName() {
            return CONTENT_TYPE;
        }

        @Override
<<<<<<< HEAD
        public boolean isSearchable() {
            // The _id field is always searchable.
            return true;
        }

        @Override
        public boolean mayExistInIndex(SearchExecutionContext context) {
            return true;
        }

        @Override
=======
>>>>>>> fdf87522
        public ValueFetcher valueFetcher(SearchExecutionContext context, String format) {
            return new StoredValueFetcher(context.lookup(), NAME);
        }

        @Override
        public Query termQuery(Object value, SearchExecutionContext context) {
            return termsQuery(Arrays.asList(value), context);
        }

        @Override
        public Query existsQuery(SearchExecutionContext context) {
            return new MatchAllDocsQuery();
        }

        @Override
        public Query termsQuery(Collection<?> values, SearchExecutionContext context) {
            failIfNotIndexed();
            BytesRef[] bytesRefs = values.stream().map(v -> {
                Object idObject = v;
                if (idObject instanceof BytesRef) {
                    idObject = ((BytesRef) idObject).utf8ToString();
                }
                return Uid.encodeId(idObject.toString());
            }).toArray(BytesRef[]::new);
            return new TermInSetQuery(name(), bytesRefs);
        }

        @Override
        public IndexFieldData.Builder fielddataBuilder(String fullyQualifiedIndexName, Supplier<SearchLookup> searchLookup) {
            if (fieldDataEnabled.getAsBoolean() == false) {
                throw new IllegalArgumentException(
                    "Fielddata access on the _id field is disallowed, "
                        + "you can re-enable it by updating the dynamic cluster setting: "
                        + IndicesService.INDICES_ID_FIELD_DATA_ENABLED_SETTING.getKey()
                );
            }
            final IndexFieldData.Builder fieldDataBuilder = new PagedBytesIndexFieldData.Builder(
                name(),
                TextFieldMapper.Defaults.FIELDDATA_MIN_FREQUENCY,
                TextFieldMapper.Defaults.FIELDDATA_MAX_FREQUENCY,
                TextFieldMapper.Defaults.FIELDDATA_MIN_SEGMENT_SIZE,
                CoreValuesSourceType.KEYWORD,
                (dv, n) -> new DelegateDocValuesField(
                    new ScriptDocValues.Strings(new ScriptDocValues.StringsSupplier(FieldData.toString(dv))),
                    n
                )
            );
            return new IndexFieldData.Builder() {
                @Override
                public IndexFieldData<?> build(IndexFieldDataCache cache, CircuitBreakerService breakerService) {
                    deprecationLogger.warn(DeprecationCategory.AGGREGATIONS, "id_field_data", ID_FIELD_DATA_DEPRECATION_MESSAGE);
                    final IndexFieldData<?> fieldData = fieldDataBuilder.build(cache, breakerService);
                    return new IndexFieldData<>() {
                        @Override
                        public String getFieldName() {
                            return fieldData.getFieldName();
                        }

                        @Override
                        public ValuesSourceType getValuesSourceType() {
                            return fieldData.getValuesSourceType();
                        }

                        @Override
                        public LeafFieldData load(LeafReaderContext context) {
                            return wrap(fieldData.load(context));
                        }

                        @Override
                        public LeafFieldData loadDirect(LeafReaderContext context) throws Exception {
                            return wrap(fieldData.loadDirect(context));
                        }

                        @Override
                        public SortField sortField(Object missingValue, MultiValueMode sortMode, Nested nested, boolean reverse) {
                            XFieldComparatorSource source = new BytesRefFieldComparatorSource(this, missingValue, sortMode, nested);
                            return new SortField(getFieldName(), source, reverse);
                        }

                        @Override
                        public BucketedSort newBucketedSort(
                            BigArrays bigArrays,
                            Object missingValue,
                            MultiValueMode sortMode,
                            Nested nested,
                            SortOrder sortOrder,
                            DocValueFormat format,
                            int bucketSize,
                            BucketedSort.ExtraData extra
                        ) {
                            throw new UnsupportedOperationException("can't sort on the [" + CONTENT_TYPE + "] field");
                        }
                    };
                }
            };
        }
    }

    private static LeafFieldData wrap(LeafFieldData in) {
        return new LeafFieldData() {

            @Override
            public void close() {
                in.close();
            }

            @Override
            public long ramBytesUsed() {
                return in.ramBytesUsed();
            }

            @Override
            public DocValuesField<?> getScriptField(String name) {
                return new DelegateDocValuesField(new ScriptDocValues.Strings(new ScriptDocValues.StringsSupplier(getBytesValues())), name);
            }

            @Override
            public SortedBinaryDocValues getBytesValues() {
                SortedBinaryDocValues inValues = in.getBytesValues();
                return new SortedBinaryDocValues() {

                    @Override
                    public BytesRef nextValue() throws IOException {
                        BytesRef encoded = inValues.nextValue();
                        return new BytesRef(
                            Uid.decodeId(Arrays.copyOfRange(encoded.bytes, encoded.offset, encoded.offset + encoded.length))
                        );
                    }

                    @Override
                    public int docValueCount() {
                        final int count = inValues.docValueCount();
                        // If the count is not 1 then the impl is not correct as the binary representation
                        // does not preserve order. But id fields only have one value per doc so we are good.
                        assert count == 1;
                        return inValues.docValueCount();
                    }

                    @Override
                    public boolean advanceExact(int doc) throws IOException {
                        return inValues.advanceExact(doc);
                    }
                };
            }
        };
    }

    public IdFieldMapper(BooleanSupplier fieldDataEnabled) {
        super(new IdFieldType(fieldDataEnabled), Lucene.KEYWORD_ANALYZER);
    }

    @Override
    public void preParse(DocumentParserContext context) {
        context.doc().add(idField(context.sourceToParse().id()));
    }

    public static Field idField(String id) {
        return new Field(NAME, Uid.encodeId(id), Defaults.FIELD_TYPE);
    }

    @Override
    protected String contentType() {
        return CONTENT_TYPE;
    }
}<|MERGE_RESOLUTION|>--- conflicted
+++ resolved
@@ -107,7 +107,6 @@
         }
 
         @Override
-<<<<<<< HEAD
         public boolean isSearchable() {
             // The _id field is always searchable.
             return true;
@@ -119,8 +118,6 @@
         }
 
         @Override
-=======
->>>>>>> fdf87522
         public ValueFetcher valueFetcher(SearchExecutionContext context, String format) {
             return new StoredValueFetcher(context.lookup(), NAME);
         }
