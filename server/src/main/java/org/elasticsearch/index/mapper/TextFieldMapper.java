--- conflicted
+++ resolved
@@ -412,12 +412,7 @@
              * or a multi-field). This way search will continue to work on old indices and new indices
              * will use the expected full name.
              */
-<<<<<<< HEAD
-            String fullName;
-            fullName = indexCreatedVersion.before(IndexVersions.V_7_2_1) ? name() : context.buildFullName(name());
-=======
             String fullName = indexCreatedVersion.before(IndexVersions.V_7_2_1) ? name() : context.buildFullName(name());
->>>>>>> 5920c917
             // Copy the index options of the main field to allow phrase queries on
             // the prefix field.
             FieldType pft = new FieldType(fieldType);
