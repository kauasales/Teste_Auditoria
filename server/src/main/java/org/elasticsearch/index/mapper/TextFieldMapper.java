/*
 * Copyright Elasticsearch B.V. and/or licensed to Elasticsearch B.V. under one
 * or more contributor license agreements. Licensed under the Elastic License
 * 2.0 and the Server Side Public License, v 1; you may not use this file except
 * in compliance with, at your election, the Elastic License 2.0 or the Server
 * Side Public License, v 1.
 */

package org.elasticsearch.index.mapper;

import org.apache.lucene.analysis.Analyzer;
import org.apache.lucene.analysis.AnalyzerWrapper;
import org.apache.lucene.analysis.CachingTokenFilter;
import org.apache.lucene.analysis.TokenFilter;
import org.apache.lucene.analysis.TokenStream;
import org.apache.lucene.analysis.ngram.EdgeNGramTokenFilter;
import org.apache.lucene.analysis.shingle.FixedShingleFilter;
import org.apache.lucene.analysis.tokenattributes.BytesTermAttribute;
import org.apache.lucene.analysis.tokenattributes.PositionIncrementAttribute;
import org.apache.lucene.analysis.tokenattributes.TermToBytesRefAttribute;
import org.apache.lucene.document.Field;
import org.apache.lucene.document.FieldType;
import org.apache.lucene.index.IndexOptions;
import org.apache.lucene.index.Term;
import org.apache.lucene.queries.intervals.Intervals;
import org.apache.lucene.queries.intervals.IntervalsSource;
import org.apache.lucene.search.AutomatonQuery;
import org.apache.lucene.search.BooleanClause;
import org.apache.lucene.search.BooleanQuery;
import org.apache.lucene.search.ConstantScoreQuery;
import org.apache.lucene.search.FuzzyQuery;
import org.apache.lucene.search.MultiPhraseQuery;
import org.apache.lucene.search.MultiTermQuery;
import org.apache.lucene.search.PhraseQuery;
import org.apache.lucene.search.PrefixQuery;
import org.apache.lucene.search.Query;
import org.apache.lucene.search.SynonymQuery;
import org.apache.lucene.search.TermQuery;
import org.apache.lucene.search.spans.FieldMaskingSpanQuery;
import org.apache.lucene.search.spans.SpanMultiTermQueryWrapper;
import org.apache.lucene.search.spans.SpanNearQuery;
import org.apache.lucene.search.spans.SpanOrQuery;
import org.apache.lucene.search.spans.SpanQuery;
import org.apache.lucene.search.spans.SpanTermQuery;
import org.apache.lucene.util.BytesRef;
import org.apache.lucene.util.automaton.Automata;
import org.apache.lucene.util.automaton.Automaton;
import org.apache.lucene.util.automaton.Operations;
import org.elasticsearch.Version;
import org.elasticsearch.common.lucene.Lucene;
import org.elasticsearch.common.lucene.search.AutomatonQueries;
import org.elasticsearch.common.lucene.search.MultiPhrasePrefixQuery;
import org.elasticsearch.common.xcontent.ToXContent;
import org.elasticsearch.common.xcontent.XContentBuilder;
import org.elasticsearch.common.xcontent.support.XContentMapValues;
import org.elasticsearch.index.analysis.AnalyzerScope;
import org.elasticsearch.index.analysis.IndexAnalyzers;
import org.elasticsearch.index.analysis.NamedAnalyzer;
import org.elasticsearch.index.fielddata.IndexFieldData;
import org.elasticsearch.index.fielddata.plain.PagedBytesIndexFieldData;
import org.elasticsearch.index.mapper.Mapper.TypeParser.ParserContext;
import org.elasticsearch.index.query.SearchExecutionContext;
import org.elasticsearch.index.similarity.SimilarityProvider;
import org.elasticsearch.search.aggregations.support.CoreValuesSourceType;
import org.elasticsearch.search.lookup.SearchLookup;

import java.io.IOException;
import java.util.ArrayList;
import java.util.Arrays;
import java.util.Collections;
import java.util.HashMap;
import java.util.List;
import java.util.Map;
import java.util.Objects;
import java.util.function.IntPredicate;
import java.util.function.Supplier;

/** A {@link FieldMapper} for full-text fields. */
public class TextFieldMapper extends FieldMapper {

    public static final String CONTENT_TYPE = "text";
    private static final String FAST_PHRASE_SUFFIX = "._index_phrase";
    private static final String FAST_PREFIX_SUFFIX = "._index_prefix";

    public static class Defaults {
        public static final double FIELDDATA_MIN_FREQUENCY = 0;
        public static final double FIELDDATA_MAX_FREQUENCY = Integer.MAX_VALUE;
        public static final int FIELDDATA_MIN_SEGMENT_SIZE = 0;
        public static final int INDEX_PREFIX_MIN_CHARS = 2;
        public static final int INDEX_PREFIX_MAX_CHARS = 5;

        public static final FieldType FIELD_TYPE = new FieldType();

        static {
            FIELD_TYPE.setTokenized(true);
            FIELD_TYPE.setStored(false);
            FIELD_TYPE.setStoreTermVectors(false);
            FIELD_TYPE.setOmitNorms(false);
            FIELD_TYPE.setIndexOptions(IndexOptions.DOCS_AND_FREQS_AND_POSITIONS);
            FIELD_TYPE.freeze();
        }

        /**
         * The default position_increment_gap is set to 100 so that phrase
         * queries of reasonably high slop will not match across field values.
         */
        public static final int POSITION_INCREMENT_GAP = 100;
    }

    private static Builder builder(FieldMapper in) {
        return ((TextFieldMapper) in).builder;
    }

    private static final class PrefixConfig implements ToXContent {
        final int minChars;
        final int maxChars;

        private PrefixConfig(int minChars, int maxChars) {
            this.minChars = minChars;
            this.maxChars = maxChars;
            if (minChars > maxChars) {
                throw new IllegalArgumentException("min_chars [" + minChars + "] must be less than max_chars [" + maxChars + "]");
            }
            if (minChars < 1) {
                throw new IllegalArgumentException("min_chars [" + minChars + "] must be greater than zero");
            }
            if (maxChars >= 20) {
                throw new IllegalArgumentException("max_chars [" + maxChars + "] must be less than 20");
            }
        }

        @Override
        public boolean equals(Object o) {
            if (this == o) return true;
            if (o == null || getClass() != o.getClass()) return false;
            PrefixConfig that = (PrefixConfig) o;
            return minChars == that.minChars &&
                maxChars == that.maxChars;
        }

        @Override
        public int hashCode() {
            return Objects.hash(minChars, maxChars);
        }

        @Override
        public String toString() {
            return "{ min_chars=" + minChars + ", max_chars=" + maxChars + " }";
        }

        @Override
        public XContentBuilder toXContent(XContentBuilder builder, Params params) throws IOException {
            builder.startObject();
            builder.field("min_chars", minChars);
            builder.field("max_chars", maxChars);
            builder.endObject();
            return builder;
        }
    }

    private static PrefixConfig parsePrefixConfig(String propName, ParserContext parserContext, Object propNode) {
        if (propNode == null) {
            return null;
        }
        Map<?, ?> indexPrefix = (Map<?, ?>) propNode;
        int minChars = XContentMapValues.nodeIntegerValue(indexPrefix.remove("min_chars"),
            Defaults.INDEX_PREFIX_MIN_CHARS);
        int maxChars = XContentMapValues.nodeIntegerValue(indexPrefix.remove("max_chars"),
            Defaults.INDEX_PREFIX_MAX_CHARS);
        MappingParser.checkNoRemainingFields(propName, indexPrefix);
        return new PrefixConfig(minChars, maxChars);
    }

    private static final class FielddataFrequencyFilter implements ToXContent {
        final double minFreq;
        final double maxFreq;
        final int minSegmentSize;

        private FielddataFrequencyFilter(double minFreq, double maxFreq, int minSegmentSize) {
            this.minFreq = minFreq;
            this.maxFreq = maxFreq;
            this.minSegmentSize = minSegmentSize;
        }

        @Override
        public boolean equals(Object o) {
            if (this == o) return true;
            if (o == null || getClass() != o.getClass()) return false;
            FielddataFrequencyFilter that = (FielddataFrequencyFilter) o;
            return Double.compare(that.minFreq, minFreq) == 0 &&
                Double.compare(that.maxFreq, maxFreq) == 0 &&
                minSegmentSize == that.minSegmentSize;
        }

        @Override
        public int hashCode() {
            return Objects.hash(minFreq, maxFreq, minSegmentSize);
        }

        @Override
        public XContentBuilder toXContent(XContentBuilder builder, Params params) throws IOException {
            builder.startObject();
            builder.field("min", minFreq);
            builder.field("max", maxFreq);
            builder.field("min_segment_size", minSegmentSize);
            builder.endObject();
            return builder;
        }

        @Override
        public String toString() {
            return "{ min=" + minFreq + ", max=" + maxFreq + ", min_segment_size=" + minSegmentSize + " }";
        }
    }

    private static final FielddataFrequencyFilter DEFAULT_FILTER = new FielddataFrequencyFilter(
        Defaults.FIELDDATA_MIN_FREQUENCY, Defaults.FIELDDATA_MAX_FREQUENCY, Defaults.FIELDDATA_MIN_SEGMENT_SIZE
    );

    private static FielddataFrequencyFilter parseFrequencyFilter(String name, ParserContext parserContext, Object node) {
        Map<?,?> frequencyFilter = (Map<?, ?>) node;
        double minFrequency = XContentMapValues.nodeDoubleValue(frequencyFilter.remove("min"), 0);
        double maxFrequency = XContentMapValues.nodeDoubleValue(frequencyFilter.remove("max"), Integer.MAX_VALUE);
        int minSegmentSize = XContentMapValues.nodeIntegerValue(frequencyFilter.remove("min_segment_size"), 0);
        MappingParser.checkNoRemainingFields(name, frequencyFilter);
        return new FielddataFrequencyFilter(minFrequency, maxFrequency, minSegmentSize);
    }

    public static class Builder extends FieldMapper.Builder {

        private final Version indexCreatedVersion;

        private final Parameter<Boolean> index = Parameter.indexParam(m -> builder(m).index.getValue(), true);
        private final Parameter<Boolean> store = Parameter.storeParam(m -> builder(m).store.getValue(), false);

        final Parameter<SimilarityProvider> similarity
            = TextParams.similarity(m -> builder(m).similarity.getValue());

        final Parameter<String> indexOptions = TextParams.indexOptions(m -> builder(m).indexOptions.getValue());
        final Parameter<Boolean> norms = TextParams.norms(true, m -> builder(m).norms.getValue());
        final Parameter<String> termVectors = TextParams.termVectors(m -> builder(m).termVectors.getValue());

        final Parameter<Boolean> fieldData
            = Parameter.boolParam("fielddata", true, m -> builder(m).fieldData.getValue(), false);
        final Parameter<FielddataFrequencyFilter> freqFilter = new Parameter<>("fielddata_frequency_filter", true,
            () -> DEFAULT_FILTER, TextFieldMapper::parseFrequencyFilter, m -> builder(m).freqFilter.getValue());
        final Parameter<Boolean> eagerGlobalOrdinals
            = Parameter.boolParam("eager_global_ordinals", true, m -> builder(m).eagerGlobalOrdinals.getValue(), false);

        final Parameter<Boolean> indexPhrases
            = Parameter.boolParam("index_phrases", false, m -> builder(m).indexPhrases.getValue(), false);
        final Parameter<PrefixConfig> indexPrefixes = new Parameter<>("index_prefixes", false,
            () -> null, TextFieldMapper::parsePrefixConfig, m -> builder(m).indexPrefixes.getValue()).acceptsNull();

        private final Parameter<Map<String, String>> meta = Parameter.metaParam();

        final TextParams.Analyzers analyzers;

        public Builder(String name, IndexAnalyzers indexAnalyzers) {
            this(name, Version.CURRENT, indexAnalyzers);
        }

        public Builder(String name, Version indexCreatedVersion, IndexAnalyzers indexAnalyzers) {
            super(name);
            this.indexCreatedVersion = indexCreatedVersion;
            this.analyzers = new TextParams.Analyzers(indexAnalyzers, m -> builder(m).analyzers);
        }

        public Builder index(boolean index) {
            this.index.setValue(index);
            return this;
        }

        public Builder store(boolean store) {
            this.store.setValue(store);
            return this;
        }

        public Builder fielddata(boolean fielddata) {
            this.fieldData.setValue(fielddata);
            return this;
        }

        public Builder fielddataFrequencyFilter(double min, double max, int segs) {
            this.freqFilter.setValue(new FielddataFrequencyFilter(min, max, segs));
            return this;
        }

        public Builder addMultiField(FieldMapper.Builder builder) {
            this.multiFieldsBuilder.add(builder);
            return this;
        }

        @Override
        protected List<Parameter<?>> getParameters() {
            return Arrays.asList(index, store, indexOptions, norms, termVectors,
                analyzers.indexAnalyzer, analyzers.searchAnalyzer, analyzers.searchQuoteAnalyzer, similarity,
                analyzers.positionIncrementGap,
                fieldData, freqFilter, eagerGlobalOrdinals,
                indexPhrases, indexPrefixes,
                meta);
        }

        private TextFieldType buildFieldType(FieldType fieldType, ContentPath contentPath) {
            NamedAnalyzer searchAnalyzer = analyzers.getSearchAnalyzer();
            NamedAnalyzer searchQuoteAnalyzer = analyzers.getSearchQuoteAnalyzer();
            if (analyzers.positionIncrementGap.isConfigured()) {
                if (fieldType.indexOptions().compareTo(IndexOptions.DOCS_AND_FREQS_AND_POSITIONS) < 0) {
                    throw new IllegalArgumentException("Cannot set position_increment_gap on field ["
                        + name + "] without positions enabled");
                }
            }
            TextSearchInfo tsi = new TextSearchInfo(fieldType, similarity.getValue(), searchAnalyzer, searchQuoteAnalyzer);
            TextFieldType ft = new TextFieldType(
                buildFullName(contentPath), index.getValue(), store.getValue(), tsi, meta.getValue());
            ft.eagerGlobalOrdinals = eagerGlobalOrdinals.getValue();
            if (fieldData.getValue()) {
                ft.setFielddata(true, freqFilter.getValue());
            }
            return ft;
        }

        private SubFieldInfo buildPrefixInfo(ContentPath contentPath, FieldType fieldType, TextFieldType tft) {
            if (indexPrefixes.get() == null) {
                return null;
            }
            if (index.getValue() == false) {
                throw new IllegalArgumentException("Cannot set index_prefixes on unindexed field [" + name() + "]");
            }
            /*
             * Mappings before v7.2.1 use {@link Builder#name} instead of {@link Builder#fullName}
             * to build prefix field names so we preserve the name that was used at creation time
             * even if it is different from the expected one (in case the field is nested under an object
             * or a multi-field). This way search will continue to work on old indices and new indices
             * will use the expected full name.
             */
            String fullName = indexCreatedVersion.before(Version.V_7_2_1) ? name() : buildFullName(contentPath);
            // Copy the index options of the main field to allow phrase queries on
            // the prefix field.
            FieldType pft = new FieldType(fieldType);
            pft.setOmitNorms(true);
            if (fieldType.indexOptions() == IndexOptions.DOCS_AND_FREQS) {
                // frequencies are not needed because prefix queries always use a constant score
                pft.setIndexOptions(IndexOptions.DOCS);
            } else {
                pft.setIndexOptions(fieldType.indexOptions());
            }
            if (fieldType.storeTermVectorOffsets()) {
                pft.setStoreTermVectorOffsets(true);
            }
            tft.setIndexPrefixes(indexPrefixes.get().minChars, indexPrefixes.get().maxChars);
            return new SubFieldInfo(fullName + "._index_prefix", pft, new PrefixWrappedAnalyzer(
                analyzers.getIndexAnalyzer().analyzer(),
                analyzers.positionIncrementGap.get(),
                indexPrefixes.get().minChars,
                indexPrefixes.get().maxChars));
        }

        private SubFieldInfo buildPhraseInfo(FieldType fieldType, TextFieldType parent) {
            if (indexPhrases.get() == false) {
                return null;
            }
            if (index.get() == false) {
                throw new IllegalArgumentException("Cannot set index_phrases on unindexed field [" + name() + "]");
            }
            if (fieldType.indexOptions().compareTo(IndexOptions.DOCS_AND_FREQS_AND_POSITIONS) < 0) {
                throw new IllegalArgumentException("Cannot set index_phrases on field [" + name() + "] if positions are not enabled");
            }
            FieldType phraseFieldType = new FieldType(fieldType);
            parent.setIndexPhrases();
            PhraseWrappedAnalyzer a
                = new PhraseWrappedAnalyzer(analyzers.getIndexAnalyzer().analyzer(), analyzers.positionIncrementGap.get());
            return new SubFieldInfo(parent.name() + FAST_PHRASE_SUFFIX, phraseFieldType, a);
        }

        public Map<String, NamedAnalyzer> indexAnalyzers(String name,
                                                         SubFieldInfo phraseFieldInfo,
                                                         SubFieldInfo prefixFieldInfo) {
            Map<String, NamedAnalyzer> analyzers = new HashMap<>();
            NamedAnalyzer main = this.analyzers.getIndexAnalyzer();
            analyzers.put(name, main);
            if (phraseFieldInfo != null) {
                analyzers.put(
                    phraseFieldInfo.field,
                    new NamedAnalyzer(main.name() + "_phrase", AnalyzerScope.INDEX, phraseFieldInfo.analyzer));
            }
            if (prefixFieldInfo != null) {
                analyzers.put(
                    prefixFieldInfo.field,
                    new NamedAnalyzer(main.name() + "_prefix", AnalyzerScope.INDEX, prefixFieldInfo.analyzer));
            }
            return analyzers;
        }

        @Override
        public TextFieldMapper build(ContentPath contentPath) {
            FieldType fieldType = TextParams.buildFieldType(index, store, indexOptions, norms, termVectors);
            TextFieldType tft = buildFieldType(fieldType, contentPath);
            SubFieldInfo phraseFieldInfo = buildPhraseInfo(fieldType, tft);
            SubFieldInfo prefixFieldInfo = buildPrefixInfo(contentPath, fieldType, tft);
            MultiFields multiFields = multiFieldsBuilder.build(this, contentPath);
            for (Mapper mapper : multiFields) {
                if (mapper.name().endsWith(FAST_PHRASE_SUFFIX) || mapper.name().endsWith(FAST_PREFIX_SUFFIX)) {
                    throw new MapperParsingException("Cannot use reserved field name [" + mapper.name() + "]");
                }
            }
            return new TextFieldMapper(name, fieldType, tft,
                indexAnalyzers(tft.name(), phraseFieldInfo, prefixFieldInfo),
                prefixFieldInfo, phraseFieldInfo,
                multiFields, copyTo.build(), this);
        }
    }

    public static final TypeParser PARSER
        = new TypeParser((n, c) -> new Builder(n, c.indexVersionCreated(), c.getIndexAnalyzers()));

    private static class PhraseWrappedAnalyzer extends AnalyzerWrapper {

        private final Analyzer delegate;
        private final int posIncGap;

        PhraseWrappedAnalyzer(Analyzer delegate, int posIncGap) {
            super(delegate.getReuseStrategy());
            this.delegate = delegate;
            this.posIncGap = posIncGap;
        }

        @Override
        public int getPositionIncrementGap(String fieldName) {
            return posIncGap;
        }

        @Override
        protected Analyzer getWrappedAnalyzer(String fieldName) {
            return delegate;
        }

        @Override
        protected TokenStreamComponents wrapComponents(String fieldName, TokenStreamComponents components) {
            return new TokenStreamComponents(components.getSource(), new FixedShingleFilter(components.getTokenStream(), 2));
        }
    }

    private static class PrefixWrappedAnalyzer extends AnalyzerWrapper {

        private final int minChars;
        private final int maxChars;
        private final int posIncGap;
        private final Analyzer delegate;

        PrefixWrappedAnalyzer(Analyzer delegate, int posIncGap, int minChars, int maxChars) {
            super(delegate.getReuseStrategy());
            this.delegate = delegate;
            this.posIncGap = posIncGap;
            this.minChars = minChars;
            this.maxChars = maxChars;
        }

        @Override
        protected Analyzer getWrappedAnalyzer(String fieldName) {
            return delegate;
        }

        @Override
        public int getPositionIncrementGap(String fieldName) {
            return posIncGap;
        }

        @Override
        protected TokenStreamComponents wrapComponents(String fieldName, TokenStreamComponents components) {
            TokenFilter filter = new EdgeNGramTokenFilter(components.getTokenStream(), minChars, maxChars, false);
            return new TokenStreamComponents(components.getSource(), filter);
        }
    }

    private static final class PrefixFieldType extends StringFieldType {

        final int minChars;
        final int maxChars;
        final TextFieldType parentField;

        PrefixFieldType(TextFieldType parentField, int minChars, int maxChars) {
            super(parentField.name() + FAST_PREFIX_SUFFIX, true, false, false, parentField.getTextSearchInfo(), Collections.emptyMap());
            this.minChars = minChars;
            this.maxChars = maxChars;
            this.parentField = parentField;
        }

        @Override
        public ValueFetcher valueFetcher(SearchExecutionContext context, String format) {
            throw new UnsupportedOperationException();
        }

        boolean accept(int length) {
            return length >= minChars - 1 && length <= maxChars;
        }

        @Override
        public Query prefixQuery(String value, MultiTermQuery.RewriteMethod method, boolean caseInsensitive,
                                 SearchExecutionContext context) {
            if (value.length() >= minChars) {
                if (caseInsensitive) {
                    return super.termQueryCaseInsensitive(value, context);
                }
                return super.termQuery(value, context);
            }
            List<Automaton> automata = new ArrayList<>();
            if (caseInsensitive) {
                automata.add(AutomatonQueries.toCaseInsensitiveString(value, Integer.MAX_VALUE));
            } else {
                automata.add(Automata.makeString(value));
            }

            for (int i = value.length(); i < minChars; i++) {
                automata.add(Automata.makeAnyChar());
            }
            Automaton automaton = Operations.concatenate(automata);
            AutomatonQuery query = new AutomatonQuery(new Term(name(), value + "*"), automaton);
            query.setRewriteMethod(method);
            return new BooleanQuery.Builder()
                .add(query, BooleanClause.Occur.SHOULD)
                .add(new TermQuery(new Term(parentField.name(), value)), BooleanClause.Occur.SHOULD)
                .build();
        }

        public IntervalsSource intervals(BytesRef term) {
            if (getTextSearchInfo().hasPositions() == false) {
                throw new IllegalArgumentException("Cannot create intervals over a field [" + name() + "] without indexed positions");
            }
            if (term.length > maxChars) {
                return Intervals.prefix(term);
            }
            if (term.length >= minChars) {
                return Intervals.fixField(name(), Intervals.term(term));
            }
            String wildcardTerm = term.utf8ToString() + "?".repeat(Math.max(0, minChars - term.length));
            return Intervals.or(Intervals.fixField(name(), Intervals.wildcard(new BytesRef(wildcardTerm))), Intervals.term(term));
        }

        @Override
        public String typeName() {
            return "prefix";
        }

        @Override
        public String toString() {
            return super.toString() + ",prefixChars=" + minChars + ":" + maxChars;
        }

        @Override
        public Query existsQuery(SearchExecutionContext context) {
            throw new UnsupportedOperationException();
        }
    }

    private static final class SubFieldInfo {

        private final Analyzer analyzer;
        private final FieldType fieldType;
        private final String field;

        SubFieldInfo(String field, FieldType fieldType, Analyzer analyzer) {
            this.fieldType = fieldType;
            this.analyzer = analyzer;
            this.field = field;
        }

    }

    public static class TextFieldType extends StringFieldType {

        private boolean fielddata;
        private FielddataFrequencyFilter filter;
        private PrefixFieldType prefixFieldType;
        private boolean indexPhrases = false;
        private boolean eagerGlobalOrdinals = false;

        public TextFieldType(String name, boolean indexed, boolean stored, TextSearchInfo tsi, Map<String, String> meta) {
            super(name, indexed, stored, false, tsi, meta);
            fielddata = false;
        }

        public TextFieldType(String name, boolean indexed, boolean stored, Map<String, String> meta) {
            super(name, indexed, stored, false,
                new TextSearchInfo(Defaults.FIELD_TYPE, null, Lucene.STANDARD_ANALYZER, Lucene.STANDARD_ANALYZER), meta);
            fielddata = false;
        }

        public TextFieldType(String name) {
            this(name, true, false,
                new TextSearchInfo(Defaults.FIELD_TYPE, null, Lucene.STANDARD_ANALYZER, Lucene.STANDARD_ANALYZER),
                Collections.emptyMap());
        }

        public boolean fielddata() {
            return fielddata;
        }

        @Override
        public boolean eagerGlobalOrdinals() {
            return eagerGlobalOrdinals;
        }

        public void setFielddata(boolean fielddata, FielddataFrequencyFilter filter) {
            this.fielddata = fielddata;
            this.filter = filter;
        }

        public void setFielddata(boolean fielddata) {
            this.setFielddata(fielddata, DEFAULT_FILTER);
        }

        double fielddataMinFrequency() {
            return filter.minFreq;
        }

        double fielddataMaxFrequency() {
            return filter.maxFreq;
        }

        int fielddataMinSegmentSize() {
            return filter.minSegmentSize;
        }

        void setIndexPrefixes(int minChars, int maxChars) {
            this.prefixFieldType = new PrefixFieldType(this, minChars, maxChars);
        }

        void setIndexPhrases() {
            this.indexPhrases = true;
        }

        public PrefixFieldType getPrefixFieldType() {
            return this.prefixFieldType;
        }

        @Override
        public String typeName() {
            return CONTENT_TYPE;
        }

        @Override
        public ValueFetcher valueFetcher(SearchExecutionContext context, String format) {
            return SourceValueFetcher.toString(name(), context, format);
        }

        @Override
        public Query prefixQuery(String value, MultiTermQuery.RewriteMethod method, boolean caseInsensitive,
                                 SearchExecutionContext context) {
            if (prefixFieldType == null || prefixFieldType.accept(value.length()) == false) {
                return super.prefixQuery(value, method, caseInsensitive,context);
            }
            Query tq = prefixFieldType.prefixQuery(value, method, caseInsensitive, context);
            if (method == null || method == MultiTermQuery.CONSTANT_SCORE_REWRITE
                || method == MultiTermQuery.CONSTANT_SCORE_BOOLEAN_REWRITE) {
                return new ConstantScoreQuery(tq);
            }
            return tq;
        }

        @Override
        public SpanQuery spanPrefixQuery(String value, SpanMultiTermQueryWrapper.SpanRewriteMethod method, SearchExecutionContext context) {
            failIfNotIndexed();
            if (prefixFieldType != null
                    && value.length() >= prefixFieldType.minChars
                    && value.length() <= prefixFieldType.maxChars
                    && prefixFieldType.getTextSearchInfo().hasPositions()) {

                return new FieldMaskingSpanQuery(new SpanTermQuery(new Term(prefixFieldType.name(), indexedValueForSearch(value))), name());
            } else {
                SpanMultiTermQueryWrapper<?> spanMulti =
                    new SpanMultiTermQueryWrapper<>(new PrefixQuery(new Term(name(), indexedValueForSearch(value))));
                spanMulti.setRewriteMethod(method);
                return spanMulti;
            }
        }

        @Override
<<<<<<< HEAD
        public IntervalsSource intervals(String text, int maxGaps, boolean ordered,
                                         NamedAnalyzer analyzer, boolean prefix, SearchExecutionContext context) throws IOException {
=======
        public IntervalsSource termIntervals(BytesRef term, SearchExecutionContext context) {
>>>>>>> 25750a36
            if (getTextSearchInfo().hasPositions() == false) {
                throw new IllegalArgumentException("Cannot create intervals over field [" + name() + "] with no positions indexed");
            }
            return Intervals.term(term);
        }

        @Override
        public IntervalsSource prefixIntervals(BytesRef term, SearchExecutionContext context) {
            if (getTextSearchInfo().hasPositions() == false) {
                throw new IllegalArgumentException("Cannot create intervals over field [" + name() + "] with no positions indexed");
            }
            if (prefixFieldType != null) {
                return prefixFieldType.intervals(term);
            }
            return Intervals.prefix(term);
        }

        @Override
        public IntervalsSource fuzzyIntervals(String term, int maxDistance, int prefixLength,
                boolean transpositions, SearchExecutionContext context) {
            if (getTextSearchInfo().hasPositions() == false) {
                throw new IllegalArgumentException("Cannot create intervals over field [" + name() + "] with no positions indexed");
            }
            FuzzyQuery fq = new FuzzyQuery(new Term(name(), term),
                maxDistance, prefixLength, 128, transpositions);
            return Intervals.multiterm(fq.getAutomata(), term);
        }

        @Override
        public IntervalsSource wildcardIntervals(BytesRef pattern, SearchExecutionContext context) {
            if (getTextSearchInfo().hasPositions() == false) {
                throw new IllegalArgumentException("Cannot create intervals over field [" + name() + "] with no positions indexed");
            }
            if (prefixFieldType != null) {
                return prefixFieldType.intervals(pattern);
            }
<<<<<<< HEAD
            IntervalBuilder builder = new IntervalBuilder(name(), analyzer);
            return builder.analyzeText(text, maxGaps, ordered);
=======
            return Intervals.wildcard(pattern);
>>>>>>> 25750a36
        }

        private void checkForPositions() {
            if (getTextSearchInfo().hasPositions() == false) {
                throw new IllegalStateException("field:[" + name() + "] was indexed without position data; cannot run PhraseQuery");
            }
        }

        @Override
        public Query phraseQuery(TokenStream stream, int slop, boolean enablePosIncrements,
                SearchExecutionContext context) throws IOException {
            String field = name();
            checkForPositions();
            // we can't use the index_phrases shortcut with slop, if there are gaps in the stream,
            // or if the incoming token stream is the output of a token graph due to
            // https://issues.apache.org/jira/browse/LUCENE-8916
            if (indexPhrases && slop == 0 && hasGaps(stream) == false && stream.hasAttribute(BytesTermAttribute.class) == false) {
                stream = new FixedShingleFilter(stream, 2);
                field = field + FAST_PHRASE_SUFFIX;
            }
            PhraseQuery.Builder builder = new PhraseQuery.Builder();
            builder.setSlop(slop);

            TermToBytesRefAttribute termAtt = stream.getAttribute(TermToBytesRefAttribute.class);
            PositionIncrementAttribute posIncrAtt = stream.getAttribute(PositionIncrementAttribute.class);
            int position = -1;

            stream.reset();
            while (stream.incrementToken()) {
                if (termAtt.getBytesRef() == null) {
                    throw new IllegalStateException("Null term while building phrase query");
                }
                if (enablePosIncrements) {
                    position += posIncrAtt.getPositionIncrement();
                }
                else {
                    position += 1;
                }
                builder.add(new Term(field, termAtt.getBytesRef()), position);
            }

            return builder.build();
        }

        @Override
        public Query multiPhraseQuery(TokenStream stream, int slop, boolean enablePositionIncrements,
                SearchExecutionContext context) throws IOException {
            String field = name();
            if (indexPhrases && slop == 0 && hasGaps(stream) == false) {
                stream = new FixedShingleFilter(stream, 2);
                field = field + FAST_PHRASE_SUFFIX;
            }
            return createPhraseQuery(stream, field, slop, enablePositionIncrements);
        }

        private int countTokens(TokenStream ts) throws IOException {
            ts.reset();
            int count = 0;
            while (ts.incrementToken()) {
                count++;
            }
            ts.end();
            return count;
        }

        @Override
        public Query phrasePrefixQuery(TokenStream stream, int slop, int maxExpansions, SearchExecutionContext context) throws IOException {
            if (countTokens(stream) > 1) {
                checkForPositions();
            }
            return analyzePhrasePrefix(stream, slop, maxExpansions);
        }

        private Query analyzePhrasePrefix(TokenStream stream, int slop, int maxExpansions) throws IOException {
            String prefixField = prefixFieldType == null || slop > 0 ? null : prefixFieldType.name();
            IntPredicate usePrefix = (len) -> len >= prefixFieldType.minChars && len <= prefixFieldType.maxChars;
            return createPhrasePrefixQuery(stream, name(), slop, maxExpansions, prefixField, usePrefix);
        }

        public static boolean hasGaps(TokenStream stream) throws IOException {
            assert stream instanceof CachingTokenFilter;
            PositionIncrementAttribute posIncAtt = stream.getAttribute(PositionIncrementAttribute.class);
            stream.reset();
            while (stream.incrementToken()) {
                if (posIncAtt.getPositionIncrement() > 1) {
                    return true;
                }
            }
            return false;
        }

        @Override
        public IndexFieldData.Builder fielddataBuilder(String fullyQualifiedIndexName, Supplier<SearchLookup> searchLookup) {
            if (fielddata == false) {
                throw new IllegalArgumentException("Text fields are not optimised for operations that require per-document "
                    + "field data like aggregations and sorting, so these operations are disabled by default. Please use a "
                    + "keyword field instead. Alternatively, set fielddata=true on [" + name() + "] in order to load "
                    + "field data by uninverting the inverted index. Note that this can use significant memory.");
            }
            return new PagedBytesIndexFieldData.Builder(
                name(),
                filter.minFreq,
                filter.maxFreq,
                filter.minSegmentSize,
                CoreValuesSourceType.KEYWORD
            );
        }

    }

    private final Builder builder;
    private final FieldType fieldType;
    private final SubFieldInfo prefixFieldInfo;
    private final SubFieldInfo phraseFieldInfo;

    protected TextFieldMapper(String simpleName, FieldType fieldType,
                              TextFieldType mappedFieldType,
                              Map<String, NamedAnalyzer> indexAnalyzers,
                              SubFieldInfo prefixFieldInfo,
                              SubFieldInfo phraseFieldInfo,
                              MultiFields multiFields, CopyTo copyTo, Builder builder) {
        super(simpleName, mappedFieldType, indexAnalyzers, multiFields, copyTo, false, null);
        assert mappedFieldType.getTextSearchInfo().isTokenized();
        assert mappedFieldType.hasDocValues() == false;
        if (fieldType.indexOptions() == IndexOptions.NONE && fieldType().fielddata()) {
            throw new IllegalArgumentException("Cannot enable fielddata on a [text] field that is not indexed: [" + name() + "]");
        }
        this.fieldType = fieldType;
        this.prefixFieldInfo = prefixFieldInfo;
        this.phraseFieldInfo = phraseFieldInfo;
        this.builder = builder;
    }

    @Override
    public FieldMapper.Builder getMergeBuilder() {
        return new Builder(simpleName(), builder.indexCreatedVersion, builder.analyzers.indexAnalyzers).init(this);
    }

    @Override
    protected void parseCreateField(ParseContext context) throws IOException {
        final String value;
        if (context.externalValueSet()) {
            value = context.externalValue().toString();
        } else {
            value = context.parser().textOrNull();
        }

        if (value == null) {
            return;
        }

        if (fieldType.indexOptions() != IndexOptions.NONE || fieldType.stored()) {
            Field field = new Field(fieldType().name(), value, fieldType);
            context.doc().add(field);
            if (fieldType.omitNorms()) {
                createFieldNamesField(context);
            }
            if (prefixFieldInfo != null) {
                context.doc().add(new Field(prefixFieldInfo.field, value, prefixFieldInfo.fieldType));
            }
            if (phraseFieldInfo != null) {
                context.doc().add(new Field(phraseFieldInfo.field, value, phraseFieldInfo.fieldType));
            }
        }
    }

    @Override
    protected String contentType() {
        return CONTENT_TYPE;
    }

    @Override
    public TextFieldType fieldType() {
        return (TextFieldType) super.fieldType();
    }

    public static Query createPhraseQuery(TokenStream stream, String field, int slop, boolean enablePositionIncrements) throws IOException {
        MultiPhraseQuery.Builder mpqb = new MultiPhraseQuery.Builder();
        mpqb.setSlop(slop);

        TermToBytesRefAttribute termAtt = stream.getAttribute(TermToBytesRefAttribute.class);

        PositionIncrementAttribute posIncrAtt = stream.getAttribute(PositionIncrementAttribute.class);
        int position = -1;

        List<Term> multiTerms = new ArrayList<>();
        stream.reset();
        while (stream.incrementToken()) {
            int positionIncrement = posIncrAtt.getPositionIncrement();

            if (positionIncrement > 0 && multiTerms.size() > 0) {
                if (enablePositionIncrements) {
                    mpqb.add(multiTerms.toArray(new Term[0]), position);
                } else {
                    mpqb.add(multiTerms.toArray(new Term[0]));
                }
                multiTerms.clear();
            }
            position += positionIncrement;
            multiTerms.add(new Term(field, termAtt.getBytesRef()));
        }

        if (enablePositionIncrements) {
            mpqb.add(multiTerms.toArray(new Term[0]), position);
        } else {
            mpqb.add(multiTerms.toArray(new Term[0]));
        }
        return mpqb.build();
    }

    public static Query createPhrasePrefixQuery(TokenStream stream, String field, int slop, int maxExpansions,
                                                String prefixField, IntPredicate usePrefixField) throws IOException {
        MultiPhrasePrefixQuery builder = new MultiPhrasePrefixQuery(field);
        builder.setSlop(slop);
        builder.setMaxExpansions(maxExpansions);

        List<Term> currentTerms = new ArrayList<>();

        TermToBytesRefAttribute termAtt = stream.getAttribute(TermToBytesRefAttribute.class);
        PositionIncrementAttribute posIncrAtt = stream.getAttribute(PositionIncrementAttribute.class);

        stream.reset();
        int position = -1;
        while (stream.incrementToken()) {
            if (posIncrAtt.getPositionIncrement() != 0) {
                if (currentTerms.isEmpty() == false) {
                    builder.add(currentTerms.toArray(new Term[0]), position);
                }
                position += posIncrAtt.getPositionIncrement();
                currentTerms.clear();
            }
            currentTerms.add(new Term(field, termAtt.getBytesRef()));
        }
        builder.add(currentTerms.toArray(new Term[0]), position);
        if (prefixField == null) {
            return builder;
        }

        int lastPos = builder.getTerms().length - 1;
        final Term[][] terms = builder.getTerms();
        final int[] positions = builder.getPositions();
        for (Term term : terms[lastPos]) {
            String value = term.text();
            if (usePrefixField.test(value.length()) == false) {
                return builder;
            }
        }

        if (terms.length == 1) {
            SynonymQuery.Builder sb = new SynonymQuery.Builder(prefixField);
            Arrays.stream(terms[0])
                .map(term -> new Term(prefixField, term.bytes()))
                .forEach(sb::addTerm);
            return sb.build();
        }

        SpanNearQuery.Builder spanQuery = new SpanNearQuery.Builder(field, true);
        spanQuery.setSlop(slop);
        int previousPos = -1;
        for (int i = 0; i < terms.length; i++) {
            Term[] posTerms = terms[i];
            int posInc = positions[i] - previousPos;
            previousPos = positions[i];
            if (posInc > 1) {
                spanQuery.addGap(posInc - 1);
            }
            if (i == lastPos) {
                if (posTerms.length == 1) {
                    FieldMaskingSpanQuery fieldMask =
                        new FieldMaskingSpanQuery(new SpanTermQuery(new Term(prefixField, posTerms[0].bytes())), field);
                    spanQuery.addClause(fieldMask);
                } else {
                    SpanQuery[] queries = Arrays.stream(posTerms)
                        .map(term -> new FieldMaskingSpanQuery(
                            new SpanTermQuery(new Term(prefixField, term.bytes())), field)
                        )
                        .toArray(SpanQuery[]::new);
                    spanQuery.addClause(new SpanOrQuery(queries));
                }
            } else {
                if (posTerms.length == 1) {
                    spanQuery.addClause(new SpanTermQuery(posTerms[0]));
                } else {
                    SpanTermQuery[] queries = Arrays.stream(posTerms)
                        .map(SpanTermQuery::new)
                        .toArray(SpanTermQuery[]::new);
                    spanQuery.addClause(new SpanOrQuery(queries));
                }
            }
        }
        return spanQuery.build();
    }

    @Override
    protected void doXContentBody(XContentBuilder builder, Params params) throws IOException {
        // this is a pain, but we have to do this to maintain BWC
        boolean includeDefaults = params.paramAsBoolean("include_defaults", false);
        builder.field("type", contentType());
        this.builder.index.toXContent(builder, includeDefaults);
        this.builder.store.toXContent(builder, includeDefaults);
        this.multiFields.toXContent(builder, params);
        this.copyTo.toXContent(builder, params);
        this.builder.meta.toXContent(builder, includeDefaults);
        this.builder.indexOptions.toXContent(builder, includeDefaults);
        this.builder.termVectors.toXContent(builder, includeDefaults);
        this.builder.norms.toXContent(builder, includeDefaults);
        this.builder.analyzers.indexAnalyzer.toXContent(builder, includeDefaults);
        this.builder.analyzers.searchAnalyzer.toXContent(builder, includeDefaults);
        this.builder.analyzers.searchQuoteAnalyzer.toXContent(builder, includeDefaults);
        this.builder.similarity.toXContent(builder, includeDefaults);
        this.builder.eagerGlobalOrdinals.toXContent(builder, includeDefaults);
        this.builder.analyzers.positionIncrementGap.toXContent(builder, includeDefaults);
        this.builder.fieldData.toXContent(builder, includeDefaults);
        this.builder.freqFilter.toXContent(builder, includeDefaults);
        this.builder.indexPrefixes.toXContent(builder, includeDefaults);
        this.builder.indexPhrases.toXContent(builder, includeDefaults);
    }
}<|MERGE_RESOLUTION|>--- conflicted
+++ resolved
@@ -676,12 +676,7 @@
         }
 
         @Override
-<<<<<<< HEAD
-        public IntervalsSource intervals(String text, int maxGaps, boolean ordered,
-                                         NamedAnalyzer analyzer, boolean prefix, SearchExecutionContext context) throws IOException {
-=======
         public IntervalsSource termIntervals(BytesRef term, SearchExecutionContext context) {
->>>>>>> 25750a36
             if (getTextSearchInfo().hasPositions() == false) {
                 throw new IllegalArgumentException("Cannot create intervals over field [" + name() + "] with no positions indexed");
             }
@@ -718,12 +713,7 @@
             if (prefixFieldType != null) {
                 return prefixFieldType.intervals(pattern);
             }
-<<<<<<< HEAD
-            IntervalBuilder builder = new IntervalBuilder(name(), analyzer);
-            return builder.analyzeText(text, maxGaps, ordered);
-=======
             return Intervals.wildcard(pattern);
->>>>>>> 25750a36
         }
 
         private void checkForPositions() {
