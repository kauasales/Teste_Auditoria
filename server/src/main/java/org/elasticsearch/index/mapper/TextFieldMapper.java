--- conflicted
+++ resolved
@@ -58,17 +58,11 @@
     private static final int POSITION_INCREMENT_GAP_USE_ANALYZER = -1;
 
     public static class Defaults {
-<<<<<<< HEAD
-        public static double FIELDDATA_MIN_FREQUENCY = 0;
-        public static double FIELDDATA_MAX_FREQUENCY = Integer.MAX_VALUE;
-        public static int FIELDDATA_MIN_SEGMENT_SIZE = 0;
-        public static final int INDEX_PREFIX_MIN_CHARS = 2;
-        public static final int INDEX_PREFIX_MAX_CHARS = 5;
-=======
         public static final double FIELDDATA_MIN_FREQUENCY = 0;
         public static final double FIELDDATA_MAX_FREQUENCY = Integer.MAX_VALUE;
         public static final int FIELDDATA_MIN_SEGMENT_SIZE = 0;
->>>>>>> e208e959
+        public static final int INDEX_PREFIX_MIN_CHARS = 2;
+        public static final int INDEX_PREFIX_MAX_CHARS = 5;
 
         public static final MappedFieldType FIELD_TYPE = new TextFieldType();
 
