/*
 * Copyright Elasticsearch B.V. and/or licensed to Elasticsearch B.V. under one
 * or more contributor license agreements. Licensed under the Elastic License
 * 2.0 and the Server Side Public License, v 1; you may not use this file except
 * in compliance with, at your election, the Elastic License 2.0 or the Server
 * Side Public License, v 1.
 */

package org.elasticsearch.index.mapper;

import org.elasticsearch.common.xcontent.ToXContent;
import org.elasticsearch.common.xcontent.ToXContentFragment;
import org.elasticsearch.common.xcontent.XContentBuilder;
<<<<<<< HEAD
import org.elasticsearch.script.ObjectFieldScript;
import org.elasticsearch.search.lookup.SearchLookup;
=======
import org.elasticsearch.index.mapper.FieldMapper.Parameter;
>>>>>>> 1434d872

import java.io.IOException;
import java.util.Collection;
import java.util.Collections;
import java.util.HashMap;
import java.util.Iterator;
import java.util.List;
import java.util.Map;
import java.util.function.Function;
import java.util.stream.Collectors;

/**
 * Definition of a runtime field that can be defined as part of the runtime section of the index mappings
 */
public interface RuntimeField extends ToXContentFragment {

    @Override
    default XContentBuilder toXContent(XContentBuilder builder, Params params) throws IOException {
        builder.startObject(name());
        builder.field("type", typeName());
        doXContentBody(builder, params);
        builder.endObject();
        return builder;
    }

    /**
     * Prints out the parameters that subclasses expose
     */
    void doXContentBody(XContentBuilder builder, Params params) throws IOException;

    /**
     * Exposes the name of the runtime field
     * @return name of the field
     */
    String name();

    /**
     * Exposes the type of the runtime field
     * @return type of the field
     */
    String typeName();

    /**
     * Exposes the {@link MappedFieldType}s backing this runtime field, used to execute queries, run aggs etc.
     * @return the {@link MappedFieldType}s backing this runtime field
     */
    Collection<MappedFieldType> asMappedFieldTypes();

<<<<<<< HEAD
    /**
     *  For runtime fields the {@link RuntimeField.Parser} returns directly the {@link MappedFieldType}.
     *  Internally we still create a {@link RuntimeField.Builder} so we reuse the {@link FieldMapper.Parameter} infrastructure,
     *  but {@link RuntimeField.Builder#init(FieldMapper)} and {@link RuntimeField.Builder#build(ContentPath)} are never called as
     *  {@link RuntimeField.Parser#parse(String, Map, Mapper.TypeParser.ParserContext, Function)} calls.
     *  {@link RuntimeField.Builder#parse(String, Mapper.TypeParser.ParserContext, Map)} and returns the corresponding
     *  {@link MappedFieldType}.
     */
    abstract class Builder extends FieldMapper.Builder {
        final FieldMapper.Parameter<Map<String, String>> meta = FieldMapper.Parameter.metaParam();
=======
    abstract class Builder implements ToXContent {
        final String name;
        final Parameter<Map<String, String>> meta = Parameter.metaParam();
>>>>>>> 1434d872

        protected Builder(String name) {
            this.name = name;
        }

        public Map<String, String> meta() {
            return meta.getValue();
        }

        protected List<Parameter<?>> getParameters() {
            return Collections.singletonList(meta);
        }

        protected abstract RuntimeField createRuntimeField(Mapper.TypeParser.ParserContext parserContext);

        @Override
        public final XContentBuilder toXContent(XContentBuilder builder, Params params) throws IOException {
            boolean includeDefaults = params.paramAsBoolean("include_defaults", false);
            for (Parameter<?> parameter : getParameters()) {
                parameter.toXContent(builder, includeDefaults);
            }
            return builder;
        }

<<<<<<< HEAD
        protected abstract RuntimeField createRuntimeField(Mapper.TypeParser.ParserContext parserContext,
                                                           Function<SearchLookup, ObjectFieldScript.LeafFactory> parentScriptFactory);

        private void validate() {
            //TODO does this rely on the assumption that the leaf field name won't contain dots?
            // That assumption is not valid for runtime fields?
            ContentPath contentPath = parentPath(name());
            FieldMapper.MultiFields multiFields = multiFieldsBuilder.build(this, contentPath);
            if (multiFields.iterator().hasNext()) {
                throw new IllegalArgumentException("runtime field [" + name + "] does not support [fields]");
=======
        public final void parse(String name, Mapper.TypeParser.ParserContext parserContext, Map<String, Object> fieldNode) {
            Map<String, Parameter<?>> paramsMap = new HashMap<>();
            for (Parameter<?> param : getParameters()) {
                paramsMap.put(param.name, param);
>>>>>>> 1434d872
            }
            String type = (String) fieldNode.remove("type");
            for (Iterator<Map.Entry<String, Object>> iterator = fieldNode.entrySet().iterator(); iterator.hasNext();) {
                Map.Entry<String, Object> entry = iterator.next();
                final String propName = entry.getKey();
                final Object propNode = entry.getValue();
                Parameter<?> parameter = paramsMap.get(propName);
                if (parameter == null) {
                    throw new MapperParsingException(
                        "unknown parameter [" + propName + "] on runtime field [" + name + "] of type [" + type + "]"
                    );
                }
                if (propNode == null && parameter.canAcceptNull() == false) {
                    throw new MapperParsingException("[" + propName + "] on runtime field [" + name
                        + "] of type [" + type + "] must not have a [null] value");
                }
                parameter.parse(name, parserContext, propNode);
                iterator.remove();
            }
            //TODO we should do something about boost too here
        }
    }

    /**
     * Parser for a runtime field. Creates the appropriate {@link RuntimeField} for a runtime field,
     * as defined in the runtime section of the index mappings.
     */
    final class Parser {
        private final Function<String, Builder> builderFunction;

        public Parser(Function<String, RuntimeField.Builder> builderFunction) {
            this.builderFunction = builderFunction;
        }

        RuntimeField parse(String name, Map<String, Object> node,
                           Mapper.TypeParser.ParserContext parserContext,
                           Function<SearchLookup, ObjectFieldScript.LeafFactory> parentScriptFactory)
            throws MapperParsingException {

            RuntimeField.Builder builder = builderFunction.apply(name);
            builder.parse(name, parserContext, node);
<<<<<<< HEAD
            builder.validate();
            return builder.createRuntimeField(parserContext, parentScriptFactory);
=======
            return builder.createRuntimeField(parserContext);
>>>>>>> 1434d872
        }
    }

    /**
     * Parse runtime fields from the provided map, using the provided parser context.
     * @param node the map that holds the runtime fields configuration
     * @param parserContext the parser context that holds info needed when parsing mappings
     * @param parentScriptFactory script factory of the parent field that the field being parsed is part of, if any
     * @param supportsRemoval whether a null value for a runtime field should be properly parsed and
     *                        translated to the removal of such runtime field
     * @return the parsed runtime fields
     */
    static Map<String, RuntimeField> parseRuntimeFields(Map<String, Object> node,
                                                        Mapper.TypeParser.ParserContext parserContext,
                                                        Function<SearchLookup, ObjectFieldScript.LeafFactory> parentScriptFactory,
                                                        boolean supportsRemoval) {
        Map<String, RuntimeField> runtimeFields = new HashMap<>();
        Iterator<Map.Entry<String, Object>> iterator = node.entrySet().iterator();
        while (iterator.hasNext()) {
            Map.Entry<String, Object> entry = iterator.next();
            String fieldName = entry.getKey();
            if (entry.getValue() == null) {
                if (supportsRemoval) {
                    runtimeFields.put(fieldName, null);
                } else {
                    throw new MapperParsingException("Runtime field [" + fieldName + "] was set to null but its removal is not supported " +
                        "in this context");
                }
            } else if (entry.getValue() instanceof Map) {
                @SuppressWarnings("unchecked")
                Map<String, Object> propNode = new HashMap<>(((Map<String, Object>) entry.getValue()));
                Object typeNode = propNode.get("type");
                String type;
                if (typeNode == null) {
                    throw new MapperParsingException("No type specified for runtime field [" + fieldName + "]");
                } else {
                    type = typeNode.toString();
                }
                Parser typeParser = parserContext.runtimeFieldParser(type);
                if (typeParser == null) {
                    throw new MapperParsingException("No handler for type [" + type +
                        "] declared on runtime field [" + fieldName + "]");
                }
                runtimeFields.put(fieldName, typeParser.parse(fieldName, propNode, parserContext, parentScriptFactory));
                propNode.remove("type");
                MappingParser.checkNoRemainingFields(fieldName, propNode);
                iterator.remove();
            } else {
                throw new MapperParsingException("Expected map for runtime field [" + fieldName + "] definition but got a "
                    + entry.getValue().getClass().getName());
            }
        }
        return Collections.unmodifiableMap(runtimeFields);
    }

    /**
     * Collect and return all {@link MappedFieldType} exposed by the provided {@link RuntimeField}s.
     * Note that validation is performed to make sure that there are no name clashes among the collected runtime fields.
     * This is because runtime fields with the same name are not accepted as part of the same section.
     * @param runtimeFields the runtime to extract the mapped field types from
     * @return the collected mapped field types
     */
    static Map<String, MappedFieldType> collectFieldTypes(Collection<RuntimeField> runtimeFields) {
        return runtimeFields.stream()
            .flatMap(runtimeField -> {
                List<String> names = runtimeField.asMappedFieldTypes().stream().map(MappedFieldType::name)
                    .filter(name -> name.equals(runtimeField.name()) == false
                        && (name.startsWith(runtimeField.name() + ".") == false
                        || name.length() > runtimeField.name().length() + 1 == false))
                    .collect(Collectors.toList());
                if (names.isEmpty() == false) {
                    throw new IllegalStateException("Found sub-fields with name not belonging to the parent field they are part of "
                        + names);
                }
                return runtimeField.asMappedFieldTypes().stream();
            })
            .collect(Collectors.toUnmodifiableMap(MappedFieldType::name, mappedFieldType -> mappedFieldType,
                (t, t2) -> {
                    throw new IllegalArgumentException("Found two runtime fields with same name [" + t.name() + "]");
                }));
    }
}<|MERGE_RESOLUTION|>--- conflicted
+++ resolved
@@ -11,12 +11,9 @@
 import org.elasticsearch.common.xcontent.ToXContent;
 import org.elasticsearch.common.xcontent.ToXContentFragment;
 import org.elasticsearch.common.xcontent.XContentBuilder;
-<<<<<<< HEAD
+import org.elasticsearch.index.mapper.FieldMapper.Parameter;
 import org.elasticsearch.script.ObjectFieldScript;
 import org.elasticsearch.search.lookup.SearchLookup;
-=======
-import org.elasticsearch.index.mapper.FieldMapper.Parameter;
->>>>>>> 1434d872
 
 import java.io.IOException;
 import java.util.Collection;
@@ -65,22 +62,9 @@
      */
     Collection<MappedFieldType> asMappedFieldTypes();
 
-<<<<<<< HEAD
-    /**
-     *  For runtime fields the {@link RuntimeField.Parser} returns directly the {@link MappedFieldType}.
-     *  Internally we still create a {@link RuntimeField.Builder} so we reuse the {@link FieldMapper.Parameter} infrastructure,
-     *  but {@link RuntimeField.Builder#init(FieldMapper)} and {@link RuntimeField.Builder#build(ContentPath)} are never called as
-     *  {@link RuntimeField.Parser#parse(String, Map, Mapper.TypeParser.ParserContext, Function)} calls.
-     *  {@link RuntimeField.Builder#parse(String, Mapper.TypeParser.ParserContext, Map)} and returns the corresponding
-     *  {@link MappedFieldType}.
-     */
-    abstract class Builder extends FieldMapper.Builder {
-        final FieldMapper.Parameter<Map<String, String>> meta = FieldMapper.Parameter.metaParam();
-=======
     abstract class Builder implements ToXContent {
         final String name;
         final Parameter<Map<String, String>> meta = Parameter.metaParam();
->>>>>>> 1434d872
 
         protected Builder(String name) {
             this.name = name;
@@ -93,8 +77,6 @@
         protected List<Parameter<?>> getParameters() {
             return Collections.singletonList(meta);
         }
-
-        protected abstract RuntimeField createRuntimeField(Mapper.TypeParser.ParserContext parserContext);
 
         @Override
         public final XContentBuilder toXContent(XContentBuilder builder, Params params) throws IOException {
@@ -105,23 +87,13 @@
             return builder;
         }
 
-<<<<<<< HEAD
         protected abstract RuntimeField createRuntimeField(Mapper.TypeParser.ParserContext parserContext,
                                                            Function<SearchLookup, ObjectFieldScript.LeafFactory> parentScriptFactory);
 
-        private void validate() {
-            //TODO does this rely on the assumption that the leaf field name won't contain dots?
-            // That assumption is not valid for runtime fields?
-            ContentPath contentPath = parentPath(name());
-            FieldMapper.MultiFields multiFields = multiFieldsBuilder.build(this, contentPath);
-            if (multiFields.iterator().hasNext()) {
-                throw new IllegalArgumentException("runtime field [" + name + "] does not support [fields]");
-=======
         public final void parse(String name, Mapper.TypeParser.ParserContext parserContext, Map<String, Object> fieldNode) {
             Map<String, Parameter<?>> paramsMap = new HashMap<>();
             for (Parameter<?> param : getParameters()) {
                 paramsMap.put(param.name, param);
->>>>>>> 1434d872
             }
             String type = (String) fieldNode.remove("type");
             for (Iterator<Map.Entry<String, Object>> iterator = fieldNode.entrySet().iterator(); iterator.hasNext();) {
@@ -163,12 +135,7 @@
 
             RuntimeField.Builder builder = builderFunction.apply(name);
             builder.parse(name, parserContext, node);
-<<<<<<< HEAD
-            builder.validate();
             return builder.createRuntimeField(parserContext, parentScriptFactory);
-=======
-            return builder.createRuntimeField(parserContext);
->>>>>>> 1434d872
         }
     }
 
