--- conflicted
+++ resolved
@@ -212,15 +212,11 @@
             MapperErrors.throwNestedMappingConflictError(mergeWith.name());
         }
         NestedObjectMapper mergeWithObject = (NestedObjectMapper) mergeWith;
-<<<<<<< HEAD
-        return merge(mergeWithObject, reason, parentBuilderContext);
-    }
-
-    ObjectMapper merge(NestedObjectMapper mergeWithObject, MapperService.MergeReason reason, MapperBuilderContext parentBuilderContext) {
-        var mergeResult = MergeResult.build(this, mergeWithObject, reason, parentBuilderContext);
-=======
-        var mergeResult = MergeResult.build(this, mergeWith, reason, parentMergeContext);
->>>>>>> f84c015a
+        return merge(mergeWithObject, reason, parentMergeContext);
+    }
+
+    ObjectMapper merge(NestedObjectMapper mergeWithObject, MapperService.MergeReason reason, MapperMergeContext parentMergeContext) {
+        var mergeResult = MergeResult.build(this, mergeWithObject, reason, parentMergeContext);
         Explicit<Boolean> incInParent = this.includeInParent;
         Explicit<Boolean> incInRoot = this.includeInRoot;
         if (reason == MapperService.MergeReason.INDEX_TEMPLATE) {
