--- conflicted
+++ resolved
@@ -403,17 +403,12 @@
         return builder;
     }
 
-<<<<<<< HEAD
-    public ObjectMapper withoutMappers() {
-        return new ObjectMapper(simpleName(), fullPath, enabled, subobjects, dynamic, null);
-=======
     /**
      * Returns a copy of this object mapper that doesn't have any fields and runtime fields.
      * This is typically used in the context of a mapper merge when there's not enough budget to add the entire object.
      */
     ObjectMapper withoutMappers() {
         return new ObjectMapper(simpleName(), fullPath, enabled, subobjects, dynamic, Map.of());
->>>>>>> 30b8af24
     }
 
     @Override
@@ -456,13 +451,8 @@
     }
 
     @Override
-<<<<<<< HEAD
-    public ObjectMapper merge(Mapper mergeWith, MapperMergeContext mapperBuilderContext) {
-        return merge(mergeWith, MergeReason.MAPPING_UPDATE, mapperBuilderContext);
-=======
     public ObjectMapper merge(Mapper mergeWith, MapperMergeContext mapperMergeContext) {
         return merge(mergeWith, MergeReason.MAPPING_UPDATE, mapperMergeContext);
->>>>>>> 30b8af24
     }
 
     @Override
@@ -472,21 +462,12 @@
         }
     }
 
-<<<<<<< HEAD
-    protected MapperMergeContext createChildContext(MapperMergeContext mapperBuilderContext, String name) {
-        return mapperBuilderContext.createChildContext(name);
-    }
-
-    public ObjectMapper merge(Mapper mergeWith, MergeReason reason, MapperMergeContext parentBuilderContext) {
-        var mergeResult = MergeResult.build(this, mergeWith, reason, parentBuilderContext);
-=======
     protected MapperMergeContext createChildContext(MapperMergeContext mapperMergeContext, String name) {
         return mapperMergeContext.createChildContext(name);
     }
 
     public ObjectMapper merge(Mapper mergeWith, MergeReason reason, MapperMergeContext parentMergeContext) {
         var mergeResult = MergeResult.build(this, mergeWith, reason, parentMergeContext);
->>>>>>> 30b8af24
         return new ObjectMapper(
             simpleName(),
             fullPath,
@@ -560,25 +541,6 @@
             MergeReason reason,
             MapperMergeContext objectMergeContext
         ) {
-<<<<<<< HEAD
-            // need to preserve order to make it deterministic which fields are ignored
-            Map<String, Mapper> mergedMappers = new HashMap<>(existing.mappers);
-            for (Mapper mergeWithMapper : mergeWith) {
-                Mapper mergeIntoMapper = mergedMappers.get(mergeWithMapper.simpleName());
-
-                if (mergeIntoMapper == null) {
-                    if (mergeWithMapper instanceof ObjectMapper om) {
-                        ObjectMapper withoutMappers = om.withoutMappers();
-                        boolean added = objectMergeContext.addFieldIfPossible(mergedMappers, withoutMappers);
-                        if (added) {
-                            mergedMappers.put(om.simpleName(), withoutMappers.merge(mergeWithMapper, reason, objectMergeContext));
-                        }
-                    } else {
-                        objectMergeContext.addFieldIfPossible(mergedMappers, mergeWithMapper);
-                    }
-                } else if (mergeIntoMapper instanceof ObjectMapper objectMapper) {
-                    mergedMappers.put(objectMapper.simpleName(), objectMapper.merge(mergeWithMapper, reason, objectMergeContext));
-=======
             Iterator<Mapper> iterator = mergeWith.iterator();
             if (iterator.hasNext() == false) {
                 return Map.copyOf(existing.mappers);
@@ -597,7 +559,6 @@
                     }
                 } else if (mergeIntoMapper instanceof ObjectMapper objectMapper) {
                     merged = objectMapper.merge(mergeWithMapper, reason, objectMergeContext);
->>>>>>> 30b8af24
                 } else {
                     assert mergeIntoMapper instanceof FieldMapper || mergeIntoMapper instanceof FieldAliasMapper;
                     if (mergeWithMapper instanceof NestedObjectMapper) {
@@ -609,15 +570,8 @@
                     // If we're merging template mappings when creating an index, then a field definition always
                     // replaces an existing one.
                     if (reason == MergeReason.INDEX_TEMPLATE) {
-                        mergedMappers.put(mergeWithMapper.simpleName(), mergeWithMapper);
+                        merged = mergeWithMapper;
                     } else {
-<<<<<<< HEAD
-                        mergedMappers.put(mergeWithMapper.simpleName(), mergeIntoMapper.merge(mergeWithMapper, objectMergeContext));
-                    }
-                }
-            }
-            return Map.copyOf(mergedMappers);
-=======
                         merged = mergeIntoMapper.merge(mergeWithMapper, objectMergeContext);
                     }
                 }
@@ -637,7 +591,6 @@
                 return shallowObjectMapper.merge(objectMapper, reason, context);
             }
             return null;
->>>>>>> 30b8af24
         }
     }
 
