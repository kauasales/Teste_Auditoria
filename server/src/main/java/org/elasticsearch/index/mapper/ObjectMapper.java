--- conflicted
+++ resolved
@@ -28,11 +28,8 @@
 import java.util.List;
 import java.util.Locale;
 import java.util.Map;
-<<<<<<< HEAD
+import java.util.Optional;
 import java.util.function.BiFunction;
-=======
-import java.util.Optional;
->>>>>>> d7117f22
 
 public class ObjectMapper extends Mapper implements Cloneable {
     private static final DeprecationLogger deprecationLogger = DeprecationLogger.getLogger(ObjectMapper.class);
@@ -69,15 +66,13 @@
     public static class Builder extends Mapper.Builder {
 
         protected Explicit<Boolean> enabled = new Explicit<>(true, false);
-        protected final boolean flatten;
 
         protected Dynamic dynamic;
 
         protected final List<Mapper.Builder> mappersBuilders = new ArrayList<>();
 
-        public Builder(String name, boolean flatten) {
+        public Builder(String name) {
             super(name);
-            this.flatten = flatten;
         }
 
         public Builder enabled(boolean enabled) {
@@ -95,7 +90,6 @@
             return this;
         }
 
-<<<<<<< HEAD
         /**
          * Adds a dynamically created Mapper to this builder.
          *
@@ -105,9 +99,9 @@
          * @param context   the DocumentParserContext in which the mapper has been built
          */
         public void addDynamic(String name, String prefix, Mapper mapper, DocumentParserContext context) {
-            // If we're a flattened mapper, or if the mapper to add has no dots and is therefore
+            // If the mapper to add has no dots and is therefore
             // a leaf mapper, we just add it here
-            if (flatten || name.contains(".") == false) {
+            if (name.contains(".") == false) {
                 mappersBuilders.add(new Mapper.Builder(name) {
                     @Override
                     public Mapper build(MapperBuilderContext context) {
@@ -141,11 +135,11 @@
                 return child.newBuilder();
             }
             // create a new child mapper
-            return new ObjectMapper.Builder(childName, false);
-=======
+            return new ObjectMapper.Builder(childName);
+        }
+
         public Optional<Mapper.Builder> getBuilder(String name) {
             return mappersBuilders.stream().filter(b -> b.name().equals(name)).findFirst();
->>>>>>> d7117f22
         }
 
         protected final Map<String, Mapper> buildMappers(boolean root, MapperBuilderContext context) {
@@ -155,10 +149,6 @@
             Map<String, Mapper> mappers = new HashMap<>();
             for (Mapper.Builder builder : mappersBuilders) {
                 Mapper mapper = builder.build(context);
-                if (flatten && mapper instanceof ObjectMapper) {
-                    throw new MapperParsingException(
-                        "Mapper [" + name + "] can only contain flat leaf fields, but [" + mapper.name() + "] is an object");
-                }
                 Mapper existing = mappers.get(mapper.simpleName());
                 if (existing != null) {
                     mapper = existing.merge(mapper);
@@ -170,7 +160,7 @@
 
         @Override
         public ObjectMapper build(MapperBuilderContext context) {
-            return new ObjectMapper(name, context.buildFullName(name), enabled, flatten, dynamic, buildMappers(false, context));
+            return new ObjectMapper(name, context.buildFullName(name), enabled, dynamic, buildMappers(false, context));
         }
     }
 
@@ -180,7 +170,7 @@
             throws MapperParsingException {
 
             return parse(name, false, (n, c) -> {
-                ObjectMapper.Builder builder = new Builder(n, parseFlatten(node));
+                ObjectMapper.Builder builder = new Builder(n);
                 for (Iterator<Map.Entry<String, Object>> iterator = node.entrySet().iterator(); iterator.hasNext();) {
                     Map.Entry<String, Object> entry = iterator.next();
                     String fieldName = entry.getKey();
@@ -206,7 +196,7 @@
             String realFieldName = fieldNameParts[fieldNameParts.length - 1];
             Mapper.Builder builder = parser.apply(realFieldName, parserContext);
             for (int i = fieldNameParts.length - 2; i >= 0; --i) {
-                ObjectMapper.Builder intermediate = new ObjectMapper.Builder(fieldNameParts[i], false);
+                ObjectMapper.Builder intermediate = new ObjectMapper.Builder(fieldNameParts[i]);
                 intermediate.add(builder);
                 builder = intermediate;
             }
@@ -294,14 +284,6 @@
                     if (typeParser == null) {
                         throw new MapperParsingException("No handler for type [" + type + "] declared on field [" + fieldName + "]");
                     }
-<<<<<<< HEAD
-                    objBuilder.add(parse(
-                        fieldName,
-                        objBuilder.flatten,
-                        (n, c) -> typeParser.parse(n, propNode, c),
-                        parserContext
-                    ));
-=======
                     String[] fieldNameParts = fieldName.split("\\.");
                     String realFieldName = fieldNameParts[fieldNameParts.length - 1];
                     Mapper.Builder fieldBuilder = typeParser.parse(realFieldName, propNode, parserContext);
@@ -311,7 +293,6 @@
                         fieldBuilder = intermediate;
                     }
                     objBuilder.add(fieldBuilder);
->>>>>>> d7117f22
                     propNode.remove("type");
                     MappingParser.checkNoRemainingFields(fieldName, propNode);
                     iterator.remove();
@@ -326,21 +307,11 @@
 
             MappingParser.checkNoRemainingFields(propsNode, "DocType mapping definition has unsupported parameters: ");
         }
-
-        protected static boolean parseFlatten(Map<String, Object> node) {
-            if (node.containsKey(FLATTEN) == false) {
-                return false;
-            }
-            boolean value = XContentMapValues.nodeBooleanValue(node.get(FLATTEN), FLATTEN);
-            node.remove(FLATTEN);
-            return value;
-        }
     }
 
     private final String fullPath;
 
     protected Explicit<Boolean> enabled;
-    protected boolean flatten;
     protected volatile Dynamic dynamic;
 
     protected volatile CopyOnWriteHashMap<String, Mapper> mappers;
@@ -349,7 +320,6 @@
         String name,
         String fullPath,
         Explicit<Boolean> enabled,
-        boolean flatten,
         Dynamic dynamic,
         Map<String, Mapper> mappers
     ) {
@@ -359,7 +329,6 @@
         }
         this.fullPath = fullPath;
         this.enabled = enabled;
-        this.flatten = flatten;
         this.dynamic = dynamic;
         if (mappers == null) {
             this.mappers = new CopyOnWriteHashMap<>();
@@ -383,7 +352,7 @@
      * @return a Builder that will produce an empty ObjectMapper with the same configuration as this one
      */
     public ObjectMapper.Builder newBuilder() {
-        ObjectMapper.Builder builder = new ObjectMapper.Builder(simpleName(), flatten);
+        ObjectMapper.Builder builder = new ObjectMapper.Builder(simpleName());
         builder.enabled = this.enabled;
         builder.dynamic = this.dynamic;
         return builder;
@@ -465,17 +434,6 @@
                 this.enabled = mergeWith.enabled;
             } else if (isEnabled() != mergeWith.isEnabled()) {
                 throw new MapperException("the [enabled] parameter can't be updated for the object mapping [" + name() + "]");
-            }
-        }
-
-        if (reason == MergeReason.INDEX_TEMPLATE) {
-            this.flatten = mergeWith.flatten;
-        } else {
-            if (this.flatten != mergeWith.flatten) {
-                throw new MapperParsingException(
-                    "Can't change parameter [flatten] from ["
-                        + this.flatten + "] to [" + mergeWith.flatten + "]"
-                );
             }
         }
 
@@ -526,9 +484,6 @@
         if (isEnabled() != Defaults.ENABLED) {
             builder.field("enabled", enabled.value());
         }
-        if (flatten) {
-            builder.field("flatten", flatten);
-        }
         if (custom != null) {
             custom.toXContent(builder, params);
         }
