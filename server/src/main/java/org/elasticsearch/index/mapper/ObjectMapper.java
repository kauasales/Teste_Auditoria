/*
 * Copyright Elasticsearch B.V. and/or licensed to Elasticsearch B.V. under one
 * or more contributor license agreements. Licensed under the Elastic License
 * 2.0 and the Server Side Public License, v 1; you may not use this file except
 * in compliance with, at your election, the Elastic License 2.0 or the Server
 * Side Public License, v 1.
 */

package org.elasticsearch.index.mapper;

import org.apache.lucene.index.LeafReader;
import org.elasticsearch.ElasticsearchParseException;
import org.elasticsearch.common.Explicit;
import org.elasticsearch.common.logging.DeprecationCategory;
import org.elasticsearch.common.logging.DeprecationLogger;
import org.elasticsearch.common.xcontent.support.XContentMapValues;
import org.elasticsearch.index.IndexVersion;
import org.elasticsearch.index.IndexVersions;
import org.elasticsearch.index.mapper.MapperService.MergeReason;
import org.elasticsearch.xcontent.ToXContent;
import org.elasticsearch.xcontent.XContentBuilder;

import java.io.IOException;
import java.util.ArrayList;
import java.util.Arrays;
import java.util.Collection;
import java.util.Comparator;
import java.util.HashMap;
import java.util.Iterator;
import java.util.List;
import java.util.Locale;
import java.util.Map;
import java.util.stream.Stream;

public class ObjectMapper extends Mapper {
    private static final DeprecationLogger deprecationLogger = DeprecationLogger.getLogger(ObjectMapper.class);

    public static final String CONTENT_TYPE = "object";

    public static class Defaults {
        public static final boolean ENABLED = true;
        public static final Explicit<Boolean> SUBOBJECTS = Explicit.IMPLICIT_TRUE;
        public static final Dynamic DYNAMIC = Dynamic.TRUE;
    }

    public enum Dynamic {
        TRUE {
            @Override
            DynamicFieldsBuilder getDynamicFieldsBuilder() {
                return DynamicFieldsBuilder.DYNAMIC_TRUE;
            }
        },
        FALSE,
        STRICT,
        RUNTIME {
            @Override
            DynamicFieldsBuilder getDynamicFieldsBuilder() {
                return DynamicFieldsBuilder.DYNAMIC_RUNTIME;
            }
        };

        DynamicFieldsBuilder getDynamicFieldsBuilder() {
            throw new UnsupportedOperationException("Cannot create dynamic fields when dynamic is set to [" + this + "]");
        }

        /**
         * Get the root-level dynamic setting for a Mapping
         *
         * If no dynamic settings are explicitly configured, we default to {@link #TRUE}
         */
        static Dynamic getRootDynamic(MappingLookup mappingLookup) {
            ObjectMapper.Dynamic rootDynamic = mappingLookup.getMapping().getRoot().dynamic;
            return rootDynamic == null ? Defaults.DYNAMIC : rootDynamic;
        }
    }

    public static class Builder extends Mapper.Builder {
        protected final Explicit<Boolean> subobjects;
        protected Explicit<Boolean> enabled = Explicit.IMPLICIT_TRUE;
        protected Dynamic dynamic;
        protected final List<Mapper.Builder> mappersBuilders = new ArrayList<>();

        public Builder(String name, Explicit<Boolean> subobjects) {
            super(name);
            this.subobjects = subobjects;
        }

        public Builder enabled(boolean enabled) {
            this.enabled = Explicit.explicitBoolean(enabled);
            return this;
        }

        public Builder dynamic(Dynamic dynamic) {
            this.dynamic = dynamic;
            return this;
        }

        public Builder add(Mapper.Builder builder) {
            mappersBuilders.add(builder);
            return this;
        }

        private void add(String name, Mapper mapper) {
            add(new Mapper.Builder(name) {
                @Override
                public Mapper build(MapperBuilderContext context) {
                    return mapper;
                }
            });
        }

        /**
         * Adds a dynamically created {@link Mapper} to this builder.
         *
         * @param name      the name of the Mapper, including object prefixes
         * @param prefix    the object prefix of this mapper
         * @param mapper    the mapper to add
         * @param context   the DocumentParserContext in which the mapper has been built
         */
        public final void addDynamic(String name, String prefix, Mapper mapper, DocumentParserContext context) {
            // If the mapper to add has no dots, or the current object mapper has subobjects set to false,
            // we just add it as it is for sure a leaf mapper
            if (name.contains(".") == false || subobjects.value() == false) {
                add(name, mapper);
            }
            // otherwise we strip off the first object path of the mapper name, load or create
            // the relevant object mapper, and then recurse down into it, passing the remainder
            // of the mapper name. So for a mapper 'foo.bar.baz', we locate 'foo' and then
            // call addDynamic on it with the name 'bar.baz', and next call addDynamic on 'bar' with the name 'baz'.
            else {
                int firstDotIndex = name.indexOf(".");
                String immediateChild = name.substring(0, firstDotIndex);
                String immediateChildFullName = prefix == null ? immediateChild : prefix + "." + immediateChild;
                ObjectMapper.Builder parentBuilder = findObjectBuilder(immediateChildFullName, context);
                parentBuilder.addDynamic(name.substring(firstDotIndex + 1), immediateChildFullName, mapper, context);
                add(parentBuilder);
            }
        }

        private static ObjectMapper.Builder findObjectBuilder(String fullName, DocumentParserContext context) {
            // does the object mapper already exist? if so, use that
            ObjectMapper objectMapper = context.mappingLookup().objectMappers().get(fullName);
            if (objectMapper != null) {
                return objectMapper.newBuilder(context.indexSettings().getIndexVersionCreated());
            }
            // has the object mapper been added as a dynamic update already?
            objectMapper = context.getDynamicObjectMapper(fullName);
            if (objectMapper != null) {
                return objectMapper.newBuilder(context.indexSettings().getIndexVersionCreated());
            }
            throw new IllegalStateException("Missing intermediate object " + fullName);
        }

        protected final Map<String, Mapper> buildMappers(MapperBuilderContext mapperBuilderContext) {
            Map<String, Mapper> mappers = new HashMap<>();
            for (Mapper.Builder builder : mappersBuilders) {
                Mapper mapper = builder.build(mapperBuilderContext);
                Mapper existing = mappers.get(mapper.simpleName());
                if (existing != null) {
                    // The same mappings or document may hold the same field twice, either because duplicated JSON keys are allowed or
                    // the same field is provided using the object notation as well as the dot notation at the same time.
                    // This can also happen due to multiple index templates being merged into a single mappings definition using
                    // XContentHelper#mergeDefaults, again in case some index templates contained mappings for the same field using a
                    // mix of object notation and dot notation.
                    mapper = existing.merge(mapper, MapperMergeContext.from(mapperBuilderContext, Long.MAX_VALUE));
                }
                if (subobjects.value() == false && mapper instanceof ObjectMapper objectMapper) {
                    objectMapper.flatten(mapperBuilderContext).forEach(m -> mappers.put(m.simpleName(), m));
                } else {
                    mappers.put(mapper.simpleName(), mapper);
                }
            }
            return mappers;
        }

        @Override
        public ObjectMapper build(MapperBuilderContext context) {
            return new ObjectMapper(
                name,
                context.buildFullName(name),
                enabled,
                subobjects,
                dynamic,
                buildMappers(context.createChildContext(name, dynamic))
            );
        }
    }

    @Override
    public int getTotalFieldsCount() {
        return 1 + mappers.values().stream().mapToInt(Mapper::getTotalFieldsCount).sum();
    }

    public static class TypeParser implements Mapper.TypeParser {
        @Override
        public boolean supportsVersion(IndexVersion indexCreatedVersion) {
            return true;
        }

        @Override
        public Mapper.Builder parse(String name, Map<String, Object> node, MappingParserContext parserContext)
            throws MapperParsingException {
            parserContext.incrementMappingObjectDepth(); // throws MapperParsingException if depth limit is exceeded
            Explicit<Boolean> subobjects = parseSubobjects(node);
            ObjectMapper.Builder builder = new Builder(name, subobjects);
            parseObjectFields(node, parserContext, builder);
            parserContext.decrementMappingObjectDepth();
            return builder;
        }

        static void parseObjectFields(Map<String, Object> node, MappingParserContext parserContext, Builder builder) {
            for (Iterator<Map.Entry<String, Object>> iterator = node.entrySet().iterator(); iterator.hasNext();) {
                Map.Entry<String, Object> entry = iterator.next();
                String fieldName = entry.getKey();
                Object fieldNode = entry.getValue();
                if (parseObjectOrDocumentTypeProperties(fieldName, fieldNode, parserContext, builder)) {
                    iterator.remove();
                }
            }
        }

        @SuppressWarnings({ "unchecked", "rawtypes" })
        protected static boolean parseObjectOrDocumentTypeProperties(
            String fieldName,
            Object fieldNode,
            MappingParserContext parserContext,
            ObjectMapper.Builder builder
        ) {
            if (fieldName.equals("dynamic")) {
                String value = fieldNode.toString();
                if (value.equalsIgnoreCase("strict")) {
                    builder.dynamic(Dynamic.STRICT);
                } else if (value.equalsIgnoreCase("runtime")) {
                    builder.dynamic(Dynamic.RUNTIME);
                } else {
                    boolean dynamic = XContentMapValues.nodeBooleanValue(fieldNode, fieldName + ".dynamic");
                    builder.dynamic(dynamic ? Dynamic.TRUE : Dynamic.FALSE);
                }
                return true;
            } else if (fieldName.equals("enabled")) {
                builder.enabled(XContentMapValues.nodeBooleanValue(fieldNode, fieldName + ".enabled"));
                return true;
            } else if (fieldName.equals("properties")) {
                if (fieldNode instanceof Collection && ((Collection) fieldNode).isEmpty()) {
                    // nothing to do here, empty (to support "properties: []" case)
                } else if ((fieldNode instanceof Map) == false) {
                    throw new ElasticsearchParseException("properties must be a map type");
                } else {
                    parseProperties(builder, (Map<String, Object>) fieldNode, parserContext);
                }
                return true;
            } else if (fieldName.equals("include_in_all")) {
                deprecationLogger.warn(
                    DeprecationCategory.MAPPINGS,
                    "include_in_all",
                    "[include_in_all] is deprecated, the _all field have been removed in this version"
                );
                return true;
            }
            return false;
        }

        protected static Explicit<Boolean> parseSubobjects(Map<String, Object> node) {
            Object subobjectsNode = node.remove("subobjects");
            if (subobjectsNode != null) {
                return Explicit.explicitBoolean(XContentMapValues.nodeBooleanValue(subobjectsNode, "subobjects.subobjects"));
            }
            return Defaults.SUBOBJECTS;
        }

        protected static void parseProperties(
            ObjectMapper.Builder objBuilder,
            Map<String, Object> propsNode,
            MappingParserContext parserContext
        ) {
            Iterator<Map.Entry<String, Object>> iterator = propsNode.entrySet().iterator();
            while (iterator.hasNext()) {
                Map.Entry<String, Object> entry = iterator.next();
                String fieldName = entry.getKey();
                validateFieldName(fieldName, parserContext.indexVersionCreated());
                // Should accept empty arrays, as a work around for when the
                // user can't provide an empty Map. (PHP for example)
                boolean isEmptyList = entry.getValue() instanceof List && ((List<?>) entry.getValue()).isEmpty();

                if (entry.getValue() instanceof Map) {
                    @SuppressWarnings("unchecked")
                    Map<String, Object> propNode = (Map<String, Object>) entry.getValue();
                    String type;
                    Object typeNode = propNode.get("type");
                    if (typeNode != null) {
                        type = typeNode.toString();
                    } else {
                        // lets see if we can derive this...
                        if (propNode.get("properties") != null) {
                            type = ObjectMapper.CONTENT_TYPE;
                        } else if (propNode.size() == 1 && propNode.get("enabled") != null) {
                            // if there is a single property with the enabled
                            // flag on it, make it an object
                            // (usually, setting enabled to false to not index
                            // any type, including core values, which
                            type = ObjectMapper.CONTENT_TYPE;
                        } else {
                            throw new MapperParsingException("No type specified for field [" + fieldName + "]");
                        }
                    }

<<<<<<< HEAD
                    if (objBuilder.subobjects.value() == false && type.equals(NestedObjectMapper.CONTENT_TYPE)) {
                        throw new MapperParsingException(
                            "Tried to add nested object ["
=======
                    if (objBuilder.subobjects.value() == false
                        && (type.equals(ObjectMapper.CONTENT_TYPE)
                            || type.equals(NestedObjectMapper.CONTENT_TYPE)
                            || type.equals(PassThroughObjectMapper.CONTENT_TYPE))) {
                        throw new MapperParsingException(
                            "Tried to add subobject ["
>>>>>>> 510c8515
                                + fieldName
                                + "] to object ["
                                + objBuilder.name()
                                + "] which does not support subobjects"
                        );
                    }
                    Mapper.TypeParser typeParser = parserContext.typeParser(type);
                    if (typeParser == null) {
                        throw new MapperParsingException("No handler for type [" + type + "] declared on field [" + fieldName + "]");
                    }
                    Mapper.Builder fieldBuilder;
                    if (objBuilder.subobjects.value() == false) {
                        if (type.equals(ObjectMapper.CONTENT_TYPE)) {
                            fieldBuilder = typeParser.parse(fieldName, propNode, parserContext);
                        } else {
                            fieldBuilder = typeParser.parse(fieldName, propNode, parserContext);
                        }
                    } else {
                        String[] fieldNameParts = fieldName.split("\\.");
                        if (fieldNameParts.length == 0) {
                            throw new IllegalArgumentException("field name cannot contain only dots");
                        }
                        String realFieldName = fieldNameParts[fieldNameParts.length - 1];
                        validateFieldName(realFieldName, parserContext.indexVersionCreated());
                        fieldBuilder = typeParser.parse(realFieldName, propNode, parserContext);
                        for (int i = fieldNameParts.length - 2; i >= 0; --i) {
                            String intermediateObjectName = fieldNameParts[i];
                            validateFieldName(intermediateObjectName, parserContext.indexVersionCreated());
                            ObjectMapper.Builder intermediate = new ObjectMapper.Builder(intermediateObjectName, Defaults.SUBOBJECTS);
                            intermediate.add(fieldBuilder);
                            fieldBuilder = intermediate;
                        }
                    }
                    objBuilder.add(fieldBuilder);
                    propNode.remove("type");
                    MappingParser.checkNoRemainingFields(fieldName, propNode);
                    iterator.remove();
                } else if (isEmptyList) {
                    iterator.remove();
                } else {
                    throw new MapperParsingException(
                        "Expected map for property [fields] on field [" + fieldName + "] but got a " + fieldName.getClass()
                    );
                }
            }

            MappingParser.checkNoRemainingFields(propsNode, "DocType mapping definition has unsupported parameters: ");
        }
    }

    private static void validateFieldName(String fieldName, IndexVersion indexCreatedVersion) {
        if (fieldName.isEmpty()) {
            throw new IllegalArgumentException("field name cannot be an empty string");
        }
        if (fieldName.isBlank() & indexCreatedVersion.onOrAfter(IndexVersions.V_8_6_0)) {
            // blank field names were previously accepted in mappings, but not in documents.
            throw new IllegalArgumentException("field name cannot contain only whitespaces");
        }
    }

    private final String fullPath;

    protected final Explicit<Boolean> enabled;
    protected final Explicit<Boolean> subobjects;
    protected final Dynamic dynamic;

    protected final Map<String, Mapper> mappers;

    ObjectMapper(
        String name,
        String fullPath,
        Explicit<Boolean> enabled,
        Explicit<Boolean> subobjects,
        Dynamic dynamic,
        Map<String, Mapper> mappers
    ) {
        super(name);
        // could be blank but not empty on indices created < 8.6.0
        assert name.isEmpty() == false;
        this.fullPath = internFieldName(fullPath);
        this.enabled = enabled;
        this.subobjects = subobjects;
        this.dynamic = dynamic;
        if (mappers == null) {
            this.mappers = Map.of();
        } else {
            this.mappers = Map.copyOf(mappers);
        }
        if (subobjects.value() == false && this.mappers.values().stream().anyMatch(m -> m instanceof ObjectMapper)) {
            throw new IllegalStateException("When subobjects is false, mappers must not contain an ObjectMapper");
        }
    }

    /**
     * @return a Builder that will produce an empty ObjectMapper with the same configuration as this one
     */
    public ObjectMapper.Builder newBuilder(IndexVersion indexVersionCreated) {
        ObjectMapper.Builder builder = new ObjectMapper.Builder(simpleName(), subobjects);
        builder.enabled = this.enabled;
        builder.dynamic = this.dynamic;
        return builder;
    }

    /**
     * Returns a copy of this object mapper that doesn't have any fields and runtime fields.
     * This is typically used in the context of a mapper merge when there's not enough budget to add the entire object.
     */
    ObjectMapper withoutMappers() {
        return new ObjectMapper(simpleName(), fullPath, enabled, subobjects, dynamic, Map.of());
    }

    @Override
    public String name() {
        return this.fullPath;
    }

    @Override
    public String typeName() {
        return CONTENT_TYPE;
    }

    public boolean isEnabled() {
        return this.enabled.value();
    }

    public boolean isNested() {
        return false;
    }

    public Mapper getMapper(String field) {
        return mappers.get(field);
    }

    @Override
    public Iterator<Mapper> iterator() {
        return mappers.values().iterator();
    }

    public String fullPath() {
        return this.fullPath;
    }

    public final Dynamic dynamic() {
        return dynamic;
    }

    public final boolean subobjects() {
        return subobjects.value();
    }

    @Override
    public ObjectMapper merge(Mapper mergeWith, MapperMergeContext mapperMergeContext) {
        return merge(mergeWith, MergeReason.MAPPING_UPDATE, mapperMergeContext);
    }

    @Override
    public void validate(MappingLookup mappers) {
        for (Mapper mapper : this.mappers.values()) {
            mapper.validate(mappers);
        }
    }

<<<<<<< HEAD
    protected MapperBuilderContext createChildContext(MapperBuilderContext mapperBuilderContext, String name) {
        return mapperBuilderContext.createChildContext(name, dynamic);
=======
    protected MapperMergeContext createChildContext(MapperMergeContext mapperMergeContext, String name) {
        return mapperMergeContext.createChildContext(name);
    }

    public ObjectMapper merge(Mapper mergeWith, MergeReason reason, MapperMergeContext parentMergeContext) {
        if (mergeWith instanceof ObjectMapper == false) {
            MapperErrors.throwObjectMappingConflictError(mergeWith.name());
        }
        if (this instanceof NestedObjectMapper == false && mergeWith instanceof NestedObjectMapper) {
            // TODO stop NestedObjectMapper extending ObjectMapper?
            MapperErrors.throwNestedMappingConflictError(mergeWith.name());
        }
        return merge((ObjectMapper) mergeWith, reason, parentMergeContext);
>>>>>>> 510c8515
    }

    ObjectMapper merge(ObjectMapper mergeWith, MergeReason reason, MapperMergeContext parentMergeContext) {
        var mergeResult = MergeResult.build(this, mergeWith, reason, parentMergeContext);
        return new ObjectMapper(
            simpleName(),
            fullPath,
            mergeResult.enabled,
            mergeResult.subObjects,
            mergeResult.dynamic,
            mergeResult.mappers
        );
    }

    protected record MergeResult(
        Explicit<Boolean> enabled,
        Explicit<Boolean> subObjects,
        ObjectMapper.Dynamic dynamic,
        Map<String, Mapper> mappers
    ) {
        static MergeResult build(
            ObjectMapper existing,
            ObjectMapper mergeWithObject,
            MergeReason reason,
            MapperMergeContext parentMergeContext
        ) {
            final Explicit<Boolean> enabled;
            if (mergeWithObject.enabled.explicit()) {
                if (reason == MergeReason.INDEX_TEMPLATE) {
                    enabled = mergeWithObject.enabled;
                } else if (existing.isEnabled() != mergeWithObject.isEnabled()) {
                    throw new MapperException("the [enabled] parameter can't be updated for the object mapping [" + existing.name() + "]");
                } else {
                    enabled = existing.enabled;
                }
            } else {
                enabled = existing.enabled;
            }
            final Explicit<Boolean> subObjects;
            if (mergeWithObject.subobjects.explicit()) {
                if (reason == MergeReason.INDEX_TEMPLATE) {
                    subObjects = mergeWithObject.subobjects;
                } else if (existing.subobjects != mergeWithObject.subobjects) {
                    throw new MapperException(
                        "the [subobjects] parameter can't be updated for the object mapping [" + existing.name() + "]"
                    );
                } else {
                    subObjects = existing.subobjects;
                }
            } else {
                subObjects = existing.subobjects;
            }
<<<<<<< HEAD
            MapperBuilderContext objectBuilderContext = existing.createChildContext(parentBuilderContext, existing.simpleName());
            Map<String, Mapper> mergedMappers = buildMergedMappers(existing, mergeWith, reason, objectBuilderContext, subObjects.value());
=======
            MapperMergeContext objectMergeContext = existing.createChildContext(parentMergeContext, existing.simpleName());
            Map<String, Mapper> mergedMappers = buildMergedMappers(existing, mergeWithObject, reason, objectMergeContext);
>>>>>>> 510c8515
            return new MergeResult(
                enabled,
                subObjects,
                mergeWithObject.dynamic != null ? mergeWithObject.dynamic : existing.dynamic,
                mergedMappers
            );
        }

        private static Map<String, Mapper> buildMergedMappers(
            ObjectMapper existing,
            ObjectMapper mergeWithObject,
            MergeReason reason,
<<<<<<< HEAD
            MapperBuilderContext objectBuilderContext,
            boolean subobjects
        ) {
            Map<String, Mapper> mergedMappers = new HashMap<>();
            for (Mapper existingMapper : existing.mappers.values()) {
                if (subobjects == false && existingMapper instanceof ObjectMapper objectMapper) {
                    objectMapper.flatten(objectBuilderContext).forEach(m -> mergedMappers.put(m.simpleName(), m));
                } else {
                    mergedMappers.put(existingMapper.simpleName(), existingMapper);
                }
            }
            for (Mapper mergeWithMapper : mergeWith) {
                Mapper mergeIntoMapper = mergedMappers.get(mergeWithMapper.simpleName());

                if (mergeIntoMapper == null) {
                    if (subobjects == false && mergeWithMapper instanceof ObjectMapper objectMapper) {
                        objectMapper.flatten(objectBuilderContext).forEach(m -> mergedMappers.put(m.simpleName(), m));
                    } else {
                        mergedMappers.put(mergeWithMapper.simpleName(), mergeWithMapper);
                    }
                } else if (mergeIntoMapper instanceof ObjectMapper objectMapper) {
                    assert subobjects : "existing object mappers are supposed to be flattened if subobjects is false";
                    ObjectMapper merged = objectMapper.merge(mergeWithMapper, reason, objectBuilderContext);
                    mergedMappers.put(merged.simpleName(), merged);
=======
            MapperMergeContext objectMergeContext
        ) {
            Iterator<Mapper> iterator = mergeWithObject.iterator();
            if (iterator.hasNext() == false) {
                return Map.copyOf(existing.mappers);
            }
            Map<String, Mapper> mergedMappers = new HashMap<>(existing.mappers);
            while (iterator.hasNext()) {
                Mapper mergeWithMapper = iterator.next();
                Mapper mergeIntoMapper = mergedMappers.get(mergeWithMapper.simpleName());
                Mapper merged = null;
                if (mergeIntoMapper == null) {
                    if (objectMergeContext.decrementFieldBudgetIfPossible(mergeWithMapper.getTotalFieldsCount())) {
                        merged = mergeWithMapper;
                    } else if (mergeWithMapper instanceof ObjectMapper om) {
                        merged = truncateObjectMapper(reason, objectMergeContext, om);
                    }
                } else if (mergeIntoMapper instanceof ObjectMapper objectMapper) {
                    merged = objectMapper.merge(mergeWithMapper, reason, objectMergeContext);
>>>>>>> 510c8515
                } else {
                    assert mergeIntoMapper instanceof FieldMapper || mergeIntoMapper instanceof FieldAliasMapper;
                    if (mergeWithMapper instanceof NestedObjectMapper) {
                        MapperErrors.throwNestedMappingConflictError(mergeWithMapper.name());
                    } else if (mergeWithMapper instanceof ObjectMapper) {
                        MapperErrors.throwObjectMappingConflictError(mergeWithMapper.name());
                    }

                    // If we're merging template mappings when creating an index, then a field definition always
                    // replaces an existing one.
                    if (reason == MergeReason.INDEX_TEMPLATE) {
                        mergedMappers.put(mergeWithMapper.simpleName(), mergeWithMapper);
                    } else {
<<<<<<< HEAD
                        Mapper merged = mergeIntoMapper.merge(mergeWithMapper, objectBuilderContext);
                        mergedMappers.put(merged.simpleName(), merged);
                    }
                }
            }
            return Map.copyOf(mergedMappers);
        }
    }

    /**
     * Returns all FieldMappers this ObjectMapper or its children hold.
     * The name of the FieldMappers will be updated to reflect the hierarchy.
     *
     * @throws IllegalArgumentException if the mapper cannot be flattened
     */
    List<FieldMapper> flatten(MapperBuilderContext context) {
        List<FieldMapper> flattenedMappers = new ArrayList<>();
        ContentPath path = new ContentPath();
        flatten(context, flattenedMappers, path);
        return flattenedMappers;
    }

    private void flatten(MapperBuilderContext context, List<FieldMapper> flattenedMappers, ContentPath path) {
        assertFlattenable(context, path);
        path.add(simpleName());
        for (Mapper mapper : mappers.values()) {
            if (mapper instanceof FieldMapper fieldMapper) {
                FieldMapper.Builder fieldBuilder = fieldMapper.getMergeBuilder();
                fieldBuilder.name = path.pathAsText(mapper.simpleName());
                flattenedMappers.add(fieldBuilder.build(context));
            } else if (mapper instanceof ObjectMapper objectMapper) {
                objectMapper.flatten(context, flattenedMappers, path);
            }
        }
        path.remove();
    }

    private void assertFlattenable(MapperBuilderContext context, ContentPath path) {
        if (dynamic != null && context.getDynamic() != dynamic) {
            throw new IllegalArgumentException(
                "cannot flatten object ["
                    + path.pathAsText(simpleName())
                    + "] because the value of [dynamic] ("
                    + dynamic
                    + ") is not compatible with the value from its parent context ("
                    + context.getDynamic()
                    + ")"
            );
        }
        if (isEnabled() == false) {
            throw new IllegalArgumentException(
                "cannot flatten object [" + path.pathAsText(simpleName()) + "] because the value of [enabled] is [false]"
            );
        }
        if (subobjects.explicit() && subobjects()) {
            throw new IllegalArgumentException(
                "cannot flatten object [" + path.pathAsText(simpleName()) + "] because the value of [subobjects] is [true]"
            );
=======
                        merged = mergeIntoMapper.merge(mergeWithMapper, objectMergeContext);
                    }
                }
                if (merged != null) {
                    mergedMappers.put(merged.simpleName(), merged);
                }
            }
            return Map.copyOf(mergedMappers);
        }

        private static ObjectMapper truncateObjectMapper(MergeReason reason, MapperMergeContext context, ObjectMapper objectMapper) {
            // there's not enough capacity for the whole object mapper,
            // so we're just trying to add the shallow object, without it's sub-fields
            ObjectMapper shallowObjectMapper = objectMapper.withoutMappers();
            if (context.decrementFieldBudgetIfPossible(shallowObjectMapper.getTotalFieldsCount())) {
                // now trying to add the sub-fields one by one via a merge, until we hit the limit
                return shallowObjectMapper.merge(objectMapper, reason, context);
            }
            return null;
>>>>>>> 510c8515
        }
    }

    @Override
    public XContentBuilder toXContent(XContentBuilder builder, Params params) throws IOException {
        toXContent(builder, params, null);
        return builder;
    }

    void toXContent(XContentBuilder builder, Params params, ToXContent custom) throws IOException {
        builder.startObject(simpleName());
        if (mappers.isEmpty() && custom == null) {
            // only write the object content type if there are no properties, otherwise, it is automatically detected
            builder.field("type", CONTENT_TYPE);
        }
        if (dynamic != null) {
            builder.field("dynamic", dynamic.name().toLowerCase(Locale.ROOT));
        }
        if (isEnabled() != Defaults.ENABLED) {
            builder.field("enabled", enabled.value());
        }
        if (subobjects != Defaults.SUBOBJECTS) {
            builder.field("subobjects", subobjects.value());
        }
        if (custom != null) {
            custom.toXContent(builder, params);
        }

        doXContent(builder, params);
        serializeMappers(builder, params);
        builder.endObject();
    }

    protected void serializeMappers(XContentBuilder builder, Params params) throws IOException {
        // sort the mappers so we get consistent serialization format
        Mapper[] sortedMappers = mappers.values().toArray(Mapper[]::new);
        Arrays.sort(sortedMappers, Comparator.comparing(Mapper::simpleName));

        int count = 0;
        for (Mapper mapper : sortedMappers) {
            if ((mapper instanceof MetadataFieldMapper) == false) {
                if (count++ == 0) {
                    builder.startObject("properties");
                }
                mapper.toXContent(builder, params);
            }
        }
        if (count > 0) {
            builder.endObject();
        }
    }

    protected void doXContent(XContentBuilder builder, Params params) throws IOException {

    }

    public SourceLoader.SyntheticFieldLoader syntheticFieldLoader(Stream<Mapper> extra) {
        return new SyntheticSourceFieldLoader(
            Stream.concat(extra, mappers.values().stream())
                .sorted(Comparator.comparing(Mapper::name))
                .map(Mapper::syntheticFieldLoader)
                .filter(l -> l != null)
                .toList()
        );
    }

    @Override
    public SourceLoader.SyntheticFieldLoader syntheticFieldLoader() {
        return syntheticFieldLoader(Stream.empty());
    }

    private class SyntheticSourceFieldLoader implements SourceLoader.SyntheticFieldLoader {
        private final List<SourceLoader.SyntheticFieldLoader> fields;
        private boolean hasValue;

        private SyntheticSourceFieldLoader(List<SourceLoader.SyntheticFieldLoader> fields) {
            this.fields = fields;
        }

        @Override
        public Stream<Map.Entry<String, StoredFieldLoader>> storedFieldLoaders() {
            return fields.stream().flatMap(SourceLoader.SyntheticFieldLoader::storedFieldLoaders).map(e -> Map.entry(e.getKey(), values -> {
                hasValue = true;
                e.getValue().load(values);
            }));
        }

        @Override
        public DocValuesLoader docValuesLoader(LeafReader leafReader, int[] docIdsInLeaf) throws IOException {
            List<SourceLoader.SyntheticFieldLoader.DocValuesLoader> loaders = new ArrayList<>();
            for (SourceLoader.SyntheticFieldLoader field : fields) {
                SourceLoader.SyntheticFieldLoader.DocValuesLoader loader = field.docValuesLoader(leafReader, docIdsInLeaf);
                if (loader != null) {
                    loaders.add(loader);
                }
            }
            if (loaders.isEmpty()) {
                return null;
            }
            return new ObjectDocValuesLoader(loaders);
        }

        private class ObjectDocValuesLoader implements DocValuesLoader {
            private final List<SourceLoader.SyntheticFieldLoader.DocValuesLoader> loaders;

            private ObjectDocValuesLoader(List<DocValuesLoader> loaders) {
                this.loaders = loaders;
            }

            @Override
            public boolean advanceToDoc(int docId) throws IOException {
                boolean anyLeafHasDocValues = false;
                for (SourceLoader.SyntheticFieldLoader.DocValuesLoader docValueLoader : loaders) {
                    boolean leafHasValue = docValueLoader.advanceToDoc(docId);
                    anyLeafHasDocValues |= leafHasValue;
                }
                hasValue |= anyLeafHasDocValues;
                return anyLeafHasDocValues;
            }
        }

        @Override
        public boolean hasValue() {
            return hasValue;
        }

        @Override
        public void write(XContentBuilder b) throws IOException {
            if (hasValue == false) {
                return;
            }
            startSyntheticField(b);
            for (SourceLoader.SyntheticFieldLoader field : fields) {
                if (field.hasValue()) {
                    field.write(b);
                }
            }
            b.endObject();
            hasValue = false;
        }
    }

    protected void startSyntheticField(XContentBuilder b) throws IOException {
        b.startObject(simpleName());
    }
}<|MERGE_RESOLUTION|>--- conflicted
+++ resolved
@@ -304,18 +304,9 @@
                         }
                     }
 
-<<<<<<< HEAD
                     if (objBuilder.subobjects.value() == false && type.equals(NestedObjectMapper.CONTENT_TYPE)) {
                         throw new MapperParsingException(
                             "Tried to add nested object ["
-=======
-                    if (objBuilder.subobjects.value() == false
-                        && (type.equals(ObjectMapper.CONTENT_TYPE)
-                            || type.equals(NestedObjectMapper.CONTENT_TYPE)
-                            || type.equals(PassThroughObjectMapper.CONTENT_TYPE))) {
-                        throw new MapperParsingException(
-                            "Tried to add subobject ["
->>>>>>> 510c8515
                                 + fieldName
                                 + "] to object ["
                                 + objBuilder.name()
@@ -478,12 +469,8 @@
         }
     }
 
-<<<<<<< HEAD
-    protected MapperBuilderContext createChildContext(MapperBuilderContext mapperBuilderContext, String name) {
-        return mapperBuilderContext.createChildContext(name, dynamic);
-=======
     protected MapperMergeContext createChildContext(MapperMergeContext mapperMergeContext, String name) {
-        return mapperMergeContext.createChildContext(name);
+        return mapperMergeContext.createChildContext(name, dynamic);
     }
 
     public ObjectMapper merge(Mapper mergeWith, MergeReason reason, MapperMergeContext parentMergeContext) {
@@ -495,7 +482,6 @@
             MapperErrors.throwNestedMappingConflictError(mergeWith.name());
         }
         return merge((ObjectMapper) mergeWith, reason, parentMergeContext);
->>>>>>> 510c8515
     }
 
     ObjectMapper merge(ObjectMapper mergeWith, MergeReason reason, MapperMergeContext parentMergeContext) {
@@ -548,13 +534,14 @@
             } else {
                 subObjects = existing.subobjects;
             }
-<<<<<<< HEAD
-            MapperBuilderContext objectBuilderContext = existing.createChildContext(parentBuilderContext, existing.simpleName());
-            Map<String, Mapper> mergedMappers = buildMergedMappers(existing, mergeWith, reason, objectBuilderContext, subObjects.value());
-=======
             MapperMergeContext objectMergeContext = existing.createChildContext(parentMergeContext, existing.simpleName());
-            Map<String, Mapper> mergedMappers = buildMergedMappers(existing, mergeWithObject, reason, objectMergeContext);
->>>>>>> 510c8515
+            Map<String, Mapper> mergedMappers = buildMergedMappers(
+                existing,
+                mergeWithObject,
+                reason,
+                objectMergeContext,
+                subObjects.value()
+            );
             return new MergeResult(
                 enabled,
                 subObjects,
@@ -567,52 +554,38 @@
             ObjectMapper existing,
             ObjectMapper mergeWithObject,
             MergeReason reason,
-<<<<<<< HEAD
-            MapperBuilderContext objectBuilderContext,
+            MapperMergeContext objectMergeContext,
             boolean subobjects
         ) {
             Map<String, Mapper> mergedMappers = new HashMap<>();
             for (Mapper existingMapper : existing.mappers.values()) {
                 if (subobjects == false && existingMapper instanceof ObjectMapper objectMapper) {
-                    objectMapper.flatten(objectBuilderContext).forEach(m -> mergedMappers.put(m.simpleName(), m));
+                    objectMapper.flatten(objectMergeContext.getMapperBuilderContext()).forEach(m -> mergedMappers.put(m.simpleName(), m));
                 } else {
                     mergedMappers.put(existingMapper.simpleName(), existingMapper);
                 }
             }
-            for (Mapper mergeWithMapper : mergeWith) {
+            for (Mapper mergeWithMapper : mergeWithObject) {
                 Mapper mergeIntoMapper = mergedMappers.get(mergeWithMapper.simpleName());
-
                 if (mergeIntoMapper == null) {
                     if (subobjects == false && mergeWithMapper instanceof ObjectMapper objectMapper) {
-                        objectMapper.flatten(objectBuilderContext).forEach(m -> mergedMappers.put(m.simpleName(), m));
-                    } else {
+                        objectMapper.flatten(objectMergeContext.getMapperBuilderContext()).forEach(m -> {
+                            if (objectMergeContext.decrementFieldBudgetIfPossible(mergeWithMapper.getTotalFieldsCount())) {
+                                mergedMappers.put(m.simpleName(), m);
+                            }
+                        });
+                    } else if (objectMergeContext.decrementFieldBudgetIfPossible(mergeWithMapper.getTotalFieldsCount())) {
                         mergedMappers.put(mergeWithMapper.simpleName(), mergeWithMapper);
+                    } else if (mergeWithMapper instanceof ObjectMapper om) {
+                        ObjectMapper truncated = truncateObjectMapper(reason, objectMergeContext, om);
+                        if (truncated != null) {
+                            mergedMappers.put(truncated.simpleName(), truncated);
+                        }
                     }
                 } else if (mergeIntoMapper instanceof ObjectMapper objectMapper) {
                     assert subobjects : "existing object mappers are supposed to be flattened if subobjects is false";
-                    ObjectMapper merged = objectMapper.merge(mergeWithMapper, reason, objectBuilderContext);
+                    ObjectMapper merged = objectMapper.merge(mergeWithMapper, reason, objectMergeContext);
                     mergedMappers.put(merged.simpleName(), merged);
-=======
-            MapperMergeContext objectMergeContext
-        ) {
-            Iterator<Mapper> iterator = mergeWithObject.iterator();
-            if (iterator.hasNext() == false) {
-                return Map.copyOf(existing.mappers);
-            }
-            Map<String, Mapper> mergedMappers = new HashMap<>(existing.mappers);
-            while (iterator.hasNext()) {
-                Mapper mergeWithMapper = iterator.next();
-                Mapper mergeIntoMapper = mergedMappers.get(mergeWithMapper.simpleName());
-                Mapper merged = null;
-                if (mergeIntoMapper == null) {
-                    if (objectMergeContext.decrementFieldBudgetIfPossible(mergeWithMapper.getTotalFieldsCount())) {
-                        merged = mergeWithMapper;
-                    } else if (mergeWithMapper instanceof ObjectMapper om) {
-                        merged = truncateObjectMapper(reason, objectMergeContext, om);
-                    }
-                } else if (mergeIntoMapper instanceof ObjectMapper objectMapper) {
-                    merged = objectMapper.merge(mergeWithMapper, reason, objectMergeContext);
->>>>>>> 510c8515
                 } else {
                     assert mergeIntoMapper instanceof FieldMapper || mergeIntoMapper instanceof FieldAliasMapper;
                     if (mergeWithMapper instanceof NestedObjectMapper) {
@@ -626,13 +599,23 @@
                     if (reason == MergeReason.INDEX_TEMPLATE) {
                         mergedMappers.put(mergeWithMapper.simpleName(), mergeWithMapper);
                     } else {
-<<<<<<< HEAD
-                        Mapper merged = mergeIntoMapper.merge(mergeWithMapper, objectBuilderContext);
+                        Mapper merged = mergeIntoMapper.merge(mergeWithMapper, objectMergeContext);
                         mergedMappers.put(merged.simpleName(), merged);
                     }
                 }
             }
             return Map.copyOf(mergedMappers);
+        }
+
+        private static ObjectMapper truncateObjectMapper(MergeReason reason, MapperMergeContext context, ObjectMapper objectMapper) {
+            // there's not enough capacity for the whole object mapper,
+            // so we're just trying to add the shallow object, without it's sub-fields
+            ObjectMapper shallowObjectMapper = objectMapper.withoutMappers();
+            if (context.decrementFieldBudgetIfPossible(shallowObjectMapper.getTotalFieldsCount())) {
+                // now trying to add the sub-fields one by one via a merge, until we hit the limit
+                return shallowObjectMapper.merge(objectMapper, reason, context);
+            }
+            return null;
         }
     }
 
@@ -685,27 +668,6 @@
             throw new IllegalArgumentException(
                 "cannot flatten object [" + path.pathAsText(simpleName()) + "] because the value of [subobjects] is [true]"
             );
-=======
-                        merged = mergeIntoMapper.merge(mergeWithMapper, objectMergeContext);
-                    }
-                }
-                if (merged != null) {
-                    mergedMappers.put(merged.simpleName(), merged);
-                }
-            }
-            return Map.copyOf(mergedMappers);
-        }
-
-        private static ObjectMapper truncateObjectMapper(MergeReason reason, MapperMergeContext context, ObjectMapper objectMapper) {
-            // there's not enough capacity for the whole object mapper,
-            // so we're just trying to add the shallow object, without it's sub-fields
-            ObjectMapper shallowObjectMapper = objectMapper.withoutMappers();
-            if (context.decrementFieldBudgetIfPossible(shallowObjectMapper.getTotalFieldsCount())) {
-                // now trying to add the sub-fields one by one via a merge, until we hit the limit
-                return shallowObjectMapper.merge(objectMapper, reason, context);
-            }
-            return null;
->>>>>>> 510c8515
         }
     }
 
