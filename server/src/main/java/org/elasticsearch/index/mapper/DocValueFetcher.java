/*
 * Copyright Elasticsearch B.V. and/or licensed to Elasticsearch B.V. under one
 * or more contributor license agreements. Licensed under the Elastic License
 * 2.0 and the Server Side Public License, v 1; you may not use this file except
 * in compliance with, at your election, the Elastic License 2.0 or the Server
 * Side Public License, v 1.
 */

package org.elasticsearch.index.mapper;

import org.apache.lucene.index.LeafReaderContext;
import org.elasticsearch.index.fielddata.FormattedDocValues;
import org.elasticsearch.index.fielddata.IndexFieldData;
import org.elasticsearch.search.DocValueFormat;
import org.elasticsearch.search.lookup.SourceLookup;

import java.io.IOException;
import java.util.ArrayList;
import java.util.List;

import static java.util.Collections.emptyList;

/**
 * Value fetcher that loads from doc values.
 */
public final class DocValueFetcher implements ValueFetcher {
    private final DocValueFormat format;
    private final IndexFieldData<?> ifd;
    private FormattedDocValues formattedDocValues;

    public DocValueFetcher(DocValueFormat format, IndexFieldData<?> ifd) {
        this.format = format;
        this.ifd = ifd;
    }

    @Override
    public void setNextReader(LeafReaderContext context) {
        formattedDocValues = ifd.load(context).getFormattedValues(format);
    }

    @Override
<<<<<<< HEAD
    public List<Object> fetchValues(SourceLookup lookup) throws IOException {
        if (false == leaf.advanceExact(lookup.docId())) {
=======
    public List<Object> fetchValues(SourceLookup lookup, Set<String> ignoredFields) throws IOException {
        if (false == formattedDocValues.advanceExact(lookup.docId())) {
>>>>>>> 1486ab0f
            return emptyList();
        }
        List<Object> result = new ArrayList<>(formattedDocValues.docValueCount());
        for (int i = 0, count = formattedDocValues.docValueCount(); i < count; ++i) {
            result.add(formattedDocValues.nextValue());
        }
        return result;
    }

}<|MERGE_RESOLUTION|>--- conflicted
+++ resolved
@@ -39,13 +39,8 @@
     }
 
     @Override
-<<<<<<< HEAD
     public List<Object> fetchValues(SourceLookup lookup) throws IOException {
-        if (false == leaf.advanceExact(lookup.docId())) {
-=======
-    public List<Object> fetchValues(SourceLookup lookup, Set<String> ignoredFields) throws IOException {
         if (false == formattedDocValues.advanceExact(lookup.docId())) {
->>>>>>> 1486ab0f
             return emptyList();
         }
         List<Object> result = new ArrayList<>(formattedDocValues.docValueCount());
