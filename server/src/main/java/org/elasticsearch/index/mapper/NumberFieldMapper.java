--- conflicted
+++ resolved
@@ -1407,21 +1407,6 @@
     }
 
     private void indexValue(DocumentParserContext context, Number numericValue) {
-<<<<<<< HEAD
-        List<Field> fields = fieldType().type.createFields(fieldType().name(), numericValue, indexed, hasDocValues, stored);
-        if (dimension || singleValue) {
-            // Check that field is single-valued and not an array
-            if (context.doc().getByKey(fieldType().name()) != null) {
-                throw new IllegalArgumentException("field [" + fieldType().name() + "] cannot be a multi-valued field.");
-            }
-            if (fields.size() > 0) {
-                // Add the first field by key so that we can validate if it has been added
-                context.doc().addWithKey(fieldType().name(), fields.get(0));
-                context.doc().addAll(fields.subList(1, fields.size()));
-            }
-        } else {
-            context.doc().addAll(fields);
-=======
         if (dimension && numericValue != null) {
             // Dimension can only be one of byte, short, int, long. So, we encode the tsid
             // part of the dimension field by using the long value.
@@ -1431,10 +1416,22 @@
                 ? TimeSeriesIdFieldMapper.encodeTsidValue(numericValue.longValue())
                 : null;
             context.doc().addDimensionBytes(fieldType().name(), bytes);
->>>>>>> 2629c32e
-        }
+        }
+
         List<Field> fields = fieldType().type.createFields(fieldType().name(), numericValue, indexed, hasDocValues, stored);
-        context.doc().addAll(fields);
+        if (singleValue) {
+            // Check that field is single-valued and not an array
+            if (context.doc().getByKey(fieldType().name()) != null) {
+                throw new IllegalArgumentException("field [" + fieldType().name() + "] cannot be a multi-valued field.");
+            }
+            if (fields.size() > 0) {
+                // Add the first field by key so that we can validate if it has been added
+                context.doc().addWithKey(fieldType().name(), fields.get(0));
+                context.doc().addAll(fields.subList(1, fields.size()));
+            }
+        } else {
+            context.doc().addAll(fields);
+        }
 
         if (hasDocValues == false && (stored || indexed)) {
             context.addToFieldNames(fieldType().name());
