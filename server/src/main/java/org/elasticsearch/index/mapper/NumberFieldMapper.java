--- conflicted
+++ resolved
@@ -69,11 +69,7 @@
 import java.util.Objects;
 import java.util.function.BiFunction;
 import java.util.function.Function;
-<<<<<<< HEAD
-import java.util.function.Supplier;
 import java.util.stream.Stream;
-=======
->>>>>>> f96b3e3b
 
 /** A {@link FieldMapper} for numeric types: byte, short, int, long, float and double. */
 public class NumberFieldMapper extends FieldMapper {
@@ -1637,17 +1633,11 @@
         }
 
         @Override
-<<<<<<< HEAD
         public Stream<String> requiredStoredFields() {
             return Stream.empty();
         }
 
         @Override
-        public Leaf leaf(LeafReader reader) throws IOException {
-            SortedNumericDocValues leaf = DocValues.getSortedNumeric(reader, name);
-            return new SourceLoader.SyntheticFieldLoader.Leaf() {
-                private boolean hasValue;
-=======
         public Leaf leaf(LeafReader reader, int[] docIdsInLeaf) throws IOException {
             SortedNumericDocValues dv = dv(reader);
             if (dv == null) {
@@ -1681,12 +1671,12 @@
             }
 
             @Override
-            public boolean advanceToDoc(int docId) throws IOException {
+            public boolean advanceToDoc(FieldsVisitor fieldsVisitor, int docId) throws IOException {
                 return hasValue = dv.advanceExact(docId);
             }
 
             @Override
-            public void write(XContentBuilder b) throws IOException {
+            public void write(FieldsVisitor fieldsVisitor, XContentBuilder b) throws IOException {
                 if (false == hasValue) {
                     return;
                 }
@@ -1726,7 +1716,6 @@
             }
             return new Leaf() {
                 private int idx = -1;
->>>>>>> f96b3e3b
 
                 @Override
                 public boolean empty() {
@@ -1734,18 +1723,7 @@
                 }
 
                 @Override
-<<<<<<< HEAD
-                public boolean hasValue(FieldsVisitor fieldsVisitor) {
-                    return hasValue;
-                }
-
-                @Override
-                public void load(FieldsVisitor fieldsVisitor, XContentBuilder b) throws IOException {
-                    if (leaf.docValueCount() == 1) {
-                        b.field(simpleName);
-                        loadNextValue(b, leaf.nextValue());
-=======
-                public boolean advanceToDoc(int docId) throws IOException {
+                public boolean advanceToDoc(FieldsVisitor fieldsVisitor, int docId) throws IOException {
                     idx++;
                     if (docIdsInLeaf[idx] != docId) {
                         throw new IllegalArgumentException(
@@ -1756,9 +1734,8 @@
                 }
 
                 @Override
-                public void write(XContentBuilder b) throws IOException {
+                public void write(FieldsVisitor fieldsVisitor, XContentBuilder b) throws IOException {
                     if (hasValue[idx] == false) {
->>>>>>> f96b3e3b
                         return;
                     }
                     b.field(simpleName);
