/*
 * Copyright Elasticsearch B.V. and/or licensed to Elasticsearch B.V. under one
 * or more contributor license agreements. Licensed under the Elastic License
 * 2.0 and the Server Side Public License, v 1; you may not use this file except
 * in compliance with, at your election, the Elastic License 2.0 or the Server
 * Side Public License, v 1.
 */

package org.elasticsearch.index.mapper;

import org.apache.lucene.document.DoublePoint;
import org.apache.lucene.document.FloatPoint;
import org.apache.lucene.document.IntPoint;
import org.apache.lucene.document.LongPoint;
import org.apache.lucene.document.SortedNumericDocValuesField;
import org.apache.lucene.document.StoredField;
import org.apache.lucene.index.DocValues;
import org.apache.lucene.index.LeafReader;
import org.apache.lucene.index.LeafReaderContext;
import org.apache.lucene.index.NumericDocValues;
import org.apache.lucene.index.SortedNumericDocValues;
import org.apache.lucene.sandbox.document.HalfFloatPoint;
import org.apache.lucene.sandbox.search.IndexSortSortedNumericDocValuesRangeQuery;
import org.apache.lucene.search.IndexOrDocValuesQuery;
import org.apache.lucene.search.MatchNoDocsQuery;
import org.apache.lucene.search.Query;
import org.apache.lucene.util.BytesRef;
import org.apache.lucene.util.NumericUtils;
import org.elasticsearch.Version;
import org.elasticsearch.common.Explicit;
import org.elasticsearch.common.Numbers;
import org.elasticsearch.common.lucene.search.Queries;
import org.elasticsearch.common.settings.Setting;
import org.elasticsearch.common.settings.Setting.Property;
import org.elasticsearch.common.settings.Settings;
import org.elasticsearch.index.fielddata.IndexFieldData;
import org.elasticsearch.index.fielddata.IndexNumericFieldData.NumericType;
import org.elasticsearch.index.fielddata.plain.SortedDoublesIndexFieldData;
import org.elasticsearch.index.fielddata.plain.SortedNumericIndexFieldData;
import org.elasticsearch.index.mapper.TimeSeriesParams.MetricType;
import org.elasticsearch.index.query.SearchExecutionContext;
import org.elasticsearch.script.DoubleFieldScript;
import org.elasticsearch.script.LongFieldScript;
import org.elasticsearch.script.Script;
import org.elasticsearch.script.ScriptCompiler;
import org.elasticsearch.script.field.ByteDocValuesField;
import org.elasticsearch.script.field.DoubleDocValuesField;
import org.elasticsearch.script.field.FloatDocValuesField;
import org.elasticsearch.script.field.HalfFloatDocValuesField;
import org.elasticsearch.script.field.IntegerDocValuesField;
import org.elasticsearch.script.field.LongDocValuesField;
import org.elasticsearch.script.field.ShortDocValuesField;
import org.elasticsearch.search.DocValueFormat;
import org.elasticsearch.search.lookup.FieldValues;
import org.elasticsearch.search.lookup.SearchLookup;
import org.elasticsearch.xcontent.XContentBuilder;
import org.elasticsearch.xcontent.XContentParser;
import org.elasticsearch.xcontent.XContentParser.Token;

import java.io.IOException;
import java.time.ZoneId;
import java.util.Arrays;
import java.util.Collection;
import java.util.Collections;
import java.util.EnumSet;
import java.util.Map;
import java.util.Objects;
import java.util.function.BiFunction;
import java.util.function.Function;
import java.util.function.Supplier;

/** A {@link FieldMapper} for numeric types: byte, short, int, long, float and double. */
public class NumberFieldMapper extends FieldMapper {

    public static final Setting<Boolean> COERCE_SETTING = Setting.boolSetting("index.mapping.coerce", true, Property.IndexScope);

    private static NumberFieldMapper toType(FieldMapper in) {
        return (NumberFieldMapper) in;
    }

    private static final Version MINIMUM_COMPATIBILITY_VERSION = Version.fromString("5.0.0");

    public static class Builder extends FieldMapper.Builder {

        private final Parameter<Boolean> indexed = Parameter.indexParam(m -> toType(m).indexed, true);
        private final Parameter<Boolean> hasDocValues = Parameter.docValuesParam(m -> toType(m).hasDocValues, true);
        private final Parameter<Boolean> stored = Parameter.storeParam(m -> toType(m).stored, false);

        private final Parameter<Explicit<Boolean>> ignoreMalformed;
        private final Parameter<Explicit<Boolean>> coerce;

        private final Parameter<Number> nullValue;

        private final Parameter<Script> script = Parameter.scriptParam(m -> toType(m).script);
        private final Parameter<String> onScriptError = Parameter.onScriptErrorParam(m -> toType(m).onScriptError, script);

        /**
         * Parameter that marks this field as a time series dimension.
         */
        private final Parameter<Boolean> dimension;

        /**
         * Parameter that marks this field as a time series metric defining its time series metric type.
         * For the numeric fields gauge and counter metric types are
         * supported
         */
        private final Parameter<MetricType> metric;

        private final Parameter<Map<String, String>> meta = Parameter.metaParam();

        private final ScriptCompiler scriptCompiler;
        private final NumberType type;

<<<<<<< HEAD
        private final Parameter<Boolean> singleValue;

        public Builder(String name, NumberType type, ScriptCompiler compiler, Settings settings) {
            this(name, type, compiler, IGNORE_MALFORMED_SETTING.get(settings), COERCE_SETTING.get(settings));
=======
        private final Version indexCreatedVersion;

        public Builder(String name, NumberType type, ScriptCompiler compiler, Settings settings, Version indexCreatedVersion) {
            this(name, type, compiler, IGNORE_MALFORMED_SETTING.get(settings), COERCE_SETTING.get(settings), indexCreatedVersion);
>>>>>>> 62e8ca9b
        }

        public static Builder docValuesOnly(String name, NumberType type, Version indexCreatedVersion) {
            Builder builder = new Builder(name, type, ScriptCompiler.NONE, false, false, indexCreatedVersion);
            builder.indexed.setValue(false);
            builder.dimension.setValue(false);
            return builder;
        }

        public Builder(
            String name,
            NumberType type,
            ScriptCompiler compiler,
            boolean ignoreMalformedByDefault,
            boolean coerceByDefault,
            Version indexCreatedVersion
        ) {
            super(name);
            this.type = type;
            this.scriptCompiler = Objects.requireNonNull(compiler);
            this.indexCreatedVersion = Objects.requireNonNull(indexCreatedVersion);

            this.ignoreMalformed = Parameter.explicitBoolParam(
                "ignore_malformed",
                true,
                m -> toType(m).ignoreMalformed,
                ignoreMalformedByDefault
            );
            this.coerce = Parameter.explicitBoolParam("coerce", true, m -> toType(m).coerce, coerceByDefault);
            this.nullValue = new Parameter<>(
                "null_value",
                false,
                () -> null,
                (n, c, o) -> o == null ? null : type.parse(o, false),
                m -> toType(m).nullValue,
                XContentBuilder::field,
                Objects::toString
            ).acceptsNull();

            this.dimension = TimeSeriesParams.dimensionParam(m -> toType(m).dimension).addValidator(v -> {
                if (v && EnumSet.of(NumberType.INTEGER, NumberType.LONG, NumberType.BYTE, NumberType.SHORT).contains(type) == false) {
                    throw new IllegalArgumentException(
                        "Parameter [" + TimeSeriesParams.TIME_SERIES_DIMENSION_PARAM + "] cannot be set to numeric type [" + type.name + "]"
                    );
                }
                if (v && (indexed.getValue() == false || hasDocValues.getValue() == false)) {
                    throw new IllegalArgumentException(
                        "Field ["
                            + TimeSeriesParams.TIME_SERIES_DIMENSION_PARAM
                            + "] requires that ["
                            + indexed.name
                            + "] and ["
                            + hasDocValues.name
                            + "] are true"
                    );
                }
            });

            this.metric = TimeSeriesParams.metricParam(m -> toType(m).metricType, MetricType.gauge, MetricType.counter).addValidator(v -> {
                if (v != null && hasDocValues.getValue() == false) {
                    throw new IllegalArgumentException(
                        "Field [" + TimeSeriesParams.TIME_SERIES_METRIC_PARAM + "] requires that [" + hasDocValues.name + "] is true"
                    );
                }
            }).precludesParameters(dimension);

            this.script.precludesParameters(ignoreMalformed, coerce, nullValue);
            addScriptValidation(script, indexed, hasDocValues);

            this.singleValue = Parameter.boolParam("single_value", false, m -> toType(m).singleValue, false);
        }

        Builder nullValue(Number number) {
            this.nullValue.setValue(number);
            return this;
        }

        public Builder docValues(boolean hasDocValues) {
            this.hasDocValues.setValue(hasDocValues);
            return this;
        }

        private FieldValues<Number> scriptValues() {
            if (this.script.get() == null) {
                return null;
            }
            return type.compile(name, script.get(), scriptCompiler);
        }

        public Builder dimension(boolean dimension) {
            this.dimension.setValue(dimension);
            return this;
        }

        public Builder metric(MetricType metric) {
            this.metric.setValue(metric);
            return this;
        }

        public Builder singleValue(boolean singleValue) {
            this.singleValue.setValue(singleValue);
            return this;
        }

        @Override
        protected Parameter<?>[] getParameters() {
            return new Parameter<?>[] {
                indexed,
                hasDocValues,
                stored,
                ignoreMalformed,
                coerce,
                nullValue,
                script,
                onScriptError,
                meta,
                dimension,
<<<<<<< HEAD
                metric,
                singleValue
            );
=======
                metric };
>>>>>>> 62e8ca9b
        }

        @Override
        public NumberFieldMapper build(MapperBuilderContext context) {
            MappedFieldType ft = new NumberFieldType(context.buildFullName(name), this);
            return new NumberFieldMapper(name, ft, multiFieldsBuilder.build(this, context), copyTo.build(), this);
        }
    }

    public enum NumberType {
        HALF_FLOAT("half_float", NumericType.HALF_FLOAT) {
            @Override
            public Float parse(Object value, boolean coerce) {
                final float result = parseToFloat(value);
                // Reduce the precision to what we actually index
                return HalfFloatPoint.sortableShortToHalfFloat(HalfFloatPoint.halfFloatToSortableShort(result));
            }

            @Override
            public double reduceToStoredPrecision(double value) {
                return parse(value, false).doubleValue();
            }

            /**
             * Parse a query parameter or {@code _source} value to a float,
             * keeping float precision. Used by queries which need more
             * precise control over their rounding behavior that
             * {@link #parse(Object, boolean)} provides.
             */
            private static float parseToFloat(Object value) {
                final float result;

                if (value instanceof Number) {
                    result = ((Number) value).floatValue();
                } else {
                    if (value instanceof BytesRef) {
                        value = ((BytesRef) value).utf8ToString();
                    }
                    result = Float.parseFloat(value.toString());
                }
                validateParsed(result);
                return result;
            }

            @Override
            public Number parsePoint(byte[] value) {
                return HalfFloatPoint.decodeDimension(value, 0);
            }

            @Override
            public Float parse(XContentParser parser, boolean coerce) throws IOException {
                float parsed = parser.floatValue(coerce);
                validateParsed(parsed);
                return parsed;
            }

            @Override
            public Query termQuery(String field, Object value, boolean isIndexed) {
                float v = parseToFloat(value);
                if (isIndexed) {
                    return HalfFloatPoint.newExactQuery(field, v);
                } else {
                    return SortedNumericDocValuesField.newSlowExactQuery(field, HalfFloatPoint.halfFloatToSortableShort(v));
                }
            }

            @Override
            public Query termsQuery(String field, Collection<?> values) {
                float[] v = new float[values.size()];
                int pos = 0;
                for (Object value : values) {
                    v[pos++] = parseToFloat(value);
                }
                return HalfFloatPoint.newSetQuery(field, v);
            }

            @Override
            public Query rangeQuery(
                String field,
                Object lowerTerm,
                Object upperTerm,
                boolean includeLower,
                boolean includeUpper,
                boolean hasDocValues,
                SearchExecutionContext context,
                boolean isIndexed
            ) {
                float l = Float.NEGATIVE_INFINITY;
                float u = Float.POSITIVE_INFINITY;
                if (lowerTerm != null) {
                    l = parseToFloat(lowerTerm);
                    if (includeLower) {
                        l = HalfFloatPoint.nextDown(l);
                    }
                    l = HalfFloatPoint.nextUp(l);
                }
                if (upperTerm != null) {
                    u = parseToFloat(upperTerm);
                    if (includeUpper) {
                        u = HalfFloatPoint.nextUp(u);
                    }
                    u = HalfFloatPoint.nextDown(u);
                }
                Query query;
                if (isIndexed) {
                    query = HalfFloatPoint.newRangeQuery(field, l, u);
                    if (hasDocValues) {
                        Query dvQuery = SortedNumericDocValuesField.newSlowRangeQuery(
                            field,
                            HalfFloatPoint.halfFloatToSortableShort(l),
                            HalfFloatPoint.halfFloatToSortableShort(u)
                        );
                        query = new IndexOrDocValuesQuery(query, dvQuery);
                    }
                } else {
                    query = SortedNumericDocValuesField.newSlowRangeQuery(
                        field,
                        HalfFloatPoint.halfFloatToSortableShort(l),
                        HalfFloatPoint.halfFloatToSortableShort(u)
                    );
                }
                return query;
            }

            @Override
            public void addFields(LuceneDocument document, String name, Number value, boolean indexed, boolean docValued, boolean stored) {
                final float f = value.floatValue();
                if (indexed) {
                    document.add(new HalfFloatPoint(name, f));
                }
                if (docValued) {
                    document.add(new SortedNumericDocValuesField(name, HalfFloatPoint.halfFloatToSortableShort(f)));
                }
                if (stored) {
                    document.add(new StoredField(name, f));
                }
            }

            @Override
            public IndexFieldData.Builder getFieldDataBuilder(String name) {
                return new SortedDoublesIndexFieldData.Builder(name, numericType(), HalfFloatDocValuesField::new);
            }

            private static void validateParsed(float value) {
                if (Float.isFinite(HalfFloatPoint.sortableShortToHalfFloat(HalfFloatPoint.halfFloatToSortableShort(value))) == false) {
                    throw new IllegalArgumentException("[half_float] supports only finite values, but got [" + value + "]");
                }
            }

            @Override
            SourceLoader.SyntheticFieldLoader syntheticFieldLoader(String fieldName, String fieldSimpleName) {
                return new NumericSyntheticFieldLoader(fieldName, fieldSimpleName) {
                    @Override
                    protected void writeValue(XContentBuilder b, long value) throws IOException {
                        b.value(HalfFloatPoint.sortableShortToHalfFloat((short) value));
                    }
                };
            }
        },
        FLOAT("float", NumericType.FLOAT) {
            @Override
            public Float parse(Object value, boolean coerce) {
                final float result;

                if (value instanceof Number) {
                    result = ((Number) value).floatValue();
                } else {
                    if (value instanceof BytesRef) {
                        value = ((BytesRef) value).utf8ToString();
                    }
                    result = Float.parseFloat(value.toString());
                }
                validateParsed(result);
                return result;
            }

            @Override
            public double reduceToStoredPrecision(double value) {
                return parse(value, false).doubleValue();
            }

            @Override
            public Number parsePoint(byte[] value) {
                return FloatPoint.decodeDimension(value, 0);
            }

            @Override
            public Float parse(XContentParser parser, boolean coerce) throws IOException {
                float parsed = parser.floatValue(coerce);
                validateParsed(parsed);
                return parsed;
            }

            @Override
            public Query termQuery(String field, Object value, boolean isIndexed) {
                float v = parse(value, false);
                if (isIndexed) {
                    return FloatPoint.newExactQuery(field, v);
                } else {
                    return SortedNumericDocValuesField.newSlowExactQuery(field, NumericUtils.floatToSortableInt(v));
                }
            }

            @Override
            public Query termsQuery(String field, Collection<?> values) {
                float[] v = new float[values.size()];
                int pos = 0;
                for (Object value : values) {
                    v[pos++] = parse(value, false);
                }
                return FloatPoint.newSetQuery(field, v);
            }

            @Override
            public Query rangeQuery(
                String field,
                Object lowerTerm,
                Object upperTerm,
                boolean includeLower,
                boolean includeUpper,
                boolean hasDocValues,
                SearchExecutionContext context,
                boolean isIndexed
            ) {
                float l = Float.NEGATIVE_INFINITY;
                float u = Float.POSITIVE_INFINITY;
                if (lowerTerm != null) {
                    l = parse(lowerTerm, false);
                    if (includeLower == false) {
                        l = FloatPoint.nextUp(l);
                    }
                }
                if (upperTerm != null) {
                    u = parse(upperTerm, false);
                    if (includeUpper == false) {
                        u = FloatPoint.nextDown(u);
                    }
                }
                Query query;
                if (isIndexed) {
                    query = FloatPoint.newRangeQuery(field, l, u);
                    if (hasDocValues) {
                        Query dvQuery = SortedNumericDocValuesField.newSlowRangeQuery(
                            field,
                            NumericUtils.floatToSortableInt(l),
                            NumericUtils.floatToSortableInt(u)
                        );
                        query = new IndexOrDocValuesQuery(query, dvQuery);
                    }
                } else {
                    query = SortedNumericDocValuesField.newSlowRangeQuery(
                        field,
                        NumericUtils.floatToSortableInt(l),
                        NumericUtils.floatToSortableInt(u)
                    );
                }
                return query;
            }

            @Override
            public void addFields(LuceneDocument document, String name, Number value, boolean indexed, boolean docValued, boolean stored) {
                final float f = value.floatValue();
                if (indexed) {
                    document.add(new FloatPoint(name, f));
                }
                if (docValued) {
                    document.add(new SortedNumericDocValuesField(name, NumericUtils.floatToSortableInt(f)));
                }
                if (stored) {
                    document.add(new StoredField(name, f));
                }
            }

            @Override
            public IndexFieldData.Builder getFieldDataBuilder(String name) {
                return new SortedDoublesIndexFieldData.Builder(name, numericType(), FloatDocValuesField::new);
            }

            private static void validateParsed(float value) {
                if (Float.isFinite(value) == false) {
                    throw new IllegalArgumentException("[float] supports only finite values, but got [" + value + "]");
                }
            }

            @Override
            SourceLoader.SyntheticFieldLoader syntheticFieldLoader(String fieldName, String fieldSimpleName) {
                return new NumericSyntheticFieldLoader(fieldName, fieldSimpleName) {
                    @Override
                    protected void writeValue(XContentBuilder b, long value) throws IOException {
                        b.value(NumericUtils.sortableIntToFloat((int) value));
                    }
                };
            }
        },
        DOUBLE("double", NumericType.DOUBLE) {
            @Override
            public Double parse(Object value, boolean coerce) {
                double parsed = objectToDouble(value);
                validateParsed(parsed);
                return parsed;
            }

            @Override
            public Number parsePoint(byte[] value) {
                return DoublePoint.decodeDimension(value, 0);
            }

            @Override
            public Double parse(XContentParser parser, boolean coerce) throws IOException {
                double parsed = parser.doubleValue(coerce);
                validateParsed(parsed);
                return parsed;
            }

            @Override
            public FieldValues<Number> compile(String fieldName, Script script, ScriptCompiler compiler) {
                DoubleFieldScript.Factory scriptFactory = compiler.compile(script, DoubleFieldScript.CONTEXT);
                return (lookup, ctx, doc, consumer) -> scriptFactory.newFactory(fieldName, script.getParams(), lookup)
                    .newInstance(ctx)
                    .runForDoc(doc, consumer::accept);
            }

            @Override
            public Query termQuery(String field, Object value, boolean isIndexed) {
                double v = parse(value, false);
                if (isIndexed) {
                    return DoublePoint.newExactQuery(field, v);
                } else {
                    return SortedNumericDocValuesField.newSlowExactQuery(field, NumericUtils.doubleToSortableLong(v));
                }
            }

            @Override
            public Query termsQuery(String field, Collection<?> values) {
                double[] v = values.stream().mapToDouble(value -> parse(value, false)).toArray();
                return DoublePoint.newSetQuery(field, v);
            }

            @Override
            public Query rangeQuery(
                String field,
                Object lowerTerm,
                Object upperTerm,
                boolean includeLower,
                boolean includeUpper,
                boolean hasDocValues,
                SearchExecutionContext context,
                boolean isIndexed
            ) {
                return doubleRangeQuery(lowerTerm, upperTerm, includeLower, includeUpper, (l, u) -> {
                    Query query;
                    if (isIndexed) {
                        query = DoublePoint.newRangeQuery(field, l, u);
                        if (hasDocValues) {
                            Query dvQuery = SortedNumericDocValuesField.newSlowRangeQuery(
                                field,
                                NumericUtils.doubleToSortableLong(l),
                                NumericUtils.doubleToSortableLong(u)
                            );
                            query = new IndexOrDocValuesQuery(query, dvQuery);
                        }
                    } else {
                        query = SortedNumericDocValuesField.newSlowRangeQuery(
                            field,
                            NumericUtils.doubleToSortableLong(l),
                            NumericUtils.doubleToSortableLong(u)
                        );
                    }
                    return query;
                });
            }

            @Override
            public void addFields(LuceneDocument document, String name, Number value, boolean indexed, boolean docValued, boolean stored) {
                final double d = value.doubleValue();
                if (indexed) {
                    document.add(new DoublePoint(name, d));
                }
                if (docValued) {
                    document.add(new SortedNumericDocValuesField(name, NumericUtils.doubleToSortableLong(d)));
                }
                if (stored) {
                    document.add(new StoredField(name, d));
                }
            }

            @Override
            public IndexFieldData.Builder getFieldDataBuilder(String name) {
                return new SortedDoublesIndexFieldData.Builder(name, numericType(), DoubleDocValuesField::new);
            }

            private static void validateParsed(double value) {
                if (Double.isFinite(value) == false) {
                    throw new IllegalArgumentException("[double] supports only finite values, but got [" + value + "]");
                }
            }

            @Override
            SourceLoader.SyntheticFieldLoader syntheticFieldLoader(String fieldName, String fieldSimpleName) {
                return new NumericSyntheticFieldLoader(fieldName, fieldSimpleName) {
                    @Override
                    protected void writeValue(XContentBuilder b, long value) throws IOException {
                        b.value(NumericUtils.sortableLongToDouble(value));
                    }
                };
            }
        },
        BYTE("byte", NumericType.BYTE) {
            @Override
            public Byte parse(Object value, boolean coerce) {
                double doubleValue = objectToDouble(value);

                if (doubleValue < Byte.MIN_VALUE || doubleValue > Byte.MAX_VALUE) {
                    throw new IllegalArgumentException("Value [" + value + "] is out of range for a byte");
                }
                if (coerce == false && doubleValue % 1 != 0) {
                    throw new IllegalArgumentException("Value [" + value + "] has a decimal part");
                }

                if (value instanceof Number) {
                    return ((Number) value).byteValue();
                }

                return (byte) doubleValue;
            }

            @Override
            public Number parsePoint(byte[] value) {
                return INTEGER.parsePoint(value).byteValue();
            }

            @Override
            public Short parse(XContentParser parser, boolean coerce) throws IOException {
                int value = parser.intValue(coerce);
                if (value < Byte.MIN_VALUE || value > Byte.MAX_VALUE) {
                    throw new IllegalArgumentException("Value [" + value + "] is out of range for a byte");
                }
                return (short) value;
            }

            @Override
            public Query termQuery(String field, Object value, boolean isIndexed) {
                return INTEGER.termQuery(field, value, isIndexed);
            }

            @Override
            public Query termsQuery(String field, Collection<?> values) {
                return INTEGER.termsQuery(field, values);
            }

            @Override
            public Query rangeQuery(
                String field,
                Object lowerTerm,
                Object upperTerm,
                boolean includeLower,
                boolean includeUpper,
                boolean hasDocValues,
                SearchExecutionContext context,
                boolean isIndexed
            ) {
                return INTEGER.rangeQuery(field, lowerTerm, upperTerm, includeLower, includeUpper, hasDocValues, context, isIndexed);
            }

            @Override
            public void addFields(LuceneDocument document, String name, Number value, boolean indexed, boolean docValued, boolean stored) {
                INTEGER.addFields(document, name, value, indexed, docValued, stored);
            }

            @Override
            Number valueForSearch(Number value) {
                return value.byteValue();
            }

            @Override
            public IndexFieldData.Builder getFieldDataBuilder(String name) {
                return new SortedNumericIndexFieldData.Builder(name, numericType(), ByteDocValuesField::new);
            }

            @Override
            SourceLoader.SyntheticFieldLoader syntheticFieldLoader(String fieldName, String fieldSimpleName) {
                return NumberType.syntheticLongFieldLoader(fieldName, fieldSimpleName);
            }
        },
        SHORT("short", NumericType.SHORT) {
            @Override
            public Short parse(Object value, boolean coerce) {
                double doubleValue = objectToDouble(value);

                if (doubleValue < Short.MIN_VALUE || doubleValue > Short.MAX_VALUE) {
                    throw new IllegalArgumentException("Value [" + value + "] is out of range for a short");
                }
                if (coerce == false && doubleValue % 1 != 0) {
                    throw new IllegalArgumentException("Value [" + value + "] has a decimal part");
                }

                if (value instanceof Number) {
                    return ((Number) value).shortValue();
                }

                return (short) doubleValue;
            }

            @Override
            public Number parsePoint(byte[] value) {
                return INTEGER.parsePoint(value).shortValue();
            }

            @Override
            public Short parse(XContentParser parser, boolean coerce) throws IOException {
                return parser.shortValue(coerce);
            }

            @Override
            public Query termQuery(String field, Object value, boolean isIndexed) {
                return INTEGER.termQuery(field, value, isIndexed);
            }

            @Override
            public Query termsQuery(String field, Collection<?> values) {
                return INTEGER.termsQuery(field, values);
            }

            @Override
            public Query rangeQuery(
                String field,
                Object lowerTerm,
                Object upperTerm,
                boolean includeLower,
                boolean includeUpper,
                boolean hasDocValues,
                SearchExecutionContext context,
                boolean isIndexed
            ) {
                return INTEGER.rangeQuery(field, lowerTerm, upperTerm, includeLower, includeUpper, hasDocValues, context, isIndexed);
            }

            @Override
            public void addFields(LuceneDocument document, String name, Number value, boolean indexed, boolean docValued, boolean stored) {
                INTEGER.addFields(document, name, value, indexed, docValued, stored);
            }

            @Override
            Number valueForSearch(Number value) {
                return value.shortValue();
            }

            @Override
            public IndexFieldData.Builder getFieldDataBuilder(String name) {
                return new SortedNumericIndexFieldData.Builder(name, numericType(), ShortDocValuesField::new);
            }

            @Override
            SourceLoader.SyntheticFieldLoader syntheticFieldLoader(String fieldName, String fieldSimpleName) {
                return NumberType.syntheticLongFieldLoader(fieldName, fieldSimpleName);
            }
        },
        INTEGER("integer", NumericType.INT) {
            @Override
            public Integer parse(Object value, boolean coerce) {
                double doubleValue = objectToDouble(value);

                if (doubleValue < Integer.MIN_VALUE || doubleValue > Integer.MAX_VALUE) {
                    throw new IllegalArgumentException("Value [" + value + "] is out of range for an integer");
                }
                if (coerce == false && doubleValue % 1 != 0) {
                    throw new IllegalArgumentException("Value [" + value + "] has a decimal part");
                }

                if (value instanceof Number) {
                    return ((Number) value).intValue();
                }

                return (int) doubleValue;
            }

            @Override
            public Number parsePoint(byte[] value) {
                return IntPoint.decodeDimension(value, 0);
            }

            @Override
            public Integer parse(XContentParser parser, boolean coerce) throws IOException {
                return parser.intValue(coerce);
            }

            @Override
            public Query termQuery(String field, Object value, boolean isIndexed) {
                if (hasDecimalPart(value)) {
                    return Queries.newMatchNoDocsQuery("Value [" + value + "] has a decimal part");
                }
                int v = parse(value, true);
                if (isIndexed) {
                    return IntPoint.newExactQuery(field, v);
                } else {
                    return SortedNumericDocValuesField.newSlowExactQuery(field, v);
                }
            }

            @Override
            public Query termsQuery(String field, Collection<?> values) {
                int[] v = new int[values.size()];
                int upTo = 0;

                for (Object value : values) {
                    if (hasDecimalPart(value) == false) {
                        v[upTo++] = parse(value, true);
                    }
                }

                if (upTo == 0) {
                    return Queries.newMatchNoDocsQuery("All values have a decimal part");
                }
                if (upTo != v.length) {
                    v = Arrays.copyOf(v, upTo);
                }
                return IntPoint.newSetQuery(field, v);
            }

            @Override
            public Query rangeQuery(
                String field,
                Object lowerTerm,
                Object upperTerm,
                boolean includeLower,
                boolean includeUpper,
                boolean hasDocValues,
                SearchExecutionContext context,
                boolean isIndexed
            ) {
                int l = Integer.MIN_VALUE;
                int u = Integer.MAX_VALUE;
                if (lowerTerm != null) {
                    l = parse(lowerTerm, true);
                    // if the lower bound is decimal:
                    // - if the bound is positive then we increment it:
                    // if lowerTerm=1.5 then the (inclusive) bound becomes 2
                    // - if the bound is negative then we leave it as is:
                    // if lowerTerm=-1.5 then the (inclusive) bound becomes -1 due to the call to longValue
                    boolean lowerTermHasDecimalPart = hasDecimalPart(lowerTerm);
                    if ((lowerTermHasDecimalPart == false && includeLower == false) || (lowerTermHasDecimalPart && signum(lowerTerm) > 0)) {
                        if (l == Integer.MAX_VALUE) {
                            return new MatchNoDocsQuery();
                        }
                        ++l;
                    }
                }
                if (upperTerm != null) {
                    u = parse(upperTerm, true);
                    boolean upperTermHasDecimalPart = hasDecimalPart(upperTerm);
                    if ((upperTermHasDecimalPart == false && includeUpper == false) || (upperTermHasDecimalPart && signum(upperTerm) < 0)) {
                        if (u == Integer.MIN_VALUE) {
                            return new MatchNoDocsQuery();
                        }
                        --u;
                    }
                }
                Query query;
                if (isIndexed) {
                    query = IntPoint.newRangeQuery(field, l, u);
                    if (hasDocValues) {
                        Query dvQuery = SortedNumericDocValuesField.newSlowRangeQuery(field, l, u);
                        query = new IndexOrDocValuesQuery(query, dvQuery);
                    }
                } else {
                    query = SortedNumericDocValuesField.newSlowRangeQuery(field, l, u);
                }
                if (hasDocValues && context.indexSortedOnField(field)) {
                    query = new IndexSortSortedNumericDocValuesRangeQuery(field, l, u, query);
                }
                return query;
            }

            @Override
            public void addFields(LuceneDocument document, String name, Number value, boolean indexed, boolean docValued, boolean stored) {
                final int i = value.intValue();
                if (indexed) {
                    document.add(new IntPoint(name, i));
                }
                if (docValued) {
                    document.add(new SortedNumericDocValuesField(name, i));
                }
                if (stored) {
                    document.add(new StoredField(name, i));
                }
            }

            @Override
            public IndexFieldData.Builder getFieldDataBuilder(String name) {
                return new SortedNumericIndexFieldData.Builder(name, numericType(), IntegerDocValuesField::new);
            }

            @Override
            SourceLoader.SyntheticFieldLoader syntheticFieldLoader(String fieldName, String fieldSimpleName) {
                return NumberType.syntheticLongFieldLoader(fieldName, fieldSimpleName);
            }
        },
        LONG("long", NumericType.LONG) {
            @Override
            public Long parse(Object value, boolean coerce) {
                return objectToLong(value, coerce);
            }

            @Override
            public Number parsePoint(byte[] value) {
                return LongPoint.decodeDimension(value, 0);
            }

            @Override
            public Long parse(XContentParser parser, boolean coerce) throws IOException {
                return parser.longValue(coerce);
            }

            @Override
            public FieldValues<Number> compile(String fieldName, Script script, ScriptCompiler compiler) {
                final LongFieldScript.Factory scriptFactory = compiler.compile(script, LongFieldScript.CONTEXT);
                return (lookup, ctx, doc, consumer) -> scriptFactory.newFactory(fieldName, script.getParams(), lookup)
                    .newInstance(ctx)
                    .runForDoc(doc, consumer::accept);
            }

            @Override
            public Query termQuery(String field, Object value, boolean isIndexed) {
                if (hasDecimalPart(value)) {
                    return Queries.newMatchNoDocsQuery("Value [" + value + "] has a decimal part");
                }
                long v = parse(value, true);
                if (isIndexed) {
                    return LongPoint.newExactQuery(field, v);
                } else {
                    return SortedNumericDocValuesField.newSlowExactQuery(field, v);
                }
            }

            @Override
            public Query termsQuery(String field, Collection<?> values) {
                long[] v = new long[values.size()];
                int upTo = 0;

                for (Object value : values) {
                    if (hasDecimalPart(value) == false) {
                        v[upTo++] = parse(value, true);
                    }
                }

                if (upTo == 0) {
                    return Queries.newMatchNoDocsQuery("All values have a decimal part");
                }
                if (upTo != v.length) {
                    v = Arrays.copyOf(v, upTo);
                }
                return LongPoint.newSetQuery(field, v);
            }

            @Override
            public Query rangeQuery(
                String field,
                Object lowerTerm,
                Object upperTerm,
                boolean includeLower,
                boolean includeUpper,
                boolean hasDocValues,
                SearchExecutionContext context,
                boolean isIndexed
            ) {
                return longRangeQuery(lowerTerm, upperTerm, includeLower, includeUpper, (l, u) -> {
                    Query query;
                    if (isIndexed) {
                        query = LongPoint.newRangeQuery(field, l, u);
                        if (hasDocValues) {
                            Query dvQuery = SortedNumericDocValuesField.newSlowRangeQuery(field, l, u);
                            query = new IndexOrDocValuesQuery(query, dvQuery);
                        }
                    } else {
                        query = SortedNumericDocValuesField.newSlowRangeQuery(field, l, u);
                    }
                    if (hasDocValues && context.indexSortedOnField(field)) {
                        query = new IndexSortSortedNumericDocValuesRangeQuery(field, l, u, query);
                    }
                    return query;
                });
            }

            @Override
            public void addFields(LuceneDocument document, String name, Number value, boolean indexed, boolean docValued, boolean stored) {
                final long l = value.longValue();
                if (indexed) {
                    document.add(new LongPoint(name, l));
                }
                if (docValued) {
                    document.add(new SortedNumericDocValuesField(name, l));
                }
                if (stored) {
                    document.add(new StoredField(name, l));
                }
            }

            @Override
            public IndexFieldData.Builder getFieldDataBuilder(String name) {
                return new SortedNumericIndexFieldData.Builder(name, numericType(), LongDocValuesField::new);
            }

            @Override
            SourceLoader.SyntheticFieldLoader syntheticFieldLoader(String fieldName, String fieldSimpleName) {
                return syntheticLongFieldLoader(fieldName, fieldSimpleName);
            }
        };

        private final String name;
        private final NumericType numericType;
        private final TypeParser parser;

        NumberType(String name, NumericType numericType) {
            this.name = name;
            this.numericType = numericType;
            this.parser = new TypeParser(
                (n, c) -> new Builder(n, this, c.scriptCompiler(), c.getSettings(), c.indexVersionCreated()),
                MINIMUM_COMPATIBILITY_VERSION
            );
        }

        /** Get the associated type name. */
        public final String typeName() {
            return name;
        }

        /** Get the associated numeric type */
        public final NumericType numericType() {
            return numericType;
        }

        public final TypeParser parser() {
            return parser;
        }

        public abstract Query termQuery(String field, Object value, boolean isIndexed);

        public abstract Query termsQuery(String field, Collection<?> values);

        public abstract Query rangeQuery(
            String field,
            Object lowerTerm,
            Object upperTerm,
            boolean includeLower,
            boolean includeUpper,
            boolean hasDocValues,
            SearchExecutionContext context,
            boolean isIndexed
        );

        public abstract Number parse(XContentParser parser, boolean coerce) throws IOException;

        public abstract Number parse(Object value, boolean coerce);

        public abstract Number parsePoint(byte[] value);

        /**
         * Maps the given {@code value} to one or more Lucene field values ands them to the given {@code document} under the given
         * {@code name}.
         *
         * @param document document to add fields to
         * @param name field name
         * @param value value to map
         * @param indexed whether or not the field is indexed
         * @param docValued whether or not doc values should be added
         * @param stored whether or not the field is stored
         */
        public abstract void addFields(
            LuceneDocument document,
            String name,
            Number value,
            boolean indexed,
            boolean docValued,
            boolean stored
        );

        public FieldValues<Number> compile(String fieldName, Script script, ScriptCompiler compiler) {
            // only implemented for long and double fields
            throw new IllegalArgumentException("Unknown parameter [script] for mapper [" + fieldName + "]");
        }

        Number valueForSearch(Number value) {
            return value;
        }

        /**
         * Returns true if the object is a number and has a decimal part
         */
        public static boolean hasDecimalPart(Object number) {
            if (number instanceof Byte || number instanceof Short || number instanceof Integer || number instanceof Long) {
                return false;
            }
            if (number instanceof Number) {
                double doubleValue = ((Number) number).doubleValue();
                return doubleValue % 1 != 0;
            }
            if (number instanceof BytesRef) {
                number = ((BytesRef) number).utf8ToString();
            }
            if (number instanceof String) {
                return Double.parseDouble((String) number) % 1 != 0;
            }
            return false;
        }

        /**
         * Returns -1, 0, or 1 if the value is lower than, equal to, or greater than 0
         */
        static double signum(Object value) {
            if (value instanceof Number) {
                double doubleValue = ((Number) value).doubleValue();
                return Math.signum(doubleValue);
            }
            if (value instanceof BytesRef) {
                value = ((BytesRef) value).utf8ToString();
            }
            return Math.signum(Double.parseDouble(value.toString()));
        }

        /**
         * Converts an Object to a double by checking it against known types first
         */
        public static double objectToDouble(Object value) {
            double doubleValue;

            if (value instanceof Number) {
                doubleValue = ((Number) value).doubleValue();
            } else if (value instanceof BytesRef) {
                doubleValue = Double.parseDouble(((BytesRef) value).utf8ToString());
            } else {
                doubleValue = Double.parseDouble(value.toString());
            }

            return doubleValue;
        }

        /**
         * Converts an Object to a {@code long} by checking it against known
         * types and checking its range.
         */
        public static long objectToLong(Object value, boolean coerce) {
            if (value instanceof Long) {
                return (Long) value;
            }

            double doubleValue = objectToDouble(value);
            // this check does not guarantee that value is inside MIN_VALUE/MAX_VALUE because values up to 9223372036854776832 will
            // be equal to Long.MAX_VALUE after conversion to double. More checks ahead.
            if (doubleValue < Long.MIN_VALUE || doubleValue > Long.MAX_VALUE) {
                throw new IllegalArgumentException("Value [" + value + "] is out of range for a long");
            }
            if (coerce == false && doubleValue % 1 != 0) {
                throw new IllegalArgumentException("Value [" + value + "] has a decimal part");
            }

            // longs need special handling so we don't lose precision while parsing
            String stringValue = (value instanceof BytesRef) ? ((BytesRef) value).utf8ToString() : value.toString();
            return Numbers.toLong(stringValue, coerce);
        }

        public static Query doubleRangeQuery(
            Object lowerTerm,
            Object upperTerm,
            boolean includeLower,
            boolean includeUpper,
            BiFunction<Double, Double, Query> builder
        ) {
            double l = Double.NEGATIVE_INFINITY;
            double u = Double.POSITIVE_INFINITY;
            if (lowerTerm != null) {
                l = objectToDouble(lowerTerm);
                if (includeLower == false) {
                    l = DoublePoint.nextUp(l);
                }
            }
            if (upperTerm != null) {
                u = objectToDouble(upperTerm);
                if (includeUpper == false) {
                    u = DoublePoint.nextDown(u);
                }
            }
            return builder.apply(l, u);
        }

        /**
         * Processes query bounds into {@code long}s and delegates the
         * provided {@code builder} to build a range query.
         */
        public static Query longRangeQuery(
            Object lowerTerm,
            Object upperTerm,
            boolean includeLower,
            boolean includeUpper,
            BiFunction<Long, Long, Query> builder
        ) {
            long l = Long.MIN_VALUE;
            long u = Long.MAX_VALUE;
            if (lowerTerm != null) {
                l = objectToLong(lowerTerm, true);
                // if the lower bound is decimal:
                // - if the bound is positive then we increment it:
                // if lowerTerm=1.5 then the (inclusive) bound becomes 2
                // - if the bound is negative then we leave it as is:
                // if lowerTerm=-1.5 then the (inclusive) bound becomes -1 due to the call to longValue
                boolean lowerTermHasDecimalPart = hasDecimalPart(lowerTerm);
                if ((lowerTermHasDecimalPart == false && includeLower == false) || (lowerTermHasDecimalPart && signum(lowerTerm) > 0)) {
                    if (l == Long.MAX_VALUE) {
                        return new MatchNoDocsQuery();
                    }
                    ++l;
                }
            }
            if (upperTerm != null) {
                u = objectToLong(upperTerm, true);
                boolean upperTermHasDecimalPart = hasDecimalPart(upperTerm);
                if ((upperTermHasDecimalPart == false && includeUpper == false) || (upperTermHasDecimalPart && signum(upperTerm) < 0)) {
                    if (u == Long.MIN_VALUE) {
                        return new MatchNoDocsQuery();
                    }
                    --u;
                }
            }
            return builder.apply(l, u);
        }

        public abstract IndexFieldData.Builder getFieldDataBuilder(String name);

        /**
         * Adjusts a value to the value it would have been had it been parsed by that mapper
         * and then cast up to a double. This is meant to be an entry point to manipulate values
         * before the actual value is parsed.
         *
         * @param value the value to reduce to the field stored value
         * @return the double value
         */
        public double reduceToStoredPrecision(double value) {
            return ((Number) value).doubleValue();
        }

        abstract SourceLoader.SyntheticFieldLoader syntheticFieldLoader(String fieldName, String fieldSimpleName);

        private static SourceLoader.SyntheticFieldLoader syntheticLongFieldLoader(String fieldName, String fieldSimpleName) {
            return new NumericSyntheticFieldLoader(fieldName, fieldSimpleName) {
                @Override
                protected void writeValue(XContentBuilder b, long value) throws IOException {
                    b.value(value);
                }
            };
        }
    }

    public static class NumberFieldType extends SimpleMappedFieldType {

        private final NumberType type;
        private final boolean coerce;
        private final Number nullValue;
        private final FieldValues<Number> scriptValues;
        private final boolean isDimension;
        private final MetricType metricType;

        public NumberFieldType(
            String name,
            NumberType type,
            boolean isIndexed,
            boolean isStored,
            boolean hasDocValues,
            boolean coerce,
            Number nullValue,
            Map<String, String> meta,
            FieldValues<Number> script,
            boolean isDimension,
            MetricType metricType
        ) {
            super(name, isIndexed, isStored, hasDocValues, TextSearchInfo.SIMPLE_MATCH_WITHOUT_TERMS, meta);
            this.type = Objects.requireNonNull(type);
            this.coerce = coerce;
            this.nullValue = nullValue;
            this.scriptValues = script;
            this.isDimension = isDimension;
            this.metricType = metricType;
        }

        NumberFieldType(String name, Builder builder) {
            this(
                name,
                builder.type,
                builder.indexed.getValue() && builder.indexCreatedVersion.isLegacyIndexVersion() == false,
                builder.stored.getValue(),
                builder.hasDocValues.getValue(),
                builder.coerce.getValue().value(),
                builder.nullValue.getValue(),
                builder.meta.getValue(),
                builder.scriptValues(),
                builder.dimension.getValue(),
                builder.metric.getValue()
            );
        }

        public NumberFieldType(String name, NumberType type) {
            this(name, type, true);
        }

        public NumberFieldType(String name, NumberType type, boolean isIndexed) {
            this(name, type, isIndexed, false, true, true, null, Collections.emptyMap(), null, false, null);
        }

        @Override
        public String typeName() {
            return type.name;
        }

        /**
         * This method reinterprets a double precision value based on the maximum precision of the stored number field.  Mostly this
         * corrects for unrepresentable values which have different approximations when cast from floats than when parsed as doubles.
         * It may seem strange to convert a double to a double, and it is.  This function's goal is to reduce the precision
         * on the double in the case that the backing number type would have parsed the value differently.  This is to address
         * the problem where (e.g.) 0.04F &lt; 0.04D, which causes problems for range aggregations.
         */
        public double reduceToStoredPrecision(double value) {
            if (Double.isInfinite(value)) {
                // Trying to parse infinite values into ints/longs throws. Understandably.
                return value;
            }
            return type.reduceToStoredPrecision(value);
        }

        public NumericType numericType() {
            return type.numericType();
        }

        @Override
        public boolean mayExistInIndex(SearchExecutionContext context) {
            return context.fieldExistsInIndex(this.name());
        }

        public boolean isSearchable() {
            return isIndexed() || hasDocValues();
        }

        @Override
        public Query termQuery(Object value, SearchExecutionContext context) {
            failIfNotIndexedNorDocValuesFallback(context);
            return type.termQuery(name(), value, isIndexed());
        }

        @Override
        public Query termsQuery(Collection<?> values, SearchExecutionContext context) {
            failIfNotIndexedNorDocValuesFallback(context);
            if (isIndexed()) {
                return type.termsQuery(name(), values);
            } else {
                return super.termsQuery(values, context);
            }
        }

        @Override
        public Query rangeQuery(
            Object lowerTerm,
            Object upperTerm,
            boolean includeLower,
            boolean includeUpper,
            SearchExecutionContext context
        ) {
            failIfNotIndexedNorDocValuesFallback(context);
            return type.rangeQuery(name(), lowerTerm, upperTerm, includeLower, includeUpper, hasDocValues(), context, isIndexed());
        }

        @Override
        public Function<byte[], Number> pointReaderIfPossible() {
            if (isIndexed()) {
                return this::parsePoint;
            }
            return null;
        }

        @Override
        public IndexFieldData.Builder fielddataBuilder(String fullyQualifiedIndexName, Supplier<SearchLookup> searchLookup) {
            failIfNoDocValues();
            return type.getFieldDataBuilder(name());
        }

        @Override
        public Object valueForDisplay(Object value) {
            if (value == null) {
                return null;
            }
            return type.valueForSearch((Number) value);
        }

        @Override
        public ValueFetcher valueFetcher(SearchExecutionContext context, String format) {
            if (format != null) {
                throw new IllegalArgumentException("Field [" + name() + "] of type [" + typeName() + "] doesn't support formats.");
            }
            if (this.scriptValues != null) {
                return FieldValues.valueFetcher(this.scriptValues, context);
            }
            return new SourceValueFetcher(name(), context, nullValue) {
                @Override
                protected Object parseSourceValue(Object value) {
                    if (value.equals("")) {
                        return nullValue;
                    }
                    return type.parse(value, coerce);
                }
            };
        }

        @Override
        public DocValueFormat docValueFormat(String format, ZoneId timeZone) {
            checkNoTimeZone(timeZone);
            if (format == null) {
                return DocValueFormat.RAW;
            }
            return new DocValueFormat.Decimal(format);
        }

        public Number parsePoint(byte[] value) {
            return type.parsePoint(value);
        }

        @Override
        public CollapseType collapseType() {
            return CollapseType.NUMERIC;
        }

        /**
         * @return true if field has been marked as a dimension field
         */
        public boolean isDimension() {
            return isDimension;
        }

        /**
         * If field is a time series metric field, returns its metric type
         * @return the metric type or null
         */
        public MetricType getMetricType() {
            return metricType;
        }
    }

    private final NumberType type;

    private final boolean indexed;
    private final boolean hasDocValues;
    private final boolean stored;
    private final Explicit<Boolean> ignoreMalformed;
    private final Explicit<Boolean> coerce;
    private final Number nullValue;
    private final FieldValues<Number> scriptValues;
    private final boolean ignoreMalformedByDefault;
    private final boolean coerceByDefault;
    private final boolean dimension;
    private final ScriptCompiler scriptCompiler;
    private final Script script;
    private final MetricType metricType;
<<<<<<< HEAD
    private final boolean singleValue;
=======
    private final Version indexCreatedVersion;
>>>>>>> 62e8ca9b

    private NumberFieldMapper(String simpleName, MappedFieldType mappedFieldType, MultiFields multiFields, CopyTo copyTo, Builder builder) {
        super(simpleName, mappedFieldType, multiFields, copyTo, builder.script.get() != null, builder.onScriptError.getValue());
        this.type = builder.type;
        this.indexed = builder.indexed.getValue();
        this.hasDocValues = builder.hasDocValues.getValue();
        this.stored = builder.stored.getValue();
        this.ignoreMalformed = builder.ignoreMalformed.getValue();
        this.coerce = builder.coerce.getValue();
        this.nullValue = builder.nullValue.getValue();
        this.ignoreMalformedByDefault = builder.ignoreMalformed.getDefaultValue().value();
        this.coerceByDefault = builder.coerce.getDefaultValue().value();
        this.scriptValues = builder.scriptValues();
        this.dimension = builder.dimension.getValue();
        this.scriptCompiler = builder.scriptCompiler;
        this.script = builder.script.getValue();
        this.metricType = builder.metric.getValue();
<<<<<<< HEAD
        this.singleValue = builder.singleValue.get();
=======
        this.indexCreatedVersion = builder.indexCreatedVersion;
>>>>>>> 62e8ca9b
    }

    boolean coerce() {
        return coerce.value();
    }

    boolean ignoreMalformed() {
        return ignoreMalformed.value();
    }

    @Override
    public NumberFieldType fieldType() {
        return (NumberFieldType) super.fieldType();
    }

    @Override
    protected String contentType() {
        return fieldType().type.typeName();
    }

    @Override
    protected void parseCreateField(DocumentParserContext context) throws IOException {
        Number value;
        try {
            value = value(context.parser(), type, nullValue, coerce());
        } catch (IllegalArgumentException e) {
            if (ignoreMalformed.value() && context.parser().currentToken().isValue()) {
                context.addIgnoredField(mappedFieldType.name());
                return;
            } else {
                throw e;
            }
        }
        if (value != null) {
            indexValue(context, value);
        }
    }

    /**
     * Read the value at the current position of the parser.
     * @throws IllegalArgumentException if there was an error parsing the value from the json
     * @throws IOException if there was any other IO error
     */
    private static Number value(XContentParser parser, NumberType numberType, Number nullValue, boolean coerce)
        throws IllegalArgumentException, IOException {

        final Token currentToken = parser.currentToken();
        if (currentToken == Token.VALUE_NULL) {
            return nullValue;
        }
        if (coerce && currentToken == Token.VALUE_STRING && parser.textLength() == 0) {
            return nullValue;
        }
        if (currentToken == Token.START_OBJECT) {
            throw new IllegalArgumentException("Cannot parse object as number");
        }
        return numberType.parse(parser, coerce);
    }

    private void indexValue(DocumentParserContext context, Number numericValue) {
        if (dimension && numericValue != null) {
            context.getDimensions().addLong(fieldType().name(), numericValue.longValue());
        }
<<<<<<< HEAD

        List<Field> fields = fieldType().type.createFields(fieldType().name(), numericValue, indexed, hasDocValues, stored);
        if (singleValue && fields.size() > 0) {
            // Add the first field by key so that we can validate if it has been added
            context.doc().addWithKey(fieldType().name(), fields.get(0));
            context.doc().addAll(fields.subList(1, fields.size()));
        } else {
            context.doc().addAll(fields);
        }
=======
        fieldType().type.addFields(context.doc(), fieldType().name(), numericValue, indexed, hasDocValues, stored);
>>>>>>> 62e8ca9b

        if (hasDocValues == false && (stored || indexed)) {
            context.addToFieldNames(fieldType().name());
        }
    }

    @Override
    protected void indexScriptValues(
        SearchLookup searchLookup,
        LeafReaderContext readerContext,
        int doc,
        DocumentParserContext documentParserContext
    ) {
        this.scriptValues.valuesForDoc(searchLookup, readerContext, doc, value -> indexValue(documentParserContext, value));
    }

    @Override
    public FieldMapper.Builder getMergeBuilder() {
<<<<<<< HEAD
        return new Builder(simpleName(), type, scriptCompiler, ignoreMalformedByDefault, coerceByDefault).dimension(dimension)
            .metric(metricType)
            .singleValue(singleValue)
            .init(this);
=======
        return new Builder(simpleName(), type, scriptCompiler, ignoreMalformedByDefault, coerceByDefault, indexCreatedVersion).dimension(
            dimension
        ).metric(metricType).init(this);
    }

    @Override
    public void doValidate(MappingLookup lookup) {
        if (dimension && null != lookup.nestedLookup().getNestedParent(name())) {
            throw new IllegalArgumentException(
                TimeSeriesParams.TIME_SERIES_DIMENSION_PARAM + " can't be configured in nested field [" + name() + "]"
            );
        }
    }

    @Override
    public SourceLoader.SyntheticFieldLoader syntheticFieldLoader() {
        if (hasScript()) {
            return SourceLoader.SyntheticFieldLoader.NOTHING;
        }
        if (hasDocValues == false) {
            throw new IllegalArgumentException(
                "field [" + name() + "] of type [" + typeName() + "] doesn't support synthetic source because it doesn't have doc values"
            );
        }
        if (ignoreMalformed.value()) {
            throw new IllegalArgumentException(
                "field [" + name() + "] of type [" + typeName() + "] doesn't support synthetic source because it ignores malformed numbers"
            );
        }
        if (copyTo.copyToFields().isEmpty() != true) {
            throw new IllegalArgumentException(
                "field [" + name() + "] of type [" + typeName() + "] doesn't support synthetic source because it declares copy_to"
            );
        }
        return type.syntheticFieldLoader(name(), simpleName());
    }

    public abstract static class NumericSyntheticFieldLoader implements SourceLoader.SyntheticFieldLoader {
        private final String name;
        private final String simpleName;

        protected NumericSyntheticFieldLoader(String name, String simpleName) {
            this.name = name;
            this.simpleName = simpleName;
        }

        @Override
        public Leaf leaf(LeafReader reader, int[] docIdsInLeaf) throws IOException {
            SortedNumericDocValues dv = dv(reader);
            if (dv == null) {
                return SourceLoader.SyntheticFieldLoader.NOTHING_LEAF;
            }
            if (docIdsInLeaf.length > 1) {
                /*
                 * The singleton optimization is mostly about looking up all
                 * values for the field at once. If there's just a single
                 * document then it's just extra overhead.
                 */
                NumericDocValues single = DocValues.unwrapSingleton(dv);
                if (single != null) {
                    return singletonLeaf(single, docIdsInLeaf);
                }
            }
            return new ImmediateLeaf(dv);
        }

        private class ImmediateLeaf implements Leaf {
            private final SortedNumericDocValues dv;
            private boolean hasValue;

            ImmediateLeaf(SortedNumericDocValues dv) {
                this.dv = dv;
            }

            @Override
            public boolean empty() {
                return false;
            }

            @Override
            public boolean advanceToDoc(int docId) throws IOException {
                return hasValue = dv.advanceExact(docId);
            }

            @Override
            public void write(XContentBuilder b) throws IOException {
                if (false == hasValue) {
                    return;
                }
                if (dv.docValueCount() == 1) {
                    b.field(simpleName);
                    writeValue(b, dv.nextValue());
                    return;
                }
                b.startArray(simpleName);
                for (int i = 0; i < dv.docValueCount(); i++) {
                    writeValue(b, dv.nextValue());
                }
                b.endArray();
            }
        }

        /**
         * Load all values for all docs up front. This should be much more
         * disk and cpu-friendly than {@link ImmediateLeaf} because it resolves
         * the values all at once, always scanning forwards on the disk.
         */
        private Leaf singletonLeaf(NumericDocValues singleton, int[] docIdsInLeaf) throws IOException {
            long[] values = new long[docIdsInLeaf.length];
            boolean[] hasValue = new boolean[docIdsInLeaf.length];
            boolean found = false;
            for (int d = 0; d < docIdsInLeaf.length; d++) {
                if (false == singleton.advanceExact(docIdsInLeaf[d])) {
                    hasValue[d] = false;
                    continue;
                }
                hasValue[d] = true;
                values[d] = singleton.longValue();
                found = true;
            }
            if (found == false) {
                return SourceLoader.SyntheticFieldLoader.NOTHING_LEAF;
            }
            return new Leaf() {
                private int idx = -1;

                @Override
                public boolean empty() {
                    return false;
                }

                @Override
                public boolean advanceToDoc(int docId) throws IOException {
                    idx++;
                    if (docIdsInLeaf[idx] != docId) {
                        throw new IllegalArgumentException(
                            "expected to be called with [" + docIdsInLeaf[idx] + "] but was called with " + docId + " instead"
                        );
                    }
                    return hasValue[idx];
                }

                @Override
                public void write(XContentBuilder b) throws IOException {
                    if (hasValue[idx] == false) {
                        return;
                    }
                    b.field(simpleName);
                    writeValue(b, values[idx]);
                }
            };
        }

        /**
         * Returns a {@link SortedNumericDocValues} or null if it doesn't have any doc values.
         * See {@link DocValues#getSortedNumeric} which is *nearly* the same, but it returns
         * an "empty" implementation if there aren't any doc values. We need to be able to
         * tell if there aren't any and return our empty leaf source loader.
         */
        private SortedNumericDocValues dv(LeafReader reader) throws IOException {
            SortedNumericDocValues dv = reader.getSortedNumericDocValues(name);
            if (dv != null) {
                return dv;
            }
            NumericDocValues single = reader.getNumericDocValues(name);
            if (single != null) {
                return DocValues.singleton(single);
            }
            return null;
        }

        protected abstract void writeValue(XContentBuilder b, long value) throws IOException;
>>>>>>> 62e8ca9b
    }
}<|MERGE_RESOLUTION|>--- conflicted
+++ resolved
@@ -111,17 +111,11 @@
         private final ScriptCompiler scriptCompiler;
         private final NumberType type;
 
-<<<<<<< HEAD
         private final Parameter<Boolean> singleValue;
-
-        public Builder(String name, NumberType type, ScriptCompiler compiler, Settings settings) {
-            this(name, type, compiler, IGNORE_MALFORMED_SETTING.get(settings), COERCE_SETTING.get(settings));
-=======
         private final Version indexCreatedVersion;
 
         public Builder(String name, NumberType type, ScriptCompiler compiler, Settings settings, Version indexCreatedVersion) {
             this(name, type, compiler, IGNORE_MALFORMED_SETTING.get(settings), COERCE_SETTING.get(settings), indexCreatedVersion);
->>>>>>> 62e8ca9b
         }
 
         public static Builder docValuesOnly(String name, NumberType type, Version indexCreatedVersion) {
@@ -239,13 +233,9 @@
                 onScriptError,
                 meta,
                 dimension,
-<<<<<<< HEAD
                 metric,
                 singleValue
-            );
-=======
-                metric };
->>>>>>> 62e8ca9b
+            };
         }
 
         @Override
@@ -1503,11 +1493,8 @@
     private final ScriptCompiler scriptCompiler;
     private final Script script;
     private final MetricType metricType;
-<<<<<<< HEAD
     private final boolean singleValue;
-=======
     private final Version indexCreatedVersion;
->>>>>>> 62e8ca9b
 
     private NumberFieldMapper(String simpleName, MappedFieldType mappedFieldType, MultiFields multiFields, CopyTo copyTo, Builder builder) {
         super(simpleName, mappedFieldType, multiFields, copyTo, builder.script.get() != null, builder.onScriptError.getValue());
@@ -1525,11 +1512,8 @@
         this.scriptCompiler = builder.scriptCompiler;
         this.script = builder.script.getValue();
         this.metricType = builder.metric.getValue();
-<<<<<<< HEAD
         this.singleValue = builder.singleValue.get();
-=======
         this.indexCreatedVersion = builder.indexCreatedVersion;
->>>>>>> 62e8ca9b
     }
 
     boolean coerce() {
@@ -1593,19 +1577,14 @@
         if (dimension && numericValue != null) {
             context.getDimensions().addLong(fieldType().name(), numericValue.longValue());
         }
-<<<<<<< HEAD
-
-        List<Field> fields = fieldType().type.createFields(fieldType().name(), numericValue, indexed, hasDocValues, stored);
-        if (singleValue && fields.size() > 0) {
+
+        if (singleValue) {
             // Add the first field by key so that we can validate if it has been added
-            context.doc().addWithKey(fieldType().name(), fields.get(0));
-            context.doc().addAll(fields.subList(1, fields.size()));
+            // context.doc().addWithKey(fieldType().name(), fields.get(0));
+            fieldType().type.addFields(context.doc(), fieldType().name(), numericValue, indexed, hasDocValues, stored);
         } else {
-            context.doc().addAll(fields);
-        }
-=======
-        fieldType().type.addFields(context.doc(), fieldType().name(), numericValue, indexed, hasDocValues, stored);
->>>>>>> 62e8ca9b
+            fieldType().type.addFields(context.doc(), fieldType().name(), numericValue, indexed, hasDocValues, stored);
+        }
 
         if (hasDocValues == false && (stored || indexed)) {
             context.addToFieldNames(fieldType().name());
@@ -1624,15 +1603,11 @@
 
     @Override
     public FieldMapper.Builder getMergeBuilder() {
-<<<<<<< HEAD
-        return new Builder(simpleName(), type, scriptCompiler, ignoreMalformedByDefault, coerceByDefault).dimension(dimension)
-            .metric(metricType)
-            .singleValue(singleValue)
-            .init(this);
-=======
         return new Builder(simpleName(), type, scriptCompiler, ignoreMalformedByDefault, coerceByDefault, indexCreatedVersion).dimension(
             dimension
-        ).metric(metricType).init(this);
+        ).metric(metricType)
+        .singleValue(singleValue)
+        .init(this);
     }
 
     @Override
@@ -1802,6 +1777,5 @@
         }
 
         protected abstract void writeValue(XContentBuilder b, long value) throws IOException;
->>>>>>> 62e8ca9b
     }
 }