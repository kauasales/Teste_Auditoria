--- conflicted
+++ resolved
@@ -68,6 +68,7 @@
 import java.util.EnumSet;
 import java.util.Map;
 import java.util.Objects;
+import java.util.Set;
 import java.util.function.BiFunction;
 import java.util.function.Function;
 
@@ -1423,13 +1424,10 @@
         }
 
         @Override
-<<<<<<< HEAD
-        public IndexFieldData.Builder fielddataBuilder(
-            String fullyQualifiedIndexName,
-            Supplier<SearchLookup> searchLookup,
-            FielddataOperation operation
-        ) {
-            if (operation == FielddataOperation.SEARCH) {
+        public IndexFieldData.Builder fielddataBuilder(FieldDataContext fieldDataContext) {
+            FielddataOperation operation = fieldDataContext.fielddataOperation();
+
+            if (fieldDataContext.fielddataOperation() == FielddataOperation.SEARCH) {
                 failIfNoDocValues();
             }
 
@@ -1438,10 +1436,13 @@
             }
 
             if (operation == FielddataOperation.SCRIPT) {
+                SearchLookup searchLookup = fieldDataContext.lookupSupplier().get();
+                Set<String> sourcePaths = fieldDataContext.sourcePathsLookup().apply(name());
+
                 return this.type.getValueFetcherFieldDataBuilder(
                     name(),
-                    searchLookup.get().source(),
-                    new SourceValueFetcher(searchLookup.get().sourcePaths(name()), nullValue) {
+                    searchLookup.source(),
+                    new SourceValueFetcher(sourcePaths, nullValue) {
                         @Override
                         protected Object parseSourceValue(Object value) {
                             if (value.equals("")) {
@@ -1454,11 +1455,6 @@
             }
 
             throw new IllegalStateException("unknown field data type [" + operation.name() + "]");
-=======
-        public IndexFieldData.Builder fielddataBuilder(FieldDataContext fieldDataContext) {
-            failIfNoDocValues();
-            return type.getFieldDataBuilder(name());
->>>>>>> 9b5cd671
         }
 
         @Override
