/*
 * Copyright Elasticsearch B.V. and/or licensed to Elasticsearch B.V. under one
 * or more contributor license agreements. Licensed under the Elastic License
 * 2.0 and the Server Side Public License, v 1; you may not use this file except
 * in compliance with, at your election, the Elastic License 2.0 or the Server
 * Side Public License, v 1.
 */

package org.elasticsearch.index.mapper;

import org.elasticsearch.Version;
import org.elasticsearch.common.compress.CompressedXContent;
import org.elasticsearch.index.IndexSettings;

public class DocumentMapper {
    private final String type;
    private final CompressedXContent mappingSource;
    private final MappingLookup mappingLookup;
    private final DocumentParser documentParser;

    /**
     * Create a new {@link DocumentMapper} that holds empty mappings.
     * @param mapperService the mapper service that holds the needed components
     * @return the newly created document mapper
     */
    public static DocumentMapper createEmpty(MapperService mapperService) {
        RootObjectMapper root = new RootObjectMapper.Builder(MapperService.SINGLE_MAPPING_NAME, Version.CURRENT).build(new ContentPath(1));
        MetadataFieldMapper[] metadata = mapperService.getMetadataMappers().values().toArray(new MetadataFieldMapper[0]);
<<<<<<< HEAD
        Mapping mapping = new Mapping(root, metadata, Collections.emptyMap());
        return new DocumentMapper(mapperService.documentParser(), mapping);
=======
        Mapping mapping = new Mapping(root, metadata, null);
        return new DocumentMapper(
            mapperService.getIndexSettings(), mapperService.getIndexAnalyzers(), mapperService.documentParser(), mapping);
>>>>>>> 291b0d8f
    }

    DocumentMapper(DocumentParser documentParser, Mapping mapping) {
        this.documentParser = documentParser;
        this.type = mapping.getRoot().name();
        this.mappingLookup = MappingLookup.fromMapping(mapping);
        this.mappingSource = mapping.toCompressedXContent();
    }

    public Mapping mapping() {
        return mappingLookup.getMapping();
    }

    public String type() {
        return this.type;
    }

    public CompressedXContent mappingSource() {
        return this.mappingSource;
    }

    public <T extends MetadataFieldMapper> T metadataMapper(Class<T> type) {
        return mapping().getMetadataMapperByClass(type);
    }

    public SourceFieldMapper sourceMapper() {
        return metadataMapper(SourceFieldMapper.class);
    }

    public IdFieldMapper idFieldMapper() {
        return metadataMapper(IdFieldMapper.class);
    }

    public RoutingFieldMapper routingFieldMapper() {
        return metadataMapper(RoutingFieldMapper.class);
    }

    public IndexFieldMapper IndexFieldMapper() {
        return metadataMapper(IndexFieldMapper.class);
    }

    public MappingLookup mappers() {
        return this.mappingLookup;
    }

    public ParsedDocument parse(SourceToParse source) throws MapperParsingException {
        return documentParser.parseDocument(source, mappingLookup);
    }

    public void validate(IndexSettings settings, boolean checkLimits) {
        this.mapping().validate(this.mappingLookup);
        if (settings.getIndexMetadata().isRoutingPartitionedIndex()) {
            if (routingFieldMapper().required() == false) {
                throw new IllegalArgumentException("mapping type [" + type() + "] must have routing "
                    + "required for partitioned index [" + settings.getIndex().getName() + "]");
            }
        }
        if (settings.getIndexSortConfig().hasIndexSort() && mappers().hasNested()) {
            throw new IllegalArgumentException("cannot have nested fields when index sort is activated");
        }
        if (checkLimits) {
            this.mappingLookup.checkLimits(settings);
        }
    }
}<|MERGE_RESOLUTION|>--- conflicted
+++ resolved
@@ -26,14 +26,8 @@
     public static DocumentMapper createEmpty(MapperService mapperService) {
         RootObjectMapper root = new RootObjectMapper.Builder(MapperService.SINGLE_MAPPING_NAME, Version.CURRENT).build(new ContentPath(1));
         MetadataFieldMapper[] metadata = mapperService.getMetadataMappers().values().toArray(new MetadataFieldMapper[0]);
-<<<<<<< HEAD
-        Mapping mapping = new Mapping(root, metadata, Collections.emptyMap());
+        Mapping mapping = new Mapping(root, metadata, null);
         return new DocumentMapper(mapperService.documentParser(), mapping);
-=======
-        Mapping mapping = new Mapping(root, metadata, null);
-        return new DocumentMapper(
-            mapperService.getIndexSettings(), mapperService.getIndexAnalyzers(), mapperService.documentParser(), mapping);
->>>>>>> 291b0d8f
     }
 
     DocumentMapper(DocumentParser documentParser, Mapping mapping) {
