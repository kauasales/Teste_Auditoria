--- conflicted
+++ resolved
@@ -60,12 +60,8 @@
             try {
                 listener.shardRoutingChanged(indexShard, oldRouting, newRouting);
             } catch (Exception e) {
-<<<<<<< HEAD
-                logger.warn(() -> new ParameterizedMessage("[{}] failed to invoke shard touring changed callback", indexShard.shardId().getId()), e);
-=======
                 logger.warn(() -> new ParameterizedMessage("[{}] failed to invoke shard touring changed callback",
                     indexShard.shardId().getId()), e);
->>>>>>> 0c7f6570
             }
         }
     }
@@ -76,12 +72,8 @@
             try {
                 listener.afterIndexShardCreated(indexShard);
             } catch (Exception e) {
-<<<<<<< HEAD
-                logger.warn(() -> new ParameterizedMessage("[{}] failed to invoke after shard created callback", indexShard.shardId().getId()), e);
-=======
                 logger.warn(() -> new ParameterizedMessage("[{}] failed to invoke after shard created callback",
                     indexShard.shardId().getId()), e);
->>>>>>> 0c7f6570
                 throw e;
             }
         }
@@ -93,12 +85,8 @@
             try {
                 listener.afterIndexShardStarted(indexShard);
             } catch (Exception e) {
-<<<<<<< HEAD
-                logger.warn(() -> new ParameterizedMessage("[{}] failed to invoke after shard started callback", indexShard.shardId().getId()), e);
-=======
                 logger.warn(() -> new ParameterizedMessage("[{}] failed to invoke after shard started callback",
                     indexShard.shardId().getId()), e);
->>>>>>> 0c7f6570
                 throw e;
             }
         }
@@ -111,12 +99,8 @@
             try {
                 listener.beforeIndexShardClosed(shardId, indexShard, indexSettings);
             } catch (Exception e) {
-<<<<<<< HEAD
-                logger.warn(() -> new ParameterizedMessage("[{}] failed to invoke before shard closed callback", shardId.getId()), e);
-=======
                 logger.warn(() -> new ParameterizedMessage("[{}] failed to invoke before shard closed callback",
                     shardId.getId()), e);
->>>>>>> 0c7f6570
                 throw e;
             }
         }
@@ -129,12 +113,8 @@
             try {
                 listener.afterIndexShardClosed(shardId, indexShard, indexSettings);
             } catch (Exception e) {
-<<<<<<< HEAD
-                logger.warn(() -> new ParameterizedMessage("[{}] failed to invoke after shard closed callback", shardId.getId()), e);
-=======
                 logger.warn(() -> new ParameterizedMessage("[{}] failed to invoke after shard closed callback",
                     shardId.getId()), e);
->>>>>>> 0c7f6570
                 throw e;
             }
         }
@@ -146,12 +126,8 @@
             try {
                 listener.onShardInactive(indexShard);
             } catch (Exception e) {
-<<<<<<< HEAD
-                logger.warn(() -> new ParameterizedMessage("[{}] failed to invoke on shard inactive callback", indexShard.shardId().getId()), e);
-=======
                 logger.warn(() -> new ParameterizedMessage("[{}] failed to invoke on shard inactive callback",
                     indexShard.shardId().getId()), e);
->>>>>>> 0c7f6570
                 throw e;
             }
         }
@@ -164,12 +140,8 @@
             try {
                 listener.indexShardStateChanged(indexShard, previousState, indexShard.state(), reason);
             } catch (Exception e) {
-<<<<<<< HEAD
-                logger.warn(() -> new ParameterizedMessage("[{}] failed to invoke index shard state changed callback", indexShard.shardId().getId()), e);
-=======
                 logger.warn(() -> new ParameterizedMessage("[{}] failed to invoke index shard state changed callback",
                     indexShard.shardId().getId()), e);
->>>>>>> 0c7f6570
                 throw e;
             }
         }
@@ -205,12 +177,8 @@
             try {
                 listener.beforeIndexShardCreated(shardId, indexSettings);
             } catch (Exception e) {
-<<<<<<< HEAD
-                logger.warn(() -> new ParameterizedMessage("[{}] failed to invoke before shard created callback", shardId), e);
-=======
                 logger.warn(() ->
                     new ParameterizedMessage("[{}] failed to invoke before shard created callback", shardId), e);
->>>>>>> 0c7f6570
                 throw e;
             }
         }
@@ -247,12 +215,8 @@
             try {
                 listener.beforeIndexShardDeleted(shardId, indexSettings);
             } catch (Exception e) {
-<<<<<<< HEAD
-                logger.warn(() -> new ParameterizedMessage("[{}] failed to invoke before shard deleted callback", shardId.getId()), e);
-=======
                 logger.warn(() -> new ParameterizedMessage("[{}] failed to invoke before shard deleted callback",
                     shardId.getId()), e);
->>>>>>> 0c7f6570
                 throw e;
             }
         }
@@ -265,12 +229,8 @@
             try {
                 listener.afterIndexShardDeleted(shardId, indexSettings);
             } catch (Exception e) {
-<<<<<<< HEAD
-                logger.warn(() -> new ParameterizedMessage("[{}] failed to invoke after shard deleted callback", shardId.getId()), e);
-=======
                 logger.warn(() -> new ParameterizedMessage("[{}] failed to invoke after shard deleted callback",
                     shardId.getId()), e);
->>>>>>> 0c7f6570
                 throw e;
             }
         }
