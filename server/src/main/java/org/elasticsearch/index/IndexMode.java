/*
 * Copyright Elasticsearch B.V. and/or licensed to Elasticsearch B.V. under one
 * or more contributor license agreements. Licensed under the Elastic License
 * 2.0 and the Server Side Public License, v 1; you may not use this file except
 * in compliance with, at your election, the Elastic License 2.0 or the Server
 * Side Public License, v 1.
 */

package org.elasticsearch.index;

import org.apache.lucene.index.DocValuesType;
import org.apache.lucene.index.IndexableField;
import org.elasticsearch.cluster.metadata.IndexMetadata;
import org.elasticsearch.common.settings.Setting;
import org.elasticsearch.common.settings.Settings;
<<<<<<< HEAD
import org.elasticsearch.index.mapper.DateFieldMapper;
import org.elasticsearch.index.mapper.DocumentParserContext;
=======
import org.elasticsearch.core.Nullable;
import org.elasticsearch.index.mapper.MappingLookup;
import org.elasticsearch.index.mapper.RoutingFieldMapper;
>>>>>>> fceacfef

import java.util.Arrays;
import java.util.List;
import java.util.Map;
import java.util.Objects;
import java.util.stream.Stream;

import static java.util.stream.Collectors.toSet;
import static org.elasticsearch.core.TimeValue.NSEC_PER_MSEC;

/**
 * "Mode" that controls which behaviors and settings an index supports.
 */
public enum IndexMode {
    STANDARD {
        @Override
<<<<<<< HEAD
        void validateWithOtherSettings(Map<Setting<?>, Object> settings) {}

        @Override
        public void validateWithSource(DocumentParserContext context) {}
=======
        void validateWithOtherSettings(Map<Setting<?>, Object> settings) {
            if (false == Objects.equals(
                IndexMetadata.INDEX_ROUTING_PATH.getDefault(Settings.EMPTY),
                settings.get(IndexMetadata.INDEX_ROUTING_PATH)
            )) {
                throw new IllegalArgumentException(
                    "[" + IndexMetadata.INDEX_ROUTING_PATH.getKey() + "] requires [" + IndexSettings.MODE.getKey() + "=time_series]"
                );
            }
        }

        public void validateMapping(MappingLookup lookup) {};

        @Override
        public void validateAlias(@Nullable String indexRouting, @Nullable String searchRouting) {}
>>>>>>> fceacfef
    },
    TIME_SERIES {
        public static final String TIMESTAMP_FIELD = "@timestamp";

        @Override
        void validateWithOtherSettings(Map<Setting<?>, Object> settings) {
            if (settings.get(IndexMetadata.INDEX_ROUTING_PARTITION_SIZE_SETTING) != Integer.valueOf(1)) {
                throw new IllegalArgumentException(error(IndexMetadata.INDEX_ROUTING_PARTITION_SIZE_SETTING));
            }
            for (Setting<?> unsupported : TIME_SERIES_UNSUPPORTED) {
                if (false == Objects.equals(unsupported.getDefault(Settings.EMPTY), settings.get(unsupported))) {
                    throw new IllegalArgumentException(error(unsupported));
                }
            }
            if (IndexMetadata.INDEX_ROUTING_PATH.getDefault(Settings.EMPTY).equals(settings.get(IndexMetadata.INDEX_ROUTING_PATH))) {
                throw new IllegalArgumentException(
                    "[" + IndexSettings.MODE.getKey() + "=time_series] requires [" + IndexMetadata.INDEX_ROUTING_PATH.getKey() + "]"
                );
            }
        }

        @Override
        public void validateWithSource(DocumentParserContext context) {
            validateTimestamp(context);
        }

        private void validateTimestamp(DocumentParserContext context) {
            IndexableField[] fields = context.rootDoc().getFields(TIMESTAMP_FIELD);
            if (fields.length == 0) {
                throw new IllegalArgumentException("time series index @timestamp field is missing");
            }

            long numberOfValues = Arrays.stream(fields)
                .filter(indexableField -> indexableField.fieldType().docValuesType() == DocValuesType.SORTED_NUMERIC)
                .count();
            if (numberOfValues > 1) {
                throw new IllegalArgumentException("time series index @timestamp field encountered multiple values");
            }

            long timestamp = fields[0].numericValue().longValue();
            if (context.mappingLookup().getMapper(TIMESTAMP_FIELD).typeName().equals(DateFieldMapper.DATE_NANOS_CONTENT_TYPE)) {
                timestamp /= NSEC_PER_MSEC;
            }

            long startTime = context.indexSettings().getTimeSeriesStartTime();
            long endTime = context.indexSettings().getTimeSeriesEndTime();

            if (timestamp < startTime) {
                throw new IllegalArgumentException(
                    "time series index @timestamp value [" + timestamp + "] must be larger than " + startTime
                );
            }

            if (timestamp >= endTime) {
                throw new IllegalArgumentException(
                    "time series index @timestamp value [" + timestamp + "] must be smaller than " + endTime
                );
            }
        }

        private String error(Setting<?> unsupported) {
            return tsdbMode() + " is incompatible with [" + unsupported.getKey() + "]";
        }

        public void validateMapping(MappingLookup lookup) {
            if (((RoutingFieldMapper) lookup.getMapper(RoutingFieldMapper.NAME)).required()) {
                throw new IllegalArgumentException(routingRequiredBad());
            }
        }

        @Override
        public void validateAlias(@Nullable String indexRouting, @Nullable String searchRouting) {
            if (indexRouting != null || searchRouting != null) {
                throw new IllegalArgumentException(routingRequiredBad());
            }
        }

        private String routingRequiredBad() {
            return "routing is forbidden on CRUD operations that target indices in " + tsdbMode();
        }

        private String tsdbMode() {
            return "[" + IndexSettings.MODE.getKey() + "=time_series]";
        }
    };

    private static final List<Setting<?>> TIME_SERIES_UNSUPPORTED = List.of(
        IndexSortConfig.INDEX_SORT_FIELD_SETTING,
        IndexSortConfig.INDEX_SORT_ORDER_SETTING,
        IndexSortConfig.INDEX_SORT_MODE_SETTING,
        IndexSortConfig.INDEX_SORT_MISSING_SETTING
    );

    static final List<Setting<?>> VALIDATE_WITH_SETTINGS = List.copyOf(
        Stream.concat(
            Stream.of(IndexMetadata.INDEX_ROUTING_PARTITION_SIZE_SETTING, IndexMetadata.INDEX_ROUTING_PATH),
            TIME_SERIES_UNSUPPORTED.stream()
        ).collect(toSet())
    );

    abstract void validateWithOtherSettings(Map<Setting<?>, Object> settings);

<<<<<<< HEAD
    public abstract void validateWithSource(DocumentParserContext context);
=======
    /**
     * Validate the mapping for this index.
     */
    public abstract void validateMapping(MappingLookup lookup);

    /**
     * Validate aliases targeting this index.
     */
    public abstract void validateAlias(@Nullable String indexRouting, @Nullable String searchRouting);
>>>>>>> fceacfef
}<|MERGE_RESOLUTION|>--- conflicted
+++ resolved
@@ -13,14 +13,12 @@
 import org.elasticsearch.cluster.metadata.IndexMetadata;
 import org.elasticsearch.common.settings.Setting;
 import org.elasticsearch.common.settings.Settings;
-<<<<<<< HEAD
 import org.elasticsearch.index.mapper.DateFieldMapper;
 import org.elasticsearch.index.mapper.DocumentParserContext;
-=======
 import org.elasticsearch.core.Nullable;
 import org.elasticsearch.index.mapper.MappingLookup;
 import org.elasticsearch.index.mapper.RoutingFieldMapper;
->>>>>>> fceacfef
+
 
 import java.util.Arrays;
 import java.util.List;
@@ -37,12 +35,8 @@
 public enum IndexMode {
     STANDARD {
         @Override
-<<<<<<< HEAD
-        void validateWithOtherSettings(Map<Setting<?>, Object> settings) {}
+        public void validateWithSource(DocumentParserContext context) {}
 
-        @Override
-        public void validateWithSource(DocumentParserContext context) {}
-=======
         void validateWithOtherSettings(Map<Setting<?>, Object> settings) {
             if (false == Objects.equals(
                 IndexMetadata.INDEX_ROUTING_PATH.getDefault(Settings.EMPTY),
@@ -58,7 +52,6 @@
 
         @Override
         public void validateAlias(@Nullable String indexRouting, @Nullable String searchRouting) {}
->>>>>>> fceacfef
     },
     TIME_SERIES {
         public static final String TIMESTAMP_FIELD = "@timestamp";
@@ -161,9 +154,8 @@
 
     abstract void validateWithOtherSettings(Map<Setting<?>, Object> settings);
 
-<<<<<<< HEAD
     public abstract void validateWithSource(DocumentParserContext context);
-=======
+
     /**
      * Validate the mapping for this index.
      */
@@ -173,5 +165,4 @@
      * Validate aliases targeting this index.
      */
     public abstract void validateAlias(@Nullable String indexRouting, @Nullable String searchRouting);
->>>>>>> fceacfef
 }