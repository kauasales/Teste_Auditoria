/*
 * Licensed to Elasticsearch under one or more contributor
 * license agreements. See the NOTICE file distributed with
 * this work for additional information regarding copyright
 * ownership. Elasticsearch licenses this file to you under
 * the Apache License, Version 2.0 (the "License"); you may
 * not use this file except in compliance with the License.
 * You may obtain a copy of the License at
 *
 *    http://www.apache.org/licenses/LICENSE-2.0
 *
 * Unless required by applicable law or agreed to in writing,
 * software distributed under the License is distributed on an
 * "AS IS" BASIS, WITHOUT WARRANTIES OR CONDITIONS OF ANY
 * KIND, either express or implied.  See the License for the
 * specific language governing permissions and limitations
 * under the License.
 */

package org.elasticsearch.indices.recovery;

import org.apache.logging.log4j.Logger;
import org.apache.logging.log4j.message.ParameterizedMessage;
import org.apache.lucene.index.CorruptIndexException;
import org.apache.lucene.index.IndexCommit;
import org.apache.lucene.index.IndexFormatTooNewException;
import org.apache.lucene.index.IndexFormatTooOldException;
import org.apache.lucene.store.IOContext;
import org.apache.lucene.store.IndexInput;
import org.apache.lucene.store.RateLimiter;
import org.apache.lucene.util.ArrayUtil;
import org.elasticsearch.ExceptionsHelper;
import org.elasticsearch.Version;
import org.elasticsearch.action.ActionListener;
import org.elasticsearch.cluster.routing.IndexShardRoutingTable;
import org.elasticsearch.cluster.routing.ShardRouting;
import org.elasticsearch.common.Nullable;
import org.elasticsearch.common.StopWatch;
import org.elasticsearch.common.bytes.BytesArray;
import org.elasticsearch.common.collect.Tuple;
import org.elasticsearch.common.lease.Releasable;
import org.elasticsearch.common.logging.Loggers;
import org.elasticsearch.common.lucene.store.InputStreamIndexInput;
import org.elasticsearch.common.unit.ByteSizeValue;
import org.elasticsearch.common.unit.TimeValue;
import org.elasticsearch.common.util.CancellableThreads;
import org.elasticsearch.common.util.concurrent.FutureUtils;
import org.elasticsearch.core.internal.io.IOUtils;
import org.elasticsearch.index.engine.Engine;
import org.elasticsearch.index.engine.RecoveryEngineException;
import org.elasticsearch.index.seqno.LocalCheckpointTracker;
import org.elasticsearch.index.seqno.SequenceNumbers;
import org.elasticsearch.index.shard.IndexShard;
import org.elasticsearch.index.shard.IndexShardClosedException;
import org.elasticsearch.index.shard.IndexShardRelocatedException;
import org.elasticsearch.index.shard.IndexShardState;
import org.elasticsearch.index.store.Store;
import org.elasticsearch.index.store.StoreFileMetaData;
import org.elasticsearch.index.translog.Translog;
import org.elasticsearch.threadpool.ThreadPool;
import org.elasticsearch.transport.RemoteTransportException;

import java.io.Closeable;
import java.io.IOException;
import java.io.InputStream;
import java.util.ArrayList;
import java.util.Collections;
import java.util.Comparator;
import java.util.List;
import java.util.Locale;
import java.util.concurrent.CompletableFuture;
import java.util.concurrent.atomic.AtomicLong;
import java.util.concurrent.atomic.AtomicReference;
import java.util.function.Supplier;
import java.util.stream.StreamSupport;

import static org.elasticsearch.index.seqno.SequenceNumbers.NO_OPS_PERFORMED;

/**
 * RecoverySourceHandler handles the three phases of shard recovery, which is
 * everything relating to copying the segment files as well as sending translog
 * operations across the wire once the segments have been copied.
 *
 * Note: There is always one source handler per recovery that handles all the
 * file and translog transfer. This handler is completely isolated from other recoveries
 * while the {@link RateLimiter} passed via {@link RecoverySettings} is shared across recoveries
 * originating from this nodes to throttle the number bytes send during file transfer. The transaction log
 * phase bypasses the rate limiter entirely.
 */
public class RecoverySourceHandler {

    protected final Logger logger;
    // Shard that is going to be recovered (the "source")
    private final IndexShard shard;
    private final int shardId;
    // Request containing source and target node information
    private final StartRecoveryRequest request;
    private final int chunkSizeInBytes;
    private final RecoveryTargetHandler recoveryTarget;
    private final int maxConcurrentFileChunks;

    private final CancellableThreads cancellableThreads = new CancellableThreads() {
        @Override
        protected void onCancel(String reason, @Nullable Exception suppressedException) {
            RuntimeException e;
            if (shard.state() == IndexShardState.CLOSED) { // check if the shard got closed on us
                e = new IndexShardClosedException(shard.shardId(), "shard is closed and recovery was canceled reason [" + reason + "]");
            } else {
                e = new ExecutionCancelledException("recovery was canceled reason [" + reason + "]");
            }
            if (suppressedException != null) {
                e.addSuppressed(suppressedException);
            }
            throw e;
        }
    };

    public RecoverySourceHandler(final IndexShard shard, RecoveryTargetHandler recoveryTarget, final StartRecoveryRequest request,
                                 final int fileChunkSizeInBytes, final int maxConcurrentFileChunks) {
        this.shard = shard;
        this.recoveryTarget = recoveryTarget;
        this.request = request;
        this.shardId = this.request.shardId().id();
        this.logger = Loggers.getLogger(getClass(), request.shardId(), "recover to " + request.targetNode().getName());
        this.chunkSizeInBytes = fileChunkSizeInBytes;
<<<<<<< HEAD
        this.response = new RecoveryResponse();
        // if the target is on an old version, it won't be able to handle out-of-order file chunks.
        this.maxConcurrentFileChunks = request.targetNode().getVersion().onOrAfter(Version.V_7_0_0) ? maxConcurrentFileChunks : 1;
=======
>>>>>>> 5f2fbedd
    }

    public StartRecoveryRequest getRequest() {
        return request;
    }

    /**
     * performs the recovery from the local engine to the target
     */
    public RecoveryResponse recoverToTarget() throws IOException {
        runUnderPrimaryPermit(() -> {
            final IndexShardRoutingTable routingTable = shard.getReplicationGroup().getRoutingTable();
            ShardRouting targetShardRouting = routingTable.getByAllocationId(request.targetAllocationId());
            if (targetShardRouting == null) {
                logger.debug("delaying recovery of {} as it is not listed as assigned to target node {}", request.shardId(),
                    request.targetNode());
                throw new DelayRecoveryException("source node does not have the shard listed in its state as allocated on the node");
            }
            assert targetShardRouting.initializing() : "expected recovery target to be initializing but was " + targetShardRouting;
        }, shardId + " validating recovery target ["+ request.targetAllocationId() + "] registered ", shard, cancellableThreads, logger);

        try (Closeable ignored = shard.acquireRetentionLockForPeerRecovery()) {
            final long startingSeqNo;
            final long requiredSeqNoRangeStart;
            final boolean isSequenceNumberBasedRecovery = request.startingSeqNo() != SequenceNumbers.UNASSIGNED_SEQ_NO &&
                isTargetSameHistory() && shard.hasCompleteHistoryOperations("peer-recovery", request.startingSeqNo());
            final SendFileResult sendFileResult;
            if (isSequenceNumberBasedRecovery) {
                logger.trace("performing sequence numbers based recovery. starting at [{}]", request.startingSeqNo());
                startingSeqNo = request.startingSeqNo();
                requiredSeqNoRangeStart = startingSeqNo;
                sendFileResult = SendFileResult.EMPTY;
            } else {
                final Engine.IndexCommitRef phase1Snapshot;
                try {
                    phase1Snapshot = shard.acquireSafeIndexCommit();
                } catch (final Exception e) {
                    throw new RecoveryEngineException(shard.shardId(), 1, "snapshot failed", e);
                }
                // We must have everything above the local checkpoint in the commit
                requiredSeqNoRangeStart =
                    Long.parseLong(phase1Snapshot.getIndexCommit().getUserData().get(SequenceNumbers.LOCAL_CHECKPOINT_KEY)) + 1;
                // If soft-deletes enabled, we need to transfer only operations after the local_checkpoint of the commit to have
                // the same history on the target. However, with translog, we need to set this to 0 to create a translog roughly
                // according to the retention policy on the target. Note that it will still filter out legacy operations without seqNo.
                startingSeqNo = shard.indexSettings().isSoftDeleteEnabled() ? requiredSeqNoRangeStart : 0;
                try {
                    final int estimateNumOps = shard.estimateNumberOfHistoryOperations("peer-recovery", startingSeqNo);
                    sendFileResult = phase1(phase1Snapshot.getIndexCommit(), () -> estimateNumOps);
                } catch (final Exception e) {
                    throw new RecoveryEngineException(shard.shardId(), 1, "phase1 failed", e);
                } finally {
                    try {
                        IOUtils.close(phase1Snapshot);
                    } catch (final IOException ex) {
                        logger.warn("releasing snapshot caused exception", ex);
                    }
                }
            }
            assert startingSeqNo >= 0 : "startingSeqNo must be non negative. got: " + startingSeqNo;
            assert requiredSeqNoRangeStart >= startingSeqNo : "requiredSeqNoRangeStart [" + requiredSeqNoRangeStart + "] is lower than ["
                + startingSeqNo + "]";

            final TimeValue prepareEngineTime;
            try {
                // For a sequence based recovery, the target can keep its local translog
                prepareEngineTime = prepareTargetForTranslog(isSequenceNumberBasedRecovery == false,
                    shard.estimateNumberOfHistoryOperations("peer-recovery", startingSeqNo));
            } catch (final Exception e) {
                throw new RecoveryEngineException(shard.shardId(), 1, "prepare target for translog failed", e);
            }

            /*
             * add shard to replication group (shard will receive replication requests from this point on) now that engine is open.
             * This means that any document indexed into the primary after this will be replicated to this replica as well
             * make sure to do this before sampling the max sequence number in the next step, to ensure that we send
             * all documents up to maxSeqNo in phase2.
             */
            runUnderPrimaryPermit(() -> shard.initiateTracking(request.targetAllocationId()),
                shardId + " initiating tracking of " + request.targetAllocationId(), shard, cancellableThreads, logger);

            final long endingSeqNo = shard.seqNoStats().getMaxSeqNo();
            /*
             * We need to wait for all operations up to the current max to complete, otherwise we can not guarantee that all
             * operations in the required range will be available for replaying from the translog of the source.
             */
            cancellableThreads.execute(() -> shard.waitForOpsToComplete(endingSeqNo));

            if (logger.isTraceEnabled()) {
                logger.trace("all operations up to [{}] completed, which will be used as an ending sequence number", endingSeqNo);
                logger.trace("snapshot translog for recovery; current size is [{}]",
                    shard.estimateNumberOfHistoryOperations("peer-recovery", startingSeqNo));
            }
            final SendSnapshotResult sendSnapshotResult;
            try (Translog.Snapshot snapshot = shard.getHistoryOperations("peer-recovery", startingSeqNo)) {
                // we have to capture the max_seen_auto_id_timestamp and the max_seq_no_of_updates to make sure that these values
                // are at least as high as the corresponding values on the primary when any of these operations were executed on it.
                final long maxSeenAutoIdTimestamp = shard.getMaxSeenAutoIdTimestamp();
                final long maxSeqNoOfUpdatesOrDeletes = shard.getMaxSeqNoOfUpdatesOrDeletes();
                sendSnapshotResult = phase2(startingSeqNo, requiredSeqNoRangeStart, endingSeqNo, snapshot,
                    maxSeenAutoIdTimestamp, maxSeqNoOfUpdatesOrDeletes);
            } catch (Exception e) {
                throw new RecoveryEngineException(shard.shardId(), 2, "phase2 failed", e);
            }

            finalizeRecovery(sendSnapshotResult.targetLocalCheckpoint);
            final long phase1ThrottlingWaitTime = 0L; // TODO: return the actual throttle time
            return new RecoveryResponse(sendFileResult.phase1FileNames, sendFileResult.phase1FileSizes,
                sendFileResult.phase1ExistingFileNames, sendFileResult.phase1ExistingFileSizes, sendFileResult.totalSize,
                sendFileResult.existingTotalSize, sendFileResult.took.millis(), phase1ThrottlingWaitTime, prepareEngineTime.millis(),
                sendSnapshotResult.totalOperations, sendSnapshotResult.tookTime.millis());
        }
    }

    private boolean isTargetSameHistory() {
        final String targetHistoryUUID = request.metadataSnapshot().getHistoryUUID();
        assert targetHistoryUUID != null || shard.indexSettings().getIndexVersionCreated().before(Version.V_6_0_0_rc1) :
            "incoming target history N/A but index was created after or on 6.0.0-rc1";
        return targetHistoryUUID != null && targetHistoryUUID.equals(shard.getHistoryUUID());
    }

    static void runUnderPrimaryPermit(CancellableThreads.Interruptible runnable, String reason,
                                      IndexShard primary, CancellableThreads cancellableThreads, Logger logger) {
        cancellableThreads.execute(() -> {
            CompletableFuture<Releasable> permit = new CompletableFuture<>();
            final ActionListener<Releasable> onAcquired = new ActionListener<Releasable>() {
                @Override
                public void onResponse(Releasable releasable) {
                    if (permit.complete(releasable) == false) {
                        releasable.close();
                    }
                }

                @Override
                public void onFailure(Exception e) {
                    permit.completeExceptionally(e);
                }
            };
            primary.acquirePrimaryOperationPermit(onAcquired, ThreadPool.Names.SAME, reason);
            try (Releasable ignored = FutureUtils.get(permit)) {
                // check that the IndexShard still has the primary authority. This needs to be checked under operation permit to prevent
                // races, as IndexShard will switch its authority only when it holds all operation permits, see IndexShard.relocated()
                if (primary.isRelocatedPrimary()) {
                    throw new IndexShardRelocatedException(primary.shardId());
                }
                runnable.run();
            } finally {
                // just in case we got an exception (likely interrupted) while waiting for the get
                permit.whenComplete((r, e) -> {
                    if (r != null) {
                        r.close();
                    }
                    if (e != null) {
                        logger.trace("suppressing exception on completion (it was already bubbled up or the operation was aborted)", e);
                    }
                });
            }
        });
    }

    static final class SendFileResult {
        final List<String> phase1FileNames;
        final List<Long> phase1FileSizes;
        final long totalSize;

        final List<String> phase1ExistingFileNames;
        final List<Long> phase1ExistingFileSizes;
        final long existingTotalSize;

        final TimeValue took;

        SendFileResult(List<String> phase1FileNames, List<Long> phase1FileSizes, long totalSize,
                       List<String> phase1ExistingFileNames, List<Long> phase1ExistingFileSizes, long existingTotalSize, TimeValue took) {
            this.phase1FileNames = phase1FileNames;
            this.phase1FileSizes = phase1FileSizes;
            this.totalSize = totalSize;
            this.phase1ExistingFileNames = phase1ExistingFileNames;
            this.phase1ExistingFileSizes = phase1ExistingFileSizes;
            this.existingTotalSize = existingTotalSize;
            this.took = took;
        }

        static final SendFileResult EMPTY = new SendFileResult(Collections.emptyList(), Collections.emptyList(), 0L,
            Collections.emptyList(), Collections.emptyList(), 0L, TimeValue.ZERO);
    }

    /**
     * Perform phase1 of the recovery operations. Once this {@link IndexCommit}
     * snapshot has been performed no commit operations (files being fsync'd)
     * are effectively allowed on this index until all recovery phases are done
     * <p>
     * Phase1 examines the segment files on the target node and copies over the
     * segments that are missing. Only segments that have the same size and
     * checksum can be reused
     */
    public SendFileResult phase1(final IndexCommit snapshot, final Supplier<Integer> translogOps) {
        cancellableThreads.checkForCancel();
        // Total size of segment files that are recovered
        long totalSize = 0;
        // Total size of segment files that were able to be re-used
        long existingTotalSize = 0;
        final List<String> phase1FileNames = new ArrayList<>();
        final List<Long> phase1FileSizes = new ArrayList<>();
        final List<String> phase1ExistingFileNames = new ArrayList<>();
        final List<Long> phase1ExistingFileSizes = new ArrayList<>();
        final Store store = shard.store();
        store.incRef();
        try {
            StopWatch stopWatch = new StopWatch().start();
            final Store.MetadataSnapshot recoverySourceMetadata;
            try {
                recoverySourceMetadata = store.getMetadata(snapshot);
            } catch (CorruptIndexException | IndexFormatTooOldException | IndexFormatTooNewException ex) {
                shard.failShard("recovery", ex);
                throw ex;
            }
            for (String name : snapshot.getFileNames()) {
                final StoreFileMetaData md = recoverySourceMetadata.get(name);
                if (md == null) {
                    logger.info("Snapshot differs from actual index for file: {} meta: {}", name, recoverySourceMetadata.asMap());
                    throw new CorruptIndexException("Snapshot differs from actual index - maybe index was removed metadata has " +
                            recoverySourceMetadata.asMap().size() + " files", name);
                }
            }
            // Generate a "diff" of all the identical, different, and missing
            // segment files on the target node, using the existing files on
            // the source node
            String recoverySourceSyncId = recoverySourceMetadata.getSyncId();
            String recoveryTargetSyncId = request.metadataSnapshot().getSyncId();
            final boolean recoverWithSyncId = recoverySourceSyncId != null &&
                    recoverySourceSyncId.equals(recoveryTargetSyncId);
            if (recoverWithSyncId) {
                final long numDocsTarget = request.metadataSnapshot().getNumDocs();
                final long numDocsSource = recoverySourceMetadata.getNumDocs();
                if (numDocsTarget != numDocsSource) {
                    throw new IllegalStateException("try to recover " + request.shardId() + " from primary shard with sync id but number " +
                            "of docs differ: " + numDocsSource + " (" + request.sourceNode().getName() + ", primary) vs " + numDocsTarget
                            + "(" + request.targetNode().getName() + ")");
                }
                // we shortcut recovery here because we have nothing to copy. but we must still start the engine on the target.
                // so we don't return here
                logger.trace("skipping [phase1]- identical sync id [{}] found on both source and target", recoverySourceSyncId);
            } else {
                final Store.RecoveryDiff diff = recoverySourceMetadata.recoveryDiff(request.metadataSnapshot());
                for (StoreFileMetaData md : diff.identical) {
                    phase1ExistingFileNames.add(md.name());
                    phase1ExistingFileSizes.add(md.length());
                    existingTotalSize += md.length();
                    if (logger.isTraceEnabled()) {
                        logger.trace("recovery [phase1]: not recovering [{}], exist in local store and has checksum [{}]," +
                                        " size [{}]", md.name(), md.checksum(), md.length());
                    }
                    totalSize += md.length();
                }
                List<StoreFileMetaData> phase1Files = new ArrayList<>(diff.different.size() + diff.missing.size());
                phase1Files.addAll(diff.different);
                phase1Files.addAll(diff.missing);
                for (StoreFileMetaData md : phase1Files) {
                    if (request.metadataSnapshot().asMap().containsKey(md.name())) {
                        logger.trace("recovery [phase1]: recovering [{}], exists in local store, but is different: remote [{}], local [{}]",
                            md.name(), request.metadataSnapshot().asMap().get(md.name()), md);
                    } else {
                        logger.trace("recovery [phase1]: recovering [{}], does not exist in remote", md.name());
                    }
                    phase1FileNames.add(md.name());
                    phase1FileSizes.add(md.length());
                    totalSize += md.length();
                }

                logger.trace("recovery [phase1]: recovering_files [{}] with total_size [{}], reusing_files [{}] with total_size [{}]",
<<<<<<< HEAD
                        response.phase1FileNames.size(),
                        new ByteSizeValue(totalSize), response.phase1ExistingFileNames.size(), new ByteSizeValue(existingTotalSize));
                cancellableThreads.execute(() ->
                        recoveryTarget.receiveFileInfo(response.phase1FileNames, response.phase1FileSizes, response.phase1ExistingFileNames,
                                response.phase1ExistingFileSizes, translogOps.get()));
                sendFiles(store, phase1Files.toArray(new StoreFileMetaData[0]), translogOps);
=======
                    phase1FileNames.size(), new ByteSizeValue(totalSize),
                    phase1ExistingFileNames.size(), new ByteSizeValue(existingTotalSize));
                cancellableThreads.execute(() -> recoveryTarget.receiveFileInfo(
                    phase1FileNames, phase1FileSizes, phase1ExistingFileNames, phase1ExistingFileSizes, translogOps.get()));
                // How many bytes we've copied since we last called RateLimiter.pause
                final Function<StoreFileMetaData, OutputStream> outputStreamFactories =
                        md -> new BufferedOutputStream(new RecoveryOutputStream(md, translogOps), chunkSizeInBytes);
                sendFiles(store, phase1Files.toArray(new StoreFileMetaData[phase1Files.size()]), outputStreamFactories);
>>>>>>> 5f2fbedd
                // Send the CLEAN_FILES request, which takes all of the files that
                // were transferred and renames them from their temporary file
                // names to the actual file names. It also writes checksums for
                // the files after they have been renamed.
                //
                // Once the files have been renamed, any other files that are not
                // related to this recovery (out of date segments, for example)
                // are deleted
                try {
                    cancellableThreads.executeIO(() ->
                        recoveryTarget.cleanFiles(translogOps.get(), recoverySourceMetadata));
                } catch (RemoteTransportException | IOException targetException) {
                    final IOException corruptIndexException;
                    // we realized that after the index was copied and we wanted to finalize the recovery
                    // the index was corrupted:
                    //   - maybe due to a broken segments file on an empty index (transferred with no checksum)
                    //   - maybe due to old segments without checksums or length only checks
                    if ((corruptIndexException = ExceptionsHelper.unwrapCorruption(targetException)) != null) {
                        try {
                            final Store.MetadataSnapshot recoverySourceMetadata1 = store.getMetadata(snapshot);
                            StoreFileMetaData[] metadata =
                                    StreamSupport.stream(recoverySourceMetadata1.spliterator(), false).toArray(StoreFileMetaData[]::new);
                            ArrayUtil.timSort(metadata, Comparator.comparingLong(StoreFileMetaData::length)); // check small files first
                            for (StoreFileMetaData md : metadata) {
                                cancellableThreads.checkForCancel();
                                logger.debug("checking integrity for file {} after remove corruption exception", md);
                                if (store.checkIntegrityNoException(md) == false) { // we are corrupted on the primary -- fail!
                                    shard.failShard("recovery", corruptIndexException);
                                    logger.warn("Corrupted file detected {} checksum mismatch", md);
                                    throw corruptIndexException;
                                }
                            }
                        } catch (IOException ex) {
                            targetException.addSuppressed(ex);
                            throw targetException;
                        }
                        // corruption has happened on the way to replica
                        RemoteTransportException exception = new RemoteTransportException("File corruption occurred on recovery but " +
                                "checksums are ok", null);
                        exception.addSuppressed(targetException);
                        logger.warn(() -> new ParameterizedMessage(
                                "{} Remote file corruption during finalization of recovery on node {}. local checksum OK",
                                shard.shardId(), request.targetNode()), corruptIndexException);
                        throw exception;
                    } else {
                        throw targetException;
                    }
                }
            }
            final TimeValue took = stopWatch.totalTime();
            logger.trace("recovery [phase1]: took [{}]", took);
            return new SendFileResult(phase1FileNames, phase1FileSizes, totalSize, phase1ExistingFileNames,
                phase1ExistingFileSizes, existingTotalSize, took);
        } catch (Exception e) {
            throw new RecoverFilesRecoveryException(request.shardId(), phase1FileNames.size(), new ByteSizeValue(totalSize), e);
        } finally {
            store.decRef();
        }
    }

    TimeValue prepareTargetForTranslog(final boolean fileBasedRecovery, final int totalTranslogOps) throws IOException {
        StopWatch stopWatch = new StopWatch().start();
        logger.trace("recovery [phase1]: prepare remote engine for translog");
        // Send a request preparing the new shard's translog to receive operations. This ensures the shard engine is started and disables
        // garbage collection (not the JVM's GC!) of tombstone deletes.
        cancellableThreads.executeIO(() -> recoveryTarget.prepareForTranslogOperations(fileBasedRecovery, totalTranslogOps));
        stopWatch.stop();
        final TimeValue tookTime = stopWatch.totalTime();
        logger.trace("recovery [phase1]: remote engine start took [{}]", tookTime);
        return tookTime;
    }

    /**
     * Perform phase two of the recovery process.
     * <p>
     * Phase two uses a snapshot of the current translog *without* acquiring the write lock (however, the translog snapshot is
     * point-in-time view of the translog). It then sends each translog operation to the target node so it can be replayed into the new
     * shard.
     *
     * @param startingSeqNo              the sequence number to start recovery from, or {@link SequenceNumbers#UNASSIGNED_SEQ_NO} if all
     *                                   ops should be sent
     * @param requiredSeqNoRangeStart    the lower sequence number of the required range (ending with endingSeqNo)
     * @param endingSeqNo                the highest sequence number that should be sent
     * @param snapshot                   a snapshot of the translog
     * @param maxSeenAutoIdTimestamp     the max auto_id_timestamp of append-only requests on the primary
     * @param maxSeqNoOfUpdatesOrDeletes the max seq_no of updates or deletes on the primary after these operations were executed on it.
     * @return the send snapshot result
     */
    SendSnapshotResult phase2(long startingSeqNo, long requiredSeqNoRangeStart, long endingSeqNo, Translog.Snapshot snapshot,
                              long maxSeenAutoIdTimestamp, long maxSeqNoOfUpdatesOrDeletes) throws IOException {
        assert requiredSeqNoRangeStart <= endingSeqNo + 1:
            "requiredSeqNoRangeStart " + requiredSeqNoRangeStart + " is larger than endingSeqNo " + endingSeqNo;
        assert startingSeqNo <= requiredSeqNoRangeStart :
            "startingSeqNo " + startingSeqNo + " is larger than requiredSeqNoRangeStart " + requiredSeqNoRangeStart;
        if (shard.state() == IndexShardState.CLOSED) {
            throw new IndexShardClosedException(request.shardId());
        }

        final StopWatch stopWatch = new StopWatch().start();

        logger.trace("recovery [phase2]: sending transaction log operations (seq# from [" +  startingSeqNo  + "], " +
            "required [" + requiredSeqNoRangeStart + ":" + endingSeqNo + "]");

        int ops = 0;
        long size = 0;
        int skippedOps = 0;
        int totalSentOps = 0;
        final AtomicLong targetLocalCheckpoint = new AtomicLong(SequenceNumbers.UNASSIGNED_SEQ_NO);
        final List<Translog.Operation> operations = new ArrayList<>();
        final LocalCheckpointTracker requiredOpsTracker = new LocalCheckpointTracker(endingSeqNo, requiredSeqNoRangeStart - 1);

        final int expectedTotalOps = snapshot.totalOperations();
        if (expectedTotalOps == 0) {
            logger.trace("no translog operations to send");
        }

        final CancellableThreads.IOInterruptible sendBatch = () -> {
            final long targetCheckpoint = recoveryTarget.indexTranslogOperations(
                operations, expectedTotalOps, maxSeenAutoIdTimestamp, maxSeqNoOfUpdatesOrDeletes);
            targetLocalCheckpoint.set(targetCheckpoint);
        };

        // send operations in batches
        Translog.Operation operation;
        while ((operation = snapshot.next()) != null) {
            if (shard.state() == IndexShardState.CLOSED) {
                throw new IndexShardClosedException(request.shardId());
            }
            cancellableThreads.checkForCancel();

            final long seqNo = operation.seqNo();
            if (seqNo < startingSeqNo || seqNo > endingSeqNo) {
                skippedOps++;
                continue;
            }
            operations.add(operation);
            ops++;
            size += operation.estimateSize();
            totalSentOps++;
            requiredOpsTracker.markSeqNoAsCompleted(seqNo);

            // check if this request is past bytes threshold, and if so, send it off
            if (size >= chunkSizeInBytes) {
                cancellableThreads.executeIO(sendBatch);
                logger.trace("sent batch of [{}][{}] (total: [{}]) translog operations", ops, new ByteSizeValue(size), expectedTotalOps);
                ops = 0;
                size = 0;
                operations.clear();
            }
        }

        if (!operations.isEmpty() || totalSentOps == 0) {
            // send the leftover operations or if no operations were sent, request the target to respond with its local checkpoint
            cancellableThreads.executeIO(sendBatch);
        }

        assert expectedTotalOps == snapshot.skippedOperations() + skippedOps + totalSentOps
            : String.format(Locale.ROOT, "expected total [%d], overridden [%d], skipped [%d], total sent [%d]",
            expectedTotalOps, snapshot.skippedOperations(), skippedOps, totalSentOps);

        if (requiredOpsTracker.getCheckpoint() < endingSeqNo) {
            throw new IllegalStateException("translog replay failed to cover required sequence numbers" +
                " (required range [" + requiredSeqNoRangeStart + ":" + endingSeqNo + "). first missing op is ["
                + (requiredOpsTracker.getCheckpoint() + 1) + "]");
        }

        logger.trace("sent final batch of [{}][{}] (total: [{}]) translog operations", ops, new ByteSizeValue(size), expectedTotalOps);

        stopWatch.stop();
        final TimeValue tookTime = stopWatch.totalTime();
        logger.trace("recovery [phase2]: took [{}]", tookTime);
        return new SendSnapshotResult(targetLocalCheckpoint.get(), totalSentOps, tookTime);
    }

    /*
     * finalizes the recovery process
     */
    public void finalizeRecovery(final long targetLocalCheckpoint) throws IOException {
        if (shard.state() == IndexShardState.CLOSED) {
            throw new IndexShardClosedException(request.shardId());
        }
        cancellableThreads.checkForCancel();
        StopWatch stopWatch = new StopWatch().start();
        logger.trace("finalizing recovery");
        /*
         * Before marking the shard as in-sync we acquire an operation permit. We do this so that there is a barrier between marking a
         * shard as in-sync and relocating a shard. If we acquire the permit then no relocation handoff can complete before we are done
         * marking the shard as in-sync. If the relocation handoff holds all the permits then after the handoff completes and we acquire
         * the permit then the state of the shard will be relocated and this recovery will fail.
         */
        runUnderPrimaryPermit(() -> shard.markAllocationIdAsInSync(request.targetAllocationId(), targetLocalCheckpoint),
            shardId + " marking " + request.targetAllocationId() + " as in sync", shard, cancellableThreads, logger);
        final long globalCheckpoint = shard.getGlobalCheckpoint();
        cancellableThreads.executeIO(() -> recoveryTarget.finalizeRecovery(globalCheckpoint));
        runUnderPrimaryPermit(() -> shard.updateGlobalCheckpointForShard(request.targetAllocationId(), globalCheckpoint),
            shardId + " updating " + request.targetAllocationId() + "'s global checkpoint", shard, cancellableThreads, logger);

        if (request.isPrimaryRelocation()) {
            logger.trace("performing relocation hand-off");
            // this acquires all IndexShard operation permits and will thus delay new recoveries until it is done
            cancellableThreads.execute(() -> shard.relocated(recoveryTarget::handoffPrimaryContext));
            /*
             * if the recovery process fails after disabling primary mode on the source shard, both relocation source and
             * target are failed (see {@link IndexShard#updateRoutingEntry}).
             */
        }
        stopWatch.stop();
        logger.trace("finalizing recovery took [{}]", stopWatch.totalTime());
    }

    static final class SendSnapshotResult {
        final long targetLocalCheckpoint;
        final int totalOperations;
        final TimeValue tookTime;

        SendSnapshotResult(final long targetLocalCheckpoint, final int totalOperations, final TimeValue tookTime) {
            this.targetLocalCheckpoint = targetLocalCheckpoint;
            this.totalOperations = totalOperations;
            this.tookTime = tookTime;
        }
    }

    /**
     * Cancels the recovery and interrupts all eligible threads.
     */
    public void cancel(String reason) {
        cancellableThreads.cancel(reason);
    }

    @Override
    public String toString() {
        return "ShardRecoveryHandler{" +
                "shardId=" + request.shardId() +
                ", sourceNode=" + request.sourceNode() +
                ", targetNode=" + request.targetNode() +
                '}';
    }

    void sendFiles(Store store, StoreFileMetaData[] files, Supplier<Integer> translogOps) throws Exception {
        ArrayUtil.timSort(files, Comparator.comparingLong(StoreFileMetaData::length)); // send smallest first
        final LocalCheckpointTracker requestSeqIdTracker = new LocalCheckpointTracker(NO_OPS_PERFORMED, NO_OPS_PERFORMED);
        final AtomicReference<Tuple<StoreFileMetaData, Exception>> error = new AtomicReference<>();
        final byte[] buffer = new byte[chunkSizeInBytes];
        for (final StoreFileMetaData md : files) {
            if (error.get() != null) {
                break;
            }
            try (IndexInput indexInput = store.directory().openInput(md.name(), IOContext.READONCE)) {
                long position = 0;
                int bytesRead;
                final InputStream in = new InputStreamIndexInput(indexInput, md.length());
                while ((bytesRead = in.read(buffer, 0, buffer.length)) != -1) {
                    final BytesArray content = new BytesArray(buffer, 0, bytesRead);
                    final boolean lastChunk = position + content.length() == md.length();
                    final long requestSeqId = requestSeqIdTracker.generateSeqNo();
                    cancellableThreads.execute(() -> requestSeqIdTracker.waitForOpsToComplete(requestSeqId - maxConcurrentFileChunks));
                    cancellableThreads.checkForCancel();
                    if (error.get() != null) {
                        break;
                    }
                    recoveryTarget.writeFileChunk(md, position, content, lastChunk, translogOps.get(), e -> {
                        if (e != null) {
                            error.compareAndSet(null, Tuple.tuple(md, e));
                        }
                        requestSeqIdTracker.markSeqNoAsCompleted(requestSeqId);
                    });
                    position += content.length();
                }
            } catch (IOException e) {
                error.compareAndSet(null, Tuple.tuple(md, e));
                break;
            }
        }
        if (error.get() == null) {
            cancellableThreads.execute(() -> requestSeqIdTracker.waitForOpsToComplete(requestSeqIdTracker.getMaxSeqNo()));
        }
        if (error.get() != null) {
            handleErrorOnSendFiles(store, error.get().v1(), error.get().v2());
        }
    }

    private void handleErrorOnSendFiles(Store store, StoreFileMetaData md, Exception e) throws Exception {
        final IOException corruptIndexException;
        if ((corruptIndexException = ExceptionsHelper.unwrapCorruption(e)) != null) {
            if (store.checkIntegrityNoException(md) == false) { // we are corrupted on the primary -- fail!
                logger.warn("{} Corrupted file detected {} checksum mismatch", shardId, md);
                failEngine(corruptIndexException);
                throw corruptIndexException;
            } else { // corruption has happened on the way to replica
                RemoteTransportException exception = new RemoteTransportException(
                    "File corruption occurred on recovery but checksums are ok", null);
                exception.addSuppressed(e);
                logger.warn(() -> new ParameterizedMessage("{} Remote file corruption on node {}, recovering {}. local checksum OK",
                    shardId, request.targetNode(), md), corruptIndexException);
                throw exception;
            }
        } else {
            throw e;
        }
    }

    protected void failEngine(IOException cause) {
        shard.failShard("recovery", cause);
    }
}<|MERGE_RESOLUTION|>--- conflicted
+++ resolved
@@ -123,12 +123,8 @@
         this.shardId = this.request.shardId().id();
         this.logger = Loggers.getLogger(getClass(), request.shardId(), "recover to " + request.targetNode().getName());
         this.chunkSizeInBytes = fileChunkSizeInBytes;
-<<<<<<< HEAD
-        this.response = new RecoveryResponse();
         // if the target is on an old version, it won't be able to handle out-of-order file chunks.
         this.maxConcurrentFileChunks = request.targetNode().getVersion().onOrAfter(Version.V_7_0_0) ? maxConcurrentFileChunks : 1;
-=======
->>>>>>> 5f2fbedd
     }
 
     public StartRecoveryRequest getRequest() {
@@ -399,23 +395,11 @@
                 }
 
                 logger.trace("recovery [phase1]: recovering_files [{}] with total_size [{}], reusing_files [{}] with total_size [{}]",
-<<<<<<< HEAD
-                        response.phase1FileNames.size(),
-                        new ByteSizeValue(totalSize), response.phase1ExistingFileNames.size(), new ByteSizeValue(existingTotalSize));
-                cancellableThreads.execute(() ->
-                        recoveryTarget.receiveFileInfo(response.phase1FileNames, response.phase1FileSizes, response.phase1ExistingFileNames,
-                                response.phase1ExistingFileSizes, translogOps.get()));
-                sendFiles(store, phase1Files.toArray(new StoreFileMetaData[0]), translogOps);
-=======
                     phase1FileNames.size(), new ByteSizeValue(totalSize),
                     phase1ExistingFileNames.size(), new ByteSizeValue(existingTotalSize));
                 cancellableThreads.execute(() -> recoveryTarget.receiveFileInfo(
                     phase1FileNames, phase1FileSizes, phase1ExistingFileNames, phase1ExistingFileSizes, translogOps.get()));
-                // How many bytes we've copied since we last called RateLimiter.pause
-                final Function<StoreFileMetaData, OutputStream> outputStreamFactories =
-                        md -> new BufferedOutputStream(new RecoveryOutputStream(md, translogOps), chunkSizeInBytes);
-                sendFiles(store, phase1Files.toArray(new StoreFileMetaData[phase1Files.size()]), outputStreamFactories);
->>>>>>> 5f2fbedd
+                sendFiles(store, phase1Files.toArray(new StoreFileMetaData[0]), translogOps);
                 // Send the CLEAN_FILES request, which takes all of the files that
                 // were transferred and renames them from their temporary file
                 // names to the actual file names. It also writes checksums for
