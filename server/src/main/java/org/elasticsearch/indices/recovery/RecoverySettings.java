/*
 * Copyright Elasticsearch B.V. and/or licensed to Elasticsearch B.V. under one
 * or more contributor license agreements. Licensed under the Elastic License
 * 2.0 and the Server Side Public License, v 1; you may not use this file except
 * in compliance with, at your election, the Elastic License 2.0 or the Server
 * Side Public License, v 1.
 */

package org.elasticsearch.indices.recovery;

import org.apache.logging.log4j.LogManager;
import org.apache.logging.log4j.Logger;
import org.apache.lucene.store.RateLimiter;
import org.apache.lucene.store.RateLimiter.SimpleRateLimiter;
import org.elasticsearch.Version;
import org.elasticsearch.cluster.node.DiscoveryNodeRole;
import org.elasticsearch.common.settings.ClusterSettings;
import org.elasticsearch.common.settings.Setting;
import org.elasticsearch.common.settings.Setting.Property;
import org.elasticsearch.common.settings.Settings;
import org.elasticsearch.common.unit.ByteSizeUnit;
import org.elasticsearch.common.unit.ByteSizeValue;
import org.elasticsearch.common.util.concurrent.AdjustableSemaphore;
import org.elasticsearch.core.Nullable;
import org.elasticsearch.core.Releasable;
import org.elasticsearch.core.Releasables;
import org.elasticsearch.core.TimeValue;
import org.elasticsearch.jdk.JavaVersion;
import org.elasticsearch.monitor.os.OsProbe;

import java.util.Collection;
import java.util.Collections;
import java.util.Iterator;
import java.util.List;
import java.util.Locale;
import java.util.Map;

import static org.elasticsearch.common.settings.Setting.parseInt;
import static org.elasticsearch.node.NodeRoleSettings.NODE_ROLES_SETTING;

public class RecoverySettings {
    public static final Version SNAPSHOT_RECOVERIES_SUPPORTED_VERSION = Version.V_7_15_0;
    public static final Version SEQ_NO_SNAPSHOT_RECOVERIES_SUPPORTED_VERSION = Version.V_7_16_0;
    public static final Version SNAPSHOT_FILE_DOWNLOAD_THROTTLING_SUPPORTED_VERSION = Version.V_7_16_0;

    private static final Logger logger = LogManager.getLogger(RecoverySettings.class);

    /**
<<<<<<< HEAD
     * Disk's write bandwidth allocated for this node. When both this setting and {@link #NODE_NETWORK_AVAILABLE_BANDWIDTH_SETTING}
     * are defined they are used to adjust the default value for {@link #INDICES_RECOVERY_MAX_BYTES_PER_SEC_SETTING} per node.
     */
    public static final Setting<ByteSizeValue> NODE_DISK_AVAILABLE_BANDWIDTH_SETTING = Setting.byteSizeSetting(
        "node.disk.allocated_bandwidth",
        ByteSizeValue.MINUS_ONE,
        ByteSizeValue.MINUS_ONE,
        new ByteSizeValue(Long.MAX_VALUE, ByteSizeUnit.BYTES),
=======
     * Undocumented setting, used to override the total physical available memory in tests
     **/
    // package private for tests
    static final Setting<ByteSizeValue> TOTAL_PHYSICAL_MEMORY_OVERRIDING_TEST_SETTING = Setting.byteSizeSetting(
        "recovery_settings.total_physical_memory_override",
        settings -> new ByteSizeValue(OsProbe.getInstance().getTotalPhysicalMemorySize()).getStringRep(),
>>>>>>> 14188239
        Property.NodeScope
    );

    /**
<<<<<<< HEAD
     * Network's read bandwidth allocated for this node. When both this setting and {@link #NODE_DISK_AVAILABLE_BANDWIDTH_SETTING} are
     * defined, they are used to adjust the default value for {@link #INDICES_RECOVERY_MAX_BYTES_PER_SEC_SETTING} per node.
     */
    public static final Setting<ByteSizeValue> NODE_NETWORK_AVAILABLE_BANDWIDTH_SETTING = Setting.byteSizeSetting(
        "node.network.allocated_bandwidth",
        ByteSizeValue.MINUS_ONE,
        ByteSizeValue.MINUS_ONE,
        new ByteSizeValue(Long.MAX_VALUE, ByteSizeUnit.BYTES),
        Property.NodeScope
    );

    /**
     * Scaling factor applied to {@link #INDICES_RECOVERY_MAX_BYTES_PER_SEC_SETTING} when it is derived from external settings like disk
     * and network bandwidths. See {@link #recoveryMaxBytesPerSecBasedOnExternalSettings(Settings)}.
     */
    public static final Setting<Double> NODE_RECOVERY_MAX_BYTES_PER_SEC_FACTOR_SETTING = Setting.doubleSetting(
        "node.recovery.max_bytes_per_sec.factor",
        0.8d,
        0d,
        Property.NodeScope
    );

    static final List<Setting<?>> ALL_MAX_BYTES_PER_SEC_EXTERNAL_SETTINGS = List.of(
        NODE_DISK_AVAILABLE_BANDWIDTH_SETTING,
        NODE_NETWORK_AVAILABLE_BANDWIDTH_SETTING
    );

    static final ByteSizeValue DEFAULT_MAX_BYTES_PER_SEC = new ByteSizeValue(40L, ByteSizeUnit.MB);
    private static final String INDICES_RECOVERY_MAX_BYTES_PER_SEC_SETTING_KEY = "indices.recovery.max_bytes_per_sec";

    public static final Setting<ByteSizeValue> INDICES_RECOVERY_MAX_BYTES_PER_SEC_SETTING = new Setting<>(
        new Setting.SimpleKey(INDICES_RECOVERY_MAX_BYTES_PER_SEC_SETTING_KEY),
        settings -> {
            final ByteSizeValue value;
            if (NODE_ROLES_SETTING.get(settings).stream().noneMatch(DiscoveryNodeRole::canContainData)) {
                // if the node is not a data node, this value doesn't matter, use the default
                value = DEFAULT_MAX_BYTES_PER_SEC;

            } else if (ALL_MAX_BYTES_PER_SEC_EXTERNAL_SETTINGS.stream().allMatch(setting -> setting.exists(settings))) {
                // computes max_bytes_per_sec from external information
                value = recoveryMaxBytesPerSecBasedOnExternalSettings(settings);

            } else {
                // computes max_bytes_per_sec from memory (for dedicated cold/frozen nodes)
                value = recoveryMaxBytesPerSecBasedOnMemory(settings);
            }
            return value.getStringRep();
        },
        (value) -> ByteSizeValue.parseBytesSizeValue(value, INDICES_RECOVERY_MAX_BYTES_PER_SEC_SETTING_KEY),
        new Setting.Validator<>() {

            @Override
            public Iterator<Setting<?>> settings() {
                return ALL_MAX_BYTES_PER_SEC_EXTERNAL_SETTINGS.iterator();
            }

            @Override
            public void validate(ByteSizeValue value, Map<Setting<?>, Object> settings) {
                final List<String> nonDefaults = ALL_MAX_BYTES_PER_SEC_EXTERNAL_SETTINGS.stream()
                    .filter(setting -> settings.getOrDefault(setting, ByteSizeValue.MINUS_ONE) != ByteSizeValue.MINUS_ONE)
                    .map(Setting::getKey)
                    .collect(Collectors.toList());
                if (nonDefaults.isEmpty() == false && nonDefaults.size() != ALL_MAX_BYTES_PER_SEC_EXTERNAL_SETTINGS.size()) {
                    throw new IllegalArgumentException(
                        "Settings "
                            + ALL_MAX_BYTES_PER_SEC_EXTERNAL_SETTINGS.stream().map(Setting::getKey).collect(Collectors.toList())
                            + " must all be defined or all be undefined; but only settings "
                            + nonDefaults
                            + " are configured."
                    );
                }
            }

            @Override
            public void validate(ByteSizeValue value) {
                // nothing to validate here
=======
     * Undocumented setting, used to override the current JVM version in tests
     **/
    // package private for tests
    static final Setting<JavaVersion> JAVA_VERSION_OVERRIDING_TEST_SETTING = new Setting<>(
        "recovery_settings.java_version_override",
        settings -> JavaVersion.current().toString(),
        JavaVersion::parse,
        Property.NodeScope
    );

    public static final ByteSizeValue DEFAULT_MAX_BYTES_PER_SEC = new ByteSizeValue(40L, ByteSizeUnit.MB);

    public static final Setting<ByteSizeValue> INDICES_RECOVERY_MAX_BYTES_PER_SEC_SETTING = Setting.byteSizeSetting(
        "indices.recovery.max_bytes_per_sec",
        s -> {
            final List<DiscoveryNodeRole> roles = NodeRoleSettings.NODE_ROLES_SETTING.get(s);
            final List<DiscoveryNodeRole> dataRoles = roles.stream().filter(DiscoveryNodeRole::canContainData).toList();
            if (dataRoles.isEmpty()) {
                // if the node is not a data node, this value doesn't matter, use the default
                return DEFAULT_MAX_BYTES_PER_SEC.getStringRep();
            }
            if (dataRoles.stream()
                .allMatch(
                    dn -> dn.equals(DiscoveryNodeRole.DATA_COLD_NODE_ROLE) || dn.equals(DiscoveryNodeRole.DATA_FROZEN_NODE_ROLE)
                ) == false) {
                // the node is not a dedicated cold and/or frozen node, use the default
                return DEFAULT_MAX_BYTES_PER_SEC.getStringRep();
            }
            /*
             * Now we are looking at a node that has a single data role, that data role is the cold data role, and the node does not
             * have the master role. In this case, we are going to set the recovery size as a function of the memory size. We are making
             * an assumption here that the size of the instance is correlated with I/O resources. That is we are assuming that the
             * larger the instance, the more disk and networking capacity it has available.
             */
            final JavaVersion javaVersion = JAVA_VERSION_OVERRIDING_TEST_SETTING.get(s);
            if (javaVersion.compareTo(JavaVersion.parse("14")) < 0) {
                // prior to JDK 14, the JDK did not take into consideration container memory limits when reporting total system memory
                return DEFAULT_MAX_BYTES_PER_SEC.getStringRep();
            }
            final ByteSizeValue totalPhysicalMemory = TOTAL_PHYSICAL_MEMORY_OVERRIDING_TEST_SETTING.get(s);
            final ByteSizeValue maxBytesPerSec;
            if (totalPhysicalMemory.compareTo(new ByteSizeValue(4, ByteSizeUnit.GB)) <= 0) {
                maxBytesPerSec = new ByteSizeValue(40, ByteSizeUnit.MB);
            } else if (totalPhysicalMemory.compareTo(new ByteSizeValue(8, ByteSizeUnit.GB)) <= 0) {
                maxBytesPerSec = new ByteSizeValue(60, ByteSizeUnit.MB);
            } else if (totalPhysicalMemory.compareTo(new ByteSizeValue(16, ByteSizeUnit.GB)) <= 0) {
                maxBytesPerSec = new ByteSizeValue(90, ByteSizeUnit.MB);
            } else if (totalPhysicalMemory.compareTo(new ByteSizeValue(32, ByteSizeUnit.GB)) <= 0) {
                maxBytesPerSec = new ByteSizeValue(125, ByteSizeUnit.MB);
            } else {
                maxBytesPerSec = new ByteSizeValue(250, ByteSizeUnit.MB);
>>>>>>> 14188239
            }
        },
        Property.Dynamic,
        Property.NodeScope
    );

    /**
     * Controls the maximum number of file chunk requests that can be sent concurrently from the source node to the target node.
     */
    public static final Setting<Integer> INDICES_RECOVERY_MAX_CONCURRENT_FILE_CHUNKS_SETTING = Setting.intSetting(
        "indices.recovery.max_concurrent_file_chunks",
        2,
        1,
        8,
        Property.Dynamic,
        Property.NodeScope
    );

    /**
     * Controls the maximum number of operation chunk requests that can be sent concurrently from the source node to the target node.
     */
    public static final Setting<Integer> INDICES_RECOVERY_MAX_CONCURRENT_OPERATIONS_SETTING = Setting.intSetting(
        "indices.recovery.max_concurrent_operations",
        1,
        1,
        4,
        Property.Dynamic,
        Property.NodeScope
    );

    /**
     * how long to wait before retrying after issues cause by cluster state syncing between nodes
     * i.e., local node is not yet known on remote node, remote shard not yet started etc.
     */
    public static final Setting<TimeValue> INDICES_RECOVERY_RETRY_DELAY_STATE_SYNC_SETTING = Setting.positiveTimeSetting(
        "indices.recovery.retry_delay_state_sync",
        TimeValue.timeValueMillis(500),
        Property.Dynamic,
        Property.NodeScope
    );

    /** how long to wait before retrying after network related issues */
    public static final Setting<TimeValue> INDICES_RECOVERY_RETRY_DELAY_NETWORK_SETTING = Setting.positiveTimeSetting(
        "indices.recovery.retry_delay_network",
        TimeValue.timeValueSeconds(5),
        Property.Dynamic,
        Property.NodeScope
    );

    /** timeout value to use for requests made as part of the recovery process */
    public static final Setting<TimeValue> INDICES_RECOVERY_INTERNAL_ACTION_TIMEOUT_SETTING = Setting.positiveTimeSetting(
        "indices.recovery.internal_action_timeout",
        TimeValue.timeValueMinutes(15),
        Property.Dynamic,
        Property.NodeScope
    );

    /** timeout value to use for the retrying of requests made as part of the recovery process */
    public static final Setting<TimeValue> INDICES_RECOVERY_INTERNAL_ACTION_RETRY_TIMEOUT_SETTING = Setting.positiveTimeSetting(
        "indices.recovery.internal_action_retry_timeout",
        TimeValue.timeValueMinutes(1),
        Property.Dynamic,
        Property.NodeScope
    );

    /**
     * timeout value to use for requests made as part of the recovery process that are expected to take long time.
     * defaults to twice `indices.recovery.internal_action_timeout`.
     */
    public static final Setting<TimeValue> INDICES_RECOVERY_INTERNAL_LONG_ACTION_TIMEOUT_SETTING = Setting.timeSetting(
        "indices.recovery.internal_action_long_timeout",
        (s) -> TimeValue.timeValueMillis(INDICES_RECOVERY_INTERNAL_ACTION_TIMEOUT_SETTING.get(s).millis() * 2),
        TimeValue.timeValueSeconds(0),
        Property.Dynamic,
        Property.NodeScope
    );

    /**
     * recoveries that don't show any activity for more then this interval will be failed.
     * defaults to `indices.recovery.internal_action_long_timeout`
     */
    public static final Setting<TimeValue> INDICES_RECOVERY_ACTIVITY_TIMEOUT_SETTING = Setting.timeSetting(
        "indices.recovery.recovery_activity_timeout",
        INDICES_RECOVERY_INTERNAL_LONG_ACTION_TIMEOUT_SETTING::get,
        TimeValue.timeValueSeconds(0),
        Property.Dynamic,
        Property.NodeScope
    );

    /**
     * recoveries would try to use files from available snapshots instead of sending them from the source node.
     * defaults to `true`
     */
    public static final Setting<Boolean> INDICES_RECOVERY_USE_SNAPSHOTS_SETTING = Setting.boolSetting(
        "indices.recovery.use_snapshots",
        true,
        Property.Dynamic,
        Property.NodeScope
    );

    public static final Setting<Integer> INDICES_RECOVERY_MAX_CONCURRENT_SNAPSHOT_FILE_DOWNLOADS = Setting.intSetting(
        "indices.recovery.max_concurrent_snapshot_file_downloads",
        5,
        1,
        20,
        Property.Dynamic,
        Property.NodeScope
    );

    public static final Setting<Integer> INDICES_RECOVERY_MAX_CONCURRENT_SNAPSHOT_FILE_DOWNLOADS_PER_NODE = new Setting<>(
        "indices.recovery.max_concurrent_snapshot_file_downloads_per_node",
        "25",
        (s) -> parseInt(s, 1, 25, "indices.recovery.max_concurrent_snapshot_file_downloads_per_node", false),
        new Setting.Validator<>() {
            private final Collection<Setting<?>> dependencies = Collections.singletonList(
                INDICES_RECOVERY_MAX_CONCURRENT_SNAPSHOT_FILE_DOWNLOADS
            );

            @Override
            public void validate(Integer value) {
                // ignore
            }

            @Override
            public void validate(Integer maxConcurrentSnapshotFileDownloadsPerNode, Map<Setting<?>, Object> settings) {
                int maxConcurrentSnapshotFileDownloads = (int) settings.get(INDICES_RECOVERY_MAX_CONCURRENT_SNAPSHOT_FILE_DOWNLOADS);
                if (maxConcurrentSnapshotFileDownloadsPerNode < maxConcurrentSnapshotFileDownloads) {
                    throw new IllegalArgumentException(
                        String.format(
                            Locale.ROOT,
                            "[%s]=%d is less than [%s]=%d",
                            INDICES_RECOVERY_MAX_CONCURRENT_SNAPSHOT_FILE_DOWNLOADS_PER_NODE.getKey(),
                            maxConcurrentSnapshotFileDownloadsPerNode,
                            INDICES_RECOVERY_MAX_CONCURRENT_SNAPSHOT_FILE_DOWNLOADS.getKey(),
                            maxConcurrentSnapshotFileDownloads
                        )
                    );
                }
            }

            @Override
            public Iterator<Setting<?>> settings() {
                return dependencies.iterator();
            }
        },
        Setting.Property.Dynamic,
        Setting.Property.NodeScope
    );

    public static final ByteSizeValue DEFAULT_CHUNK_SIZE = new ByteSizeValue(512, ByteSizeUnit.KB);

    private volatile ByteSizeValue maxBytesPerSec;
    private volatile int maxConcurrentFileChunks;
    private volatile int maxConcurrentOperations;
    private volatile SimpleRateLimiter rateLimiter;
    private volatile TimeValue retryDelayStateSync;
    private volatile TimeValue retryDelayNetwork;
    private volatile TimeValue activityTimeout;
    private volatile TimeValue internalActionTimeout;
    private volatile TimeValue internalActionRetryTimeout;
    private volatile TimeValue internalActionLongTimeout;
    private volatile boolean useSnapshotsDuringRecovery;
    private volatile int maxConcurrentSnapshotFileDownloads;
    private volatile int maxConcurrentSnapshotFileDownloadsPerNode;

    private final AdjustableSemaphore maxSnapshotFileDownloadsPerNodeSemaphore;

    private volatile ByteSizeValue chunkSize = DEFAULT_CHUNK_SIZE;

    public RecoverySettings(Settings settings, ClusterSettings clusterSettings) {
        this.retryDelayStateSync = INDICES_RECOVERY_RETRY_DELAY_STATE_SYNC_SETTING.get(settings);
        this.maxConcurrentFileChunks = INDICES_RECOVERY_MAX_CONCURRENT_FILE_CHUNKS_SETTING.get(settings);
        this.maxConcurrentOperations = INDICES_RECOVERY_MAX_CONCURRENT_OPERATIONS_SETTING.get(settings);
        // doesn't have to be fast as nodes are reconnected every 10s by default (see InternalClusterService.ReconnectToNodes)
        // and we want to give the master time to remove a faulty node
        this.retryDelayNetwork = INDICES_RECOVERY_RETRY_DELAY_NETWORK_SETTING.get(settings);

        this.internalActionTimeout = INDICES_RECOVERY_INTERNAL_ACTION_TIMEOUT_SETTING.get(settings);
        this.internalActionRetryTimeout = INDICES_RECOVERY_INTERNAL_ACTION_RETRY_TIMEOUT_SETTING.get(settings);
        this.internalActionLongTimeout = INDICES_RECOVERY_INTERNAL_LONG_ACTION_TIMEOUT_SETTING.get(settings);

        this.activityTimeout = INDICES_RECOVERY_ACTIVITY_TIMEOUT_SETTING.get(settings);
        this.maxBytesPerSec = INDICES_RECOVERY_MAX_BYTES_PER_SEC_SETTING.get(settings);
        if (maxBytesPerSec.getBytes() <= 0) {
            rateLimiter = null;
        } else {
            rateLimiter = new SimpleRateLimiter(maxBytesPerSec.getMbFrac());
        }
        this.useSnapshotsDuringRecovery = INDICES_RECOVERY_USE_SNAPSHOTS_SETTING.get(settings);
        this.maxConcurrentSnapshotFileDownloads = INDICES_RECOVERY_MAX_CONCURRENT_SNAPSHOT_FILE_DOWNLOADS.get(settings);
        this.maxConcurrentSnapshotFileDownloadsPerNode = INDICES_RECOVERY_MAX_CONCURRENT_SNAPSHOT_FILE_DOWNLOADS_PER_NODE.get(settings);
        this.maxSnapshotFileDownloadsPerNodeSemaphore = new AdjustableSemaphore(this.maxConcurrentSnapshotFileDownloadsPerNode, true);

        logger.debug("using max_bytes_per_sec[{}]", maxBytesPerSec);

        clusterSettings.addSettingsUpdateConsumer(INDICES_RECOVERY_MAX_BYTES_PER_SEC_SETTING, this::setMaxBytesPerSec);
        clusterSettings.addSettingsUpdateConsumer(INDICES_RECOVERY_MAX_CONCURRENT_FILE_CHUNKS_SETTING, this::setMaxConcurrentFileChunks);
        clusterSettings.addSettingsUpdateConsumer(INDICES_RECOVERY_MAX_CONCURRENT_OPERATIONS_SETTING, this::setMaxConcurrentOperations);
        clusterSettings.addSettingsUpdateConsumer(INDICES_RECOVERY_RETRY_DELAY_STATE_SYNC_SETTING, this::setRetryDelayStateSync);
        clusterSettings.addSettingsUpdateConsumer(INDICES_RECOVERY_RETRY_DELAY_NETWORK_SETTING, this::setRetryDelayNetwork);
        clusterSettings.addSettingsUpdateConsumer(INDICES_RECOVERY_INTERNAL_ACTION_TIMEOUT_SETTING, this::setInternalActionTimeout);
        clusterSettings.addSettingsUpdateConsumer(
            INDICES_RECOVERY_INTERNAL_LONG_ACTION_TIMEOUT_SETTING,
            this::setInternalActionLongTimeout
        );
        clusterSettings.addSettingsUpdateConsumer(INDICES_RECOVERY_ACTIVITY_TIMEOUT_SETTING, this::setActivityTimeout);
        clusterSettings.addSettingsUpdateConsumer(INDICES_RECOVERY_USE_SNAPSHOTS_SETTING, this::setUseSnapshotsDuringRecovery);
        clusterSettings.addSettingsUpdateConsumer(
            INDICES_RECOVERY_MAX_CONCURRENT_SNAPSHOT_FILE_DOWNLOADS,
            this::setMaxConcurrentSnapshotFileDownloads
        );
        clusterSettings.addSettingsUpdateConsumer(
            INDICES_RECOVERY_MAX_CONCURRENT_SNAPSHOT_FILE_DOWNLOADS_PER_NODE,
            this::setMaxConcurrentSnapshotFileDownloadsPerNode
        );
    }

    public RateLimiter rateLimiter() {
        return rateLimiter;
    }

    public TimeValue retryDelayNetwork() {
        return retryDelayNetwork;
    }

    public TimeValue retryDelayStateSync() {
        return retryDelayStateSync;
    }

    public TimeValue activityTimeout() {
        return activityTimeout;
    }

    public TimeValue internalActionTimeout() {
        return internalActionTimeout;
    }

    public TimeValue internalActionRetryTimeout() {
        return internalActionRetryTimeout;
    }

    public TimeValue internalActionLongTimeout() {
        return internalActionLongTimeout;
    }

    public ByteSizeValue getChunkSize() {
        return chunkSize;
    }

    public void setChunkSize(ByteSizeValue chunkSize) { // only settable for tests
        if (chunkSize.bytesAsInt() <= 0) {
            throw new IllegalArgumentException("chunkSize must be > 0");
        }
        this.chunkSize = chunkSize;
    }

    public void setRetryDelayStateSync(TimeValue retryDelayStateSync) {
        this.retryDelayStateSync = retryDelayStateSync;
    }

    public void setRetryDelayNetwork(TimeValue retryDelayNetwork) {
        this.retryDelayNetwork = retryDelayNetwork;
    }

    public void setActivityTimeout(TimeValue activityTimeout) {
        this.activityTimeout = activityTimeout;
    }

    public void setInternalActionTimeout(TimeValue internalActionTimeout) {
        this.internalActionTimeout = internalActionTimeout;
    }

    public void setInternalActionLongTimeout(TimeValue internalActionLongTimeout) {
        this.internalActionLongTimeout = internalActionLongTimeout;
    }

    private void setMaxBytesPerSec(ByteSizeValue maxBytesPerSec) {
        this.maxBytesPerSec = maxBytesPerSec;
        if (maxBytesPerSec.getBytes() <= 0) {
            rateLimiter = null;
        } else if (rateLimiter != null) {
            rateLimiter.setMBPerSec(maxBytesPerSec.getMbFrac());
        } else {
            rateLimiter = new SimpleRateLimiter(maxBytesPerSec.getMbFrac());
        }
    }

<<<<<<< HEAD
    public ByteSizeValue getMaxBytesPerSec() {
=======
    ByteSizeValue getMaxBytesPerSec() {
>>>>>>> 14188239
        return maxBytesPerSec;
    }

    public int getMaxConcurrentFileChunks() {
        return maxConcurrentFileChunks;
    }

    private void setMaxConcurrentFileChunks(int maxConcurrentFileChunks) {
        this.maxConcurrentFileChunks = maxConcurrentFileChunks;
    }

    public int getMaxConcurrentOperations() {
        return maxConcurrentOperations;
    }

    private void setMaxConcurrentOperations(int maxConcurrentOperations) {
        this.maxConcurrentOperations = maxConcurrentOperations;
    }

    public boolean getUseSnapshotsDuringRecovery() {
        return useSnapshotsDuringRecovery;
    }

    private void setUseSnapshotsDuringRecovery(boolean useSnapshotsDuringRecovery) {
        this.useSnapshotsDuringRecovery = useSnapshotsDuringRecovery;
    }

    public int getMaxConcurrentSnapshotFileDownloads() {
        return maxConcurrentSnapshotFileDownloads;
    }

    public void setMaxConcurrentSnapshotFileDownloads(int maxConcurrentSnapshotFileDownloads) {
        this.maxConcurrentSnapshotFileDownloads = maxConcurrentSnapshotFileDownloads;
    }

    private void setMaxConcurrentSnapshotFileDownloadsPerNode(int maxConcurrentSnapshotFileDownloadsPerNode) {
        this.maxConcurrentSnapshotFileDownloadsPerNode = maxConcurrentSnapshotFileDownloadsPerNode;
        this.maxSnapshotFileDownloadsPerNodeSemaphore.setMaxPermits(maxConcurrentSnapshotFileDownloadsPerNode);
    }

    @Nullable
    Releasable tryAcquireSnapshotDownloadPermits() {
        final int maxConcurrentSnapshotFileDownloads = getMaxConcurrentSnapshotFileDownloads();
        final boolean permitAcquired = maxSnapshotFileDownloadsPerNodeSemaphore.tryAcquire(maxConcurrentSnapshotFileDownloads);
        if (getUseSnapshotsDuringRecovery() == false || permitAcquired == false) {
            if (permitAcquired == false) {
                logger.warn(
                    String.format(
                        Locale.ROOT,
                        "Unable to acquire permit to use snapshot files during recovery, "
                            + "this recovery will recover index files from the source node. "
                            + "Ensure snapshot files can be used during recovery by setting [%s] to be no greater than [%d]",
                        INDICES_RECOVERY_MAX_CONCURRENT_SNAPSHOT_FILE_DOWNLOADS.getKey(),
                        this.maxConcurrentSnapshotFileDownloadsPerNode
                    )
                );
            }
            return null;
        }

        return Releasables.releaseOnce(() -> maxSnapshotFileDownloadsPerNodeSemaphore.release(maxConcurrentSnapshotFileDownloads));
    }

    private static ByteSizeValue recoveryMaxBytesPerSecBasedOnMemory(Settings settings) {
        final boolean dedicatedColdOrFrozenNode = NODE_ROLES_SETTING.get(settings)
            .stream()
            .filter(DiscoveryNodeRole::canContainData)
            .allMatch(dn -> dn.equals(DiscoveryNodeRole.DATA_COLD_NODE_ROLE) || dn.equals(DiscoveryNodeRole.DATA_FROZEN_NODE_ROLE));
        if (dedicatedColdOrFrozenNode == false) {
            // the node is not a dedicated cold and/or frozen node, use the default
            return DEFAULT_MAX_BYTES_PER_SEC;
        }
        if (JavaVersion.current().compareTo(JavaVersion.parse("14")) < 0) {
            // prior to JDK 14, the JDK did not take into consideration container memory limits when reporting total system memory
            return DEFAULT_MAX_BYTES_PER_SEC;
        }
        /*
         * Now we are looking at a node that is a dedicated cold and/or frozen node. In this case, we are going to set the recovery size as
         * a function of the memory size. We are making an assumption here that the size of the instance is correlated with I/O resources.
         * That is we are assuming that the larger the instance, the more disk and networking capacity it has available.
         */
        final ByteSizeValue totalPhysicalMemory = new ByteSizeValue(OsProbe.getInstance().getTotalPhysicalMemorySize());
        final ByteSizeValue maxBytesPerSec;
        if (totalPhysicalMemory.compareTo(new ByteSizeValue(4, ByteSizeUnit.GB)) <= 0) {
            maxBytesPerSec = new ByteSizeValue(40, ByteSizeUnit.MB);
        } else if (totalPhysicalMemory.compareTo(new ByteSizeValue(8, ByteSizeUnit.GB)) <= 0) {
            maxBytesPerSec = new ByteSizeValue(60, ByteSizeUnit.MB);
        } else if (totalPhysicalMemory.compareTo(new ByteSizeValue(16, ByteSizeUnit.GB)) <= 0) {
            maxBytesPerSec = new ByteSizeValue(90, ByteSizeUnit.MB);
        } else if (totalPhysicalMemory.compareTo(new ByteSizeValue(32, ByteSizeUnit.GB)) <= 0) {
            maxBytesPerSec = new ByteSizeValue(125, ByteSizeUnit.MB);
        } else {
            maxBytesPerSec = new ByteSizeValue(250, ByteSizeUnit.MB);
        }
        return maxBytesPerSec;
    }

    private static ByteSizeValue recoveryMaxBytesPerSecBasedOnExternalSettings(Settings settings) {
        assert NODE_ROLES_SETTING.get(settings).stream().anyMatch(DiscoveryNodeRole::canContainData);

        final long diskBandwidth = NODE_DISK_AVAILABLE_BANDWIDTH_SETTING.get(settings).getBytes();
        assert diskBandwidth > 0L : diskBandwidth;
        final long networkBandwidth = NODE_NETWORK_AVAILABLE_BANDWIDTH_SETTING.get(settings).getBytes();
        assert networkBandwidth > 0L : networkBandwidth;
        final double scalingFactor = NODE_RECOVERY_MAX_BYTES_PER_SEC_FACTOR_SETTING.get(settings);
        assert scalingFactor >= 0d : scalingFactor;

        return ByteSizeValue.ofBytes(recoveryMaxBytesPerSec(scalingFactor, diskBandwidth, networkBandwidth));
    }

    // package private for tests
    static long recoveryMaxBytesPerSec(double scalingFactor, long diskBandwidth, long networkBandwidth) {
        return Math.round(scalingFactor * (double) Math.min(diskBandwidth, networkBandwidth));
    }
}<|MERGE_RESOLUTION|>--- conflicted
+++ resolved
@@ -34,6 +34,7 @@
 import java.util.List;
 import java.util.Locale;
 import java.util.Map;
+import java.util.stream.Collectors;
 
 import static org.elasticsearch.common.settings.Setting.parseInt;
 import static org.elasticsearch.node.NodeRoleSettings.NODE_ROLES_SETTING;
@@ -46,28 +47,39 @@
     private static final Logger logger = LogManager.getLogger(RecoverySettings.class);
 
     /**
-<<<<<<< HEAD
-     * Disk's write bandwidth allocated for this node. When both this setting and {@link #NODE_NETWORK_AVAILABLE_BANDWIDTH_SETTING}
-     * are defined they are used to adjust the default value for {@link #INDICES_RECOVERY_MAX_BYTES_PER_SEC_SETTING} per node.
-     */
-    public static final Setting<ByteSizeValue> NODE_DISK_AVAILABLE_BANDWIDTH_SETTING = Setting.byteSizeSetting(
-        "node.disk.allocated_bandwidth",
-        ByteSizeValue.MINUS_ONE,
-        ByteSizeValue.MINUS_ONE,
-        new ByteSizeValue(Long.MAX_VALUE, ByteSizeUnit.BYTES),
-=======
      * Undocumented setting, used to override the total physical available memory in tests
      **/
     // package private for tests
     static final Setting<ByteSizeValue> TOTAL_PHYSICAL_MEMORY_OVERRIDING_TEST_SETTING = Setting.byteSizeSetting(
         "recovery_settings.total_physical_memory_override",
         settings -> new ByteSizeValue(OsProbe.getInstance().getTotalPhysicalMemorySize()).getStringRep(),
->>>>>>> 14188239
-        Property.NodeScope
-    );
-
-    /**
-<<<<<<< HEAD
+        Property.NodeScope
+    );
+
+    /**
+     * Undocumented setting, used to override the current JVM version in tests
+     **/
+    // package private for tests
+    static final Setting<JavaVersion> JAVA_VERSION_OVERRIDING_TEST_SETTING = new Setting<>(
+        "recovery_settings.java_version_override",
+        settings -> JavaVersion.current().toString(),
+        JavaVersion::parse,
+        Property.NodeScope
+    );
+
+    /**
+     * Disk's write bandwidth allocated for this node. When both this setting and {@link #NODE_NETWORK_AVAILABLE_BANDWIDTH_SETTING}
+     * are defined they are used to adjust the default value for {@link #INDICES_RECOVERY_MAX_BYTES_PER_SEC_SETTING} per node.
+     */
+    public static final Setting<ByteSizeValue> NODE_DISK_AVAILABLE_BANDWIDTH_SETTING = Setting.byteSizeSetting(
+        "node.disk.allocated_bandwidth",
+        ByteSizeValue.MINUS_ONE,
+        ByteSizeValue.MINUS_ONE,
+        new ByteSizeValue(Long.MAX_VALUE, ByteSizeUnit.BYTES),
+        Property.NodeScope
+    );
+
+    /**
      * Network's read bandwidth allocated for this node. When both this setting and {@link #NODE_DISK_AVAILABLE_BANDWIDTH_SETTING} are
      * defined, they are used to adjust the default value for {@link #INDICES_RECOVERY_MAX_BYTES_PER_SEC_SETTING} per node.
      */
@@ -144,59 +156,6 @@
             @Override
             public void validate(ByteSizeValue value) {
                 // nothing to validate here
-=======
-     * Undocumented setting, used to override the current JVM version in tests
-     **/
-    // package private for tests
-    static final Setting<JavaVersion> JAVA_VERSION_OVERRIDING_TEST_SETTING = new Setting<>(
-        "recovery_settings.java_version_override",
-        settings -> JavaVersion.current().toString(),
-        JavaVersion::parse,
-        Property.NodeScope
-    );
-
-    public static final ByteSizeValue DEFAULT_MAX_BYTES_PER_SEC = new ByteSizeValue(40L, ByteSizeUnit.MB);
-
-    public static final Setting<ByteSizeValue> INDICES_RECOVERY_MAX_BYTES_PER_SEC_SETTING = Setting.byteSizeSetting(
-        "indices.recovery.max_bytes_per_sec",
-        s -> {
-            final List<DiscoveryNodeRole> roles = NodeRoleSettings.NODE_ROLES_SETTING.get(s);
-            final List<DiscoveryNodeRole> dataRoles = roles.stream().filter(DiscoveryNodeRole::canContainData).toList();
-            if (dataRoles.isEmpty()) {
-                // if the node is not a data node, this value doesn't matter, use the default
-                return DEFAULT_MAX_BYTES_PER_SEC.getStringRep();
-            }
-            if (dataRoles.stream()
-                .allMatch(
-                    dn -> dn.equals(DiscoveryNodeRole.DATA_COLD_NODE_ROLE) || dn.equals(DiscoveryNodeRole.DATA_FROZEN_NODE_ROLE)
-                ) == false) {
-                // the node is not a dedicated cold and/or frozen node, use the default
-                return DEFAULT_MAX_BYTES_PER_SEC.getStringRep();
-            }
-            /*
-             * Now we are looking at a node that has a single data role, that data role is the cold data role, and the node does not
-             * have the master role. In this case, we are going to set the recovery size as a function of the memory size. We are making
-             * an assumption here that the size of the instance is correlated with I/O resources. That is we are assuming that the
-             * larger the instance, the more disk and networking capacity it has available.
-             */
-            final JavaVersion javaVersion = JAVA_VERSION_OVERRIDING_TEST_SETTING.get(s);
-            if (javaVersion.compareTo(JavaVersion.parse("14")) < 0) {
-                // prior to JDK 14, the JDK did not take into consideration container memory limits when reporting total system memory
-                return DEFAULT_MAX_BYTES_PER_SEC.getStringRep();
-            }
-            final ByteSizeValue totalPhysicalMemory = TOTAL_PHYSICAL_MEMORY_OVERRIDING_TEST_SETTING.get(s);
-            final ByteSizeValue maxBytesPerSec;
-            if (totalPhysicalMemory.compareTo(new ByteSizeValue(4, ByteSizeUnit.GB)) <= 0) {
-                maxBytesPerSec = new ByteSizeValue(40, ByteSizeUnit.MB);
-            } else if (totalPhysicalMemory.compareTo(new ByteSizeValue(8, ByteSizeUnit.GB)) <= 0) {
-                maxBytesPerSec = new ByteSizeValue(60, ByteSizeUnit.MB);
-            } else if (totalPhysicalMemory.compareTo(new ByteSizeValue(16, ByteSizeUnit.GB)) <= 0) {
-                maxBytesPerSec = new ByteSizeValue(90, ByteSizeUnit.MB);
-            } else if (totalPhysicalMemory.compareTo(new ByteSizeValue(32, ByteSizeUnit.GB)) <= 0) {
-                maxBytesPerSec = new ByteSizeValue(125, ByteSizeUnit.MB);
-            } else {
-                maxBytesPerSec = new ByteSizeValue(250, ByteSizeUnit.MB);
->>>>>>> 14188239
             }
         },
         Property.Dynamic,
@@ -484,11 +443,7 @@
         }
     }
 
-<<<<<<< HEAD
-    public ByteSizeValue getMaxBytesPerSec() {
-=======
     ByteSizeValue getMaxBytesPerSec() {
->>>>>>> 14188239
         return maxBytesPerSec;
     }
 
@@ -561,7 +516,8 @@
             // the node is not a dedicated cold and/or frozen node, use the default
             return DEFAULT_MAX_BYTES_PER_SEC;
         }
-        if (JavaVersion.current().compareTo(JavaVersion.parse("14")) < 0) {
+        final JavaVersion javaVersion = JAVA_VERSION_OVERRIDING_TEST_SETTING.get(settings);
+        if (javaVersion.compareTo(JavaVersion.parse("14")) < 0) {
             // prior to JDK 14, the JDK did not take into consideration container memory limits when reporting total system memory
             return DEFAULT_MAX_BYTES_PER_SEC;
         }
@@ -570,7 +526,7 @@
          * a function of the memory size. We are making an assumption here that the size of the instance is correlated with I/O resources.
          * That is we are assuming that the larger the instance, the more disk and networking capacity it has available.
          */
-        final ByteSizeValue totalPhysicalMemory = new ByteSizeValue(OsProbe.getInstance().getTotalPhysicalMemorySize());
+        final ByteSizeValue totalPhysicalMemory = TOTAL_PHYSICAL_MEMORY_OVERRIDING_TEST_SETTING.get(settings);
         final ByteSizeValue maxBytesPerSec;
         if (totalPhysicalMemory.compareTo(new ByteSizeValue(4, ByteSizeUnit.GB)) <= 0) {
             maxBytesPerSec = new ByteSizeValue(40, ByteSizeUnit.MB);
