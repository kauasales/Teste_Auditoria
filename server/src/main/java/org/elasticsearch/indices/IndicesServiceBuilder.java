/*
 * Copyright Elasticsearch B.V. and/or licensed to Elasticsearch B.V. under one
 * or more contributor license agreements. Licensed under the Elastic License
 * 2.0 and the Server Side Public License, v 1; you may not use this file except
 * in compliance with, at your election, the Elastic License 2.0 or the Server
 * Side Public License, v 1.
 */

package org.elasticsearch.indices;

import org.elasticsearch.client.internal.Client;
import org.elasticsearch.cluster.metadata.IndexNameExpressionResolver;
import org.elasticsearch.cluster.service.ClusterService;
import org.elasticsearch.common.CheckedBiConsumer;
import org.elasticsearch.common.io.stream.NamedWriteableRegistry;
import org.elasticsearch.common.io.stream.StreamOutput;
import org.elasticsearch.common.settings.IndexScopedSettings;
import org.elasticsearch.common.settings.Settings;
import org.elasticsearch.common.util.BigArrays;
import org.elasticsearch.core.Nullable;
import org.elasticsearch.env.NodeEnvironment;
import org.elasticsearch.features.FeatureService;
import org.elasticsearch.gateway.MetaStateService;
import org.elasticsearch.index.IndexSettings;
import org.elasticsearch.index.analysis.AnalysisRegistry;
import org.elasticsearch.index.engine.EngineFactory;
import org.elasticsearch.index.mapper.MapperRegistry;
import org.elasticsearch.indices.breaker.CircuitBreakerService;
import org.elasticsearch.plugins.EnginePlugin;
import org.elasticsearch.plugins.IndexStorePlugin;
import org.elasticsearch.plugins.PluginsService;
<<<<<<< HEAD
import org.elasticsearch.plugins.internal.DocumentParsingSupplier;
=======
>>>>>>> a0ed9ba7
import org.elasticsearch.script.ScriptService;
import org.elasticsearch.search.aggregations.support.ValuesSourceRegistry;
import org.elasticsearch.search.internal.ShardSearchRequest;
import org.elasticsearch.threadpool.ThreadPool;
import org.elasticsearch.xcontent.NamedXContentRegistry;

import java.io.IOException;
import java.util.Collection;
import java.util.List;
import java.util.Map;
import java.util.Objects;
import java.util.Optional;
import java.util.function.Function;
import java.util.stream.Collectors;

public class IndicesServiceBuilder {
    Settings settings;
    PluginsService pluginsService;
    NodeEnvironment nodeEnv;
    NamedXContentRegistry xContentRegistry;
    AnalysisRegistry analysisRegistry;
    IndexNameExpressionResolver indexNameExpressionResolver;
    MapperRegistry mapperRegistry;
    NamedWriteableRegistry namedWriteableRegistry;
    ThreadPool threadPool;
    IndexScopedSettings indexScopedSettings;
    CircuitBreakerService circuitBreakerService;
    BigArrays bigArrays;
    ScriptService scriptService;
    ClusterService clusterService;
    Client client;
    FeatureService featureService;
    MetaStateService metaStateService;
    Collection<Function<IndexSettings, Optional<EngineFactory>>> engineFactoryProviders = List.of();
    Map<String, IndexStorePlugin.DirectoryFactory> directoryFactories = Map.of();
    @Nullable
    ValuesSourceRegistry valuesSourceRegistry;
    Map<String, IndexStorePlugin.RecoveryStateFactory> recoveryStateFactories = Map.of();
    List<IndexStorePlugin.IndexFoldersDeletionListener> indexFoldersDeletionListeners = List.of();
    Map<String, IndexStorePlugin.SnapshotCommitSupplier> snapshotCommitSuppliers = Map.of();
    @Nullable
    CheckedBiConsumer<ShardSearchRequest, StreamOutput, IOException> requestCacheKeyDifferentiator;
<<<<<<< HEAD
    DocumentParsingSupplier documentParsingSupplier;
=======
>>>>>>> a0ed9ba7

    public IndicesServiceBuilder settings(Settings settings) {
        this.settings = settings;
        return this;
    }

    public IndicesServiceBuilder pluginsService(PluginsService pluginsService) {
        this.pluginsService = pluginsService;
        return this;
    }

    public IndicesServiceBuilder nodeEnvironment(NodeEnvironment nodeEnv) {
        this.nodeEnv = nodeEnv;
        return this;
    }

    public IndicesServiceBuilder xContentRegistry(NamedXContentRegistry xContentRegistry) {
        this.xContentRegistry = xContentRegistry;
        return this;
    }

    public IndicesServiceBuilder analysisRegistry(AnalysisRegistry analysisRegistry) {
        this.analysisRegistry = analysisRegistry;
        return this;
    }

    public IndicesServiceBuilder indexNameExpressionResolver(IndexNameExpressionResolver indexNameExpressionResolver) {
        this.indexNameExpressionResolver = indexNameExpressionResolver;
        return this;
    }

    public IndicesServiceBuilder mapperRegistry(MapperRegistry mapperRegistry) {
        this.mapperRegistry = mapperRegistry;
        return this;
    }

    public IndicesServiceBuilder namedWriteableRegistry(NamedWriteableRegistry namedWriteableRegistry) {
        this.namedWriteableRegistry = namedWriteableRegistry;
        return this;
    }

    public IndicesServiceBuilder threadPool(ThreadPool threadPool) {
        this.threadPool = threadPool;
        return this;
    }

    public IndicesServiceBuilder indexScopedSettings(IndexScopedSettings indexScopedSettings) {
        this.indexScopedSettings = indexScopedSettings;
        return this;
    }

    public IndicesServiceBuilder circuitBreakerService(CircuitBreakerService circuitBreakerService) {
        this.circuitBreakerService = circuitBreakerService;
        return this;
    }

    public IndicesServiceBuilder bigArrays(BigArrays bigArrays) {
        this.bigArrays = bigArrays;
        return this;
    }

    public IndicesServiceBuilder scriptService(ScriptService scriptService) {
        this.scriptService = scriptService;
        return this;
    }

    public IndicesServiceBuilder clusterService(ClusterService clusterService) {
        this.clusterService = clusterService;
        return this;
    }

    public IndicesServiceBuilder client(Client client) {
        this.client = client;
        return this;
    }

    public IndicesServiceBuilder featureService(FeatureService featureService) {
        this.featureService = featureService;
        return this;
    }

    public IndicesServiceBuilder metaStateService(MetaStateService metaStateService) {
        this.metaStateService = metaStateService;
        return this;
    }

    public IndicesServiceBuilder valuesSourceRegistry(ValuesSourceRegistry valuesSourceRegistry) {
        this.valuesSourceRegistry = valuesSourceRegistry;
        return this;
    }

    public IndicesServiceBuilder requestCacheKeyDifferentiator(
        CheckedBiConsumer<ShardSearchRequest, StreamOutput, IOException> requestCacheKeyDifferentiator
    ) {
        this.requestCacheKeyDifferentiator = requestCacheKeyDifferentiator;
        return this;
    }

<<<<<<< HEAD
    public IndicesServiceBuilder documentParsingSupplier(DocumentParsingSupplier documentParsingSupplier) {
        this.documentParsingSupplier = documentParsingSupplier;
        return this;
    }

=======
>>>>>>> a0ed9ba7
    public IndicesService build() {
        Objects.requireNonNull(settings);
        Objects.requireNonNull(pluginsService);
        Objects.requireNonNull(nodeEnv);
        Objects.requireNonNull(xContentRegistry);
        Objects.requireNonNull(analysisRegistry);
        Objects.requireNonNull(indexNameExpressionResolver);
        Objects.requireNonNull(mapperRegistry);
        Objects.requireNonNull(namedWriteableRegistry);
        Objects.requireNonNull(threadPool);
        Objects.requireNonNull(indexScopedSettings);
        Objects.requireNonNull(circuitBreakerService);
        Objects.requireNonNull(bigArrays);
        Objects.requireNonNull(scriptService);
        Objects.requireNonNull(clusterService);
        Objects.requireNonNull(client);
        Objects.requireNonNull(featureService);
        Objects.requireNonNull(metaStateService);
        Objects.requireNonNull(engineFactoryProviders);
        Objects.requireNonNull(directoryFactories);
        Objects.requireNonNull(recoveryStateFactories);
        Objects.requireNonNull(indexFoldersDeletionListeners);
        Objects.requireNonNull(snapshotCommitSuppliers);
<<<<<<< HEAD
        Objects.requireNonNull(documentParsingSupplier);
=======
>>>>>>> a0ed9ba7

        // collect engine factory providers from plugins
        engineFactoryProviders = pluginsService.filterPlugins(EnginePlugin.class)
            .<Function<IndexSettings, Optional<EngineFactory>>>map(plugin -> plugin::getEngineFactory)
            .toList();

        directoryFactories = pluginsService.filterPlugins(IndexStorePlugin.class)
            .map(IndexStorePlugin::getDirectoryFactories)
            .flatMap(m -> m.entrySet().stream())
            .collect(Collectors.toMap(Map.Entry::getKey, Map.Entry::getValue));

        recoveryStateFactories = pluginsService.filterPlugins(IndexStorePlugin.class)
            .map(IndexStorePlugin::getRecoveryStateFactories)
            .flatMap(m -> m.entrySet().stream())
            .collect(Collectors.toMap(Map.Entry::getKey, Map.Entry::getValue));

        indexFoldersDeletionListeners = pluginsService.filterPlugins(IndexStorePlugin.class)
            .map(IndexStorePlugin::getIndexFoldersDeletionListeners)
            .flatMap(List::stream)
            .toList();

        snapshotCommitSuppliers = pluginsService.filterPlugins(IndexStorePlugin.class)
            .map(IndexStorePlugin::getSnapshotCommitSuppliers)
            .flatMap(m -> m.entrySet().stream())
            .collect(Collectors.toMap(Map.Entry::getKey, Map.Entry::getValue));

        return new IndicesService(this);
    }
}<|MERGE_RESOLUTION|>--- conflicted
+++ resolved
@@ -29,10 +29,6 @@
 import org.elasticsearch.plugins.EnginePlugin;
 import org.elasticsearch.plugins.IndexStorePlugin;
 import org.elasticsearch.plugins.PluginsService;
-<<<<<<< HEAD
-import org.elasticsearch.plugins.internal.DocumentParsingSupplier;
-=======
->>>>>>> a0ed9ba7
 import org.elasticsearch.script.ScriptService;
 import org.elasticsearch.search.aggregations.support.ValuesSourceRegistry;
 import org.elasticsearch.search.internal.ShardSearchRequest;
@@ -75,10 +71,6 @@
     Map<String, IndexStorePlugin.SnapshotCommitSupplier> snapshotCommitSuppliers = Map.of();
     @Nullable
     CheckedBiConsumer<ShardSearchRequest, StreamOutput, IOException> requestCacheKeyDifferentiator;
-<<<<<<< HEAD
-    DocumentParsingSupplier documentParsingSupplier;
-=======
->>>>>>> a0ed9ba7
 
     public IndicesServiceBuilder settings(Settings settings) {
         this.settings = settings;
@@ -177,14 +169,6 @@
         return this;
     }
 
-<<<<<<< HEAD
-    public IndicesServiceBuilder documentParsingSupplier(DocumentParsingSupplier documentParsingSupplier) {
-        this.documentParsingSupplier = documentParsingSupplier;
-        return this;
-    }
-
-=======
->>>>>>> a0ed9ba7
     public IndicesService build() {
         Objects.requireNonNull(settings);
         Objects.requireNonNull(pluginsService);
@@ -208,10 +192,6 @@
         Objects.requireNonNull(recoveryStateFactories);
         Objects.requireNonNull(indexFoldersDeletionListeners);
         Objects.requireNonNull(snapshotCommitSuppliers);
-<<<<<<< HEAD
-        Objects.requireNonNull(documentParsingSupplier);
-=======
->>>>>>> a0ed9ba7
 
         // collect engine factory providers from plugins
         engineFactoryProviders = pluginsService.filterPlugins(EnginePlugin.class)
