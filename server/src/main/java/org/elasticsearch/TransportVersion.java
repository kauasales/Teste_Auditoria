/*
 * Copyright Elasticsearch B.V. and/or licensed to Elasticsearch B.V. under one
 * or more contributor license agreements. Licensed under the Elastic License
 * 2.0 and the Server Side Public License, v 1; you may not use this file except
 * in compliance with, at your election, the Elastic License 2.0 or the Server
 * Side Public License, v 1.
 */

package org.elasticsearch;

import org.elasticsearch.common.Strings;
import org.elasticsearch.common.VersionId;
import org.elasticsearch.common.io.stream.StreamInput;
import org.elasticsearch.common.io.stream.StreamOutput;
import org.elasticsearch.core.Assertions;
import org.elasticsearch.internal.VersionExtension;

import java.io.IOException;
import java.lang.reflect.Field;
import java.util.Collection;
import java.util.Collections;
import java.util.HashMap;
import java.util.Map;
import java.util.NavigableMap;
import java.util.Set;
import java.util.TreeMap;

/**
 * Represents the version of the wire protocol used to communicate between a pair of ES nodes.
 * <p>
 * Prior to 8.8.0, the release {@link Version} was used everywhere. This class separates the wire protocol version from the release version.
 * <p>
 * Each transport version constant has an id number, which for versions prior to 8.9.0 is the same as the release version for backwards
 * compatibility. In 8.9.0 this is changed to an incrementing number, disconnected from the release version.
 * <p>
 * Each version constant has a unique id string. This is not actually used in the binary protocol, but is there to ensure each protocol
 * version is only added to the source file once. This string needs to be unique (normally a UUID, but can be any other unique nonempty
 * string). If two concurrent PRs add the same transport version, the different unique ids cause a git conflict, ensuring that the second PR
 * to be merged must be updated with the next free version first. Without the unique id string, git will happily merge the two versions
 * together, resulting in the same transport version being used across multiple commits, causing problems when you try to upgrade between
 * those two merged commits.
 *
 * <h2>Version compatibility</h2>
 * The earliest compatible version is hardcoded in the {@link #MINIMUM_COMPATIBLE} field. Previously, this was dynamically calculated from
 * the major/minor versions of {@link Version}, but {@code TransportVersion} does not have separate major/minor version numbers. So the
 * minimum compatible version is hard-coded as the transport version used by the highest minor release of the previous major version. {@link
 * #MINIMUM_COMPATIBLE} should be updated appropriately whenever a major release happens.
 * <p>
 * The earliest CCS compatible version is hardcoded at {@link #MINIMUM_CCS_VERSION}, as the transport version used by the previous minor
 * release. This should be updated appropriately whenever a minor release happens.
 *
 * <h2>Scope of usefulness of {@link TransportVersion}</h2>
 * {@link TransportVersion} is a property of the transport connection between a pair of nodes, and should not be used as an indication of
 * the version of any single node. The {@link TransportVersion} of a connection is negotiated between the nodes via some logic that is not
 * totally trivial, and may change in future. Any other places that might make decisions based on this version effectively have to reproduce
 * this negotiation logic, which would be fragile. If you need to make decisions based on the version of a single node, do so using a
 * different version value. If you need to know whether the cluster as a whole speaks a new enough {@link TransportVersion} to understand a
 * newly-added feature, use {@link org.elasticsearch.cluster.ClusterState#getMinTransportVersion}.
 */
public record TransportVersion(int id) implements VersionId<TransportVersion> {

    /*
     * NOTE: IntelliJ lies!
     * This map is used during class construction, referenced by the registerTransportVersion method.
     * When all the transport version constants have been registered, the map is cleared & never touched again.
     */
    @SuppressWarnings("UnusedAssignment")
    private static Map<String, Integer> IDS = new HashMap<>();

    private static TransportVersion registerTransportVersion(int id, String uniqueId) {
        if (IDS == null) throw new IllegalStateException("The IDS map needs to be present to call this method");

        Strings.requireNonEmpty(uniqueId, "Each TransportVersion needs a unique string id");
        Integer existing = IDS.put(uniqueId, id);
        if (existing != null) {
            throw new IllegalArgumentException("Versions " + id + " and " + existing + " have the same unique id");
        }
        return new TransportVersion(id);
    }

    public static final TransportVersion ZERO = registerTransportVersion(0, "00000000-0000-0000-0000-000000000000");
    public static final TransportVersion V_7_0_0 = registerTransportVersion(7_00_00_99, "7505fd05-d982-43ce-a63f-ff4c6c8bdeec");
    public static final TransportVersion V_7_0_1 = registerTransportVersion(7_00_01_99, "ae772780-e6f9-46a1-b0a0-20ed0cae37f7");
    public static final TransportVersion V_7_1_0 = registerTransportVersion(7_01_00_99, "fd09007c-1c54-450a-af99-9f941e1a53c2");
    public static final TransportVersion V_7_2_0 = registerTransportVersion(7_02_00_99, "b74dbc52-e727-472c-af21-2156482e8796");
    public static final TransportVersion V_7_2_1 = registerTransportVersion(7_02_01_99, "a3217b94-f436-4aab-a020-162c83ba18f2");
    public static final TransportVersion V_7_3_0 = registerTransportVersion(7_03_00_99, "4f04e4c9-c5aa-49e4-8b99-abeb4e284a5a");
    public static final TransportVersion V_7_3_2 = registerTransportVersion(7_03_02_99, "60da3953-8415-4d4f-a18d-853c3e68ebd6");
    public static final TransportVersion V_7_4_0 = registerTransportVersion(7_04_00_99, "ec7e58aa-55b4-4064-a9dd-fd723a2ba7a8");
    public static final TransportVersion V_7_5_0 = registerTransportVersion(7_05_00_99, "cc6e14dc-9dc7-4b74-8e15-1f99a6cfbe03");
    public static final TransportVersion V_7_6_0 = registerTransportVersion(7_06_00_99, "4637b8ae-f3df-43ae-a065-ad4c29f3373a");
    public static final TransportVersion V_7_7_0 = registerTransportVersion(7_07_00_99, "7bb73c48-ddb8-4437-b184-30371c35dd4b");
    public static final TransportVersion V_7_8_0 = registerTransportVersion(7_08_00_99, "c3cc74af-d15e-494b-a907-6ad6dd2f4660");
    public static final TransportVersion V_7_8_1 = registerTransportVersion(7_08_01_99, "7acb9f6e-32f2-45ce-b87d-ca1f165b8e7a");
    public static final TransportVersion V_7_9_0 = registerTransportVersion(7_09_00_99, "9388fe76-192a-4053-b51c-d2a7b8eae545");
    public static final TransportVersion V_7_10_0 = registerTransportVersion(7_10_00_99, "4efca195-38e4-4f74-b877-c26fb2a40733");
    public static final TransportVersion V_7_10_1 = registerTransportVersion(7_10_01_99, "0070260c-aa0b-4fc2-9c87-5cd5f23b005f");
    public static final TransportVersion V_7_11_0 = registerTransportVersion(7_11_00_99, "3b43bcbc-1c5e-4cc2-a3b4-8ac8b64239e8");
    public static final TransportVersion V_7_12_0 = registerTransportVersion(7_12_00_99, "3be9ff6f-2d9f-4fc2-ba91-394dd5ebcf33");
    public static final TransportVersion V_7_13_0 = registerTransportVersion(7_13_00_99, "e1fe494a-7c66-4571-8f8f-1d7e6d8df1b3");
    public static final TransportVersion V_7_14_0 = registerTransportVersion(7_14_00_99, "8cf0954c-b085-467f-b20b-3cb4b2e69e3e");
    public static final TransportVersion V_7_15_0 = registerTransportVersion(7_15_00_99, "2273ac0e-00bb-4024-9e2e-ab78981623c6");
    public static final TransportVersion V_7_15_1 = registerTransportVersion(7_15_01_99, "a8c3503d-3452-45cf-b385-e855e16547fe");
    public static final TransportVersion V_7_16_0 = registerTransportVersion(7_16_00_99, "59abadd2-25db-4547-a991-c92306a3934e");
    public static final TransportVersion V_7_17_0 = registerTransportVersion(7_17_00_99, "322efe93-4c73-4e15-9274-bb76836c8fa8");
    public static final TransportVersion V_7_17_1 = registerTransportVersion(7_17_01_99, "51c72842-7974-4669-ad25-bf13ba307307");
    public static final TransportVersion V_7_17_8 = registerTransportVersion(7_17_08_99, "82a3e70d-cf0e-4efb-ad16-6077ab9fe19f");
    public static final TransportVersion V_8_0_0 = registerTransportVersion(8_00_00_99, "c7d2372c-9f01-4a79-8b11-227d862dfe4f");
    public static final TransportVersion V_8_1_0 = registerTransportVersion(8_01_00_99, "3dc49dce-9cef-492a-ac8d-3cc79f6b4280");
    public static final TransportVersion V_8_2_0 = registerTransportVersion(8_02_00_99, "8ce6d555-202e-47db-ab7d-ade9dda1b7e8");
    public static final TransportVersion V_8_3_0 = registerTransportVersion(8_03_00_99, "559ddb66-d857-4208-bed5-a995ccf478ea");
    public static final TransportVersion V_8_4_0 = registerTransportVersion(8_04_00_99, "c0d12906-aa5b-45d4-94c7-cbcf4d9818ca");
    public static final TransportVersion V_8_5_0 = registerTransportVersion(8_05_00_99, "be3d7f23-7240-4904-9d7f-e25a0f766eca");
    public static final TransportVersion V_8_6_0 = registerTransportVersion(8_06_00_99, "e209c5ed-3488-4415-b561-33492ca3b789");
    public static final TransportVersion V_8_6_1 = registerTransportVersion(8_06_01_99, "9f113acb-1b21-4fda-bef9-2a3e669b5c7b");
    public static final TransportVersion V_8_7_0 = registerTransportVersion(8_07_00_99, "f1ee7a85-4fa6-43f5-8679-33e2b750448b");
    public static final TransportVersion V_8_7_1 = registerTransportVersion(8_07_01_99, "018de9d8-9e8b-4ac7-8f4b-3a6fbd0487fb");
    public static final TransportVersion V_8_8_0 = registerTransportVersion(8_08_00_99, "f64fe576-0767-4ec3-984e-3e30b33b6c46");
    public static final TransportVersion V_8_8_1 = registerTransportVersion(8_08_01_99, "291c71bb-5b0a-4b7e-a407-6e53bc128d0f");

    /*
     * READ THE COMMENT BELOW THiS BLOCK OF DECLARATIONS BEFORE ADDING NEW TRANSPORT VERSIONS
     * Detached transport versions added below here.
     */
    public static final TransportVersion V_8_500_010 = registerTransportVersion(8_500_010, "9818C628-1EEC-439B-B943-468F61460675");
    public static final TransportVersion V_8_500_011 = registerTransportVersion(8_500_011, "2209F28D-B52E-4BC4-9889-E780F291C32E");
    public static final TransportVersion V_8_500_012 = registerTransportVersion(8_500_012, "BB6F4AF1-A860-4FD4-A138-8150FFBE0ABD");
    public static final TransportVersion V_8_500_013 = registerTransportVersion(8_500_013, "f65b85ac-db5e-4558-a487-a1dde4f6a33a");
    public static final TransportVersion V_8_500_014 = registerTransportVersion(8_500_014, "D115A2E1-1739-4A02-AB7B-64F6EA157EFB");
    public static final TransportVersion V_8_500_015 = registerTransportVersion(8_500_015, "651216c9-d54f-4189-9fe1-48d82d276863");
    public static final TransportVersion V_8_500_016 = registerTransportVersion(8_500_016, "492C94FB-AAEA-4C9E-8375-BDB67A398584");
    public static final TransportVersion V_8_500_017 = registerTransportVersion(8_500_017, "0EDCB5BA-049C-443C-8AB1-5FA58FB996FB");
    public static final TransportVersion V_8_500_018 = registerTransportVersion(8_500_018, "827C32CE-33D9-4AC3-A773-8FB768F59EAF");
    public static final TransportVersion V_8_500_019 = registerTransportVersion(8_500_019, "09bae57f-cab8-423c-aab3-c9778509ffe3");
    public static final TransportVersion V_8_500_020 = registerTransportVersion(8_500_020, "ECB42C26-B258-42E5-A835-E31AF84A76DE");
    public static final TransportVersion V_8_500_021 = registerTransportVersion(8_500_021, "102e0d84-0c08-402c-a696-935f3a3da873");
    public static final TransportVersion V_8_500_022 = registerTransportVersion(8_500_022, "4993c724-7a81-4955-84e7-403484610091");
    public static final TransportVersion V_8_500_023 = registerTransportVersion(8_500_023, "01b06435-5d73-42ff-a121-3b36b771375e");
    public static final TransportVersion V_8_500_024 = registerTransportVersion(8_500_024, "db337007-f823-4dbd-968e-375383814c17");
    public static final TransportVersion V_8_500_025 = registerTransportVersion(8_500_025, "b2ab7b75-5ac2-4a3b-bbb6-8789ca66722d");
    public static final TransportVersion V_8_500_026 = registerTransportVersion(8_500_026, "965d294b-14aa-4abb-bcfc-34631187941d");
    public static final TransportVersion V_8_500_027 = registerTransportVersion(8_500_027, "B151D967-8E7C-401C-8275-0ABC06335F2D");
    public static final TransportVersion V_8_500_028 = registerTransportVersion(8_500_028, "a6592d08-15cb-4e1a-b9b4-b2ba24058444");
    public static final TransportVersion V_8_500_029 = registerTransportVersion(8_500_029, "f3bd98af-6187-e161-e315-718a2fecc2db");
    public static final TransportVersion V_8_500_030 = registerTransportVersion(8_500_030, "b72d7f12-8ed3-4a5b-8e6a-4910ea10e0d7");
    public static final TransportVersion V_8_500_031 = registerTransportVersion(8_500_031, "e7aa7e95-37e7-46a3-aad1-90a21c0769e7");
    public static final TransportVersion V_8_500_032 = registerTransportVersion(8_500_032, "a9a14bc6-c3f2-41d9-a3d8-c686bf2c901d");
    public static final TransportVersion V_8_500_033 = registerTransportVersion(8_500_033, "193ab7c4-a751-4cbd-a66a-2d7d56ccbc10");
    public static final TransportVersion V_8_500_034 = registerTransportVersion(8_500_034, "16871c8b-88ba-4432-980a-10fd9ecad2dc");
    public static final TransportVersion V_8_500_035 = registerTransportVersion(8_500_035, "664dd6ce-3487-4fbd-81a9-af778b28be45");
    public static final TransportVersion V_8_500_036 = registerTransportVersion(8_500_036, "3343c64f-d7ac-4f02-9262-3e1acfc56f89");
    public static final TransportVersion V_8_500_037 = registerTransportVersion(8_500_037, "d76a4f22-8878-43e0-acfa-15e452195fa7");
    public static final TransportVersion V_8_500_038 = registerTransportVersion(8_500_038, "9ef93580-feae-409f-9989-b49e411ca7a9");
    public static final TransportVersion V_8_500_039 = registerTransportVersion(8_500_039, "c23722d7-6139-4cf2-b8a1-600fbd4ec359");
    public static final TransportVersion V_8_500_040 = registerTransportVersion(8_500_040, "8F3AA068-A608-4A16-9683-2412A75BF2DD");
    public static final TransportVersion V_8_500_041 = registerTransportVersion(8_500_041, "5b6a0fd0-ac0b-443f-baae-cffec140905c");
    public static final TransportVersion V_8_500_042 = registerTransportVersion(8_500_042, "763b4801-a4fc-47c4-aff5-7f5a757b8a07");
    public static final TransportVersion V_8_500_043 = registerTransportVersion(8_500_043, "50babd14-7f5c-4f8c-9351-94e0d397aabc");
    public static final TransportVersion V_8_500_044 = registerTransportVersion(8_500_044, "96b83320-2317-4e9d-b735-356f18c1d76a");
    public static final TransportVersion V_8_500_045 = registerTransportVersion(8_500_045, "24a596dd-c843-4c0a-90b3-759697d74026");
    public static final TransportVersion V_8_500_046 = registerTransportVersion(8_500_046, "61666d4c-a4f0-40db-8a3d-4806718247c5");
    public static final TransportVersion V_8_500_047 = registerTransportVersion(8_500_047, "4b1682fe-c37e-4184-80f6-7d57fcba9b3d");
    public static final TransportVersion V_8_500_048 = registerTransportVersion(8_500_048, "f9658aa5-f066-4edb-bcb9-40bf256c9294");
    public static final TransportVersion V_8_500_049 = registerTransportVersion(8_500_049, "828bb6ce-2fbb-11ee-be56-0242ac120002");
    public static final TransportVersion V_8_500_050 = registerTransportVersion(8_500_050, "69722fa2-7c0a-4227-86fb-6d6a9a0a0321");
    public static final TransportVersion V_8_500_051 = registerTransportVersion(8_500_051, "a28b43bc-bb5f-4406-afcf-26900aa98a71");
    public static final TransportVersion V_8_500_052 = registerTransportVersion(8_500_052, "2d382b3d-9838-4cce-84c8-4142113e5c2b");
    public static final TransportVersion V_8_500_053 = registerTransportVersion(8_500_053, "aa603bae-01e2-380a-8950-6604468e8c6d");
    public static final TransportVersion V_8_500_054 = registerTransportVersion(8_500_054, "b76ef950-af03-4dda-85c2-6400ec442e7e");
    public static final TransportVersion V_8_500_055 = registerTransportVersion(8_500_055, "7831c609-0df1-42d6-aa97-8a346c389ef");
    public static final TransportVersion V_8_500_056 = registerTransportVersion(8_500_056, "afa8c4be-29c9-48ab-b1ed-7182415c1b71");
    public static final TransportVersion V_8_500_057 = registerTransportVersion(8_500_057, "80c088c6-358d-43b2-8d9c-1ea3c6c2b9fd");
    public static final TransportVersion V_8_500_058 = registerTransportVersion(8_500_058, "41d9c98a-1de2-4dc1-86f1-abd4cc1bef57");
    public static final TransportVersion V_8_500_059 = registerTransportVersion(8_500_059, "2f2090c0-7cd0-4a10-8f02-63d26073604f");
    public static final TransportVersion V_8_500_060 = registerTransportVersion(8_500_060, "ec065a44-b468-4f8a-aded-7b90ca8d792b");
    // 8.10.0 release version is:
    public static final TransportVersion V_8_500_061 = registerTransportVersion(8_500_061, "4e07f830-8be4-448c-851e-62b3d2f0bf0a");
    public static final TransportVersion V_8_500_062 = registerTransportVersion(8_500_062, "09CD9C9B-3207-4B40-8756-B7A12001A885");
    public static final TransportVersion V_8_500_063 = registerTransportVersion(8_500_063, "31dedced-0055-4f34-b952-2f6919be7488");
    /*
     * STOP! READ THIS FIRST! No, really,
     *        ____ _____ ___  ____  _        ____  _____    _    ____    _____ _   _ ___ ____    _____ ___ ____  ____ _____ _
     *       / ___|_   _/ _ \|  _ \| |      |  _ \| ____|  / \  |  _ \  |_   _| | | |_ _/ ___|  |  ___|_ _|  _ \/ ___|_   _| |
     *       \___ \ | || | | | |_) | |      | |_) |  _|   / _ \ | | | |   | | | |_| || |\___ \  | |_   | || |_) \___ \ | | | |
     *        ___) || || |_| |  __/|_|      |  _ <| |___ / ___ \| |_| |   | | |  _  || | ___) | |  _|  | ||  _ < ___) || | |_|
     *       |____/ |_| \___/|_|   (_)      |_| \_\_____/_/   \_\____/    |_| |_| |_|___|____/  |_|   |___|_| \_\____/ |_| (_)
     *
     * A new transport version should be added EVERY TIME a change is made to the serialization protocol of one or more classes. Each
     * transport version should only be used in a single merged commit (apart from the BwC versions copied from o.e.Version, ≤V_8_8_1).
     *
     * To add a new transport version, add a new constant at the bottom of the list, above this comment, which is one greater than the
     * current highest version, ensure it has a fresh UUID, and update CurrentHolder#CURRENT to point to the new version. Don't add other
     * lines, comments, etc.
     *
     * REVERTING A TRANSPORT VERSION
     *
     * If you revert a commit with a transport version change, you MUST ensure there is a NEW transport version representing the reverted
     * change. DO NOT let the transport version go backwards, it must ALWAYS be incremented.
     */
    public static final TransportVersion V_8_500_062 = registerTransportVersion(8_500_062, "3a795175-5e6f-40ff-90fe-5571ea8ab04e");

    private static class CurrentHolder {
<<<<<<< HEAD
        private static final TransportVersion CURRENT = findCurrent(V_8_500_062);
=======
        private static final TransportVersion CURRENT = findCurrent(V_8_500_063);
>>>>>>> 8dcb8b01

        // finds the pluggable current version, or uses the given fallback
        private static TransportVersion findCurrent(TransportVersion fallback) {
            var versionExtension = VersionExtension.load();
            if (versionExtension == null) {
                return fallback;
            }
            var version = versionExtension.getCurrentTransportVersion();
            assert version.onOrAfter(fallback);
            return version;
        }
    }

    /**
     * Reference to the earliest compatible transport version to this version of the codebase.
     * This should be the transport version used by the highest minor version of the previous major.
     */
    public static final TransportVersion MINIMUM_COMPATIBLE = V_7_17_0;

    /**
     * Reference to the minimum transport version that can be used with CCS.
     * This should be the transport version used by the previous minor release.
     */
    public static final TransportVersion MINIMUM_CCS_VERSION = V_8_500_061;

    static {
        // see comment on IDS field
        // now we're registered all the transport versions, we can clear the map
        IDS = null;
    }

    static NavigableMap<Integer, TransportVersion> getAllVersionIds(Class<?> cls) {
        Map<Integer, String> versionIdFields = new HashMap<>();
        NavigableMap<Integer, TransportVersion> builder = new TreeMap<>();

        Set<String> ignore = Set.of("ZERO", "CURRENT", "MINIMUM_COMPATIBLE", "MINIMUM_CCS_VERSION");

        for (Field declaredField : cls.getFields()) {
            if (declaredField.getType().equals(TransportVersion.class)) {
                String fieldName = declaredField.getName();
                if (ignore.contains(fieldName)) {
                    continue;
                }

                TransportVersion version;
                try {
                    version = (TransportVersion) declaredField.get(null);
                } catch (IllegalAccessException e) {
                    throw new AssertionError(e);
                }
                builder.put(version.id, version);

                if (Assertions.ENABLED) {
                    // check the version number is unique
                    var sameVersionNumber = versionIdFields.put(version.id, fieldName);
                    assert sameVersionNumber == null
                        : "Versions ["
                            + sameVersionNumber
                            + "] and ["
                            + fieldName
                            + "] have the same version number ["
                            + version.id
                            + "]. Each TransportVersion should have a different version number";
                }
            }
        }

        return Collections.unmodifiableNavigableMap(builder);
    }

    private static final NavigableMap<Integer, TransportVersion> VERSION_IDS = getAllVersionIds(TransportVersion.class);

    static Collection<TransportVersion> getAllVersions() {
        return VERSION_IDS.values();
    }

    public static TransportVersion readVersion(StreamInput in) throws IOException {
        return fromId(in.readVInt());
    }

    public static TransportVersion fromId(int id) {
        TransportVersion known = VERSION_IDS.get(id);
        if (known != null) {
            return known;
        }
        // this is a version we don't otherwise know about - just create a placeholder
        return new TransportVersion(id);
    }

    public static void writeVersion(TransportVersion version, StreamOutput out) throws IOException {
        out.writeVInt(version.id);
    }

    /**
     * Returns the minimum version of {@code version1} and {@code version2}
     */
    public static TransportVersion min(TransportVersion version1, TransportVersion version2) {
        return version1.id < version2.id ? version1 : version2;
    }

    /**
     * Returns the maximum version of {@code version1} and {@code version2}
     */
    public static TransportVersion max(TransportVersion version1, TransportVersion version2) {
        return version1.id > version2.id ? version1 : version2;
    }

    /**
     * Returns {@code true} if the specified version is compatible with this running version of Elasticsearch.
     */
    public static boolean isCompatible(TransportVersion version) {
        return version.onOrAfter(MINIMUM_COMPATIBLE);
    }

    /**
     * Reference to the most recent transport version.
     * This should be the transport version with the highest id.
     */
    public static TransportVersion current() {
        return CurrentHolder.CURRENT;
    }

    public static TransportVersion fromString(String str) {
        return TransportVersion.fromId(Integer.parseInt(str));
    }

    @Override
    public String toString() {
        return Integer.toString(id);
    }
}<|MERGE_RESOLUTION|>--- conflicted
+++ resolved
@@ -177,6 +177,8 @@
     public static final TransportVersion V_8_500_061 = registerTransportVersion(8_500_061, "4e07f830-8be4-448c-851e-62b3d2f0bf0a");
     public static final TransportVersion V_8_500_062 = registerTransportVersion(8_500_062, "09CD9C9B-3207-4B40-8756-B7A12001A885");
     public static final TransportVersion V_8_500_063 = registerTransportVersion(8_500_063, "31dedced-0055-4f34-b952-2f6919be7488");
+    public static final TransportVersion V_8_500_064 = registerTransportVersion(8_500_062, "3a795175-5e6f-40ff-90fe-5571ea8ab04e");
+
     /*
      * STOP! READ THIS FIRST! No, really,
      *        ____ _____ ___  ____  _        ____  _____    _    ____    _____ _   _ ___ ____    _____ ___ ____  ____ _____ _
@@ -197,14 +199,9 @@
      * If you revert a commit with a transport version change, you MUST ensure there is a NEW transport version representing the reverted
      * change. DO NOT let the transport version go backwards, it must ALWAYS be incremented.
      */
-    public static final TransportVersion V_8_500_062 = registerTransportVersion(8_500_062, "3a795175-5e6f-40ff-90fe-5571ea8ab04e");
 
     private static class CurrentHolder {
-<<<<<<< HEAD
-        private static final TransportVersion CURRENT = findCurrent(V_8_500_062);
-=======
-        private static final TransportVersion CURRENT = findCurrent(V_8_500_063);
->>>>>>> 8dcb8b01
+        private static final TransportVersion CURRENT = findCurrent(V_8_500_064);
 
         // finds the pluggable current version, or uses the given fallback
         private static TransportVersion findCurrent(TransportVersion fallback) {
