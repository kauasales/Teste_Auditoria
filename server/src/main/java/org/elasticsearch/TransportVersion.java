/*
 * Copyright Elasticsearch B.V. and/or licensed to Elasticsearch B.V. under one
 * or more contributor license agreements. Licensed under the Elastic License
 * 2.0 and the Server Side Public License, v 1; you may not use this file except
 * in compliance with, at your election, the Elastic License 2.0 or the Server
 * Side Public License, v 1.
 */

package org.elasticsearch;

import org.elasticsearch.common.Strings;
import org.elasticsearch.common.VersionId;
import org.elasticsearch.common.io.stream.StreamInput;
import org.elasticsearch.common.io.stream.StreamOutput;
import org.elasticsearch.core.Assertions;
import org.elasticsearch.internal.VersionExtension;

import java.io.IOException;
import java.lang.reflect.Field;
import java.util.Collection;
import java.util.Collections;
import java.util.HashMap;
import java.util.Map;
import java.util.NavigableMap;
import java.util.Set;
import java.util.TreeMap;

/**
 * Represents the version of the wire protocol used to communicate between a pair of ES nodes.
 * <p>
 * Prior to 8.8.0, the release {@link Version} was used everywhere. This class separates the wire protocol version from the release version.
 * <p>
 * Each transport version constant has an id number, which for versions prior to 8.9.0 is the same as the release version for backwards
 * compatibility. In 8.9.0 this is changed to an incrementing number, disconnected from the release version.
 * <p>
 * Each version constant has a unique id string. This is not actually used in the binary protocol, but is there to ensure each protocol
 * version is only added to the source file once. This string needs to be unique (normally a UUID, but can be any other unique nonempty
 * string). If two concurrent PRs add the same transport version, the different unique ids cause a git conflict, ensuring that the second PR
 * to be merged must be updated with the next free version first. Without the unique id string, git will happily merge the two versions
 * together, resulting in the same transport version being used across multiple commits, causing problems when you try to upgrade between
 * those two merged commits.
 *
 * <h2>Version compatibility</h2>
 * The earliest compatible version is hardcoded in the {@link #MINIMUM_COMPATIBLE} field. Previously, this was dynamically calculated from
 * the major/minor versions of {@link Version}, but {@code TransportVersion} does not have separate major/minor version numbers. So the
 * minimum compatible version is hard-coded as the transport version used by the highest minor release of the previous major version. {@link
 * #MINIMUM_COMPATIBLE} should be updated appropriately whenever a major release happens.
 * <p>
 * The earliest CCS compatible version is hardcoded at {@link #MINIMUM_CCS_VERSION}, as the transport version used by the previous minor
 * release. This should be updated appropriately whenever a minor release happens.
 *
 * <h2>Scope of usefulness of {@link TransportVersion}</h2>
 * {@link TransportVersion} is a property of the transport connection between a pair of nodes, and should not be used as an indication of
 * the version of any single node. The {@link TransportVersion} of a connection is negotiated between the nodes via some logic that is not
 * totally trivial, and may change in future. Any other places that might make decisions based on this version effectively have to reproduce
 * this negotiation logic, which would be fragile. If you need to make decisions based on the version of a single node, do so using a
 * different version value. If you need to know whether the cluster as a whole speaks a new enough {@link TransportVersion} to understand a
 * newly-added feature, use {@link org.elasticsearch.cluster.ClusterState#getMinTransportVersion}.
 */
public record TransportVersion(int id) implements VersionId<TransportVersion> {

    /*
     * NOTE: IntelliJ lies!
     * This map is used during class construction, referenced by the registerTransportVersion method.
     * When all the transport version constants have been registered, the map is cleared & never touched again.
     */
    @SuppressWarnings("UnusedAssignment")
    private static Map<String, Integer> IDS = new HashMap<>();

    private static TransportVersion registerTransportVersion(int id, String uniqueId) {
        if (IDS == null) throw new IllegalStateException("The IDS map needs to be present to call this method");

        Strings.requireNonEmpty(uniqueId, "Each TransportVersion needs a unique string id");
        Integer existing = IDS.put(uniqueId, id);
        if (existing != null) {
            throw new IllegalArgumentException("Versions " + id + " and " + existing + " have the same unique id");
        }
        return new TransportVersion(id);
    }

    public static final TransportVersion ZERO = registerTransportVersion(0, "00000000-0000-0000-0000-000000000000");
    public static final TransportVersion V_7_0_0 = registerTransportVersion(7_00_00_99, "7505fd05-d982-43ce-a63f-ff4c6c8bdeec");
    public static final TransportVersion V_7_0_1 = registerTransportVersion(7_00_01_99, "ae772780-e6f9-46a1-b0a0-20ed0cae37f7");
    public static final TransportVersion V_7_1_0 = registerTransportVersion(7_01_00_99, "fd09007c-1c54-450a-af99-9f941e1a53c2");
    public static final TransportVersion V_7_2_0 = registerTransportVersion(7_02_00_99, "b74dbc52-e727-472c-af21-2156482e8796");
    public static final TransportVersion V_7_2_1 = registerTransportVersion(7_02_01_99, "a3217b94-f436-4aab-a020-162c83ba18f2");
    public static final TransportVersion V_7_3_0 = registerTransportVersion(7_03_00_99, "4f04e4c9-c5aa-49e4-8b99-abeb4e284a5a");
    public static final TransportVersion V_7_3_2 = registerTransportVersion(7_03_02_99, "60da3953-8415-4d4f-a18d-853c3e68ebd6");
    public static final TransportVersion V_7_4_0 = registerTransportVersion(7_04_00_99, "ec7e58aa-55b4-4064-a9dd-fd723a2ba7a8");
    public static final TransportVersion V_7_5_0 = registerTransportVersion(7_05_00_99, "cc6e14dc-9dc7-4b74-8e15-1f99a6cfbe03");
    public static final TransportVersion V_7_6_0 = registerTransportVersion(7_06_00_99, "4637b8ae-f3df-43ae-a065-ad4c29f3373a");
    public static final TransportVersion V_7_7_0 = registerTransportVersion(7_07_00_99, "7bb73c48-ddb8-4437-b184-30371c35dd4b");
    public static final TransportVersion V_7_8_0 = registerTransportVersion(7_08_00_99, "c3cc74af-d15e-494b-a907-6ad6dd2f4660");
    public static final TransportVersion V_7_8_1 = registerTransportVersion(7_08_01_99, "7acb9f6e-32f2-45ce-b87d-ca1f165b8e7a");
    public static final TransportVersion V_7_9_0 = registerTransportVersion(7_09_00_99, "9388fe76-192a-4053-b51c-d2a7b8eae545");
    public static final TransportVersion V_7_10_0 = registerTransportVersion(7_10_00_99, "4efca195-38e4-4f74-b877-c26fb2a40733");
    public static final TransportVersion V_7_10_1 = registerTransportVersion(7_10_01_99, "0070260c-aa0b-4fc2-9c87-5cd5f23b005f");
    public static final TransportVersion V_7_11_0 = registerTransportVersion(7_11_00_99, "3b43bcbc-1c5e-4cc2-a3b4-8ac8b64239e8");
    public static final TransportVersion V_7_12_0 = registerTransportVersion(7_12_00_99, "3be9ff6f-2d9f-4fc2-ba91-394dd5ebcf33");
    public static final TransportVersion V_7_13_0 = registerTransportVersion(7_13_00_99, "e1fe494a-7c66-4571-8f8f-1d7e6d8df1b3");
    public static final TransportVersion V_7_14_0 = registerTransportVersion(7_14_00_99, "8cf0954c-b085-467f-b20b-3cb4b2e69e3e");
    public static final TransportVersion V_7_15_0 = registerTransportVersion(7_15_00_99, "2273ac0e-00bb-4024-9e2e-ab78981623c6");
    public static final TransportVersion V_7_15_1 = registerTransportVersion(7_15_01_99, "a8c3503d-3452-45cf-b385-e855e16547fe");
    public static final TransportVersion V_7_16_0 = registerTransportVersion(7_16_00_99, "59abadd2-25db-4547-a991-c92306a3934e");
    public static final TransportVersion V_7_17_0 = registerTransportVersion(7_17_00_99, "322efe93-4c73-4e15-9274-bb76836c8fa8");
    public static final TransportVersion V_7_17_1 = registerTransportVersion(7_17_01_99, "51c72842-7974-4669-ad25-bf13ba307307");
    public static final TransportVersion V_7_17_8 = registerTransportVersion(7_17_08_99, "82a3e70d-cf0e-4efb-ad16-6077ab9fe19f");
    public static final TransportVersion V_8_0_0 = registerTransportVersion(8_00_00_99, "c7d2372c-9f01-4a79-8b11-227d862dfe4f");
    public static final TransportVersion V_8_1_0 = registerTransportVersion(8_01_00_99, "3dc49dce-9cef-492a-ac8d-3cc79f6b4280");
    public static final TransportVersion V_8_2_0 = registerTransportVersion(8_02_00_99, "8ce6d555-202e-47db-ab7d-ade9dda1b7e8");
    public static final TransportVersion V_8_3_0 = registerTransportVersion(8_03_00_99, "559ddb66-d857-4208-bed5-a995ccf478ea");
    public static final TransportVersion V_8_4_0 = registerTransportVersion(8_04_00_99, "c0d12906-aa5b-45d4-94c7-cbcf4d9818ca");
    public static final TransportVersion V_8_5_0 = registerTransportVersion(8_05_00_99, "be3d7f23-7240-4904-9d7f-e25a0f766eca");
    public static final TransportVersion V_8_6_0 = registerTransportVersion(8_06_00_99, "e209c5ed-3488-4415-b561-33492ca3b789");
    public static final TransportVersion V_8_6_1 = registerTransportVersion(8_06_01_99, "9f113acb-1b21-4fda-bef9-2a3e669b5c7b");
    public static final TransportVersion V_8_7_0 = registerTransportVersion(8_07_00_99, "f1ee7a85-4fa6-43f5-8679-33e2b750448b");
    public static final TransportVersion V_8_7_1 = registerTransportVersion(8_07_01_99, "018de9d8-9e8b-4ac7-8f4b-3a6fbd0487fb");
    public static final TransportVersion V_8_8_0 = registerTransportVersion(8_08_00_99, "f64fe576-0767-4ec3-984e-3e30b33b6c46");
    public static final TransportVersion V_8_8_1 = registerTransportVersion(8_08_01_99, "291c71bb-5b0a-4b7e-a407-6e53bc128d0f");

    /*
     * READ THE COMMENT BELOW THIS BLOCK OF DECLARATIONS BEFORE ADDING NEW TRANSPORT VERSIONS
     * Detached transport versions added below here.
     */
    public static final TransportVersion V_8_500_010 = registerTransportVersion(8_500_010, "9818C628-1EEC-439B-B943-468F61460675");
    public static final TransportVersion V_8_500_011 = registerTransportVersion(8_500_011, "2209F28D-B52E-4BC4-9889-E780F291C32E");
    public static final TransportVersion V_8_500_012 = registerTransportVersion(8_500_012, "BB6F4AF1-A860-4FD4-A138-8150FFBE0ABD");
    public static final TransportVersion V_8_500_013 = registerTransportVersion(8_500_013, "f65b85ac-db5e-4558-a487-a1dde4f6a33a");
    public static final TransportVersion V_8_500_014 = registerTransportVersion(8_500_014, "D115A2E1-1739-4A02-AB7B-64F6EA157EFB");
    public static final TransportVersion V_8_500_015 = registerTransportVersion(8_500_015, "651216c9-d54f-4189-9fe1-48d82d276863");
    public static final TransportVersion V_8_500_016 = registerTransportVersion(8_500_016, "492C94FB-AAEA-4C9E-8375-BDB67A398584");
    public static final TransportVersion V_8_500_017 = registerTransportVersion(8_500_017, "0EDCB5BA-049C-443C-8AB1-5FA58FB996FB");
    public static final TransportVersion V_8_500_018 = registerTransportVersion(8_500_018, "827C32CE-33D9-4AC3-A773-8FB768F59EAF");
    public static final TransportVersion V_8_500_019 = registerTransportVersion(8_500_019, "09bae57f-cab8-423c-aab3-c9778509ffe3");
    public static final TransportVersion V_8_500_020 = registerTransportVersion(8_500_020, "ECB42C26-B258-42E5-A835-E31AF84A76DE");
    public static final TransportVersion V_8_500_021 = registerTransportVersion(8_500_021, "102e0d84-0c08-402c-a696-935f3a3da873");
    public static final TransportVersion V_8_500_022 = registerTransportVersion(8_500_022, "4993c724-7a81-4955-84e7-403484610091");
    public static final TransportVersion V_8_500_023 = registerTransportVersion(8_500_023, "01b06435-5d73-42ff-a121-3b36b771375e");
    public static final TransportVersion V_8_500_024 = registerTransportVersion(8_500_024, "db337007-f823-4dbd-968e-375383814c17");
    public static final TransportVersion V_8_500_025 = registerTransportVersion(8_500_025, "b2ab7b75-5ac2-4a3b-bbb6-8789ca66722d");
    public static final TransportVersion V_8_500_026 = registerTransportVersion(8_500_026, "965d294b-14aa-4abb-bcfc-34631187941d");
    public static final TransportVersion V_8_500_027 = registerTransportVersion(8_500_027, "B151D967-8E7C-401C-8275-0ABC06335F2D");
    public static final TransportVersion V_8_500_028 = registerTransportVersion(8_500_028, "a6592d08-15cb-4e1a-b9b4-b2ba24058444");
    public static final TransportVersion V_8_500_029 = registerTransportVersion(8_500_029, "f3bd98af-6187-e161-e315-718a2fecc2db");
    public static final TransportVersion V_8_500_030 = registerTransportVersion(8_500_030, "b72d7f12-8ed3-4a5b-8e6a-4910ea10e0d7");
    public static final TransportVersion V_8_500_031 = registerTransportVersion(8_500_031, "e7aa7e95-37e7-46a3-aad1-90a21c0769e7");
    public static final TransportVersion V_8_500_032 = registerTransportVersion(8_500_032, "a9a14bc6-c3f2-41d9-a3d8-c686bf2c901d");
    public static final TransportVersion V_8_500_033 = registerTransportVersion(8_500_033, "193ab7c4-a751-4cbd-a66a-2d7d56ccbc10");
    public static final TransportVersion V_8_500_034 = registerTransportVersion(8_500_034, "16871c8b-88ba-4432-980a-10fd9ecad2dc");
    public static final TransportVersion V_8_500_035 = registerTransportVersion(8_500_035, "664dd6ce-3487-4fbd-81a9-af778b28be45");
    public static final TransportVersion V_8_500_036 = registerTransportVersion(8_500_036, "3343c64f-d7ac-4f02-9262-3e1acfc56f89");
    public static final TransportVersion V_8_500_037 = registerTransportVersion(8_500_037, "d76a4f22-8878-43e0-acfa-15e452195fa7");
    public static final TransportVersion V_8_500_038 = registerTransportVersion(8_500_038, "9ef93580-feae-409f-9989-b49e411ca7a9");
    public static final TransportVersion V_8_500_039 = registerTransportVersion(8_500_039, "c23722d7-6139-4cf2-b8a1-600fbd4ec359");
    public static final TransportVersion V_8_500_040 = registerTransportVersion(8_500_040, "8F3AA068-A608-4A16-9683-2412A75BF2DD");
    public static final TransportVersion V_8_500_041 = registerTransportVersion(8_500_041, "5b6a0fd0-ac0b-443f-baae-cffec140905c");
    public static final TransportVersion V_8_500_042 = registerTransportVersion(8_500_042, "763b4801-a4fc-47c4-aff5-7f5a757b8a07");
    public static final TransportVersion V_8_500_043 = registerTransportVersion(8_500_043, "50babd14-7f5c-4f8c-9351-94e0d397aabc");
    public static final TransportVersion V_8_500_044 = registerTransportVersion(8_500_044, "96b83320-2317-4e9d-b735-356f18c1d76a");
    public static final TransportVersion V_8_500_045 = registerTransportVersion(8_500_045, "24a596dd-c843-4c0a-90b3-759697d74026");
    public static final TransportVersion V_8_500_046 = registerTransportVersion(8_500_046, "61666d4c-a4f0-40db-8a3d-4806718247c5");
    public static final TransportVersion V_8_500_047 = registerTransportVersion(8_500_047, "4b1682fe-c37e-4184-80f6-7d57fcba9b3d");
    public static final TransportVersion V_8_500_048 = registerTransportVersion(8_500_048, "f9658aa5-f066-4edb-bcb9-40bf256c9294");
    public static final TransportVersion V_8_500_049 = registerTransportVersion(8_500_049, "828bb6ce-2fbb-11ee-be56-0242ac120002");
    public static final TransportVersion V_8_500_050 = registerTransportVersion(8_500_050, "69722fa2-7c0a-4227-86fb-6d6a9a0a0321");
    public static final TransportVersion V_8_500_051 = registerTransportVersion(8_500_051, "a28b43bc-bb5f-4406-afcf-26900aa98a71");
    public static final TransportVersion V_8_500_052 = registerTransportVersion(8_500_052, "2d382b3d-9838-4cce-84c8-4142113e5c2b");
    public static final TransportVersion V_8_500_053 = registerTransportVersion(8_500_053, "aa603bae-01e2-380a-8950-6604468e8c6d");
    public static final TransportVersion V_8_500_054 = registerTransportVersion(8_500_054, "b76ef950-af03-4dda-85c2-6400ec442e7e");
    public static final TransportVersion V_8_500_055 = registerTransportVersion(8_500_055, "7831c609-0df1-42d6-aa97-8a346c389ef");
    public static final TransportVersion V_8_500_056 = registerTransportVersion(8_500_056, "afa8c4be-29c9-48ab-b1ed-7182415c1b71");
    public static final TransportVersion V_8_500_057 = registerTransportVersion(8_500_057, "80c088c6-358d-43b2-8d9c-1ea3c6c2b9fd");
    public static final TransportVersion V_8_500_058 = registerTransportVersion(8_500_058, "41d9c98a-1de2-4dc1-86f1-abd4cc1bef57");
    public static final TransportVersion V_8_500_059 = registerTransportVersion(8_500_059, "2f2090c0-7cd0-4a10-8f02-63d26073604f");
    public static final TransportVersion V_8_500_060 = registerTransportVersion(8_500_060, "ec065a44-b468-4f8a-aded-7b90ca8d792b");
    public static final TransportVersion V_8_500_061 = registerTransportVersion(8_500_061, "4e07f830-8be4-448c-851e-62b3d2f0bf0a");
    public static final TransportVersion V_8_500_062 = registerTransportVersion(8_500_062, "09CD9C9B-3207-4B40-8756-B7A12001A885");
    public static final TransportVersion V_8_500_063 = registerTransportVersion(8_500_063, "31dedced-0055-4f34-b952-2f6919be7488");
    public static final TransportVersion V_8_500_064 = registerTransportVersion(8_500_064, "3a795175-5e6f-40ff-90fe-5571ea8ab04e");
    public static final TransportVersion V_8_500_065 = registerTransportVersion(8_500_065, "4e253c58-1b3d-11ee-be56-0242ac120002");
    public static final TransportVersion V_8_500_066 = registerTransportVersion(8_500_066, "F398ECC6-5D2A-4BD8-A9E8-1101F030DF85");
    public static final TransportVersion V_8_500_067 = registerTransportVersion(8_500_067, "a7c86604-a917-4aff-9a1b-a4d44c3dbe02");
    public static final TransportVersion V_8_500_068 = registerTransportVersion(8_500_068, "2683c8b4-5372-4a6a-bb3a-d61aa679089a");
<<<<<<< HEAD
    public static final TransportVersion V_8_500_069 = registerTransportVersion(8_500_069, "a86dfc08-3026-4f01-90ef-6d6de003e217");

=======
    public static final TransportVersion V_8_500_069 = registerTransportVersion(8_500_069, "5b804027-d8a0-421b-9970-1f53d766854b");
>>>>>>> 8ae4eddb
    /*
     * STOP! READ THIS FIRST! No, really,
     *        ____ _____ ___  ____  _        ____  _____    _    ____    _____ _   _ ___ ____    _____ ___ ____  ____ _____ _
     *       / ___|_   _/ _ \|  _ \| |      |  _ \| ____|  / \  |  _ \  |_   _| | | |_ _/ ___|  |  ___|_ _|  _ \/ ___|_   _| |
     *       \___ \ | || | | | |_) | |      | |_) |  _|   / _ \ | | | |   | | | |_| || |\___ \  | |_   | || |_) \___ \ | | | |
     *        ___) || || |_| |  __/|_|      |  _ <| |___ / ___ \| |_| |   | | |  _  || | ___) | |  _|  | ||  _ < ___) || | |_|
     *       |____/ |_| \___/|_|   (_)      |_| \_\_____/_/   \_\____/    |_| |_| |_|___|____/  |_|   |___|_| \_\____/ |_| (_)
     *
     * A new transport version should be added EVERY TIME a change is made to the serialization protocol of one or more classes. Each
     * transport version should only be used in a single merged commit (apart from the BwC versions copied from o.e.Version, ≤V_8_8_1).
     *
     * To add a new transport version, add a new constant at the bottom of the list, above this comment, which is one greater than the
     * current highest version, ensure it has a fresh UUID, and update CurrentHolder#CURRENT to point to the new version. Don't add other
     * lines, comments, etc.
     *
     * REVERTING A TRANSPORT VERSION
     *
     * If you revert a commit with a transport version change, you MUST ensure there is a NEW transport version representing the reverted
     * change. DO NOT let the transport version go backwards, it must ALWAYS be incremented.
     *
     * DETERMINING TRANSPORT VERSIONS FROM GIT HISTORY
     *
     * If your git checkout has the expected minor-version-numbered branches and the expected release-version tags then you can find the
     * transport versions known by a particular release ...
     *
     *     git show v8.9.1:server/src/main/java/org/elasticsearch/TransportVersion.java | grep registerTransportVersion
     *
     * ... or by a particular branch ...
     *
     *     git show 8.10:server/src/main/java/org/elasticsearch/TransportVersion.java | grep registerTransportVersion
     *
     * ... and you can see which versions were added in between two versions too ...
     *
     *     git diff 8.10..main -- server/src/main/java/org/elasticsearch/TransportVersion.java
     */

    private static class CurrentHolder {
        private static final TransportVersion CURRENT = findCurrent(V_8_500_069);

        // finds the pluggable current version, or uses the given fallback
        private static TransportVersion findCurrent(TransportVersion fallback) {
            var versionExtension = VersionExtension.load();
            if (versionExtension == null) {
                return fallback;
            }
            var version = versionExtension.getCurrentTransportVersion();
            assert version.onOrAfter(fallback);
            return version;
        }
    }

    /**
     * Reference to the earliest compatible transport version to this version of the codebase.
     * This should be the transport version used by the highest minor version of the previous major.
     */
    public static final TransportVersion MINIMUM_COMPATIBLE = V_7_17_0;

    /**
     * Reference to the minimum transport version that can be used with CCS.
     * This should be the transport version used by the previous minor release.
     */
    public static final TransportVersion MINIMUM_CCS_VERSION = V_8_500_061;

    static {
        // see comment on IDS field
        // now we're registered all the transport versions, we can clear the map
        IDS = null;
    }

    static NavigableMap<Integer, TransportVersion> getAllVersionIds(Class<?> cls) {
        Map<Integer, String> versionIdFields = new HashMap<>();
        NavigableMap<Integer, TransportVersion> builder = new TreeMap<>();

        Set<String> ignore = Set.of("ZERO", "CURRENT", "MINIMUM_COMPATIBLE", "MINIMUM_CCS_VERSION");

        for (Field declaredField : cls.getFields()) {
            if (declaredField.getType().equals(TransportVersion.class)) {
                String fieldName = declaredField.getName();
                if (ignore.contains(fieldName)) {
                    continue;
                }

                TransportVersion version;
                try {
                    version = (TransportVersion) declaredField.get(null);
                } catch (IllegalAccessException e) {
                    throw new AssertionError(e);
                }
                builder.put(version.id, version);

                if (Assertions.ENABLED) {
                    // check the version number is unique
                    var sameVersionNumber = versionIdFields.put(version.id, fieldName);
                    assert sameVersionNumber == null
                        : "Versions ["
                            + sameVersionNumber
                            + "] and ["
                            + fieldName
                            + "] have the same version number ["
                            + version.id
                            + "]. Each TransportVersion should have a different version number";
                }
            }
        }

        return Collections.unmodifiableNavigableMap(builder);
    }

    private static final NavigableMap<Integer, TransportVersion> VERSION_IDS = getAllVersionIds(TransportVersion.class);

    static Collection<TransportVersion> getAllVersions() {
        return VERSION_IDS.values();
    }

    public static TransportVersion readVersion(StreamInput in) throws IOException {
        return fromId(in.readVInt());
    }

    public static TransportVersion fromId(int id) {
        TransportVersion known = VERSION_IDS.get(id);
        if (known != null) {
            return known;
        }
        // this is a version we don't otherwise know about - just create a placeholder
        return new TransportVersion(id);
    }

    public static void writeVersion(TransportVersion version, StreamOutput out) throws IOException {
        out.writeVInt(version.id);
    }

    /**
     * Returns the minimum version of {@code version1} and {@code version2}
     */
    public static TransportVersion min(TransportVersion version1, TransportVersion version2) {
        return version1.id < version2.id ? version1 : version2;
    }

    /**
     * Returns the maximum version of {@code version1} and {@code version2}
     */
    public static TransportVersion max(TransportVersion version1, TransportVersion version2) {
        return version1.id > version2.id ? version1 : version2;
    }

    /**
     * Returns {@code true} if the specified version is compatible with this running version of Elasticsearch.
     */
    public static boolean isCompatible(TransportVersion version) {
        return version.onOrAfter(MINIMUM_COMPATIBLE);
    }

    /**
     * Reference to the most recent transport version.
     * This should be the transport version with the highest id.
     */
    public static TransportVersion current() {
        return CurrentHolder.CURRENT;
    }

    public static TransportVersion fromString(String str) {
        return TransportVersion.fromId(Integer.parseInt(str));
    }

    @Override
    public String toString() {
        return Integer.toString(id);
    }
}<|MERGE_RESOLUTION|>--- conflicted
+++ resolved
@@ -181,12 +181,9 @@
     public static final TransportVersion V_8_500_066 = registerTransportVersion(8_500_066, "F398ECC6-5D2A-4BD8-A9E8-1101F030DF85");
     public static final TransportVersion V_8_500_067 = registerTransportVersion(8_500_067, "a7c86604-a917-4aff-9a1b-a4d44c3dbe02");
     public static final TransportVersion V_8_500_068 = registerTransportVersion(8_500_068, "2683c8b4-5372-4a6a-bb3a-d61aa679089a");
-<<<<<<< HEAD
-    public static final TransportVersion V_8_500_069 = registerTransportVersion(8_500_069, "a86dfc08-3026-4f01-90ef-6d6de003e217");
-
-=======
     public static final TransportVersion V_8_500_069 = registerTransportVersion(8_500_069, "5b804027-d8a0-421b-9970-1f53d766854b");
->>>>>>> 8ae4eddb
+    public static final TransportVersion V_8_500_070 = registerTransportVersion(8_500_070, "a86dfc08-3026-4f01-90ef-6d6de003e217");
+
     /*
      * STOP! READ THIS FIRST! No, really,
      *        ____ _____ ___  ____  _        ____  _____    _    ____    _____ _   _ ___ ____    _____ ___ ____  ____ _____ _
@@ -224,7 +221,7 @@
      */
 
     private static class CurrentHolder {
-        private static final TransportVersion CURRENT = findCurrent(V_8_500_069);
+        private static final TransportVersion CURRENT = findCurrent(V_8_500_070);
 
         // finds the pluggable current version, or uses the given fallback
         private static TransportVersion findCurrent(TransportVersion fallback) {
