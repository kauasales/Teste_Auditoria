/*
 * Copyright Elasticsearch B.V. and/or licensed to Elasticsearch B.V. under one
 * or more contributor license agreements. Licensed under the Elastic License
 * 2.0 and the Server Side Public License, v 1; you may not use this file except
 * in compliance with, at your election, the Elastic License 2.0 or the Server
 * Side Public License, v 1.
 */

package org.elasticsearch;

import org.elasticsearch.common.Strings;
import org.elasticsearch.common.io.stream.StreamInput;
import org.elasticsearch.common.io.stream.StreamOutput;
import org.elasticsearch.core.Assertions;
import org.elasticsearch.internal.VersionExtension;

import java.io.IOException;
import java.lang.reflect.Field;
import java.util.Collection;
import java.util.Collections;
import java.util.HashMap;
import java.util.Map;
import java.util.NavigableMap;
import java.util.Set;
import java.util.TreeMap;

/**
 * Represents the version of the wire protocol used to communicate between a pair of ES nodes.
 * <p>
 * Prior to 8.8.0, the release {@link Version} was used everywhere. This class separates the wire protocol version from the release version.
 * <p>
 * Each transport version constant has an id number, which for versions prior to 8.9.0 is the same as the release version for backwards
 * compatibility. In 8.9.0 this is changed to an incrementing number, disconnected from the release version.
 * <p>
 * Each version constant has a unique id string. This is not actually used in the binary protocol, but is there to ensure each protocol
 * version is only added to the source file once. This string needs to be unique (normally a UUID, but can be any other unique nonempty
 * string). If two concurrent PRs add the same transport version, the different unique ids cause a git conflict, ensuring that the second PR
 * to be merged must be updated with the next free version first. Without the unique id string, git will happily merge the two versions
 * together, resulting in the same transport version being used across multiple commits, causing problems when you try to upgrade between
 * those two merged commits.
 * <h2>Version compatibility</h2>
 * The earliest compatible version is hardcoded in the {@link #MINIMUM_COMPATIBLE} field. Previously, this was dynamically calculated from
 * the major/minor versions of {@link Version}, but {@code TransportVersion} does not have separate major/minor version numbers. So the
 * minimum compatible version is hard-coded as the transport version used by the highest minor release of the previous major version. {@link
 * #MINIMUM_COMPATIBLE} should be updated appropriately whenever a major release happens.
 * <p>
 * The earliest CCS compatible version is hardcoded at {@link #MINIMUM_CCS_VERSION}, as the transport version used by the previous minor
 * release. This should be updated appropriately whenever a minor release happens.
 * <h2>Adding a new version</h2>
 * A new transport version should be added <em>every time</em> a change is made to the serialization protocol of one or more classes. Each
 * transport version should only be used in a single merged commit (apart from BwC versions copied from {@link Version}).
 * <p>
 * To add a new transport version, add a new constant at the bottom of the list that is one greater than the current highest version, ensure
 * it has a unique id, and update the {@link CurrentHolder#CURRENT} constant to point to the new version.
 * <h2>Reverting a transport version</h2>
 * If you revert a commit with a transport version change, you <em>must</em> ensure there is a <em>new</em> transport version representing
 * the reverted change. <em>Do not</em> let the transport version go backwards, it must <em>always</em> be incremented.
 * <h2>Scope of usefulness of {@link TransportVersion}</h2>
 * {@link TransportVersion} is a property of the transport connection between a pair of nodes, and should not be used as an indication of
 * the version of any single node. The {@link TransportVersion} of a connection is negotiated between the nodes via some logic that is not
 * totally trivial, and may change in future. Any other places that might make decisions based on this version effectively have to reproduce
 * this negotiation logic, which would be fragile. If you need to make decisions based on the version of a single node, do so using a
 * different version value. If you need to know whether the cluster as a whole speaks a new enough {@link TransportVersion} to understand a
 * newly-added feature, use {@link org.elasticsearch.cluster.ClusterState#getMinTransportVersion}.
 */
public record TransportVersion(int id) implements Comparable<TransportVersion> {

    /*
     * NOTE: IntelliJ lies!
     * This map is used during class construction, referenced by the registerTransportVersion method.
     * When all the transport version constants have been registered, the map is cleared & never touched again.
     */
    private static Map<String, Integer> IDS = new HashMap<>();

    private static TransportVersion registerTransportVersion(int id, String uniqueId) {
        if (IDS == null) throw new IllegalStateException("The IDS map needs to be present to call this method");

        Strings.requireNonEmpty(uniqueId, "Each TransportVersion needs a unique string id");
        Integer existing = IDS.put(uniqueId, id);
        if (existing != null) {
            throw new IllegalArgumentException("Versions " + id + " and " + existing + " have the same unique id");
        }
        return new TransportVersion(id);
    }

    public static final TransportVersion ZERO = registerTransportVersion(0, "00000000-0000-0000-0000-000000000000");
    public static final TransportVersion V_7_0_0 = registerTransportVersion(7_00_00_99, "7505fd05-d982-43ce-a63f-ff4c6c8bdeec");
    public static final TransportVersion V_7_0_1 = registerTransportVersion(7_00_01_99, "ae772780-e6f9-46a1-b0a0-20ed0cae37f7");
    public static final TransportVersion V_7_1_0 = registerTransportVersion(7_01_00_99, "fd09007c-1c54-450a-af99-9f941e1a53c2");
    public static final TransportVersion V_7_2_0 = registerTransportVersion(7_02_00_99, "b74dbc52-e727-472c-af21-2156482e8796");
    public static final TransportVersion V_7_2_1 = registerTransportVersion(7_02_01_99, "a3217b94-f436-4aab-a020-162c83ba18f2");
    public static final TransportVersion V_7_3_0 = registerTransportVersion(7_03_00_99, "4f04e4c9-c5aa-49e4-8b99-abeb4e284a5a");
    public static final TransportVersion V_7_3_2 = registerTransportVersion(7_03_02_99, "60da3953-8415-4d4f-a18d-853c3e68ebd6");
    public static final TransportVersion V_7_4_0 = registerTransportVersion(7_04_00_99, "ec7e58aa-55b4-4064-a9dd-fd723a2ba7a8");
    public static final TransportVersion V_7_5_0 = registerTransportVersion(7_05_00_99, "cc6e14dc-9dc7-4b74-8e15-1f99a6cfbe03");
    public static final TransportVersion V_7_6_0 = registerTransportVersion(7_06_00_99, "4637b8ae-f3df-43ae-a065-ad4c29f3373a");
    public static final TransportVersion V_7_7_0 = registerTransportVersion(7_07_00_99, "7bb73c48-ddb8-4437-b184-30371c35dd4b");
    public static final TransportVersion V_7_8_0 = registerTransportVersion(7_08_00_99, "c3cc74af-d15e-494b-a907-6ad6dd2f4660");
    public static final TransportVersion V_7_8_1 = registerTransportVersion(7_08_01_99, "7acb9f6e-32f2-45ce-b87d-ca1f165b8e7a");
    public static final TransportVersion V_7_9_0 = registerTransportVersion(7_09_00_99, "9388fe76-192a-4053-b51c-d2a7b8eae545");
    public static final TransportVersion V_7_10_0 = registerTransportVersion(7_10_00_99, "4efca195-38e4-4f74-b877-c26fb2a40733");
    public static final TransportVersion V_7_10_1 = registerTransportVersion(7_10_01_99, "0070260c-aa0b-4fc2-9c87-5cd5f23b005f");
    public static final TransportVersion V_7_11_0 = registerTransportVersion(7_11_00_99, "3b43bcbc-1c5e-4cc2-a3b4-8ac8b64239e8");
    public static final TransportVersion V_7_12_0 = registerTransportVersion(7_12_00_99, "3be9ff6f-2d9f-4fc2-ba91-394dd5ebcf33");
    public static final TransportVersion V_7_13_0 = registerTransportVersion(7_13_00_99, "e1fe494a-7c66-4571-8f8f-1d7e6d8df1b3");
    public static final TransportVersion V_7_14_0 = registerTransportVersion(7_14_00_99, "8cf0954c-b085-467f-b20b-3cb4b2e69e3e");
    public static final TransportVersion V_7_15_0 = registerTransportVersion(7_15_00_99, "2273ac0e-00bb-4024-9e2e-ab78981623c6");
    public static final TransportVersion V_7_15_1 = registerTransportVersion(7_15_01_99, "a8c3503d-3452-45cf-b385-e855e16547fe");
    public static final TransportVersion V_7_16_0 = registerTransportVersion(7_16_00_99, "59abadd2-25db-4547-a991-c92306a3934e");
    public static final TransportVersion V_7_17_0 = registerTransportVersion(7_17_00_99, "322efe93-4c73-4e15-9274-bb76836c8fa8");
    public static final TransportVersion V_7_17_1 = registerTransportVersion(7_17_01_99, "51c72842-7974-4669-ad25-bf13ba307307");
    public static final TransportVersion V_7_17_8 = registerTransportVersion(7_17_08_99, "82a3e70d-cf0e-4efb-ad16-6077ab9fe19f");
    public static final TransportVersion V_8_0_0 = registerTransportVersion(8_00_00_99, "c7d2372c-9f01-4a79-8b11-227d862dfe4f");
    public static final TransportVersion V_8_1_0 = registerTransportVersion(8_01_00_99, "3dc49dce-9cef-492a-ac8d-3cc79f6b4280");
    public static final TransportVersion V_8_2_0 = registerTransportVersion(8_02_00_99, "8ce6d555-202e-47db-ab7d-ade9dda1b7e8");
    public static final TransportVersion V_8_3_0 = registerTransportVersion(8_03_00_99, "559ddb66-d857-4208-bed5-a995ccf478ea");
    public static final TransportVersion V_8_4_0 = registerTransportVersion(8_04_00_99, "c0d12906-aa5b-45d4-94c7-cbcf4d9818ca");
    public static final TransportVersion V_8_5_0 = registerTransportVersion(8_05_00_99, "be3d7f23-7240-4904-9d7f-e25a0f766eca");
    public static final TransportVersion V_8_6_0 = registerTransportVersion(8_06_00_99, "e209c5ed-3488-4415-b561-33492ca3b789");
    public static final TransportVersion V_8_6_1 = registerTransportVersion(8_06_01_99, "9f113acb-1b21-4fda-bef9-2a3e669b5c7b");
    public static final TransportVersion V_8_7_0 = registerTransportVersion(8_07_00_99, "f1ee7a85-4fa6-43f5-8679-33e2b750448b");
    public static final TransportVersion V_8_7_1 = registerTransportVersion(8_07_01_99, "018de9d8-9e8b-4ac7-8f4b-3a6fbd0487fb");
    public static final TransportVersion V_8_8_0 = registerTransportVersion(8_08_00_99, "f64fe576-0767-4ec3-984e-3e30b33b6c46");
    public static final TransportVersion V_8_8_1 = registerTransportVersion(8_08_01_99, "291c71bb-5b0a-4b7e-a407-6e53bc128d0f");

    /*
     * READ THE JAVADOC ABOVE BEFORE ADDING NEW TRANSPORT VERSIONS
     * Detached transport versions added below here.
     */
<<<<<<< HEAD
=======
    public static final TransportVersion V_8_500_000 = registerTransportVersion(8_500_000, "dc3cbf06-3ed5-4e1b-9978-ee1d04d235bc");
    public static final TransportVersion V_8_500_001 = registerTransportVersion(8_500_001, "c943cfe5-c89d-4eae-989f-f5f4537e84e0");
    public static final TransportVersion V_8_500_002 = registerTransportVersion(8_500_002, "055dd314-ff40-4313-b4c6-9fccddfa42a8");
    public static final TransportVersion V_8_500_003 = registerTransportVersion(8_500_003, "30adbe0c-8614-40dd-81b5-44e9c657bb77");
    public static final TransportVersion V_8_500_004 = registerTransportVersion(8_500_004, "6a00db6a-fd66-42a9-97ea-f6cc53169110");
    public static final TransportVersion V_8_500_005 = registerTransportVersion(8_500_005, "65370d2a-d936-4383-a2e0-8403f708129b");
    public static final TransportVersion V_8_500_006 = registerTransportVersion(8_500_006, "7BB5621A-80AC-425F-BA88-75543C442F23");
    public static final TransportVersion V_8_500_007 = registerTransportVersion(8_500_007, "77261d43-4149-40af-89c5-7e71e0454fce");
    // Introduced for stateless plugin
    public static final TransportVersion V_8_500_008 = registerTransportVersion(8_500_008, "8884ab9d-94cd-4bac-aff8-01f2c394f47c");
    public static final TransportVersion V_8_500_009 = registerTransportVersion(8_500_009, "35091358-fd41-4106-a6e2-d2a1315494c1");
>>>>>>> 3438e931
    public static final TransportVersion V_8_500_010 = registerTransportVersion(8_500_010, "9818C628-1EEC-439B-B943-468F61460675");
    public static final TransportVersion V_8_500_011 = registerTransportVersion(8_500_011, "2209F28D-B52E-4BC4-9889-E780F291C32E");
    public static final TransportVersion V_8_500_012 = registerTransportVersion(8_500_012, "BB6F4AF1-A860-4FD4-A138-8150FFBE0ABD");
    public static final TransportVersion V_8_500_013 = registerTransportVersion(8_500_013, "f65b85ac-db5e-4558-a487-a1dde4f6a33a");
    public static final TransportVersion V_8_500_014 = registerTransportVersion(8_500_014, "D115A2E1-1739-4A02-AB7B-64F6EA157EFB");
    public static final TransportVersion V_8_500_015 = registerTransportVersion(8_500_015, "651216c9-d54f-4189-9fe1-48d82d276863");
    public static final TransportVersion V_8_500_016 = registerTransportVersion(8_500_016, "492C94FB-AAEA-4C9E-8375-BDB67A398584");

    public static final TransportVersion V_8_500_017 = registerTransportVersion(8_500_017, "0EDCB5BA-049C-443C-8AB1-5FA58FB996FB");
    public static final TransportVersion V_8_500_018 = registerTransportVersion(8_500_018, "827C32CE-33D9-4AC3-A773-8FB768F59EAF");
    public static final TransportVersion V_8_500_019 = registerTransportVersion(8_500_019, "09bae57f-cab8-423c-aab3-c9778509ffe3");
    // 8.9.0
    public static final TransportVersion V_8_500_020 = registerTransportVersion(8_500_020, "ECB42C26-B258-42E5-A835-E31AF84A76DE");
    public static final TransportVersion V_8_500_021 = registerTransportVersion(8_500_021, "102e0d84-0c08-402c-a696-935f3a3da873");
    // Introduced for stateless plugin
    public static final TransportVersion V_8_500_022 = registerTransportVersion(8_500_022, "4993c724-7a81-4955-84e7-403484610091");
    public static final TransportVersion V_8_500_023 = registerTransportVersion(8_500_023, "01b06435-5d73-42ff-a121-3b36b771375e");
    public static final TransportVersion V_8_500_024 = registerTransportVersion(8_500_024, "db337007-f823-4dbd-968e-375383814c17");
    public static final TransportVersion V_8_500_025 = registerTransportVersion(8_500_025, "b2ab7b75-5ac2-4a3b-bbb6-8789ca66722d");
    public static final TransportVersion V_8_500_026 = registerTransportVersion(8_500_026, "965d294b-14aa-4abb-bcfc-34631187941d");
    public static final TransportVersion V_8_500_027 = registerTransportVersion(8_500_027, "B151D967-8E7C-401C-8275-0ABC06335F2D");
    public static final TransportVersion V_8_500_028 = registerTransportVersion(8_500_028, "a6592d08-15cb-4e1a-b9b4-b2ba24058444");
    public static final TransportVersion V_8_500_029 = registerTransportVersion(8_500_029, "f3bd98af-6187-e161-e315-718a2fecc2db");
    public static final TransportVersion V_8_500_030 = registerTransportVersion(8_500_030, "b72d7f12-8ed3-4a5b-8e6a-4910ea10e0d7");
    public static final TransportVersion V_8_500_031 = registerTransportVersion(8_500_031, "e7aa7e95-37e7-46a3-aad1-90a21c0769e7");

    private static class CurrentHolder {
        private static final TransportVersion CURRENT = findCurrent(V_8_500_031);

        // finds the pluggable current version, or uses the given fallback
        private static TransportVersion findCurrent(TransportVersion fallback) {
            var versionExtension = VersionExtension.load();
            if (versionExtension == null) {
                return fallback;
            }
            var version = versionExtension.getCurrentTransportVersion();
            assert version.onOrAfter(fallback);
            return version;
        }
    }

    /**
     * Reference to the earliest compatible transport version to this version of the codebase.
     * This should be the transport version used by the highest minor version of the previous major.
     */
    public static final TransportVersion MINIMUM_COMPATIBLE = V_7_17_0;

    /**
     * Reference to the minimum transport version that can be used with CCS.
     * This should be the transport version used by the previous minor release.
     */
    public static final TransportVersion MINIMUM_CCS_VERSION = V_8_500_020;

    static {
        // see comment on IDS field
        // now we're registered all the transport versions, we can clear the map
        IDS = null;
    }

    static NavigableMap<Integer, TransportVersion> getAllVersionIds(Class<?> cls) {
        Map<Integer, String> versionIdFields = new HashMap<>();
        NavigableMap<Integer, TransportVersion> builder = new TreeMap<>();

        Set<String> ignore = Set.of("ZERO", "CURRENT", "MINIMUM_COMPATIBLE", "MINIMUM_CCS_VERSION");

        for (Field declaredField : cls.getFields()) {
            if (declaredField.getType().equals(TransportVersion.class)) {
                String fieldName = declaredField.getName();
                if (ignore.contains(fieldName)) {
                    continue;
                }

                TransportVersion version;
                try {
                    version = (TransportVersion) declaredField.get(null);
                } catch (IllegalAccessException e) {
                    throw new AssertionError(e);
                }
                builder.put(version.id, version);

                if (Assertions.ENABLED) {
                    // check the version number is unique
                    var sameVersionNumber = versionIdFields.put(version.id, fieldName);
                    assert sameVersionNumber == null
                        : "Versions ["
                            + sameVersionNumber
                            + "] and ["
                            + fieldName
                            + "] have the same version number ["
                            + version.id
                            + "]. Each TransportVersion should have a different version number";
                }
            }
        }

        return Collections.unmodifiableNavigableMap(builder);
    }

    private static final NavigableMap<Integer, TransportVersion> VERSION_IDS = getAllVersionIds(TransportVersion.class);

    static Collection<TransportVersion> getAllVersions() {
        return VERSION_IDS.values();
    }

    public static TransportVersion readVersion(StreamInput in) throws IOException {
        return fromId(in.readVInt());
    }

    public static TransportVersion fromId(int id) {
        TransportVersion known = VERSION_IDS.get(id);
        if (known != null) {
            return known;
        }
        // this is a version we don't otherwise know about - just create a placeholder
        return new TransportVersion(id);
    }

    public static void writeVersion(TransportVersion version, StreamOutput out) throws IOException {
        out.writeVInt(version.id);
    }

    /**
     * Returns the minimum version of {@code version1} and {@code version2}
     */
    public static TransportVersion min(TransportVersion version1, TransportVersion version2) {
        return version1.id < version2.id ? version1 : version2;
    }

    /**
     * Returns the maximum version of {@code version1} and {@code version2}
     */
    public static TransportVersion max(TransportVersion version1, TransportVersion version2) {
        return version1.id > version2.id ? version1 : version2;
    }

    /**
     * Returns {@code true} if the specified version is compatible with this running version of Elasticsearch.
     */
    public static boolean isCompatible(TransportVersion version) {
        return version.onOrAfter(MINIMUM_COMPATIBLE);
    }

    /**
     * Reference to the most recent transport version.
     * This should be the transport version with the highest id.
     */
    public static TransportVersion current() {
        return CurrentHolder.CURRENT;
    }

    public boolean after(TransportVersion version) {
        return version.id < id;
    }

    public boolean onOrAfter(TransportVersion version) {
        return version.id <= id;
    }

    public boolean before(TransportVersion version) {
        return version.id > id;
    }

    public boolean onOrBefore(TransportVersion version) {
        return version.id >= id;
    }

    public boolean between(TransportVersion lowerInclusive, TransportVersion upperExclusive) {
        if (upperExclusive.onOrBefore(lowerInclusive)) throw new IllegalArgumentException();
        return onOrAfter(lowerInclusive) && before(upperExclusive);
    }

    public static TransportVersion fromString(String str) {
        return TransportVersion.fromId(Integer.parseInt(str));
    }

    @Override
    public int compareTo(TransportVersion other) {
        return Integer.compare(this.id, other.id);
    }

    @Override
    public String toString() {
        return Integer.toString(id);
    }
}<|MERGE_RESOLUTION|>--- conflicted
+++ resolved
@@ -127,20 +127,6 @@
      * READ THE JAVADOC ABOVE BEFORE ADDING NEW TRANSPORT VERSIONS
      * Detached transport versions added below here.
      */
-<<<<<<< HEAD
-=======
-    public static final TransportVersion V_8_500_000 = registerTransportVersion(8_500_000, "dc3cbf06-3ed5-4e1b-9978-ee1d04d235bc");
-    public static final TransportVersion V_8_500_001 = registerTransportVersion(8_500_001, "c943cfe5-c89d-4eae-989f-f5f4537e84e0");
-    public static final TransportVersion V_8_500_002 = registerTransportVersion(8_500_002, "055dd314-ff40-4313-b4c6-9fccddfa42a8");
-    public static final TransportVersion V_8_500_003 = registerTransportVersion(8_500_003, "30adbe0c-8614-40dd-81b5-44e9c657bb77");
-    public static final TransportVersion V_8_500_004 = registerTransportVersion(8_500_004, "6a00db6a-fd66-42a9-97ea-f6cc53169110");
-    public static final TransportVersion V_8_500_005 = registerTransportVersion(8_500_005, "65370d2a-d936-4383-a2e0-8403f708129b");
-    public static final TransportVersion V_8_500_006 = registerTransportVersion(8_500_006, "7BB5621A-80AC-425F-BA88-75543C442F23");
-    public static final TransportVersion V_8_500_007 = registerTransportVersion(8_500_007, "77261d43-4149-40af-89c5-7e71e0454fce");
-    // Introduced for stateless plugin
-    public static final TransportVersion V_8_500_008 = registerTransportVersion(8_500_008, "8884ab9d-94cd-4bac-aff8-01f2c394f47c");
-    public static final TransportVersion V_8_500_009 = registerTransportVersion(8_500_009, "35091358-fd41-4106-a6e2-d2a1315494c1");
->>>>>>> 3438e931
     public static final TransportVersion V_8_500_010 = registerTransportVersion(8_500_010, "9818C628-1EEC-439B-B943-468F61460675");
     public static final TransportVersion V_8_500_011 = registerTransportVersion(8_500_011, "2209F28D-B52E-4BC4-9889-E780F291C32E");
     public static final TransportVersion V_8_500_012 = registerTransportVersion(8_500_012, "BB6F4AF1-A860-4FD4-A138-8150FFBE0ABD");
