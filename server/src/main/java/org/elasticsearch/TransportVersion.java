/*
 * Copyright Elasticsearch B.V. and/or licensed to Elasticsearch B.V. under one
 * or more contributor license agreements. Licensed under the Elastic License
 * 2.0 and the Server Side Public License, v 1; you may not use this file except
 * in compliance with, at your election, the Elastic License 2.0 or the Server
 * Side Public License, v 1.
 */

package org.elasticsearch;

import org.elasticsearch.common.VersionId;
import org.elasticsearch.common.io.stream.StreamInput;
import org.elasticsearch.common.io.stream.StreamOutput;
import org.elasticsearch.internal.VersionExtension;
import org.elasticsearch.plugins.ExtensionLoader;

import java.io.IOException;
import java.util.ServiceLoader;

/**
 * Represents the version of the wire protocol used to communicate between a pair of ES nodes.
 * <p>
 * Prior to 8.8.0, the release {@link Version} was used everywhere. This class separates the wire protocol version from the release version.
 * <p>
 * Each transport version constant has an id number, which for versions prior to 8.9.0 is the same as the release version for backwards
 * compatibility. In 8.9.0 this is changed to an incrementing number, disconnected from the release version.
 * <p>
 * Each version constant has a unique id string. This is not actually used in the binary protocol, but is there to ensure each protocol
 * version is only added to the source file once. This string needs to be unique (normally a UUID, but can be any other unique nonempty
 * string). If two concurrent PRs add the same transport version, the different unique ids cause a git conflict, ensuring that the second PR
 * to be merged must be updated with the next free version first. Without the unique id string, git will happily merge the two versions
 * together, resulting in the same transport version being used across multiple commits, causing problems when you try to upgrade between
 * those two merged commits.
 *
 * <h2>Version compatibility</h2>
 * The earliest compatible version is hardcoded in the {@link TransportVersions#MINIMUM_COMPATIBLE} field. Previously, this was dynamically
 * calculated from the major/minor versions of {@link Version}, but {@code TransportVersion} does not have separate major/minor version
 * numbers. So the minimum compatible version is hard-coded as the transport version used by the highest minor release of the previous
 * major version. {@link TransportVersions#MINIMUM_COMPATIBLE} should be updated appropriately whenever a major release happens.
 * <p>
 * The earliest CCS compatible version is hardcoded at {@link TransportVersions#MINIMUM_CCS_VERSION}, as the transport version used by the
 * previous minor release. This should be updated appropriately whenever a minor release happens.
 *
 * <h2>Scope of usefulness of {@link TransportVersion}</h2>
 * {@link TransportVersion} is a property of the transport connection between a pair of nodes, and should not be used as an indication of
 * the version of any single node. The {@link TransportVersion} of a connection is negotiated between the nodes via some logic that is not
 * totally trivial, and may change in future. Any other places that might make decisions based on this version effectively have to reproduce
 * this negotiation logic, which would be fragile. If you need to make decisions based on the version of a single node, do so using a
 * different version value. If you need to know whether the cluster as a whole speaks a new enough {@link TransportVersion} to understand a
 * newly-added feature, use {@link org.elasticsearch.cluster.ClusterState#getMinTransportVersion}.
 */
public record TransportVersion(int id) implements VersionId<TransportVersion> {

<<<<<<< HEAD
    /*
     * NOTE: IntelliJ lies!
     * This map is used during class construction, referenced by the registerTransportVersion method.
     * When all the transport version constants have been registered, the map is cleared & never touched again.
     */
    @SuppressWarnings("UnusedAssignment")
    private static Map<String, Integer> IDS = new HashMap<>();

    private static TransportVersion registerTransportVersion(int id, String uniqueId) {
        if (IDS == null) throw new IllegalStateException("The IDS map needs to be present to call this method");

        Strings.requireNonEmpty(uniqueId, "Each TransportVersion needs a unique string id");
        Integer existing = IDS.put(uniqueId, id);
        if (existing != null) {
            throw new IllegalArgumentException("Versions " + id + " and " + existing + " have the same unique id");
        }
        return new TransportVersion(id);
    }

    public static final TransportVersion ZERO = registerTransportVersion(0, "00000000-0000-0000-0000-000000000000");
    public static final TransportVersion V_7_0_0 = registerTransportVersion(7_00_00_99, "7505fd05-d982-43ce-a63f-ff4c6c8bdeec");
    public static final TransportVersion V_7_0_1 = registerTransportVersion(7_00_01_99, "ae772780-e6f9-46a1-b0a0-20ed0cae37f7");
    public static final TransportVersion V_7_1_0 = registerTransportVersion(7_01_00_99, "fd09007c-1c54-450a-af99-9f941e1a53c2");
    public static final TransportVersion V_7_2_0 = registerTransportVersion(7_02_00_99, "b74dbc52-e727-472c-af21-2156482e8796");
    public static final TransportVersion V_7_2_1 = registerTransportVersion(7_02_01_99, "a3217b94-f436-4aab-a020-162c83ba18f2");
    public static final TransportVersion V_7_3_0 = registerTransportVersion(7_03_00_99, "4f04e4c9-c5aa-49e4-8b99-abeb4e284a5a");
    public static final TransportVersion V_7_3_2 = registerTransportVersion(7_03_02_99, "60da3953-8415-4d4f-a18d-853c3e68ebd6");
    public static final TransportVersion V_7_4_0 = registerTransportVersion(7_04_00_99, "ec7e58aa-55b4-4064-a9dd-fd723a2ba7a8");
    public static final TransportVersion V_7_5_0 = registerTransportVersion(7_05_00_99, "cc6e14dc-9dc7-4b74-8e15-1f99a6cfbe03");
    public static final TransportVersion V_7_6_0 = registerTransportVersion(7_06_00_99, "4637b8ae-f3df-43ae-a065-ad4c29f3373a");
    public static final TransportVersion V_7_7_0 = registerTransportVersion(7_07_00_99, "7bb73c48-ddb8-4437-b184-30371c35dd4b");
    public static final TransportVersion V_7_8_0 = registerTransportVersion(7_08_00_99, "c3cc74af-d15e-494b-a907-6ad6dd2f4660");
    public static final TransportVersion V_7_8_1 = registerTransportVersion(7_08_01_99, "7acb9f6e-32f2-45ce-b87d-ca1f165b8e7a");
    public static final TransportVersion V_7_9_0 = registerTransportVersion(7_09_00_99, "9388fe76-192a-4053-b51c-d2a7b8eae545");
    public static final TransportVersion V_7_10_0 = registerTransportVersion(7_10_00_99, "4efca195-38e4-4f74-b877-c26fb2a40733");
    public static final TransportVersion V_7_10_1 = registerTransportVersion(7_10_01_99, "0070260c-aa0b-4fc2-9c87-5cd5f23b005f");
    public static final TransportVersion V_7_11_0 = registerTransportVersion(7_11_00_99, "3b43bcbc-1c5e-4cc2-a3b4-8ac8b64239e8");
    public static final TransportVersion V_7_12_0 = registerTransportVersion(7_12_00_99, "3be9ff6f-2d9f-4fc2-ba91-394dd5ebcf33");
    public static final TransportVersion V_7_13_0 = registerTransportVersion(7_13_00_99, "e1fe494a-7c66-4571-8f8f-1d7e6d8df1b3");
    public static final TransportVersion V_7_14_0 = registerTransportVersion(7_14_00_99, "8cf0954c-b085-467f-b20b-3cb4b2e69e3e");
    public static final TransportVersion V_7_15_0 = registerTransportVersion(7_15_00_99, "2273ac0e-00bb-4024-9e2e-ab78981623c6");
    public static final TransportVersion V_7_15_1 = registerTransportVersion(7_15_01_99, "a8c3503d-3452-45cf-b385-e855e16547fe");
    public static final TransportVersion V_7_16_0 = registerTransportVersion(7_16_00_99, "59abadd2-25db-4547-a991-c92306a3934e");
    public static final TransportVersion V_7_17_0 = registerTransportVersion(7_17_00_99, "322efe93-4c73-4e15-9274-bb76836c8fa8");
    public static final TransportVersion V_7_17_1 = registerTransportVersion(7_17_01_99, "51c72842-7974-4669-ad25-bf13ba307307");
    public static final TransportVersion V_7_17_8 = registerTransportVersion(7_17_08_99, "82a3e70d-cf0e-4efb-ad16-6077ab9fe19f");
    public static final TransportVersion V_8_0_0 = registerTransportVersion(8_00_00_99, "c7d2372c-9f01-4a79-8b11-227d862dfe4f");
    public static final TransportVersion V_8_1_0 = registerTransportVersion(8_01_00_99, "3dc49dce-9cef-492a-ac8d-3cc79f6b4280");
    public static final TransportVersion V_8_2_0 = registerTransportVersion(8_02_00_99, "8ce6d555-202e-47db-ab7d-ade9dda1b7e8");
    public static final TransportVersion V_8_3_0 = registerTransportVersion(8_03_00_99, "559ddb66-d857-4208-bed5-a995ccf478ea");
    public static final TransportVersion V_8_4_0 = registerTransportVersion(8_04_00_99, "c0d12906-aa5b-45d4-94c7-cbcf4d9818ca");
    public static final TransportVersion V_8_5_0 = registerTransportVersion(8_05_00_99, "be3d7f23-7240-4904-9d7f-e25a0f766eca");
    public static final TransportVersion V_8_6_0 = registerTransportVersion(8_06_00_99, "e209c5ed-3488-4415-b561-33492ca3b789");
    public static final TransportVersion V_8_6_1 = registerTransportVersion(8_06_01_99, "9f113acb-1b21-4fda-bef9-2a3e669b5c7b");
    public static final TransportVersion V_8_7_0 = registerTransportVersion(8_07_00_99, "f1ee7a85-4fa6-43f5-8679-33e2b750448b");
    public static final TransportVersion V_8_7_1 = registerTransportVersion(8_07_01_99, "018de9d8-9e8b-4ac7-8f4b-3a6fbd0487fb");
    public static final TransportVersion V_8_8_0 = registerTransportVersion(8_08_00_99, "f64fe576-0767-4ec3-984e-3e30b33b6c46");
    public static final TransportVersion V_8_8_1 = registerTransportVersion(8_08_01_99, "291c71bb-5b0a-4b7e-a407-6e53bc128d0f");

    /*
     * READ THE COMMENT BELOW THIS BLOCK OF DECLARATIONS BEFORE ADDING NEW TRANSPORT VERSIONS
     * Detached transport versions added below here.
     */
    public static final TransportVersion V_8_500_010 = registerTransportVersion(8_500_010, "9818C628-1EEC-439B-B943-468F61460675");
    public static final TransportVersion V_8_500_011 = registerTransportVersion(8_500_011, "2209F28D-B52E-4BC4-9889-E780F291C32E");
    public static final TransportVersion V_8_500_012 = registerTransportVersion(8_500_012, "BB6F4AF1-A860-4FD4-A138-8150FFBE0ABD");
    public static final TransportVersion V_8_500_013 = registerTransportVersion(8_500_013, "f65b85ac-db5e-4558-a487-a1dde4f6a33a");
    public static final TransportVersion V_8_500_014 = registerTransportVersion(8_500_014, "D115A2E1-1739-4A02-AB7B-64F6EA157EFB");
    public static final TransportVersion V_8_500_015 = registerTransportVersion(8_500_015, "651216c9-d54f-4189-9fe1-48d82d276863");
    public static final TransportVersion V_8_500_016 = registerTransportVersion(8_500_016, "492C94FB-AAEA-4C9E-8375-BDB67A398584");
    public static final TransportVersion V_8_500_017 = registerTransportVersion(8_500_017, "0EDCB5BA-049C-443C-8AB1-5FA58FB996FB");
    public static final TransportVersion V_8_500_018 = registerTransportVersion(8_500_018, "827C32CE-33D9-4AC3-A773-8FB768F59EAF");
    public static final TransportVersion V_8_500_019 = registerTransportVersion(8_500_019, "09bae57f-cab8-423c-aab3-c9778509ffe3");
    public static final TransportVersion V_8_500_020 = registerTransportVersion(8_500_020, "ECB42C26-B258-42E5-A835-E31AF84A76DE");
    public static final TransportVersion V_8_500_021 = registerTransportVersion(8_500_021, "102e0d84-0c08-402c-a696-935f3a3da873");
    public static final TransportVersion V_8_500_022 = registerTransportVersion(8_500_022, "4993c724-7a81-4955-84e7-403484610091");
    public static final TransportVersion V_8_500_023 = registerTransportVersion(8_500_023, "01b06435-5d73-42ff-a121-3b36b771375e");
    public static final TransportVersion V_8_500_024 = registerTransportVersion(8_500_024, "db337007-f823-4dbd-968e-375383814c17");
    public static final TransportVersion V_8_500_025 = registerTransportVersion(8_500_025, "b2ab7b75-5ac2-4a3b-bbb6-8789ca66722d");
    public static final TransportVersion V_8_500_026 = registerTransportVersion(8_500_026, "965d294b-14aa-4abb-bcfc-34631187941d");
    public static final TransportVersion V_8_500_027 = registerTransportVersion(8_500_027, "B151D967-8E7C-401C-8275-0ABC06335F2D");
    public static final TransportVersion V_8_500_028 = registerTransportVersion(8_500_028, "a6592d08-15cb-4e1a-b9b4-b2ba24058444");
    public static final TransportVersion V_8_500_029 = registerTransportVersion(8_500_029, "f3bd98af-6187-e161-e315-718a2fecc2db");
    public static final TransportVersion V_8_500_030 = registerTransportVersion(8_500_030, "b72d7f12-8ed3-4a5b-8e6a-4910ea10e0d7");
    public static final TransportVersion V_8_500_031 = registerTransportVersion(8_500_031, "e7aa7e95-37e7-46a3-aad1-90a21c0769e7");
    public static final TransportVersion V_8_500_032 = registerTransportVersion(8_500_032, "a9a14bc6-c3f2-41d9-a3d8-c686bf2c901d");
    public static final TransportVersion V_8_500_033 = registerTransportVersion(8_500_033, "193ab7c4-a751-4cbd-a66a-2d7d56ccbc10");
    public static final TransportVersion V_8_500_034 = registerTransportVersion(8_500_034, "16871c8b-88ba-4432-980a-10fd9ecad2dc");
    public static final TransportVersion V_8_500_035 = registerTransportVersion(8_500_035, "664dd6ce-3487-4fbd-81a9-af778b28be45");
    public static final TransportVersion V_8_500_036 = registerTransportVersion(8_500_036, "3343c64f-d7ac-4f02-9262-3e1acfc56f89");
    public static final TransportVersion V_8_500_037 = registerTransportVersion(8_500_037, "d76a4f22-8878-43e0-acfa-15e452195fa7");
    public static final TransportVersion V_8_500_038 = registerTransportVersion(8_500_038, "9ef93580-feae-409f-9989-b49e411ca7a9");
    public static final TransportVersion V_8_500_039 = registerTransportVersion(8_500_039, "c23722d7-6139-4cf2-b8a1-600fbd4ec359");
    public static final TransportVersion V_8_500_040 = registerTransportVersion(8_500_040, "8F3AA068-A608-4A16-9683-2412A75BF2DD");
    public static final TransportVersion V_8_500_041 = registerTransportVersion(8_500_041, "5b6a0fd0-ac0b-443f-baae-cffec140905c");
    public static final TransportVersion V_8_500_042 = registerTransportVersion(8_500_042, "763b4801-a4fc-47c4-aff5-7f5a757b8a07");
    public static final TransportVersion V_8_500_043 = registerTransportVersion(8_500_043, "50babd14-7f5c-4f8c-9351-94e0d397aabc");
    public static final TransportVersion V_8_500_044 = registerTransportVersion(8_500_044, "96b83320-2317-4e9d-b735-356f18c1d76a");
    public static final TransportVersion V_8_500_045 = registerTransportVersion(8_500_045, "24a596dd-c843-4c0a-90b3-759697d74026");
    public static final TransportVersion V_8_500_046 = registerTransportVersion(8_500_046, "61666d4c-a4f0-40db-8a3d-4806718247c5");
    public static final TransportVersion V_8_500_047 = registerTransportVersion(8_500_047, "4b1682fe-c37e-4184-80f6-7d57fcba9b3d");
    public static final TransportVersion V_8_500_048 = registerTransportVersion(8_500_048, "f9658aa5-f066-4edb-bcb9-40bf256c9294");
    public static final TransportVersion V_8_500_049 = registerTransportVersion(8_500_049, "828bb6ce-2fbb-11ee-be56-0242ac120002");
    public static final TransportVersion V_8_500_050 = registerTransportVersion(8_500_050, "69722fa2-7c0a-4227-86fb-6d6a9a0a0321");
    public static final TransportVersion V_8_500_051 = registerTransportVersion(8_500_051, "a28b43bc-bb5f-4406-afcf-26900aa98a71");
    public static final TransportVersion V_8_500_052 = registerTransportVersion(8_500_052, "2d382b3d-9838-4cce-84c8-4142113e5c2b");
    public static final TransportVersion V_8_500_053 = registerTransportVersion(8_500_053, "aa603bae-01e2-380a-8950-6604468e8c6d");
    public static final TransportVersion V_8_500_054 = registerTransportVersion(8_500_054, "b76ef950-af03-4dda-85c2-6400ec442e7e");
    public static final TransportVersion V_8_500_055 = registerTransportVersion(8_500_055, "7831c609-0df1-42d6-aa97-8a346c389ef");
    public static final TransportVersion V_8_500_056 = registerTransportVersion(8_500_056, "afa8c4be-29c9-48ab-b1ed-7182415c1b71");
    public static final TransportVersion V_8_500_057 = registerTransportVersion(8_500_057, "80c088c6-358d-43b2-8d9c-1ea3c6c2b9fd");
    public static final TransportVersion V_8_500_058 = registerTransportVersion(8_500_058, "41d9c98a-1de2-4dc1-86f1-abd4cc1bef57");
    public static final TransportVersion V_8_500_059 = registerTransportVersion(8_500_059, "2f2090c0-7cd0-4a10-8f02-63d26073604f");
    public static final TransportVersion V_8_500_060 = registerTransportVersion(8_500_060, "ec065a44-b468-4f8a-aded-7b90ca8d792b");
    // 8.10.0 release version is:
    public static final TransportVersion V_8_500_061 = registerTransportVersion(8_500_061, "4e07f830-8be4-448c-851e-62b3d2f0bf0a");
    public static final TransportVersion V_8_500_062 = registerTransportVersion(8_500_062, "09CD9C9B-3207-4B40-8756-B7A12001A885");
    public static final TransportVersion V_8_500_063 = registerTransportVersion(8_500_063, "31dedced-0055-4f34-b952-2f6919be7488");
    public static final TransportVersion V_8_500_064 = registerTransportVersion(8_500_064, "3a795175-5e6f-40ff-90fe-5571ea8ab04e");
    public static final TransportVersion V_8_500_065 = registerTransportVersion(8_500_065, "4e253c58-1b3d-11ee-be56-0242ac120002");
    public static final TransportVersion V_8_500_066 = registerTransportVersion(8_500_066, "F398ECC6-5D2A-4BD8-A9E8-1101F030DF85");
    public static final TransportVersion V_8_500_067 = registerTransportVersion(8_500_067, "a7c86604-a917-4aff-9a1b-a4d44c3dbe02");
    public static final TransportVersion V_8_500_068 = registerTransportVersion(8_500_068, "2683c8b4-5372-4a6a-bb3a-d61aa679089a");

    public static final TransportVersion V_8_500_069 = registerTransportVersion(8_500_069, "89b61a69-fb38-4472-9590-e25b8e1a8cf7");

    /*
     * STOP! READ THIS FIRST! No, really,
     *        ____ _____ ___  ____  _        ____  _____    _    ____    _____ _   _ ___ ____    _____ ___ ____  ____ _____ _
     *       / ___|_   _/ _ \|  _ \| |      |  _ \| ____|  / \  |  _ \  |_   _| | | |_ _/ ___|  |  ___|_ _|  _ \/ ___|_   _| |
     *       \___ \ | || | | | |_) | |      | |_) |  _|   / _ \ | | | |   | | | |_| || |\___ \  | |_   | || |_) \___ \ | | | |
     *        ___) || || |_| |  __/|_|      |  _ <| |___ / ___ \| |_| |   | | |  _  || | ___) | |  _|  | ||  _ < ___) || | |_|
     *       |____/ |_| \___/|_|   (_)      |_| \_\_____/_/   \_\____/    |_| |_| |_|___|____/  |_|   |___|_| \_\____/ |_| (_)
     *
     * A new transport version should be added EVERY TIME a change is made to the serialization protocol of one or more classes. Each
     * transport version should only be used in a single merged commit (apart from the BwC versions copied from o.e.Version, ≤V_8_8_1).
     *
     * To add a new transport version, add a new constant at the bottom of the list, above this comment, which is one greater than the
     * current highest version, ensure it has a fresh UUID, and update CurrentHolder#CURRENT to point to the new version. Don't add other
     * lines, comments, etc.
     *
     * REVERTING A TRANSPORT VERSION
     *
     * If you revert a commit with a transport version change, you MUST ensure there is a NEW transport version representing the reverted
     * change. DO NOT let the transport version go backwards, it must ALWAYS be incremented.
     */

    private static class CurrentHolder {
        private static final TransportVersion CURRENT = findCurrent(V_8_500_069);

        // finds the pluggable current version, or uses the given fallback
        private static TransportVersion findCurrent(TransportVersion fallback) {
            var versionExtension = VersionExtension.load();
            if (versionExtension == null) {
                return fallback;
            }
            var version = versionExtension.getCurrentTransportVersion();
            assert version.onOrAfter(fallback);
            return version;
        }
    }

    /**
     * Reference to the earliest compatible transport version to this version of the codebase.
     * This should be the transport version used by the highest minor version of the previous major.
     */
    public static final TransportVersion MINIMUM_COMPATIBLE = V_7_17_0;

    /**
     * Reference to the minimum transport version that can be used with CCS.
     * This should be the transport version used by the previous minor release.
     */
    public static final TransportVersion MINIMUM_CCS_VERSION = V_8_500_061;

    static {
        // see comment on IDS field
        // now we're registered all the transport versions, we can clear the map
        IDS = null;
    }

    static NavigableMap<Integer, TransportVersion> getAllVersionIds(Class<?> cls) {
        Map<Integer, String> versionIdFields = new HashMap<>();
        NavigableMap<Integer, TransportVersion> builder = new TreeMap<>();

        Set<String> ignore = Set.of("ZERO", "CURRENT", "MINIMUM_COMPATIBLE", "MINIMUM_CCS_VERSION");

        for (Field declaredField : cls.getFields()) {
            if (declaredField.getType().equals(TransportVersion.class)) {
                String fieldName = declaredField.getName();
                if (ignore.contains(fieldName)) {
                    continue;
                }

                TransportVersion version;
                try {
                    version = (TransportVersion) declaredField.get(null);
                } catch (IllegalAccessException e) {
                    throw new AssertionError(e);
                }
                builder.put(version.id, version);

                if (Assertions.ENABLED) {
                    // check the version number is unique
                    var sameVersionNumber = versionIdFields.put(version.id, fieldName);
                    assert sameVersionNumber == null
                        : "Versions ["
                            + sameVersionNumber
                            + "] and ["
                            + fieldName
                            + "] have the same version number ["
                            + version.id
                            + "]. Each TransportVersion should have a different version number";
                }
            }
        }

        return Collections.unmodifiableNavigableMap(builder);
    }

    private static final NavigableMap<Integer, TransportVersion> VERSION_IDS = getAllVersionIds(TransportVersion.class);

    static Collection<TransportVersion> getAllVersions() {
        return VERSION_IDS.values();
    }

=======
>>>>>>> 931dcae4
    public static TransportVersion readVersion(StreamInput in) throws IOException {
        return fromId(in.readVInt());
    }

    public static TransportVersion fromId(int id) {
        TransportVersion known = TransportVersions.VERSION_IDS.get(id);
        if (known != null) {
            return known;
        }
        // this is a version we don't otherwise know about - just create a placeholder
        return new TransportVersion(id);
    }

    public static void writeVersion(TransportVersion version, StreamOutput out) throws IOException {
        out.writeVInt(version.id);
    }

    /**
     * Returns the minimum version of {@code version1} and {@code version2}
     */
    public static TransportVersion min(TransportVersion version1, TransportVersion version2) {
        return version1.id < version2.id ? version1 : version2;
    }

    /**
     * Returns the maximum version of {@code version1} and {@code version2}
     */
    public static TransportVersion max(TransportVersion version1, TransportVersion version2) {
        return version1.id > version2.id ? version1 : version2;
    }

    /**
     * Returns {@code true} if the specified version is compatible with this running version of Elasticsearch.
     */
    public static boolean isCompatible(TransportVersion version) {
        return version.onOrAfter(TransportVersions.MINIMUM_COMPATIBLE);
    }

    /**
     * Reference to the most recent transport version.
     * This should be the transport version with the highest id.
     */
    public static TransportVersion current() {
        return CurrentHolder.CURRENT;
    }

    public static TransportVersion fromString(String str) {
        return TransportVersion.fromId(Integer.parseInt(str));
    }

    @Override
    public String toString() {
        return Integer.toString(id);
    }

    private static class CurrentHolder {
        private static final TransportVersion CURRENT = findCurrent();

        // finds the pluggable current version, or uses the given fallback
        private static TransportVersion findCurrent() {
            var versionExtension = ExtensionLoader.loadSingleton(ServiceLoader.load(VersionExtension.class), () -> null);
            if (versionExtension == null) {
                return TransportVersions.LATEST_DEFINED;
            }
            var version = versionExtension.getCurrentTransportVersion(TransportVersions.LATEST_DEFINED);
            assert version.onOrAfter(TransportVersions.LATEST_DEFINED);
            return version;
        }
    }
}<|MERGE_RESOLUTION|>--- conflicted
+++ resolved
@@ -51,234 +51,6 @@
  */
 public record TransportVersion(int id) implements VersionId<TransportVersion> {
 
-<<<<<<< HEAD
-    /*
-     * NOTE: IntelliJ lies!
-     * This map is used during class construction, referenced by the registerTransportVersion method.
-     * When all the transport version constants have been registered, the map is cleared & never touched again.
-     */
-    @SuppressWarnings("UnusedAssignment")
-    private static Map<String, Integer> IDS = new HashMap<>();
-
-    private static TransportVersion registerTransportVersion(int id, String uniqueId) {
-        if (IDS == null) throw new IllegalStateException("The IDS map needs to be present to call this method");
-
-        Strings.requireNonEmpty(uniqueId, "Each TransportVersion needs a unique string id");
-        Integer existing = IDS.put(uniqueId, id);
-        if (existing != null) {
-            throw new IllegalArgumentException("Versions " + id + " and " + existing + " have the same unique id");
-        }
-        return new TransportVersion(id);
-    }
-
-    public static final TransportVersion ZERO = registerTransportVersion(0, "00000000-0000-0000-0000-000000000000");
-    public static final TransportVersion V_7_0_0 = registerTransportVersion(7_00_00_99, "7505fd05-d982-43ce-a63f-ff4c6c8bdeec");
-    public static final TransportVersion V_7_0_1 = registerTransportVersion(7_00_01_99, "ae772780-e6f9-46a1-b0a0-20ed0cae37f7");
-    public static final TransportVersion V_7_1_0 = registerTransportVersion(7_01_00_99, "fd09007c-1c54-450a-af99-9f941e1a53c2");
-    public static final TransportVersion V_7_2_0 = registerTransportVersion(7_02_00_99, "b74dbc52-e727-472c-af21-2156482e8796");
-    public static final TransportVersion V_7_2_1 = registerTransportVersion(7_02_01_99, "a3217b94-f436-4aab-a020-162c83ba18f2");
-    public static final TransportVersion V_7_3_0 = registerTransportVersion(7_03_00_99, "4f04e4c9-c5aa-49e4-8b99-abeb4e284a5a");
-    public static final TransportVersion V_7_3_2 = registerTransportVersion(7_03_02_99, "60da3953-8415-4d4f-a18d-853c3e68ebd6");
-    public static final TransportVersion V_7_4_0 = registerTransportVersion(7_04_00_99, "ec7e58aa-55b4-4064-a9dd-fd723a2ba7a8");
-    public static final TransportVersion V_7_5_0 = registerTransportVersion(7_05_00_99, "cc6e14dc-9dc7-4b74-8e15-1f99a6cfbe03");
-    public static final TransportVersion V_7_6_0 = registerTransportVersion(7_06_00_99, "4637b8ae-f3df-43ae-a065-ad4c29f3373a");
-    public static final TransportVersion V_7_7_0 = registerTransportVersion(7_07_00_99, "7bb73c48-ddb8-4437-b184-30371c35dd4b");
-    public static final TransportVersion V_7_8_0 = registerTransportVersion(7_08_00_99, "c3cc74af-d15e-494b-a907-6ad6dd2f4660");
-    public static final TransportVersion V_7_8_1 = registerTransportVersion(7_08_01_99, "7acb9f6e-32f2-45ce-b87d-ca1f165b8e7a");
-    public static final TransportVersion V_7_9_0 = registerTransportVersion(7_09_00_99, "9388fe76-192a-4053-b51c-d2a7b8eae545");
-    public static final TransportVersion V_7_10_0 = registerTransportVersion(7_10_00_99, "4efca195-38e4-4f74-b877-c26fb2a40733");
-    public static final TransportVersion V_7_10_1 = registerTransportVersion(7_10_01_99, "0070260c-aa0b-4fc2-9c87-5cd5f23b005f");
-    public static final TransportVersion V_7_11_0 = registerTransportVersion(7_11_00_99, "3b43bcbc-1c5e-4cc2-a3b4-8ac8b64239e8");
-    public static final TransportVersion V_7_12_0 = registerTransportVersion(7_12_00_99, "3be9ff6f-2d9f-4fc2-ba91-394dd5ebcf33");
-    public static final TransportVersion V_7_13_0 = registerTransportVersion(7_13_00_99, "e1fe494a-7c66-4571-8f8f-1d7e6d8df1b3");
-    public static final TransportVersion V_7_14_0 = registerTransportVersion(7_14_00_99, "8cf0954c-b085-467f-b20b-3cb4b2e69e3e");
-    public static final TransportVersion V_7_15_0 = registerTransportVersion(7_15_00_99, "2273ac0e-00bb-4024-9e2e-ab78981623c6");
-    public static final TransportVersion V_7_15_1 = registerTransportVersion(7_15_01_99, "a8c3503d-3452-45cf-b385-e855e16547fe");
-    public static final TransportVersion V_7_16_0 = registerTransportVersion(7_16_00_99, "59abadd2-25db-4547-a991-c92306a3934e");
-    public static final TransportVersion V_7_17_0 = registerTransportVersion(7_17_00_99, "322efe93-4c73-4e15-9274-bb76836c8fa8");
-    public static final TransportVersion V_7_17_1 = registerTransportVersion(7_17_01_99, "51c72842-7974-4669-ad25-bf13ba307307");
-    public static final TransportVersion V_7_17_8 = registerTransportVersion(7_17_08_99, "82a3e70d-cf0e-4efb-ad16-6077ab9fe19f");
-    public static final TransportVersion V_8_0_0 = registerTransportVersion(8_00_00_99, "c7d2372c-9f01-4a79-8b11-227d862dfe4f");
-    public static final TransportVersion V_8_1_0 = registerTransportVersion(8_01_00_99, "3dc49dce-9cef-492a-ac8d-3cc79f6b4280");
-    public static final TransportVersion V_8_2_0 = registerTransportVersion(8_02_00_99, "8ce6d555-202e-47db-ab7d-ade9dda1b7e8");
-    public static final TransportVersion V_8_3_0 = registerTransportVersion(8_03_00_99, "559ddb66-d857-4208-bed5-a995ccf478ea");
-    public static final TransportVersion V_8_4_0 = registerTransportVersion(8_04_00_99, "c0d12906-aa5b-45d4-94c7-cbcf4d9818ca");
-    public static final TransportVersion V_8_5_0 = registerTransportVersion(8_05_00_99, "be3d7f23-7240-4904-9d7f-e25a0f766eca");
-    public static final TransportVersion V_8_6_0 = registerTransportVersion(8_06_00_99, "e209c5ed-3488-4415-b561-33492ca3b789");
-    public static final TransportVersion V_8_6_1 = registerTransportVersion(8_06_01_99, "9f113acb-1b21-4fda-bef9-2a3e669b5c7b");
-    public static final TransportVersion V_8_7_0 = registerTransportVersion(8_07_00_99, "f1ee7a85-4fa6-43f5-8679-33e2b750448b");
-    public static final TransportVersion V_8_7_1 = registerTransportVersion(8_07_01_99, "018de9d8-9e8b-4ac7-8f4b-3a6fbd0487fb");
-    public static final TransportVersion V_8_8_0 = registerTransportVersion(8_08_00_99, "f64fe576-0767-4ec3-984e-3e30b33b6c46");
-    public static final TransportVersion V_8_8_1 = registerTransportVersion(8_08_01_99, "291c71bb-5b0a-4b7e-a407-6e53bc128d0f");
-
-    /*
-     * READ THE COMMENT BELOW THIS BLOCK OF DECLARATIONS BEFORE ADDING NEW TRANSPORT VERSIONS
-     * Detached transport versions added below here.
-     */
-    public static final TransportVersion V_8_500_010 = registerTransportVersion(8_500_010, "9818C628-1EEC-439B-B943-468F61460675");
-    public static final TransportVersion V_8_500_011 = registerTransportVersion(8_500_011, "2209F28D-B52E-4BC4-9889-E780F291C32E");
-    public static final TransportVersion V_8_500_012 = registerTransportVersion(8_500_012, "BB6F4AF1-A860-4FD4-A138-8150FFBE0ABD");
-    public static final TransportVersion V_8_500_013 = registerTransportVersion(8_500_013, "f65b85ac-db5e-4558-a487-a1dde4f6a33a");
-    public static final TransportVersion V_8_500_014 = registerTransportVersion(8_500_014, "D115A2E1-1739-4A02-AB7B-64F6EA157EFB");
-    public static final TransportVersion V_8_500_015 = registerTransportVersion(8_500_015, "651216c9-d54f-4189-9fe1-48d82d276863");
-    public static final TransportVersion V_8_500_016 = registerTransportVersion(8_500_016, "492C94FB-AAEA-4C9E-8375-BDB67A398584");
-    public static final TransportVersion V_8_500_017 = registerTransportVersion(8_500_017, "0EDCB5BA-049C-443C-8AB1-5FA58FB996FB");
-    public static final TransportVersion V_8_500_018 = registerTransportVersion(8_500_018, "827C32CE-33D9-4AC3-A773-8FB768F59EAF");
-    public static final TransportVersion V_8_500_019 = registerTransportVersion(8_500_019, "09bae57f-cab8-423c-aab3-c9778509ffe3");
-    public static final TransportVersion V_8_500_020 = registerTransportVersion(8_500_020, "ECB42C26-B258-42E5-A835-E31AF84A76DE");
-    public static final TransportVersion V_8_500_021 = registerTransportVersion(8_500_021, "102e0d84-0c08-402c-a696-935f3a3da873");
-    public static final TransportVersion V_8_500_022 = registerTransportVersion(8_500_022, "4993c724-7a81-4955-84e7-403484610091");
-    public static final TransportVersion V_8_500_023 = registerTransportVersion(8_500_023, "01b06435-5d73-42ff-a121-3b36b771375e");
-    public static final TransportVersion V_8_500_024 = registerTransportVersion(8_500_024, "db337007-f823-4dbd-968e-375383814c17");
-    public static final TransportVersion V_8_500_025 = registerTransportVersion(8_500_025, "b2ab7b75-5ac2-4a3b-bbb6-8789ca66722d");
-    public static final TransportVersion V_8_500_026 = registerTransportVersion(8_500_026, "965d294b-14aa-4abb-bcfc-34631187941d");
-    public static final TransportVersion V_8_500_027 = registerTransportVersion(8_500_027, "B151D967-8E7C-401C-8275-0ABC06335F2D");
-    public static final TransportVersion V_8_500_028 = registerTransportVersion(8_500_028, "a6592d08-15cb-4e1a-b9b4-b2ba24058444");
-    public static final TransportVersion V_8_500_029 = registerTransportVersion(8_500_029, "f3bd98af-6187-e161-e315-718a2fecc2db");
-    public static final TransportVersion V_8_500_030 = registerTransportVersion(8_500_030, "b72d7f12-8ed3-4a5b-8e6a-4910ea10e0d7");
-    public static final TransportVersion V_8_500_031 = registerTransportVersion(8_500_031, "e7aa7e95-37e7-46a3-aad1-90a21c0769e7");
-    public static final TransportVersion V_8_500_032 = registerTransportVersion(8_500_032, "a9a14bc6-c3f2-41d9-a3d8-c686bf2c901d");
-    public static final TransportVersion V_8_500_033 = registerTransportVersion(8_500_033, "193ab7c4-a751-4cbd-a66a-2d7d56ccbc10");
-    public static final TransportVersion V_8_500_034 = registerTransportVersion(8_500_034, "16871c8b-88ba-4432-980a-10fd9ecad2dc");
-    public static final TransportVersion V_8_500_035 = registerTransportVersion(8_500_035, "664dd6ce-3487-4fbd-81a9-af778b28be45");
-    public static final TransportVersion V_8_500_036 = registerTransportVersion(8_500_036, "3343c64f-d7ac-4f02-9262-3e1acfc56f89");
-    public static final TransportVersion V_8_500_037 = registerTransportVersion(8_500_037, "d76a4f22-8878-43e0-acfa-15e452195fa7");
-    public static final TransportVersion V_8_500_038 = registerTransportVersion(8_500_038, "9ef93580-feae-409f-9989-b49e411ca7a9");
-    public static final TransportVersion V_8_500_039 = registerTransportVersion(8_500_039, "c23722d7-6139-4cf2-b8a1-600fbd4ec359");
-    public static final TransportVersion V_8_500_040 = registerTransportVersion(8_500_040, "8F3AA068-A608-4A16-9683-2412A75BF2DD");
-    public static final TransportVersion V_8_500_041 = registerTransportVersion(8_500_041, "5b6a0fd0-ac0b-443f-baae-cffec140905c");
-    public static final TransportVersion V_8_500_042 = registerTransportVersion(8_500_042, "763b4801-a4fc-47c4-aff5-7f5a757b8a07");
-    public static final TransportVersion V_8_500_043 = registerTransportVersion(8_500_043, "50babd14-7f5c-4f8c-9351-94e0d397aabc");
-    public static final TransportVersion V_8_500_044 = registerTransportVersion(8_500_044, "96b83320-2317-4e9d-b735-356f18c1d76a");
-    public static final TransportVersion V_8_500_045 = registerTransportVersion(8_500_045, "24a596dd-c843-4c0a-90b3-759697d74026");
-    public static final TransportVersion V_8_500_046 = registerTransportVersion(8_500_046, "61666d4c-a4f0-40db-8a3d-4806718247c5");
-    public static final TransportVersion V_8_500_047 = registerTransportVersion(8_500_047, "4b1682fe-c37e-4184-80f6-7d57fcba9b3d");
-    public static final TransportVersion V_8_500_048 = registerTransportVersion(8_500_048, "f9658aa5-f066-4edb-bcb9-40bf256c9294");
-    public static final TransportVersion V_8_500_049 = registerTransportVersion(8_500_049, "828bb6ce-2fbb-11ee-be56-0242ac120002");
-    public static final TransportVersion V_8_500_050 = registerTransportVersion(8_500_050, "69722fa2-7c0a-4227-86fb-6d6a9a0a0321");
-    public static final TransportVersion V_8_500_051 = registerTransportVersion(8_500_051, "a28b43bc-bb5f-4406-afcf-26900aa98a71");
-    public static final TransportVersion V_8_500_052 = registerTransportVersion(8_500_052, "2d382b3d-9838-4cce-84c8-4142113e5c2b");
-    public static final TransportVersion V_8_500_053 = registerTransportVersion(8_500_053, "aa603bae-01e2-380a-8950-6604468e8c6d");
-    public static final TransportVersion V_8_500_054 = registerTransportVersion(8_500_054, "b76ef950-af03-4dda-85c2-6400ec442e7e");
-    public static final TransportVersion V_8_500_055 = registerTransportVersion(8_500_055, "7831c609-0df1-42d6-aa97-8a346c389ef");
-    public static final TransportVersion V_8_500_056 = registerTransportVersion(8_500_056, "afa8c4be-29c9-48ab-b1ed-7182415c1b71");
-    public static final TransportVersion V_8_500_057 = registerTransportVersion(8_500_057, "80c088c6-358d-43b2-8d9c-1ea3c6c2b9fd");
-    public static final TransportVersion V_8_500_058 = registerTransportVersion(8_500_058, "41d9c98a-1de2-4dc1-86f1-abd4cc1bef57");
-    public static final TransportVersion V_8_500_059 = registerTransportVersion(8_500_059, "2f2090c0-7cd0-4a10-8f02-63d26073604f");
-    public static final TransportVersion V_8_500_060 = registerTransportVersion(8_500_060, "ec065a44-b468-4f8a-aded-7b90ca8d792b");
-    // 8.10.0 release version is:
-    public static final TransportVersion V_8_500_061 = registerTransportVersion(8_500_061, "4e07f830-8be4-448c-851e-62b3d2f0bf0a");
-    public static final TransportVersion V_8_500_062 = registerTransportVersion(8_500_062, "09CD9C9B-3207-4B40-8756-B7A12001A885");
-    public static final TransportVersion V_8_500_063 = registerTransportVersion(8_500_063, "31dedced-0055-4f34-b952-2f6919be7488");
-    public static final TransportVersion V_8_500_064 = registerTransportVersion(8_500_064, "3a795175-5e6f-40ff-90fe-5571ea8ab04e");
-    public static final TransportVersion V_8_500_065 = registerTransportVersion(8_500_065, "4e253c58-1b3d-11ee-be56-0242ac120002");
-    public static final TransportVersion V_8_500_066 = registerTransportVersion(8_500_066, "F398ECC6-5D2A-4BD8-A9E8-1101F030DF85");
-    public static final TransportVersion V_8_500_067 = registerTransportVersion(8_500_067, "a7c86604-a917-4aff-9a1b-a4d44c3dbe02");
-    public static final TransportVersion V_8_500_068 = registerTransportVersion(8_500_068, "2683c8b4-5372-4a6a-bb3a-d61aa679089a");
-
-    public static final TransportVersion V_8_500_069 = registerTransportVersion(8_500_069, "89b61a69-fb38-4472-9590-e25b8e1a8cf7");
-
-    /*
-     * STOP! READ THIS FIRST! No, really,
-     *        ____ _____ ___  ____  _        ____  _____    _    ____    _____ _   _ ___ ____    _____ ___ ____  ____ _____ _
-     *       / ___|_   _/ _ \|  _ \| |      |  _ \| ____|  / \  |  _ \  |_   _| | | |_ _/ ___|  |  ___|_ _|  _ \/ ___|_   _| |
-     *       \___ \ | || | | | |_) | |      | |_) |  _|   / _ \ | | | |   | | | |_| || |\___ \  | |_   | || |_) \___ \ | | | |
-     *        ___) || || |_| |  __/|_|      |  _ <| |___ / ___ \| |_| |   | | |  _  || | ___) | |  _|  | ||  _ < ___) || | |_|
-     *       |____/ |_| \___/|_|   (_)      |_| \_\_____/_/   \_\____/    |_| |_| |_|___|____/  |_|   |___|_| \_\____/ |_| (_)
-     *
-     * A new transport version should be added EVERY TIME a change is made to the serialization protocol of one or more classes. Each
-     * transport version should only be used in a single merged commit (apart from the BwC versions copied from o.e.Version, ≤V_8_8_1).
-     *
-     * To add a new transport version, add a new constant at the bottom of the list, above this comment, which is one greater than the
-     * current highest version, ensure it has a fresh UUID, and update CurrentHolder#CURRENT to point to the new version. Don't add other
-     * lines, comments, etc.
-     *
-     * REVERTING A TRANSPORT VERSION
-     *
-     * If you revert a commit with a transport version change, you MUST ensure there is a NEW transport version representing the reverted
-     * change. DO NOT let the transport version go backwards, it must ALWAYS be incremented.
-     */
-
-    private static class CurrentHolder {
-        private static final TransportVersion CURRENT = findCurrent(V_8_500_069);
-
-        // finds the pluggable current version, or uses the given fallback
-        private static TransportVersion findCurrent(TransportVersion fallback) {
-            var versionExtension = VersionExtension.load();
-            if (versionExtension == null) {
-                return fallback;
-            }
-            var version = versionExtension.getCurrentTransportVersion();
-            assert version.onOrAfter(fallback);
-            return version;
-        }
-    }
-
-    /**
-     * Reference to the earliest compatible transport version to this version of the codebase.
-     * This should be the transport version used by the highest minor version of the previous major.
-     */
-    public static final TransportVersion MINIMUM_COMPATIBLE = V_7_17_0;
-
-    /**
-     * Reference to the minimum transport version that can be used with CCS.
-     * This should be the transport version used by the previous minor release.
-     */
-    public static final TransportVersion MINIMUM_CCS_VERSION = V_8_500_061;
-
-    static {
-        // see comment on IDS field
-        // now we're registered all the transport versions, we can clear the map
-        IDS = null;
-    }
-
-    static NavigableMap<Integer, TransportVersion> getAllVersionIds(Class<?> cls) {
-        Map<Integer, String> versionIdFields = new HashMap<>();
-        NavigableMap<Integer, TransportVersion> builder = new TreeMap<>();
-
-        Set<String> ignore = Set.of("ZERO", "CURRENT", "MINIMUM_COMPATIBLE", "MINIMUM_CCS_VERSION");
-
-        for (Field declaredField : cls.getFields()) {
-            if (declaredField.getType().equals(TransportVersion.class)) {
-                String fieldName = declaredField.getName();
-                if (ignore.contains(fieldName)) {
-                    continue;
-                }
-
-                TransportVersion version;
-                try {
-                    version = (TransportVersion) declaredField.get(null);
-                } catch (IllegalAccessException e) {
-                    throw new AssertionError(e);
-                }
-                builder.put(version.id, version);
-
-                if (Assertions.ENABLED) {
-                    // check the version number is unique
-                    var sameVersionNumber = versionIdFields.put(version.id, fieldName);
-                    assert sameVersionNumber == null
-                        : "Versions ["
-                            + sameVersionNumber
-                            + "] and ["
-                            + fieldName
-                            + "] have the same version number ["
-                            + version.id
-                            + "]. Each TransportVersion should have a different version number";
-                }
-            }
-        }
-
-        return Collections.unmodifiableNavigableMap(builder);
-    }
-
-    private static final NavigableMap<Integer, TransportVersion> VERSION_IDS = getAllVersionIds(TransportVersion.class);
-
-    static Collection<TransportVersion> getAllVersions() {
-        return VERSION_IDS.values();
-    }
-
-=======
->>>>>>> 931dcae4
     public static TransportVersion readVersion(StreamInput in) throws IOException {
         return fromId(in.readVInt());
     }
