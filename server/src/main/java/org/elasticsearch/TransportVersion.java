/*
 * Copyright Elasticsearch B.V. and/or licensed to Elasticsearch B.V. under one
 * or more contributor license agreements. Licensed under the Elastic License
 * 2.0 and the Server Side Public License, v 1; you may not use this file except
 * in compliance with, at your election, the Elastic License 2.0 or the Server
 * Side Public License, v 1.
 */

package org.elasticsearch;

import org.elasticsearch.common.Strings;
import org.elasticsearch.common.io.stream.StreamInput;
import org.elasticsearch.common.io.stream.StreamOutput;
import org.elasticsearch.core.Assertions;

import java.io.IOException;
import java.lang.reflect.Field;
import java.util.Collection;
import java.util.Collections;
import java.util.HashMap;
import java.util.Map;
import java.util.NavigableMap;
import java.util.Set;
import java.util.TreeMap;

/**
 * Represents the version of the wire protocol used to communicate between ES nodes.
 * <p>
 * Prior to 8.8.0, the release {@link Version} was used everywhere. This class separates the wire protocol version
 * from the release version.
 * <p>
 * Each transport version constant has an id number, which for versions prior to 8.9.0 is the same as the release version
 * for backwards compatibility. In 8.9.0 this is changed to an incrementing number, disconnected from the release version.
 * <p>
 * Each version constant has a unique id string. This is not actually used in the binary protocol, but is there to ensure
 * each protocol version is only added to the source file once. This string needs to be unique (normally a UUID,
 * but can be any other unique nonempty string).
 * If two concurrent PRs add the same transport version, the different unique ids cause a git conflict, ensuring the second PR to be merged
 * must be updated with the next free version first. Without the unique id string, git will happily merge the two versions together,
 * resulting in the same transport version being used across multiple commits,
 * causing problems when you try to upgrade between those two merged commits.
 * <h2>Version compatibility</h2>
 * The earliest compatible version is hardcoded in the {@link #MINIMUM_COMPATIBLE} field. Previously, this was dynamically calculated
 * from the major/minor versions of {@link Version}, but {@code TransportVersion} does not have separate major/minor version numbers.
 * So the minimum compatible version is hard-coded as the transport version used by the highest minor release of the previous major version.
 * {@link #MINIMUM_COMPATIBLE} should be updated appropriately whenever a major release happens.
 * <p>
 * The earliest CCS compatible version is hardcoded at {@link #MINIMUM_CCS_VERSION}, as the transport version used by the
 * previous minor release. This should be updated appropriately whenever a minor release happens.
 * <h2>Adding a new version</h2>
 * A new transport version should be added <em>every time</em> a change is made to the serialization protocol of one or more classes.
 * Each transport version should only be used in a single merged commit (apart from BwC versions copied from {@link Version}).
 * <p>
 * To add a new transport version, add a new constant at the bottom of the list that is one greater than the current highest version,
 * ensure it has a unique id, and update the {@link #CURRENT} constant to point to the new version.
 * <h2>Reverting a transport version</h2>
 * If you revert a commit with a transport version change, you <em>must</em> ensure there is a <em>new</em> transport version
 * representing the reverted change. <em>Do not</em> let the transport version go backwards, it must <em>always</em> be incremented.
 */
public record TransportVersion(int id) implements Comparable<TransportVersion> {

    /*
     * NOTE: IntelliJ lies!
     * This map is used during class construction, referenced by the registerTransportVersion method.
     * When all the transport version constants have been registered, the map is cleared & never touched again.
     */
    private static Map<String, Integer> IDS = new HashMap<>();

    private static TransportVersion registerTransportVersion(int id, String uniqueId) {
        if (IDS == null) throw new IllegalStateException("The IDS map needs to be present to call this method");

        Strings.requireNonEmpty(uniqueId, "Each TransportVersion needs a unique string id");
        Integer existing = IDS.put(uniqueId, id);
        if (existing != null) {
            throw new IllegalArgumentException("Versions " + id + " and " + existing + " have the same unique id");
        }
        return new TransportVersion(id);
    }

    public static final TransportVersion ZERO = registerTransportVersion(0, "00000000-0000-0000-0000-000000000000");
    public static final TransportVersion V_7_0_0 = registerTransportVersion(7_00_00_99, "7505fd05-d982-43ce-a63f-ff4c6c8bdeec");
    public static final TransportVersion V_7_0_1 = registerTransportVersion(7_00_01_99, "ae772780-e6f9-46a1-b0a0-20ed0cae37f7");
    public static final TransportVersion V_7_1_0 = registerTransportVersion(7_01_00_99, "fd09007c-1c54-450a-af99-9f941e1a53c2");
    public static final TransportVersion V_7_2_0 = registerTransportVersion(7_02_00_99, "b74dbc52-e727-472c-af21-2156482e8796");
    public static final TransportVersion V_7_2_1 = registerTransportVersion(7_02_01_99, "a3217b94-f436-4aab-a020-162c83ba18f2");
    public static final TransportVersion V_7_3_0 = registerTransportVersion(7_03_00_99, "4f04e4c9-c5aa-49e4-8b99-abeb4e284a5a");
    public static final TransportVersion V_7_3_2 = registerTransportVersion(7_03_02_99, "60da3953-8415-4d4f-a18d-853c3e68ebd6");
    public static final TransportVersion V_7_4_0 = registerTransportVersion(7_04_00_99, "ec7e58aa-55b4-4064-a9dd-fd723a2ba7a8");
    public static final TransportVersion V_7_5_0 = registerTransportVersion(7_05_00_99, "cc6e14dc-9dc7-4b74-8e15-1f99a6cfbe03");
    public static final TransportVersion V_7_6_0 = registerTransportVersion(7_06_00_99, "4637b8ae-f3df-43ae-a065-ad4c29f3373a");
    public static final TransportVersion V_7_7_0 = registerTransportVersion(7_07_00_99, "7bb73c48-ddb8-4437-b184-30371c35dd4b");
    public static final TransportVersion V_7_8_0 = registerTransportVersion(7_08_00_99, "c3cc74af-d15e-494b-a907-6ad6dd2f4660");
    public static final TransportVersion V_7_8_1 = registerTransportVersion(7_08_01_99, "7acb9f6e-32f2-45ce-b87d-ca1f165b8e7a");
    public static final TransportVersion V_7_9_0 = registerTransportVersion(7_09_00_99, "9388fe76-192a-4053-b51c-d2a7b8eae545");
    public static final TransportVersion V_7_10_0 = registerTransportVersion(7_10_00_99, "4efca195-38e4-4f74-b877-c26fb2a40733");
    public static final TransportVersion V_7_10_1 = registerTransportVersion(7_10_01_99, "0070260c-aa0b-4fc2-9c87-5cd5f23b005f");
    public static final TransportVersion V_7_11_0 = registerTransportVersion(7_11_00_99, "3b43bcbc-1c5e-4cc2-a3b4-8ac8b64239e8");
    public static final TransportVersion V_7_12_0 = registerTransportVersion(7_12_00_99, "3be9ff6f-2d9f-4fc2-ba91-394dd5ebcf33");
    public static final TransportVersion V_7_13_0 = registerTransportVersion(7_13_00_99, "e1fe494a-7c66-4571-8f8f-1d7e6d8df1b3");
    public static final TransportVersion V_7_14_0 = registerTransportVersion(7_14_00_99, "8cf0954c-b085-467f-b20b-3cb4b2e69e3e");
    public static final TransportVersion V_7_15_0 = registerTransportVersion(7_15_00_99, "2273ac0e-00bb-4024-9e2e-ab78981623c6");
    public static final TransportVersion V_7_15_1 = registerTransportVersion(7_15_01_99, "a8c3503d-3452-45cf-b385-e855e16547fe");
    public static final TransportVersion V_7_16_0 = registerTransportVersion(7_16_00_99, "59abadd2-25db-4547-a991-c92306a3934e");
    public static final TransportVersion V_7_17_0 = registerTransportVersion(7_17_00_99, "322efe93-4c73-4e15-9274-bb76836c8fa8");
    public static final TransportVersion V_7_17_1 = registerTransportVersion(7_17_01_99, "51c72842-7974-4669-ad25-bf13ba307307");
    public static final TransportVersion V_7_17_8 = registerTransportVersion(7_17_08_99, "82a3e70d-cf0e-4efb-ad16-6077ab9fe19f");
    public static final TransportVersion V_8_0_0 = registerTransportVersion(8_00_00_99, "c7d2372c-9f01-4a79-8b11-227d862dfe4f");
    public static final TransportVersion V_8_1_0 = registerTransportVersion(8_01_00_99, "3dc49dce-9cef-492a-ac8d-3cc79f6b4280");
    public static final TransportVersion V_8_2_0 = registerTransportVersion(8_02_00_99, "8ce6d555-202e-47db-ab7d-ade9dda1b7e8");
    public static final TransportVersion V_8_3_0 = registerTransportVersion(8_03_00_99, "559ddb66-d857-4208-bed5-a995ccf478ea");
    public static final TransportVersion V_8_4_0 = registerTransportVersion(8_04_00_99, "c0d12906-aa5b-45d4-94c7-cbcf4d9818ca");
    public static final TransportVersion V_8_5_0 = registerTransportVersion(8_05_00_99, "be3d7f23-7240-4904-9d7f-e25a0f766eca");
    public static final TransportVersion V_8_6_0 = registerTransportVersion(8_06_00_99, "e209c5ed-3488-4415-b561-33492ca3b789");
    public static final TransportVersion V_8_6_1 = registerTransportVersion(8_06_01_99, "9f113acb-1b21-4fda-bef9-2a3e669b5c7b");
    public static final TransportVersion V_8_7_0 = registerTransportVersion(8_07_00_99, "f1ee7a85-4fa6-43f5-8679-33e2b750448b");
    public static final TransportVersion V_8_7_1 = registerTransportVersion(8_07_01_99, "018de9d8-9e8b-4ac7-8f4b-3a6fbd0487fb");
    public static final TransportVersion V_8_8_0 = registerTransportVersion(8_08_00_99, "f64fe576-0767-4ec3-984e-3e30b33b6c46");
    public static final TransportVersion V_8_9_0 = registerTransportVersion(8_09_00_99, "13c1c2cb-d975-461f-ab98-309ebc1c01bc");
    /*
     * READ THE JAVADOC ABOVE BEFORE ADDING NEW TRANSPORT VERSIONS
     * Detached transport versions added below here.
     */
    public static final TransportVersion V_8_500_000 = registerTransportVersion(8_500_000, "dc3cbf06-3ed5-4e1b-9978-ee1d04d235bc");
    public static final TransportVersion V_8_500_001 = registerTransportVersion(8_500_001, "c943cfe5-c89d-4eae-989f-f5f4537e84e0");
<<<<<<< HEAD
    public static final TransportVersion V_8_500_002 = registerTransportVersion(8_500_002, "30adbe0c-8614-40dd-81b5-44e9c657bb77");
=======
    public static final TransportVersion V_8_500_002 = registerTransportVersion(8_500_002, "055dd314-ff40-4313-b4c6-9fccddfa42a8");
>>>>>>> c2406ed6

    /**
     * Reference to the most recent transport version.
     * This should be the transport version with the highest id.
     */
    public static final TransportVersion CURRENT = V_8_500_002;

    /**
     * Reference to the earliest compatible transport version to this version of the codebase.
     * This should be the transport version used by the highest minor version of the previous major.
     */
    public static final TransportVersion MINIMUM_COMPATIBLE = V_7_17_0;

    /**
     * Reference to the minimum transport version that can be used with CCS.
     * This should be the transport version used by the previous minor release.
     */
    public static final TransportVersion MINIMUM_CCS_VERSION = V_8_8_0;

    static {
        // see comment on IDS field
        // now we're registered all the transport versions, we can clear the map
        IDS = null;
    }

    static NavigableMap<Integer, TransportVersion> getAllVersionIds(Class<?> cls) {
        Map<Integer, String> versionIdFields = new HashMap<>();
        NavigableMap<Integer, TransportVersion> builder = new TreeMap<>();

        Set<String> ignore = Set.of("ZERO", "CURRENT", "MINIMUM_COMPATIBLE", "MINIMUM_CCS_VERSION");

        for (Field declaredField : cls.getFields()) {
            if (declaredField.getType().equals(TransportVersion.class)) {
                String fieldName = declaredField.getName();
                if (ignore.contains(fieldName)) {
                    continue;
                }

                TransportVersion version;
                try {
                    version = (TransportVersion) declaredField.get(null);
                } catch (IllegalAccessException e) {
                    // should not happen, checked above
                    throw new AssertionError(e);
                }
                builder.put(version.id, version);

                if (Assertions.ENABLED) {
                    // check the version number is unique
                    var sameVersionNumber = versionIdFields.put(version.id, fieldName);
                    assert sameVersionNumber == null
                        : "Versions ["
                            + sameVersionNumber
                            + "] and ["
                            + fieldName
                            + "] have the same version number ["
                            + version.id
                            + "]. Each TransportVersion should have a different version number";
                }
            }
        }

        return Collections.unmodifiableNavigableMap(builder);
    }

    private static final NavigableMap<Integer, TransportVersion> VERSION_IDS = getAllVersionIds(TransportVersion.class);

    static Collection<TransportVersion> getAllVersions() {
        return VERSION_IDS.values();
    }

    public static TransportVersion readVersion(StreamInput in) throws IOException {
        return fromId(in.readVInt());
    }

    public static TransportVersion fromId(int id) {
        TransportVersion known = VERSION_IDS.get(id);
        if (known != null) {
            return known;
        }
        // this is a version we don't otherwise know about - just create a placeholder
        return new TransportVersion(id);
    }

    public static void writeVersion(TransportVersion version, StreamOutput out) throws IOException {
        out.writeVInt(version.id);
    }

    /**
     * Returns the minimum version of {@code version1} and {@code version2}
     */
    public static TransportVersion min(TransportVersion version1, TransportVersion version2) {
        return version1.id < version2.id ? version1 : version2;
    }

    /**
     * Returns the maximum version of {@code version1} and {@code version2}
     */
    public static TransportVersion max(TransportVersion version1, TransportVersion version2) {
        return version1.id > version2.id ? version1 : version2;
    }

    /**
     * Returns {@code true} if the specified version is compatible with this running version of Elasticsearch.
     */
    public static boolean isCompatible(TransportVersion version) {
        return version.onOrAfter(MINIMUM_COMPATIBLE);
    }

    public boolean after(TransportVersion version) {
        return version.id < id;
    }

    public boolean onOrAfter(TransportVersion version) {
        return version.id <= id;
    }

    public boolean before(TransportVersion version) {
        return version.id > id;
    }

    public boolean onOrBefore(TransportVersion version) {
        return version.id >= id;
    }

    public static TransportVersion fromString(String str) {
        return TransportVersion.fromId(Integer.parseInt(str));
    }

    @Override
    public int compareTo(TransportVersion other) {
        return Integer.compare(this.id, other.id);
    }

    @Override
    public String toString() {
        return Integer.toString(id);
    }
}<|MERGE_RESOLUTION|>--- conflicted
+++ resolved
@@ -122,17 +122,14 @@
      */
     public static final TransportVersion V_8_500_000 = registerTransportVersion(8_500_000, "dc3cbf06-3ed5-4e1b-9978-ee1d04d235bc");
     public static final TransportVersion V_8_500_001 = registerTransportVersion(8_500_001, "c943cfe5-c89d-4eae-989f-f5f4537e84e0");
-<<<<<<< HEAD
-    public static final TransportVersion V_8_500_002 = registerTransportVersion(8_500_002, "30adbe0c-8614-40dd-81b5-44e9c657bb77");
-=======
     public static final TransportVersion V_8_500_002 = registerTransportVersion(8_500_002, "055dd314-ff40-4313-b4c6-9fccddfa42a8");
->>>>>>> c2406ed6
+    public static final TransportVersion V_8_500_003 = registerTransportVersion(8_500_002, "30adbe0c-8614-40dd-81b5-44e9c657bb77");
 
     /**
      * Reference to the most recent transport version.
      * This should be the transport version with the highest id.
      */
-    public static final TransportVersion CURRENT = V_8_500_002;
+    public static final TransportVersion CURRENT = V_8_500_003;
 
     /**
      * Reference to the earliest compatible transport version to this version of the codebase.
