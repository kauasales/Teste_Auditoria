--- conflicted
+++ resolved
@@ -145,18 +145,11 @@
     public static final TransportVersion V_8_500_018 = registerTransportVersion(8_500_018, "827C32CE-33D9-4AC3-A773-8FB768F59EAF");
     // 8.10.0
     public static final TransportVersion V_8_500_019 = registerTransportVersion(8_500_019, "09bae57f-cab8-423c-aab3-c9778509ffe3");
-<<<<<<< HEAD
-    public static final TransportVersion V_8_500_020 = registerTransportVersion(8_500_020, "803e260d-9c0b-42a2-aa59-58e2b2024285");
-
-    private static class CurrentHolder {
-        private static final TransportVersion CURRENT = findCurrent(V_8_500_020);
-=======
     public static final TransportVersion V_8_500_020 = registerTransportVersion(8_500_020, "ECB42C26-B258-42E5-A835-E31AF84A76DE");
     public static final TransportVersion V_8_500_021 = registerTransportVersion(8_500_021, "102e0d84-0c08-402c-a696-935f3a3da873");
 
     private static class CurrentHolder {
         private static final TransportVersion CURRENT = findCurrent(V_8_500_021);
->>>>>>> f1bc2e0f
 
         // finds the pluggable current version, or uses the given fallback
         private static TransportVersion findCurrent(TransportVersion fallback) {
