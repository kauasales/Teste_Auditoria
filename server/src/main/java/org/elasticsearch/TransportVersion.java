/*
 * Copyright Elasticsearch B.V. and/or licensed to Elasticsearch B.V. under one
 * or more contributor license agreements. Licensed under the Elastic License
 * 2.0 and the Server Side Public License, v 1; you may not use this file except
 * in compliance with, at your election, the Elastic License 2.0 or the Server
 * Side Public License, v 1.
 */

package org.elasticsearch;

import org.elasticsearch.common.Strings;
import org.elasticsearch.common.io.stream.StreamInput;
import org.elasticsearch.common.io.stream.StreamOutput;
import org.elasticsearch.core.Assertions;
import org.elasticsearch.internal.VersionExtension;

import java.io.IOException;
import java.lang.reflect.Field;
import java.util.Collection;
import java.util.Collections;
import java.util.HashMap;
import java.util.Map;
import java.util.NavigableMap;
import java.util.Set;
import java.util.TreeMap;

/**
 * Represents the version of the wire protocol used to communicate between ES nodes.
 * <p>
 * Prior to 8.8.0, the release {@link Version} was used everywhere. This class separates the wire protocol version
 * from the release version.
 * <p>
 * Each transport version constant has an id number, which for versions prior to 8.9.0 is the same as the release version
 * for backwards compatibility. In 8.9.0 this is changed to an incrementing number, disconnected from the release version.
 * <p>
 * Each version constant has a unique id string. This is not actually used in the binary protocol, but is there to ensure
 * each protocol version is only added to the source file once. This string needs to be unique (normally a UUID,
 * but can be any other unique nonempty string).
 * If two concurrent PRs add the same transport version, the different unique ids cause a git conflict, ensuring the second PR to be merged
 * must be updated with the next free version first. Without the unique id string, git will happily merge the two versions together,
 * resulting in the same transport version being used across multiple commits,
 * causing problems when you try to upgrade between those two merged commits.
 * <h2>Version compatibility</h2>
 * The earliest compatible version is hardcoded in the {@link #MINIMUM_COMPATIBLE} field. Previously, this was dynamically calculated
 * from the major/minor versions of {@link Version}, but {@code TransportVersion} does not have separate major/minor version numbers.
 * So the minimum compatible version is hard-coded as the transport version used by the highest minor release of the previous major version.
 * {@link #MINIMUM_COMPATIBLE} should be updated appropriately whenever a major release happens.
 * <p>
 * The earliest CCS compatible version is hardcoded at {@link #MINIMUM_CCS_VERSION}, as the transport version used by the
 * previous minor release. This should be updated appropriately whenever a minor release happens.
 * <h2>Adding a new version</h2>
 * A new transport version should be added <em>every time</em> a change is made to the serialization protocol of one or more classes.
 * Each transport version should only be used in a single merged commit (apart from BwC versions copied from {@link Version}).
 * <p>
 * To add a new transport version, add a new constant at the bottom of the list that is one greater than the current highest version,
 * ensure it has a unique id, and update the {@link #CURRENT} constant to point to the new version.
 * <h2>Reverting a transport version</h2>
 * If you revert a commit with a transport version change, you <em>must</em> ensure there is a <em>new</em> transport version
 * representing the reverted change. <em>Do not</em> let the transport version go backwards, it must <em>always</em> be incremented.
 */
public record TransportVersion(int id) implements Comparable<TransportVersion> {

    /*
     * NOTE: IntelliJ lies!
     * This map is used during class construction, referenced by the registerTransportVersion method.
     * When all the transport version constants have been registered, the map is cleared & never touched again.
     */
    private static Map<String, Integer> IDS = new HashMap<>();

    private static TransportVersion registerTransportVersion(int id, String uniqueId) {
        if (IDS == null) throw new IllegalStateException("The IDS map needs to be present to call this method");

        Strings.requireNonEmpty(uniqueId, "Each TransportVersion needs a unique string id");
        Integer existing = IDS.put(uniqueId, id);
        if (existing != null) {
            throw new IllegalArgumentException("Versions " + id + " and " + existing + " have the same unique id");
        }
        return new TransportVersion(id);
    }

    public static final TransportVersion ZERO = registerTransportVersion(0, "00000000-0000-0000-0000-000000000000");
    public static final TransportVersion V_7_0_0 = registerTransportVersion(7_00_00_99, "7505fd05-d982-43ce-a63f-ff4c6c8bdeec");
    public static final TransportVersion V_7_0_1 = registerTransportVersion(7_00_01_99, "ae772780-e6f9-46a1-b0a0-20ed0cae37f7");
    public static final TransportVersion V_7_1_0 = registerTransportVersion(7_01_00_99, "fd09007c-1c54-450a-af99-9f941e1a53c2");
    public static final TransportVersion V_7_2_0 = registerTransportVersion(7_02_00_99, "b74dbc52-e727-472c-af21-2156482e8796");
    public static final TransportVersion V_7_2_1 = registerTransportVersion(7_02_01_99, "a3217b94-f436-4aab-a020-162c83ba18f2");
    public static final TransportVersion V_7_3_0 = registerTransportVersion(7_03_00_99, "4f04e4c9-c5aa-49e4-8b99-abeb4e284a5a");
    public static final TransportVersion V_7_3_2 = registerTransportVersion(7_03_02_99, "60da3953-8415-4d4f-a18d-853c3e68ebd6");
    public static final TransportVersion V_7_4_0 = registerTransportVersion(7_04_00_99, "ec7e58aa-55b4-4064-a9dd-fd723a2ba7a8");
    public static final TransportVersion V_7_5_0 = registerTransportVersion(7_05_00_99, "cc6e14dc-9dc7-4b74-8e15-1f99a6cfbe03");
    public static final TransportVersion V_7_6_0 = registerTransportVersion(7_06_00_99, "4637b8ae-f3df-43ae-a065-ad4c29f3373a");
    public static final TransportVersion V_7_7_0 = registerTransportVersion(7_07_00_99, "7bb73c48-ddb8-4437-b184-30371c35dd4b");
    public static final TransportVersion V_7_8_0 = registerTransportVersion(7_08_00_99, "c3cc74af-d15e-494b-a907-6ad6dd2f4660");
    public static final TransportVersion V_7_8_1 = registerTransportVersion(7_08_01_99, "7acb9f6e-32f2-45ce-b87d-ca1f165b8e7a");
    public static final TransportVersion V_7_9_0 = registerTransportVersion(7_09_00_99, "9388fe76-192a-4053-b51c-d2a7b8eae545");
    public static final TransportVersion V_7_10_0 = registerTransportVersion(7_10_00_99, "4efca195-38e4-4f74-b877-c26fb2a40733");
    public static final TransportVersion V_7_10_1 = registerTransportVersion(7_10_01_99, "0070260c-aa0b-4fc2-9c87-5cd5f23b005f");
    public static final TransportVersion V_7_11_0 = registerTransportVersion(7_11_00_99, "3b43bcbc-1c5e-4cc2-a3b4-8ac8b64239e8");
    public static final TransportVersion V_7_12_0 = registerTransportVersion(7_12_00_99, "3be9ff6f-2d9f-4fc2-ba91-394dd5ebcf33");
    public static final TransportVersion V_7_13_0 = registerTransportVersion(7_13_00_99, "e1fe494a-7c66-4571-8f8f-1d7e6d8df1b3");
    public static final TransportVersion V_7_14_0 = registerTransportVersion(7_14_00_99, "8cf0954c-b085-467f-b20b-3cb4b2e69e3e");
    public static final TransportVersion V_7_15_0 = registerTransportVersion(7_15_00_99, "2273ac0e-00bb-4024-9e2e-ab78981623c6");
    public static final TransportVersion V_7_15_1 = registerTransportVersion(7_15_01_99, "a8c3503d-3452-45cf-b385-e855e16547fe");
    public static final TransportVersion V_7_16_0 = registerTransportVersion(7_16_00_99, "59abadd2-25db-4547-a991-c92306a3934e");
    public static final TransportVersion V_7_17_0 = registerTransportVersion(7_17_00_99, "322efe93-4c73-4e15-9274-bb76836c8fa8");
    public static final TransportVersion V_7_17_1 = registerTransportVersion(7_17_01_99, "51c72842-7974-4669-ad25-bf13ba307307");
    public static final TransportVersion V_7_17_8 = registerTransportVersion(7_17_08_99, "82a3e70d-cf0e-4efb-ad16-6077ab9fe19f");
    public static final TransportVersion V_8_0_0 = registerTransportVersion(8_00_00_99, "c7d2372c-9f01-4a79-8b11-227d862dfe4f");
    public static final TransportVersion V_8_1_0 = registerTransportVersion(8_01_00_99, "3dc49dce-9cef-492a-ac8d-3cc79f6b4280");
    public static final TransportVersion V_8_2_0 = registerTransportVersion(8_02_00_99, "8ce6d555-202e-47db-ab7d-ade9dda1b7e8");
    public static final TransportVersion V_8_3_0 = registerTransportVersion(8_03_00_99, "559ddb66-d857-4208-bed5-a995ccf478ea");
    public static final TransportVersion V_8_4_0 = registerTransportVersion(8_04_00_99, "c0d12906-aa5b-45d4-94c7-cbcf4d9818ca");
    public static final TransportVersion V_8_5_0 = registerTransportVersion(8_05_00_99, "be3d7f23-7240-4904-9d7f-e25a0f766eca");
    public static final TransportVersion V_8_6_0 = registerTransportVersion(8_06_00_99, "e209c5ed-3488-4415-b561-33492ca3b789");
    public static final TransportVersion V_8_6_1 = registerTransportVersion(8_06_01_99, "9f113acb-1b21-4fda-bef9-2a3e669b5c7b");
    public static final TransportVersion V_8_7_0 = registerTransportVersion(8_07_00_99, "f1ee7a85-4fa6-43f5-8679-33e2b750448b");
    public static final TransportVersion V_8_7_1 = registerTransportVersion(8_07_01_99, "018de9d8-9e8b-4ac7-8f4b-3a6fbd0487fb");
    public static final TransportVersion V_8_8_0 = registerTransportVersion(8_08_00_99, "f64fe576-0767-4ec3-984e-3e30b33b6c46");
    public static final TransportVersion V_8_8_1 = registerTransportVersion(8_08_01_99, "291c71bb-5b0a-4b7e-a407-6e53bc128d0f");

    public static final TransportVersion V_8_9_0 = registerTransportVersion(8_09_00_99, "13c1c2cb-d975-461f-ab98-309ebc1c01bc");
    /*
     * READ THE JAVADOC ABOVE BEFORE ADDING NEW TRANSPORT VERSIONS
     * Detached transport versions added below here.
     */
    public static final TransportVersion V_8_500_000 = registerTransportVersion(8_500_000, "dc3cbf06-3ed5-4e1b-9978-ee1d04d235bc");
    public static final TransportVersion V_8_500_001 = registerTransportVersion(8_500_001, "c943cfe5-c89d-4eae-989f-f5f4537e84e0");
    public static final TransportVersion V_8_500_002 = registerTransportVersion(8_500_002, "055dd314-ff40-4313-b4c6-9fccddfa42a8");
    public static final TransportVersion V_8_500_003 = registerTransportVersion(8_500_003, "30adbe0c-8614-40dd-81b5-44e9c657bb77");
    public static final TransportVersion V_8_500_004 = registerTransportVersion(8_500_004, "6a00db6a-fd66-42a9-97ea-f6cc53169110");
    public static final TransportVersion V_8_500_005 = registerTransportVersion(8_500_005, "65370d2a-d936-4383-a2e0-8403f708129b");
    public static final TransportVersion V_8_500_006 = registerTransportVersion(8_500_006, "7BB5621A-80AC-425F-BA88-75543C442F23");
    public static final TransportVersion V_8_500_007 = registerTransportVersion(8_500_007, "77261d43-4149-40af-89c5-7e71e0454fce");
    public static final TransportVersion V_8_500_008 = registerTransportVersion(8_500_008, "8884ab9d-94cd-4bac-aff8-01f2c394f47c");
    public static final TransportVersion V_8_500_009 = registerTransportVersion(8_500_009, "35091358-fd41-4106-a6e2-d2a1315494c1");
    public static final TransportVersion V_8_500_010 = registerTransportVersion(8_500_010, "9818C628-1EEC-439B-B943-468F61460675");
    public static final TransportVersion V_8_500_011 = registerTransportVersion(8_500_011, "2209F28D-B52E-4BC4-9889-E780F291C32E");
    public static final TransportVersion V_8_500_012 = registerTransportVersion(8_500_012, "0B13FFF0-780D-4BE3-832E-8CB6F0B2732A");

<<<<<<< HEAD
    /**
     * Reference to the most recent transport version.
     * This should be the transport version with the highest id.
     */
    public static final TransportVersion CURRENT = findCurrent(V_8_500_012);
=======
    private static final TransportVersion CURRENT = findCurrent(V_8_500_011);
>>>>>>> 674441de

    /**
     * Reference to the earliest compatible transport version to this version of the codebase.
     * This should be the transport version used by the highest minor version of the previous major.
     */
    public static final TransportVersion MINIMUM_COMPATIBLE = V_7_17_0;

    /**
     * Reference to the minimum transport version that can be used with CCS.
     * This should be the transport version used by the previous minor release.
     */
    public static final TransportVersion MINIMUM_CCS_VERSION = V_8_8_0;

    static {
        // see comment on IDS field
        // now we're registered all the transport versions, we can clear the map
        IDS = null;
    }

    static NavigableMap<Integer, TransportVersion> getAllVersionIds(Class<?> cls) {
        Map<Integer, String> versionIdFields = new HashMap<>();
        NavigableMap<Integer, TransportVersion> builder = new TreeMap<>();

        Set<String> ignore = Set.of("ZERO", "CURRENT", "MINIMUM_COMPATIBLE", "MINIMUM_CCS_VERSION");

        for (Field declaredField : cls.getFields()) {
            if (declaredField.getType().equals(TransportVersion.class)) {
                String fieldName = declaredField.getName();
                if (ignore.contains(fieldName)) {
                    continue;
                }

                TransportVersion version;
                try {
                    version = (TransportVersion) declaredField.get(null);
                } catch (IllegalAccessException e) {
                    throw new AssertionError(e);
                }
                builder.put(version.id, version);

                if (Assertions.ENABLED) {
                    // check the version number is unique
                    var sameVersionNumber = versionIdFields.put(version.id, fieldName);
                    assert sameVersionNumber == null
                        : "Versions ["
                            + sameVersionNumber
                            + "] and ["
                            + fieldName
                            + "] have the same version number ["
                            + version.id
                            + "]. Each TransportVersion should have a different version number";
                }
            }
        }

        return Collections.unmodifiableNavigableMap(builder);
    }

    private static final NavigableMap<Integer, TransportVersion> VERSION_IDS = getAllVersionIds(TransportVersion.class);

    static Collection<TransportVersion> getAllVersions() {
        return VERSION_IDS.values();
    }

    public static TransportVersion readVersion(StreamInput in) throws IOException {
        return fromId(in.readVInt());
    }

    public static TransportVersion fromId(int id) {
        TransportVersion known = VERSION_IDS.get(id);
        if (known != null) {
            return known;
        }
        // this is a version we don't otherwise know about - just create a placeholder
        return new TransportVersion(id);
    }

    public static void writeVersion(TransportVersion version, StreamOutput out) throws IOException {
        out.writeVInt(version.id);
    }

    /**
     * Returns the minimum version of {@code version1} and {@code version2}
     */
    public static TransportVersion min(TransportVersion version1, TransportVersion version2) {
        return version1.id < version2.id ? version1 : version2;
    }

    /**
     * Returns the maximum version of {@code version1} and {@code version2}
     */
    public static TransportVersion max(TransportVersion version1, TransportVersion version2) {
        return version1.id > version2.id ? version1 : version2;
    }

    /**
     * Returns {@code true} if the specified version is compatible with this running version of Elasticsearch.
     */
    public static boolean isCompatible(TransportVersion version) {
        return version.onOrAfter(MINIMUM_COMPATIBLE);
    }

    /**
     * Reference to the most recent transport version.
     * This should be the transport version with the highest id.
     */
    public static TransportVersion current() {
        return CURRENT;
    }

    public boolean after(TransportVersion version) {
        return version.id < id;
    }

    public boolean onOrAfter(TransportVersion version) {
        return version.id <= id;
    }

    public boolean before(TransportVersion version) {
        return version.id > id;
    }

    public boolean onOrBefore(TransportVersion version) {
        return version.id >= id;
    }

    public boolean between(TransportVersion lowerInclusive, TransportVersion upperExclusive) {
        if (upperExclusive.onOrBefore(lowerInclusive)) throw new IllegalArgumentException();
        return onOrAfter(lowerInclusive) && before(upperExclusive);
    }

    public static TransportVersion fromString(String str) {
        return TransportVersion.fromId(Integer.parseInt(str));
    }

    // finds the pluggable current version, or uses the given fallback
    private static TransportVersion findCurrent(TransportVersion fallback) {
        var versionExtension = VersionExtension.load();
        if (versionExtension == null) {
            return fallback;
        }
        return new TransportVersion(versionExtension.getCurrentTransportVersionId());
    }

    @Override
    public int compareTo(TransportVersion other) {
        return Integer.compare(this.id, other.id);
    }

    @Override
    public String toString() {
        return Integer.toString(id);
    }
}<|MERGE_RESOLUTION|>--- conflicted
+++ resolved
@@ -137,15 +137,11 @@
     public static final TransportVersion V_8_500_011 = registerTransportVersion(8_500_011, "2209F28D-B52E-4BC4-9889-E780F291C32E");
     public static final TransportVersion V_8_500_012 = registerTransportVersion(8_500_012, "0B13FFF0-780D-4BE3-832E-8CB6F0B2732A");
 
-<<<<<<< HEAD
     /**
      * Reference to the most recent transport version.
      * This should be the transport version with the highest id.
      */
     public static final TransportVersion CURRENT = findCurrent(V_8_500_012);
-=======
-    private static final TransportVersion CURRENT = findCurrent(V_8_500_011);
->>>>>>> 674441de
 
     /**
      * Reference to the earliest compatible transport version to this version of the codebase.
