/*
 * Licensed to Elasticsearch under one or more contributor
 * license agreements. See the NOTICE file distributed with
 * this work for additional information regarding copyright
 * ownership. Elasticsearch licenses this file to you under
 * the Apache License, Version 2.0 (the "License"); you may
 * not use this file except in compliance with the License.
 * You may obtain a copy of the License at
 *
 *    http://www.apache.org/licenses/LICENSE-2.0
 *
 * Unless required by applicable law or agreed to in writing,
 * software distributed under the License is distributed on an
 * "AS IS" BASIS, WITHOUT WARRANTIES OR CONDITIONS OF ANY
 * KIND, either express or implied.  See the License for the
 * specific language governing permissions and limitations
 * under the License.
 */

package org.elasticsearch.cluster;

import com.carrotsearch.hppc.ObjectContainer;
import com.carrotsearch.hppc.cursors.ObjectCursor;
import com.carrotsearch.hppc.cursors.ObjectObjectCursor;
import org.elasticsearch.Version;
import org.elasticsearch.cluster.ClusterState.Custom;
import org.elasticsearch.common.Nullable;
import org.elasticsearch.common.collect.ImmutableOpenMap;
import org.elasticsearch.common.io.stream.StreamInput;
import org.elasticsearch.common.io.stream.StreamOutput;
import org.elasticsearch.common.unit.TimeValue;
import org.elasticsearch.common.xcontent.ToXContent;
import org.elasticsearch.common.xcontent.XContentBuilder;
import org.elasticsearch.index.shard.ShardId;
import org.elasticsearch.repositories.IndexId;
import org.elasticsearch.snapshots.Snapshot;

import java.io.IOException;
import java.util.ArrayList;
import java.util.Arrays;
import java.util.Collections;
import java.util.HashMap;
import java.util.List;
import java.util.Map;
import java.util.Objects;

/**
 * Meta data about snapshots that are currently executing
 */
public class SnapshotsInProgress extends AbstractNamedDiffable<Custom> implements Custom {
    public static final String TYPE = "snapshots";

    private final List<Entry> entries;

    public SnapshotsInProgress(List<Entry> entries) {
        this.entries = entries;
    }

    public SnapshotsInProgress(Entry... entries) {
        this.entries = Arrays.asList(entries);
    }

    public SnapshotsInProgress(StreamInput in) throws IOException {
        Entry[] entries = new Entry[in.readVInt()];
        for (int i = 0; i < entries.length; i++) {
            Snapshot snapshot = new Snapshot(in);
            boolean includeGlobalState = in.readBoolean();
            boolean partial = in.readBoolean();
            State state = State.fromValue(in.readByte());
            int indices = in.readVInt();
            List<IndexId> indexBuilder = new ArrayList<>();
            for (int j = 0; j < indices; j++) {
                indexBuilder.add(new IndexId(in.readString(), in.readString()));
            }
            long startTime = in.readLong();
            ImmutableOpenMap.Builder<ShardId, ShardSnapshotStatus> builder = ImmutableOpenMap.builder();
            int shards = in.readVInt();
            for (int j = 0; j < shards; j++) {
                ShardId shardId = ShardId.readShardId(in);
                builder.put(shardId, new ShardSnapshotStatus(in));
            }
            long repositoryStateId = in.readLong();
            final String failure = in.readOptionalString();
            entries[i] = new Entry(snapshot,
                includeGlobalState,
                partial,
                state,
                Collections.unmodifiableList(indexBuilder),
                startTime,
                repositoryStateId,
                builder.build(),
                failure);
        }
        this.entries = Arrays.asList(entries);
    }

    public List<Entry> entries() {
        return this.entries;
    }

    public Entry snapshot(final Snapshot snapshot) {
        for (Entry entry : entries) {
            final Snapshot curr = entry.snapshot();
            if (curr.equals(snapshot)) {
                return entry;
            }
        }
        return null;
    }

    @Override
    public boolean equals(Object o) {
        if (this == o) return true;
        if (o == null || getClass() != o.getClass()) return false;
        return entries.equals(((SnapshotsInProgress) o).entries);

    }

    @Override
    public int hashCode() {
        return entries.hashCode();
    }

    @Override
    public String toString() {
        StringBuilder builder = new StringBuilder("SnapshotsInProgress[");
        for (int i = 0; i < entries.size(); i++) {
            builder.append(entries.get(i).snapshot().getSnapshotId().getName());
            if (i + 1 < entries.size()) {
                builder.append(",");
            }
        }
        return builder.append("]").toString();
    }

    /**
     * Checks if all shards in the list have completed
     *
     * @param shards list of shard statuses
     * @return true if all shards have completed (either successfully or failed), false otherwise
     */
    public static boolean completed(ObjectContainer<ShardSnapshotStatus> shards) {
        for (ObjectCursor<ShardSnapshotStatus> status : shards) {
            if (status.value.state().completed() == false) {
                return false;
            }
        }
        return true;
    }

    @Override
    public String getWriteableName() {
        return TYPE;
    }

    @Override
    public Version getMinimalSupportedVersion() {
        return Version.CURRENT.minimumCompatibilityVersion();
    }

    public static NamedDiff<Custom> readDiffFrom(StreamInput in) throws IOException {
        return readDiffFrom(Custom.class, TYPE, in);
    }

    @Override
    public void writeTo(StreamOutput out) throws IOException {
        out.writeVInt(entries.size());
        for (Entry entry : entries) {
            entry.snapshot().writeTo(out);
            out.writeBoolean(entry.includeGlobalState());
            out.writeBoolean(entry.partial());
            out.writeByte(entry.state().value());
            out.writeVInt(entry.indices().size());
            for (IndexId index : entry.indices()) {
                index.writeTo(out);
            }
            out.writeLong(entry.startTime());
            out.writeVInt(entry.shards().size());
            for (ObjectObjectCursor<ShardId, ShardSnapshotStatus> shardEntry : entry.shards()) {
                shardEntry.key.writeTo(out);
                shardEntry.value.writeTo(out);
            }
            out.writeLong(entry.repositoryStateId);
            out.writeOptionalString(entry.failure);
        }
    }

    private static final String REPOSITORY = "repository";
    private static final String SNAPSHOTS = "snapshots";
    private static final String SNAPSHOT = "snapshot";
    private static final String UUID = "uuid";
    private static final String INCLUDE_GLOBAL_STATE = "include_global_state";
    private static final String PARTIAL = "partial";
    private static final String STATE = "state";
    private static final String INDICES = "indices";
    private static final String START_TIME_MILLIS = "start_time_millis";
    private static final String START_TIME = "start_time";
    private static final String REPOSITORY_STATE_ID = "repository_state_id";
    private static final String SHARDS = "shards";
    private static final String INDEX = "index";
    private static final String SHARD = "shard";
    private static final String NODE = "node";

    @Override
    public XContentBuilder toXContent(XContentBuilder builder, ToXContent.Params params) throws IOException {
        builder.startArray(SNAPSHOTS);
        for (Entry entry : entries) {
            toXContent(entry, builder, params);
        }
        builder.endArray();
        return builder;
    }

    public void toXContent(Entry entry, XContentBuilder builder, ToXContent.Params params) throws IOException {
        builder.startObject();
        builder.field(REPOSITORY, entry.snapshot().getRepository());
        builder.field(SNAPSHOT, entry.snapshot().getSnapshotId().getName());
        builder.field(UUID, entry.snapshot().getSnapshotId().getUUID());
        builder.field(INCLUDE_GLOBAL_STATE, entry.includeGlobalState());
        builder.field(PARTIAL, entry.partial());
        builder.field(STATE, entry.state());
        builder.startArray(INDICES);
        {
            for (IndexId index : entry.indices()) {
                index.toXContent(builder, params);
            }
        }
        builder.endArray();
        builder.humanReadableField(START_TIME_MILLIS, START_TIME, new TimeValue(entry.startTime()));
        builder.field(REPOSITORY_STATE_ID, entry.getRepositoryStateId());
        builder.startArray(SHARDS);
        {
            for (ObjectObjectCursor<ShardId, ShardSnapshotStatus> shardEntry : entry.shards) {
                ShardId shardId = shardEntry.key;
                ShardSnapshotStatus status = shardEntry.value;
                builder.startObject();
                {
                    builder.field(INDEX, shardId.getIndex());
                    builder.field(SHARD, shardId.getId());
                    builder.field(STATE, status.state());
                    builder.field(NODE, status.nodeId());
                }
                builder.endObject();
            }
        }
        builder.endArray();
        builder.endObject();
    }

    public static class Entry {
        private final State state;
        private final Snapshot snapshot;
        private final boolean includeGlobalState;
        private final boolean partial;
        private final ImmutableOpenMap<ShardId, ShardSnapshotStatus> shards;
        private final List<IndexId> indices;
        private final ImmutableOpenMap<String, List<ShardId>> waitingIndices;
        private final long startTime;
        private final long repositoryStateId;
        @Nullable private final String failure;

        public Entry(Snapshot snapshot, boolean includeGlobalState, boolean partial, State state, List<IndexId> indices,
            long startTime, long repositoryStateId, ImmutableOpenMap<ShardId, ShardSnapshotStatus> shards,
            String failure) {
            this.state = state;
            this.snapshot = snapshot;
            this.includeGlobalState = includeGlobalState;
            this.partial = partial;
            this.indices = indices;
            this.startTime = startTime;
            if (shards == null) {
                this.shards = ImmutableOpenMap.of();
                this.waitingIndices = ImmutableOpenMap.of();
            } else {
                this.shards = shards;
                this.waitingIndices = findWaitingIndices(shards);
            }
            this.repositoryStateId = repositoryStateId;
            this.failure = failure;
        }

        public Entry(Snapshot snapshot, boolean includeGlobalState, boolean partial, State state, List<IndexId> indices,
            long startTime, long repositoryStateId, ImmutableOpenMap<ShardId, ShardSnapshotStatus> shards) {
            this(snapshot, includeGlobalState, partial, state, indices, startTime, repositoryStateId, shards, null);
        }

        public Entry(Entry entry, State state, ImmutableOpenMap<ShardId, ShardSnapshotStatus> shards) {
            this(entry.snapshot, entry.includeGlobalState, entry.partial, state, entry.indices, entry.startTime,
                entry.repositoryStateId, shards, entry.failure);
        }

        public Entry(Entry entry, State state, ImmutableOpenMap<ShardId, ShardSnapshotStatus> shards, String failure) {
            this(entry.snapshot, entry.includeGlobalState, entry.partial, state, entry.indices, entry.startTime,
                entry.repositoryStateId, shards, failure);
        }

        public Entry(Entry entry, ImmutableOpenMap<ShardId, ShardSnapshotStatus> shards) {
            this(entry, entry.state, shards, entry.failure);
        }

        public Snapshot snapshot() {
            return this.snapshot;
        }

        public ImmutableOpenMap<ShardId, ShardSnapshotStatus> shards() {
            return this.shards;
        }

        public State state() {
            return state;
        }

        public List<IndexId> indices() {
            return indices;
        }

        public ImmutableOpenMap<String, List<ShardId>> waitingIndices() {
            return waitingIndices;
        }

        public boolean includeGlobalState() {
            return includeGlobalState;
        }

        public boolean partial() {
            return partial;
        }

        public long startTime() {
            return startTime;
        }

        public long getRepositoryStateId() {
            return repositoryStateId;
        }

        public String failure() {
            return failure;
        }

        @Override
        public boolean equals(Object o) {
            if (this == o) return true;
            if (o == null || getClass() != o.getClass()) return false;

            Entry entry = (Entry) o;

            if (includeGlobalState != entry.includeGlobalState) return false;
            if (partial != entry.partial) return false;
            if (startTime != entry.startTime) return false;
            if (!indices.equals(entry.indices)) return false;
            if (!shards.equals(entry.shards)) return false;
            if (!snapshot.equals(entry.snapshot)) return false;
            if (state != entry.state) return false;
            if (!waitingIndices.equals(entry.waitingIndices)) return false;
            if (repositoryStateId != entry.repositoryStateId) return false;

            return true;
        }

        @Override
        public int hashCode() {
            int result = state.hashCode();
            result = 31 * result + snapshot.hashCode();
            result = 31 * result + (includeGlobalState ? 1 : 0);
            result = 31 * result + (partial ? 1 : 0);
            result = 31 * result + shards.hashCode();
            result = 31 * result + indices.hashCode();
            result = 31 * result + waitingIndices.hashCode();
            result = 31 * result + Long.hashCode(startTime);
            result = 31 * result + Long.hashCode(repositoryStateId);
            return result;
        }

        @Override
        public String toString() {
            return snapshot.toString();
        }

        private ImmutableOpenMap<String, List<ShardId>> findWaitingIndices(ImmutableOpenMap<ShardId, ShardSnapshotStatus> shards) {
            Map<String, List<ShardId>> waitingIndicesMap = new HashMap<>();
            for (ObjectObjectCursor<ShardId, ShardSnapshotStatus> entry : shards) {
                if (entry.value.state() == ShardState.WAITING) {
                    waitingIndicesMap.computeIfAbsent(entry.key.getIndexName(), k -> new ArrayList<>()).add(entry.key);
                }
            }
            if (waitingIndicesMap.isEmpty()) {
                return ImmutableOpenMap.of();
            }
            ImmutableOpenMap.Builder<String, List<ShardId>> waitingIndicesBuilder = ImmutableOpenMap.builder();
            for (Map.Entry<String, List<ShardId>> entry : waitingIndicesMap.entrySet()) {
                waitingIndicesBuilder.put(entry.getKey(), Collections.unmodifiableList(entry.getValue()));
            }
            return waitingIndicesBuilder.build();
        }
    }

    public static class ShardSnapshotStatus {
        private final ShardState state;
        private final String nodeId;
        private final String reason;

        public ShardSnapshotStatus(String nodeId) {
            this(nodeId, ShardState.INIT);
        }

        public ShardSnapshotStatus(String nodeId, ShardState state) {
            this(nodeId, state, null);
        }

        public ShardSnapshotStatus(String nodeId, ShardState state, String reason) {
            this.nodeId = nodeId;
            this.state = state;
            this.reason = reason;
            // If the state is failed we have to have a reason for this failure
            assert state.failed() == false || reason != null;
        }

        public ShardSnapshotStatus(StreamInput in) throws IOException {
            nodeId = in.readOptionalString();
            state = ShardState.fromValue(in.readByte());
            reason = in.readOptionalString();
        }

        public ShardState state() {
            return state;
        }

        public String nodeId() {
            return nodeId;
        }

        public String reason() {
            return reason;
        }

        public void writeTo(StreamOutput out) throws IOException {
            out.writeOptionalString(nodeId);
            out.writeByte(state.value);
            out.writeOptionalString(reason);
        }

        @Override
        public boolean equals(Object o) {
            if (this == o) return true;
            if (o == null || getClass() != o.getClass()) return false;
            ShardSnapshotStatus status = (ShardSnapshotStatus) o;
            return Objects.equals(nodeId, status.nodeId) && Objects.equals(reason, status.reason) && state == status.state;

        }

        @Override
        public int hashCode() {
            int result = state != null ? state.hashCode() : 0;
            result = 31 * result + (nodeId != null ? nodeId.hashCode() : 0);
            result = 31 * result + (reason != null ? reason.hashCode() : 0);
            return result;
        }

        @Override
        public String toString() {
            return "ShardSnapshotStatus[state=" + state + ", nodeId=" + nodeId + ", reason=" + reason + "]";
        }
    }

    public enum State {
        INIT((byte) 0, false, false),
        STARTED((byte) 1, false, false),
        SUCCESS((byte) 2, true, false),
        FAILED((byte) 3, true, true),
        ABORTED((byte) 4, false, true),
        MISSING((byte) 5, true, true),
        WAITING((byte) 6, false, false);

        private byte value;

        private boolean completed;

        private boolean failed;

        State(byte value, boolean completed, boolean failed) {
            this.value = value;
            this.completed = completed;
            this.failed = failed;
        }

        public byte value() {
            return value;
        }

        public boolean completed() {
            return completed;
        }

        public boolean failed() {
            return failed;
        }

        public static State fromValue(byte value) {
            switch (value) {
                case 0:
                    return INIT;
                case 1:
                    return STARTED;
                case 2:
                    return SUCCESS;
                case 3:
                    return FAILED;
                case 4:
                    return ABORTED;
                case 5:
                    return MISSING;
                case 6:
                    return WAITING;
                default:
                    throw new IllegalArgumentException("No snapshot state for value [" + value + "]");
            }
        }
    }

    public enum ShardState {
        INIT((byte) 0, false, false),
        STARTED((byte) 1, false, false),
        SUCCESS((byte) 2, true, false),
        FAILED((byte) 3, true, true),
        ABORTED((byte) 4, false, true),
        MISSING((byte) 5, true, true),
        WAITING((byte) 6, false, false);

        private byte value;

        private boolean completed;

        private boolean failed;

<<<<<<< HEAD
        ShardState(byte value, boolean completed, boolean failed) {
            this.value = value;
            this.completed = completed;
            this.failed = failed;
=======
    public SnapshotsInProgress(StreamInput in) throws IOException {
        Entry[] entries = new Entry[in.readVInt()];
        for (int i = 0; i < entries.length; i++) {
            Snapshot snapshot = new Snapshot(in);
            boolean includeGlobalState = in.readBoolean();
            boolean partial = in.readBoolean();
            State state = State.fromValue(in.readByte());
            int indices = in.readVInt();
            List<IndexId> indexBuilder = new ArrayList<>();
            for (int j = 0; j < indices; j++) {
                indexBuilder.add(new IndexId(in.readString(), in.readString()));
            }
            long startTime = in.readLong();
            ImmutableOpenMap.Builder<ShardId, ShardSnapshotStatus> builder = ImmutableOpenMap.builder();
            int shards = in.readVInt();
            for (int j = 0; j < shards; j++) {
                ShardId shardId = new ShardId(in);
                builder.put(shardId, new ShardSnapshotStatus(in));
            }
            long repositoryStateId = in.readLong();
            final String failure = in.readOptionalString();
            entries[i] = new Entry(snapshot,
                                   includeGlobalState,
                                   partial,
                                   state,
                                   Collections.unmodifiableList(indexBuilder),
                                   startTime,
                                   repositoryStateId,
                                   builder.build(),
                                   failure);
>>>>>>> 6fe07e6b
        }

        public boolean completed() {
            return completed;
        }

        public boolean failed() {
            return failed;
        }

        public static ShardState fromValue(byte value) {
            switch (value) {
                case 0:
                    return INIT;
                case 1:
                    return STARTED;
                case 2:
                    return SUCCESS;
                case 3:
                    return FAILED;
                case 4:
                    return ABORTED;
                case 5:
                    return MISSING;
                case 6:
                    return WAITING;
                default:
                    throw new IllegalArgumentException("No shard snapshot state for value [" + value + "]");
            }
        }
    }
}<|MERGE_RESOLUTION|>--- conflicted
+++ resolved
@@ -76,7 +76,7 @@
             ImmutableOpenMap.Builder<ShardId, ShardSnapshotStatus> builder = ImmutableOpenMap.builder();
             int shards = in.readVInt();
             for (int j = 0; j < shards; j++) {
-                ShardId shardId = ShardId.readShardId(in);
+                ShardId shardId = new ShardId(in);
                 builder.put(shardId, new ShardSnapshotStatus(in));
             }
             long repositoryStateId = in.readLong();
@@ -141,7 +141,7 @@
      */
     public static boolean completed(ObjectContainer<ShardSnapshotStatus> shards) {
         for (ObjectCursor<ShardSnapshotStatus> status : shards) {
-            if (status.value.state().completed() == false) {
+            if (status.value.state().completed == false) {
                 return false;
             }
         }
@@ -533,43 +533,10 @@
 
         private boolean failed;
 
-<<<<<<< HEAD
         ShardState(byte value, boolean completed, boolean failed) {
             this.value = value;
             this.completed = completed;
             this.failed = failed;
-=======
-    public SnapshotsInProgress(StreamInput in) throws IOException {
-        Entry[] entries = new Entry[in.readVInt()];
-        for (int i = 0; i < entries.length; i++) {
-            Snapshot snapshot = new Snapshot(in);
-            boolean includeGlobalState = in.readBoolean();
-            boolean partial = in.readBoolean();
-            State state = State.fromValue(in.readByte());
-            int indices = in.readVInt();
-            List<IndexId> indexBuilder = new ArrayList<>();
-            for (int j = 0; j < indices; j++) {
-                indexBuilder.add(new IndexId(in.readString(), in.readString()));
-            }
-            long startTime = in.readLong();
-            ImmutableOpenMap.Builder<ShardId, ShardSnapshotStatus> builder = ImmutableOpenMap.builder();
-            int shards = in.readVInt();
-            for (int j = 0; j < shards; j++) {
-                ShardId shardId = new ShardId(in);
-                builder.put(shardId, new ShardSnapshotStatus(in));
-            }
-            long repositoryStateId = in.readLong();
-            final String failure = in.readOptionalString();
-            entries[i] = new Entry(snapshot,
-                                   includeGlobalState,
-                                   partial,
-                                   state,
-                                   Collections.unmodifiableList(indexBuilder),
-                                   startTime,
-                                   repositoryStateId,
-                                   builder.build(),
-                                   failure);
->>>>>>> 6fe07e6b
         }
 
         public boolean completed() {
