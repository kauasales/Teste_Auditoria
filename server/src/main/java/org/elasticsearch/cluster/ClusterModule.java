/*
 * Licensed to Elasticsearch under one or more contributor
 * license agreements. See the NOTICE file distributed with
 * this work for additional information regarding copyright
 * ownership. Elasticsearch licenses this file to you under
 * the Apache License, Version 2.0 (the "License"); you may
 * not use this file except in compliance with the License.
 * You may obtain a copy of the License at
 *
 *    http://www.apache.org/licenses/LICENSE-2.0
 *
 * Unless required by applicable law or agreed to in writing,
 * software distributed under the License is distributed on an
 * "AS IS" BASIS, WITHOUT WARRANTIES OR CONDITIONS OF ANY
 * KIND, either express or implied.  See the License for the
 * specific language governing permissions and limitations
 * under the License.
 */

package org.elasticsearch.cluster;

import org.elasticsearch.cluster.action.index.MappingUpdatedAction;
import org.elasticsearch.cluster.action.index.NodeMappingRefreshAction;
import org.elasticsearch.cluster.action.shard.ShardStateAction;
import org.elasticsearch.cluster.metadata.ComponentTemplateMetadata;
import org.elasticsearch.cluster.metadata.IndexGraveyard;
import org.elasticsearch.cluster.metadata.IndexNameExpressionResolver;
import org.elasticsearch.cluster.metadata.IndexTemplateV2Metadata;
import org.elasticsearch.cluster.metadata.MetaData;
import org.elasticsearch.cluster.metadata.MetaDataDeleteIndexService;
import org.elasticsearch.cluster.metadata.MetaDataIndexAliasesService;
import org.elasticsearch.cluster.metadata.MetaDataIndexStateService;
import org.elasticsearch.cluster.metadata.MetaDataIndexTemplateService;
import org.elasticsearch.cluster.metadata.MetaDataMappingService;
import org.elasticsearch.cluster.metadata.MetaDataUpdateSettingsService;
import org.elasticsearch.cluster.metadata.RepositoriesMetaData;
import org.elasticsearch.cluster.routing.DelayedAllocationService;
import org.elasticsearch.cluster.routing.allocation.AllocationService;
import org.elasticsearch.cluster.routing.allocation.allocator.BalancedShardsAllocator;
import org.elasticsearch.cluster.routing.allocation.allocator.ShardsAllocator;
import org.elasticsearch.cluster.routing.allocation.decider.AllocationDecider;
import org.elasticsearch.cluster.routing.allocation.decider.AllocationDeciders;
import org.elasticsearch.cluster.routing.allocation.decider.AwarenessAllocationDecider;
import org.elasticsearch.cluster.routing.allocation.decider.ClusterRebalanceAllocationDecider;
import org.elasticsearch.cluster.routing.allocation.decider.ConcurrentRebalanceAllocationDecider;
import org.elasticsearch.cluster.routing.allocation.decider.DiskThresholdDecider;
import org.elasticsearch.cluster.routing.allocation.decider.EnableAllocationDecider;
import org.elasticsearch.cluster.routing.allocation.decider.FilterAllocationDecider;
import org.elasticsearch.cluster.routing.allocation.decider.MaxRetryAllocationDecider;
import org.elasticsearch.cluster.routing.allocation.decider.NodeVersionAllocationDecider;
import org.elasticsearch.cluster.routing.allocation.decider.RebalanceOnlyWhenActiveAllocationDecider;
import org.elasticsearch.cluster.routing.allocation.decider.ReplicaAfterPrimaryActiveAllocationDecider;
import org.elasticsearch.cluster.routing.allocation.decider.ResizeAllocationDecider;
import org.elasticsearch.cluster.routing.allocation.decider.RestoreInProgressAllocationDecider;
import org.elasticsearch.cluster.routing.allocation.decider.SameShardAllocationDecider;
import org.elasticsearch.cluster.routing.allocation.decider.ShardsLimitAllocationDecider;
import org.elasticsearch.cluster.routing.allocation.decider.SnapshotInProgressAllocationDecider;
import org.elasticsearch.cluster.routing.allocation.decider.ThrottlingAllocationDecider;
import org.elasticsearch.cluster.service.ClusterService;
import org.elasticsearch.common.ParseField;
import org.elasticsearch.common.inject.AbstractModule;
import org.elasticsearch.common.io.stream.NamedWriteable;
import org.elasticsearch.common.io.stream.NamedWriteableRegistry.Entry;
import org.elasticsearch.common.io.stream.Writeable.Reader;
import org.elasticsearch.common.settings.ClusterSettings;
import org.elasticsearch.common.settings.Setting;
import org.elasticsearch.common.settings.Setting.Property;
import org.elasticsearch.common.settings.Settings;
import org.elasticsearch.common.xcontent.NamedXContentRegistry;
import org.elasticsearch.gateway.GatewayAllocator;
import org.elasticsearch.ingest.IngestMetadata;
import org.elasticsearch.persistent.PersistentTasksCustomMetaData;
import org.elasticsearch.persistent.PersistentTasksNodeService;
import org.elasticsearch.plugins.ClusterPlugin;
import org.elasticsearch.script.ScriptMetaData;
import org.elasticsearch.tasks.Task;
import org.elasticsearch.tasks.TaskResultsService;

import java.util.ArrayList;
import java.util.Collection;
import java.util.HashMap;
import java.util.LinkedHashMap;
import java.util.List;
import java.util.Map;
import java.util.Objects;
import java.util.function.Function;
import java.util.function.Supplier;

/**
 * Configures classes and services that affect the entire cluster.
 */
public class ClusterModule extends AbstractModule {

    public static final String BALANCED_ALLOCATOR = "balanced"; // default
    public static final Setting<String> SHARDS_ALLOCATOR_TYPE_SETTING =
        new Setting<>("cluster.routing.allocation.type", BALANCED_ALLOCATOR, Function.identity(), Property.NodeScope);

    private final ClusterService clusterService;
    private final IndexNameExpressionResolver indexNameExpressionResolver;
    private final AllocationDeciders allocationDeciders;
    private final AllocationService allocationService;
    // pkg private for tests
    final Collection<AllocationDecider> deciderList;
    final ShardsAllocator shardsAllocator;

    public ClusterModule(Settings settings, ClusterService clusterService, List<ClusterPlugin> clusterPlugins,
                         ClusterInfoService clusterInfoService) {
        this.deciderList = createAllocationDeciders(settings, clusterService.getClusterSettings(), clusterPlugins);
        this.allocationDeciders = new AllocationDeciders(deciderList);
        this.shardsAllocator = createShardsAllocator(settings, clusterService.getClusterSettings(), clusterPlugins);
        this.clusterService = clusterService;
        this.indexNameExpressionResolver = new IndexNameExpressionResolver();
        this.allocationService = new AllocationService(allocationDeciders, shardsAllocator, clusterInfoService);
    }

    public static List<Entry> getNamedWriteables() {
        List<Entry> entries = new ArrayList<>();
        // Cluster State
        registerClusterCustom(entries, SnapshotsInProgress.TYPE, SnapshotsInProgress::new, SnapshotsInProgress::readDiffFrom);
        registerClusterCustom(entries, RestoreInProgress.TYPE, RestoreInProgress::new, RestoreInProgress::readDiffFrom);
        registerClusterCustom(entries, SnapshotDeletionsInProgress.TYPE, SnapshotDeletionsInProgress::new,
            SnapshotDeletionsInProgress::readDiffFrom);
        registerClusterCustom(entries, RepositoryCleanupInProgress.TYPE, RepositoryCleanupInProgress::new,
            RepositoryCleanupInProgress::readDiffFrom);
        // Metadata
        registerMetaDataCustom(entries, RepositoriesMetaData.TYPE, RepositoriesMetaData::new, RepositoriesMetaData::readDiffFrom);
        registerMetaDataCustom(entries, IngestMetadata.TYPE, IngestMetadata::new, IngestMetadata::readDiffFrom);
        registerMetaDataCustom(entries, ScriptMetaData.TYPE, ScriptMetaData::new, ScriptMetaData::readDiffFrom);
        registerMetaDataCustom(entries, IndexGraveyard.TYPE, IndexGraveyard::new, IndexGraveyard::readDiffFrom);
        registerMetaDataCustom(entries, PersistentTasksCustomMetaData.TYPE, PersistentTasksCustomMetaData::new,
            PersistentTasksCustomMetaData::readDiffFrom);
        registerMetaDataCustom(entries, ComponentTemplateMetadata.TYPE, ComponentTemplateMetadata::new,
            ComponentTemplateMetadata::readDiffFrom);
<<<<<<< HEAD
=======
        registerMetaDataCustom(entries, IndexTemplateV2Metadata.TYPE, IndexTemplateV2Metadata::new,
            IndexTemplateV2Metadata::readDiffFrom);
>>>>>>> face3751
        // Task Status (not Diffable)
        entries.add(new Entry(Task.Status.class, PersistentTasksNodeService.Status.NAME, PersistentTasksNodeService.Status::new));
        return entries;
    }

    public static List<NamedXContentRegistry.Entry> getNamedXWriteables() {
        List<NamedXContentRegistry.Entry> entries = new ArrayList<>();
        // Metadata
        entries.add(new NamedXContentRegistry.Entry(MetaData.Custom.class, new ParseField(RepositoriesMetaData.TYPE),
            RepositoriesMetaData::fromXContent));
        entries.add(new NamedXContentRegistry.Entry(MetaData.Custom.class, new ParseField(IngestMetadata.TYPE),
            IngestMetadata::fromXContent));
        entries.add(new NamedXContentRegistry.Entry(MetaData.Custom.class, new ParseField(ScriptMetaData.TYPE),
            ScriptMetaData::fromXContent));
        entries.add(new NamedXContentRegistry.Entry(MetaData.Custom.class, new ParseField(IndexGraveyard.TYPE),
            IndexGraveyard::fromXContent));
        entries.add(new NamedXContentRegistry.Entry(MetaData.Custom.class, new ParseField(PersistentTasksCustomMetaData.TYPE),
            PersistentTasksCustomMetaData::fromXContent));
        entries.add(new NamedXContentRegistry.Entry(MetaData.Custom.class, new ParseField(ComponentTemplateMetadata.TYPE),
            ComponentTemplateMetadata::fromXContent));
<<<<<<< HEAD
=======
        entries.add(new NamedXContentRegistry.Entry(MetaData.Custom.class, new ParseField(IndexTemplateV2Metadata.TYPE),
            IndexTemplateV2Metadata::fromXContent));
>>>>>>> face3751
        return entries;
    }

    private static <T extends ClusterState.Custom> void registerClusterCustom(List<Entry> entries, String name, Reader<? extends T> reader,
                                                                       Reader<NamedDiff> diffReader) {
        registerCustom(entries, ClusterState.Custom.class, name, reader, diffReader);
    }

    private static <T extends MetaData.Custom> void registerMetaDataCustom(List<Entry> entries, String name, Reader<? extends T> reader,
                                                                       Reader<NamedDiff> diffReader) {
        registerCustom(entries, MetaData.Custom.class, name, reader, diffReader);
    }

    private static <T extends NamedWriteable> void registerCustom(List<Entry> entries, Class<T> category, String name,
                                                                  Reader<? extends T> reader, Reader<NamedDiff> diffReader) {
        entries.add(new Entry(category, name, reader));
        entries.add(new Entry(NamedDiff.class, name, diffReader));
    }

    public IndexNameExpressionResolver getIndexNameExpressionResolver() {
        return indexNameExpressionResolver;
    }

    // TODO: this is public so allocation benchmark can access the default deciders...can we do that in another way?
    /** Return a new {@link AllocationDecider} instance with builtin deciders as well as those from plugins. */
    public static Collection<AllocationDecider> createAllocationDeciders(Settings settings, ClusterSettings clusterSettings,
                                                                         List<ClusterPlugin> clusterPlugins) {
        // collect deciders by class so that we can detect duplicates
        Map<Class, AllocationDecider> deciders = new LinkedHashMap<>();
        addAllocationDecider(deciders, new MaxRetryAllocationDecider());
        addAllocationDecider(deciders, new ResizeAllocationDecider());
        addAllocationDecider(deciders, new ReplicaAfterPrimaryActiveAllocationDecider());
        addAllocationDecider(deciders, new RebalanceOnlyWhenActiveAllocationDecider());
        addAllocationDecider(deciders, new ClusterRebalanceAllocationDecider(settings, clusterSettings));
        addAllocationDecider(deciders, new ConcurrentRebalanceAllocationDecider(settings, clusterSettings));
        addAllocationDecider(deciders, new EnableAllocationDecider(settings, clusterSettings));
        addAllocationDecider(deciders, new NodeVersionAllocationDecider());
        addAllocationDecider(deciders, new SnapshotInProgressAllocationDecider());
        addAllocationDecider(deciders, new RestoreInProgressAllocationDecider());
        addAllocationDecider(deciders, new FilterAllocationDecider(settings, clusterSettings));
        addAllocationDecider(deciders, new SameShardAllocationDecider(settings, clusterSettings));
        addAllocationDecider(deciders, new DiskThresholdDecider(settings, clusterSettings));
        addAllocationDecider(deciders, new ThrottlingAllocationDecider(settings, clusterSettings));
        addAllocationDecider(deciders, new ShardsLimitAllocationDecider(settings, clusterSettings));
        addAllocationDecider(deciders, new AwarenessAllocationDecider(settings, clusterSettings));

        clusterPlugins.stream()
            .flatMap(p -> p.createAllocationDeciders(settings, clusterSettings).stream())
            .forEach(d -> addAllocationDecider(deciders, d));

        return deciders.values();
    }

    /** Add the given allocation decider to the given deciders collection, erroring if the class name is already used. */
    private static void addAllocationDecider(Map<Class, AllocationDecider> deciders, AllocationDecider decider) {
        if (deciders.put(decider.getClass(), decider) != null) {
            throw new IllegalArgumentException("Cannot specify allocation decider [" + decider.getClass().getName() + "] twice");
        }
    }

    private static ShardsAllocator createShardsAllocator(Settings settings, ClusterSettings clusterSettings,
                                                         List<ClusterPlugin> clusterPlugins) {
        Map<String, Supplier<ShardsAllocator>> allocators = new HashMap<>();
        allocators.put(BALANCED_ALLOCATOR, () -> new BalancedShardsAllocator(settings, clusterSettings));

        for (ClusterPlugin plugin : clusterPlugins) {
            plugin.getShardsAllocators(settings, clusterSettings).forEach((k, v) -> {
                if (allocators.put(k, v) != null) {
                    throw new IllegalArgumentException("ShardsAllocator [" + k + "] already defined");
                }
            });
        }
        String allocatorName = SHARDS_ALLOCATOR_TYPE_SETTING.get(settings);
        Supplier<ShardsAllocator> allocatorSupplier = allocators.get(allocatorName);
        if (allocatorSupplier == null) {
            throw new IllegalArgumentException("Unknown ShardsAllocator [" + allocatorName + "]");
        }
        return Objects.requireNonNull(allocatorSupplier.get(),
            "ShardsAllocator factory for [" + allocatorName + "] returned null");
    }

    public AllocationService getAllocationService() {
        return allocationService;
    }

    @Override
    protected void configure() {
        bind(GatewayAllocator.class).asEagerSingleton();
        bind(AllocationService.class).toInstance(allocationService);
        bind(ClusterService.class).toInstance(clusterService);
        bind(NodeConnectionsService.class).asEagerSingleton();
        bind(MetaDataDeleteIndexService.class).asEagerSingleton();
        bind(MetaDataIndexStateService.class).asEagerSingleton();
        bind(MetaDataMappingService.class).asEagerSingleton();
        bind(MetaDataIndexAliasesService.class).asEagerSingleton();
        bind(MetaDataUpdateSettingsService.class).asEagerSingleton();
        bind(MetaDataIndexTemplateService.class).asEagerSingleton();
        bind(IndexNameExpressionResolver.class).toInstance(indexNameExpressionResolver);
        bind(DelayedAllocationService.class).asEagerSingleton();
        bind(ShardStateAction.class).asEagerSingleton();
        bind(NodeMappingRefreshAction.class).asEagerSingleton();
        bind(MappingUpdatedAction.class).asEagerSingleton();
        bind(TaskResultsService.class).asEagerSingleton();
        bind(AllocationDeciders.class).toInstance(allocationDeciders);
        bind(ShardsAllocator.class).toInstance(shardsAllocator);
    }
}<|MERGE_RESOLUTION|>--- conflicted
+++ resolved
@@ -131,11 +131,8 @@
             PersistentTasksCustomMetaData::readDiffFrom);
         registerMetaDataCustom(entries, ComponentTemplateMetadata.TYPE, ComponentTemplateMetadata::new,
             ComponentTemplateMetadata::readDiffFrom);
-<<<<<<< HEAD
-=======
         registerMetaDataCustom(entries, IndexTemplateV2Metadata.TYPE, IndexTemplateV2Metadata::new,
             IndexTemplateV2Metadata::readDiffFrom);
->>>>>>> face3751
         // Task Status (not Diffable)
         entries.add(new Entry(Task.Status.class, PersistentTasksNodeService.Status.NAME, PersistentTasksNodeService.Status::new));
         return entries;
@@ -156,11 +153,8 @@
             PersistentTasksCustomMetaData::fromXContent));
         entries.add(new NamedXContentRegistry.Entry(MetaData.Custom.class, new ParseField(ComponentTemplateMetadata.TYPE),
             ComponentTemplateMetadata::fromXContent));
-<<<<<<< HEAD
-=======
         entries.add(new NamedXContentRegistry.Entry(MetaData.Custom.class, new ParseField(IndexTemplateV2Metadata.TYPE),
             IndexTemplateV2Metadata::fromXContent));
->>>>>>> face3751
         return entries;
     }
 
