--- conflicted
+++ resolved
@@ -214,7 +214,7 @@
             logger.debug("failing [{}]: local node is no longer master", summary);
             for (ExecutionResult<T> executionResult : executionResults) {
                 executionResult.onBatchFailure(new NotMasterException("no longer master"));
-                executionResult.notifyOnFailure();
+                executionResult.notifyFailure();
             }
             return;
         }
@@ -224,13 +224,6 @@
             previousClusterState,
             executeTasks(previousClusterState, executionResults, executor, summary, threadPool.getThreadContext())
         );
-<<<<<<< HEAD
-        // fail all tasks that have failed
-        for (final var executionResult : executionResults) {
-            executionResult.notifyOnFailure();
-        }
-=======
->>>>>>> 42464200
         final TimeValue computationTime = getTimeSince(computationStartTime);
         logExecutionTime(computationTime, "compute cluster state update", summary);
 
@@ -1012,37 +1005,27 @@
 
         void notifyFailure() {
             assert failure != null;
-            this.updateTask.onFailure(this.failure, this::restoreResponseHeaders);
+            try (ThreadContext.StoredContext ignore = threadContextSupplier.get()) {
+                restoreResponseHeaders();
+                getTask().onFailure(failure);
+            } catch (Exception inner) {
+                inner.addSuppressed(failure);
+                logger.error("exception thrown by listener notifying of failure", inner);
+            }
         }
 
         ContextPreservingAckListener getContextPreservingAckListener() {
             assert incomplete() == false;
-<<<<<<< HEAD
-            if (clusterStateAckListener == null) {
+            if (clusterStateAckListener == null || failure != null) {
                 return null;
             } else {
                 return new ContextPreservingAckListener(clusterStateAckListener, threadContextSupplier, this::restoreResponseHeaders);
             }
-=======
-            return failure == null ? updateTask.wrapInTaskContext(clusterStateAckListener, this::restoreResponseHeaders) : null;
->>>>>>> 42464200
         }
 
         @Override
         public String toString() {
             return "ExecutionResult[" + task + "]";
-        }
-
-        void notifyOnFailure() {
-            if (failure != null) {
-                try (ThreadContext.StoredContext ignore = threadContextSupplier.get()) {
-                    restoreResponseHeaders();
-                    getTask().onFailure(failure);
-                } catch (Exception inner) {
-                    inner.addSuppressed(failure);
-                    logger.error("exception thrown by listener notifying of failure", inner);
-                }
-            }
         }
     }
 
